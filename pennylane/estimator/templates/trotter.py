# Copyright 2025 Xanadu Quantum Technologies Inc.

# Licensed under the Apache License, Version 2.0 (the "License");
# you may not use this file except in compliance with the License.
# You may obtain a copy of the License at

#     http://www.apache.org/licenses/LICENSE-2.0

# Unless required by applicable law or agreed to in writing, software
# distributed under the License is distributed on an "AS IS" BASIS,
# WITHOUT WARRANTIES OR CONDITIONS OF ANY KIND, either express or implied.
# See the License for the specific language governing permissions and
# limitations under the License.
"""
Contains templates for Suzuki-Trotter approximation based subroutines.
"""

import numpy as np

from pennylane.estimator.compact_hamiltonian import (
    CDFHamiltonian,
    PauliHamiltonian,
    THCHamiltonian,
    VibrationalHamiltonian,
    VibronicHamiltonian,
)
from pennylane.estimator.ops.op_math.symbolic import Controlled, Prod
from pennylane.estimator.ops.qubit.non_parametric_ops import Hadamard, T, X
from pennylane.estimator.ops.qubit.parametric_ops_multi_qubit import MultiRZ, PauliRot
from pennylane.estimator.ops.qubit.parametric_ops_single_qubit import RZ
from pennylane.estimator.resource_operator import (
    CompressedResourceOp,
    GateCount,
    ResourceOperator,
    _dequeue,
    resource_rep,
)
from pennylane.estimator.wires_manager import Allocate, Deallocate
from pennylane.wires import Wires, WiresLike

from .subroutines import (
    BasisRotation,
    OutMultiplier,
    OutOfPlaceSquare,
    PhaseGradient,
    Select,
    SemiAdder,
)

# pylint: disable=arguments-differ, too-many-arguments, super-init-not-called


class TrotterProduct(ResourceOperator):
    r"""An operation representing the Suzuki-Trotter product approximation for the complex matrix
    exponential of a Hamiltonian operator.

    The Suzuki-Trotter product formula provides a method to approximate the matrix exponential of
    Hamiltonian expressed as a linear combination of terms which in general do not commute.
    Consider the Hamiltonian :math:`H = \Sigma^{N}_{j=0} O_{j}`: the product formula is constructed using
    symmetrized products of the terms in the Hamiltonian. The symmetrized products of order
    :math:`m \in [1, 2, 4, ..., 2k]` with :math:`k \in \mathbb{N}` are given by:

    .. math::

        \begin{align}
            S_{1}(t) &= \Pi_{j=0}^{N} \ e^{i t O_{j}} \\
            S_{2}(t) &= \Pi_{j=0}^{N} \ e^{i \frac{t}{2} O_{j}} \cdot \Pi_{j=N}^{0} \ e^{i \frac{t}{2} O_{j}} \\
            &\vdots \\
            S_{m}(t) &= S_{m-2}(p_{m}t)^{2} \cdot S_{m-2}((1-4p_{m})t) \cdot S_{m-2}(p_{m}t)^{2},
        \end{align}

    where the coefficient is :math:`p_{m} = 1 / (4 - \sqrt[m - 1]{4})`. The :math:`m^{\text{th}}` order,
    :math:`n`-step Suzuki-Trotter approximation is then defined as:

    .. math:: e^{iHt} \approx \left [S_{m}(t / n)  \right ]^{n}.

    For more details, see `J. Math. Phys. 32, 400 (1991) <https://pubs.aip.org/aip/jmp/article-abstract/32/2/400/229229>`_.

    Args:
        first_order_expansion (list[~pennylane.estimator.ResourceOperator]): A list of operators
            constituting the first order expansion of the Hamiltonian to be approximately exponentiated.
        num_steps (int): number of Trotter steps to perform
        order (int): order of the Suzuki-Trotter approximation; must be ``1`` or an even number
        wires (list[int] | None): The wires on which the operator acts. If provided, these wire
            labels will be used instead of the wires provided by the ResourceOperators in the
            :code:`first_order_expansion`.

    Resources:
        The resources are defined according to the recursive formula presented above.
        The number of times an operator :math:`e^{itO_{j}}` is applied depends on the
        number of Trotter steps (`n`) and the order of the approximation (`m`) and is given by:

        .. math:: C_{O_j} = 2 * n \cdot 5^{\frac{m}{2} - 1}

        Furthermore, because of the symmetric form of the recursive formula, the first and last terms are grouped.
        This reduces the counts for those terms to:

        .. math::

            \begin{align}
                C_{O_{0}} &= n \cdot 5^{\frac{m}{2} - 1} + 1,  \\
                C_{O_{N}} &= n \cdot 5^{\frac{m}{2} - 1}.
            \end{align}

    .. seealso:: The corresponding PennyLane operation :class:`~.TrotterProduct`

    .. seealso::
        :class:`~.estimator.templates.TrotterCDF`,
        :class:`~.estimator.templates.TrotterTHC`,
        :class:`~.estimator.templates.TrotterVibrational`,
        :class:`~.estimator.templates.TrotterVibronic`

    **Example**

    The resources for this operation are computed using:

    >>> import pennylane.estimator as qre
    >>> num_steps, order = (1, 2)
    >>> first_order_expansion = [qre.RX(), qre.RY()] # H = X + Y
    >>> gate_set = {"RX", "RY"}
    >>> res = qre.estimate(qre.TrotterProduct(first_order_expansion, num_steps, order), gate_set=gate_set)
    >>> print(res)
    --- Resources: ---
     Total wires: 1
        algorithmic wires: 1
        allocated wires: 0
             zero state: 0
             any state: 0
     Total gates : 3
      'RX': 2,
      'RY': 1
    """

    resource_keys = {"first_order_expansion", "num_steps", "order", "num_wires"}

    def __init__(
        self,
        first_order_expansion: list,
        num_steps: int,
        order: int,
        wires: WiresLike | None = None,
    ):

        _dequeue(op_to_remove=first_order_expansion)
        self.queue()

        try:
            cmpr_ops = tuple(op.resource_rep_from_op() for op in first_order_expansion)
        except AttributeError as error:
            raise ValueError(
                "All components of first_order_expansion must be instances of `ResourceOperator` in order to obtain resources."
            ) from error

        self.first_order_expansion = cmpr_ops
        self.num_steps = num_steps
        self.order = order

        if wires is not None:  # User defined wires take precedent
            self.wires = Wires(wires)
            self.num_wires = len(self.wires)

        else:  # Otherwise determine the wires from the ops in the first order expansion
            ops_wires = Wires.all_wires(
                [op.wires for op in first_order_expansion if op.wires is not None]
            )
            fewest_unique_wires = max(op.num_wires for op in cmpr_ops)

            if len(ops_wires) < fewest_unique_wires:  # If the expansion didn't provide enough wire
                self.wires = None  # labels we assume they all act on the same set
                self.num_wires = fewest_unique_wires

            else:  # If there are more wire labels, use that as the operator wires
                self.wires = ops_wires
                self.num_wires = len(self.wires)

    @property
    def resource_params(self) -> dict:
        r"""Returns a dictionary containing the minimal information needed to compute the resources.

        Returns:
            dict: A dictionary containing the resource parameters:
                * first_order_expansion (list[:class:`~.pennylane.estimator.resource_operator.CompressedResourceOp`]): A list of operators,
                  in the compressed representation, constituting the first order expansion of the Hamiltonian to be approximately exponentiated.
                * num_steps (int): number of Trotter steps to perform
                * order (int): order of the Suzuki-Trotter approximation, must be 1 or even
                * num_wires (int): number of wires the operator acts on
        """
        return {
            "first_order_expansion": self.first_order_expansion,
            "num_steps": self.num_steps,
            "order": self.order,
            "num_wires": self.num_wires,
        }

    @classmethod
    def resource_rep(
        cls,
        first_order_expansion: list,
        num_steps: int,
        order: int,
        num_wires: int,
    ) -> CompressedResourceOp:
        """Returns a compressed representation containing only the parameters of
        the Operator that are needed to compute a resource estimation.

        Args:
            first_order_expansion (list[:class:`~.pennylane.estimator.resource_operator.CompressedResourceOp`]): A list of operators,
                in the compressed representation, constituting
                the first order expansion of the Hamiltonian to be approximately exponentiated.
            num_steps (int): number of Trotter steps to perform
            order (int): order of the Suzuki-Trotter approximation, must be 1 or even
            num_wires (int): number of wires the operator acts on

        Returns:
            :class:`~.pennylane.estimator.resource_operator.CompressedResourceOp`: the operator in a compressed representation
        """
        params = {
            "first_order_expansion": first_order_expansion,
            "num_steps": num_steps,
            "order": order,
            "num_wires": num_wires,
        }
        return CompressedResourceOp(cls, num_wires, params)

    @classmethod
    def resource_decomp(
        cls,
        first_order_expansion: list,
        num_steps: int,
        order: int,
        num_wires: int,  # pylint: disable=unused-argument
    ) -> list[GateCount]:
        r"""Returns a list representing the resources of the operator. Each object represents a
        quantum gate and the number of times it occurs in the decomposition.

        Args:
            first_order_expansion (list[:class:`~.pennylane.estimator.resource_operator.CompressedResourceOp`]): A list of operators,
                in the compressed representation, constituting
                the first order expansion of the Hamiltonian to be approximately exponentiated.
            num_steps (int): number of Trotter steps to perform
            order (int): order of the Suzuki-Trotter approximation, must be 1 or even

        Returns:
            list[:class:`~.pennylane.estimator.resource_operator.GateCount`]: A list of GateCount objects, where each object
            represents a specific quantum gate and the number of times it appears
            in the decomposition.
        """
        k = order // 2
        gate_list = []

        if order == 1:
            for op in first_order_expansion:
                gate_list.append(GateCount(op, num_steps))
            return gate_list

        # For first and last fragment
        first_frag = first_order_expansion[0]
        last_frag = first_order_expansion[-1]
        gate_list.append(GateCount(first_frag, num_steps * (5 ** (k - 1)) + 1))
        gate_list.append(GateCount(last_frag, num_steps * (5 ** (k - 1))))

        # For rest of the fragments
        for op in first_order_expansion[1:-1]:
            gate_list.append(GateCount(op, 2 * num_steps * (5 ** (k - 1))))

        return gate_list


class TrotterCDF(ResourceOperator):
    r"""An operation representing the Suzuki-Trotter product approximation for the complex matrix
    exponential of a compressed double-factorized (CDF) Hamiltonian.

    The Suzuki-Trotter product formula provides a method to approximate the matrix exponential of
    Hamiltonian expressed as a linear combination of terms which in general do not commute.
    Consider the Hamiltonian :math:`H = \Sigma^{N}_{j=0} O_{j}`: the product formula is constructed using
    symmetrized products of the terms in the Hamiltonian. The symmetrized products of order
    :math:`m \in [1, 2, 4, ..., 2k]` with :math:`k \in \mathbb{N}` are given by:

    .. math::

        \begin{align}
            S_{1}(t) &= \Pi_{j=0}^{N} \ e^{i t O_{j}} \\
            S_{2}(t) &= \Pi_{j=0}^{N} \ e^{i \frac{t}{2} O_{j}} \cdot \Pi_{j=N}^{0} \ e^{i \frac{t}{2} O_{j}} \\
            &\vdots \\
            S_{m}(t) &= S_{m-2}(p_{m}t)^{2} \cdot S_{m-2}((1-4p_{m})t) \cdot S_{m-2}(p_{m}t)^{2},
        \end{align}

    where the coefficient is :math:`p_{m} = 1 / (4 - \sqrt[m - 1]{4})`. The :math:`m^{\text{th}}`
    order, :math:`n`-step Suzuki-Trotter approximation is then defined as:

    .. math::

        e^{iHt} \approx \left [S_{m}(t / n)  \right ]^{n}.

    For more details see `J. Math. Phys. 32, 400 (1991) <https://pubs.aip.org/aip/jmp/article-abstract/32/2/400/229229>`_.

    Args:
        cdf_ham (:class:`~.pennylane.estimator.compact_hamiltonian.CDFHamiltonian`):
            a compressed double factorized Hamiltonian to be approximately exponentiated
        num_steps (int): number of Trotter steps to perform
        order (int): order of the approximation, must be ``1`` or an even number
        wires (list[int] | None): the wires on which the operator acts

    Resources:
        The resources are defined according to the recursive formula presented above.
        The number of times an operator :math:`e^{itO_{j}}` is applied depends on the
        number of Trotter steps (`n`) and the order of the approximation (`m`) and is given by:

        .. math::

            C_{O_j} = 2 * n \cdot 5^{\frac{m}{2} - 1}.

        Furthermore, because of the symmetric form of the recursive formula, the first and last terms get grouped.
        This reduces the counts for those terms to:

        .. math::

            \begin{align}
                C_{O_{0}} &= n \cdot 5^{\frac{m}{2} - 1} + 1,  \\
                C_{O_{N}} &= n \cdot 5^{\frac{m}{2} - 1}.
            \end{align}

        The resources for a single step expansion of compressed double factorized Hamiltonian are
        calculated based on `arXiv:2506.15784 <https://arxiv.org/abs/2506.15784>`_.

    .. seealso::
        :class:`~.estimator.compact_hamiltonian.CDFHamiltonian`

    .. seealso:: :class:`~.TrotterProduct`

    **Example**

    The resources for this operation are computed using:

    >>> import pennylane.estimator as qre
    >>> num_steps, order = (1, 2)
    >>> cdf_ham = qre.CDFHamiltonian(num_orbitals = 4, num_fragments = 4)
    >>> res = qre.estimate(qre.TrotterCDF(cdf_ham, num_steps, order))
    >>> print(res)
    --- Resources: ---
     Total wires: 8
        algorithmic wires: 8
        allocated wires: 0
             zero state: 0
             any state: 0
     Total gates : 2.238E+4
      'T': 2.075E+4,
      'CNOT': 448,
      'Z': 336,
      'S': 504,
      'Hadamard': 336
    """

    resource_keys = {"cdf_ham", "num_steps", "order"}

    def __init__(
        self,
        cdf_ham: CDFHamiltonian,
        num_steps: int,
        order: int,
        wires: WiresLike | None = None,
    ):

        if not isinstance(cdf_ham, CDFHamiltonian):
            raise TypeError(
                f"Unsupported Hamiltonian representation for TrotterCDF."
                f"This method works with cdf Hamiltonian, {type(cdf_ham)} provided"
            )
        self.num_steps = num_steps
        self.order = order
        self.cdf_ham = cdf_ham

        self.num_wires = 2 * cdf_ham.num_orbitals

        if wires is not None and len(Wires(wires)) != self.num_wires:
            raise ValueError(f"Expected {self.num_wires} wires, got {len(Wires(wires))}")

        super().__init__(wires=wires)

    @property
    def resource_params(self) -> dict:
        r"""Returns a dictionary containing the minimal information needed to compute the resources.

        Returns:
            dict: A dictionary containing the resource parameters:
                * cdf_ham (:class:`~.pennylane.estimator.templates.compact_hamiltonian.CDFHamiltonian`): a compressed double factorized
                  Hamiltonian to be approximately exponentiated
                * num_steps (int): number of Trotter steps to perform
                * order (int): order of the approximation, must be 1 or even.
        """
        return {
            "cdf_ham": self.cdf_ham,
            "num_steps": self.num_steps,
            "order": self.order,
        }

    @classmethod
    def resource_rep(
        cls, cdf_ham: CDFHamiltonian, num_steps: int, order: int
    ) -> CompressedResourceOp:
        """Returns a compressed representation containing only the parameters of
        the Operator that are needed to compute a resource estimation.

        Args:
            cdf_ham (:class:`~.pennylane.estimator.templates.compact_hamiltonian.CDFHamiltonian`):
                a compressed double factorized Hamiltonian to be approximately exponentiated
            num_steps (int): number of Trotter steps to perform
            order (int): order of the approximation, must be 1 or even.

        Returns:
            :class:`~.pennylane.estimator.resource_operator.CompressedResourceOp`: the operator in a compressed representation
        """
        params = {
            "cdf_ham": cdf_ham,
            "num_steps": num_steps,
            "order": order,
        }
        num_wires = 2 * cdf_ham.num_orbitals
        return CompressedResourceOp(cls, num_wires, params)

    @classmethod
    def resource_decomp(
        cls, cdf_ham: CDFHamiltonian, num_steps: int, order: int
    ) -> list[GateCount]:
        r"""Returns a list representing the resources of the operator. Each object represents a
        quantum gate and the number of times it occurs in the decomposition.

        Args:
            cdf_ham (:class:`~.pennylane.estimator.templates.compact_hamiltonian.CDFHamiltonian`): a compressed double factorized
                Hamiltonian to be approximately exponentiated
            num_steps (int): number of Trotter steps to perform
            order (int): order of the approximation, must be 1 or even.

        Resources:
            The resources are defined according to the recursive formula presented above.
            The number of times an operator, :math:`e^{itO_{j}}`, is applied depends on the
            number of Trotter steps (`n`) and the order of the approximation (`m`) and is given by:

            .. math::

                C_{O_j} = 2 * n \cdot 5^{\frac{m}{2} - 1}.

            Furthermore, because of the symmetric form of the recursive formula, the first and last terms get grouped.
            This reduces the counts for those terms to:

            .. math::

                \begin{align}
                    C_{O_{0}} &= n \cdot 5^{\frac{m}{2} - 1} + 1,  \\
                    C_{O_{N}} &= n \cdot 5^{\frac{m}{2} - 1}.
                \end{align}

            The resources for a single step expansion of compressed double factorized Hamiltonian are
            calculated based on `arXiv:2506.15784 <https://arxiv.org/abs/2506.15784>`_.


        Returns:
            list[:class:`~.pennylane.estimator.resource_operator.GateCount`]: A list of GateCount objects, where each object
            represents a specific quantum gate and the number of times it appears
            in the decomposition.
        """
        k = order // 2
        gate_list = []
        num_orb = cdf_ham.num_orbitals
        num_frags = cdf_ham.num_fragments

        op_onebody = resource_rep(
            Prod,
            {"cmpr_factors_and_counts": ((RZ.resource_rep(), 2 * num_orb),)},
        )

        op_twobody = resource_rep(
            Prod,
            {
                "cmpr_factors_and_counts": (
                    (MultiRZ.resource_rep(num_wires=2), (2 * num_orb - 1) * num_orb),
                )
            },
        )

        basis_rot = resource_rep(BasisRotation, {"dim": num_orb})

        if order == 1:
            gate_list.append(GateCount(basis_rot, 2 * num_frags * num_steps))

            gate_list.append(GateCount(op_onebody, num_steps))
            gate_list.append(GateCount(op_twobody, (num_frags - 1) * num_steps))
            return gate_list

        # For first and last fragment
        gate_list.append(GateCount(basis_rot, 4 * num_steps * (5 ** (k - 1)) + 2))
        gate_list.append(GateCount(op_onebody, num_steps * (5 ** (k - 1)) + 1))
        gate_list.append(GateCount(op_twobody, num_steps * (5 ** (k - 1))))

        # For rest of the fragments
        gate_list.append(GateCount(basis_rot, 4 * num_steps * (num_frags - 2) * (5 ** (k - 1))))
        gate_list.append(GateCount(op_twobody, 2 * num_steps * (num_frags - 2) * (5 ** (k - 1))))

        return gate_list

    @classmethod
    def controlled_resource_decomp(
        cls, num_ctrl_wires: int, num_zero_ctrl: int, target_resource_params: dict | None = None
    ):
        r"""Returns the controlled resource decomposition.

        Args:
            num_ctrl_wires (int): the number of qubits the operation is controlled on
            num_zero_ctrl (int): the number of control qubits, that are controlled when in the :math:`|0\rangle` state
            target_resource_params (dict): dictionary containing the size of the larger of the two registers being added together

        Returns:
            list[:class:`~.pennylane.estimator.resource_operator.GateCount`]: A list of GateCount objects, where each object
            represents a specific quantum gate and the number of times it appears
            in the decomposition.

        Resources:
            The original resources are controlled only on the Z rotation gates.
        """
        cdf_ham = target_resource_params["cdf_ham"]
        num_steps = target_resource_params["num_steps"]
        order = target_resource_params["order"]

        k = order // 2
        gate_list = []
        num_orb = cdf_ham.num_orbitals
        num_frags = cdf_ham.num_fragments

        op_onebody = resource_rep(
            Prod,
            {
                "cmpr_factors_and_counts": [
                    (
                        resource_rep(
                            Controlled,
                            {
                                "base_cmpr_op": RZ.resource_rep(),
                                "num_ctrl_wires": num_ctrl_wires,
                                "num_zero_ctrl": num_zero_ctrl,
                            },
                        ),
                        (2 * num_orb),
                    )
                ]
            },
        )

        op_twobody = resource_rep(
            Prod,
            {
                "cmpr_factors_and_counts": [
                    (
                        resource_rep(
                            Controlled,
                            {
                                "base_cmpr_op": MultiRZ.resource_rep(num_wires=2),
                                "num_ctrl_wires": num_ctrl_wires,
                                "num_zero_ctrl": num_zero_ctrl,
                            },
                        ),
                        (2 * num_orb - 1) * num_orb,
                    )
                ]
            },
        )

        basis_rot = resource_rep(BasisRotation, {"dim": num_orb})

        if order == 1:
            gate_list.append(GateCount(basis_rot, 2 * num_frags * num_steps))

            gate_list.append(GateCount(op_onebody, num_steps))
            gate_list.append(GateCount(op_twobody, (num_frags - 1) * num_steps))
            return gate_list

        # For first and last fragment
        gate_list.append(GateCount(basis_rot, 4 * num_steps * (5 ** (k - 1)) + 2))
        gate_list.append(GateCount(op_onebody, num_steps * (5 ** (k - 1)) + 1))
        gate_list.append(GateCount(op_twobody, num_steps * (5 ** (k - 1))))

        # For rest of the fragments
        gate_list.append(GateCount(basis_rot, 4 * num_steps * (num_frags - 2) * (5 ** (k - 1))))
        gate_list.append(GateCount(op_twobody, 2 * num_steps * (num_frags - 2) * (5 ** (k - 1))))

        return gate_list


class TrotterTHC(ResourceOperator):
    r"""An operation representing the Suzuki-Trotter product approximation for the complex matrix
    exponential of a tensor hypercontracted (THC) Hamiltonian.

    The Suzuki-Trotter product formula provides a method to approximate the matrix exponential of
    Hamiltonian expressed as a linear combination of terms which in general do not commute.
    Consider the Hamiltonian :math:`H = \Sigma^{N}_{j=0} O_{j}`: the product formula is constructed using
    symmetrized products of the terms in the Hamiltonian. The symmetrized products of order
    :math:`m \in [1, 2, 4, ..., 2k]` with :math:`k \in \mathbb{N}` are given by:

    .. math::

        \begin{align}
            S_{1}(t) &= \Pi_{j=0}^{N} \ e^{i t O_{j}} \\
            S_{2}(t) &= \Pi_{j=0}^{N} \ e^{i \frac{t}{2} O_{j}} \cdot \Pi_{j=N}^{0} \ e^{i \frac{t}{2} O_{j}} \\
            &\vdots \\
            S_{m}(t) &= S_{m-2}(p_{m}t)^{2} \cdot S_{m-2}((1-4p_{m})t) \cdot S_{m-2}(p_{m}t)^{2},
        \end{align}

    where the coefficient is :math:`p_{m} = 1 / (4 - \sqrt[m - 1]{4})`. The :math:`m^{\text{th}}`
    order, :math:`n`-step Suzuki-Trotter approximation is then defined as:

    .. math::

        e^{iHt} \approx \left [S_{m}(t / n)  \right ]^{n}.

    For more details see `J. Math. Phys. 32, 400 (1991) <https://pubs.aip.org/aip/jmp/article-abstract/32/2/400/229229>`_.

    Args:
        thc_ham (:class:`~.pennylane.estimator.compact_hamiltonian.THCHamiltonian`): a tensor hypercontracted
            Hamiltonian to be approximately exponentiated
        num_steps (int): number of Trotter steps to perform
        order (int): order of the approximation, must be ``1`` or an even number
        wires (list[int] | None): the wires on which the operator acts

    Resources:
        The resources are defined according to the recursive formula presented above.
        The number of times an operator :math:`e^{itO_{j}}` is applied depends on the
        number of Trotter steps (`n`) and the order of the approximation (`m`) and is given by:

        .. math::

            C_{O_j} = 2 * n \cdot 5^{\frac{m}{2} - 1}.

        Furthermore, because of the symmetric form of the recursive formula, the first and last
        terms get grouped. This reduces the counts for those terms to:

        .. math::

            \begin{align}
                C_{O_{0}} &= n \cdot 5^{\frac{m}{2} - 1} + 1,  \\
                C_{O_{N}} &= n \cdot 5^{\frac{m}{2} - 1}.
            \end{align}

        The resources for a single step expansion of tensor hypercontracted Hamiltonian are
        calculated based on `arXiv:2407.04432 <https://arxiv.org/abs/2407.04432>`_.

    .. seealso::
        :class:`~.estimator.compact_hamiltonian.THCHamiltonian`

    .. seealso:: :class:`~.TrotterProduct`

    **Example**

    The resources for this operation are computed using:

    >>> import pennylane.estimator as qre
    >>> num_steps, order = (1, 2)
    >>> thc_ham = qre.THCHamiltonian(num_orbitals=4, tensor_rank=4)
    >>> res = qre.estimate(qre.TrotterTHC(thc_ham, num_steps, order))
    >>> print(res)
    --- Resources: ---
     Total wires: 8
        algorithmic wires: 8
        allocated wires: 0
             zero state: 0
             any state: 0
     Total gates : 8.520E+3
      'T': 7.888E+3,
      'CNOT': 128,
      'Z': 144,
      'S': 216,
      'Hadamard': 144
    """

    resource_keys = {"thc_ham", "num_steps", "order"}

    def __init__(
        self,
        thc_ham: THCHamiltonian,
        num_steps: int,
        order: int,
        wires: WiresLike | None = None,
    ):

        if not isinstance(thc_ham, THCHamiltonian):
            raise TypeError(
                f"Unsupported Hamiltonian representation for TrotterTHC."
                f"This method works with thc Hamiltonian, {type(thc_ham)} provided"
            )
        self.num_steps = num_steps
        self.order = order
        self.thc_ham = thc_ham

        self.num_wires = thc_ham.tensor_rank * 2

        if wires is not None and len(Wires(wires)) != self.num_wires:
            raise ValueError(f"Expected {self.num_wires} wires, got {len(Wires(wires))}")

        super().__init__(wires=wires)

    @property
    def resource_params(self) -> dict:
        r"""Returns a dictionary containing the minimal information needed to compute the resources.

        Returns:
            dict: A dictionary containing the resource parameters:
                * thc_ham (:class:`~.pennylane.estimator.templates.compact_hamiltonian.THCHamiltonian`): a tensor hypercontracted
                  Hamiltonian to be approximately exponentiated
                * num_steps (int): number of Trotter steps to perform
                * order (int): order of the approximation, must be 1 or even
        """
        return {
            "thc_ham": self.thc_ham,
            "num_steps": self.num_steps,
            "order": self.order,
        }

    @classmethod
    def resource_rep(
        cls, thc_ham: THCHamiltonian, num_steps: int, order: int
    ) -> CompressedResourceOp:
        """Returns a compressed representation containing only the parameters of
        the Operator that are needed to compute the resources.

        Args:
            thc_ham (:class:`~.pennylane.estimator.templates.compact_hamiltonian.THCHamiltonian`): a tensor hypercontracted
                Hamiltonian to be approximately exponentiated
            num_steps (int): number of Trotter steps to perform
            order (int): order of the approximation, must be 1 or even

        Returns:
            :class:`~.pennylane.estimator.resource_operator.CompressedResourceOp`: the operator in a compressed representation
        """
        params = {
            "thc_ham": thc_ham,
            "num_steps": num_steps,
            "order": order,
        }
        num_wires = thc_ham.tensor_rank * 2
        return CompressedResourceOp(cls, num_wires, params)

    @classmethod
    def resource_decomp(
        cls, thc_ham: THCHamiltonian, num_steps: int, order: int
    ) -> list[GateCount]:
        r"""Returns a list representing the resources of the operator. Each object represents a
        quantum gate and the number of times it occurs in the decomposition.

        Args:
            thc_ham (:class:`~.pennylane.estimator.templates.compact_hamiltonian.THCHamiltonian`): a tensor hypercontracted
                Hamiltonian to be approximately exponentiated
            num_steps (int): number of Trotter steps to perform
            order (int): order of the approximation, must be 1 or even

        Resources:
            The resources are defined according to the recursive formula presented above.
            The number of times an operator, :math:`e^{itO_{j}}`, is applied depends on the
            number of Trotter steps (`n`) and the order of the approximation (`m`) and is given by:

            .. math::

                C_{O_j} = 2 * n \cdot 5^{\frac{m}{2} - 1}.

            Furthermore, because of the symmetric form of the recursive formula, the first and last
            terms get grouped. This reduces the counts for those terms to:

            .. math::

                \begin{align}
                    C_{O_{0}} &= n \cdot 5^{\frac{m}{2} - 1} + 1,  \\
                    C_{O_{N}} &= n \cdot 5^{\frac{m}{2} - 1}.
                \end{align}

            The resources for a single step expansion of tensor hypercontracted Hamiltonian are
            calculated based on `arXiv:2407.04432 <https://arxiv.org/abs/2407.04432>`_.


        Returns:
            list[:class:`~.pennylane.estimator.resource_operator.GateCount`]: A list of GateCount objects, where each object
            represents a specific quantum gate and the number of times it appears
            in the decomposition.
        """
        k = order // 2
        gate_list = []
        num_orb = thc_ham.num_orbitals
        tensor_rank = thc_ham.tensor_rank

        op_onebody = resource_rep(
            Prod,
            {"cmpr_factors_and_counts": ((RZ.resource_rep(), 2 * num_orb),)},
        )

        op_twobody = resource_rep(
            Prod,
            {
                "cmpr_factors_and_counts": (
                    (
                        MultiRZ.resource_rep(num_wires=2),
                        (2 * tensor_rank - 1) * tensor_rank,
                    ),
                )
            },
        )

        basis_rot_onebody = resource_rep(BasisRotation, {"dim": num_orb})
        basis_rot_twobody = resource_rep(BasisRotation, {"dim": tensor_rank})

        if order == 1:
            gate_list.append(GateCount(basis_rot_onebody, 2 * num_steps))
            gate_list.append(GateCount(basis_rot_twobody, 2 * num_steps))
            gate_list.append(GateCount(op_onebody, num_steps))
            gate_list.append(GateCount(op_twobody, num_steps))
            return gate_list

        # For one-body tensor
        gate_list.append(GateCount(basis_rot_onebody, 2 * num_steps * (5 ** (k - 1)) + 2))
        gate_list.append(GateCount(op_onebody, num_steps * (5 ** (k - 1)) + 1))

        # For two-body tensor
        gate_list.append(GateCount(basis_rot_twobody, 2 * num_steps * (5 ** (k - 1))))
        gate_list.append(GateCount(op_twobody, num_steps * (5 ** (k - 1))))

        return gate_list

    @classmethod
    def controlled_resource_decomp(
        cls, num_ctrl_wires: int, num_zero_ctrl: int, target_resource_params: dict | None = None
    ):
        r"""Returns the controlled resource decomposition.

        Args:
            num_ctrl_wires (int): the number of qubits the operation is controlled on
            num_zero_ctrl (int): the number of control qubits, that are controlled when in the :math:`|0\rangle` state
            target_resource_params (dict): dictionary containing the size of the larger of the two registers being added together

        Returns:
            list[:class:`~.pennylane.estimator.resource_operator.GateCount`]: A list of GateCount objects, where each object
            represents a specific quantum gate and the number of times it appears
            in the decomposition.

        Resources:
            The original resources are controlled only on the Z rotation gates
        """
        thc_ham = target_resource_params["thc_ham"]
        num_steps = target_resource_params["num_steps"]
        order = target_resource_params["order"]

        k = order // 2
        gate_list = []
        num_orb = thc_ham.num_orbitals
        tensor_rank = thc_ham.tensor_rank

        op_onebody = resource_rep(
            Prod,
            {
                "cmpr_factors_and_counts": [
                    (
                        resource_rep(
                            Controlled,
                            {
                                "base_cmpr_op": RZ.resource_rep(),
                                "num_ctrl_wires": num_ctrl_wires,
                                "num_zero_ctrl": num_zero_ctrl,
                            },
                        ),
                        (2 * num_orb),
                    )
                ]
            },
        )

        op_twobody = resource_rep(
            Prod,
            {
                "cmpr_factors_and_counts": [
                    (
                        resource_rep(
                            Controlled,
                            {
                                "base_cmpr_op": MultiRZ.resource_rep(num_wires=2),
                                "num_ctrl_wires": num_ctrl_wires,
                                "num_zero_ctrl": num_zero_ctrl,
                            },
                        ),
                        (2 * tensor_rank - 1) * tensor_rank,
                    )
                ]
            },
        )

        basis_rot_onebody = resource_rep(BasisRotation, {"dim": num_orb})
        basis_rot_twobody = resource_rep(BasisRotation, {"dim": tensor_rank})

        if order == 1:
            gate_list.append(GateCount(basis_rot_onebody, 2 * num_steps))
            gate_list.append(GateCount(basis_rot_twobody, 2 * num_steps))
            gate_list.append(GateCount(op_onebody, num_steps))
            gate_list.append(GateCount(op_twobody, num_steps))
            return gate_list

        # For one-body tensor
        gate_list.append(GateCount(basis_rot_onebody, 2 * num_steps * (5 ** (k - 1)) + 2))
        gate_list.append(GateCount(op_onebody, num_steps * (5 ** (k - 1)) + 1))

        # For two-body tensor
        gate_list.append(GateCount(basis_rot_twobody, 2 * num_steps * (5 ** (k - 1))))
        gate_list.append(GateCount(op_twobody, num_steps * (5 ** (k - 1))))

        return gate_list


class TrotterVibrational(ResourceOperator):
    r"""An operation representing the Suzuki-Trotter product approximation for the complex matrix
    exponential of a vibrational Hamiltonian.

    The Suzuki-Trotter product formula provides a method to approximate the matrix exponential of
    Hamiltonian expressed as a linear combination of terms which in general do not commute.
    Consider the Hamiltonian :math:`H = \Sigma^{N}_{j=0} O_{j}`: the product formula is constructed using
    symmetrized products of the terms in the Hamiltonian. The symmetrized products of order
    :math:`m \in [1, 2, 4, ..., 2k]` with :math:`k \in \mathbb{N}` are given by:

    .. math::

        \begin{align}
            S_{1}(t) &= \Pi_{j=0}^{N} \ e^{i t O_{j}} \\
            S_{2}(t) &= \Pi_{j=0}^{N} \ e^{i \frac{t}{2} O_{j}} \cdot \Pi_{j=N}^{0} \ e^{i \frac{t}{2} O_{j}} \\
            &\vdots \\
            S_{m}(t) &= S_{m-2}(p_{m}t)^{2} \cdot S_{m-2}((1-4p_{m})t) \cdot S_{m-2}(p_{m}t)^{2},
        \end{align}

    where the coefficient is :math:`p_{m} = 1 / (4 - \sqrt[m - 1]{4})`. The :math:`m^\text{th}`
    order, :math:`n`-step Suzuki-Trotter approximation is then defined as:

    .. math::

        e^{iHt} \approx \left [S_{m}(t / n)  \right ]^{n}.

    For more details see `J. Math. Phys. 32, 400 (1991) <https://pubs.aip.org/aip/jmp/article-abstract/32/2/400/229229>`_.

    Args:
        vibration_ham (:class:`~.pennylane.estimator.compact_hamiltonian.VibrationalHamiltonian`): a real space vibrational
            Hamiltonian to be approximately exponentiated
        num_steps (int): number of Trotter steps to perform
        order (int): order of the approximation, must be ``1`` or an even number
        phase_grad_precision (float | None): precision for the phase gradient calculation
        coeff_precision (float | None): precision for the loading of coefficients
        wires (list[int] | None): the wires on which the operator acts

    Resources:
        The resources are defined according to the recursive formula presented above.
        The number of times an operator :math:`e^{itO_{j}}` is applied depends on the
        number of Trotter steps (`n`) and the order of the approximation (`m`) and is given by:

        .. math::

            C_{O_j} = 2 * n \cdot 5^{\frac{m}{2} - 1}.

        Furthermore, because of the symmetric form of the recursive formula, the first and last terms get grouped.
        This reduces the counts for those terms to:

        .. math::

            \begin{align}
                C_{O_{0}} &= n \cdot 5^{\frac{m}{2} - 1} + 1,  \\
                C_{O_{N}} &= n \cdot 5^{\frac{m}{2} - 1}.
            \end{align}

        The resources for a single step expansion of vibrational Hamiltonian are calculated based on
        `arXiv:2504.10602 <https://arxiv.org/pdf/2504.10602>`_.

    .. seealso::
        :class:`~.estimator.compact_hamiltonian.VibrationalHamiltonian`

    .. seealso:: :class:`~.TrotterProduct`

    **Example**

    The resources for this operation are computed using:

    >>> import pennylane.estimator as qre
    >>> num_steps, order = (10, 2)
    >>> vibration_ham = qre.VibrationalHamiltonian(num_modes=2, grid_size=4, taylor_degree=2)
    >>> res = qre.estimate(qre.TrotterVibrational(vibration_ham, num_steps, order))
    >>> print(res)
    --- Resources: ---
     Total wires: 83
        algorithmic wires: 8
        allocated wires: 75
             zero state: 75
             any state: 0
     Total gates : 1.239E+5
      'Toffoli': 2.248E+4,
      'T': 749,
      'CNOT': 3.520E+4,
      'X': 1.216E+3,
      'Z': 1,
      'S': 1,
      'Hadamard': 6.422E+4
    """

    resource_keys = {
        "vibration_ham",
        "num_steps",
        "order",
        "phase_grad_precision",
        "coeff_precision",
    }

    def __init__(
        self,
        vibration_ham: VibrationalHamiltonian,
        num_steps: int,
        order: int,
        phase_grad_precision: float | None = None,
        coeff_precision: float | None = None,
        wires: WiresLike | None = None,
    ):

        if not isinstance(vibration_ham, VibrationalHamiltonian):
            raise TypeError(
                f"Unsupported Hamiltonian representation for TrotterVibrational."
                f"This method works with vibrational Hamiltonian, {type(vibration_ham)} provided"
            )

        self.num_steps = num_steps
        self.order = order
        self.vibration_ham = vibration_ham
        self.phase_grad_precision = phase_grad_precision
        self.coeff_precision = coeff_precision

        self.num_wires = vibration_ham.num_modes * vibration_ham.grid_size

        if wires is not None and len(Wires(wires)) != self.num_wires:
            raise ValueError(f"Expected {self.num_wires} wires, got {len(Wires(wires))}")

        super().__init__(wires=wires)

    @property
    def resource_params(self) -> dict:
        r"""Returns a dictionary containing the minimal information needed to compute the resources.

        Returns:
            dict: A dictionary containing the resource parameters:
                * vibration_ham (:class:`~.pennylane.estimator.templates.compact_hamiltonian.VibrationalHamiltonian`): a real space vibrational
                  Hamiltonian to be approximately exponentiated.
                * num_steps (int): number of Trotter steps to perform
                * order (int): order of the approximation, must be 1 or even
                * phase_grad_precision (float): precision for the phase gradient calculation,
                * coeff_precision (float): precision for the loading of coefficients,
        """
        return {
            "vibration_ham": self.vibration_ham,
            "num_steps": self.num_steps,
            "order": self.order,
            "phase_grad_precision": self.phase_grad_precision,
            "coeff_precision": self.coeff_precision,
        }

    @classmethod
    def resource_rep(
        cls,
        vibration_ham: VibrationalHamiltonian,
        num_steps: int,
        order: int,
        phase_grad_precision: float | None = None,
        coeff_precision: float | None = None,
    ) -> CompressedResourceOp:
        """Returns a compressed representation containing only the parameters of
        the Operator that are needed to compute the resources.

        Args:
            vibration_ham (:class:`~.pennylane.estimator.templates.compact_hamiltonian.VibrationalHamiltonian`): a real space vibrational
                Hamiltonian to be approximately exponentiated.
            num_steps (int): number of Trotter steps to perform
            order (int): order of the approximation, must be 1 or even
            phase_grad_precision (float | None): precision for the phase gradient calculation
            coeff_precision (float | None): precision for the loading of coefficients

        Returns:
            :class:`~.pennylane.estimator.resource_operator.CompressedResourceOp`: the operator in a compressed representation
        """
        params = {
            "vibration_ham": vibration_ham,
            "num_steps": num_steps,
            "order": order,
            "phase_grad_precision": phase_grad_precision,
            "coeff_precision": coeff_precision,
        }
        num_wires = vibration_ham.num_modes * vibration_ham.grid_size
        return CompressedResourceOp(cls, num_wires, params)

    @staticmethod
    def _cached_terms(grid_size, taylor_degree, coeff_precision, cached_tree, path, index):
        r"""Recursive function to compute the resources for the trotterization of vibrational Hamiltonian
        while caching the coefficients."""

        cur_path, len_path = tuple(path), len(path)
        coeff_wires = int(abs(np.floor(np.log2(coeff_precision))))
        gate_cache = []

        x = X.resource_rep()
        if 1 < len_path <= taylor_degree and cur_path not in cached_tree[len_path]:

            if len(cached_tree[len_path]):
                prev_state = cached_tree[len_path][-1]

                if len_path == 2 and prev_state[0] == prev_state[1]:
                    out_square = OutOfPlaceSquare.resource_rep(register_size=grid_size)
                    gate_cache.append(GateCount(out_square, 1))
                elif len_path == 4 and len(set(prev_state)) == 1:
                    out_square = OutOfPlaceSquare.resource_rep(register_size=grid_size * 2)
                    gate_cache.append(GateCount(out_square, 1))
                else:
                    multiplier = OutMultiplier.resource_rep(grid_size, grid_size * (len_path - 1))
                    gate_cache.append(GateCount(multiplier, 1))

            # Add the Square / Multiplier for current state
            if len_path == 2 and cur_path[-1] == cur_path[-2]:
                out_square = OutOfPlaceSquare.resource_rep(register_size=grid_size)
                gate_cache.append(GateCount(out_square, 1))
            elif len_path == 4 and len(set(cur_path)) == 1:
                out_square = OutOfPlaceSquare.resource_rep(register_size=grid_size * 2)
                gate_cache.append(GateCount(out_square, 1))
            else:
                multiplier = OutMultiplier.resource_rep(grid_size, grid_size * (len_path - 1))
                gate_cache.append(GateCount(multiplier, 1))

            # Add the coefficient Initializer for current state
            # assuming that half the bits in the coefficient are 1
            gate_cache.append(GateCount(x, int(coeff_wires / 2)))

            # Add the Multiplier for current coefficient
            multiplier = OutMultiplier.resource_rep(grid_size * len_path, coeff_wires)
            gate_cache.append(GateCount(multiplier, 1))

            # Add the Adder for Resource state
            adder = SemiAdder.resource_rep(max_register_size=2 * max(coeff_wires, 2 * grid_size))
            gate_cache.append(GateCount(adder, 1))

            # Adjoint the Multiplier for current coefficient
            multiplier = OutMultiplier.resource_rep(grid_size * len_path, coeff_wires)
            gate_cache.append(GateCount(multiplier, 1))

            # Adjoint the coefficient Initializer for current state
            # assuming that half the bits in the coefficient are 1
            gate_cache.append(GateCount(x, coeff_wires / 2))

            cached_tree[len_path].append(cur_path)

        if len_path < taylor_degree and index + 1:
            gate_cache_curr, cached_tree = TrotterVibrational._cached_terms(
                grid_size, taylor_degree, coeff_precision, cached_tree, path + [index], index
            )  # Depth first search traversal with current element
            gate_cache += gate_cache_curr
            gate_cache_next, cached_tree = TrotterVibrational._cached_terms(
                grid_size, taylor_degree, coeff_precision, cached_tree, path, index - 1
            )  # Depth first search traversal with next element
            gate_cache += gate_cache_next

        return gate_cache, cached_tree

    @staticmethod
    def _rep_circuit(vibration_ham: VibrationalHamiltonian, coeff_precision, num_rep):
        r"""Returns the expansion of the circuit with given number of repetitions."""

        num_modes = vibration_ham.num_modes
        grid_size = vibration_ham.grid_size
        taylor_degree = vibration_ham.taylor_degree

        gate_lst = []
        # Shifted QFT for kinetic part

        t = T.resource_rep()
        gate_lst.append(GateCount(t, num_rep * (num_modes * int(np.ceil(np.log2(num_modes) - 1)))))

        kinetic_deg = 2
        cached_tree = {index: [] for index in range(1, kinetic_deg + 1)}
        gate_cache, cached_tree = TrotterVibrational._cached_terms(
            grid_size, kinetic_deg, coeff_precision, cached_tree, path=[], index=num_modes - 1
        )
        gate_lst += gate_cache * num_rep

        cached_tree = {index: [] for index in range(1, taylor_degree + 1)}
        gate_cache, cached_tree = TrotterVibrational._cached_terms(
            grid_size, taylor_degree, coeff_precision, cached_tree, path=[], index=num_modes - 1
        )
        gate_lst += gate_cache * num_rep

        # Adjoints for the last Squares / Multipliers
        for idx in range(2, taylor_degree):
            last_state = cached_tree[idx][-1]
            if idx == 2 and last_state[-1] == last_state[-2]:
                gate_lst.append(
                    GateCount(OutOfPlaceSquare.resource_rep(register_size=grid_size), num_rep)
                )
            elif idx == 4 and len(set(last_state)) == 1:
                gate_lst.append(
                    GateCount(
                        OutOfPlaceSquare.resource_rep(register_size=grid_size * 2),
                        num_rep,
                    )
                )
            else:
                gate_lst.append(
                    GateCount(
                        OutMultiplier.resource_rep(grid_size, grid_size * (idx - 1)),
                        num_rep,
                    )
                )

        # Shifted QFT Adjoint
        gate_lst.append(GateCount(t, num_rep * (num_modes * int(np.ceil(np.log2(num_modes) - 1)))))

        return gate_lst

    @classmethod
    def resource_decomp(
        cls,
        vibration_ham: VibrationalHamiltonian,
        num_steps: int,
        order: int,
        phase_grad_precision: float | None = None,
        coeff_precision: float | None = None,
    ) -> list[GateCount]:
        r"""Returns a list representing the resources of the operator. Each object represents a quantum gate
        and the number of times it occurs in the decomposition.

        Args:
            vibration_ham (:class:`~.pennylane.estimator.templates.compact_hamiltonian.VibrationalHamiltonian`): a real space vibrational
                Hamiltonian to be approximately exponentiated.
            num_steps (int): number of Trotter steps to perform
            order (int): order of the approximation, must be 1 or even
            phase_grad_precision (float | None): precision for the phase gradient calculation
            coeff_precision (float | None): precision for the loading of coefficients

        Resources:
            The resources are defined according to the recursive formula presented above.
            The number of times an operator, :math:`e^{itO_{j}}`, is applied depends on the
            number of Trotter steps (`n`) and the order of the approximation (`m`) and is given by:

            .. math::

                C_{O_j} = 2 * n \cdot 5^{\frac{m}{2} - 1}.

            Furthermore, because of the symmetric form of the recursive formula, the first and last terms get grouped.
            This reduces the counts for those terms to:

            .. math::

                \begin{align}
                    C_{O_{0}} &= n \cdot 5^{\frac{m}{2} - 1} + 1,  \\
                    C_{O_{N}} &= n \cdot 5^{\frac{m}{2} - 1}.
                \end{align}

            The resources for a single step expansion of vibrational Hamiltonian are calculated based on
            `arXiv:2504.10602 <https://arxiv.org/pdf/2504.10602>`_.

        Returns:
            list[:class:`~.pennylane.estimator.resource_operator.GateCount`]: A list of GateCount objects, where each object
            represents a specific quantum gate and the number of times it appears
            in the decomposition.
        """

        k = order // 2
        gate_list = []
        num_modes = vibration_ham.num_modes
        grid_size = vibration_ham.grid_size
        taylor_degree = vibration_ham.taylor_degree

        phase_grad_wires = int(abs(np.floor(np.log2(phase_grad_precision))))
        coeff_wires = int(abs(np.floor(np.log2(coeff_precision))))

        x = X.resource_rep()

        phase_grad = PhaseGradient.resource_rep(phase_grad_wires)

        # Allocate the phase gradient registers
        gate_list.append(Allocate(phase_grad_wires * (taylor_degree - 1)))
        # Resource Registers
        gate_list.append(GateCount(phase_grad, taylor_degree - 1))

        # Allocate auxiliary registers for the coefficients
        gate_list.append(Allocate(4 * grid_size + 2 * coeff_wires))

        # Basis state prep per mode, implemented only for the first step
        gate_list.append(GateCount(x, num_modes * grid_size))

        if order == 1:
            gate_list += TrotterVibrational._rep_circuit(vibration_ham, coeff_precision, num_steps)
        else:
            gate_list += TrotterVibrational._rep_circuit(
                vibration_ham, coeff_precision, 2 * num_steps * (5 ** (k - 1))
            )

        # Adjoint of Basis state prep, implemented only for the last step
        gate_list.append(GateCount(x, num_modes * grid_size))

        # Free auxiliary registers for the coefficients
        gate_list.append(Deallocate(4 * grid_size + 2 * coeff_wires))

        # Deallocate the phase gradient registers
        gate_list.append(Deallocate(phase_grad_wires * (taylor_degree - 1)))

        return gate_list


class TrotterVibronic(ResourceOperator):
    r"""An operation representing the Suzuki-Trotter product approximation for the complex matrix
    exponential of a real-space vibronic Hamiltonian.

    The Suzuki-Trotter product formula provides a method to approximate the matrix exponential of
    Hamiltonian expressed as a linear combination of terms which in general do not commute.
    Consider the Hamiltonian :math:`H = \Sigma^{N}_{j=0} O_{j}`: the product formula is constructed using
    symmetrized products of the terms in the Hamiltonian. The symmetrized products of order
    :math:`m \in [1, 2, 4, ..., 2k]` with :math:`k \in \mathbb{N}` are given by:

    .. math::

        \begin{align}
            S_{1}(t) &= \Pi_{j=0}^{N} \ e^{i t O_{j}} \\
            S_{2}(t) &= \Pi_{j=0}^{N} \ e^{i \frac{t}{2} O_{j}} \cdot \Pi_{j=N}^{0} \ e^{i \frac{t}{2} O_{j}} \\
            &\vdots \\
            S_{m}(t) &= S_{m-2}(p_{m}t)^{2} \cdot S_{m-2}((1-4p_{m})t) \cdot S_{m-2}(p_{m}t)^{2},
        \end{align}

    where the coefficient is :math:`p_{m} = 1 / (4 - \sqrt[m - 1]{4})`. The :math:`m^{\text{th}}`
    order, :math:`n`-step Suzuki-Trotter approximation is then defined as:

    .. math::

        e^{iHt} \approx \left [S_{m}(t / n)  \right ]^{n}.

    For more details see `J. Math. Phys. 32, 400 (1991) <https://pubs.aip.org/aip/jmp/article-abstract/32/2/400/229229>`_.

    Args:
        vibronic_ham (:class:`~.pennylane.estimator.compact_hamiltonian.VibronicHamiltonian`): a real-space vibronic
            Hamiltonian to be approximately exponentiated
        num_steps (int): number of Trotter steps to perform
        order (int): order of the approximation, must be ``1`` or an even number
        phase_grad_precision (float | None): precision for the phase gradient calculation
        coeff_precision (float | None): precision for the loading of coefficients
        wires (list[int] | None): the wires on which the operator acts.

    Resources:
        The resources are defined according to the recursive formula presented above.
        The number of times an operator :math:`e^{itO_{j}}` is applied depends on the
        number of Trotter steps (`n`) and the order of the approximation (`m`) and is given by:

        .. math::

            C_{O_j} = 2 * n \cdot 5^{\frac{m}{2} - 1}.

        Furthermore, because of the symmetric form of the recursive formula, the first and last terms get grouped.
        This reduces the counts for those terms to:

        .. math::

            \begin{align}
                C_{O_{0}} &= n \cdot 5^{\frac{m}{2} - 1} + 1,  \\
                C_{O_{N}} &= n \cdot 5^{\frac{m}{2} - 1}.
            \end{align}

        The resources for a single step expansion of real-space vibronic Hamiltonian are calculated
        based on `arXiv:2411.13669 <https://arxiv.org/abs/2411.13669>`_.

    .. seealso::
        :class:`~.estimator.compact_hamiltonian.VibronicHamiltonian`

    .. seealso:: :class:`~.TrotterProduct`

    **Example**

    The resources for this operation are computed using:

    >>> import pennylane.estimator as qre
    >>> num_steps, order = (10, 2)
    >>> vibronic_ham = qre.VibronicHamiltonian(num_modes=2, num_states=4, grid_size=4, taylor_degree=2)
    >>> res = qre.estimate(qre.TrotterVibronic(vibronic_ham, num_steps, order))
    >>> print(res)
    --- Resources: ---
     Total wires: 85
        algorithmic wires: 10
        allocated wires: 75
             zero state: 75
             any state: 0
     Total gates : 1.332E+5
      'Toffoli': 2.320E+4,
      'T': 749,
      'CNOT': 4.144E+4,
      'X': 1.456E+3,
      'Z': 1,
      'S': 1,
      'Hadamard': 6.638E+4
    """

    resource_keys = {
        "vibronic_ham",
        "num_steps",
        "order",
        "phase_grad_precision",
        "coeff_precision",
    }

    def __init__(
        self,
        vibronic_ham: VibronicHamiltonian,
        num_steps: int,
        order: int,
        phase_grad_precision: float | None = None,
        coeff_precision: float | None = None,
        wires: WiresLike | None = None,
    ):

        if not isinstance(vibronic_ham, VibronicHamiltonian):
            raise TypeError(
                f"Unsupported Hamiltonian representation for TrotterVibronic."
                f"This method works with vibronic Hamiltonian, {type(vibronic_ham)} provided"
            )

        self.num_steps = num_steps
        self.order = order
        self.vibronic_ham = vibronic_ham
        self.phase_grad_precision = phase_grad_precision
        self.coeff_precision = coeff_precision

        self.num_wires = (
            int(np.ceil(np.log2(vibronic_ham.num_states)))
            + vibronic_ham.num_modes * vibronic_ham.grid_size
        )

        if wires is not None and len(Wires(wires)) != self.num_wires:
            raise ValueError(f"Expected {self.num_wires} wires, got {len(Wires(wires))}")

        super().__init__(wires=wires)

    @property
    def resource_params(self) -> dict:
        r"""Returns a dictionary containing the minimal information needed to compute the resources.

        Returns:
            dict: A dictionary containing the resource parameters:
                * vibronic_ham (:class:`~.pennylane.estimator.templates.compact_hamiltonian.VibronicHamiltonian`): a real-space vibronic
                  Hamiltonian to be approximately exponentiated
                * num_steps (int): number of Trotter steps to perform
                * order (int): order of the approximation, must be 1 or even
                * phase_grad_precision (float): precision for the phase gradient calculation
                * coeff_precision (float): precision for the loading of coefficients
        """
        return {
            "vibronic_ham": self.vibronic_ham,
            "num_steps": self.num_steps,
            "order": self.order,
            "phase_grad_precision": self.phase_grad_precision,
            "coeff_precision": self.coeff_precision,
        }

    @classmethod
    def resource_rep(
        cls,
        vibronic_ham: VibronicHamiltonian,
        num_steps: int,
        order: int,
        phase_grad_precision: float | None = None,
        coeff_precision: float | None = None,
    ) -> CompressedResourceOp:
        """Returns a compressed representation containing only the parameters of
        the Operator that are needed to compute a resource estimation.

        Args:
            vibronic_ham (:class:`~.pennylane.estimator.templates.compact_hamiltonian.VibronicHamiltonian`): a real space vibronic
                Hamiltonian to be approximately exponentiated
            num_steps (int): number of Trotter steps to perform
            order (int): order of the approximation, must be 1 or even
            phase_grad_precision (float | None): precision for the phase gradient calculation
            coeff_precision (float | None): precision for the loading of coefficients
        Returns:
            :class:`~.pennylane.estimator.resource_operator.CompressedResourceOp`: the operator in a compressed representation
        """
        params = {
            "vibronic_ham": vibronic_ham,
            "num_steps": num_steps,
            "order": order,
            "phase_grad_precision": phase_grad_precision,
            "coeff_precision": coeff_precision,
        }
        num_wires = (
            int(np.ceil(np.log2(vibronic_ham.num_states)))
            + vibronic_ham.num_modes * vibronic_ham.grid_size
        )
        return CompressedResourceOp(cls, num_wires, params)

    @staticmethod
    def _cached_terms(
        num_states, grid_size, taylor_degree, coeff_precision, cached_tree, path, index
    ):
        r"""Recursive function to compute the resources for the trotterization of vibronic Hamiltonian
        while caching the coefficients."""

        cur_path, len_path = tuple(path), len(path)
        coeff_wires = int(abs(int(np.floor(np.log2(coeff_precision)))))
        gate_cache = []

        if 1 < len_path <= taylor_degree and cur_path not in cached_tree[len_path]:

            if len(cached_tree[len_path]):
                prev_state = cached_tree[len_path][-1]

                if len_path == 2 and prev_state[0] == prev_state[1]:
                    out_square = OutOfPlaceSquare.resource_rep(register_size=grid_size)
                    gate_cache.append(GateCount(out_square, 1))
                elif len_path == 4 and len(set(prev_state)) == 1:
                    out_square = OutOfPlaceSquare.resource_rep(register_size=grid_size * 2)
                    gate_cache.append(GateCount(out_square, 1))
                else:
                    multiplier = OutMultiplier.resource_rep(grid_size, grid_size * (len_path - 1))
                    gate_cache.append(GateCount(multiplier, 1))

            # Add the Square / Multiplier for current state
            if len_path == 2 and cur_path[-1] == cur_path[-2]:
                out_square = OutOfPlaceSquare.resource_rep(register_size=grid_size)
                gate_cache.append(GateCount(out_square, 1))
            elif len_path == 4 and len(set(cur_path)) == 1:
                out_square = OutOfPlaceSquare.resource_rep(register_size=grid_size * 2)
                gate_cache.append(GateCount(out_square, 1))
            else:
                multiplier = OutMultiplier.resource_rep(grid_size, grid_size * (len_path - 1))
                gate_cache.append(GateCount(multiplier, 1))

            # Add the coefficient Initializer for current state
            # assuming that half the bits in the coefficient are 1
            coeff_unitaries = (
                resource_rep(
                    Prod,
                    {"cmpr_factors_and_counts": ((X.resource_rep(), int(coeff_wires / 2)),)},
                ),
            ) * num_states

            select_op = resource_rep(Select, {"cmpr_ops": coeff_unitaries})
            gate_cache.append(GateCount(select_op, 1))

            # Add the Multiplier for current coefficient
            multiplier = OutMultiplier.resource_rep(grid_size * len_path, coeff_wires)
            gate_cache.append(GateCount(multiplier, 1))

            # Add the Adder for Resource state
            adder = SemiAdder.resource_rep(max_register_size=2 * max(coeff_wires, 2 * grid_size))
            gate_cache.append(GateCount(adder, 1))

            # Adjoint the Multiplier for current coefficient
            multiplier = OutMultiplier.resource_rep(grid_size * len_path, coeff_wires)
            gate_cache.append(GateCount(multiplier, 1))

            # Adjoint the coefficient Initializer for current state
            # assuming that half the bits in the coefficient are 1
            gate_cache.append(GateCount(select_op, 1))

            cached_tree[len_path].append(cur_path)

        if len_path < taylor_degree and index + 1:
            gate_cache_curr, cached_tree = TrotterVibronic._cached_terms(
                num_states,
                grid_size,
                taylor_degree,
                coeff_precision,
                cached_tree,
                path + [index],
                index,
            )  # DFS with current element
            gate_cache += gate_cache_curr
            gate_cache_next, cached_tree = TrotterVibronic._cached_terms(
                num_states, grid_size, taylor_degree, coeff_precision, cached_tree, path, index - 1
            )  # DFS with next element
            gate_cache += gate_cache_next

        return gate_cache, cached_tree

    @staticmethod
    def _rep_circuit(vibronic_ham: VibronicHamiltonian, coeff_precision, num_rep):
        r"""Returns the expansion of the circuit with given number of repetitions."""

        num_modes = vibronic_ham.num_modes
        num_states = vibronic_ham.num_states
        grid_size = vibronic_ham.grid_size
        taylor_degree = vibronic_ham.taylor_degree

        gate_lst = []
        # Shifted QFT for kinetic part
        t = T.resource_rep()
        gate_lst.append(GateCount(t, num_rep * (num_modes * int(np.ceil(np.log2(num_modes) - 1)))))

        kinetic_deg = 2
        cached_tree = {index: [] for index in range(1, kinetic_deg + 1)}
        gate_cache, cached_tree = TrotterVibronic._cached_terms(
            num_states,
            grid_size,
            kinetic_deg,
            coeff_precision,
            cached_tree,
            path=[],
            index=num_modes - 1,
        )
        gate_lst += gate_cache * num_rep

        cached_tree = {index: [] for index in range(1, taylor_degree + 1)}
        gate_cache, cached_tree = TrotterVibronic._cached_terms(
            num_states,
            grid_size,
            taylor_degree,
            coeff_precision,
            cached_tree,
            path=[],
            index=num_modes - 1,
        )
        gate_lst += gate_cache * num_rep

        # Adjoints for the last Squares / Multipliers
        for idx in range(2, taylor_degree):
            last_state = cached_tree[idx][-1]
            if idx == 2 and last_state[-1] == last_state[-2]:
                gate_lst.append(
                    GateCount(OutOfPlaceSquare.resource_rep(register_size=grid_size), num_rep)
                )
            elif idx == 4 and len(set(last_state)) == 1:
                gate_lst.append(
                    GateCount(
                        OutOfPlaceSquare.resource_rep(register_size=grid_size * 2),
                        num_rep,
                    )
                )
            else:
                gate_lst.append(
                    GateCount(
                        OutMultiplier.resource_rep(grid_size, grid_size * (idx - 1)),
                        num_rep,
                    )
                )

        # Shifted QFT Adjoint
        gate_lst.append(GateCount(t, num_rep * (num_modes * int(np.ceil(np.log2(num_modes) - 1)))))

        return gate_lst

    @classmethod
    def resource_decomp(
        cls,
        vibronic_ham: VibronicHamiltonian,
        num_steps: int,
        order: int,
        phase_grad_precision: float | None,
        coeff_precision: float | None,
    ) -> list[GateCount]:
        r"""Returns a list representing the resources of the operator. Each object represents a quantum gate
        and the number of times it occurs in the decomposition.

        Args:
            vibronic_ham (:class:`~.pennylane.estimator.templates.compact_hamiltonian.VibronicHamiltonian`): a real space vibronic
                Hamiltonian to be approximately exponentiated
            num_steps (int): number of Trotter steps to perform
            order (int): order of the approximation, must be 1 or even
            phase_grad_precision (float | None): precision for the phase gradient calculation
            coeff_precision (float | None): precision for the loading of coefficients

        Resources:
            The resources are defined according to the recursive formula presented above.
            The number of times an operator, :math:`e^{itO_{j}}`, is applied depends on the
            number of Trotter steps (`n`) and the order of the approximation (`m`) and is given by:

            .. math::

                C_{O_j} = 2 * n \cdot 5^{\frac{m}{2} - 1}.

            Furthermore, because of the symmetric form of the recursive formula, the first and last terms get grouped.
            This reduces the counts for those terms to:

            .. math::

                \begin{align}
                    C_{O_{0}} &= n \cdot 5^{\frac{m}{2} - 1} + 1,  \\
                    C_{O_{N}} &= n \cdot 5^{\frac{m}{2} - 1}.
                \end{align}

            The resources for a single step expansion of real-space vibronic Hamiltonian are calculated
            based on `arXiv:2411.13669 <https://arxiv.org/abs/2411.13669>`_.

        Returns:
            list[:class:`~.pennylane.estimator.resource_operator.GateCount`]: A list of GateCount objects, where each object
            represents a specific quantum gate and the number of times it appears
            in the decomposition.
        """

        k = order // 2
        gate_list = []
        num_modes = vibronic_ham.num_modes
        num_states = vibronic_ham.num_states
        grid_size = vibronic_ham.grid_size
        taylor_degree = vibronic_ham.taylor_degree

        phase_grad_wires = int(abs(np.floor(np.log2(phase_grad_precision))))
        coeff_wires = int(abs(np.floor(np.log2(coeff_precision))))

        x = X.resource_rep()

        phase_grad = PhaseGradient.resource_rep(phase_grad_wires)

        # Allocate the phase gradient registers
        gate_list.append(Allocate(phase_grad_wires * (taylor_degree - 1)))
        # Resource Registers
        gate_list.append(GateCount(phase_grad, taylor_degree - 1))

        # Allocate auxiliary registers for the coefficients
        gate_list.append(Allocate(4 * grid_size + 2 * coeff_wires))

        # Basis state prep per mode, implemented only for the first step
        gate_list.append(GateCount(x, num_modes * grid_size))

        # electronic state
        gate_list.append(GateCount(resource_rep(Hadamard), int(np.ceil(np.log2(num_states)))))

        if order == 1:
            gate_list += TrotterVibronic._rep_circuit(vibronic_ham, coeff_precision, num_steps)
        else:
            gate_list += TrotterVibronic._rep_circuit(
                vibronic_ham, coeff_precision, 2 * num_steps * (5 ** (k - 1))
            )

        # Adjoint for electronic state
        gate_list.append(GateCount(resource_rep(Hadamard), int(np.ceil(np.log2(num_states)))))

        # Adjoint of Basis state prep, implemented only for the first step
        gate_list.append(GateCount(x, num_modes * grid_size))

        # Free auxiliary registers for the coefficients
        gate_list.append(Deallocate(4 * grid_size + 2 * coeff_wires))

        # Deallocate the phase gradient registers
        gate_list.append(Deallocate(phase_grad_wires * (taylor_degree - 1)))

        return gate_list


class TrotterPauli(ResourceOperator):
    r"""An operation representing the Suzuki-Trotter product approximation for the complex matrix
    exponential of a Hamiltonian represented as a linear combination of tensor products of Pauli operators.

    The Suzuki-Trotter product formula provides a method to approximate the matrix exponential of
    Hamiltonian expressed as a linear combination of terms which in general do not commute.
    Consider the Hamiltonian :math:`H = \Sigma^{N}_{j=0} \alpha_{j} \cdot O_{j}`: the product formula is
    constructed using symmetrized products of the terms in the Hamiltonian. The symmetrized products 
    of order :math:`m \in [1, 2, 4, ..., 2k]` with :math:`k \in \mathbb{N}` are given by:

    .. math::

        \begin{align}
            S_{1}(t) &= \Pi_{j=0}^{N} \ e^{i t \alpha_{j} O_{j}} \\
            S_{2}(t) &= \Pi_{j=0}^{N} \ e^{i \frac{t}{2} \alpha_{j} O_{j}} \cdot \Pi_{j=N}^{0} \ e^{i \frac{t}{2} \alpha_{j} O_{j}} \\
            &\vdots \\
            S_{m}(t) &= S_{m-2}(p_{m}t)^{2} \cdot S_{m-2}((1-4p_{m})t) \cdot S_{m-2}(p_{m}t)^{2},
        \end{align}

    where the coefficient is :math:`p_{m} = 1 / (4 - \sqrt[m - 1]{4})`. The :math:`m^{\text{th}}`
    order, :math:`n`-step Suzuki-Trotter approximation is then defined as:

    .. math::

        e^{iHt} \approx \left [S_{m}(t / n)  \right ]^{n}.

    For more details see `J. Math. Phys. 32, 400 (1991) <https://pubs.aip.org/aip/jmp/article-abstract/32/2/400/229229>`_.

    Args:
        pauli_ham (:class:`~.pennylane.estimator.compact_hamiltonian.PauliHamiltonian`):
            the Hamiltonian to be approximately exponentiated
        num_steps (int): number of Trotter steps to perform
        order (int): order of the approximation, must be ``1`` or an even number
        wires (WiresLike | None): the wires on which the operator acts

    Resources:
        The resource cost for this subroutine depends on how the Pauli Hamiltonian is expressed.
        Given the Hamiltonian :math:`H = \Sigma^{N}_{j=0} \alpha_{j} O_{j}`, each :math:`O_{j}` can 
        either be a Pauli string (a tensor product of Pauli operators) :math:`O_{j} = \vec{P}_{j}` or 
        a linear combination of commuting Pauli strings :math:`O_{j} = \Sigma^{M}_{j=0} \beta_{j} \vec{P}_{j}`.

        In the first case, the exponential :math:`e^{i t \alpha_{j} O_{j}} = e^{i t \alpha_{j} \vec{P}_{j}}`
        is a single generalized Pauli rotation 
<<<<<<< HEAD
        (:class:`~.pennylane.estimator.ops.qubit.parametric_ops_multi_qubit.PauliRot`). In the second
=======
        (:class:`~.estimator.ops.qubit.parametric_ops_multi_qubit.PauliRot`). In the second
>>>>>>> 50b9185c
        case, the exponential can be expanded using the fact that all operators in the sum commute:

        .. math::

            \begin{align}
                e^{i t \alpha_{j} O_{j}} &= e^{i t \alpha_{j} (\Sigma^{M}_{k=0} \beta_{k} \vec{P}_{k})}  \\
                e^{i t \alpha_{j} O_{j}} &= \Pi_{k=0}^{M} e^{i t \alpha_{j} \beta_{k} \vec{P}_{k}}
            \end{align}
            
        Thus, the exponential can be expressed as a product of :math:`M` generalized Pauli rotations.
        Using this as the cost of each individual exponential, the cost of the entire Suzuki-Trotter
        product formula is derived below.

        The number of times an operator :math:`e^{itO_{j}}` is applied depends on the
        number of Trotter steps (`n`) and the order of the approximation (`m`) and is given by:

        .. math::

            C_{O_j} = 2 \cdot n \cdot 5^{\frac{m}{2} - 1}.

        Furthermore, because of the symmetric form of the recursive formula, the first and last terms get grouped.
        This reduces the counts for those terms to:

        .. math::

            \begin{align}
                C_{O_{0}} &= n \cdot 5^{\frac{m}{2} - 1} + 1,  \\
                C_{O_{N}} &= n \cdot 5^{\frac{m}{2} - 1}.
            \end{align}

    .. seealso:: :class:`~.estimator.compact_hamiltonian.PauliHamiltonian`, :class:`~.TrotterProduct`

    **Example**

<<<<<<< HEAD
    The resources for this operation are computed using the code below. Note that each of 
    the 25 Pauli strings is treated as an individual term in the sum and no grouping into
    commuting groups of terms is assumed.

    >>> import pennylane.estimator as qre
    >>> pauli_terms = {"XX": 10, "ZZ":10, "Z":5}     
    >>> pauli_ham = qre.PauliHamiltonian(num_qubits=5, pauli_dist=pauli_terms)
    >>> pauli_ham
    PauliHamiltonian(num_qubits=5, num_pauli_words=25, max_weight=2, one_norm=None)
    >>> num_steps, order = (10, 2)
    >>> res = qre.estimate(qre.TrotterPauli(pauli_ham, num_steps, order))
    >>> print(res)
    --- Resources: ---
     Total wires: 5
       algorithmic wires: 5
       allocated wires: 0
         zero state: 0
         any state: 0
     Total gates : 2.280E+4
       'T': 2.200E+4,
       'CNOT': 800
=======
    The resources for this operation are computed using the code below.

    >>> pauli_terms = {"X":10, "XX":5, "XXXX":3, "YY": 5, "ZZ":5, "Z": 2}
    >>> pauli_ham = qre.PauliHamiltonian(num_qubits=10, pauli_terms=pauli_terms)
    >>> num_steps, order = (1, 2)
    >>> res = qre.estimate(qre.TrotterPauli(pauli_ham, num_steps, order))
    >>> print(res)
    --- Resources: ---
     Total wires: 10
       algorithmic wires: 10
       allocated wires: 0
         zero state: 0
         any state: 0
     Total gates : 2.844E+3
       'T': 2.640E+3,
       'CNOT': 96,
       'Z': 20,
       'S': 40,
       'Hadamard': 48
>>>>>>> 50b9185c
    
    .. details::
        :title: Usage Details

<<<<<<< HEAD
        Estimating resources for the trotterization of a Pauli Hamiltonian depends on how
        the Pauli Hamiltonian was constructed. Specifically, how much information was provided
        by the user (see :class:`~.estimator.compact_hamiltonian.PauliHamiltonian` for more info).

        If the Hamiltonian is constructed with minimal information about the specific Pauli terms:

        >>> pauli_ham = qre.PauliHamiltonian(num_qubits=10, num_pauli_words=30, max_weight=4)
        >>> pauli_ham
        PauliHamiltonian(num_qubits=10, num_pauli_words=30, max_weight=4, one_norm=None)

        In this case, we assume an even distribution of X-like, Y-like and Z-like Pauli strings with 
        maximum weight.

        >>> num_steps, order = (1, 1)
        >>> res = qre.estimate(
        ...     qre.TrotterPauli(pauli_ham, num_steps, order),
        ...     gate_set={'PauliRot'},
        ... )
        >>> print(res)
        --- Resources: ---
         Total wires: 10
           algorithmic wires: 10
           allocated wires: 0
             zero state: 0
             any state: 0
         Total gates : 30
           'PauliRot': 30
        >>> print(res.gate_breakdown())
        PauliRot total: 30
            PauliRot {'pauli_string': 'XXXX', 'precision': None}: 10
            PauliRot {'pauli_string': 'YYYY', 'precision': None}: 10
            PauliRot {'pauli_string': 'ZZZZ', 'precision': None}: 10

        Alternately, the Hamiltonian can be constructed by providing the commuting groups of terms.
=======
        Estimating resources for the Trotterization of a Pauli Hamiltonian depends on how
        the Pauli Hamiltonian was constructed. Specifically, if the terms of the Hamiltonian were 
        separated into commuting groups (see :class:`~.estimator.compact_hamiltonian.PauliHamiltonian` for more information).
>>>>>>> 50b9185c
        Note, that the order in which the groups are listed matters, keeping the largest groups as
        the first and last elements of the list will lead to the most reduction in resources.

        >>> commuting_groups = (
        ...     {"X":10, "XX":5, "XXXX":3},
        ...     {"YY": 5, "ZZ":5},
        ...     {"Z": 2},
        ... )
<<<<<<< HEAD
        >>> pauli_ham = qre.PauliHamiltonian(num_qubits=10, commuting_groups=commuting_groups)
        >>> pauli_ham
        PauliHamiltonian(num_qubits=10, num_pauli_words=30, max_weight=4, one_norm=None)
        >>> pauli_ham.commuting_groups
        ({'X': 10, 'XX': 5, 'XXXX': 3}, {'YY': 5, 'ZZ': 5}, {'Z': 2})

        This often leads to fewer total resources when estimating costs in practice:
        
        >>> num_steps, order = (1, 1)
        >>> res = qre.estimate(
        ...     qre.TrotterPauli(pauli_ham, num_steps, order),
        ...     gate_set={'PauliRot'},
        ... )
=======
        >>> pauli_ham = qre.PauliHamiltonian(num_qubits=10, pauli_terms=commuting_groups)        
        >>> num_steps, order = (1, 2)
        >>> res = qre.estimate(qre.TrotterPauli(pauli_ham, num_steps, order))
>>>>>>> 50b9185c
        >>> print(res)
        --- Resources: ---
         Total wires: 10
           algorithmic wires: 10
           allocated wires: 0
             zero state: 0
             any state: 0
<<<<<<< HEAD
         Total gates : 30
           'PauliRot': 30
        >>> print(res.gate_breakdown())
        PauliRot total: 30
            PauliRot {'pauli_string': 'X', 'precision': None}: 10
            PauliRot {'pauli_string': 'XX', 'precision': None}: 5
            PauliRot {'pauli_string': 'XXXX', 'precision': None}: 3
            PauliRot {'pauli_string': 'YY', 'precision': None}: 5
            PauliRot {'pauli_string': 'ZZ', 'precision': None}: 5
            PauliRot {'pauli_string': 'Z', 'precision': None}: 2
=======
         Total gates : 2.756E+3
           'T': 2.552E+3,
           'CNOT': 96,
           'Z': 20,
           'S': 40,
           'Hadamard': 48
>>>>>>> 50b9185c

    """

    resource_keys = {"pauli_ham", "num_steps", "order"}

    def __init__(
        self,
        pauli_ham: PauliHamiltonian,
        num_steps: int,
        order: int,
        wires: WiresLike | None = None,
    ):

        if not isinstance(pauli_ham, PauliHamiltonian):
            raise TypeError(
                "Unsupported Hamiltonian representation for TrotterPauli."
                f"This method works with PauliHamiltonian, {type(pauli_ham)} provided"
            )
        if (not isinstance(num_steps, int)) or num_steps < 1:
            raise ValueError(
                f"`num_steps` is expected to be a positive integer greater than one, got {num_steps}"
            )

        if not (isinstance(order, int) and order > 0 and (order == 1 or order % 2 == 0)):
            raise ValueError(
                f"`order` is expected to be a positive integer and either one or a multiple of two; got {order}"
            )

        self.num_steps = num_steps
        self.order = order
        self.pauli_ham = pauli_ham

        self.num_wires = pauli_ham.num_qubits

        if wires is not None and len(Wires(wires)) != self.num_wires:
            raise ValueError(f"Expected {self.num_wires} wires, got {len(Wires(wires))}")

        super().__init__(wires=wires)

    @property
    def resource_params(self) -> dict:
        r"""Returns a dictionary containing the minimal information needed to compute the resources.

        Returns:
            dict: A dictionary containing the resource parameters:
                * pauli_ham (:class:`~.pennylane.estimator.templates.compact_hamiltonian.PauliHamiltonian`):
                  The Hamiltonian to be approximately exponentiated
                * num_steps (int): number of Trotter steps to perform
                * order (int): order of the approximation, must be 1 or even.
        """
        return {
            "pauli_ham": self.pauli_ham,
            "num_steps": self.num_steps,
            "order": self.order,
        }

    @classmethod
    def resource_rep(
        cls,
        pauli_ham: PauliHamiltonian,
        num_steps: int,
        order: int,
    ) -> CompressedResourceOp:
        """Returns a compressed representation containing only the parameters of
        the Operator that are needed to compute the resources.

        Args:
            pauli_ham (:class:`~.pennylane.estimator.templates.compact_hamiltonian.PauliHamiltonian`):
                The Hamiltonian to be approximately exponentiated
            num_steps (int): number of Trotter steps to perform
            order (int): order of the approximation, must be 1 or even.

        Returns:
            :class:`~.pennylane.estimator.resource_operator.CompressedResourceOp`: the operator in a compressed representation
        """
        params = {
            "pauli_ham": pauli_ham,
            "num_steps": num_steps,
            "order": order,
        }
        num_wires = pauli_ham.num_qubits
        return CompressedResourceOp(cls, num_wires, params)

    @classmethod
    def resource_decomp(
        cls,
        pauli_ham: PauliHamiltonian,
        num_steps: int,
        order: int,
    ) -> list[GateCount]:
        r"""Returns a list representing the resources of the operator. Each object represents a
        quantum gate and the number of times it occurs in the decomposition.

        Args:
            pauli_ham (:class:`~.pennylane.estimator.templates.compact_hamiltonian.PauliHamiltonian`):
                The Hamiltonian to be approximately exponentiated
            num_steps (int): number of Trotter steps to perform
            order (int): order of the approximation, must be 1 or even.

        Resources:
            The resource cost for this subroutine depends on how the Pauli Hamiltonian is expressed.
            Given the Hamiltonian :math:`H = \Sigma^{N}_{j=0} \alpha_{j} O_{j}`, each :math:`O_{j}` can 
            either be a Pauli string (a tensor product of Pauli operators) :math:`O_{j} = \vec{P}_{j}` or 
            a linear combination of commuting Pauli strings :math:`O_{j} = \Sigma^{M}_{j=0} \beta_{j} \vec{P}_{j}`.

            In the first case, the exponential :math:`e^{i t \alpha_{j} O_{j}} = e^{i t \alpha_{j} \vec{P}_{j}}`
            is a single generalized Pauli rotation 
            (:class:`~.pennylane.estimator.ops.qubit.parametric_ops_multi_qubit.PauliRot`). In the second
            case, the exponential can be expanded using the fact that all operators in the sum commute:

            .. math::

                \begin{align}
                    e^{i t \alpha_{j} O_{j}} &= e^{i t \alpha_{j} (\Sigma^{M}_{k=0} \beta_{k} \vec{P}_{k})}  \\
                    e^{i t \alpha_{j} O_{j}} &= \Pi_{k=0}^{M} e^{i t \alpha_{j} \beta_{k} \vec{P}_{k}}
                \end{align}
                
            Thus, the exponential can be expressed as a product of :math:`M` generalized Pauli rotations.
            Using these as the cost of each individual exponential, the cost of the entire Suzuki-Trotter
            product formula is derived below.

            The number of times an operator :math:`e^{itO_{j}}` is applied depends on the
            number of Trotter steps (`n`) and the order of the approximation (`m`) and is given by:

            .. math::

                C_{O_j} = 2 * n \cdot 5^{\frac{m}{2} - 1}.

            Furthermore, because of the symmetric form of the recursive formula, the first and last terms get grouped.
            This reduces the counts for those terms to:

            .. math::

                \begin{align}
                    C_{O_{0}} &= n \cdot 5^{\frac{m}{2} - 1} + 1,  \\
                    C_{O_{N}} &= n \cdot 5^{\frac{m}{2} - 1}.
                \end{align}

        Returns:
            list[:class:`~.pennylane.estimator.resource_operator.GateCount`]: A list of ``GateCount`` objects, where each object
            represents a specific quantum gate and the number of times it appears
            in the decomposition.
        """
        k = order // 2
<<<<<<< HEAD
        if (groups := pauli_ham.commuting_groups) is not None:
            num_groups = len(groups)
            cost_groups = [cls.cost_pauli_group(group) for group in groups]
            gate_count_lst = []
            if order == 1:
                for group_cost_lst in cost_groups:
                    gate_count_lst.extend([num_steps * gate_count for gate_count in group_cost_lst])

                return gate_count_lst

            for index, group_cost_lst in enumerate(cost_groups):
                if index == 0:
                    fragment_repetition = num_steps * (5 ** (k - 1)) + 1
                elif index == num_groups - 1:
                    fragment_repetition = num_steps * (5 ** (k - 1))
                else:
                    fragment_repetition = 2 * num_steps * (5 ** (k - 1))

                gate_count_lst.extend(
                    [fragment_repetition * gate_count for gate_count in group_cost_lst]
                )

            return gate_count_lst

        pauli_dist = pauli_ham.pauli_dist or (
            {
                "X" * pauli_ham.max_weight: pauli_ham.num_pauli_words // 3,
                "Y" * pauli_ham.max_weight: pauli_ham.num_pauli_words // 3,
                "Z" * pauli_ham.max_weight: (pauli_ham.num_pauli_words // 3)
                + (pauli_ham.num_pauli_words % 3),
            }
        )

        cost_fragments = cls.cost_pauli_group(pauli_dist)
        fragment_repetition = num_steps if order == 1 else 2 * num_steps * (5 ** (k - 1))
        return [fragment_repetition * gate_count for gate_count in cost_fragments]

    @staticmethod
    def cost_pauli_group(pauli_dist: dict):
=======
        pauli_terms = pauli_ham.pauli_terms

        if isinstance(pauli_terms, dict):
            cost_fragments = cls.cost_pauli_group(pauli_terms)
            fragment_repetition = num_steps if order == 1 else 2 * num_steps * (5 ** (k - 1))
            return [fragment_repetition * gate_count for gate_count in cost_fragments]

        num_groups = len(pauli_terms)  # commuting groups
        cost_groups = [cls.cost_pauli_group(group) for group in pauli_terms]
        gate_count_lst = []
        if order == 1:
            for group_cost_lst in cost_groups:
                gate_count_lst.extend([num_steps * gate_count for gate_count in group_cost_lst])

            return gate_count_lst

        for index, group_cost_lst in enumerate(cost_groups):
            if index == 0:
                fragment_repetition = num_steps * (5 ** (k - 1)) + 1
            elif index == num_groups - 1:
                fragment_repetition = num_steps * (5 ** (k - 1))
            else:
                fragment_repetition = 2 * num_steps * (5 ** (k - 1))

            gate_count_lst.extend(
                [fragment_repetition * gate_count for gate_count in group_cost_lst]
            )

        return gate_count_lst

    @staticmethod
    def cost_pauli_group(pauli_terms: dict):
>>>>>>> 50b9185c
        """Given a dictionary of Pauli words and frequencies, return the cost of exponentiating
        the group of terms.

        Args:
<<<<<<< HEAD
            pauli_dist (dict): A dictionary which represents the types of Pauli words in the
=======
            pauli_terms (dict): A dictionary which represents the types of Pauli words in the
>>>>>>> 50b9185c
                Hamiltonian and their relative frequencies.

        Returns:
            Iterable[~.pennylane.estimator.resource_operator.GateCount]: The cost of exponentiating
                a commuting group of Pauli words.

        """
        return [
            GateCount(PauliRot.resource_rep(pauli_word), count)
<<<<<<< HEAD
            for pauli_word, count in pauli_dist.items()
=======
            for pauli_word, count in pauli_terms.items()
>>>>>>> 50b9185c
        ]<|MERGE_RESOLUTION|>--- conflicted
+++ resolved
@@ -1779,11 +1779,7 @@
 
         In the first case, the exponential :math:`e^{i t \alpha_{j} O_{j}} = e^{i t \alpha_{j} \vec{P}_{j}}`
         is a single generalized Pauli rotation 
-<<<<<<< HEAD
-        (:class:`~.pennylane.estimator.ops.qubit.parametric_ops_multi_qubit.PauliRot`). In the second
-=======
         (:class:`~.estimator.ops.qubit.parametric_ops_multi_qubit.PauliRot`). In the second
->>>>>>> 50b9185c
         case, the exponential can be expanded using the fact that all operators in the sum commute:
 
         .. math::
@@ -1818,29 +1814,6 @@
 
     **Example**
 
-<<<<<<< HEAD
-    The resources for this operation are computed using the code below. Note that each of 
-    the 25 Pauli strings is treated as an individual term in the sum and no grouping into
-    commuting groups of terms is assumed.
-
-    >>> import pennylane.estimator as qre
-    >>> pauli_terms = {"XX": 10, "ZZ":10, "Z":5}     
-    >>> pauli_ham = qre.PauliHamiltonian(num_qubits=5, pauli_dist=pauli_terms)
-    >>> pauli_ham
-    PauliHamiltonian(num_qubits=5, num_pauli_words=25, max_weight=2, one_norm=None)
-    >>> num_steps, order = (10, 2)
-    >>> res = qre.estimate(qre.TrotterPauli(pauli_ham, num_steps, order))
-    >>> print(res)
-    --- Resources: ---
-     Total wires: 5
-       algorithmic wires: 5
-       allocated wires: 0
-         zero state: 0
-         any state: 0
-     Total gates : 2.280E+4
-       'T': 2.200E+4,
-       'CNOT': 800
-=======
     The resources for this operation are computed using the code below.
 
     >>> pauli_terms = {"X":10, "XX":5, "XXXX":3, "YY": 5, "ZZ":5, "Z": 2}
@@ -1860,30 +1833,24 @@
        'Z': 20,
        'S': 40,
        'Hadamard': 48
->>>>>>> 50b9185c
     
     .. details::
         :title: Usage Details
 
-<<<<<<< HEAD
-        Estimating resources for the trotterization of a Pauli Hamiltonian depends on how
-        the Pauli Hamiltonian was constructed. Specifically, how much information was provided
-        by the user (see :class:`~.estimator.compact_hamiltonian.PauliHamiltonian` for more info).
-
-        If the Hamiltonian is constructed with minimal information about the specific Pauli terms:
-
-        >>> pauli_ham = qre.PauliHamiltonian(num_qubits=10, num_pauli_words=30, max_weight=4)
-        >>> pauli_ham
-        PauliHamiltonian(num_qubits=10, num_pauli_words=30, max_weight=4, one_norm=None)
-
-        In this case, we assume an even distribution of X-like, Y-like and Z-like Pauli strings with 
-        maximum weight.
-
-        >>> num_steps, order = (1, 1)
-        >>> res = qre.estimate(
-        ...     qre.TrotterPauli(pauli_ham, num_steps, order),
-        ...     gate_set={'PauliRot'},
+        Estimating resources for the Trotterization of a Pauli Hamiltonian depends on how
+        the Pauli Hamiltonian was constructed. Specifically, if the terms of the Hamiltonian were 
+        separated into commuting groups (see :class:`~.estimator.compact_hamiltonian.PauliHamiltonian` for more information).
+        Note, that the order in which the groups are listed matters, keeping the largest groups as
+        the first and last elements of the list will lead to the most reduction in resources.
+
+        >>> commuting_groups = (
+        ...     {"X":10, "XX":5, "XXXX":3},
+        ...     {"YY": 5, "ZZ":5},
+        ...     {"Z": 2},
         ... )
+        >>> pauli_ham = qre.PauliHamiltonian(num_qubits=10, pauli_terms=commuting_groups)        
+        >>> num_steps, order = (1, 2)
+        >>> res = qre.estimate(qre.TrotterPauli(pauli_ham, num_steps, order))
         >>> print(res)
         --- Resources: ---
          Total wires: 10
@@ -1891,73 +1858,12 @@
            allocated wires: 0
              zero state: 0
              any state: 0
-         Total gates : 30
-           'PauliRot': 30
-        >>> print(res.gate_breakdown())
-        PauliRot total: 30
-            PauliRot {'pauli_string': 'XXXX', 'precision': None}: 10
-            PauliRot {'pauli_string': 'YYYY', 'precision': None}: 10
-            PauliRot {'pauli_string': 'ZZZZ', 'precision': None}: 10
-
-        Alternately, the Hamiltonian can be constructed by providing the commuting groups of terms.
-=======
-        Estimating resources for the Trotterization of a Pauli Hamiltonian depends on how
-        the Pauli Hamiltonian was constructed. Specifically, if the terms of the Hamiltonian were 
-        separated into commuting groups (see :class:`~.estimator.compact_hamiltonian.PauliHamiltonian` for more information).
->>>>>>> 50b9185c
-        Note, that the order in which the groups are listed matters, keeping the largest groups as
-        the first and last elements of the list will lead to the most reduction in resources.
-
-        >>> commuting_groups = (
-        ...     {"X":10, "XX":5, "XXXX":3},
-        ...     {"YY": 5, "ZZ":5},
-        ...     {"Z": 2},
-        ... )
-<<<<<<< HEAD
-        >>> pauli_ham = qre.PauliHamiltonian(num_qubits=10, commuting_groups=commuting_groups)
-        >>> pauli_ham
-        PauliHamiltonian(num_qubits=10, num_pauli_words=30, max_weight=4, one_norm=None)
-        >>> pauli_ham.commuting_groups
-        ({'X': 10, 'XX': 5, 'XXXX': 3}, {'YY': 5, 'ZZ': 5}, {'Z': 2})
-
-        This often leads to fewer total resources when estimating costs in practice:
-        
-        >>> num_steps, order = (1, 1)
-        >>> res = qre.estimate(
-        ...     qre.TrotterPauli(pauli_ham, num_steps, order),
-        ...     gate_set={'PauliRot'},
-        ... )
-=======
-        >>> pauli_ham = qre.PauliHamiltonian(num_qubits=10, pauli_terms=commuting_groups)        
-        >>> num_steps, order = (1, 2)
-        >>> res = qre.estimate(qre.TrotterPauli(pauli_ham, num_steps, order))
->>>>>>> 50b9185c
-        >>> print(res)
-        --- Resources: ---
-         Total wires: 10
-           algorithmic wires: 10
-           allocated wires: 0
-             zero state: 0
-             any state: 0
-<<<<<<< HEAD
-         Total gates : 30
-           'PauliRot': 30
-        >>> print(res.gate_breakdown())
-        PauliRot total: 30
-            PauliRot {'pauli_string': 'X', 'precision': None}: 10
-            PauliRot {'pauli_string': 'XX', 'precision': None}: 5
-            PauliRot {'pauli_string': 'XXXX', 'precision': None}: 3
-            PauliRot {'pauli_string': 'YY', 'precision': None}: 5
-            PauliRot {'pauli_string': 'ZZ', 'precision': None}: 5
-            PauliRot {'pauli_string': 'Z', 'precision': None}: 2
-=======
          Total gates : 2.756E+3
            'T': 2.552E+3,
            'CNOT': 96,
            'Z': 20,
            'S': 40,
            'Hadamard': 48
->>>>>>> 50b9185c
 
     """
 
@@ -2102,47 +2008,6 @@
             in the decomposition.
         """
         k = order // 2
-<<<<<<< HEAD
-        if (groups := pauli_ham.commuting_groups) is not None:
-            num_groups = len(groups)
-            cost_groups = [cls.cost_pauli_group(group) for group in groups]
-            gate_count_lst = []
-            if order == 1:
-                for group_cost_lst in cost_groups:
-                    gate_count_lst.extend([num_steps * gate_count for gate_count in group_cost_lst])
-
-                return gate_count_lst
-
-            for index, group_cost_lst in enumerate(cost_groups):
-                if index == 0:
-                    fragment_repetition = num_steps * (5 ** (k - 1)) + 1
-                elif index == num_groups - 1:
-                    fragment_repetition = num_steps * (5 ** (k - 1))
-                else:
-                    fragment_repetition = 2 * num_steps * (5 ** (k - 1))
-
-                gate_count_lst.extend(
-                    [fragment_repetition * gate_count for gate_count in group_cost_lst]
-                )
-
-            return gate_count_lst
-
-        pauli_dist = pauli_ham.pauli_dist or (
-            {
-                "X" * pauli_ham.max_weight: pauli_ham.num_pauli_words // 3,
-                "Y" * pauli_ham.max_weight: pauli_ham.num_pauli_words // 3,
-                "Z" * pauli_ham.max_weight: (pauli_ham.num_pauli_words // 3)
-                + (pauli_ham.num_pauli_words % 3),
-            }
-        )
-
-        cost_fragments = cls.cost_pauli_group(pauli_dist)
-        fragment_repetition = num_steps if order == 1 else 2 * num_steps * (5 ** (k - 1))
-        return [fragment_repetition * gate_count for gate_count in cost_fragments]
-
-    @staticmethod
-    def cost_pauli_group(pauli_dist: dict):
-=======
         pauli_terms = pauli_ham.pauli_terms
 
         if isinstance(pauli_terms, dict):
@@ -2175,16 +2040,11 @@
 
     @staticmethod
     def cost_pauli_group(pauli_terms: dict):
->>>>>>> 50b9185c
         """Given a dictionary of Pauli words and frequencies, return the cost of exponentiating
         the group of terms.
 
         Args:
-<<<<<<< HEAD
-            pauli_dist (dict): A dictionary which represents the types of Pauli words in the
-=======
             pauli_terms (dict): A dictionary which represents the types of Pauli words in the
->>>>>>> 50b9185c
                 Hamiltonian and their relative frequencies.
 
         Returns:
@@ -2194,9 +2054,5 @@
         """
         return [
             GateCount(PauliRot.resource_rep(pauli_word), count)
-<<<<<<< HEAD
-            for pauli_word, count in pauli_dist.items()
-=======
             for pauli_word, count in pauli_terms.items()
->>>>>>> 50b9185c
         ]