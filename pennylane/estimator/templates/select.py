--- conflicted
+++ resolved
@@ -33,12 +33,8 @@
 
 
 class SelectTHC(ResourceOperator):
-<<<<<<< HEAD
-    r"""Resource class for creating the custom ``Select`` operator for tensor hypercontracted (THC) Hamiltonian.
-=======
     r"""Resource class for creating the custom ``Select`` operator for tensor hypercontracted (THC)
     Hamiltonian.
->>>>>>> 6da0e5f3
 
     .. note::
 
@@ -49,25 +45,15 @@
     Args:
         thc_ham (:class:`~pennylane.estimator.compact_hamiltonian.THCHamiltonian`): A tensor hypercontracted
             Hamiltonian on which this ``Select`` operator is being applied.
-<<<<<<< HEAD
-        num_batches (int): The number of batches for loading the rotation angles
-            into temporary quantum registers for Givens rotations.
-=======
         num_batches (int): The number of batches for loading Givens rotation angles
             into temporary quantum registers. Must be less than the number of orbitals in ``thc_ham``.
->>>>>>> 6da0e5f3
             The default value of ``1`` loads all angles in one batch.
         rotation_precision (int): The number of bits used to represent the precision for loading
             the rotation angles for basis rotation. The default value is set to ``15`` bits.
         select_swap_depth (int | None): A parameter of :class:`~.pennylane.estimator.templates.subroutines.QROM`
-<<<<<<< HEAD
-            used to trade-off extra wires for reduced circuit depth. Defaults to :code:`None`, which determines the optimal depth
-            for minimizing the total ``T``-gate count.
-=======
             used to trade-off extra wires for reduced circuit depth. Defaults to :code:`None`, in which
             case, the ``select_swap_depth`` is set to the optimal depth that minimizes the total
             ``T``-gate count.
->>>>>>> 6da0e5f3
         wires (WiresLike | None): the wires on which the operator acts
 
     Raises:
@@ -127,11 +113,7 @@
 
     """
 
-<<<<<<< HEAD
-    resource_keys = {"thc_ham", "batched_rotations", "rotation_precision", "select_swap_depth"}
-=======
     resource_keys = {"thc_ham", "num_batches", "rotation_precision", "select_swap_depth"}
->>>>>>> 6da0e5f3
 
     def __init__(  # pylint: disable=too-many-arguments
         self,
@@ -185,25 +167,15 @@
             dict: A dictionary containing the resource parameters:
                 * thc_ham (:class:`~.pennylane.estimator.compact_hamiltonian.THCHamiltonian`): a tensor hypercontracted
                   Hamiltonian on which this ``Select`` operator is being applied
-<<<<<<< HEAD
-                * num_batches (int): The number of batches for loading the rotation angles
-                  into temporary quantum registers for Givens rotations.
-=======
                 * num_batches (int): The number of batches for loading Givens rotation angles
                   into temporary quantum registers. Must be less than the number of orbitals in ``thc_ham``.
->>>>>>> 6da0e5f3
                   The default value of ``1`` loads all angles in one batch.
                 * rotation_precision (int): The number of bits used to represent the precision for loading
                   the rotation angles for basis rotation. The default value is set to ``15`` bits.
                 * select_swap_depth (int | None): A parameter of :class:`~.pennylane.estimator.templates.subroutines.QROM`
-<<<<<<< HEAD
-                  used to trade-off extra wires for reduced circuit depth. Defaults to :code:`None`, which determines the optimal depth
-                  for minimizing the total ``T``-gate count.
-=======
                   used to trade-off extra wires for reduced circuit depth. Defaults to :code:`None`, in which
                   case, the ``select_swap_depth`` is set to the optimal depth that minimizes the total
                   ``T``-gate count.
->>>>>>> 6da0e5f3
         """
         return {
             "thc_ham": self.thc_ham,
@@ -226,25 +198,15 @@
         Args:
             thc_ham (:class:`~pennylane.estimator.compact_hamiltonian.THCHamiltonian`): A tensor hypercontracted
                 Hamiltonian on which this ``Select`` operator is being applied.
-<<<<<<< HEAD
-            num_batches (int): The number of batches for loading the rotation angles
-                into temporary quantum registers for Givens rotations.
-=======
             num_batches (int): The number of batches for loading Givens rotation angles
                 into temporary quantum registers. Must be less than the number of orbitals in ``thc_ham``.
->>>>>>> 6da0e5f3
                 The default value of ``1`` loads all angles in one batch.
             rotation_precision (int): The number of bits used to represent the precision for loading
                 the rotation angles for basis rotation. The default value is set to ``15`` bits.
             select_swap_depth (int | None): A parameter of :class:`~.pennylane.estimator.templates.subroutines.QROM`
-<<<<<<< HEAD
-                used to trade-off extra wires for reduced circuit depth. Defaults to :code:`None`, which determines the optimal depth
-                for minimizing the total ``T``-gate count.
-=======
                 used to trade-off extra wires for reduced circuit depth. Defaults to :code:`None`, in which
                 case, the ``select_swap_depth`` is set to the optimal depth that minimizes the total
                 ``T``-gate count.
->>>>>>> 6da0e5f3
 
         Returns:
             :class:`~.pennylane.estimator.resource_operator.CompressedResourceOp`: the operator in a compressed representation
@@ -298,25 +260,15 @@
         Args:
             thc_ham (:class:`~pennylane.estimator.compact_hamiltonian.THCHamiltonian`): A tensor hypercontracted
                 Hamiltonian on which this ``Select`` operator is being applied.
-<<<<<<< HEAD
-            num_batches (int): The number of batches for loading the rotation angles
-                into temporary quantum registers for Givens rotations.
-=======
             num_batches (int): The number of batches for loading Givens rotation angles
                 into temporary quantum registers. Must be less than the number of orbitals in ``thc_ham``.
->>>>>>> 6da0e5f3
                 The default value of ``1`` loads all angles in one batch.
             rotation_precision (int): The number of bits used to represent the precision for loading
                 the rotation angles for basis rotation. The default value is set to ``15`` bits.
             select_swap_depth (int | None): A parameter of :class:`~.pennylane.estimator.templates.subroutines.QROM`
-<<<<<<< HEAD
-                used to trade-off extra wires for reduced circuit depth. Defaults to :code:`None`, which determines the optimal depth
-                for minimizing the total ``T``-gate count.
-=======
                 used to trade-off extra wires for reduced circuit depth. Defaults to :code:`None`, in which
                 case, the ``select_swap_depth`` is set to the optimal depth that minimizes the total
                 ``T``-gate count.
->>>>>>> 6da0e5f3
 
         Resources:
             The resources are calculated based on Figure 5 in `arXiv:2011.03494 <https://arxiv.org/abs/2011.03494>`_ and
