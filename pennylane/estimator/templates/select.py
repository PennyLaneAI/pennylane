--- conflicted
+++ resolved
@@ -313,11 +313,7 @@
                 "select_swap_depth": select_swap_depth,
             },
         )
-<<<<<<< HEAD
-        gate_list.append(GateCount(qrom_twobody, num_givens_blocks))
-=======
-        gate_list.append(GateCount(qrom_full))
->>>>>>> 674c9ce9
+        gate_list.append(GateCount(qrom_full, num_givens_blocks))
 
         # Cost for rotations by adding the rotations into the phase gradient state
         semiadder = resource_rep(
@@ -350,11 +346,7 @@
                 "select_swap_depth": select_swap_depth,
             },
         )
-<<<<<<< HEAD
-        gate_list.append(GateCount(qrom_onebody, num_givens_blocks))
-=======
-        gate_list.append(GateCount(qrom_twobody))
->>>>>>> 674c9ce9
+        gate_list.append(GateCount(qrom_twobody, num_givens_blocks))
 
         # Cost for rotations by adding the rotations into the phase gradient state
         gate_list.append(GateCount(semiadder, num_orb - 1))
@@ -461,11 +453,7 @@
                 "select_swap_depth": select_swap_depth,
             },
         )
-<<<<<<< HEAD
-        gate_list.append(GateCount(qrom_twobody, num_givens_blocks))
-=======
-        gate_list.append(GateCount(qrom_full))
->>>>>>> 674c9ce9
+        gate_list.append(GateCount(qrom_full, num_givens_blocks))
 
         # Cost for rotations by adding the rotations into the phase gradient state
         semiadder = resource_rep(
@@ -498,11 +486,7 @@
                 "select_swap_depth": select_swap_depth,
             },
         )
-<<<<<<< HEAD
-        gate_list.append(GateCount(qrom_onebody, num_givens_blocks))
-=======
-        gate_list.append(GateCount(qrom_twobody))
->>>>>>> 674c9ce9
+        gate_list.append(GateCount(qrom_twobody, num_givens_blocks))
 
         # Cost for rotations by adding the rotations into the phase gradient state
         gate_list.append(GateCount(semiadder, num_orb - 1))
