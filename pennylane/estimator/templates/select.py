# Copyright 2025 Xanadu Quantum Technologies Inc.

# Licensed under the Apache License, Version 2.0 (the "License");
# you may not use this file except in compliance with the License.
# You may obtain a copy of the License at

#     http://www.apache.org/licenses/LICENSE-2.0

# Unless required by applicable law or agreed to in writing, software
# distributed under the License is distributed on an "AS IS" BASIS,
# WITHOUT WARRANTIES OR CONDITIONS OF ANY KIND, either express or implied.
# See the License for the specific language governing permissions and
# limitations under the License.
r"""Resource operators for select templates."""

import math
from collections import defaultdict

import numpy as np

import pennylane.estimator as qre
from pennylane.estimator import Allocate, Deallocate
from pennylane.estimator.compact_hamiltonian import PauliHamiltonian, THCHamiltonian
from pennylane.estimator.resource_operator import (
    CompressedResourceOp,
    GateCount,
    ResourceOperator,
    resource_rep,
)
from pennylane.wires import Wires, WiresLike

# pylint: disable=arguments-differ,super-init-not-called, signature-differs


class SelectTHC(ResourceOperator):
    r"""Resource class for creating the custom ``Select`` operator for tensor hypercontracted (THC) Hamiltonian.

    .. note::

            This decomposition assumes that an appropriately sized phase gradient state is available.
            Users should ensure that the cost of constructing this state has been accounted for.
            See also :class:`~.pennylane.estimator.templates.subroutines.PhaseGradient`.

    Args:
        thc_ham (:class:`~pennylane.estimator.compact_hamiltonian.THCHamiltonian`): A tensor hypercontracted
            Hamiltonian on which this ``Select`` operator is being applied.
        num_batches (int): The number of batches for loading the rotation angles
            into temporary quantum registers for Givens rotations.
            The default value of ``1`` loads all angles in one batch.
        rotation_precision (int): The number of bits used to represent the precision for loading
            the rotation angles for basis rotation. The default value is set to ``15`` bits.
        select_swap_depth (int | None): A parameter of :class:`~.pennylane.estimator.templates.subroutines.QROM`
            used to trade-off extra wires for reduced circuit depth. Defaults to :code:`None`, which determines the optimal depth
            for minimizing the total ``T``-gate count.
        wires (WiresLike | None): the wires on which the operator acts

    Raises:
        TypeError: If ``thc_ham`` is not a :class:`~pennylane.estimator.compact_hamiltonian.THCHamiltonian`.
        TypeError: If ``rotation_precision`` is not a positive integer.
        ValueError: If ``num_batches`` is not a positive integer or is greater than or equal
            to the number of orbitals in ``thc_ham``.
        ValueError: If the number of provided ``wires`` does not match the calculated
            ``num_wires`` required for the operation.

    Resources:
        The resources are calculated based on Figure 5 in `arXiv:2011.03494 <https://arxiv.org/abs/2011.03494>`_ and
        Figure 4 in `arXiv:2501.06165 <https://arxiv.org/abs/2501.06165>`_.

    **Example**

    The resources for this operation are computed using:

    >>> import pennylane.estimator as qre
    >>> thc_ham =  qre.THCHamiltonian(num_orbitals=20, tensor_rank=40)
    >>> res = qre.estimate(qre.SelectTHC(thc_ham, rotation_precision=15))
    >>> print(res)
    --- Resources: ---
     Total wires: 356
        algorithmic wires: 58
        allocated wires: 298
          zero state: 298
          any state: 0
     Total gates : 4.698E+4
      'Toffoli': 2.249E+3,
      'CNOT': 3.764E+4,
      'X': 388,
      'Z': 41,
      'S': 80,
      'Hadamard': 6.586E+3

    Let's also see how the resources change when more batches are used for the rotations:

    >>> res = qre.estimate(qre.SelectTHC(thc_ham, num_batches=2, rotation_precision=15))
    >>> print(res)
    --- Resources: ---
     Total wires: 221
       algorithmic wires: 58
       allocated wires: 163
         zero state: 163
         any state: 0
    Total gates : 4.175E+4
       'Toffoli': 2.345E+3,
       'CNOT': 3.183E+4,
       'X': 582,
       'Z': 41,
       'S': 80,
       'Hadamard': 6.874E+3

    We can see that by batching the rotations, the number of allocated wires decreases
    at the cost of an increased number of Toffoli gates.

    """

    resource_keys = {"thc_ham", "batched_rotations", "rotation_precision", "select_swap_depth"}

    def __init__(  # pylint: disable=too-many-arguments
        self,
        thc_ham: THCHamiltonian,
        num_batches: int = 1,
        rotation_precision: int = 15,
        select_swap_depth: int | None = None,
        wires: WiresLike | None = None,
    ):

        if not isinstance(thc_ham, THCHamiltonian):
            raise TypeError(
                f"Unsupported Hamiltonian representation for SelectTHC."
                f"This method works with thc Hamiltonian, {type(thc_ham)} provided"
            )

        if not isinstance(rotation_precision, int) or rotation_precision <= 0:
            raise TypeError(
                f"`rotation_precision` must be a positive integer, but type {type(rotation_precision)} was provided."
            )

        if not isinstance(num_batches, int) or num_batches not in range(1, thc_ham.num_orbitals):
            raise ValueError(
                f"`num_batches` must be a positive integer less than the number of orbitals ({thc_ham.num_orbitals}), but got {num_batches}."
            )

        self.thc_ham = thc_ham
        self.num_batches = num_batches
        self.rotation_precision = rotation_precision
        self.select_swap_depth = select_swap_depth
        num_orb = thc_ham.num_orbitals
        tensor_rank = thc_ham.tensor_rank

        # Based on section III D in arXiv:2011.03494
        # Algorithmic wires for the walk operator, auxiliary wires are accounted for by the QROM
        # and SemiAdder operators.
        # 2*n_M wires are for \mu and \nu registers, where n_M = log_2(tensor_rank+1)
        # num_orb*2 for state register and 6 are flags.
        self.num_wires = num_orb * 2 + 2 * int(np.ceil(math.log2(tensor_rank + 1))) + 6

        if wires is not None and len(Wires(wires)) != self.num_wires:
            raise ValueError(f"Expected {self.num_wires} wires, got {len(Wires(wires))}")

        super().__init__(wires=wires)

    @property
    def resource_params(self) -> dict:
        r"""Returns a dictionary containing the minimal information needed to compute the resources.

        Returns:
            dict: A dictionary containing the resource parameters:
                * thc_ham (:class:`~.pennylane.estimator.compact_hamiltonian.THCHamiltonian`): a tensor hypercontracted
                  Hamiltonian on which this ``Select`` operator is being applied
                * num_batches (int): The number of batches for loading the rotation angles
                  into temporary quantum registers for Givens rotations.
                  The default value of ``1`` loads all angles in one batch.
                * rotation_precision (int): The number of bits used to represent the precision for loading
                  the rotation angles for basis rotation. The default value is set to ``15`` bits.
                * select_swap_depth (int | None): A parameter of :class:`~.pennylane.estimator.templates.subroutines.QROM`
                  used to trade-off extra wires for reduced circuit depth. Defaults to :code:`None`, which determines the optimal depth
                  for minimizing the total ``T``-gate count.
        """
        return {
            "thc_ham": self.thc_ham,
            "num_batches": self.num_batches,
            "rotation_precision": self.rotation_precision,
            "select_swap_depth": self.select_swap_depth,
        }

    @classmethod
    def resource_rep(
        cls,
        thc_ham: THCHamiltonian,
        num_batches: int = 1,
        rotation_precision: int = 15,
        select_swap_depth: int | None = None,
    ) -> CompressedResourceOp:
        r"""Returns a compressed representation containing only the parameters of
        the Operator that are needed to compute a resource estimation.

        Args:
            thc_ham (:class:`~pennylane.estimator.compact_hamiltonian.THCHamiltonian`): A tensor hypercontracted
                Hamiltonian on which this ``Select`` operator is being applied.
            num_batches (int): The number of batches for loading the rotation angles
                into temporary quantum registers for Givens rotations.
                The default value of ``1`` loads all angles in one batch.
            rotation_precision (int): The number of bits used to represent the precision for loading
                the rotation angles for basis rotation. The default value is set to ``15`` bits.
            select_swap_depth (int | None): A parameter of :class:`~.pennylane.estimator.templates.subroutines.QROM`
                used to trade-off extra wires for reduced circuit depth. Defaults to :code:`None`, which determines the optimal depth
                for minimizing the total ``T``-gate count.

        Returns:
            :class:`~.pennylane.estimator.resource_operator.CompressedResourceOp`: the operator in a compressed representation
        """

        if not isinstance(thc_ham, THCHamiltonian):
            raise TypeError(
                f"Unsupported Hamiltonian representation for SelectTHC."
                f"This method works with thc Hamiltonian, {type(thc_ham)} provided"
            )

        if not isinstance(rotation_precision, int) or rotation_precision <= 0:
            raise TypeError(
                f"`rotation_precision` must be a positive integer, but type {type(rotation_precision)} was provided."
            )

        if not isinstance(num_batches, int) or num_batches not in range(1, thc_ham.num_orbitals):
            raise ValueError(
                f"`num_batches` must be a positive integer less than the number of orbitals ({thc_ham.num_orbitals}), but got {num_batches}."
            )

        num_orb = thc_ham.num_orbitals
        tensor_rank = thc_ham.tensor_rank

        num_wires = num_orb * 2 + 2 * int(np.ceil(math.log2(tensor_rank + 1))) + 6
        params = {
            "thc_ham": thc_ham,
            "num_batches": num_batches,
            "rotation_precision": rotation_precision,
            "select_swap_depth": select_swap_depth,
        }
        return CompressedResourceOp(cls, num_wires, params)

    @classmethod
    def resource_decomp(
        cls,
        thc_ham: THCHamiltonian,
        num_batches: int = 1,
        rotation_precision: int = 15,
        select_swap_depth: int | None = None,
    ) -> list[GateCount]:
        r"""Returns a list representing the resources of the operator. Each object represents a quantum gate
        and the number of times it occurs in the decomposition.

        .. note::

            This decomposition assumes that an appropriately sized phase gradient state is available.
            Users should ensure that the cost of constructing this state has been accounted for.
            See also :class:`~.pennylane.estimator.templates.subroutines.PhaseGradient`.

        Args:
            thc_ham (:class:`~pennylane.estimator.compact_hamiltonian.THCHamiltonian`): A tensor hypercontracted
                Hamiltonian on which this ``Select`` operator is being applied.
            num_batches (int): The number of batches for loading the rotation angles
                into temporary quantum registers for Givens rotations.
                The default value of ``1`` loads all angles in one batch.
            rotation_precision (int): The number of bits used to represent the precision for loading
                the rotation angles for basis rotation. The default value is set to ``15`` bits.
            select_swap_depth (int | None): A parameter of :class:`~.pennylane.estimator.templates.subroutines.QROM`
                used to trade-off extra wires for reduced circuit depth. Defaults to :code:`None`, which determines the optimal depth
                for minimizing the total ``T``-gate count.

        Resources:
<<<<<<< HEAD
            The resources are calculated based on Figure 5 in `arXiv:2011.03494 <https://arxiv.org/abs/2011.03494>`_ and
            Figure 4 in `arXiv:2501.06165 <https://arxiv.org/abs/2501.06165>`_.
            The resources are modified to remove the control from the Select operation.
=======
            The resources are calculated based on Figure 5 in `arXiv:2011.03494 <https://arxiv.org/abs/2011.03494>`_.
            The resources are modified to remove the control from the ``Select`` operation.
>>>>>>> 61797c30

        Returns:
            list[:class:`~.pennylane.estimator.resource_operator.GateCount`]: A list of ``GateCount`` objects, where each object
            represents a specific quantum gate and the number of times it appears
            in the decomposition.
        """

        num_orb = thc_ham.num_orbitals
        tensor_rank = thc_ham.tensor_rank

        gate_list = []
        # Total select cost from Eq. 43 in arXiv:2011.03494

        # 4 swaps on state registers controlled on spin qubits
        cswap = resource_rep(qre.CSWAP)
        gate_list.append(GateCount(cswap, 4 * num_orb))

        restore_qrom = num_batches != 1

        batched_rotations = int(np.ceil((num_orb - 1) / num_batches))

        # Data output for rotations
        gate_list.append(Allocate(rotation_precision * batched_rotations))

        # QROM to load rotation angles for both 1-body and 2-body integrals
        qrom_full = resource_rep(
            qre.QROM,
            {
                "num_bitstrings": tensor_rank + num_orb,
                "size_bitstring": rotation_precision * batched_rotations,
                "restored": restore_qrom,
                "select_swap_depth": select_swap_depth,
            },
        )
        gate_list.append(GateCount(qrom_full, num_batches))

        # Cost for rotations by adding the rotations into the phase gradient state
        semiadder = resource_rep(
            qre.Controlled,
            {
                "base_cmpr_op": resource_rep(
                    qre.SemiAdder,
                    {"max_register_size": rotation_precision - 1},
                ),
                "num_ctrl_wires": 1,
                "num_zero_ctrl": 0,
            },
        )
        gate_list.append(GateCount(semiadder, num_orb - 1))

        # Adjoint of QROM for loading both 1-body and 2-body integrals Eq. 34 in arXiv:2011.03494
        gate_list.append(GateCount(resource_rep(qre.Adjoint, {"base_cmpr_op": qrom_full})))
        # Adjoint of semiadder for 1-body and 2-body integrals
        gate_list.append(
            GateCount(resource_rep(qre.Adjoint, {"base_cmpr_op": semiadder}), num_orb - 1)
        )

        # QROM to load rotation angles for two body integrals
        qrom_twobody = resource_rep(
            qre.QROM,
            {
                "num_bitstrings": tensor_rank,
                "size_bitstring": rotation_precision * batched_rotations,
                "restored": restore_qrom,
                "select_swap_depth": select_swap_depth,
            },
        )
        gate_list.append(GateCount(qrom_twobody, num_batches))

        # Cost for rotations by adding the rotations into the phase gradient state
        gate_list.append(GateCount(semiadder, num_orb - 1))

        # Clifford cost for rotations
        h = resource_rep(qre.Hadamard)
        s = resource_rep(qre.S)
        s_dagg = resource_rep(qre.Adjoint, {"base_cmpr_op": s})

        gate_list.append(GateCount(h, 4 * (num_orb)))
        gate_list.append(GateCount(s, 2 * num_orb))
        gate_list.append(GateCount(s_dagg, 2 * num_orb))

        # Adjoint of QROM for two body integrals Eq. 35 in arXiv:2011.03494
        gate_list.append(GateCount(resource_rep(qre.Adjoint, {"base_cmpr_op": qrom_twobody})))

        # Adjoint of semiadder for two body integrals
        gate_list.append(
            GateCount(resource_rep(qre.Adjoint, {"base_cmpr_op": semiadder}), num_orb - 1)
        )

        # Z gate in the center of rotations
        gate_list.append(qre.GateCount(resource_rep(qre.Z)))

        cz = resource_rep(qre.CZ)
        gate_list.append(qre.GateCount(cz, 1))

        # 1 cswap between the spin registers
        gate_list.append(qre.GateCount(cswap, 1))
        gate_list.append(Deallocate(rotation_precision * batched_rotations))

        return gate_list

    @classmethod
    def controlled_resource_decomp(
        cls, num_ctrl_wires: int, num_zero_ctrl: int, target_resource_params: dict
    ) -> list[GateCount]:
        r"""Returns a list representing the resources for the controlled version of the operator.

        .. note::

            This decomposition assumes that an appropriately sized phase gradient state is available.
            Users should ensure that the cost of constructing this state has been accounted for.
            See also :class:`~.pennylane.estimator.templates.subroutines.PhaseGradient`.

        Args:
            num_ctrl_wires (int): the number of wires the operation is controlled on
            num_zero_ctrl (int): the number of control wires, that are controlled when in the :math:`|0\rangle` state
            target_resource_params (dict): A dictionary containing the resource parameters of the target operator.

        Resources:
            The resources are calculated based on Figure 5 in `arXiv:2011.03494 <https://arxiv.org/abs/2011.03494>`_

        Returns:
            list[:class:`~.pennylane.estimator.resource_operator.GateCount`]: A list of ``GateCount`` objects, where each object
            represents a specific quantum gate and the number of times it appears
            in the decomposition.
        """

        thc_ham = target_resource_params["thc_ham"]
        rotation_precision = target_resource_params["rotation_precision"]
        select_swap_depth = target_resource_params["select_swap_depth"]
        num_batches = target_resource_params["num_batches"]

        num_orb = thc_ham.num_orbitals
        tensor_rank = thc_ham.tensor_rank

        gate_list = []

        if num_ctrl_wires > 1:
            mcx = resource_rep(
                qre.MultiControlledX,
                {
                    "num_ctrl_wires": num_ctrl_wires,
                    "num_zero_ctrl": num_zero_ctrl,
                },
            )
            gate_list.append(Allocate(1))
            gate_list.append(GateCount(mcx, 2))

        # 4 swaps on state registers controlled on spin qubits
        cswap = resource_rep(qre.CSWAP)
        gate_list.append(GateCount(cswap, 4 * num_orb))

        restore_qrom = num_batches != 1

        batched_rotations = int(np.ceil((num_orb - 1) / num_batches))

        # Data output for rotations
        gate_list.append(Allocate(rotation_precision * batched_rotations))

        # QROM for loading rotation angles for 1-body and 2-body integrals
        qrom_full = resource_rep(
            qre.QROM,
            {
                "num_bitstrings": tensor_rank + num_orb,
                "size_bitstring": rotation_precision * batched_rotations,
                "restored": restore_qrom,
                "select_swap_depth": select_swap_depth,
            },
        )
        gate_list.append(GateCount(qrom_full, num_batches))

        # Cost for rotations by adding the rotations into the phase gradient state
        semiadder = resource_rep(
            qre.Controlled,
            {
                "base_cmpr_op": resource_rep(
                    qre.SemiAdder,
                    {"max_register_size": rotation_precision - 1},
                ),
                "num_ctrl_wires": 1,
                "num_zero_ctrl": 0,
            },
        )
        gate_list.append(GateCount(semiadder, num_orb - 1))

        # Adjoint of QROM for 1-body and 2-body integrals Eq. 34 in arXiv:2011.03494
        gate_list.append(GateCount(resource_rep(qre.Adjoint, {"base_cmpr_op": qrom_full})))
        # Adjoint of semiadder for 1-body and 2-body integrals
        gate_list.append(
            GateCount(resource_rep(qre.Adjoint, {"base_cmpr_op": semiadder}), num_orb - 1)
        )

        # QROM for loading rotation angles for two body integrals
        qrom_twobody = resource_rep(
            qre.QROM,
            {
                "num_bitstrings": tensor_rank,
                "size_bitstring": rotation_precision * batched_rotations,
                "restored": restore_qrom,
                "select_swap_depth": select_swap_depth,
            },
        )
        gate_list.append(GateCount(qrom_twobody, num_batches))

        # Cost for rotations by adding the rotations into the phase gradient state
        gate_list.append(GateCount(semiadder, num_orb - 1))

        # Clifford cost for rotations
        h = resource_rep(qre.Hadamard)
        s = resource_rep(qre.S)
        s_dagg = resource_rep(qre.Adjoint, {"base_cmpr_op": s})

        gate_list.append(GateCount(h, 4 * (num_orb)))
        gate_list.append(GateCount(s, 2 * num_orb))
        gate_list.append(GateCount(s_dagg, 2 * num_orb))

        # Adjoint of QROM for two body integrals Eq. 35 in arXiv:2011.03494
        gate_list.append(GateCount(resource_rep(qre.Adjoint, {"base_cmpr_op": qrom_twobody})))
        # Adjoint of semiadder for two body integrals
        gate_list.append(
            GateCount(resource_rep(qre.Adjoint, {"base_cmpr_op": semiadder}), num_orb - 1)
        )

        # Z gate in the center of rotations
        cz = resource_rep(qre.CZ)
        gate_list.append(qre.GateCount(cz, 1))

        ccz = resource_rep(
            qre.Controlled,
            {
                "base_cmpr_op": qre.Z.resource_rep(),
                "num_ctrl_wires": 2,
                "num_zero_ctrl": 1,
            },
        )
        gate_list.append(qre.GateCount(ccz, 1))

        # 1 cswap between the spin registers
        gate_list.append(qre.GateCount(cswap, 1))

        gate_list.append(Deallocate(rotation_precision * batched_rotations))

        if num_ctrl_wires > 1:
            gate_list.append(Deallocate(1))
        elif num_zero_ctrl > 0:
            gate_list.append(GateCount(resource_rep(qre.X), 2 * num_zero_ctrl))

        return gate_list


class SelectPauli(ResourceOperator):
    r"""Resource class for the ``Select`` opreation used with a Hamiltonian expressed as a linear
    combination of unitaries (LCU) where each unitary is a Pauli word.

    Args:
        pauli_ham (:class:`~pennylane.estimator.compact_hamiltonian.PauliHamiltonian`): A Hamiltonian
            expressed as a linear combination of Pauli words, over which ``Select`` is applied.
        wires (WiresLike | None): the wires the operation acts on

    Resources:
        The resources are based on the analysis in `Babbush et al. (2018) <https://arxiv.org/pdf/1805.03662>`_ section III.A,
        'Unary Iteration and Indexed Operations', and Figures 4, 6, and 7.

        Note: This implementation assumes we have access to :math:`n - 1` additional auxiliary qubits,
        where :math:`n = \left\lceil log_{2}(N) \right\rceil` and :math:`N` is the number of batches of unitaries
        to select.

    Raises:
        TypeError: If the input ``pauli_ham`` isn't an instance of
            :class:`~pennylane.estimator.compact_hamiltonian.PauliHamiltonian`.
        ValueError: if the wires provided don't match the number of wires expected by the operator

    .. seealso:: :class:`~.pennylane.Select`, :class:`~.pennylane.estimator.subroutines.Select`

    **Example**

    The resources for this operation are computed using:

    >>> import pennylane.estimator as qre
    >>> pauli_ham = qre.PauliHamiltonian(num_qubits=4, pauli_terms={"XY": 1, "Z": 2})
    >>> select_pauli = qre.SelectPauli(pauli_ham)
    >>> print(qre.estimate(select_pauli))
    --- Resources: ---
     Total wires: 7
       algorithmic wires: 6
       allocated wires: 1
         zero state: 1
         any state: 0
     Total gates : 27
       'Toffoli': 2,
       'CNOT': 8,
       'X': 4,
       'Z': 1,
       'S': 2,
       'Hadamard': 10
    """

    resource_keys = {"pauli_ham"}

    def __init__(self, pauli_ham: PauliHamiltonian, wires: WiresLike = None) -> None:
        self.queue()

        if not isinstance(pauli_ham, PauliHamiltonian):
            raise TypeError(
                f"'pauli_ham' must be an instance of PauliHamiltonian, got {type(pauli_ham)}"
            )
        self.pauli_ham = pauli_ham

        num_ctrl_wires = math.ceil(math.log2(pauli_ham.num_terms))
        num_wires = pauli_ham.num_qubits + num_ctrl_wires

        if wires:
            self.wires = Wires(wires)
            if len(self.wires) != num_wires:
                raise ValueError(
                    f"Expected {num_wires} wires ({num_ctrl_wires} control + {pauli_ham.num_qubits} target), got {len(self.wires)}."
                )
            self.num_wires = num_wires
        else:
            self.wires = None
            self.num_wires = num_wires

    @classmethod
    def resource_decomp(
        cls, pauli_ham: PauliHamiltonian
    ) -> list[GateCount]:  # pylint: disable=unused-argument
        r"""The resources for a select implementation taking advantage of the unary iterator trick.

        Args:
            pauli_ham (:class:`~pennylane.estimator.compact_hamiltonian.PauliHamiltonian`): A Hamiltonian
            expressed as a linear combination of Pauli words, over which ``Select`` is applied.

        Resources:
            The resources are based on the analysis in `Babbush et al. (2018) <https://arxiv.org/pdf/1805.03662>`_ section III.A,
            'Unary Iteration and Indexed Operations', and Figures 4, 6, and 7.

            Note: This implementation assumes we have access to :math:`n - 1` additional auxiliary qubits,
            where :math:`n = \left\lceil log_{2}(N) \right\rceil` and :math:`N` is the number of batches of unitaries
            to select.

        Returns:
            list[:class:`~.pennylane.estimator.resource_operator.GateCount`]: A list of ``GateCount`` objects, where each object
            represents a specific quantum gate and the number of times it appears
            in the decomposition.
        """
        gate_types = []
        x = qre.X.resource_rep()
        cnot = qre.CNOT.resource_rep()
        l_elbow = resource_rep(qre.TemporaryAND)
        r_elbow = resource_rep(qre.Adjoint, {"base_cmpr_op": l_elbow})

        pauli_terms = pauli_ham.pauli_terms
        if not isinstance(pauli_terms, dict):
            commuting_groups = pauli_terms
            pauli_terms = defaultdict(int)
            for group in commuting_groups:
                for pw, freq in group.items():
                    pauli_terms[pw] += freq

        num_ops = pauli_ham.num_terms
        work_qubits = math.ceil(math.log2(num_ops)) - 1

        gate_types.append(Allocate(work_qubits))

        cz = qre.CZ.resource_rep()
        cy = qre.CY.resource_rep()
        op_counts = [0, 0, 0]  # cx, cy, cz counts

        for pw, freq in pauli_terms.items():
            x_count, y_count, z_count = (0, 0, 0)
            for pauli_op in pw:
                if pauli_op == "X":
                    x_count += 1
                elif pauli_op == "Y":
                    y_count += 1
                else:
                    z_count += 1

            op_counts[0] += x_count * freq
            op_counts[1] += y_count * freq
            op_counts[2] += z_count * freq

        gate_types.append(GateCount(cnot, op_counts[0]))
        gate_types.append(GateCount(cy, op_counts[1]))
        gate_types.append(GateCount(cz, op_counts[2]))

        gate_types.append(GateCount(x, 2 * (num_ops - 1)))  # conjugate 0 controlled toffolis
        gate_types.append(GateCount(cnot, num_ops - 1))
        gate_types.append(GateCount(l_elbow, num_ops - 1))
        gate_types.append(GateCount(r_elbow, num_ops - 1))

        gate_types.append(Deallocate(work_qubits))
        return gate_types

    @classmethod
    def adjoint_resource_decomp(cls, target_resource_params: dict) -> list[GateCount]:
        r"""Returns a list representing the resources for the adjoint of the operator.

        Args:
            target_resource_params (dict): A dictionary containing the resource parameters
                of the target operator.

        Resources:
            Because each target operation is self-adjoint, the resources of the adjoint operation are
            the same as the original operation (up to some re-ordering of the application of the gates).

        Returns:
            list[:class:`~.estimator.resource_operator.GateCount`]: A list of ``GateCount`` objects, where each object
            represents a specific quantum gate and the number of times it appears
            in the decomposition.
        """
        return [GateCount(cls.resource_rep(**target_resource_params))]

    @classmethod
    def controlled_resource_decomp(
        cls, num_ctrl_wires: int, num_zero_ctrl: int, target_resource_params: dict
    ) -> list[GateCount]:
        r"""Returns a list representing the resources for a controlled version of the operator.

        Args:
            num_ctrl_wires (int): the number of qubits the
                operation is controlled on
            num_zero_ctrl (int): the number of control qubits, that are
                controlled when in the :math:`|0\rangle` state
            target_resource_params (dict): A dictionary containing the resource parameters
                of the target operator.

        Resources:
            The resources are based on the analysis in `Babbush et al. (2018) <https://arxiv.org/pdf/1805.03662>`_ section III.A,
            'Unary Iteration and Indexed Operations'. See Figures 4, 6, and 7. This presents the cost of
            a single qubit controlled ``Select`` operator. In the case of multiple control wires, we use one
            additional auxiliary qubit and two multi-controlled ``X`` gates.

            Note: This implementation assumes we have access to :math:`n` additional auxiliary qubits,
            where :math:`n = \left\lceil log_{2}(N) \right\rceil` and :math:`N` is the number of batches of unitaries
            to select.

        Returns:
            list[:class:`~.estimator.resource_operator.GateCount`]: A list of ``GateCount`` objects, where each object
            represents a specific quantum gate and the number of times it appears
            in the decomposition.
        """
        gate_types = []
        pauli_ham = target_resource_params["pauli_ham"]

        x = qre.X.resource_rep()
        cnot = qre.CNOT.resource_rep()
        l_elbow = resource_rep(qre.TemporaryAND)
        r_elbow = resource_rep(qre.Adjoint, {"base_cmpr_op": l_elbow})

        if num_ctrl_wires > 1:
            mcx = qre.MultiControlledX.resource_rep(num_ctrl_wires, num_zero_ctrl)
            gate_types.append(Allocate(1))
            gate_types.append(GateCount(mcx))

        else:
            if num_zero_ctrl == 1:
                gate_types.append(GateCount(x, 2))

        # Cost Single-Controlled Select (Unary Iterator)
        pauli_terms = pauli_ham.pauli_terms
        if not isinstance(pauli_terms, dict):
            commuting_groups = pauli_terms
            pauli_terms = defaultdict(int)
            for group in commuting_groups:
                for pw, freq in group.items():
                    pauli_terms[pw] += freq

        num_ops = pauli_ham.num_terms
        work_qubits = math.ceil(math.log2(num_ops))

        gate_types.append(Allocate(work_qubits))

        cz = qre.CZ.resource_rep()
        cy = qre.CY.resource_rep()
        op_counts = [0, 0, 0]  # cx, cy, cz counts

        for pw, freq in pauli_terms.items():
            x_count, y_count, z_count = (0, 0, 0)
            for pauli_op in pw:
                if pauli_op == "X":
                    x_count += 1
                elif pauli_op == "Y":
                    y_count += 1
                else:
                    z_count += 1

            op_counts[0] += x_count * freq
            op_counts[1] += y_count * freq
            op_counts[2] += z_count * freq

        gate_types.append(GateCount(cnot, op_counts[0]))
        gate_types.append(GateCount(cy, op_counts[1]))
        gate_types.append(GateCount(cz, op_counts[2]))

        gate_types.append(GateCount(x, 2 * (num_ops - 1)))  # conjugate 0 controlled toffolis
        gate_types.append(GateCount(cnot, num_ops - 1))
        gate_types.append(GateCount(l_elbow, num_ops - 1))
        gate_types.append(GateCount(r_elbow, num_ops - 1))

        gate_types.append(Deallocate(work_qubits))

        # Clean up controls:
        if num_ctrl_wires > 1:
            gate_types.append(GateCount(mcx))
            gate_types.append(Deallocate(1))

        return gate_types

    @property
    def resource_params(self) -> dict:
        r"""Returns a dictionary containing the minimal information needed to compute the resources.

        Returns:
            dict: A dictionary containing the resource parameters:
                * pauli_ham (:class:`~pennylane.estimator.compact_hamiltonian.PauliHamiltonian`): A
                  Hamiltonian expressed as a linear combination of Pauli words, over which ``Select``
                  is applied.

        """
        return {"pauli_ham": self.pauli_ham}

    @classmethod
    def resource_rep(cls, pauli_ham: PauliHamiltonian) -> CompressedResourceOp:
        r"""Returns a compressed representation containing only the parameters of
        the Operator that are needed to compute the resources.

        Args:
            pauli_ham (:class:`~pennylane.estimator.compact_hamiltonian.PauliHamiltonian`): A Hamiltonian
                expressed as a linear combination of Pauli words, over which ``Select`` is applied.

        Returns:
            :class:`~.pennylane.estimator.resource_operator.CompressedResourceOp`: the operator in a compressed representation
        """
        num_ctrl_wires = math.ceil(math.log2(pauli_ham.num_terms))
        num_wires = pauli_ham.num_qubits + num_ctrl_wires
        params = {"pauli_ham": pauli_ham}
        return CompressedResourceOp(cls, num_wires, params)<|MERGE_RESOLUTION|>--- conflicted
+++ resolved
@@ -245,40 +245,40 @@
         select_swap_depth: int | None = None,
     ) -> list[GateCount]:
         r"""Returns a list representing the resources of the operator. Each object represents a quantum gate
-        and the number of times it occurs in the decomposition.
-
-        .. note::
-
-            This decomposition assumes that an appropriately sized phase gradient state is available.
-            Users should ensure that the cost of constructing this state has been accounted for.
-            See also :class:`~.pennylane.estimator.templates.subroutines.PhaseGradient`.
-
-        Args:
-            thc_ham (:class:`~pennylane.estimator.compact_hamiltonian.THCHamiltonian`): A tensor hypercontracted
-                Hamiltonian on which this ``Select`` operator is being applied.
-            num_batches (int): The number of batches for loading the rotation angles
-                into temporary quantum registers for Givens rotations.
-                The default value of ``1`` loads all angles in one batch.
-            rotation_precision (int): The number of bits used to represent the precision for loading
-                the rotation angles for basis rotation. The default value is set to ``15`` bits.
-            select_swap_depth (int | None): A parameter of :class:`~.pennylane.estimator.templates.subroutines.QROM`
-                used to trade-off extra wires for reduced circuit depth. Defaults to :code:`None`, which determines the optimal depth
-                for minimizing the total ``T``-gate count.
-
-        Resources:
-<<<<<<< HEAD
-            The resources are calculated based on Figure 5 in `arXiv:2011.03494 <https://arxiv.org/abs/2011.03494>`_ and
-            Figure 4 in `arXiv:2501.06165 <https://arxiv.org/abs/2501.06165>`_.
-            The resources are modified to remove the control from the Select operation.
-=======
-            The resources are calculated based on Figure 5 in `arXiv:2011.03494 <https://arxiv.org/abs/2011.03494>`_.
-            The resources are modified to remove the control from the ``Select`` operation.
->>>>>>> 61797c30
-
-        Returns:
-            list[:class:`~.pennylane.estimator.resource_operator.GateCount`]: A list of ``GateCount`` objects, where each object
-            represents a specific quantum gate and the number of times it appears
-            in the decomposition.
+                and the number of times it occurs in the decomposition.
+
+                .. note::
+
+                    This decomposition assumes that an appropriately sized phase gradient state is available.
+                    Users should ensure that the cost of constructing this state has been accounted for.
+                    See also :class:`~.pennylane.estimator.templates.subroutines.PhaseGradient`.
+
+                Args:
+                    thc_ham (:class:`~pennylane.estimator.compact_hamiltonian.THCHamiltonian`): A tensor hypercontracted
+                        Hamiltonian on which this ``Select`` operator is being applied.
+                    num_batches (int): The number of batches for loading the rotation angles
+                        into temporary quantum registers for Givens rotations.
+                        The default value of ``1`` loads all angles in one batch.
+                    rotation_precision (int): The number of bits used to represent the precision for loading
+                        the rotation angles for basis rotation. The default value is set to ``15`` bits.
+                    select_swap_depth (int | None): A parameter of :class:`~.pennylane.estimator.templates.subroutines.QROM`
+                        used to trade-off extra wires for reduced circuit depth. Defaults to :code:`None`, which determines the optimal depth
+                        for minimizing the total ``T``-gate count.
+
+                Resources:
+        <<<<<<< HEAD
+                    The resources are calculated based on Figure 5 in `arXiv:2011.03494 <https://arxiv.org/abs/2011.03494>`_ and
+                    Figure 4 in `arXiv:2501.06165 <https://arxiv.org/abs/2501.06165>`_.
+                    The resources are modified to remove the control from the Select operation.
+        =======
+                    The resources are calculated based on Figure 5 in `arXiv:2011.03494 <https://arxiv.org/abs/2011.03494>`_.
+                    The resources are modified to remove the control from the ``Select`` operation.
+        >>>>>>> qsp_resources
+
+                Returns:
+                    list[:class:`~.pennylane.estimator.resource_operator.GateCount`]: A list of ``GateCount`` objects, where each object
+                    represents a specific quantum gate and the number of times it appears
+                    in the decomposition.
         """
 
         num_orb = thc_ham.num_orbitals
