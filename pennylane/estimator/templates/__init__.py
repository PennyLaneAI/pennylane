--- conflicted
+++ resolved
@@ -27,12 +27,9 @@
     ControlledSequence,
     QPE,
     IterativeQPE,
-<<<<<<< HEAD
     UnaryIterationQPE,
-=======
     Reflection,
     Qubitization,
->>>>>>> 61797c30
 )
 
 from .trotter import (
