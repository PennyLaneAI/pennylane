--- conflicted
+++ resolved
@@ -29,7 +29,10 @@
     IterativeQPE,
 )
 
-<<<<<<< HEAD
+from .trotter import TrotterCDF, TrotterProduct, TrotterTHC, TrotterVibrational, TrotterVibronic
+
+from .compact_hamiltonian import CompactHamiltonian
+
 from .stateprep import MPSPrep, QROMStatePreparation, UniformStatePrep, AliasSampling, PrepTHC
 
 from .comparators import (
@@ -40,9 +43,4 @@
 )
 from .compact_hamiltonian import CompactHamiltonian
 from .qubitize import QubitizeTHC
-from .select import SelectTHC
-=======
-from .trotter import TrotterCDF, TrotterProduct, TrotterTHC, TrotterVibrational, TrotterVibronic
-
-from .compact_hamiltonian import CompactHamiltonian
->>>>>>> abcdb144
+from .select import SelectTHC