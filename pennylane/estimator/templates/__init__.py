--- conflicted
+++ resolved
@@ -29,11 +29,9 @@
     IterativeQPE,
 )
 
-<<<<<<< HEAD
 from .trotter import TrotterCDF, TrotterProduct, TrotterTHC, TrotterVibrational, TrotterVibronic
 
 from .compact_hamiltonian import CompactHamiltonian
-=======
 from .stateprep import MPSPrep, QROMStatePreparation, UniformStatePrep, AliasSampling
 
 from .comparators import (
@@ -41,5 +39,4 @@
     SingleQubitComparator,
     TwoQubitComparator,
     RegisterComparator,
-)
->>>>>>> 50b6dd11
+)