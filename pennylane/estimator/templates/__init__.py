# Copyright 2025 Xanadu Quantum Technologies Inc.

# Licensed under the Apache License, Version 2.0 (the "License");
# you may not use this file except in compliance with the License.
# You may obtain a copy of the License at

#     http://www.apache.org/licenses/LICENSE-2.0

# Unless required by applicable law or agreed to in writing, software
# distributed under the License is distributed on an "AS IS" BASIS,
# WITHOUT WARRANTIES OR CONDITIONS OF ANY KIND, either express or implied.
# See the License for the specific language governing permissions and
# limitations under the License.
r"""This module contains resource templates."""

from .subroutines import (
    OutOfPlaceSquare,
    PhaseGradient,
    OutMultiplier,
    SemiAdder,
    QFT,
    AQFT,
    BasisRotation,
    Select,
    QROM,
    SelectPauliRot,
    ControlledSequence,
    QPE,
    IterativeQPE,
    Reflection,
    Qubitization,
)

from .trotter import (
    TrotterCDF,
    TrotterProduct,
    TrotterTHC,
    TrotterVibrational,
    TrotterVibronic,
    TrotterPauli,
)

from .stateprep import MPSPrep, QROMStatePreparation, UniformStatePrep, AliasSampling, PrepTHC

from .comparators import (
    IntegerComparator,
    SingleQubitComparator,
    TwoQubitComparator,
    RegisterComparator,
)
from .qubitize import QubitizeTHC
from .select import SelectTHC, SelectPauli
<<<<<<< HEAD
from .qsp import GQSP, HamiltonianGQSP, QSP, QSVT
=======
from .qsp import GQSP, GQSPTimeEvolution
>>>>>>> ddfe2da6
<|MERGE_RESOLUTION|>--- conflicted
+++ resolved
@@ -50,8 +50,4 @@
 )
 from .qubitize import QubitizeTHC
 from .select import SelectTHC, SelectPauli
-<<<<<<< HEAD
-from .qsp import GQSP, HamiltonianGQSP, QSP, QSVT
-=======
-from .qsp import GQSP, GQSPTimeEvolution
->>>>>>> ddfe2da6
+from .qsp import GQSP, GQSPTimeEvolution, QSP, QSVT