--- conflicted
+++ resolved
@@ -966,24 +966,11 @@
         num_coeff = num_orb + tensor_rank * (tensor_rank + 1) / 2  # N+M(M+1)/2
         coeff_register = int(math.ceil(math.log2(num_coeff)))
 
-<<<<<<< HEAD
-        # 6 auxiliary wires account for:
-        # - 2 spin registers
-        # - 1 for rotation on auxiliary qubit
-        # - 1 flag for success of inequality
-        # - 1 flag for one-body vs two-body rotations
-        # - 1 to control swap of \mu and \nu registers.
-        # 2*n_M wires are for \mu and \nu registers, where n_M = log_2(tensor_rank+1)
-        # coeff_register for storing the coefficients: num_orb + tensor_rank(tensor_rank+1)/2,
-        # coeff_precision wires for the keep register
-        # The qubits storing output of QROM are stored here as well: 2*n_M + coeff_precision + 2
-=======
         # Based on section III D in arXiv:2011.03494
         # Algorithmic wires for the walk operator, auxiliary wires are accounted for by the QROM operator
         # The total algorithmic qubits are thus given by : 2*n_M + ceil(log(d)) + 2*\aleph + 6 + m
         # where \aleph is coeff_precision, m = 2n_M + \aleph + 2, N = 2*num_orb,
         # d = num_orb + tensor_rank(tensor_rank+1)/2, and n_M = log_2(tensor_rank+1)
->>>>>>> bd812843
         self.num_wires = (
             4 * int(math.ceil(math.log2(tensor_rank + 1)))
             + coeff_register
@@ -1049,19 +1036,6 @@
         num_coeff = num_orb + tensor_rank * (tensor_rank + 1) / 2  # N+M(M+1)/2
         coeff_register = int(math.ceil(math.log2(num_coeff)))
 
-<<<<<<< HEAD
-        # 6 auxiliary wires account for:
-        # - 2 spin registers
-        # - 1 for rotation on auxiliary qubit
-        # - 1 flag for success of inequality
-        # - 1 flag for one-body vs two-body rotations
-        # - 1 to control swap of \mu and \nu registers.
-        # 2*n_M wires are for \mu and \nu registers, where n_M = log_2(tensor_rank+1)
-        # coeff_register for storing the coefficients: num_orb + tensor_rank(tensor_rank+1)/2,
-        # coeff_precision wires for the keep register
-        # The qubits storing output of QROM are stored here as well: 2*n_M + coeff_precision + 2
-=======
->>>>>>> bd812843
         num_wires = (
             4 * int(math.ceil(math.log2(tensor_rank + 1)))
             + coeff_register
