# Copyright 2025 Xanadu Quantum Technologies Inc.

# Licensed under the Apache License, Version 2.0 (the "License");
# you may not use this file except in compliance with the License.
# You may obtain a copy of the License at

#     http://www.apache.org/licenses/LICENSE-2.0

# Unless required by applicable law or agreed to in writing, software
# distributed under the License is distributed on an "AS IS" BASIS,
# WITHOUT WARRANTIES OR CONDITIONS OF ANY KIND, either express or implied.
# See the License for the specific language governing permissions and
# limitations under the License.
r"""Resource operators for PennyLane subroutine templates."""
import math

import numpy as np

from pennylane.estimator.compact_hamiltonian import THCHamiltonian
from pennylane.estimator.ops.op_math.controlled_ops import MultiControlledX, Toffoli
from pennylane.estimator.ops.op_math.symbolic import Adjoint, Controlled
from pennylane.estimator.ops.qubit.non_parametric_ops import X
from pennylane.estimator.resource_operator import (
    CompressedResourceOp,
    GateCount,
    ResourceOperator,
    resource_rep,
)
from pennylane.estimator.templates.select import SelectTHC
from pennylane.estimator.templates.stateprep import PrepTHC
from pennylane.estimator.wires_manager import Allocate, Deallocate
from pennylane.wires import Wires, WiresLike

# pylint: disable=signature-differs, arguments-differ, too-many-arguments


class QubitizeTHC(ResourceOperator):
    r"""Resource class for qubitization of tensor hypercontracted Hamiltonian.

    .. note::

            This decomposition assumes that an appropriately sized phase gradient state is available.
            Users should ensure that the cost of constructing this state has been accounted for.
            See also :class:`~.pennylane.estimator.templates.PhaseGradient`.

    Args:
        thc_ham (:class:`~.pennylane.estimator.compact_hamiltonian.THCHamiltonian`): A tensor hypercontracted
            Hamiltonian for which the walk operator is being created.
        prep_op (:class:`~.pennylane.estimator.resource_operator.ResourceOperator` | None): An optional
            resource operator, corresponding to the prepare routine. If :code:`None`, the
            default :class:`~.pennylane.estimator.templates.stateprep.PrepTHC` will be used.
        select_op (:class:`~.pennylane.estimator.resource_operator.ResourceOperator` | None): An optional
            resource operator, corresponding to the select routine. If :code:`None`, the
            default :class:`~.pennylane.estimator.templates.select.SelectTHC` will be used.
        coeff_precision (int | None): The number of bits used to represent the precision for loading
            the coefficients of Hamiltonian.
        rotation_precision (int | None): The number of bits used to represent the precision for loading
            the rotation angles for :code:`select_op`.
        wires (WiresLike | None): the wires on which the operator acts

    Resources:
        The resources are calculated based on `arXiv:2011.03494 <https://arxiv.org/abs/2011.03494>`_

    **Example**

    The resources for this operation are computed using:

    >>> import pennylane.estimator as qre
    >>> thc_ham = qre.THCHamiltonian(num_orbitals=20, tensor_rank=40)
    >>> prep = qre.PrepTHC(thc_ham, coeff_precision=20, select_swap_depth=2)
    >>> res = qre.estimate(qre.QubitizeTHC(thc_ham, prep_op=prep))
    >>> print(res)
    --- Resources: ---
     Total wires: 400
        algorithmic wires: 102
        allocated wires: 298
             zero state: 298
             any state: 0
     Total gates : 8.072E+4
      'Toffoli': 3.250E+3,
      'CNOT': 6.787E+4,
      'X': 1.351E+3,
      'Z': 41,
      'S': 80,
      'Hadamard': 8.133E+3

    .. details::
        :title: Usage Details

        **Precision Precedence**

        The :code:`coeff_precision` and :code:`rotation_precision` arguments are used to determine
        the number of bits for loading the coefficients and the rotation angles, respectively.
        The final value is determined by the following precedence:

<<<<<<< HEAD
        * If provided, the value from :code:`coeff_precision` and :code:`rotation_precision` is used.
        * If :code:`coeff_precision` or :code:`rotation_precision` is not provided or is set to `None`,
          the precisions from :code:`prep_op` and :code:`select_op` take precedence.
        * If both of the above are not specified, the default value of :code:`15` bits is used.
=======
        * If provided, the values from :code:`coeff_precision` and :code:`rotation_precision` are used.
        * If :code:`coeff_precision` or :code:`rotation_precision` are not provided or are set to `None`,
          the precisions from :code:`prep_op` and :code:`select_op` take precedence.
        * If both of the above are not specified, the default value of ``15`` bits is used.
>>>>>>> bd812843

    """

    resource_keys = {"thc_ham", "prep_op", "select_op", "coeff_precision", "rotation_precision"}

    def __init__(
        self,
        thc_ham: THCHamiltonian,
        prep_op: ResourceOperator | None = None,
        select_op: ResourceOperator | None = None,
        coeff_precision: int | None = None,
        rotation_precision: int | None = None,
        wires: WiresLike | None = None,
    ):
        if not isinstance(thc_ham, THCHamiltonian):
            raise TypeError(
                f"Unsupported Hamiltonian representation for QubitizeTHC."
                f"This method works with thc Hamiltonian, {type(thc_ham)} provided"
            )

        self.thc_ham = thc_ham
        self.prep_op = prep_op.resource_rep_from_op() if prep_op else None
        self.select_op = select_op.resource_rep_from_op() if select_op else None
        self.coeff_precision = coeff_precision
        self.rotation_precision = rotation_precision

        num_orb = thc_ham.num_orbitals
        tensor_rank = thc_ham.tensor_rank
        num_coeff = num_orb + tensor_rank * (tensor_rank + 1) / 2  # N+M(M+1)/2
        coeff_register = int(math.ceil(math.log2(num_coeff)))

        if coeff_precision is None:
            coeff_precision = prep_op.coeff_precision if prep_op else 15
        self.coeff_precision = coeff_precision

        if rotation_precision is None:
            rotation_precision = select_op.rotation_precision if select_op else 15
        self.rotation_precision = rotation_precision

<<<<<<< HEAD
        # Based on section III D, Eq. 43 in arXiv:2011.03494
        # Numbers have been adjusted to remove the auxiliary wires accounted for by different templates
        # 6 auxiliary wires account for:
        # - 2 spin registers
        # - 1 for rotation on auxiliary qubit
        # - 1 flag for success of inequality,
        # - 1 flag for one-body vs two-body rotation
        # - 1 to control swap of \mu and \nu registers.
        # 2*n_M wires are for \mu and \nu registers, where n_M = log_2(tensor_rank+1)
        # num_orb*2 for state register
        # coeff_register for storing the coefficients: num_orb + tensor_rank(tensor_rank+1)/2,
        # The qubits storing output of QROM are stored here as well: 2*n_M + coeff_precision + 2
=======
        # Algorithmic wires for the walk operator, based on section III D in arXiv:2011.03494.
        # The auxiliary wires are excluded and accounted for by the included templates: QROM, SemiAdder, SelectTHC.
        # The total algorithmic qubits are thus given by: N + 2*n_M + ceil(log(d)) + \aleph + 6 + m
        # where \aleph is coeff_precision, m = 2n_M + \aleph + 2, N = 2*num_orb,
        # d = num_orb + tensor_rank(tensor_rank+1)/2, and n_M = log_2(tensor_rank+1).
>>>>>>> bd812843
        self.num_wires = (
            num_orb * 2
            + 4 * int(np.ceil(math.log2(tensor_rank + 1)))
            + coeff_register
            + 8
            + coeff_precision
        )
        if wires is not None and len(Wires(wires)) != self.num_wires:
            raise ValueError(f"Expected {self.num_wires} wires, got {len(Wires(wires))}")
        super().__init__(wires=wires)

    @property
    def resource_params(self) -> dict:
        r"""Returns a dictionary containing the minimal information needed to compute the resources.

        Returns:
            dict: A dictionary containing the resource parameters:
                * thc_ham (:class:`~pennylane.estimator.compact_hamiltonian.THCHamiltonian`): A tensor hypercontracted
                  Hamiltonian for which the walk operator is being created.
                * prep_op (:class:`~pennylane.estimator.resource_operator.CompressedResourceOp` | None): An optional compressed
                  resource operator, corresponding to the prepare routine. If :code:`None`, the
                  default :class:`~.pennylane.estimator.templates.PrepTHC` will be used.
                * select_op (:class:`~pennylane.estimator.resource_operator.CompressedResourceOp` | None): An optional compressed
                  resource operator, corresponding to the select routine. If :code:`None`, the
                  default :class:`~.pennylane.estimator.templates.SelectTHC` will be used.
                * coeff_precision (int | None): The number of bits used to represent the precision for loading
                  the coefficients of Hamiltonian.
                * rotation_precision (int | None): The number of bits used to represent the precision for loading
                  the rotation angles.
        """
        return {
            "thc_ham": self.thc_ham,
            "prep_op": self.prep_op,
            "select_op": self.select_op,
            "coeff_precision": self.coeff_precision,
            "rotation_precision": self.rotation_precision,
        }

    @classmethod
    def resource_rep(
        cls,
        thc_ham: THCHamiltonian,
        prep_op: CompressedResourceOp | None = None,
        select_op: CompressedResourceOp | None = None,
        coeff_precision: int | None = None,
        rotation_precision: int | None = None,
    ) -> CompressedResourceOp:
        """Returns a compressed representation containing only the parameters of
        the Operator that are needed to compute a resource estimation.

        Args:
            thc_ham (:class:`~pennylane.estimator.compact_hamiltonian.THCHamiltonian`): A tensor hypercontracted
                Hamiltonian for which the walk operator is being created.
            prep_op (:class:`~pennylane.estimator.resource_operator.CompressedResourceOp` | None): An optional compressed
                resource operator, corresponding to the prepare routine. If :code:`None`, the
                default :class:`~.pennylane.estimator.tempaltes.PrepTHC` will be used.
            select_op (:class:`~pennylane.estimator.resource_operator.CompressedResourceOp` | None): An optional compressed
                resource operator, corresponding to the select routine. If :code:`None`, the
                default :class:`~.pennylane.estimator.templates.SelectTHC` will be used.
            coeff_precision (int | None): The number of bits used to represent the precision for loading
                the coefficients of Hamiltonian.
            rotation_precision (int | None): The number of bits used to represent the precision for loading
                the rotation angles.

        Returns:
            :class:`~.pennylane.estimator.resource_operator.CompressedResourceOp`: the operator in a compressed representation
        """
        if not isinstance(thc_ham, THCHamiltonian):
            raise TypeError(
                f"Unsupported Hamiltonian representation for QubitizeTHC."
                f"This method works with thc Hamiltonian, {type(thc_ham)} provided"
            )

        num_orb = thc_ham.num_orbitals
        tensor_rank = thc_ham.tensor_rank
        num_coeff = num_orb + tensor_rank * (tensor_rank + 1) / 2  # N+M(M+1)/2
        coeff_register = int(math.ceil(math.log2(num_coeff)))

        if coeff_precision is None:
            coeff_precision = prep_op.params["coeff_precision"] if prep_op else 15
        if rotation_precision is None:
            rotation_precision = select_op.params["rotation_precision"] if select_op else 15

<<<<<<< HEAD
        # Based on section III D, Eq. 43 in arXiv:2011.03494
        # Numbers have been adjusted to remove the auxiliary wires accounted for by different templates
        # 6 auxiliary wires account for:
        # - 2 spin registers
        # - 1 for rotation on auxiliary qubit
        # - 1 flag for success of inequality,
        # - 1 flag for one-body vs two-body rotation
        # - 1 to control swap of \mu and \nu registers.
        # 2*n_M wiresare for \mu and \nu registers, where n_M = log_2(tensor_rank+1)
        # num_orb*2 for state register
        # coeff_register for storing the coefficients: num_orb + tensor_rank(tensor_rank+1)/2,
        # The qubits storing output of QROM are stored here as well: 2*n_M + coeff_precision + 2
=======
>>>>>>> bd812843
        num_wires = (
            num_orb * 2
            + 4 * int(np.ceil(math.log2(tensor_rank + 1)))
            + coeff_register
            + 8
            + coeff_precision
        )

        params = {
            "thc_ham": thc_ham,
            "prep_op": prep_op,
            "select_op": select_op,
            "coeff_precision": coeff_precision,
            "rotation_precision": rotation_precision,
        }
        return CompressedResourceOp(cls, num_wires, params)

    @classmethod
    def resource_decomp(
        cls,
        thc_ham: THCHamiltonian,
        prep_op: CompressedResourceOp | None = None,
        select_op: CompressedResourceOp | None = None,
        coeff_precision: int | None = None,
        rotation_precision: int | None = None,
    ) -> list[GateCount]:
        r"""Returns a list representing the resources of the operator. Each object represents a quantum gate
        and the number of times it occurs in the decomposition.

        .. note::

            This decomposition assumes that an appropriately sized phase gradient state is available.
            Users should ensure that the cost of constructing this state has been accounted for.
            See also :class:`~.pennylane.estimator.templates.PhaseGradient`.

        Args:
            thc_ham (:class:`~pennylane.estimator.compact_hamiltonian.THCHamiltonian`): a tensor hypercontracted
                Hamiltonian for which the walk operator is being created
            prep_op (:class:`~pennylane.estimator.resource_operator.CompressedResourceOp` | None): An optional compressed
                resource operator, corresponding to the prepare routine. If :code:`None`, the
                default :class:`~.pennylane.estimator.templates.PrepTHC` will be used.
            select_op (:class:`~pennylane.estimator.resource_operator.CompressedResourceOp` | None): An optional compressed
                resource operator, corresponding to the select routine. If :code:`None`, the
                default :class:`~.pennylane.estimator.templates.SelectTHC` will be used.
            coeff_precision (int | None): The number of bits used to represent the precision for loading
                the coefficients of Hamiltonian.
            rotation_precision (int | None): The number of bits used to represent the precision for loading
                the rotation angles for basis rotation.

        Returns:
            list[:class:`~.pennylane.estimator.resource_operator.GateCount`]: A list of ``GateCount`` objects, where each object
            represents a specific quantum gate and the number of times it appears
            in the decomposition.

        """
        gate_list = []

        tensor_rank = thc_ham.tensor_rank
        m_register = int(np.ceil(np.log2(tensor_rank)))

        select_kwargs = {"thc_ham": thc_ham}
        if rotation_precision:
            select_kwargs["rotation_precision"] = rotation_precision

        if rotation_precision or select_op is None:
            # Select cost from Figure 5 in arXiv:2011.03494
            select_op = resource_rep(SelectTHC, select_kwargs)
        gate_list.append(GateCount(select_op))

        prep_kwargs = {"thc_ham": thc_ham}
        if coeff_precision:
            prep_kwargs["coeff_precision"] = coeff_precision

        if coeff_precision or prep_op is None:
            # Prep cost from Figure 3 and 4 in arXiv:2011.03494
            prep_op = resource_rep(PrepTHC, prep_kwargs)

        gate_list.append(GateCount(prep_op))
        gate_list.append(GateCount(resource_rep(Adjoint, {"base_cmpr_op": prep_op})))

        # reflection cost from Eq. 44 in arXiv:2011.03494
        coeff_precision = prep_op.params["coeff_precision"]

        toffoli = resource_rep(Toffoli)
        gate_list.append(GateCount(toffoli, 2 * m_register + coeff_precision + 4))

        return gate_list

    @classmethod
    def controlled_resource_decomp(
        cls, num_ctrl_wires: int, num_zero_ctrl: int, target_resource_params: dict
    ) -> list[GateCount]:
        r"""Returns a list representing the resources for the controlled version of the operator.

        .. note::

            This decomposition assumes that an appropriately sized phase gradient state is available.
            Users should ensure that the cost of constructing this state has been accounted for.
            See also :class:`~.pennylane.estimator.templates.PhaseGradient`.

        Args:
            num_ctrl_wires (int): the number of wires the operation is controlled on
            num_zero_ctrl (int): the number of control wires, that are controlled when in the :math:`|0\rangle` state
            target_resource_params (dict): A dictionary containing the resource params of the target operator.

        Returns:
            list[:class:`~.pennylane.estimator.resource_operator.GateCount`]: A list of ``GateCount`` objects, where each object
            represents a specific quantum gate and the number of times it appears
            in the decomposition.

        """
        gate_list = []
        thc_ham = target_resource_params["thc_ham"]
        prep_op = target_resource_params["prep_op"]
        select_op = target_resource_params["select_op"]

        coeff_precision = target_resource_params.get("coeff_precision")
        rotation_precision = target_resource_params.get("rotation_precision")

        tensor_rank = thc_ham.tensor_rank
        m_register = int(np.ceil(np.log2(tensor_rank)))

        if num_ctrl_wires > 1:
            mcx = resource_rep(
                MultiControlledX,
                {
                    "num_ctrl_wires": num_ctrl_wires,
                    "num_zero_ctrl": num_zero_ctrl,
                },
            )
            gate_list.append(Allocate(1))
            gate_list.append(GateCount(mcx, 2))

        select_kwargs = {"thc_ham": thc_ham}
        if rotation_precision:
            select_kwargs["rotation_precision"] = rotation_precision

        if rotation_precision or select_op is None:
            # Controlled Select cost from Fig 5 in arXiv:2011.03494
            select_op = resource_rep(SelectTHC, select_kwargs)
        gate_list.append(
            GateCount(
                resource_rep(
                    Controlled,
                    {"base_cmpr_op": select_op, "num_ctrl_wires": 1, "num_zero_ctrl": 0},
                )
            )
        )

        prep_kwargs = {"thc_ham": thc_ham}
        if coeff_precision:
            prep_kwargs["coeff_precision"] = coeff_precision

        if coeff_precision or prep_op is None:
            # Prep cost from Fig 3 and 4 in arXiv:2011.03494
            prep_op = resource_rep(PrepTHC, prep_kwargs)

        gate_list.append(GateCount(prep_op))
        gate_list.append(GateCount(resource_rep(Adjoint, {"base_cmpr_op": prep_op})))

        # reflection cost from Eq. 44 in arXiv:2011.03494
        coeff_precision = prep_op.params["coeff_precision"]

        toffoli = resource_rep(Toffoli)
        gate_list.append(GateCount(toffoli, 2 * m_register + coeff_precision + 4))

        if num_ctrl_wires > 1:
            gate_list.append(Deallocate(1))
        elif num_zero_ctrl > 0:
            gate_list.append(GateCount(resource_rep(X), 2 * num_zero_ctrl))

        return gate_list<|MERGE_RESOLUTION|>--- conflicted
+++ resolved
@@ -93,17 +93,10 @@
         the number of bits for loading the coefficients and the rotation angles, respectively.
         The final value is determined by the following precedence:
 
-<<<<<<< HEAD
-        * If provided, the value from :code:`coeff_precision` and :code:`rotation_precision` is used.
-        * If :code:`coeff_precision` or :code:`rotation_precision` is not provided or is set to `None`,
-          the precisions from :code:`prep_op` and :code:`select_op` take precedence.
-        * If both of the above are not specified, the default value of :code:`15` bits is used.
-=======
         * If provided, the values from :code:`coeff_precision` and :code:`rotation_precision` are used.
         * If :code:`coeff_precision` or :code:`rotation_precision` are not provided or are set to `None`,
           the precisions from :code:`prep_op` and :code:`select_op` take precedence.
         * If both of the above are not specified, the default value of ``15`` bits is used.
->>>>>>> bd812843
 
     """
 
@@ -143,26 +136,11 @@
             rotation_precision = select_op.rotation_precision if select_op else 15
         self.rotation_precision = rotation_precision
 
-<<<<<<< HEAD
-        # Based on section III D, Eq. 43 in arXiv:2011.03494
-        # Numbers have been adjusted to remove the auxiliary wires accounted for by different templates
-        # 6 auxiliary wires account for:
-        # - 2 spin registers
-        # - 1 for rotation on auxiliary qubit
-        # - 1 flag for success of inequality,
-        # - 1 flag for one-body vs two-body rotation
-        # - 1 to control swap of \mu and \nu registers.
-        # 2*n_M wires are for \mu and \nu registers, where n_M = log_2(tensor_rank+1)
-        # num_orb*2 for state register
-        # coeff_register for storing the coefficients: num_orb + tensor_rank(tensor_rank+1)/2,
-        # The qubits storing output of QROM are stored here as well: 2*n_M + coeff_precision + 2
-=======
         # Algorithmic wires for the walk operator, based on section III D in arXiv:2011.03494.
         # The auxiliary wires are excluded and accounted for by the included templates: QROM, SemiAdder, SelectTHC.
         # The total algorithmic qubits are thus given by: N + 2*n_M + ceil(log(d)) + \aleph + 6 + m
         # where \aleph is coeff_precision, m = 2n_M + \aleph + 2, N = 2*num_orb,
         # d = num_orb + tensor_rank(tensor_rank+1)/2, and n_M = log_2(tensor_rank+1).
->>>>>>> bd812843
         self.num_wires = (
             num_orb * 2
             + 4 * int(np.ceil(math.log2(tensor_rank + 1)))
@@ -246,21 +224,6 @@
         if rotation_precision is None:
             rotation_precision = select_op.params["rotation_precision"] if select_op else 15
 
-<<<<<<< HEAD
-        # Based on section III D, Eq. 43 in arXiv:2011.03494
-        # Numbers have been adjusted to remove the auxiliary wires accounted for by different templates
-        # 6 auxiliary wires account for:
-        # - 2 spin registers
-        # - 1 for rotation on auxiliary qubit
-        # - 1 flag for success of inequality,
-        # - 1 flag for one-body vs two-body rotation
-        # - 1 to control swap of \mu and \nu registers.
-        # 2*n_M wiresare for \mu and \nu registers, where n_M = log_2(tensor_rank+1)
-        # num_orb*2 for state register
-        # coeff_register for storing the coefficients: num_orb + tensor_rank(tensor_rank+1)/2,
-        # The qubits storing output of QROM are stored here as well: 2*n_M + coeff_precision + 2
-=======
->>>>>>> bd812843
         num_wires = (
             num_orb * 2
             + 4 * int(np.ceil(math.log2(tensor_rank + 1)))
