--- conflicted
+++ resolved
@@ -23,13 +23,10 @@
     ResourceOperator,
     resource_rep,
 )
-<<<<<<< HEAD
+
 from pennylane.estimator.wires_manager import Allocate, Deallocate
-from pennylane.wires import Wires
-=======
 from pennylane.wires import Wires, WiresLike
 from pennylane.estimator.resource_operator import _dequeue
->>>>>>> 43e17ccf
 
 # pylint: disable=arguments-differ,too-many-arguments,unused-argument,super-init-not-called
 
