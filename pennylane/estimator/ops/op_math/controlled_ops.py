# Copyright 2025 Xanadu Quantum Technologies Inc.

# Licensed under the Apache License, Version 2.0 (the "License");
# you may not use this file except in compliance with the License.
# You may obtain a copy of the License at

#     http://www.apache.org/licenses/LICENSE-2.0

# Unless required by applicable law or agreed to in writing, software
# distributed under the License is distributed on an "AS IS" BASIS,
# WITHOUT WARRANTIES OR CONDITIONS OF ANY KIND, either express or implied.
# See the License for the specific language governing permissions and
# limitations under the License.
r"""Resource operators for controlled operations."""

from typing import Literal

import pennylane.estimator as qre
from pennylane.estimator.resource_operator import (
    CompressedResourceOp,
    GateCount,
    ResourceOperator,
    resource_rep,
)
from pennylane.estimator.wires_manager import Allocate, Deallocate
from pennylane.exceptions import ResourcesUndefinedError
from pennylane.wires import WiresLike

# pylint: disable= arguments-differ, signature-differs


class CH(ResourceOperator):
    r"""Resource class for the CH gate.

    Args:
        wires (Sequence[int] | None): the wires the operation acts on

    Resources:
        The resources are derived from the following identities:

        .. math::

            \begin{align}
                \hat{H} &= \hat{R}_{y}(\frac{\pi}{4}) \cdot \hat{Z}  \cdot \hat{R}_{y}(\frac{-\pi}{4}), \\
                \hat{Z} &= \hat{H} \cdot \hat{X}  \cdot \hat{H}.
            \end{align}

        Specifically, the resources are defined as two ``RY``, two ``Hadamard`` and one ``CNOT`` gates.

    .. seealso:: The corresponding PennyLane operation :class:`~.pennylane.CH`.

    **Example**

    The resources for this operation are computed using:

    >>> qml.estimator.CH.resource_decomp()
    [(2 x Hadamard), (2 x RY), (1 x CNOT)]

    """

    num_wires = 2

    @property
    def resource_params(self) -> dict:
        r"""Returns a dictionary containing the minimal information needed to compute the resources.

        Returns:
            dict: Empty dictionary. The resources of this operation don't depend on any additional parameters.
        """
        return {}

    @classmethod
    def resource_rep(cls) -> CompressedResourceOp:
        r"""Returns a compressed representation containing only the parameters of
        the operator that are needed to compute the resources.

        Returns:
            :class:`~.pennylane.estimator.resource_operator.CompressedResourceOp`: A compressed representation of the operator.
        """
        return CompressedResourceOp(cls, cls.num_wires, {})

    @classmethod
    def resource_decomp(cls) -> list[GateCount]:
        r"""Returns a list of ``GateCount`` objects representing the resources of the operator..

        Resources:
            The resources are derived from the following identities:

            .. math::

                \begin{align}
                    \hat{H} &= \hat{R}_{y}(\frac{\pi}{4}) \cdot \hat{Z}  \cdot \hat{R}_{y}(\frac{-\pi}{4}), \\
                    \hat{Z} &= \hat{H} \cdot \hat{X}  \cdot \hat{H}.
                \end{align}

            Specifically, the resources are defined as two ``RY``, two ``Hadamard`` and one ``CNOT`` gates.

        Returns:
            list[:class:`~.estimator.resource_operator.GateCount`]: A list of ``GateCount`` objects,
            where each object represents a specific quantum gate and the number of times it appears
            in the decomposition.
        """
        ry = resource_rep(qre.RY)
        h = resource_rep(qre.Hadamard)
        cnot = resource_rep(CNOT)
        return [GateCount(h, 2), GateCount(ry, 2), GateCount(cnot, 1)]

    @classmethod
    def adjoint_resource_decomp(cls, target_resource_params: dict | None = None) -> list[GateCount]:
        r"""Returns a list representing the resources for the adjoint of the operator.

        Args:
            target_resource_params (dict | None): A dictionary containing the resource parameters
                of the target operator.

        Resources:
            This operation is self-adjoint, so the resources of the adjoint operation results
            are same as the originial operation.

        Returns:
            list[:class:`~.estimator.resource_operator.GateCount`]: A list of ``GateCount`` objects,
            where each object represents a specific quantum gate and the number of times it appears
            in the decomposition.
        """
        return [GateCount(cls.resource_rep())]

    @classmethod
    def controlled_resource_decomp(
        cls,
        num_ctrl_wires: int,
        num_zero_ctrl: int,
        target_resource_params: dict | None = None,
    ) -> list[GateCount]:
<<<<<<< HEAD
        r"""Returns a list representing the resources for a controlled version of the operator."""
        ctrl_h = resource_rep(
            qre.Controlled,
            {
                "base_cmpr_op": resource_rep(qre.Hadamard),
                "num_ctrl_wires": ctrl_num_ctrl_wires + 1,
                "num_ctrl_values": ctrl_num_ctrl_values,
            },
        )
        return [GateCount(ctrl_h)]
=======
        r"""Returns a list representing the resources for a controlled version of the operator.

        Args:
            num_ctrl_wires (int): the number of qubits the operation is controlled on
            num_zero_ctrl (int): the number of control qubits, that are controlled when in the :math:`|0\rangle` state
            target_resource_params (dict | None): A dictionary containing the resource parameters
                of the target operator.

        raises:
            :class:`~.pennylane.exceptions.ResourcesUndefinedError`: Controlled version of this gate is not defined.
        """
        raise ResourcesUndefinedError
>>>>>>> fcaf87f9

    @classmethod
    def pow_resource_decomp(
        cls, pow_z: int, target_resource_params: dict | None = None
    ) -> list[GateCount]:
        r"""Returns a list representing the resources for an operator raised to a power.

        Args:
            pow_z (int): the power that the operator is being raised to
            target_resource_params (dict | None): A dictionary containing the resource parameters
                of the target operator.

        Resources:
            This operation is self-inverse, thus when raised to even integer powers acts like
            the identity operator and raised to odd powers it produces itself.

        Returns:
            list[:class:`~.estimator.resource_operator.GateCount`]: A list of ``GateCount`` objects,
            where each object represents a specific quantum gate and the number of times it appears
            in the decomposition.
        """
        return (
            [GateCount(resource_rep(qre.Identity))]
            if pow_z % 2 == 0
            else [GateCount(cls.resource_rep())]
        )


class CY(ResourceOperator):
    r"""Resource class for the CY gate.

    Args:
        wires (Sequence[int] | None): the wires the operation acts on

    Resources:
        The resources are derived from the following identity:

        .. math:: \hat{Y} = \hat{S} \cdot \hat{X} \cdot \hat{S}^{\dagger}.

        By replacing the ``X`` gate with a ``CNOT`` we obtain the controlled decomposition.
        Specifically, the resources are defined as a ``CNOT`` gate conjugated by a pair of
        ``S`` gates.

    .. seealso:: The corresponding PennyLane operation :class:`~.pennylane.CY`.

    **Example**

    The resources for this operation are computed using:

    >>> qml.estimator.CY.resource_decomp()
    [(1 x CNOT), (1 x S), (1 x Adjoint(S))]
    """

    num_wires = 2

    @property
    def resource_params(self) -> dict:
        r"""Returns a dictionary containing the minimal information needed to compute the resources.

        Returns:
            dict: Empty dictionary. The resources of this operation don't depend on any additional parameters.
        """
        return {}

    @classmethod
    def resource_rep(cls) -> CompressedResourceOp:
        r"""Returns a compressed representation containing only the parameters of
        the operator that are needed to compute the resources.

        Returns:
            :class:`~.pennylane.estimator.resource_operator.CompressedResourceOp`: A compressed representation of the operator.
        """
        return CompressedResourceOp(cls, cls.num_wires, {})

    @classmethod
    def resource_decomp(cls) -> list[GateCount]:
        r"""Returns a list representing the resources of the operator.

        Resources:
            The resources are derived from the following identity:

            .. math:: \hat{Y} = \hat{S} \cdot \hat{X} \cdot \hat{S}^{\dagger}.

            By replacing the ``X`` gate with a ``CNOT`` we obtain the controlled decomposition.
            Specifically, the resources are defined as a ``CNOT`` gate conjugated by a pair of
            ``S`` gates.
        """
        cnot = resource_rep(CNOT)
        s = resource_rep(qre.S)
        s_dag = resource_rep(qre.Adjoint, {"base_cmpr_op": s})

        return [GateCount(cnot), GateCount(s), GateCount(s_dag)]

    @classmethod
    def adjoint_resource_decomp(cls, target_resource_params: dict | None = None) -> list[GateCount]:
        r"""Returns a list representing the resources for the adjoint of the operator.

        Args:
            target_resource_params (dict | None): A dictionary containing the resource parameters
                of the target operator.

        Resources:
            This operation is self-adjoint, so the resources of the adjoint operation results
            are same as the originial operation.

        Returns:
            list[:class:`~.estimator.resource_operator.GateCount`]: A list of ``GateCount`` objects,
            where each object represents a specific quantum gate and the number of times it appears
            in the decomposition.
        """
        return [GateCount(cls.resource_rep())]

    @classmethod
    def controlled_resource_decomp(
        cls,
        num_ctrl_wires: int,
        num_zero_ctrl: int,
        target_resource_params: dict | None = None,
    ) -> list[GateCount]:
<<<<<<< HEAD
        r"""Returns a list representing the resources for a controlled version of the operator."""
        ctrl_y = resource_rep(
            qre.Controlled,
            {
                "base_cmpr_op": resource_rep(qre.Y),
                "num_ctrl_wires": ctrl_num_ctrl_wires + 1,
                "num_ctrl_values": ctrl_num_ctrl_values,
            },
        )
        return [GateCount(ctrl_y)]
=======
        r"""Returns a list representing the resources for a controlled version of the operator.

        Args:
            num_ctrl_wires (int): the number of qubits the operation is controlled on
            num_zero_ctrl (int): the number of control qubits, that are controlled when in the :math:`|0\rangle` state
            target_resource_params (dict | None): A dictionary containing the resource parameters
                of the target operator.

        raises:
            :class:`~.pennylane.exceptions.ResourcesUndefinedError`: Controlled version of this gate is not defined.
        """
        raise ResourcesUndefinedError
>>>>>>> fcaf87f9

    @classmethod
    def pow_resource_decomp(
        cls, pow_z: int, target_resource_params: dict | None = None
    ) -> list[GateCount]:
        r"""Returns a list representing the resources for an operator raised to a power.

        Args:
            pow_z (int): the power that the operator is being raised to
            target_resource_params (dict | None): A dictionary containing the resource parameters
                of the target operator.

        Resources:
            This operation is self-inverse, thus when raised to even integer powers acts like
            the identity operator and raised to odd powers it produces itself.

        Returns:
            list[:class:`~.estimator.resource_operator.GateCount`]: A list of ``GateCount`` objects,
            where each object represents a specific quantum gate and the number of times it appears
            in the decomposition.
        """
        return (
            [GateCount(resource_rep(qre.Identity))]
            if pow_z % 2 == 0
            else [GateCount(cls.resource_rep())]
        )


class CZ(ResourceOperator):
    r"""Resource class for the CZ gate.

    Args:
        wires (Sequence[int] | None): the wires the operation acts on

    Resources:
        The resources are derived from the following identity:

        .. math:: \hat{Z} = \hat{H} \cdot \hat{X} \cdot \hat{H}.

        By replacing the ``X`` gate with a ``CNOT`` we obtain the controlled decomposition.
        Specifically, the resources are defined as a ``CNOT`` gate conjugated by a pair of
        ``Hadamard`` gates.

    .. seealso:: The corresponding PennyLane operation :class:`~.pennylane.CZ`.

    **Example**

    The resources for this operation are computed using:

    >>> qml.estimator.CZ.resource_decomp()
    [(1 x CNOT), (2 x Hadamard)]
    """

    num_wires = 2

    @property
    def resource_params(self) -> dict:
        r"""Returns a dictionary containing the minimal information needed to compute the resources.

        Returns:
            dict: Empty dictionary. The resources of this operation don't depend on any additional parameters.
        """
        return {}

    @classmethod
    def resource_rep(cls) -> CompressedResourceOp:
        r"""Returns a compressed representation containing only the parameters of
        the operator that are needed to compute the resources.

        Returns:
            :class:`~.pennylane.estimator.resource_operator.CompressedResourceOp`: A compressed representation of the operator.
        """
        return CompressedResourceOp(cls, cls.num_wires, {})

    @classmethod
    def resource_decomp(cls) -> list[GateCount]:
        r"""Returns a list representing the resources of the operator.

        Resources:
            The resources are derived from the following identity:

            .. math:: \hat{Z} = \hat{H} \cdot \hat{X} \cdot \hat{H}.

            By replacing the ``X`` gate with a ``CNOT`` we obtain the controlled decomposition.
            Specifically, the resources are defined as a ``CNOT`` gate conjugated by a pair of
            ``Hadamard`` gates.

        Returns:
            list[:class:`~.estimator.resource_operator.GateCount`]: A list of ``GateCount`` objects,
            where each object represents a specific quantum gate and the number of times it appears
            in the decomposition.
        """
        cnot = resource_rep(CNOT)
        h = resource_rep(qre.Hadamard)

        return [GateCount(cnot), GateCount(h, 2)]

    @classmethod
    def adjoint_resource_decomp(cls, target_resource_params: dict | None = None) -> list[GateCount]:
        r"""Returns a list representing the resources for the adjoint of the operator.

        Args:
            target_resource_params (dict | None): A dictionary containing the resource parameters
                of the target operator.

        Resources:
            This operation is self-adjoint, so the resources of the adjoint operation results
            are same as the original operation.

        Returns:
            list[:class:`~.estimator.resource_operator.GateCount`]: A list of ``GateCount`` objects,
            where each object represents a specific quantum gate and the number of times it appears
            in the decomposition.
        """
        return [GateCount(cls.resource_rep())]

    @classmethod
    def controlled_resource_decomp(
        cls, num_ctrl_wires: int, num_zero_ctrl: int, target_resource_params: dict | None = None
    ) -> list[GateCount]:
<<<<<<< HEAD
        r"""Returns a list representing the resources for a controlled version of the operator."""
        if ctrl_num_ctrl_wires == 1 and ctrl_num_ctrl_values == 0:
            return [GateCount(resource_rep(qre.CCZ))]

        ctrl_z = resource_rep(
            qre.Controlled,
            {
                "base_cmpr_op": resource_rep(qre.Z),
                "num_ctrl_wires": ctrl_num_ctrl_wires + 1,
                "num_ctrl_values": ctrl_num_ctrl_values,
            },
        )
        return [GateCount(ctrl_z)]
=======
        r"""Returns a list representing the resources for a controlled version of the operator.

        Args:
            num_ctrl_wires (int): the number of qubits the operation is controlled on
            num_zero_ctrl (int): the number of control qubits, that are controlled when in the :math:`|0\rangle` state
            target_resource_params (dict | None): A dictionary containing the resource parameters
                of the target operator.

        raises:
            :class:`~.pennylane.exceptions.ResourcesUndefinedError`: Controlled version of this gate is not defined.
        """
        if num_ctrl_wires == 1 and num_zero_ctrl == 0:
            return [GateCount(resource_rep(CCZ))]

        raise ResourcesUndefinedError
>>>>>>> fcaf87f9

    @classmethod
    def pow_resource_decomp(
        cls, pow_z: int, target_resource_params: dict | None = None
    ) -> list[GateCount]:
        r"""Returns a list representing the resources for an operator raised to a power.

        Args:
            pow_z (int): the power that the operator is being raised to
            target_resource_params (dict | None): A dictionary containing the resource parameters
                of the target operator.

        Resources:
            This operation is self-inverse, thus when raised to even integer powers acts like
            the identity operator and raised to odd powers it produces itself.

        Returns:
            list[:class:`~.estimator.resource_operator.GateCount`]: A list of ``GateCount`` objects,
            where each object represents a specific quantum gate and the number of times it appears
            in the decomposition.
        """
        return (
            [GateCount(resource_rep(qre.Identity))]
            if pow_z % 2 == 0
            else [GateCount(cls.resource_rep())]
        )


class CSWAP(ResourceOperator):
    r"""Resource class for the CSWAP gate.

    Args:
        wires (Sequence[int] | None): the wires the operation acts on

    Resources:
        The resources are taken from Figure 1d of `arXiv:2305.18128 <https://arxiv.org/abs/2305.18128>`_.

        The circuit which applies the SWAP operation on wires (1, 2) and controlled on wire (0) is
        defined as:

        .. code-block:: bash

            0: ────╭●────┤
            1: ─╭X─├●─╭X─┤
            2: ─╰●─╰X─╰●─┤

    .. seealso:: The corresponding PennyLane operation :class:`~.pennylane.CSWAP`.

    **Example**

    The resources for this operation are computed using:

    >>> qml.estimator.CSWAP.resource_decomp()
    [(1 x Toffoli), (2 x CNOT)]
    """

    num_wires = 3

    @property
    def resource_params(self) -> dict:
        r"""Returns a dictionary containing the minimal information needed to compute the resources.

        Returns:
            dict: Empty dictionary. The resources of this operation don't depend on any additional parameters.
        """
        return {}

    @classmethod
    def resource_rep(cls) -> CompressedResourceOp:
        r"""Returns a compressed representation containing only the parameters of
        the operator that are needed to compute the resources.

        Returns:
            :class:`~.pennylane.estimator.resource_operator.CompressedResourceOp`: A compressed representation of the operator.
        """
        return CompressedResourceOp(cls, cls.num_wires, {})

    @classmethod
    def resource_decomp(cls) -> list[GateCount]:
        r"""Returns a list representing the resources of the operator.

        Resources:
            The resources are taken from Figure 1d of `arXiv:2305.18128 <https://arxiv.org/abs/2305.18128>`_.

            The circuit which applies the SWAP operation on wires (1, 2) and controlled on wire (0) is
            defined as:

            .. code-block:: bash

                0: ────╭●────┤
                1: ─╭X─├●─╭X─┤
                2: ─╰●─╰X─╰●─┤

        Returns:
            list[:class:`~.estimator.resource_operator.GateCount`]: A list of ``GateCount`` objects,
            where each object represents a specific quantum gate and the number of times it appears
            in the decomposition.
        """
        tof = resource_rep(Toffoli)
        cnot = resource_rep(CNOT)
        return [GateCount(tof), GateCount(cnot, 2)]

    @classmethod
    def adjoint_resource_decomp(cls, target_resource_params: dict | None = None) -> list[GateCount]:
        r"""Returns a list representing the resources for the adjoint of the operator.

        Args:
            target_resource_params (dict | None): A dictionary containing the resource parameters
                of the target operator.

        Resources:
            This operation is self-adjoint, so the resources of the adjoint operation results
            are same as the originial operation.

        Returns:
            list[:class:`~.estimator.resource_operator.GateCount`]: A list of ``GateCount`` objects,
            where each object represents a specific quantum gate and the number of times it appears
            in the decomposition.
        """
        return [GateCount(cls.resource_rep())]

    @classmethod
    def controlled_resource_decomp(
        cls, num_ctrl_wires: int, num_zero_ctrl: int, target_resource_params: dict | None = None
    ) -> list[GateCount]:
<<<<<<< HEAD
        r"""Returns a list representing the resources for a controlled version of the operator."""
        ctrl_swap = resource_rep(
            qre.Controlled,
            {
                "base_cmpr_op": resource_rep(qre.SWAP),
                "num_ctrl_wires": ctrl_num_ctrl_wires + 1,
                "num_ctrl_values": ctrl_num_ctrl_values,
            },
        )
        return [GateCount(ctrl_swap)]
=======
        r"""Returns a list representing the resources for a controlled version of the operator.

        Args:
            num_ctrl_wires (int): the number of qubits the operation is controlled on
            num_zero_ctrl (int): the number of control qubits, that are controlled when in the :math:`|0\rangle` state
            target_resource_params (dict | None): A dictionary containing the resource parameters
                of the target operator.

        raises:
            :class:`~.pennylane.exceptions.ResourcesUndefinedError`: Controlled version of this gate is not defined.
        """
        raise ResourcesUndefinedError
>>>>>>> fcaf87f9

    @classmethod
    def pow_resource_decomp(
        cls, pow_z: int, target_resource_params: dict | None = None
    ) -> list[GateCount]:
        r"""Returns a list representing the resources for an operator raised to a power.

        Args:
            pow_z (int): the power that the operator is being raised to
            target_resource_params (dict | None): A dictionary containing the resource parameters
                of the target operator.

        Resources:
            This operation is self-inverse, thus when raised to even integer powers acts like
            the identity operator and raised to odd powers it produces itself.

        Returns:
            list[:class:`~.estimator.resource_operator.GateCount`]: A list of ``GateCount`` objects,
            where each object represents a specific quantum gate and the number of times it appears
            in the decomposition.
        """
        return (
            [GateCount(resource_rep(qre.Identity))]
            if pow_z % 2 == 0
            else [GateCount(cls.resource_rep())]
        )


class CCZ(ResourceOperator):
    r"""Resource class for the CCZ gate.

    Args:
        wires (Sequence[int] | None): the wire the operation acts on

    Resources:
        The resources are derived from the following identity:

        .. math:: \hat{Z} = \hat{H} \cdot \hat{X} \cdot \hat{H}.

        By replacing the ``X`` gate with a ``Toffoli`` we obtain the controlled decomposition.
        Specifically, the resources are defined as a ``Toffoli`` gate conjugated by a pair of
        ``Hadamard`` gates.

    .. seealso:: The corresponding PennyLane operation :class:`~.pennylane.CCZ`.

    **Example**

    The resources for this operation are computed using:

    >>> qml.estimator.CCZ.resource_decomp()
    [(1 x Toffoli), (2 x Hadamard)]
    """

    num_wires = 3

    @property
    def resource_params(self) -> dict:
        r"""Returns a dictionary containing the minimal information needed to compute the resources.

        Returns:
            dict: Empty dictionary. The resources of this operation don't depend on any additional parameters.
        """
        return {}

    @classmethod
    def resource_rep(cls) -> CompressedResourceOp:
        r"""Returns a compressed representation containing only the parameters of
        the operator that are needed to compute the resources.

        Returns:
            :class:`~.pennylane.estimator.resource_operator.CompressedResourceOp`: A compressed representation of the operator.
        """
        return CompressedResourceOp(cls, cls.num_wires, {})

    @classmethod
    def resource_decomp(cls) -> list[GateCount]:
        r"""Returns a list representing the resources of the operator.

        Resources:
            The resources are derived from the following identity:

            .. math:: \hat{Z} = \hat{H} \cdot \hat{X} \cdot \hat{H}.

            By replacing the ``X`` gate with a ``Toffoli`` we obtain the controlled decomposition.
            Specifically, the resources are defined as a ``Toffoli`` gate conjugated by a pair of
            ``Hadamard`` gates.

        Returns:
            list[:class:`~.estimator.resource_operator.GateCount`]: A list of ``GateCount`` objects,
            where each object represents a specific quantum gate and the number of times it appears
            in the decomposition.
        """
        toffoli = resource_rep(Toffoli)
        h = resource_rep(qre.Hadamard)
        return [GateCount(toffoli), GateCount(h, 2)]

    @classmethod
    def adjoint_resource_decomp(cls, target_resource_params: dict | None = None) -> list[GateCount]:
        r"""Returns a list representing the resources for the adjoint of the operator.

        Args:
            target_resource_params (dict | None): A dictionary containing the resource parameters
                of the target operator.

        Resources:
            This operation is self-adjoint, so the resources of the adjoint operation results
            are same as the originial operation.

        Returns:
            list[:class:`~.estimator.resource_operator.GateCount`]: A list of ``GateCount`` objects,
            where each object represents a specific quantum gate and the number of times it appears
            in the decomposition.
        """
        return [GateCount(cls.resource_rep())]

    @classmethod
    def controlled_resource_decomp(
        cls,
        num_ctrl_wires: int,
        num_zero_ctrl: int,
        target_resource_params: dict | None = None,
    ) -> list[GateCount]:
<<<<<<< HEAD
        r"""Returns a list representing the resources for a controlled version of the operator."""
        ctrl_z = resource_rep(
            qre.Controlled,
            {
                "base_cmpr_op": resource_rep(qre.Z),
                "num_ctrl_wires": ctrl_num_ctrl_wires + 2,
                "num_ctrl_values": ctrl_num_ctrl_values,
            },
        )

        return [GateCount(ctrl_z)]
=======
        r"""Returns a list representing the resources for a controlled version of the operator.

        Args:
            num_ctrl_wires (int): the number of qubits the operation is controlled on
            num_zero_ctrl (int): the number of control qubits, that are controlled when in the :math:`|0\rangle` state
            target_resource_params (dict | None): A dictionary containing the resource parameters
                of the target operator.

        raises:
            :class:`~.pennylane.exceptions.ResourcesUndefinedError`: Controlled version of this gate is not defined.
        """
        raise ResourcesUndefinedError
>>>>>>> fcaf87f9

    @classmethod
    def pow_resource_decomp(
        cls, pow_z: int, target_resource_params: dict | None = None
    ) -> list[GateCount]:
        r"""Returns a list representing the resources for an operator raised to a power.

        Args:
            pow_z (int): the power that the operator is being raised to
            target_resource_params (dict | None): A dictionary containing the resource parameters
                of the target operator.

        Resources:
            This operation is self-inverse, thus when raised to even integer powers acts like
            the identity operator and raised to odd powers it produces itself.

        Returns:
            list[:class:`~.estimator.resource_operator.GateCount`]: A list of ``GateCount`` objects,
            where each object represents a specific quantum gate and the number of times it appears
            in the decomposition.
        """
        return (
            [GateCount(resource_rep(qre.Identity))]
            if pow_z % 2 == 0
            else [GateCount(cls.resource_rep())]
        )


class CNOT(ResourceOperator):
    r"""Resource class for the CNOT gate.

    Args:
        wires (Sequence[int] | None): the wires the operation acts on

    Resources:
        The CNOT gate is treated as a fundamental gate and thus it cannot be decomposed further.
        Requesting the resources of this gate raises a :class:`~.pennylane.exceptions.ResourcesUndefinedError` error.

    .. seealso:: The corresponding PennyLane operation :class:`~.pennylane.CNOT`.

    """

    num_wires = 2

    @property
    def resource_params(self) -> dict:
        r"""Returns a dictionary containing the minimal information needed to compute the resources.

        Returns:
            dict: Empty dictionary. The resources of this operation don't depend on any additional parameters.
        """
        return {}

    @classmethod
    def resource_rep(cls) -> CompressedResourceOp:
        r"""Returns a compressed representation containing only the parameters of
        the operator that are needed to compute the resources.

        Returns:
            :class:`~.pennylane.estimator.resource_operator.CompressedResourceOp`: A compressed representation of the operator.
        """
        return CompressedResourceOp(cls, cls.num_wires, {})

    @classmethod
    def resource_decomp(cls) -> list[GateCount]:
        r"""Returns a list representing the resources of the operator.

        Resources:
            The CNOT gate is treated as a fundamental gate and thus it cannot be decomposed
            further. Requesting the resources of this gate raises a :class:`~.pennylane.exceptions.ResourcesUndefinedError` error.

        Raises:
            ResourcesUndefinedError: This gate is fundamental, no further decomposition defined.
        """
        raise ResourcesUndefinedError

    @classmethod
    def adjoint_resource_decomp(cls, target_resource_params: dict | None = None) -> list[GateCount]:
        r"""Returns a list representing the resources for the adjoint of the operator.

        Args:
            target_resource_params (dict | None): A dictionary containing the resource parameters
                of the target operator.

        Resources:
            This operation is self-adjoint, so the resources of the adjoint operation results
            are same as the originial operation.

        Returns:
            list[:class:`~.estimator.resource_operator.GateCount`]: A list of ``GateCount`` objects,
            where each object represents a specific quantum gate and the number of times it appears
            in the decomposition.
        """
        return [GateCount(cls.resource_rep())]

    @classmethod
    def controlled_resource_decomp(
        cls,
        num_ctrl_wires: int,
        num_zero_ctrl: int,
        target_resource_params: dict | None = None,
    ) -> list[GateCount]:
        r"""Returns a list representing the resources for a controlled version of the operator.

        Args:
            num_ctrl_wires (int): the number of qubits the operation is controlled on
            num_zero_ctrl (int): the number of control qubits, that are controlled when in the :math:`|0\rangle` state
            target_resource_params (dict | None): A dictionary containing the resource parameters
                of the target operator.
        raises:
            :class:`~.pennylane.exceptions.ResourcesUndefinedError`: Controlled version of this gate is not defined.
        """
        if num_ctrl_wires == 1 and num_zero_ctrl == 0:
            return [GateCount(resource_rep(Toffoli))]

<<<<<<< HEAD
        mcx = resource_rep(
            MultiControlledX,
            {
                "num_ctrl_wires": ctrl_num_ctrl_wires + 1,
                "num_ctrl_values": ctrl_num_ctrl_values,
            },
        )
        return [
            GateCount(mcx),
        ]
=======
        raise ResourcesUndefinedError
>>>>>>> fcaf87f9

    @classmethod
    def pow_resource_decomp(
        cls, pow_z: int, target_resource_params: dict | None = None
    ) -> list[GateCount]:
        r"""Returns a list representing the resources for an operator raised to a power.

        Args:
            pow_z (int): the power that the operator is being raised to
            target_resource_params (dict | None): A dictionary containing the resource parameters
                of the target operator.

        Resources:
            This operation is self-inverse, thus when raised to even integer powers acts like
            the identity operator and raised to odd powers it produces itself.

        Returns:
            list[:class:`~.estimator.resource_operator.GateCount`]: A list of ``GateCount`` objects,
            where each object represents a specific quantum gate and the number of times it appears
            in the decomposition.
        """
        return (
            [GateCount(resource_rep(qre.Identity))]
            if pow_z % 2 == 0
            else [GateCount(cls.resource_rep())]
        )


class TemporaryAND(ResourceOperator):
    r"""Resource class representing a `TemporaryAND` gate.

    Args:
        wires (Sequence[int] | None): the wires the operation acts on

    This gate was introduced in Fig 4 of `Babbush 2018 <https://arxiv.org/pdf/1805.03662>`_ along
    with its adjoint.

    .. seealso:: The corresponding PennyLane operation :class:`~.pennylane.TemporaryAND`.

    **Example**

    The resources for this operation are computed using:

    >>> qml.estimator.TemporaryAND.resource_decomp()
    [(1 x Toffoli)]
    """

    num_wires = 3

    @property
    def resource_params(self) -> dict:
        r"""Returns a dictionary containing the minimal information needed to compute the resources.

        Returns:
            dict: Empty dictionary. The resources of this operation don't depend on any additional parameters.
        """
        return {}

    @classmethod
    def resource_rep(cls) -> CompressedResourceOp:
        r"""Returns a compressed representation containing only the parameters of
        the operator that are needed to compute the resources.

        Returns:
            :class:`~.pennylane.estimator.resource_operator.CompressedResourceOp`: A compressed representation of the operator.
        """
        return CompressedResourceOp(cls, cls.num_wires, {})

    @classmethod
    def resource_decomp(cls) -> list[GateCount]:
        r"""Returns a list representing the resources of the operator.

        Resources:
            The resources are obtained from Figure 4 of `Babbush 2018 <https://arxiv.org/pdf/1805.03662>`_.

        Returns:
            list[:class:`~.estimator.resource_operator.GateCount`]: A list of ``GateCount`` objects,
            where each object represents a specific quantum gate and the number of times it appears
            in the decomposition.
        """
        tof = resource_rep(Toffoli, {"elbow": "left"})
        return [GateCount(tof)]

    @classmethod
    def adjoint_resource_decomp(cls, target_resource_params: dict | None = None) -> list[GateCount]:
        r"""Returns a list representing the resources for the adjoint of the operator.

        Args:
            target_resource_params (dict | None): A dictionary containing the resource parameters
                of the target operator.

        Resources:
            The resources are obtained from Figure 4 of `Babbush 2018 <https://arxiv.org/pdf/1805.03662>`_.

        Returns:
            list[:class:`~.estimator.resource_operator.GateCount`]: A list of ``GateCount`` objects,
            where each object represents a specific quantum gate and the number of times it appears
            in the decomposition.
        """
        h = resource_rep(qre.Hadamard)
        cz = resource_rep(CZ)
        return [GateCount(h), GateCount(cz)]

    @classmethod
    def controlled_resource_decomp(
        cls,
        num_ctrl_wires: int,
        num_zero_ctrl: int,
        target_resource_params: dict | None = None,
    ) -> list[GateCount]:
<<<<<<< HEAD
        r"""Returns a list representing the resources for a controlled version of the operator."""
        mcx = resource_rep(
            qre.MultiControlledX,
            {
                "num_ctrl_wires": ctrl_num_ctrl_wires + 2,
                "num_ctrl_values": ctrl_num_ctrl_values,
            },
        )
        return [GateCount(mcx)]
=======
        r"""Returns a list representing the resources for a controlled version of the operator.

        Args:
            num_ctrl_wires (int): the number of qubits the operation is controlled on
            num_zero_ctrl (int): the number of control qubits, that are controlled when in the :math:`|0\rangle` state
            target_resource_params (dict | None): A dictionary containing the resource parameters
                of the target operator.

        raises:
            :class:`~.pennylane.exceptions.ResourcesUndefinedError`: Controlled version of this gate is not defined.
        """
        raise ResourcesUndefinedError
>>>>>>> fcaf87f9


class Toffoli(ResourceOperator):
    r"""Resource class for the Toffoli gate.

    Args:
        wires (Sequence[int] | None): the subsystem the gate acts on
        elbow (str | None): String identifier to determine if this is a special type of
            Toffoli gate. Available options are `left`, `right`, and `None`.

    Resources:
        If `elbow` is provided, resources are obtained from Figure 4 of
        `Babbush 2018 <https://arxiv.org/pdf/1805.03662>`_.

        If `elbow` is `None`, the resources are obtained from Figure 1 of
        `Jones 2012 <https://arxiv.org/pdf/1212.5069>`_.

        The circuit which applies the Toffoli gate on target wire 'target' with control wires
        ('c1', 'c2') is defined as:

        .. code-block:: bash

                c1: ─╭●────╭X──T†────────╭X────╭●───────────────╭●─┤
                c2: ─│──╭X─│──╭●───T†─╭●─│──╭X─│────────────────╰Z─┤
              aux1: ─╰X─│──│──╰X───T──╰X─│──│──╰X────────────────║─┤
              aux2: ──H─╰●─╰●──T─────────╰●─╰●──H──S─╭●──H──┤↗├──║─┤
            target: ─────────────────────────────────╰X──────║───║─┤
                                                             ╚═══╝

        Specifically, the resources are defined as nine ``CNOT`` gates, three ``Hadamard`` gates,
        one ``CZ`` gate, one ``S`` gate, two ``T`` gates and two adjoint ``T`` gates.

    .. seealso:: The corresponding PennyLane operation :class:`~.pennylane.Toffoli`.

    **Example**

    The resources for this operation are computed using:

    >>> qml.estimator.Toffoli.resource_decomp()
    [Allocate(2), (9 x CNOT), (3 x Hadamard), (1 x S), (1 x CZ), (2 x T), (2 x Adjoint(T)), Deallocate(2)]
    """

    num_wires = 3
    resource_keys = {"elbow"}

    def __init__(
        self, elbow: Literal["left", "right"] | None = None, wires: WiresLike = None
    ) -> None:
        self.elbow = elbow
        super().__init__(wires=wires)

    @staticmethod
    def elbow_decomp(elbow: Literal["left", "right"] | None = "left"):
        """A function that prepares the resource decomposition obtained from Figure 4 of
        `Babbush 2018 <https://arxiv.org/pdf/1805.03662>`_.

        Args:
            elbow (str | None): One of "left" or "right". Defaults to "left".

        Returns:
            list[:class:`~.estimator.resource_operator.GateCount`]: The resources of decomposing the elbow gates.
        """
        gate_types = []
        t = resource_rep(qre.T)
        t_dag = resource_rep(
            qre.Adjoint,
            {"base_cmpr_op": t},
        )
        h = resource_rep(qre.Hadamard)
        cnot = resource_rep(CNOT)
        s_dag = resource_rep(
            qre.Adjoint,
            {"base_cmpr_op": resource_rep(qre.S)},
        )
        cz = resource_rep(CZ)

        if elbow == "left":
            gate_types.append(GateCount(t, 2))
            gate_types.append(GateCount(t_dag, 2))
            gate_types.append(GateCount(cnot, 3))
            gate_types.append(GateCount(s_dag))

        if elbow == "right":
            gate_types.append(GateCount(h))
            gate_types.append(GateCount(cz))

        return gate_types

    @classmethod
    def resource_decomp(cls, elbow: Literal["left", "right"] | None = None) -> list[GateCount]:
        r"""Returns a list representing the resources of the operator.

        Resources:
            If `elbow` is provided, resources are obtained from Figure 4 of
            `arXiv:1805.03662 <https://arxiv.org/pdf/1805.03662>`_.

            If `elbow` is `None`, the resources are obtained from Figure 1 of
            `Jones 2012 <https://arxiv.org/pdf/1212.5069>`_.

            The circuit which applies the Toffoli gate on target wire 'target' with control wires
            ('c1', 'c2') is defined as:

            .. code-block:: bash

                  c1: ─╭●────╭X──T†────────╭X────╭●───────────────╭●─┤
                  c2: ─│──╭X─│──╭●───T†─╭●─│──╭X─│────────────────╰Z─┤
                aux1: ─╰X─│──│──╰X───T──╰X─│──│──╰X────────────────║─┤
                aux2: ──H─╰●─╰●──T─────────╰●─╰●──H──S─╭●──H──┤↗├──║─┤
              target: ─────────────────────────────────╰X──────║───║─┤
                                                               ╚═══╝

            Specifically, the resources are defined as nine ``CNOT`` gates, three ``Hadamard`` gates,
            one ``CZ`` gate, one ``S`` gate, two ``T`` gates and two adjoint ``T`` gates.

        Returns:
            list[:class:`~.estimator.resource_operator.GateCount`]: A list of ``GateCount`` objects,
            where each object represents a specific quantum gate and the number of times it appears
            in the decomposition.
        """
        if elbow:
            return Toffoli.elbow_decomp(elbow)

        cnot = resource_rep(CNOT)
        t = resource_rep(qre.T)
        h = resource_rep(qre.Hadamard)
        s = resource_rep(qre.S)
        cz = resource_rep(CZ)
        t_dag = resource_rep(qre.Adjoint, {"base_cmpr_op": t})

        return [
            Allocate(2),
            GateCount(cnot, 9),
            GateCount(h, 3),
            GateCount(s),
            GateCount(cz),
            GateCount(t, 2),
            GateCount(t_dag, 2),
            Deallocate(2),
        ]

    @classmethod
    def textbook_resource_decomp(
        cls, elbow: Literal["left", "right"] | None = None
    ) -> list[GateCount]:
        r"""Returns a list representing the resources of the operator.

        Args:
            elbow (str | None): String identifier to determine if this is a special type of
                Toffoli gate (left or right elbow). Default value is `None`.

        Resources:
            If `elbow` is provided, resources are obtained from Figure 4 of
            `arXiv:1805.03662 <https://arxiv.org/pdf/1805.03662>`_.

            If `elbow` is `None`, the resources are taken from Figure 4.9 of `Nielsen, M. A., & Chuang, I. L. (2010)
            <https://www.cambridge.org/highereducation/books/quantum-computation-and-quantum-information/01E10196D0A682A6AEFFEA52D53BE9AE#overview>`_.

            The circuit is defined as:

            .. code-block:: bash

                0: ───────────╭●───────────╭●────╭●──T──╭●─┤
                1: ────╭●─────│─────╭●─────│───T─╰X──T†─╰X─┤
                2: ──H─╰X──T†─╰X──T─╰X──T†─╰X──T──H────────┤

            Specifically, the resources are defined as six :class:`~.CNOT` gates, two
            :class:`~.Hadamard` gates, four :class:`~.T` gates and three adjoint
            :class:`~.T` gates.

        Returns:
            list[:class:`~.estimator.resource_operator.GateCount`]: A list of ``GateCount`` objects,
            where each object represents a specific quantum gate and the number of times it appears
            in the decomposition.
        """
        if elbow:
            return Toffoli.elbow_decomp(elbow)

        cnot = resource_rep(CNOT)
        t = resource_rep(qre.T)
        h = resource_rep(qre.Hadamard)
        t_dag = resource_rep(qre.Adjoint, {"base_cmpr_op": t})

        return [GateCount(cnot, 6), GateCount(h, 2), GateCount(t, 4), GateCount(t_dag, 3)]

    @property
    def resource_params(self) -> dict:
        r"""Returns a dictionary containing the minimal information needed to compute the resources.

        Returns:
            A dictionary containing the resource parameters:
                * elbow (str | None): String identifier to determine if this is a special type of Toffoli gate (left or right elbow).

        """
        return {"elbow": self.elbow}

    @classmethod
    def resource_rep(cls, elbow: Literal["left", "right"] | None = None) -> CompressedResourceOp:
        r"""Returns a compressed representation containing only the parameters of
        the operator that are needed to compute the resources.

        Args:
            elbow (str | None): String identifier to determine if this is a special type of Toffoli gate (left or right elbow).

        Returns:
            :class:`~.pennylane.estimator.resource_operator.CompressedResourceOp`: A compressed representation of the operator.
        """
        return CompressedResourceOp(cls, cls.num_wires, {"elbow": elbow})

    @classmethod
    def adjoint_resource_decomp(cls, target_resource_params: dict) -> list[GateCount]:
        r"""Returns a list representing the resources for the adjoint of the operator.

        Args:
            target_resource_params (dict): A dictionary containing the resource parameters
                of the target operator.

        Resources:
            This operation is self-adjoint, so the resources of the adjoint operation results
            are same as the originial operation.

        Returns:
            list[:class:`~.estimator.resource_operator.GateCount`]: A list of ``GateCount`` objects,
            where each object represents a specific quantum gate and the number of times it appears
            in the decomposition.
        """
        elbow = target_resource_params.get("elbow")
        if elbow is None:
            return [GateCount(cls.resource_rep())]

        adj_elbow = "left" if elbow == "right" else "right"
        return [GateCount(cls.resource_rep(elbow=adj_elbow))]

    @classmethod
    def controlled_resource_decomp(
        cls,
<<<<<<< HEAD
        ctrl_num_ctrl_wires,
        ctrl_num_ctrl_values,
        elbow=None,  # pylint: disable=unused-argument
        **kwargs,
    ) -> list[GateCount]:
        r"""Returns a list representing the resources for a controlled version of the operator."""
        mcx = resource_rep(
            qre.MultiControlledX,
            {
                "num_ctrl_wires": ctrl_num_ctrl_wires + 2,
                "num_ctrl_values": ctrl_num_ctrl_values,
            },
        )
        return [GateCount(mcx)]
=======
        num_ctrl_wires: int,
        num_zero_ctrl: int,
        target_resource_params: dict,
    ) -> list[GateCount]:
        r"""Returns a list representing the resources for a controlled version of the operator.

        Args:
            num_ctrl_wires (int): the number of qubits the operation is controlled on
            num_zero_ctrl (int): the number of control qubits, that are controlled when in the :math:`|0\rangle` state
            target_resource_params (dict): A dictionary containing the resource parameters of the target operator.

        raises:
            :class:`~.pennylane.exceptions.ResourcesUndefinedError`: Controlled version of this gate is not defined.
        """
        raise ResourcesUndefinedError
>>>>>>> fcaf87f9

    @classmethod
    def pow_resource_decomp(cls, pow_z: int, target_resource_params: dict) -> list[GateCount]:
        r"""Returns a list representing the resources for an operator raised to a power.

        Args:
            pow_z (int): the power that the operator is being raised to
            target_resource_params (dict): A dictionary containing the resource parameters of the target operator.

        Resources:
            This operation is self-inverse, thus when raised to even integer powers acts like
            the identity operator and raised to odd powers it produces itself.

        Returns:
            list[:class:`~.estimator.resource_operator.GateCount`]: A list of ``GateCount`` objects,
            where each object represents a specific quantum gate and the number of times it appears
            in the decomposition.
        """
        elbow = target_resource_params.get("elbow")
        return (
            [GateCount(resource_rep(qre.Identity))]
            if pow_z % 2 == 0
            else [GateCount(cls.resource_rep(elbow=elbow))]
        )


class MultiControlledX(ResourceOperator):
    r"""Resource class for the MultiControlledX gate.

    Args:
        num_ctrl_wires (int): the number of qubits the operation is controlled on
        num_zero_ctrl (int): the number of control qubits, that are controlled when in the :math:`|0\rangle` state
        wires (Sequence[int] | None): the wires this operation acts on

    Resources:
        The resources are obtained based on the unary iteration technique described in
        `Babbush 2018 <https://arxiv.org/pdf/1805.03662>`_. Specifically, the
        resources are defined as the following rules:

        * If there are no control qubits, treat the operation as a :class:`~.pennylane.estimator.ops.X` gate.

        * If there is only one control qubit, treat the resources as a :class:`~.pennylane.estimator.ops.CNOT` gate.

        * If there are two control qubits, treat the resources as a :class:`~.pennylane.estimator.ops.Toffoli` gate.

        * If there are three or more control qubits (:math:`n`), the resources obtained based on the unary iteration technique described in `Babbush 2018 <https://arxiv.org/pdf/1805.03662>`_. Specifically, it requires :math:`n - 2` clean qubits, and produces :math:`n - 2` elbow gates and a single :class:`~.pennylane.estimator.ops.Toffoli`.

    .. seealso:: The corresponding PennyLane operation :class:`~.pennylane.MultiControlledX`.

    **Example**

    The resources for this operation are computed using:

    >>> qml.estimator.MultiControlledX.resource_decomp(num_ctrl_wires=5, num_zero_ctrl=2)
    [(4 x X), AllocWires(3), (3 x TemporaryAND), (3 x Toffoli), (1 x Toffoli), FreeWires(3)]
    """

    resource_keys = {"num_ctrl_wires", "num_zero_ctrl"}

    def __init__(self, num_ctrl_wires: int, num_zero_ctrl: int, wires: WiresLike = None) -> None:
        self.num_ctrl_wires = num_ctrl_wires
        self.num_zero_ctrl = num_zero_ctrl

        self.num_wires = num_ctrl_wires + 1
        super().__init__(wires=wires)

    @property
    def resource_params(self) -> dict:
        r"""Returns a dictionary containing the minimal information needed to compute the resources.

        Returns:
            dict: A dictionary containing the resource parameters:
                * num_ctrl_wires (int): the number of qubits the operation is controlled on
                * num_zero_ctrl (int): the number of control qubits, that are controlled when in the :math:`|0\rangle` state
        """

        return {
            "num_ctrl_wires": self.num_ctrl_wires,
            "num_zero_ctrl": self.num_zero_ctrl,
        }

    @classmethod
    def resource_rep(cls, num_ctrl_wires: int, num_zero_ctrl: int) -> CompressedResourceOp:
        r"""Returns a compressed representation containing only the parameters of
        the operator that are needed to compute the resources.

        Args:
            num_ctrl_wires (int): the number of qubits the operation is controlled on
            num_zero_ctrl (int): the number of control qubits, that are controlled when in the :math:`|0\rangle` state

        Returns:
            :class:`~.pennylane.estimator.resource_operator.CompressedResourceOp`: the operator in a compressed representation
        """
        num_wires = num_ctrl_wires + 1
        return CompressedResourceOp(
            cls,
            num_wires,
            {
                "num_ctrl_wires": num_ctrl_wires,
                "num_zero_ctrl": num_zero_ctrl,
            },
        )

    @classmethod
    def resource_decomp(cls, num_ctrl_wires: int, num_zero_ctrl: int) -> list[GateCount]:
        r"""Returns a list representing the resources of the operator.

        Args:
            num_ctrl_wires (int): the number of qubits the operation is controlled on
            num_zero_ctrl (int): the number of control qubits, that are controlled when in the :math:`|0\rangle` state

        Resources:
            The resources are obtained based on the unary iteration technique described in
            `Babbush 2018 <https://arxiv.org/pdf/1805.03662>`_. Specifically, the
            resources are defined as the following rules:

            * If there are no control qubits, treat the operation as a :class:`~.pennylane.estimator.ops.X` gate.

            * If there is only one control qubit, treat the resources as a :class:`~.pennylane.estimator.ops.CNOT` gate.

            * If there are two control qubits, treat the resources as a :class:`~.pennylane.estimator.ops.Toffoli` gate.

            * If there are three or more control qubits (:math:`n`), the resources obtained based on the unary iteration technique described in `Babbush 2018 <https://arxiv.org/pdf/1805.03662>`_. Specifically, it requires :math:`n - 2` clean qubits, and produces :math:`n - 2` elbow gates and a single :class:`~.pennylane.estimator.ops.Toffoli`.

        Returns:
            list[:class:`~.estimator.resource_operator.GateCount`]: A list of ``GateCount`` objects,
            where each object represents a specific quantum gate and the number of times it appears
            in the decomposition.
        """
        gate_lst = []

        x = resource_rep(qre.X)
        if num_ctrl_wires == 0:
            if num_zero_ctrl:
                return []

            return [GateCount(x)]

        if num_zero_ctrl:
            gate_lst.append(GateCount(x, num_zero_ctrl * 2))

        cnot = resource_rep(CNOT)
        if num_ctrl_wires == 1:
            gate_lst.append(GateCount(cnot))
            return gate_lst

        toffoli = resource_rep(Toffoli)
        if num_ctrl_wires == 2:
            gate_lst.append(GateCount(toffoli))
            return gate_lst

        l_elbow = resource_rep(TemporaryAND)
        r_elbow = resource_rep(qre.Adjoint, {"base_cmpr_op": l_elbow})

        res = [
            Allocate(num_ctrl_wires - 2),
            GateCount(l_elbow, num_ctrl_wires - 2),
            GateCount(r_elbow, num_ctrl_wires - 2),
            GateCount(toffoli, 1),
            Deallocate(num_ctrl_wires - 2),
        ]
        gate_lst.extend(res)
        return gate_lst

    @classmethod
    def adjoint_resource_decomp(cls, target_resource_params: dict) -> list[GateCount]:
        r"""Returns a list representing the resources for the adjoint of the operator.

        Args:
            target_resource_params (dict): A dictionary containing the resource parameters of the target operator.

        Resources:
            This operation is self-adjoint, so the resources of the adjoint operation results
            are same as the originial operation.

        Returns:
            list[:class:`~.estimator.resource_operator.GateCount`]: A list of ``GateCount`` objects,
            where each object represents a specific quantum gate and the number of times it appears
            in the decomposition.
        """
        num_ctrl_wires = target_resource_params.get("num_ctrl_wires")
        num_zero_ctrl = target_resource_params.get("num_zero_ctrl")
        return [GateCount(cls.resource_rep(num_ctrl_wires, num_zero_ctrl))]

    @classmethod
    def controlled_resource_decomp(
        cls,
        num_ctrl_wires: int,
        num_zero_ctrl: int,
        target_resource_params: dict,
    ) -> list[GateCount]:
        r"""Returns a list representing the resources for a controlled version of the operator.

        Args:
            num_ctrl_wires (int): the number of control qubits of the operation
            num_zero_ctrl (int): The subset of control qubits of the operation, that are controlled
                when in the :math:`|0\rangle` state.
            target_resource_params (dict): A dictionary containing the resource parameters of the target operator.

        Resources:
            The resources are derived by combining the control qubits, control-values and
            into a single instance of ``MultiControlledX`` gate, controlled
            on the whole set of control-qubits.

        Returns:
            list[:class:`~.estimator.resource_operator.GateCount`]: A list of ``GateCount`` objects,
            where each object represents a specific quantum gate and the number of times it appears
            in the decomposition.
        """
        base_ctrl_wires = target_resource_params.get("num_ctrl_wires")
        base_ctrl_zero = target_resource_params.get("num_zero_ctrl")
        return [
            GateCount(
                cls.resource_rep(
                    num_ctrl_wires + base_ctrl_wires,
                    num_zero_ctrl + base_ctrl_zero,
                )
            )
        ]

    @classmethod
    def pow_resource_decomp(cls, pow_z: int, target_resource_params: dict) -> list[GateCount]:
        r"""Returns a list representing the resources for an operator raised to a power.

        Args:
            pow_z (int): the power that the operator is being raised to
            target_resource_params (dict): A dictionary containing the resource parameters of the target operator.

        Resources:
            This operation is self-inverse, thus when raised to even integer powers acts like
            the identity operator and raised to odd powers it produces itself.

        Returns:
            list[:class:`~.estimator.resource_operator.GateCount`]: A list of ``GateCount`` objects,
            where each object represents a specific quantum gate and the number of times it appears
            in the decomposition.
        """
        num_ctrl_wires = target_resource_params.get("num_ctrl_wires")
        num_zero_ctrl = target_resource_params.get("num_zero_ctrl")
        return (
            [GateCount(resource_rep(qre.Identity))]
            if pow_z % 2 == 0
            else [GateCount(cls.resource_rep(num_ctrl_wires, num_zero_ctrl))]
        )


class CRX(ResourceOperator):
    r"""Resource class for the CRX gate.

    Args:
        wires (Sequence[int] | None): the wire the operation acts on
        precision (float | None): The error threshold for clifford plus T decomposition of the rotation gate.
            The default value is `None` which corresponds to using the precision stated in the config.

    Resources:
        The resources are taken from Figure 1b of `arXiv:2110.10292
        <https://arxiv.org/abs/2110.10292>`_. In combination with the following identity:

        .. math:: \hat{RX} = \hat{H} \cdot \hat{RZ}  \cdot \hat{H},

        we can express the ``CRX`` gate as a ``CRZ`` gate conjugated by ``Hadamard``
        gates. The expression for controlled-RZ gates is used as defined in the reference above.
        Specifically, the resources are defined as two ``CNOT`` gates, two ``Hadamard`` gates
        and two ``RZ`` gates.

    .. seealso:: The corresponding PennyLane operation :class:`~.pennylane.CRX`.

    **Example**

    The resources for this operation are computed using:

    >>> qml.estimator.CRX.resource_decomp()
    [(2 x CNOT), (2 x RZ), (2 x Hadamard)]
    """

    resource_keys = {"precision"}
    num_wires = 2

    def __init__(self, precision: float | None = None, wires: WiresLike = None) -> None:
        self.precision = precision
        super().__init__(wires=wires)

    @property
    def resource_params(self) -> dict:
        r"""Returns a dictionary containing the minimal information needed to compute the resources.

        Returns:
            dict: A dictionary containing the resource parameters:
                * precision (float | None): the number of qubits the operation is controlled on
        """
        return {"precision": self.precision}

    @classmethod
    def resource_rep(cls, precision: float | None = None) -> CompressedResourceOp:
        r"""Returns a compressed representation containing only the parameters of
        the operator that are needed to compute the resources.

        Args:
            precision (float | None): The error threshold for the Clifford + T decomposition of this operation.

        Returns:
            :class:`~.pennylane.estimator.resource_operator.CompressedResourceOp`: A compressed representation of the operator.
        """

        return CompressedResourceOp(cls, cls.num_wires, {"precision": precision})

    @classmethod
    def resource_decomp(cls, precision: float | None = None) -> list[GateCount]:
        r"""Returns a list representing the resources of the operator.

        Args:
            precision (float | None): The error threshold for clifford plus T decomposition of the rotation gate.
                The default value is `None` which corresponds to using the epsilon stated in the config.

        Resources:
            The resources are taken from Figure 1b of `arXiv:2110.10292
            <https://arxiv.org/abs/2110.10292>`_. In combination with the following identity:

            .. math:: \hat{RX} = \hat{H} \cdot \hat{RZ}  \cdot \hat{H},

            we can express the ``CRX`` gate as a ``CRZ`` gate conjugated by ``Hadamard``
            gates. The expression for controlled-RZ gates is used as defined in the reference above.
            Specifically, the resources are defined as two ``CNOT`` gates, two ``Hadamard`` gates and
            two ``RZ`` gates.

        Returns:
            list[:class:`~.estimator.resource_operator.GateCount`]: A list of ``GateCount`` objects,
            where each object represents a specific quantum gate and the number of times it appears
            in the decomposition.
        """
        h = resource_rep(qre.Hadamard)
        rz = resource_rep(qre.RZ, {"precision": precision})
        cnot = resource_rep(CNOT)

        return [GateCount(cnot, 2), GateCount(rz, 2), GateCount(h, 2)]

    @classmethod
    def adjoint_resource_decomp(cls, target_resource_params: dict) -> list[GateCount]:
        r"""Returns a list representing the resources for the adjoint of the operator.

        Args:
            target_resource_params (dict): A dictionary containing the resource parameters of the target operator.

        Resources:
            The adjoint of a single qubit rotation changes the sign of the rotation angle,
            thus the resources of the adjoint operation result are same as the originial operation.

        Returns:
            list[:class:`~.estimator.resource_operator.GateCount`]: A list of ``GateCount`` objects,
            where each object represents a specific quantum gate and the number of times it appears
            in the decomposition.
        """
        precision = target_resource_params.get("precision")
        return [GateCount(cls.resource_rep(precision))]

    @classmethod
    def controlled_resource_decomp(
        cls,
        num_ctrl_wires: int,
        num_zero_ctrl: int,
        target_resource_params: dict,
    ) -> list[GateCount]:
<<<<<<< HEAD
        r"""Returns a list representing the resources for a controlled version of the operator."""
        ctrl_rx = resource_rep(
            qre.Controlled,
            {
                "base_cmpr_op": resource_rep(qre.RX, {"precision": precision}),
                "num_ctrl_wires": ctrl_num_ctrl_wires + 1,
                "num_ctrl_values": ctrl_num_ctrl_values,
            },
        )
        return [GateCount(ctrl_rx)]
=======
        r"""Returns a list representing the resources for a controlled version of the operator.

        Args:
            num_ctrl_wires (int): the number of qubits the operation is controlled on
            num_zero_ctrl (int): the number of control qubits, that are controlled when in the :math:`|0\rangle` state
            target_resource_params (dict): A dictionary containing the resource parameters
                of the target operator.
        raises:
            :class:`~.pennylane.exceptions.ResourcesUndefinedError`: Controlled version of this gate is not defined.
        """
        raise ResourcesUndefinedError
>>>>>>> fcaf87f9

    @classmethod
    def pow_resource_decomp(cls, pow_z: int, target_resource_params: dict) -> list[GateCount]:
        r"""Returns a list representing the resources for an operator raised to a power.

        Args:
            pow_z (int): the power that the operator is being raised to
            target_resource_params (dict): A dictionary containing the resource parameters of the target operator.

        Resources:
            Taking arbitrary powers of a single qubit rotation produces a sum of rotations.
            The resources simplify to just one total single qubit rotation.

        Returns:
            list[:class:`~.estimator.resource_operator.GateCount`]: A list of ``GateCount`` objects,
            where each object represents a specific quantum gate and the number of times it appears
            in the decomposition.
        """
        precision = target_resource_params.get("precision")
        return [GateCount(cls.resource_rep(precision))]


class CRY(ResourceOperator):
    r"""Resource class for the CRY gate.

    Args:
        wires (Sequence[int] | None): the wire the operation acts on
        precision (float | None): The error threshold for clifford plus T decomposition of the rotation gate.
            The default value is `None` which corresponds to using the epsilon stated in the config.

    Resources:
        The resources are taken from Figure 1b of `arXiv:2110.10292
        <https://arxiv.org/abs/2110.10292>`_. In combination with the following identity:

        .. math:: \hat{RY}(\theta) = \hat{X} \cdot \hat{RY}(- \theta) \cdot \hat{X}.

        By replacing the ``X`` gates with ``CNOT`` gates, we obtain a
        controlled-version of this identity. Thus we are able to constructively or destructively
        interfere the gates based on the value of the control qubit. Specifically, the resources are
        defined as two ``CNOT`` gates and two ``RY`` gates.

    .. seealso:: The corresponding PennyLane operation :class:`~.pennylane.CRY`.

    **Example**

    The resources for this operation are computed using:

    >>> qml.estimator.CRY.resource_decomp()
    [(2 x CNOT), (2 x RY)]
    """

    resource_keys = {"precision"}
    num_wires = 2

    def __init__(self, precision: float | None = None, wires: WiresLike = None) -> None:
        self.precision = precision
        super().__init__(wires=wires)

    @property
    def resource_params(self) -> dict:
        r"""Returns a dictionary containing the minimal information needed to compute the resources.

        Returns:
            dict: A dictionary containing the resource parameters:
                * precision (float | None): the number of qubits the operation is controlled on
        """
        return {"precision": self.precision}

    @classmethod
    def resource_rep(cls, precision: float | None = None) -> CompressedResourceOp:
        r"""Returns a compressed representation containing only the parameters of
        the operator that are needed to compute the resources.

        Args:
            precision (float | None): The error threshold for the Clifford + T decomposition of this operation.

        Returns:
            :class:`~.pennylane.estimator.resource_operator.CompressedResourceOp`: A compressed representation of the operator.
        """
        return CompressedResourceOp(cls, cls.num_wires, {"precision": precision})

    @classmethod
    def resource_decomp(cls, precision: float | None = None) -> list[GateCount]:
        r"""Returns a list representing the resources of the operator.

        Args:
            precision (float | None): The error threshold for clifford plus T decomposition of the rotation gate.
                The default value is `None` which corresponds to using the epsilon stated in the config.

        Resources:
            The resources are taken from Figure 1b of `arXiv:2110.10292
            <https://arxiv.org/abs/2110.10292>`_. In combination with the following identity:

            .. math:: \hat{RY}(\theta) = \hat{X} \cdot \hat{RY}(- \theta) \cdot \hat{X}.

            By replacing the ``X`` gates with ``CNOT`` gates, we obtain a controlled-version of this
            identity. Thus we are able to constructively or destructively interfere the gates based on the value
            of the control qubit. Specifically, the resources are defined as two ``CNOT`` gates
            and two ``RY`` gates.

        Returns:
            list[:class:`~.estimator.resource_operator.GateCount`]: A list of ``GateCount`` objects,
            where each object represents a specific quantum gate and the number of times it appears
            in the decomposition.
        """
        cnot = resource_rep(CNOT)
        ry = resource_rep(qre.RY, {"precision": precision})
        return [GateCount(cnot, 2), GateCount(ry, 2)]

    @classmethod
    def adjoint_resource_decomp(cls, target_resource_params: dict) -> list[GateCount]:
        r"""Returns a list representing the resources for the adjoint of the operator.

        Args:
            target_resource_params (dict): A dictionary containing the resource parameters of the target operator.

        Resources:
            The adjoint of a single qubit rotation changes the sign of the rotation angle,
            thus the resources of the adjoint operation result are same as the originial operation.

        Returns:
            list[:class:`~.estimator.resource_operator.GateCount`]: A list of ``GateCount`` objects,
            where each object represents a specific quantum gate and the number of times it appears
            in the decomposition.
        """
        precision = target_resource_params.get("precision")
        return [GateCount(cls.resource_rep(precision))]

    @classmethod
    def controlled_resource_decomp(
        cls,
        num_ctrl_wires: int,
        num_zero_ctrl: int,
        target_resource_params: dict,
    ) -> list[GateCount]:
<<<<<<< HEAD
        r"""Returns a list representing the resources for a controlled version of the operator."""
        ctrl_ry = resource_rep(
            qre.Controlled,
            {
                "base_cmpr_op": resource_rep(qre.RY, {"precision": precision}),
                "num_ctrl_wires": ctrl_num_ctrl_wires + 1,
                "num_ctrl_values": ctrl_num_ctrl_values,
            },
        )
        return [GateCount(ctrl_ry)]
=======
        r"""Returns a list representing the resources for a controlled version of the operator.

        Args:
            num_ctrl_wires (int): the number of qubits the operation is controlled on
            num_zero_ctrl (int): the number of control qubits, that are controlled when in the :math:`|0\rangle` state
            target_resource_params (dict): A dictionary containing the resource parameters
                of the target operator.

        raises:
            :class:`~.pennylane.exceptions.ResourcesUndefinedError`: Controlled version of this gate is not defined.
        """
        raise ResourcesUndefinedError
>>>>>>> fcaf87f9

    @classmethod
    def pow_resource_decomp(cls, pow_z: int, target_resource_params: dict) -> list[GateCount]:
        r"""Returns a list representing the resources for an operator raised to a power.

        Args:
            pow_z (int): the power that the operator is being raised to
            target_resource_params (dict): A dictionary containing the resource parameters
                of the target operator.

        Resources:
            Taking arbitrary powers of a single qubit rotation produces a sum of rotations.
            The resources simplify to just one total single qubit rotation.

        Returns:
            list[:class:`~.estimator.resource_operator.GateCount`]: A list of ``GateCount`` objects,
            where each object represents a specific quantum gate and the number of times it appears
            in the decomposition.
        """
        precision = target_resource_params.get("precision")
        return [GateCount(cls.resource_rep(precision))]


class CRZ(ResourceOperator):
    r"""Resource class for the CRZ gate.

    Args:
        wires (Sequence[int] | None): the wire the operation acts on
        precision (float | None): The error threshold for clifford plus T decomposition of the rotation gate.
            The default value is `None` which corresponds to using the epsilon stated in the config.

    Resources:
        The resources are taken from Figure 1b of `arXiv:2110.10292
        <https://arxiv.org/abs/2110.10292>`_. In combination with the following identity:

        .. math:: \hat{RZ}(\theta) = \hat{X} \cdot \hat{RZ}(- \theta) \cdot \hat{X}.

        By replacing the ``X`` gates with ``CNOT`` gates, we obtain a controlled-version of this
        identity. Thus we are able to constructively or destructively interfere the gates based on the value
        of the control qubit. Specifically, the resources are defined as two ``CNOT`` gates
        and two ``RZ`` gates.

    .. seealso:: The corresponding PennyLane operation :class:`~.CRZ`.

    **Example**

    The resources for this operation are computed using:

    >>> qml.estimator.CRZ.resource_decomp()
    [(2 x CNOT), (2 x RZ)]
    """

    resource_keys = {"precision"}
    num_wires = 2

    def __init__(self, precision: float | None = None, wires: WiresLike = None) -> None:
        self.precision = precision
        super().__init__(wires=wires)

    @property
    def resource_params(self) -> dict:
        r"""Returns a dictionary containing the minimal information needed to compute the resources.

        Returns:
            dict: A dictionary containing the resource parameters:
                * precision (float | None): the number of qubits the operation is controlled on
        """
        return {"precision": self.precision}

    @classmethod
    def resource_rep(cls, precision: float | None = None) -> CompressedResourceOp:
        r"""Returns a compressed representation containing only the parameters of
        the operator that are needed to compute the resources.

        Args:
            precision (float | None): The error threshold for the Clifford + T decomposition of this operation.

        Returns:
            :class:`~.pennylane.estimator.resource_operator.CompressedResourceOp`: A compressed representation of the operator.
        """

        return CompressedResourceOp(cls, cls.num_wires, {"precision": precision})

    @classmethod
    def resource_decomp(cls, precision: float | None = None) -> list[GateCount]:
        r"""Returns a list representing the resources of the operator.

        Args:
            precision (float | None): The error threshold for clifford plus T decomposition of the rotation gate.
                The default value is `None` which corresponds to using the epsilon stated in the config.

        Resources:
            The resources are taken from Figure 1b of `arXiv:2110.10292
            <https://arxiv.org/abs/2110.10292>`_. In combination with the following identity:

            .. math:: \hat{RZ}(\theta) = \hat{X} \cdot \hat{RZ}(- \theta) \cdot \hat{X}.

            By replacing the ``X`` gates with ``CNOT`` gates, we obtain a controlled-version of this
            identity. Thus we are able to constructively or destructively interfere the gates based on the value
            of the control qubit. Specifically, the resources are defined as two ``CNOT`` gates
            and two ``RZ`` gates.

        Returns:
            list[:class:`~.estimator.resource_operator.GateCount`]: A list of ``GateCount`` objects,
            where each object represents a specific quantum gate and the number of times it appears
            in the decomposition.
        """
        cnot = resource_rep(CNOT)
        rz = resource_rep(qre.RZ, {"precision": precision})
        return [GateCount(cnot, 2), GateCount(rz, 2)]

    @classmethod
    def adjoint_resource_decomp(cls, target_resource_params: dict) -> list[GateCount]:
        r"""Returns a list representing the resources for the adjoint of the operator.

        Args:
            target_resource_params (dict): A dictionary containing the resource parameters
                of the target operator.

        Resources:
            The adjoint of a single qubit rotation changes the sign of the rotation angle,
            thus the resources of the adjoint operation result are same as the originial operation.

        Returns:
            list[:class:`~.estimator.resource_operator.GateCount`]: A list of ``GateCount`` objects,
            where each object represents a specific quantum gate and the number of times it appears
            in the decomposition.
        """
        precision = target_resource_params.get("precision")
        return [GateCount(cls.resource_rep(precision))]

    @classmethod
    def controlled_resource_decomp(
        cls,
        num_ctrl_wires: int,
        num_zero_ctrl: int,
        target_resource_params: dict,
    ) -> list[GateCount]:
<<<<<<< HEAD
        r"""Returns a list representing the resources for a controlled version of the operator."""
        ctrl_rz = resource_rep(
            qre.Controlled,
            {
                "base_cmpr_op": resource_rep(qre.RZ, {"precision": precision}),
                "num_ctrl_wires": ctrl_num_ctrl_wires + 1,
                "num_ctrl_values": ctrl_num_ctrl_values,
            },
        )
        return [GateCount(ctrl_rz)]
=======
        r"""Returns a list representing the resources for a controlled version of the operator.

        Args:
            num_ctrl_wires (int): the number of qubits the operation is controlled on
            num_zero_ctrl (int): the number of control qubits, that are controlled when in the :math:`|0\rangle` state
            target_resource_params (dict): A dictionary containing the resource parameters
                of the target operator.

        raises:
            :class:`~.pennylane.exceptions.ResourcesUndefinedError`: Controlled version of this gate is not defined.
        """
        raise ResourcesUndefinedError
>>>>>>> fcaf87f9

    @classmethod
    def pow_resource_decomp(cls, pow_z: int, target_resource_params: dict) -> list[GateCount]:
        r"""Returns a list representing the resources for an operator raised to a power.

        Args:
            pow_z (int): the power that the operator is being raised to
            target_resource_params (dict): A dictionary containing the resource parameters
                of the target operator.

        Resources:
            Taking arbitrary powers of a single qubit rotation produces a sum of rotations.
            The resources simplify to just one total single qubit rotation.

        Returns:
            list[:class:`~.estimator.resource_operator.GateCount`]: A list of ``GateCount`` objects,
            where each object represents a specific quantum gate and the number of times it appears
            in the decomposition.
        """
        precision = target_resource_params.get("precision")
        return [GateCount(cls.resource_rep(precision))]


class CRot(ResourceOperator):
    r"""Resource class for the CRot gate.

    Args:
        wires (Sequence[int] | None): the wire the operation acts on
        precision (float | None): The error threshold for Clifford + T decomposition of the rotation gate.
            The default value is `None` which corresponds to using the epsilon stated in the config.

    Resources:
        The resources are taken from Figure 1b of `arXiv:2110.10292
        <https://arxiv.org/abs/2110.10292>`_. In combination with the following identity:

        .. math::

            \begin{align}
                \hat{RZ}(\theta) = \hat{X} \cdot \hat{RZ}(- \theta) \cdot \hat{X}, \\
                \hat{RY}(\theta) = \hat{X} \cdot \hat{RY}(- \theta) \cdot \hat{X}.
            \end{align}

        This identity is applied along with some clever choices for the angle values to combine rotation;
        the final circuit takes the form:

        .. code-block:: bash

            ctrl: ─────╭●─────────╭●─────────┤
            trgt: ──RZ─╰X──RZ──RY─╰X──RY──RZ─┤

    .. seealso:: The corresponding PennyLane operation :class:`~.CRot`.

    **Example**

    The resources for this operation are computed using:

    >>> qml.estimator.CRot.resource_decomp()
    [(2 x CNOT), (3 x RZ), (2 x RY)]
    """

    resource_keys = {"precision"}
    num_wires = 2

    def __init__(self, precision: float | None = None, wires: WiresLike = None) -> None:
        self.precision = precision
        super().__init__(wires=wires)

    @property
    def resource_params(self) -> dict:
        r"""Returns a dictionary containing the minimal information needed to compute the resources.

        Returns:
            dict: A dictionary containing the resource parameters:
                * precision (float | None): the number of qubits the operation is controlled on

        """
        return {"precision": self.precision}

    @classmethod
    def resource_rep(cls, precision: float | None = None) -> CompressedResourceOp:
        r"""Returns a compressed representation containing only the parameters of
        the operator that are needed to compute the resources.

        Args:
            precision (float | None): The error threshold for the Clifford + T decomposition of this operation.

        Returns:
            :class:`~.pennylane.estimator.resource_operator.CompressedResourceOp`: A compressed representation of the operator.
        """
        return CompressedResourceOp(cls, cls.num_wires, {"precision": precision})

    @classmethod
    def resource_decomp(cls, precision: float | None = None) -> list[GateCount]:
        r"""Returns a list representing the resources of the operator.

        Args:
            precision (float | None): The error threshold for clifford plus T decomposition of the rotation gate.
                The default value is `None` which corresponds to using the epsilon stated in the config.

        Resources:
            The resources are taken from Figure 1b of `arXiv:2110.10292
            <https://arxiv.org/abs/2110.10292>`_. In combination with the following identity:

            .. math::

                \begin{align}
                    \hat{RZ}(\theta) = \hat{X} \cdot \hat{RZ}(- \theta) \cdot \hat{X}, \\
                    \hat{RY}(\theta) = \hat{X} \cdot \hat{RY}(- \theta) \cdot \hat{X}.
                \end{align}

            This identity is applied along with some clever choices for the angle values to combine rotation;
            the final circuit takes the form:

            .. code-block:: bash

                ctrl: ─────╭●─────────╭●─────────┤
                trgt: ──RZ─╰X──RZ──RY─╰X──RY──RZ─┤

        Returns:
            list[:class:`~.estimator.resource_operator.GateCount`]: A list of ``GateCount`` objects,
            where each object represents a specific quantum gate and the number of times it appears
            in the decomposition.
        """
        cnot = resource_rep(CNOT)
        rz = resource_rep(qre.RZ, {"precision": precision})
        ry = resource_rep(qre.RY, {"precision": precision})

        return [GateCount(cnot, 2), GateCount(rz, 3), GateCount(ry, 2)]

    @classmethod
    def adjoint_resource_decomp(cls, target_resource_params: dict) -> list[GateCount]:
        r"""Returns a list representing the resources for the adjoint of the operator.

        Args:
            target_resource_params (dict): A dictionary containing the resource parameters
                of the target operator.

        Resources:
            The adjoint of a general rotation flips the sign of the rotation angle,
            thus the resources of the adjoint operation result are same as the originial operation.

        Returns:
            list[:class:`~.estimator.resource_operator.GateCount`]: A list of ``GateCount`` objects,
            where each object represents a specific quantum gate and the number of times it appears
            in the decomposition.
        """
        precision = target_resource_params.get("precision")
        return [GateCount(cls.resource_rep(precision))]

    @classmethod
    def controlled_resource_decomp(
        cls,
        num_ctrl_wires: int,
        num_zero_ctrl: int,
        target_resource_params: dict,
    ) -> list[GateCount]:
<<<<<<< HEAD
        r"""Returns a list representing the resources for a controlled version of the operator."""
        ctrl_rot = resource_rep(
            qre.Controlled,
            {
                "base_cmpr_op": resource_rep(qre.Rot, {"precision": precision}),
                "num_ctrl_wires": ctrl_num_ctrl_wires + 1,
                "num_ctrl_values": ctrl_num_ctrl_values,
            },
        )
        return [GateCount(ctrl_rot)]
=======
        r"""Returns a list representing the resources for a controlled version of the operator.

        Args:
            num_ctrl_wires (int): the number of qubits the operation is controlled on
            num_zero_ctrl (int): the number of control qubits, that are controlled when in the :math:`|0\rangle` state
            target_resource_params (dict): A dictionary containing the resource parameters
                of the target operator.

        raises:
            :class:`~.pennylane.exceptions.ResourcesUndefinedError`: Controlled version of this gate is not defined.
        """
        raise ResourcesUndefinedError
>>>>>>> fcaf87f9

    @classmethod
    def pow_resource_decomp(cls, pow_z: int, target_resource_params: dict) -> list[GateCount]:
        r"""Returns a list representing the resources for an operator raised to a power.

        Args:
            pow_z (int): the power that the operator is being raised to
            target_resource_params (dict): A dictionary containing the resource parameters
                of the target operator.

        Resources:
            Taking arbitrary powers of a general single qubit rotation produces a sum of rotations.
            The resources simplify to just one total single qubit rotation.

        Returns:
            list[:class:`~.estimator.resource_operator.GateCount`]: A list of ``GateCount`` objects,
            where each object represents a specific quantum gate and the number of times it appears
            in the decomposition.
        """
        precision = target_resource_params.get("precision")
        return [GateCount(cls.resource_rep(precision))]


class ControlledPhaseShift(ResourceOperator):
    r"""Resource class for the ControlledPhaseShift gate.

    Args:
        wires (Sequence[int] | None): the wire the operation acts on
        precision (float | None): The error threshold for Clifford + T decomposition of the rotation gate.
            The default value is `None` which corresponds to using the epsilon stated in the config.

    Resources:
        The resources are derived using the fact that a ``PhaseShift`` gate is
        identical to the ``RZ`` gate up to some global phase. Furthermore, a controlled
        global phase simplifies to a ``PhaseShift`` gate. This gives rise to the
        following identity:

        .. math:: CR_\phi(\phi) = (R_\phi(\phi/2) \otimes I) \cdot CNOT \cdot (I \otimes R_\phi(-\phi/2)) \cdot CNOT \cdot (I \otimes R_\phi(\phi/2))

        Specifically, the resources are defined as two ``CNOT`` gates and three ``RZ`` gates.

    .. seealso:: The corresponding PennyLane operation :class:`~.pennylane.ControlledPhaseShift`.

    **Example**

    The resources for this operation are computed using:

    >>> qml.estimator.ControlledPhaseShift.resource_decomp()
    [(2 x CNOT), (3 x RZ)]
    """

    resource_keys = {"precision"}
    num_wires = 2

    def __init__(self, precision: float | None = None, wires: WiresLike = None) -> None:
        self.precision = precision
        super().__init__(wires=wires)

    @property
    def resource_params(self):
        r"""Returns a dictionary containing the minimal information needed to compute the resources.

        Returns:
            dict: A dictionary containing the resource parameters:
                * precision (float | None): the number of qubits the operation is controlled on

        """
        return {"precision": self.precision}

    @classmethod
    def resource_rep(cls, precision: float | None = None) -> CompressedResourceOp:
        r"""Returns a compressed representation containing only the parameters of
        the operator that are needed to compute the resources.

        Args:
            precision (float | None): The error threshold for the Clifford + T decomposition of this operation.

        Returns:
            :class:`~.pennylane.estimator.resource_operator.CompressedResourceOp`: A compressed representation of the operator.
        """
        return CompressedResourceOp(cls, cls.num_wires, {"precision": precision})

    @classmethod
    def resource_decomp(cls, precision: float | None = None) -> list[GateCount]:
        r"""Returns a list of GateCount objects representing the resources of the operator.

        Args:
            precision (float | None): The error threshold for clifford plus T decomposition of the rotation gate.
                The default value is `None` which corresponds to using the epsilon stated in the config.

        Resources:
            The resources are derived using the fact that a ``PhaseShift`` gate is
            identical to the ``RZ`` gate up to some global phase. Furthermore, a controlled
            global phase simplifies to a ``PhaseShift`` gate. This gives rise to the
            following identity:

            .. math:: CR_\phi(\phi) = (R_\phi(\phi/2) \otimes I) \cdot CNOT \cdot (I \otimes R_\phi(-\phi/2)) \cdot CNOT \cdot (I \otimes R_\phi(\phi/2))

            Specifically, the resources are defined as two ``CNOT`` gates and three ``RZ`` gates.

        .. seealso:: The corresponding PennyLane operation :class:`~.pennylane.ControlledPhaseShift`.

        Returns:
            list[:class:`~.estimator.resource_operator.GateCount`]: A list of ``GateCount`` objects,
            where each object represents a specific quantum gate and the number of times it appears
            in the decomposition.

        **Example**

        The resources for this operation are computed using:

        >>> qml.estimator.ControlledPhaseShift.resource_decomp()
        [(2 x CNOT), (3 x RZ)]
        """
        cnot = resource_rep(CNOT)
        rz = resource_rep(qre.RZ, {"precision": precision})
        return [GateCount(cnot, 2), GateCount(rz, 3)]

    @classmethod
    def adjoint_resource_decomp(cls, target_resource_params: dict) -> list[GateCount]:
        r"""Returns a list representing the resources for the adjoint of the operator.

        Args:
            target_resource_params (dict): A dictionary containing the resource parameters
                of the target operator.

        Resources:
            The adjoint of a phase shift just flips the sign of the phase angle,
            thus the resources of the adjoint operation result are same as the originial operation.

        Returns:
            list[:class:`~.estimator.resource_operator.GateCount`]: A list of ``GateCount`` objects,
            where each object represents a specific quantum gate and the number of times it appears
            in the decomposition.
        """
        precision = target_resource_params.get("precision")
        return [GateCount(cls.resource_rep(precision))]

    @classmethod
    def controlled_resource_decomp(
        cls,
        num_ctrl_wires: int,
        num_zero_ctrl: int,
        target_resource_params: dict,
    ) -> list[GateCount]:
<<<<<<< HEAD
        r"""Returns a list representing the resources for a controlled version of the operator."""
        ctrl_ps = resource_rep(
            qre.Controlled,
            {
                "base_cmpr_op": resource_rep(qre.PhaseShift, {"precision": precision}),
                "num_ctrl_wires": ctrl_num_ctrl_wires + 1,
                "num_ctrl_values": ctrl_num_ctrl_values,
            },
        )
        return [GateCount(ctrl_ps)]
=======
        r"""Returns a list representing the resources for a controlled version of the operator.

        Args:
            num_ctrl_wires (int): the number of qubits the operation is controlled on
            num_zero_ctrl (int): the number of control qubits, that are controlled when in the :math:`|0\rangle` state
            target_resource_params (dict): A dictionary containing the resource parameters
                of the target operator.

        raises:
            :class:`~.pennylane.exceptions.ResourcesUndefinedError`: Controlled version of this gate is not defined.
        """
        raise ResourcesUndefinedError
>>>>>>> fcaf87f9

    @classmethod
    def pow_resource_decomp(cls, pow_z: int, target_resource_params: dict) -> list[GateCount]:
        r"""Returns a list representing the resources for an operator raised to a power.

        Args:
            pow_z (int): the power that the operator is being raised to
            target_resource_params (dict): A dictionary containing the resource parameters
                of the target operator.

        Resources:
            Taking arbitrary powers of a phase shift produces a sum of shifts.
            The resources simplify to just one total phase shift operator.

        Returns:
            list[:class:`~.estimator.resource_operator.GateCount`]: A list of ``GateCount`` objects,
            where each object represents a specific quantum gate and the number of times it appears
            in the decomposition.
        """
        precision = target_resource_params.get("precision")
        return [GateCount(cls.resource_rep(precision))]<|MERGE_RESOLUTION|>--- conflicted
+++ resolved
@@ -131,8 +131,17 @@
         num_zero_ctrl: int,
         target_resource_params: dict | None = None,
     ) -> list[GateCount]:
-<<<<<<< HEAD
-        r"""Returns a list representing the resources for a controlled version of the operator."""
+        r"""Returns a list representing the resources for a controlled version of the operator.
+
+        Args:
+            num_ctrl_wires (int): the number of qubits the operation is controlled on
+            num_zero_ctrl (int): the number of control qubits, that are controlled when in the :math:`|0\rangle` state
+            target_resource_params (dict | None): A dictionary containing the resource parameters
+                of the target operator.
+
+        raises:
+            :class:`~.pennylane.exceptions.ResourcesUndefinedError`: Controlled version of this gate is not defined.
+        """
         ctrl_h = resource_rep(
             qre.Controlled,
             {
@@ -142,20 +151,6 @@
             },
         )
         return [GateCount(ctrl_h)]
-=======
-        r"""Returns a list representing the resources for a controlled version of the operator.
-
-        Args:
-            num_ctrl_wires (int): the number of qubits the operation is controlled on
-            num_zero_ctrl (int): the number of control qubits, that are controlled when in the :math:`|0\rangle` state
-            target_resource_params (dict | None): A dictionary containing the resource parameters
-                of the target operator.
-
-        raises:
-            :class:`~.pennylane.exceptions.ResourcesUndefinedError`: Controlled version of this gate is not defined.
-        """
-        raise ResourcesUndefinedError
->>>>>>> fcaf87f9
 
     @classmethod
     def pow_resource_decomp(
@@ -275,8 +270,17 @@
         num_zero_ctrl: int,
         target_resource_params: dict | None = None,
     ) -> list[GateCount]:
-<<<<<<< HEAD
-        r"""Returns a list representing the resources for a controlled version of the operator."""
+        r"""Returns a list representing the resources for a controlled version of the operator.
+
+        Args:
+            num_ctrl_wires (int): the number of qubits the operation is controlled on
+            num_zero_ctrl (int): the number of control qubits, that are controlled when in the :math:`|0\rangle` state
+            target_resource_params (dict | None): A dictionary containing the resource parameters
+                of the target operator.
+
+        raises:
+            :class:`~.pennylane.exceptions.ResourcesUndefinedError`: Controlled version of this gate is not defined.
+        """
         ctrl_y = resource_rep(
             qre.Controlled,
             {
@@ -286,20 +290,6 @@
             },
         )
         return [GateCount(ctrl_y)]
-=======
-        r"""Returns a list representing the resources for a controlled version of the operator.
-
-        Args:
-            num_ctrl_wires (int): the number of qubits the operation is controlled on
-            num_zero_ctrl (int): the number of control qubits, that are controlled when in the :math:`|0\rangle` state
-            target_resource_params (dict | None): A dictionary containing the resource parameters
-                of the target operator.
-
-        raises:
-            :class:`~.pennylane.exceptions.ResourcesUndefinedError`: Controlled version of this gate is not defined.
-        """
-        raise ResourcesUndefinedError
->>>>>>> fcaf87f9
 
     @classmethod
     def pow_resource_decomp(
@@ -420,8 +410,17 @@
     def controlled_resource_decomp(
         cls, num_ctrl_wires: int, num_zero_ctrl: int, target_resource_params: dict | None = None
     ) -> list[GateCount]:
-<<<<<<< HEAD
-        r"""Returns a list representing the resources for a controlled version of the operator."""
+        r"""Returns a list representing the resources for a controlled version of the operator.
+        
+        Args:
+            num_ctrl_wires (int): the number of qubits the operation is controlled on
+            num_zero_ctrl (int): the number of control qubits, that are controlled when in the :math:`|0\rangle` state
+            target_resource_params (dict | None): A dictionary containing the resource parameters
+                of the target operator.
+
+        raises:
+            :class:`~.pennylane.exceptions.ResourcesUndefinedError`: Controlled version of this gate is not defined.
+        """
         if ctrl_num_ctrl_wires == 1 and ctrl_num_ctrl_values == 0:
             return [GateCount(resource_rep(qre.CCZ))]
 
@@ -434,23 +433,6 @@
             },
         )
         return [GateCount(ctrl_z)]
-=======
-        r"""Returns a list representing the resources for a controlled version of the operator.
-
-        Args:
-            num_ctrl_wires (int): the number of qubits the operation is controlled on
-            num_zero_ctrl (int): the number of control qubits, that are controlled when in the :math:`|0\rangle` state
-            target_resource_params (dict | None): A dictionary containing the resource parameters
-                of the target operator.
-
-        raises:
-            :class:`~.pennylane.exceptions.ResourcesUndefinedError`: Controlled version of this gate is not defined.
-        """
-        if num_ctrl_wires == 1 and num_zero_ctrl == 0:
-            return [GateCount(resource_rep(CCZ))]
-
-        raise ResourcesUndefinedError
->>>>>>> fcaf87f9
 
     @classmethod
     def pow_resource_decomp(
@@ -576,8 +558,17 @@
     def controlled_resource_decomp(
         cls, num_ctrl_wires: int, num_zero_ctrl: int, target_resource_params: dict | None = None
     ) -> list[GateCount]:
-<<<<<<< HEAD
-        r"""Returns a list representing the resources for a controlled version of the operator."""
+        r"""Returns a list representing the resources for a controlled version of the operator.
+        
+        Args:
+            num_ctrl_wires (int): the number of qubits the operation is controlled on
+            num_zero_ctrl (int): the number of control qubits, that are controlled when in the :math:`|0\rangle` state
+            target_resource_params (dict | None): A dictionary containing the resource parameters
+                of the target operator.
+
+        raises:
+            :class:`~.pennylane.exceptions.ResourcesUndefinedError`: Controlled version of this gate is not defined.
+        """
         ctrl_swap = resource_rep(
             qre.Controlled,
             {
@@ -587,20 +578,6 @@
             },
         )
         return [GateCount(ctrl_swap)]
-=======
-        r"""Returns a list representing the resources for a controlled version of the operator.
-
-        Args:
-            num_ctrl_wires (int): the number of qubits the operation is controlled on
-            num_zero_ctrl (int): the number of control qubits, that are controlled when in the :math:`|0\rangle` state
-            target_resource_params (dict | None): A dictionary containing the resource parameters
-                of the target operator.
-
-        raises:
-            :class:`~.pennylane.exceptions.ResourcesUndefinedError`: Controlled version of this gate is not defined.
-        """
-        raise ResourcesUndefinedError
->>>>>>> fcaf87f9
 
     @classmethod
     def pow_resource_decomp(
@@ -723,8 +700,17 @@
         num_zero_ctrl: int,
         target_resource_params: dict | None = None,
     ) -> list[GateCount]:
-<<<<<<< HEAD
-        r"""Returns a list representing the resources for a controlled version of the operator."""
+        r"""Returns a list representing the resources for a controlled version of the operator.
+        
+        Args:
+            num_ctrl_wires (int): the number of qubits the operation is controlled on
+            num_zero_ctrl (int): the number of control qubits, that are controlled when in the :math:`|0\rangle` state
+            target_resource_params (dict | None): A dictionary containing the resource parameters
+                of the target operator.
+
+        raises:
+            :class:`~.pennylane.exceptions.ResourcesUndefinedError`: Controlled version of this gate is not defined.
+        """
         ctrl_z = resource_rep(
             qre.Controlled,
             {
@@ -735,20 +721,6 @@
         )
 
         return [GateCount(ctrl_z)]
-=======
-        r"""Returns a list representing the resources for a controlled version of the operator.
-
-        Args:
-            num_ctrl_wires (int): the number of qubits the operation is controlled on
-            num_zero_ctrl (int): the number of control qubits, that are controlled when in the :math:`|0\rangle` state
-            target_resource_params (dict | None): A dictionary containing the resource parameters
-                of the target operator.
-
-        raises:
-            :class:`~.pennylane.exceptions.ResourcesUndefinedError`: Controlled version of this gate is not defined.
-        """
-        raise ResourcesUndefinedError
->>>>>>> fcaf87f9
 
     @classmethod
     def pow_resource_decomp(
@@ -864,7 +836,6 @@
         if num_ctrl_wires == 1 and num_zero_ctrl == 0:
             return [GateCount(resource_rep(Toffoli))]
 
-<<<<<<< HEAD
         mcx = resource_rep(
             MultiControlledX,
             {
@@ -875,9 +846,7 @@
         return [
             GateCount(mcx),
         ]
-=======
-        raise ResourcesUndefinedError
->>>>>>> fcaf87f9
+
 
     @classmethod
     def pow_resource_decomp(
@@ -988,8 +957,17 @@
         num_zero_ctrl: int,
         target_resource_params: dict | None = None,
     ) -> list[GateCount]:
-<<<<<<< HEAD
-        r"""Returns a list representing the resources for a controlled version of the operator."""
+        r"""Returns a list representing the resources for a controlled version of the operator.
+        
+        Args:
+            num_ctrl_wires (int): the number of qubits the operation is controlled on
+            num_zero_ctrl (int): the number of control qubits, that are controlled when in the :math:`|0\rangle` state
+            target_resource_params (dict | None): A dictionary containing the resource parameters
+                of the target operator.
+
+        raises:
+            :class:`~.pennylane.exceptions.ResourcesUndefinedError`: Controlled version of this gate is not defined.
+        """
         mcx = resource_rep(
             qre.MultiControlledX,
             {
@@ -998,20 +976,7 @@
             },
         )
         return [GateCount(mcx)]
-=======
-        r"""Returns a list representing the resources for a controlled version of the operator.
-
-        Args:
-            num_ctrl_wires (int): the number of qubits the operation is controlled on
-            num_zero_ctrl (int): the number of control qubits, that are controlled when in the :math:`|0\rangle` state
-            target_resource_params (dict | None): A dictionary containing the resource parameters
-                of the target operator.
-
-        raises:
-            :class:`~.pennylane.exceptions.ResourcesUndefinedError`: Controlled version of this gate is not defined.
-        """
-        raise ResourcesUndefinedError
->>>>>>> fcaf87f9
+
 
 
 class Toffoli(ResourceOperator):
@@ -1247,28 +1212,12 @@
     @classmethod
     def controlled_resource_decomp(
         cls,
-<<<<<<< HEAD
-        ctrl_num_ctrl_wires,
-        ctrl_num_ctrl_values,
-        elbow=None,  # pylint: disable=unused-argument
-        **kwargs,
-    ) -> list[GateCount]:
-        r"""Returns a list representing the resources for a controlled version of the operator."""
-        mcx = resource_rep(
-            qre.MultiControlledX,
-            {
-                "num_ctrl_wires": ctrl_num_ctrl_wires + 2,
-                "num_ctrl_values": ctrl_num_ctrl_values,
-            },
-        )
-        return [GateCount(mcx)]
-=======
         num_ctrl_wires: int,
         num_zero_ctrl: int,
         target_resource_params: dict,
     ) -> list[GateCount]:
         r"""Returns a list representing the resources for a controlled version of the operator.
-
+        
         Args:
             num_ctrl_wires (int): the number of qubits the operation is controlled on
             num_zero_ctrl (int): the number of control qubits, that are controlled when in the :math:`|0\rangle` state
@@ -1277,8 +1226,14 @@
         raises:
             :class:`~.pennylane.exceptions.ResourcesUndefinedError`: Controlled version of this gate is not defined.
         """
-        raise ResourcesUndefinedError
->>>>>>> fcaf87f9
+        mcx = resource_rep(
+            qre.MultiControlledX,
+            {
+                "num_ctrl_wires": num_ctrl_wires + 2,
+                "num_ctrl_values": num_zero_ctrl,
+            },
+        )
+        return [GateCount(mcx)]
 
     @classmethod
     def pow_resource_decomp(cls, pow_z: int, target_resource_params: dict) -> list[GateCount]:
@@ -1641,30 +1596,25 @@
         num_zero_ctrl: int,
         target_resource_params: dict,
     ) -> list[GateCount]:
-<<<<<<< HEAD
-        r"""Returns a list representing the resources for a controlled version of the operator."""
+        r"""Returns a list representing the resources for a controlled version of the operator.
+        
+        Args:
+            num_ctrl_wires (int): the number of qubits the operation is controlled on
+            num_zero_ctrl (int): the number of control qubits, that are controlled when in the :math:`|0\rangle` state
+            target_resource_params (dict): A dictionary containing the resource parameters
+                of the target operator.
+        raises:
+            :class:`~.pennylane.exceptions.ResourcesUndefinedError`: Controlled version of this gate is not defined.
+        """
         ctrl_rx = resource_rep(
             qre.Controlled,
             {
                 "base_cmpr_op": resource_rep(qre.RX, {"precision": precision}),
-                "num_ctrl_wires": ctrl_num_ctrl_wires + 1,
-                "num_ctrl_values": ctrl_num_ctrl_values,
+                "num_ctrl_wires": num_ctrl_wires + 1,
+                "num_ctrl_values": num_zero_ctrl,
             },
         )
         return [GateCount(ctrl_rx)]
-=======
-        r"""Returns a list representing the resources for a controlled version of the operator.
-
-        Args:
-            num_ctrl_wires (int): the number of qubits the operation is controlled on
-            num_zero_ctrl (int): the number of control qubits, that are controlled when in the :math:`|0\rangle` state
-            target_resource_params (dict): A dictionary containing the resource parameters
-                of the target operator.
-        raises:
-            :class:`~.pennylane.exceptions.ResourcesUndefinedError`: Controlled version of this gate is not defined.
-        """
-        raise ResourcesUndefinedError
->>>>>>> fcaf87f9
 
     @classmethod
     def pow_resource_decomp(cls, pow_z: int, target_resource_params: dict) -> list[GateCount]:
@@ -1800,31 +1750,26 @@
         num_zero_ctrl: int,
         target_resource_params: dict,
     ) -> list[GateCount]:
-<<<<<<< HEAD
-        r"""Returns a list representing the resources for a controlled version of the operator."""
+        r"""Returns a list representing the resources for a controlled version of the operator.
+        
+        Args:
+            num_ctrl_wires (int): the number of qubits the operation is controlled on
+            num_zero_ctrl (int): the number of control qubits, that are controlled when in the :math:`|0\rangle` state
+            target_resource_params (dict): A dictionary containing the resource parameters
+                of the target operator.
+
+        raises:
+            :class:`~.pennylane.exceptions.ResourcesUndefinedError`: Controlled version of this gate is not defined.
+        """
         ctrl_ry = resource_rep(
             qre.Controlled,
             {
                 "base_cmpr_op": resource_rep(qre.RY, {"precision": precision}),
-                "num_ctrl_wires": ctrl_num_ctrl_wires + 1,
-                "num_ctrl_values": ctrl_num_ctrl_values,
+                "num_ctrl_wires": num_ctrl_wires + 1,
+                "num_ctrl_values": num_zero_ctrl,
             },
         )
         return [GateCount(ctrl_ry)]
-=======
-        r"""Returns a list representing the resources for a controlled version of the operator.
-
-        Args:
-            num_ctrl_wires (int): the number of qubits the operation is controlled on
-            num_zero_ctrl (int): the number of control qubits, that are controlled when in the :math:`|0\rangle` state
-            target_resource_params (dict): A dictionary containing the resource parameters
-                of the target operator.
-
-        raises:
-            :class:`~.pennylane.exceptions.ResourcesUndefinedError`: Controlled version of this gate is not defined.
-        """
-        raise ResourcesUndefinedError
->>>>>>> fcaf87f9
 
     @classmethod
     def pow_resource_decomp(cls, pow_z: int, target_resource_params: dict) -> list[GateCount]:
@@ -1963,31 +1908,28 @@
         num_zero_ctrl: int,
         target_resource_params: dict,
     ) -> list[GateCount]:
-<<<<<<< HEAD
-        r"""Returns a list representing the resources for a controlled version of the operator."""
+        r"""Returns a list representing the resources for a controlled version of the operator.
+        
+        Args:
+            num_ctrl_wires (int): the number of qubits the operation is controlled on
+            num_zero_ctrl (int): the number of control qubits, that are controlled when in the :math:`|0\rangle` state
+            target_resource_params (dict): A dictionary containing the resource parameters
+                of the target operator.
+
+        raises:
+            :class:`~.pennylane.exceptions.ResourcesUndefinedError`: Controlled version of this gate is not defined.
+        """
+        precision = target_resource_params["precision"]
         ctrl_rz = resource_rep(
             qre.Controlled,
             {
                 "base_cmpr_op": resource_rep(qre.RZ, {"precision": precision}),
-                "num_ctrl_wires": ctrl_num_ctrl_wires + 1,
-                "num_ctrl_values": ctrl_num_ctrl_values,
+                "num_ctrl_wires": num_ctrl_wires + 1,
+                "num_ctrl_values": num_zero_ctrl,
             },
         )
         return [GateCount(ctrl_rz)]
-=======
-        r"""Returns a list representing the resources for a controlled version of the operator.
-
-        Args:
-            num_ctrl_wires (int): the number of qubits the operation is controlled on
-            num_zero_ctrl (int): the number of control qubits, that are controlled when in the :math:`|0\rangle` state
-            target_resource_params (dict): A dictionary containing the resource parameters
-                of the target operator.
-
-        raises:
-            :class:`~.pennylane.exceptions.ResourcesUndefinedError`: Controlled version of this gate is not defined.
-        """
-        raise ResourcesUndefinedError
->>>>>>> fcaf87f9
+
 
     @classmethod
     def pow_resource_decomp(cls, pow_z: int, target_resource_params: dict) -> list[GateCount]:
@@ -2144,31 +2086,27 @@
         num_zero_ctrl: int,
         target_resource_params: dict,
     ) -> list[GateCount]:
-<<<<<<< HEAD
-        r"""Returns a list representing the resources for a controlled version of the operator."""
+        r"""Returns a list representing the resources for a controlled version of the operator.
+
+        Args:
+            num_ctrl_wires (int): the number of qubits the operation is controlled on
+            num_zero_ctrl (int): the number of control qubits, that are controlled when in the :math:`|0\rangle` state
+            target_resource_params (dict): A dictionary containing the resource parameters
+                of the target operator.
+
+        raises:
+            :class:`~.pennylane.exceptions.ResourcesUndefinedError`: Controlled version of this gate is not defined.
+        """
+        precision = target_resource_params["precision"]
         ctrl_rot = resource_rep(
             qre.Controlled,
             {
                 "base_cmpr_op": resource_rep(qre.Rot, {"precision": precision}),
-                "num_ctrl_wires": ctrl_num_ctrl_wires + 1,
-                "num_ctrl_values": ctrl_num_ctrl_values,
+                "num_ctrl_wires": num_ctrl_wires + 1,
+                "num_ctrl_values": num_zero_ctrl,
             },
         )
         return [GateCount(ctrl_rot)]
-=======
-        r"""Returns a list representing the resources for a controlled version of the operator.
-
-        Args:
-            num_ctrl_wires (int): the number of qubits the operation is controlled on
-            num_zero_ctrl (int): the number of control qubits, that are controlled when in the :math:`|0\rangle` state
-            target_resource_params (dict): A dictionary containing the resource parameters
-                of the target operator.
-
-        raises:
-            :class:`~.pennylane.exceptions.ResourcesUndefinedError`: Controlled version of this gate is not defined.
-        """
-        raise ResourcesUndefinedError
->>>>>>> fcaf87f9
 
     @classmethod
     def pow_resource_decomp(cls, pow_z: int, target_resource_params: dict) -> list[GateCount]:
@@ -2314,31 +2252,27 @@
         num_zero_ctrl: int,
         target_resource_params: dict,
     ) -> list[GateCount]:
-<<<<<<< HEAD
         r"""Returns a list representing the resources for a controlled version of the operator."""
+  
+        Args:
+            num_ctrl_wires (int): the number of qubits the operation is controlled on
+            num_zero_ctrl (int): the number of control qubits, that are controlled when in the :math:`|0\rangle` state
+            target_resource_params (dict): A dictionary containing the resource parameters
+                of the target operator.
+
+        raises:
+            :class:`~.pennylane.exceptions.ResourcesUndefinedError`: Controlled version of this gate is not defined.
+        """
+        precision = target_resource_params["precision"]
         ctrl_ps = resource_rep(
             qre.Controlled,
             {
                 "base_cmpr_op": resource_rep(qre.PhaseShift, {"precision": precision}),
-                "num_ctrl_wires": ctrl_num_ctrl_wires + 1,
-                "num_ctrl_values": ctrl_num_ctrl_values,
+                "num_ctrl_wires": num_ctrl_wires + 1,
+                "num_ctrl_values": num_zero_ctrl,
             },
         )
         return [GateCount(ctrl_ps)]
-=======
-        r"""Returns a list representing the resources for a controlled version of the operator.
-
-        Args:
-            num_ctrl_wires (int): the number of qubits the operation is controlled on
-            num_zero_ctrl (int): the number of control qubits, that are controlled when in the :math:`|0\rangle` state
-            target_resource_params (dict): A dictionary containing the resource parameters
-                of the target operator.
-
-        raises:
-            :class:`~.pennylane.exceptions.ResourcesUndefinedError`: Controlled version of this gate is not defined.
-        """
-        raise ResourcesUndefinedError
->>>>>>> fcaf87f9
 
     @classmethod
     def pow_resource_decomp(cls, pow_z: int, target_resource_params: dict) -> list[GateCount]:
