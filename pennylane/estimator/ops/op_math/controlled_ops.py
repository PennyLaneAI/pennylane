# Copyright 2025 Xanadu Quantum Technologies Inc.

# Licensed under the Apache License, Version 2.0 (the "License");
# you may not use this file except in compliance with the License.
# You may obtain a copy of the License at

#     http://www.apache.org/licenses/LICENSE-2.0

# Unless required by applicable law or agreed to in writing, software
# distributed under the License is distributed on an "AS IS" BASIS,
# WITHOUT WARRANTIES OR CONDITIONS OF ANY KIND, either express or implied.
# See the License for the specific language governing permissions and
# limitations under the License.
r"""Resource operators for controlled operations."""

import pennylane.estimator as qre
from pennylane.estimator.resource_operator import (
    CompressedResourceOp,
    GateCount,
    ResourceOperator,
    resource_rep,
)
from pennylane.estimator.wires_manager import Allocate, Deallocate
from pennylane.exceptions import ResourcesUndefinedError

# pylint: disable=arguments-differ


class CH(ResourceOperator):
    r"""Resource class for the CH gate.

    Args:
        wires (Sequence[int], optional): the wires the operation acts on

    Resources:
        The resources are derived from the following identities (as presented in this
        `blog post <https://quantumcomputing.stackexchange.com/questions/15734/how-to-construct-a-controlled-hadamard-gate-using-single-qubit-gates-and-control>`_):

        .. math::

            \begin{align}
                \hat{H} &= \hat{R}_{y}(\frac{\pi}{4}) \cdot \hat{Z}  \cdot \hat{R}_{y}(\frac{-\pi}{4}), \\
                \hat{Z} &= \hat{H} \cdot \hat{X}  \cdot \hat{H}.
            \end{align}

        Specifically, the resources are defined as two ``RY``, two ``Hadamard`` and one ``CNOT`` gates.

    .. seealso:: The corresponding PennyLane operation :class:`~.pennylane.CH`.

    **Example**

    The resources for this operation are computed using:

    >>> qml.estimator.CH.resource_decomp()
    [(2 x Hadamard), (2 x RY), (1 x CNOT)]

    """

    num_wires = 2

    @property
    def resource_params(self) -> dict:
        r"""Returns a dictionary containing the minimal information needed to compute the resources.

        Returns:
            dict: Empty dictionary. The resources of this operation don't depend on any additional parameters.
        """
        return {}

    @classmethod
    def resource_rep(cls) -> CompressedResourceOp:
        r"""Returns a compressed representation containing only the parameters of
        the operator that are needed to compute the resources.

        Returns:
            :class:`~.pennylane.estimator.resource_operator.CompressedResourceOp`: A compressed representation of the operator.
        """
        return CompressedResourceOp(cls, cls.num_wires, {})

    @classmethod
    def resource_decomp(cls, **kwargs) -> list[GateCount]:
        r"""Returns a list of ``GateCount`` objects representing the resources of the operator..

        Resources:
            The resources are derived from the following identities (as presented in this
            `blog post <https://quantumcomputing.stackexchange.com/questions/15734/how-to-construct-a-controlled-hadamard-gate-using-single-qubit-gates-and-control>`_):

            .. math::

                \begin{align}
                    \hat{H} &= \hat{R}_{y}(\frac{\pi}{4}) \cdot \hat{Z}  \cdot \hat{R}_{y}(\frac{-\pi}{4}), \\
                    \hat{Z} &= \hat{H} \cdot \hat{X}  \cdot \hat{H}.
                \end{align}

            Specifically, the resources are defined as two ``RY``, two ``Hadamard`` and one ``CNOT`` gates.

        Returns:
            list[:class:`~.estimator.resource_operator.GateCount`]: A list of ``GateCount`` objects,
            where each object represents a specific quantum gate and the number of times it appears
            in the decomposition.
        """
        ry = resource_rep(qre.RY)
        h = resource_rep(qre.Hadamard)
        cnot = resource_rep(CNOT)
        return [GateCount(h, 2), GateCount(ry, 2), GateCount(cnot, 1)]

    @classmethod
    def adjoint_resource_decomp(cls, **kwargs) -> list[GateCount]:
        r"""Returns a list representing the resources for the adjoint of the operator.

        Resources:
            This operation is self-adjoint, so the resources of the adjoint operation results
            are same as the originial operation.

        Returns:
            list[:class:`~.estimator.resource_operator.GateCount`]: A list of ``GateCount`` objects,
            where each object represents a specific quantum gate and the number of times it appears
            in the decomposition.
        """
        return [GateCount(cls.resource_rep())]

    @classmethod
    def controlled_resource_decomp(
        cls,
        ctrl_num_ctrl_wires,
        ctrl_num_ctrl_values,
        **kwargs,
    ) -> list[GateCount]:
        r"""Returns a list representing the resources for a controlled version of the operator.

        Args:
            ctrl_num_ctrl_wires (int): the number of qubits the operation is controlled on
            ctrl_num_ctrl_values (int): the number of control qubits, that are controlled when in the :math:`|0\rangle` state

        raises:
            :class:`~.pennylane.exceptions.ResourcesUndefinedError`: Controlled version of this gate is not defined.
        """
        raise ResourcesUndefinedError

    @classmethod
    def pow_resource_decomp(cls, pow_z, **kwargs) -> list[GateCount]:
        r"""Returns a list representing the resources for an operator raised to a power.

        Args:
            pow_z (int): the power that the operator is being raised to

        Resources:
            This operation is self-inverse, thus when raised to even integer powers acts like
            the identity operator and raised to odd powers it produces itself.

        Returns:
            list[:class:`~.estimator.resource_operator.GateCount`]: A list of ``GateCount`` objects,
            where each object represents a specific quantum gate and the number of times it appears
            in the decomposition.
        """
        return (
            [GateCount(resource_rep(qre.Identity))]
            if pow_z % 2 == 0
            else [GateCount(cls.resource_rep())]
        )


class CY(ResourceOperator):
    r"""Resource class for the CY gate.

    Args:
        wires (Sequence[int], optional): the wires the operation acts on

    Resources:
        The resources are derived from the following identity:

        .. math:: \hat{Y} = \hat{S} \cdot \hat{X} \cdot \hat{S}^{\dagger}.

        By replacing the ``X`` gate with a ``CNOT`` we obtain the controlled decomposition.
        Specifically, the resources are defined as a ``CNOT`` gate conjugated by a pair of
        ``S`` gates.

    .. seealso:: The corresponding PennyLane operation :class:`~.pennylane.CY`.

    **Example**

    The resources for this operation are computed using:

    >>> qml.estimator.CY.resource_decomp()
    [(1 x CNOT), (1 x S), (1 x Adjoint(S))]
    """

    num_wires = 2

    @property
    def resource_params(self) -> dict:
        r"""Returns a dictionary containing the minimal information needed to compute the resources.

        Returns:
            dict: Empty dictionary. The resources of this operation don't depend on any additional parameters.
        """
        return {}

    @classmethod
    def resource_rep(cls) -> CompressedResourceOp:
        r"""Returns a compressed representation containing only the parameters of
        the operator that are needed to compute the resources.

        Returns:
            :class:`~.pennylane.estimator.resource_operator.CompressedResourceOp`: A compressed representation of the operator.
        """
        return CompressedResourceOp(cls, cls.num_wires, {})

    @classmethod
    def resource_decomp(cls, **kwargs) -> list[GateCount]:
        r"""Returns a list representing the resources of the operator.

        Resources:
            The resources are derived from the following identity:

            .. math:: \hat{Y} = \hat{S} \cdot \hat{X} \cdot \hat{S}^{\dagger}.

            By replacing the ``X`` gate with a ``CNOT`` we obtain the controlled decomposition.
            Specifically, the resources are defined as a ``CNOT`` gate conjugated by a pair of
            ``S`` gates.
        """
        cnot = resource_rep(CNOT)
        s = resource_rep(qre.S)
        s_dag = resource_rep(qre.Adjoint, {"base_cmpr_op": s})

        return [GateCount(cnot), GateCount(s), GateCount(s_dag)]

    @classmethod
    def adjoint_resource_decomp(cls, **kwargs) -> list[GateCount]:
        r"""Returns a list representing the resources for the adjoint of the operator.

        Resources:
            This operation is self-adjoint, so the resources of the adjoint operation results
            are same as the originial operation.

        Returns:
            list[:class:`~.estimator.resource_operator.GateCount`]: A list of ``GateCount`` objects,
            where each object represents a specific quantum gate and the number of times it appears
            in the decomposition.
        """
        return [GateCount(cls.resource_rep())]

    @classmethod
    def controlled_resource_decomp(
        cls,
        ctrl_num_ctrl_wires,
        ctrl_num_ctrl_values,
        **kwargs,
    ) -> list[GateCount]:
        r"""Returns a list representing the resources for a controlled version of the operator.

        Args:
            ctrl_num_ctrl_wires (int): the number of qubits the operation is controlled on
            ctrl_num_ctrl_values (int): the number of control qubits, that are controlled when in the :math:`|0\rangle` state

        raises:
            :class:`~.pennylane.exceptions.ResourcesUndefinedError`: Controlled version of this gate is not defined.
        """
        raise ResourcesUndefinedError

    @classmethod
    def pow_resource_decomp(cls, pow_z, **kwargs) -> list[GateCount]:
        r"""Returns a list representing the resources for an operator raised to a power.

        Args:
            pow_z (int): the power that the operator is being raised to

        Resources:
            This operation is self-inverse, thus when raised to even integer powers acts like
            the identity operator and raised to odd powers it produces itself.

        Returns:
            list[:class:`~.estimator.resource_operator.GateCount`]: A list of ``GateCount`` objects,
            where each object represents a specific quantum gate and the number of times it appears
            in the decomposition.
        """
        return (
            [GateCount(resource_rep(qre.Identity))]
            if pow_z % 2 == 0
            else [GateCount(cls.resource_rep())]
        )


class CZ(ResourceOperator):
    r"""Resource class for the CZ gate.

    Args:
        wires (Sequence[int], optional): the wires the operation acts on

    Resources:
        The resources are derived from the following identity:

        .. math:: \hat{Z} = \hat{H} \cdot \hat{X} \cdot \hat{H}.

        By replacing the ``X`` gate with a ``CNOT`` we obtain the controlled decomposition.
        Specifically, the resources are defined as a ``CNOT`` gate conjugated by a pair of
        ``Hadamard`` gates.

    .. seealso:: The corresponding PennyLane operation :class:`~.pennylane.CZ`.

    **Example**

    The resources for this operation are computed using:

    >>> qml.estimator.CZ.resource_decomp()
    [(1 x CNOT), (2 x Hadamard)]
    """

    num_wires = 2

    @property
    def resource_params(self) -> dict:
        r"""Returns a dictionary containing the minimal information needed to compute the resources.

        Returns:
            dict: Empty dictionary. The resources of this operation don't depend on any additional parameters.
        """
        return {}

    @classmethod
    def resource_rep(cls) -> CompressedResourceOp:
        r"""Returns a compressed representation containing only the parameters of
        the operator that are needed to compute the resources.

        Returns:
            :class:`~.pennylane.estimator.resource_operator.CompressedResourceOp`: A compressed representation of the operator.
        """
        return CompressedResourceOp(cls, cls.num_wires, {})

    @classmethod
    def resource_decomp(cls, **kwargs) -> list[GateCount]:
        r"""Returns a list representing the resources of the operator.

        Resources:
            The resources are derived from the following identity:

            .. math:: \hat{Z} = \hat{H} \cdot \hat{X} \cdot \hat{H}.

            By replacing the ``X`` gate with a ``CNOT`` we obtain the controlled decomposition.
            Specifically, the resources are defined as a ``CNOT`` gate conjugated by a pair of
            ``Hadamard`` gates.

        Returns:
            list[:class:`~.estimator.resource_operator.GateCount`]: A list of ``GateCount`` objects,
            where each object represents a specific quantum gate and the number of times it appears
            in the decomposition.
        """
        cnot = resource_rep(CNOT)
        h = resource_rep(qre.Hadamard)

        return [GateCount(cnot), GateCount(h, 2)]

    @classmethod
    def adjoint_resource_decomp(cls, **kwargs) -> list[GateCount]:
        r"""Returns a list representing the resources for the adjoint of the operator.

        Resources:
            This operation is self-adjoint, so the resources of the adjoint operation results
            are same as the original operation.

        Returns:
            list[:class:`~.estimator.resource_operator.GateCount`]: A list of ``GateCount`` objects,
            where each object represents a specific quantum gate and the number of times it appears
            in the decomposition.
        """
        return [GateCount(cls.resource_rep())]

    @classmethod
    def controlled_resource_decomp(
        cls, ctrl_num_ctrl_wires, ctrl_num_ctrl_values, **kwargs
    ) -> list[GateCount]:
        r"""Returns a list representing the resources for a controlled version of the operator.

        Args:
            ctrl_num_ctrl_wires (int): the number of qubits the operation is controlled on
            ctrl_num_ctrl_values (int): the number of control qubits, that are controlled when in the :math:`|0\rangle` state

        raises:
            :class:`~.pennylane.exceptions.ResourcesUndefinedError`: Controlled version of this gate is not defined.
        """
        if ctrl_num_ctrl_wires == 1 and ctrl_num_ctrl_values == 0:
            return [GateCount(resource_rep(CCZ))]

        raise ResourcesUndefinedError

    @classmethod
    def pow_resource_decomp(cls, pow_z, **kwargs) -> list[GateCount]:
        r"""Returns a list representing the resources for an operator raised to a power.

        Args:
            pow_z (int): the power that the operator is being raised to

        Resources:
            This operation is self-inverse, thus when raised to even integer powers acts like
            the identity operator and raised to odd powers it produces itself.

        Returns:
            list[:class:`~.estimator.resource_operator.GateCount`]: A list of ``GateCount`` objects,
            where each object represents a specific quantum gate and the number of times it appears
            in the decomposition.
        """
        return (
            [GateCount(resource_rep(qre.Identity))]
            if pow_z % 2 == 0
            else [GateCount(cls.resource_rep())]
        )


class CSWAP(ResourceOperator):
    r"""Resource class for the CSWAP gate.

    Args:
        wires (Sequence[int], optional): the wires the operation acts on

    Resources:
        The resources are taken from Figure 1d of `arXiv:2305.18128 <https://arxiv.org/pdf/2305.18128>`_.

        The circuit which applies the SWAP operation on wires (1, 2) and controlled on wire (0) is
        defined as:

        .. code-block:: bash

            0: ────╭●────┤
            1: ─╭X─├●─╭X─┤
            2: ─╰●─╰X─╰●─┤

    .. seealso:: The corresponding PennyLane operation :class:`~.pennylane.CSWAP`.

    **Example**

    The resources for this operation are computed using:

    >>> qml.estimator.CSWAP.resource_decomp()
    [(1 x Toffoli), (2 x CNOT)]
    """

    num_wires = 3

    @property
    def resource_params(self) -> dict:
        r"""Returns a dictionary containing the minimal information needed to compute the resources.

        Returns:
            dict: Empty dictionary. The resources of this operation don't depend on any additional parameters.
        """
        return {}

    @classmethod
    def resource_rep(cls) -> CompressedResourceOp:
        r"""Returns a compressed representation containing only the parameters of
        the operator that are needed to compute the resources.

        Returns:
            :class:`~.pennylane.estimator.resource_operator.CompressedResourceOp`: A compressed representation of the operator.
        """
        return CompressedResourceOp(cls, cls.num_wires, {})

    @classmethod
    def resource_decomp(cls, **kwargs) -> list[GateCount]:
        r"""Returns a list representing the resources of the operator.

        Resources:
            The resources are taken from Figure 1d of `arXiv:2305.18128 <https://arxiv.org/pdf/2305.18128>`_.

            The circuit which applies the SWAP operation on wires (1, 2) and controlled on wire (0) is
            defined as:

            .. code-block:: bash

                0: ────╭●────┤
                1: ─╭X─├●─╭X─┤
                2: ─╰●─╰X─╰●─┤

        Returns:
            list[:class:`~.estimator.resource_operator.GateCount`]: A list of ``GateCount`` objects,
            where each object represents a specific quantum gate and the number of times it appears
            in the decomposition.
        """
        tof = resource_rep(Toffoli)
        cnot = resource_rep(CNOT)
        return [GateCount(tof), GateCount(cnot, 2)]

    @classmethod
    def adjoint_resource_decomp(cls, **kwargs) -> list[GateCount]:
        r"""Returns a list representing the resources for the adjoint of the operator.

        Resources:
            This operation is self-adjoint, so the resources of the adjoint operation results
            are same as the originial operation.

        Returns:
            list[:class:`~.estimator.resource_operator.GateCount`]: A list of ``GateCount`` objects,
            where each object represents a specific quantum gate and the number of times it appears
            in the decomposition.
        """
        return [GateCount(cls.resource_rep())]

    @classmethod
    def controlled_resource_decomp(
        cls, ctrl_num_ctrl_wires, ctrl_num_ctrl_values, **kwargs
    ) -> list[GateCount]:
        r"""Returns a list representing the resources for a controlled version of the operator.

        Args:
            ctrl_num_ctrl_wires (int): the number of qubits the operation is controlled on
            ctrl_num_ctrl_values (int): the number of control qubits, that are controlled when in the :math:`|0\rangle` state

        raises:
            :class:`~.pennylane.exceptions.ResourcesUndefinedError`: Controlled version of this gate is not defined.
        """
        raise ResourcesUndefinedError

    @classmethod
    def pow_resource_decomp(cls, pow_z, **kwargs) -> list[GateCount]:
        r"""Returns a list representing the resources for an operator raised to a power.

        Args:
            pow_z (int): the power that the operator is being raised to

        Resources:
            This operation is self-inverse, thus when raised to even integer powers acts like
            the identity operator and raised to odd powers it produces itself.

        Returns:
            list[:class:`~.estimator.resource_operator.GateCount`]: A list of ``GateCount`` objects,
            where each object represents a specific quantum gate and the number of times it appears
            in the decomposition.
        """
        return (
            [GateCount(resource_rep(qre.Identity))]
            if pow_z % 2 == 0
            else [GateCount(cls.resource_rep())]
        )


class CCZ(ResourceOperator):
    r"""Resource class for the CCZ gate.

    Args:
        wires (Sequence[int], optional): the subsystem the gate acts on

    Resources:
        The resources are derived from the following identity:

        .. math:: \hat{Z} = \hat{H} \cdot \hat{X} \cdot \hat{H}.

        By replacing the ``X`` gate with a ``Toffoli`` we obtain the controlled decomposition.
        Specifically, the resources are defined as a ``Toffoli`` gate conjugated by a pair of
        ``Hadamard`` gates.

    .. seealso:: The corresponding PennyLane operation :class:`~.pennylane.CCZ`.

    **Example**

    The resources for this operation are computed using:

    >>> qml.estimator.CCZ.resource_decomp()
    [(1 x Toffoli), (2 x Hadamard)]
    """

    num_wires = 3

    @property
    def resource_params(self) -> dict:
        r"""Returns a dictionary containing the minimal information needed to compute the resources.

        Returns:
            dict: Empty dictionary. The resources of this operation don't depend on any additional parameters.
        """
        return {}

    @classmethod
    def resource_rep(cls) -> CompressedResourceOp:
        r"""Returns a compressed representation containing only the parameters of
        the operator that are needed to compute the resources.

        Returns:
            :class:`~.pennylane.estimator.resource_operator.CompressedResourceOp`: A compressed representation of the operator.
        """
        return CompressedResourceOp(cls, cls.num_wires, {})

    @classmethod
    def resource_decomp(cls, **kwargs) -> list[GateCount]:
        r"""Returns a list representing the resources of the operator.

        Resources:
            The resources are derived from the following identity:

            .. math:: \hat{Z} = \hat{H} \cdot \hat{X} \cdot \hat{H}.

            By replacing the ``X`` gate with a ``Toffoli`` we obtain the controlled decomposition.
            Specifically, the resources are defined as a ``Toffoli`` gate conjugated by a pair of
            ``Hadamard`` gates.

        Returns:
            list[:class:`~.estimator.resource_operator.GateCount`]: A list of ``GateCount`` objects,
            where each object represents a specific quantum gate and the number of times it appears
            in the decomposition.
        """
        toffoli = resource_rep(Toffoli)
        h = resource_rep(qre.Hadamard)
        return [GateCount(toffoli), GateCount(h, 2)]

    @classmethod
    def adjoint_resource_decomp(cls, **kwargs):
        r"""Returns a list representing the resources for the adjoint of the operator.

        Resources:
            This operation is self-adjoint, so the resources of the adjoint operation results
            are same as the originial operation.

        Returns:
            list[:class:`~.estimator.resource_operator.GateCount`]: A list of ``GateCount`` objects,
            where each object represents a specific quantum gate and the number of times it appears
            in the decomposition.
        """
        return [GateCount(cls.resource_rep())]

    @classmethod
    def controlled_resource_decomp(
        cls,
        ctrl_num_ctrl_wires,
        ctrl_num_ctrl_values,
        **kwargs,
    ) -> list[GateCount]:
        r"""Returns a list representing the resources for a controlled version of the operator.

        Args:
            ctrl_num_ctrl_wires (int): the number of qubits the operation is controlled on
            ctrl_num_ctrl_values (int): the number of control qubits, that are controlled when in the :math:`|0\rangle` state

        raises:
            :class:`~.pennylane.exceptions.ResourcesUndefinedError`: Controlled version of this gate is not defined.
        """
        raise ResourcesUndefinedError

    @classmethod
    def pow_resource_decomp(cls, pow_z, **kwargs) -> list[GateCount]:
        r"""Returns a list representing the resources for an operator raised to a power.

        Args:
            pow_z (int): the power that the operator is being raised to

        Resources:
            This operation is self-inverse, thus when raised to even integer powers acts like
            the identity operator and raised to odd powers it produces itself.

        Returns:
            list[:class:`~.estimator.resource_operator.GateCount`]: A list of ``GateCount`` objects,
            where each object represents a specific quantum gate and the number of times it appears
            in the decomposition.
        """
        return (
            [GateCount(resource_rep(qre.Identity))]
            if pow_z % 2 == 0
            else [GateCount(cls.resource_rep())]
        )


class CNOT(ResourceOperator):
    r"""Resource class for the CNOT gate.

    Args:
        wires (Sequence[int], optional): the wires the operation acts on

    Resources:
        The CNOT gate is treated as a fundamental gate and thus it cannot be decomposed further.
        Requesting the resources of this gate raises a :class:`~.pennylane.exceptions.ResourcesUndefinedError` error.

    .. seealso:: The corresponding PennyLane operation :class:`~.pennylane.CNOT`.

    """

    num_wires = 2

    @property
    def resource_params(self) -> dict:
        r"""Returns a dictionary containing the minimal information needed to compute the resources.

        Returns:
            dict: Empty dictionary. The resources of this operation don't depend on any additional parameters.
        """
        return {}

    @classmethod
    def resource_rep(cls) -> CompressedResourceOp:
        r"""Returns a compressed representation containing only the parameters of
        the operator that are needed to compute the resources.

        Returns:
            :class:`~.pennylane.estimator.resource_operator.CompressedResourceOp`: A compressed representation of the operator.
        """
        return CompressedResourceOp(cls, cls.num_wires, {})

    @classmethod
    def resource_decomp(cls, **kwargs) -> list[GateCount]:
        r"""Returns a list representing the resources of the operator.

        Resources:
            The CNOT gate is treated as a fundamental gate and thus it cannot be decomposed
            further. Requesting the resources of this gate raises a :class:`~.pennylane.exceptions.ResourcesUndefinedError` error.

        Raises:
            ResourcesUndefinedError: This gate is fundamental, no further decomposition defined.
        """
        raise ResourcesUndefinedError

    @classmethod
    def adjoint_resource_decomp(cls, **kwargs) -> list[GateCount]:
        r"""Returns a list representing the resources for the adjoint of the operator.

        Resources:
            This operation is self-adjoint, so the resources of the adjoint operation results
            are same as the originial operation.

        Returns:
            list[:class:`~.estimator.resource_operator.GateCount`]: A list of ``GateCount`` objects,
            where each object represents a specific quantum gate and the number of times it appears
            in the decomposition.
        """
        return [GateCount(cls.resource_rep())]

    @classmethod
    def controlled_resource_decomp(
        cls,
        ctrl_num_ctrl_wires,
        ctrl_num_ctrl_values,
        **kwargs,
    ) -> list[GateCount]:
        r"""Returns a list representing the resources for a controlled version of the operator.

        Args:
            ctrl_num_ctrl_wires (int): the number of qubits the operation is controlled on
            ctrl_num_ctrl_values (int): the number of control qubits, that are controlled when in the :math:`|0\rangle` state

        raises:
            :class:`~.pennylane.exceptions.ResourcesUndefinedError`: Controlled version of this gate is not defined.
        """
        if ctrl_num_ctrl_wires == 1 and ctrl_num_ctrl_values == 0:
            return [GateCount(resource_rep(Toffoli))]

        raise ResourcesUndefinedError

    @classmethod
    def pow_resource_decomp(cls, pow_z, **kwargs) -> list[GateCount]:
        r"""Returns a list representing the resources for an operator raised to a power.

        Args:
            pow_z (int): the power that the operator is being raised to

        Resources:
            This operation is self-inverse, thus when raised to even integer powers acts like
            the identity operator and raised to odd powers it produces itself.

        Returns:
            list[:class:`~.estimator.resource_operator.GateCount`]: A list of ``GateCount`` objects,
            where each object represents a specific quantum gate and the number of times it appears
            in the decomposition.
        """
        return (
            [GateCount(resource_rep(qre.Identity))]
            if pow_z % 2 == 0
            else [GateCount(cls.resource_rep())]
        )


class TempAND(ResourceOperator):
    r"""Resource class representing a temporary `AND`-gate.

    Args:
        wires (Sequence[int], optional): the wires the operation acts on

    This gate was introduced in Fig 4 of `Babbush 2018 <https://arxiv.org/pdf/1805.03662>`_ along
    with it's adjoint (uncompute).

    **Example**

    The resources for this operation are computed using:

    >>> qml.estimator.TempAND.resource_decomp()
    [(1 x Toffoli)]
    """

    num_wires = 3

    @property
    def resource_params(self) -> dict:
        r"""Returns a dictionary containing the minimal information needed to compute the resources.

        Returns:
            dict: Empty dictionary. The resources of this operation don't depend on any additional parameters.
        """
        return {}

    @classmethod
    def resource_rep(cls) -> CompressedResourceOp:
        r"""Returns a compressed representation containing only the parameters of
        the operator that are needed to compute the resources.

        Returns:
            :class:`~.pennylane.estimator.resource_operator.CompressedResourceOp`: A compressed representation of the operator.
        """
        return CompressedResourceOp(cls, cls.num_wires, {})

    @classmethod
    def resource_decomp(cls, **kwargs) -> list[GateCount]:
        r"""Returns a list representing the resources of the operator.

        Resources:
            The resources are obtained from Figure 4 of `Babbush 2018 <https://arxiv.org/pdf/1805.03662>`_.

        Returns:
            list[:class:`~.estimator.resource_operator.GateCount`]: A list of ``GateCount`` objects,
            where each object represents a specific quantum gate and the number of times it appears
            in the decomposition.
        """
        tof = resource_rep(Toffoli, {"elbow": "left"})
        return [GateCount(tof)]

    @classmethod
    def adjoint_resource_decomp(cls, **kwargs) -> list[GateCount]:
        r"""Returns a list representing the resources for the adjoint of the operator.

        Resources:
            The resources are obtained from Figure 4 of `Babbush 2018 <https://arxiv.org/pdf/1805.03662>`_.

        Returns:
            list[:class:`~.estimator.resource_operator.GateCount`]: A list of ``GateCount`` objects,
            where each object represents a specific quantum gate and the number of times it appears
            in the decomposition.
        """
        h = resource_rep(qre.Hadamard)
        cz = resource_rep(CZ)
        return [GateCount(h), GateCount(cz)]

    @classmethod
    def controlled_resource_decomp(
        cls,
        ctrl_num_ctrl_wires,
        ctrl_num_ctrl_values,
        **kwargs,
    ) -> list[GateCount]:
        r"""Returns a list representing the resources for a controlled version of the operator.

        Args:
            ctrl_num_ctrl_wires (int): the number of qubits the operation is controlled on
            ctrl_num_ctrl_values (int): the number of control qubits, that are controlled when in the :math:`|0\rangle` state

        raises:
            :class:`~.pennylane.exceptions.ResourcesUndefinedError`: Controlled version of this gate is not defined.
        """
        raise ResourcesUndefinedError


class Toffoli(ResourceOperator):
    r"""Resource class for the Toffoli gate.

    Args:
        wires (Sequence[int], optional): the subsystem the gate acts on
        elbow (Union[str, None]): String identifier to determine if this is a special type of
            Toffoli gate (left or right elbow). Default value is `None`.

    Resources:
        If `elbow` is provided, resources are obtained from Figure 4 of
        `Babbush 2018 <https://arxiv.org/pdf/1805.03662>`_.

        If `elbow` is `None`, the resources are obtained from Figure 1 of
        `Jones 2012 <https://arxiv.org/pdf/1212.5069>`_.

        The circuit which applies the Toffoli gate on target wire 'target' with control wires
        ('c1', 'c2') is defined as:

        .. code-block:: bash

                c1: ─╭●────╭X──T†────────╭X────╭●───────────────╭●─┤
                c2: ─│──╭X─│──╭●───T†─╭●─│──╭X─│────────────────╰Z─┤
              aux1: ─╰X─│──│──╰X───T──╰X─│──│──╰X────────────────║─┤
              aux2: ──H─╰●─╰●──T─────────╰●─╰●──H──S─╭●──H──┤↗├──║─┤
            target: ─────────────────────────────────╰X──────║───║─┤
                                                             ╚═══╝

        Specifically, the resources are defined as nine ``CNOT`` gates, three ``Hadamard`` gates,
        one ``CZ`` gate, one ``S`` gate, two ``T`` gates and two adjoint ``T`` gates.

    .. seealso:: The corresponding PennyLane operation :class:`~.pennylane.Toffoli`.

    **Example**

    The resources for this operation are computed using:

    >>> qml.estimator.Toffoli.resource_decomp()
    [Allocate(2), (9 x CNOT), (3 x Hadamard), (1 x S), (1 x CZ), (2 x T), (2 x Adjoint(T)), Deallocate(2)]
    """

    num_wires = 3
    resource_keys = {"elbow"}

    def __init__(self, elbow=None, wires=None) -> None:
        self.elbow = elbow
        super().__init__(wires=wires)

    @staticmethod
    def elbow_decomp(elbow="left"):
        """A function that prepares the resource decomposition obtained from Figure 4 of
        `Babbush 2018 <https://arxiv.org/pdf/1805.03662>`_.

        Args:
            elbow (str, optional): One of "left" or "right". Defaults to "left".

        Returns:
            list[:class:`~.estimator.resource_operator.GateCount`]: The resources of decomposing the elbow gates.
        """
        gate_types = []
        t = resource_rep(qre.T)
        t_dag = resource_rep(
            qre.Adjoint,
            {"base_cmpr_op": t},
        )
        h = resource_rep(qre.Hadamard)
        cnot = resource_rep(CNOT)
        s_dag = resource_rep(
            qre.Adjoint,
            {"base_cmpr_op": resource_rep(qre.S)},
        )
        cz = resource_rep(CZ)

        if elbow == "left":
            gate_types.append(GateCount(t, 2))
            gate_types.append(GateCount(t_dag, 2))
            gate_types.append(GateCount(cnot, 3))
            gate_types.append(GateCount(s_dag))

        if elbow == "right":
            gate_types.append(GateCount(h))
            gate_types.append(GateCount(cz))

        return gate_types

    @classmethod
    def resource_decomp(cls, elbow=None, **kwargs) -> list[GateCount]:
        r"""Returns a list representing the resources of the operator.

        Resources:
            If `elbow` is provided, resources are obtained from Figure 4 of
            `arXiv:1805.03662 <https://arxiv.org/pdf/1805.03662>`_.

            If `elbow` is `None`, the resources are obtained from Figure 1 of
            `Jones 2012 <https://arxiv.org/pdf/1212.5069>`_.

            The circuit which applies the Toffoli gate on target wire 'target' with control wires
            ('c1', 'c2') is defined as:

            .. code-block:: bash

                  c1: ─╭●────╭X──T†────────╭X────╭●───────────────╭●─┤
                  c2: ─│──╭X─│──╭●───T†─╭●─│──╭X─│────────────────╰Z─┤
                aux1: ─╰X─│──│──╰X───T──╰X─│──│──╰X────────────────║─┤
                aux2: ──H─╰●─╰●──T─────────╰●─╰●──H──S─╭●──H──┤↗├──║─┤
              target: ─────────────────────────────────╰X──────║───║─┤
                                                               ╚═══╝

            Specifically, the resources are defined as nine ``CNOT`` gates, three ``Hadamard`` gates,
            one ``CZ`` gate, one ``S`` gate, two ``T`` gates and two adjoint ``T`` gates.

        Returns:
            list[:class:`~.estimator.resource_operator.GateCount`]: A list of ``GateCount`` objects,
            where each object represents a specific quantum gate and the number of times it appears
            in the decomposition.
        """
        if elbow:
            return Toffoli.elbow_decomp(elbow)

        cnot = resource_rep(CNOT)
        t = resource_rep(qre.T)
        h = resource_rep(qre.Hadamard)
        s = resource_rep(qre.S)
        cz = resource_rep(CZ)
        t_dag = resource_rep(qre.Adjoint, {"base_cmpr_op": t})

        return [
            Allocate(2),
            GateCount(cnot, 9),
            GateCount(h, 3),
            GateCount(s),
            GateCount(cz),
            GateCount(t, 2),
            GateCount(t_dag, 2),
            Deallocate(2),
        ]

    @classmethod
    def textbook_resource_decomp(cls, elbow=None, **_) -> list[GateCount]:
        r"""Returns a list representing the resources of the operator.

        Resources:
            If `elbow` is provided, resources are obtained from Figure 4 of
            `arXiv:1805.03662 <https://arxiv.org/pdf/1805.03662>`_.

            If `elbow` is `None`, the resources are taken from Figure 4.9 of `Nielsen, M. A., & Chuang, I. L. (2010)
            <https://www.cambridge.org/highereducation/books/quantum-computation-and-quantum-information/01E10196D0A682A6AEFFEA52D53BE9AE#overview>`_.

            The circuit is defined as:

            .. code-block:: bash

                0: ───────────╭●───────────╭●────╭●──T──╭●─┤
                1: ────╭●─────│─────╭●─────│───T─╰X──T†─╰X─┤
                2: ──H─╰X──T†─╰X──T─╰X──T†─╰X──T──H────────┤

            Specifically, the resources are defined as six :class:`~.CNOT` gates, two
            :class:`~.Hadamard` gates, four :class:`~.T` gates and three adjoint
            :class:`~.T` gates.

        Returns:
            list[:class:`~.estimator.resource_operator.GateCount`]: A list of ``GateCount`` objects,
            where each object represents a specific quantum gate and the number of times it appears
            in the decomposition.
        """
        if elbow:
            return Toffoli.elbow_decomp(elbow)

        cnot = resource_rep(CNOT)
        t = resource_rep(qre.T)
        h = resource_rep(qre.Hadamard)
        t_dag = resource_rep(qre.Adjoint, {"base_cmpr_op": t})

        return [GateCount(cnot, 6), GateCount(h, 2), GateCount(t, 4), GateCount(t_dag, 3)]

    @property
    def resource_params(self) -> dict:
        r"""Returns a dictionary containing the minimal information needed to compute the resources.

        Returns:
            A dictionary containing the resource parameters:
                * elbow (Union[str, None]): String identifier to determine if this is a special type of Toffoli gate (left or right elbow).

        """
        return {"elbow": self.elbow}

    @classmethod
    def resource_rep(cls, elbow=None) -> CompressedResourceOp:
        r"""Returns a compressed representation containing only the parameters of
        the operator that are needed to compute the resources.

        Args:
            elbow (str, optional): String identifier to determine if this is a special type of Toffoli gate (left or right elbow).

        Returns:
            :class:`~.pennylane.estimator.resource_operator.CompressedResourceOp`: A compressed representation of the operator.
        """
        return CompressedResourceOp(cls, cls.num_wires, {"elbow": elbow})

    @classmethod
    def adjoint_resource_decomp(cls, elbow=None, **kwargs) -> list[GateCount]:
        r"""Returns a list representing the resources for the adjoint of the operator.

        Resources:
            This operation is self-adjoint, so the resources of the adjoint operation results
            are same as the originial operation.

        Returns:
            list[:class:`~.estimator.resource_operator.GateCount`]: A list of ``GateCount`` objects,
            where each object represents a specific quantum gate and the number of times it appears
            in the decomposition.
        """
        if elbow is None:
            return [GateCount(cls.resource_rep())]

        adj_elbow = "left" if elbow == "right" else "right"
        return [GateCount(cls.resource_rep(elbow=adj_elbow))]

    @classmethod
    def controlled_resource_decomp(
        cls,
        ctrl_num_ctrl_wires,
        ctrl_num_ctrl_values,
        elbow=None,
        **kwargs,
    ) -> list[GateCount]:
        r"""Returns a list representing the resources for a controlled version of the operator.

        Args:
            ctrl_num_ctrl_wires (int): the number of qubits the operation is controlled on
            ctrl_num_ctrl_values (int): the number of control qubits, that are controlled when in the :math:`|0\rangle` state
            elbow (str, optional): One of "left" or "right". Defaults to "left".

        raises:
            :class:`~.pennylane.exceptions.ResourcesUndefinedError`: Controlled version of this gate is not defined.
        """
        raise ResourcesUndefinedError

    @classmethod
    def pow_resource_decomp(cls, pow_z, elbow=None, **kwargs) -> list[GateCount]:
        r"""Returns a list representing the resources for an operator raised to a power.

        Args:
            pow_z (int): the power that the operator is being raised to

        Resources:
            This operation is self-inverse, thus when raised to even integer powers acts like
            the identity operator and raised to odd powers it produces itself.

        Returns:
            list[:class:`~.estimator.resource_operator.GateCount`]: A list of ``GateCount`` objects,
            where each object represents a specific quantum gate and the number of times it appears
            in the decomposition.
        """
        return (
            [GateCount(resource_rep(qre.Identity))]
            if pow_z % 2 == 0
            else [GateCount(cls.resource_rep(elbow=elbow))]
        )


class MultiControlledX(ResourceOperator):
    r"""Resource class for the MultiControlledX gate.

    Args:
        num_ctrl_wires (int): the number of qubits the operation is controlled on
        num_ctrl_values (int): the number of control qubits, that are controlled when in the :math:`|0\rangle` state
        wires (Sequence[int], optional): the wires this operation acts on

    Resources:
        The resources are obtained based on the unary iteration technique described in
        `Babbush 2018 <https://arxiv.org/pdf/1805.03662>`_. Specifically, the
        resources are defined as the following rules:

        * If there are no control qubits, treat the operation as a :class:`~.pennylane.estimator.ops.X` gate.

        * If there is only one control qubit, treat the resources as a :class:`~.pennylane.estimator.ops.CNOT` gate.

        * If there are two control qubits, treat the resources as a :class:`~.pennylane.estimator.ops.Toffoli` gate.

        * If there are three or more control qubits (:math:`n`), the resources obtained based on the unary iteration technique described in `Babbush 2018 <https://arxiv.org/pdf/1805.03662>`_. Specifically, it requires :math:`n - 2` clean qubits, and produces :math:`n - 2` elbow gates and a single :class:`~.pennylane.estimator.ops.Toffoli`.

    .. seealso:: The corresponding PennyLane operation :class:`~.pennylane.MultiControlledX`.

    **Example**

    The resources for this operation are computed using:

    >>> qml.estimator.MultiControlledX.resource_decomp(num_ctrl_wires=5, num_ctrl_values=2)
    [(4 x X), AllocWires(3), (3 x TempAND), (3 x Toffoli), (1 x Toffoli), FreeWires(3)]
    """

    resource_keys = {"num_ctrl_wires", "num_ctrl_values"}

    def __init__(self, num_ctrl_wires, num_ctrl_values, wires=None) -> None:
        self.num_ctrl_wires = num_ctrl_wires
        self.num_ctrl_values = num_ctrl_values

        self.num_wires = num_ctrl_wires + 1
        super().__init__(wires=wires)

    @property
    def resource_params(self) -> dict:
        r"""Returns a dictionary containing the minimal information needed to compute the resources.

        Returns:
            dict: A dictionary containing the resource parameters:
                * num_ctrl_wires (int): the number of qubits the operation is controlled on
                * num_ctrl_values (int): the number of control qubits, that are controlled when in the :math:`|0\rangle` state
        """

        return {
            "num_ctrl_wires": self.num_ctrl_wires,
            "num_ctrl_values": self.num_ctrl_values,
        }

    @classmethod
    def resource_rep(cls, num_ctrl_wires, num_ctrl_values) -> CompressedResourceOp:
        r"""Returns a compressed representation containing only the parameters of
        the operator that are needed to compute the resources.

        Args:
            num_ctrl_wires (int): the number of qubits the operation is controlled on
            num_ctrl_values (int): the number of control qubits, that are controlled when in the :math:`|0\rangle` state

        Returns:
<<<<<<< HEAD
            :class:`~.estimator.resource_operator.CompressedResourceOp`: the operator in a compressed representation
=======
            :class:`~.pennylane.estimator.resource_operator.CompressedResourceOp`: the operator in a compressed representation
>>>>>>> a88962eb
        """
        num_wires = num_ctrl_wires + 1
        return CompressedResourceOp(
            cls,
            num_wires,
            {
                "num_ctrl_wires": num_ctrl_wires,
                "num_ctrl_values": num_ctrl_values,
            },
        )

    @classmethod
    def resource_decomp(
        cls,
        num_ctrl_wires,
        num_ctrl_values,
        **kwargs,  # pylint: disable=unused-argument
    ) -> list[GateCount]:
        r"""Returns a list representing the resources of the operator.

        Args:
            num_ctrl_wires (int): the number of qubits the operation is controlled on
            num_ctrl_values (int): the number of control qubits, that are controlled when in the :math:`|0\rangle` state

        Resources:
            The resources are obtained based on the unary iteration technique described in
            `Babbush 2018 <https://arxiv.org/pdf/1805.03662>`_. Specifically, the
            resources are defined as the following rules:

            * If there are no control qubits, treat the operation as a :class:`~.pennylane.estimator.ops.X` gate.

            * If there is only one control qubit, treat the resources as a :class:`~.pennylane.estimator.ops.CNOT` gate.

            * If there are two control qubits, treat the resources as a :class:`~.pennylane.estimator.ops.Toffoli` gate.

            * If there are three or more control qubits (:math:`n`), the resources obtained based on the unary iteration technique described in `Babbush 2018 <https://arxiv.org/pdf/1805.03662>`_. Specifically, it requires :math:`n - 2` clean qubits, and produces :math:`n - 2` elbow gates and a single :class:`~.pennylane.estimator.ops.Toffoli`.

        Returns:
            list[:class:`~.estimator.resource_operator.GateCount`]: A list of ``GateCount`` objects,
            where each object represents a specific quantum gate and the number of times it appears
            in the decomposition.
        """
        gate_lst = []

        x = resource_rep(qre.X)
        if num_ctrl_wires == 0:
            if num_ctrl_values:
                return []

            return [GateCount(x)]

        if num_ctrl_values:
            gate_lst.append(GateCount(x, num_ctrl_values * 2))

        cnot = resource_rep(CNOT)
        if num_ctrl_wires == 1:
            gate_lst.append(GateCount(cnot))
            return gate_lst

        toffoli = resource_rep(Toffoli)
        if num_ctrl_wires == 2:
            gate_lst.append(GateCount(toffoli))
            return gate_lst

        l_elbow = resource_rep(TempAND)
        r_elbow = resource_rep(qre.Adjoint, {"base_cmpr_op": l_elbow})

        res = [
            Allocate(num_ctrl_wires - 2),
            GateCount(l_elbow, num_ctrl_wires - 2),
            GateCount(r_elbow, num_ctrl_wires - 2),
            GateCount(toffoli, 1),
            Deallocate(num_ctrl_wires - 2),
        ]
        gate_lst.extend(res)
        return gate_lst

    @classmethod
    def adjoint_resource_decomp(cls, num_ctrl_wires, num_ctrl_values, **kwargs) -> list[GateCount]:
        r"""Returns a list representing the resources for the adjoint of the operator.

        Args:
            num_ctrl_wires (int): the number of qubits the operation is controlled on
            num_ctrl_values (int): the number of control qubits, that are controlled when in the :math:`|0\rangle` state

        Resources:
            This operation is self-adjoint, so the resources of the adjoint operation results
            are same as the originial operation.

        Returns:
            list[:class:`~.estimator.resource_operator.GateCount`]: A list of ``GateCount`` objects,
            where each object represents a specific quantum gate and the number of times it appears
            in the decomposition.
        """
        return [GateCount(cls.resource_rep(num_ctrl_wires, num_ctrl_values))]

    @classmethod
    def controlled_resource_decomp(
        cls,
        ctrl_num_ctrl_wires,
        ctrl_num_ctrl_values,
        num_ctrl_wires,
        num_ctrl_values,
        **kwargs,
    ) -> list[GateCount]:
        r"""Returns a list representing the resources for a controlled version of the operator.

        Args:
            ctrl_num_ctrl_wires (int): The number of control qubits to further control the base
                controlled operation upon.
            ctrl_num_ctrl_values (int): The subset of those control qubits, which further control
                the base controlled operation, which are controlled when in the :math:`|0\rangle` state.
            num_ctrl_wires (int): the number of control qubits of the operation
            num_ctrl_values (int): The subset of control qubits of the operation, that are controlled
                when in the :math:`|0\rangle` state.

        Resources:
            The resources are derived by combining the control qubits, control-values and
            into a single instance of ``MultiControlledX`` gate, controlled
            on the whole set of control-qubits.

        Returns:
            list[:class:`~.estimator.resource_operator.GateCount`]: A list of ``GateCount`` objects,
            where each object represents a specific quantum gate and the number of times it appears
            in the decomposition.
        """
        return [
            GateCount(
                cls.resource_rep(
                    ctrl_num_ctrl_wires + num_ctrl_wires,
                    ctrl_num_ctrl_values + num_ctrl_values,
                )
            )
        ]

    @classmethod
    def pow_resource_decomp(
        cls, pow_z, num_ctrl_wires, num_ctrl_values, **kwargs
    ) -> list[GateCount]:
        r"""Returns a list representing the resources for an operator raised to a power.

        Args:
            pow_z (int): the power that the operator is being raised to
            num_ctrl_wires (int): the number of qubits the operation is controlled on
            num_ctrl_values (int): the number of control qubits, that are controlled when in the :math:`|0\rangle` state

        Resources:
            This operation is self-inverse, thus when raised to even integer powers acts like
            the identity operator and raised to odd powers it produces itself.

        Returns:
            list[:class:`~.estimator.resource_operator.GateCount`]: A list of ``GateCount`` objects,
            where each object represents a specific quantum gate and the number of times it appears
            in the decomposition.
        """
        return (
            [GateCount(resource_rep(qre.Identity))]
            if pow_z % 2 == 0
            else [GateCount(cls.resource_rep(num_ctrl_wires, num_ctrl_values))]
        )


class CRX(ResourceOperator):
    r"""Resource class for the CRX gate.

    Args:
        wires (Sequence[int], optional): the wire the operation acts on
        precision (float, optional): The error threshold for clifford plus T decomposition of the rotation gate.
            The default value is `None` which corresponds to using the epsilon stated in the config.

    Resources:
        The resources are taken from Figure 1b of `Gheorghiu, V., Mosca, M. & Mukhopadhyay
        <https://arxiv.org/pdf/2110.10292>`_. In combination with the following identity:

        .. math:: \hat{RX} = \hat{H} \cdot \hat{RZ}  \cdot \hat{H},

        we can express the ``CRX`` gate as a ``CRZ`` gate conjugated by ``Hadamard``
        gates. The expression for controlled-RZ gates is used as defined in the reference above.
        Specifically, the resources are defined as two ``CNOT`` gates, two ``Hadamard`` gates
        and two ``RZ`` gates.

    .. seealso:: The corresponding PennyLane operation :class:`~.pennylane.CRX`.

    **Example**

    The resources for this operation are computed using:

    >>> qml.estimator.CRX.resource_decomp()
    [(2 x CNOT), (2 x RZ), (2 x Hadamard)]
    """

    resource_keys = {"precision"}
    num_wires = 2

    def __init__(self, precision=None, wires=None) -> None:
        self.precision = precision
        super().__init__(wires=wires)

    @property
    def resource_params(self) -> dict:
        r"""Returns a dictionary containing the minimal information needed to compute the resources.

        Returns:
            dict: A dictionary containing the resource parameters:
                * precision (Union[float, None]): the number of qubits the operation is controlled on
        """
        return {"precision": self.precision}

    @classmethod
    def resource_rep(cls, precision=None) -> CompressedResourceOp:
        r"""Returns a compressed representation containing only the parameters of
        the operator that are needed to compute the resources.

        Args:
            precision (float, optional): The error threshold for the Clifford + T decomposition of this operation.

        Returns:
            :class:`~.pennylane.estimator.resource_operator.CompressedResourceOp`: A compressed representation of the operator.
        """

        return CompressedResourceOp(cls, cls.num_wires, {"precision": precision})

    @classmethod
    def resource_decomp(cls, precision=None, **kwargs) -> list[GateCount]:
        r"""Returns a list representing the resources of the operator.

        Args:
            precision (float, optional): The error threshold for clifford plus T decomposition of the rotation gate.
                The default value is `None` which corresponds to using the epsilon stated in the config.

        Resources:
            The resources are taken from Figure 1b of `Gheorghiu, V., Mosca, M. & Mukhopadhyay
            <https://arxiv.org/pdf/2110.10292>`_. In combination with the following identity:

            .. math:: \hat{RX} = \hat{H} \cdot \hat{RZ}  \cdot \hat{H},

            we can express the ``CRX`` gate as a ``CRZ`` gate conjugated by ``Hadamard``
            gates. The expression for controlled-RZ gates is used as defined in the reference above.
            Specifically, the resources are defined as two ``CNOT`` gates, two ``Hadamard`` gates and
            two ``RZ`` gates.

        Returns:
            list[:class:`~.estimator.resource_operator.GateCount`]: A list of ``GateCount`` objects,
            where each object represents a specific quantum gate and the number of times it appears
            in the decomposition.
        """
        h = resource_rep(qre.Hadamard)
        rz = resource_rep(qre.RZ, {"precision": precision})
        cnot = resource_rep(CNOT)

        return [GateCount(cnot, 2), GateCount(rz, 2), GateCount(h, 2)]

    @classmethod
    def adjoint_resource_decomp(cls, precision=None, **kwargs) -> list[GateCount]:
        r"""Returns a list representing the resources for the adjoint of the operator.

        Resources:
            The adjoint of a single qubit rotation changes the sign of the rotation angle,
            thus the resources of the adjoint operation result are same as the originial operation.

        Returns:
            list[:class:`~.estimator.resource_operator.GateCount`]: A list of ``GateCount`` objects,
            where each object represents a specific quantum gate and the number of times it appears
            in the decomposition.
        """
        return [GateCount(cls.resource_rep(precision))]

    @classmethod
    def controlled_resource_decomp(
        cls,
        ctrl_num_ctrl_wires,
        ctrl_num_ctrl_values,
        precision=None,
        **kwargs,
    ) -> list[GateCount]:
        r"""Returns a list representing the resources for a controlled version of the operator.

        Args:
            ctrl_num_ctrl_wires (int): the number of qubits the operation is controlled on
            ctrl_num_ctrl_values (int): the number of control qubits, that are controlled when in the :math:`|0\rangle` state
            precision (float, optional): The error threshold for the Clifford + T decomposition of this operation.

        raises:
            :class:`~.pennylane.exceptions.ResourcesUndefinedError`: Controlled version of this gate is not defined.
        """
        raise ResourcesUndefinedError

    @classmethod
    def pow_resource_decomp(cls, pow_z, precision=None, **kwargs) -> list[GateCount]:
        r"""Returns a list representing the resources for an operator raised to a power.

        Args:
            pow_z (int): the power that the operator is being raised to
            precision (float, optional): The error threshold for clifford plus T decomposition of the rotation gate.
                The default value is `None` which corresponds to using the epsilon stated in the config.

        Resources:
            Taking arbitrary powers of a single qubit rotation produces a sum of rotations.
            The resources simplify to just one total single qubit rotation.

        Returns:
            list[:class:`~.estimator.resource_operator.GateCount`]: A list of ``GateCount`` objects,
            where each object represents a specific quantum gate and the number of times it appears
            in the decomposition.
        """
        return [GateCount(cls.resource_rep(precision))]


class CRY(ResourceOperator):
    r"""Resource class for the CRY gate.

    Args:
        wires (Sequence[int], optional): the wire the operation acts on
        precision (float, optional): The error threshold for clifford plus T decomposition of the rotation gate.
            The default value is `None` which corresponds to using the epsilon stated in the config.

    Resources:
        The resources are taken from Figure 1b of `Gheorghiu, V., Mosca, M. & Mukhopadhyay
        <https://arxiv.org/pdf/2110.10292>`_. In combination with the following identity:

        .. math:: \hat{RY}(\theta) = \hat{X} \cdot \hat{RY}(- \theta) \cdot \hat{X}.

        By replacing the ``X`` gates with ``CNOT`` gates, we obtain a
        controlled-version of this identity. Thus we are able to constructively or destructively
        interfere the gates based on the value of the control qubit. Specifically, the resources are
        defined as two ``CNOT`` gates and two ``RY`` gates.

    .. seealso:: The corresponding PennyLane operation :class:`~.pennylane.CRY`.

    **Example**

    The resources for this operation are computed using:

    >>> qml.estimator.CRY.resource_decomp()
    [(2 x CNOT), (2 x RY)]
    """

    resource_keys = {"precision"}
    num_wires = 2

    def __init__(self, precision=None, wires=None) -> None:
        self.precision = precision
        super().__init__(wires=wires)

    @property
    def resource_params(self) -> dict:
        r"""Returns a dictionary containing the minimal information needed to compute the resources.

        Returns:
            dict: A dictionary containing the resource parameters:
                * precision (Union[float, None]): the number of qubits the operation is controlled on
        """
        return {"precision": self.precision}

    @classmethod
    def resource_rep(cls, precision=None) -> CompressedResourceOp:
        r"""Returns a compressed representation containing only the parameters of
        the operator that are needed to compute the resources.

        Args:
            precision (float, optional): The error threshold for the Clifford + T decomposition of this operation.

        Returns:
            :class:`~.pennylane.estimator.resource_operator.CompressedResourceOp`: A compressed representation of the operator.
        """
        return CompressedResourceOp(cls, cls.num_wires, {"precision": precision})

    @classmethod
    def resource_decomp(cls, precision=None, **kwargs) -> list[GateCount]:
        r"""Returns a list representing the resources of the operator.

        Args:
            precision (float, optional): The error threshold for clifford plus T decomposition of the rotation gate.
                The default value is `None` which corresponds to using the epsilon stated in the config.

        Resources:
            The resources are taken from Figure 1b of `Gheorghiu, V., Mosca, M. & Mukhopadhyay
            <https://arxiv.org/pdf/2110.10292>`_. In combination with the following identity:

            .. math:: \hat{RY}(\theta) = \hat{X} \cdot \hat{RY}(- \theta) \cdot \hat{X}.

            By replacing the ``X`` gates with ``CNOT`` gates, we obtain a controlled-version of this
            identity. Thus we are able to constructively or destructively interfere the gates based on the value
            of the control qubit. Specifically, the resources are defined as two ``CNOT`` gates
            and two ``RY`` gates.

        Returns:
            list[:class:`~.estimator.resource_operator.GateCount`]: A list of ``GateCount`` objects,
            where each object represents a specific quantum gate and the number of times it appears
            in the decomposition.
        """
        cnot = resource_rep(CNOT)
        ry = resource_rep(qre.RY, {"precision": precision})
        return [GateCount(cnot, 2), GateCount(ry, 2)]

    @classmethod
    def adjoint_resource_decomp(cls, precision=None, **kwargs) -> list[GateCount]:
        r"""Returns a list representing the resources for the adjoint of the operator.

        Resources:
            The adjoint of a single qubit rotation changes the sign of the rotation angle,
            thus the resources of the adjoint operation result are same as the originial operation.

        Returns:
            list[:class:`~.estimator.resource_operator.GateCount`]: A list of ``GateCount`` objects,
            where each object represents a specific quantum gate and the number of times it appears
            in the decomposition.
        """
        return [GateCount(cls.resource_rep(precision))]

    @classmethod
    def controlled_resource_decomp(
        cls,
        ctrl_num_ctrl_wires,
        ctrl_num_ctrl_values,
        precision=None,
        **kwargs,
    ) -> list[GateCount]:
        r"""Returns a list representing the resources for a controlled version of the operator.

        Args:
            ctrl_num_ctrl_wires (int): the number of qubits the operation is controlled on
            ctrl_num_ctrl_values (int): the number of control qubits, that are controlled when in the :math:`|0\rangle` state
            precision (float, optional): The error threshold for the Clifford + T decomposition of this operation.

        raises:
            :class:`~.pennylane.exceptions.ResourcesUndefinedError`: Controlled version of this gate is not defined.
        """
        raise ResourcesUndefinedError

    @classmethod
    def pow_resource_decomp(cls, pow_z, precision=None, **kwargs) -> list[GateCount]:
        r"""Returns a list representing the resources for an operator raised to a power.

        Args:
            pow_z (int): the power that the operator is being raised to
            precision (float, optional): The error threshold for clifford plus T decomposition of the rotation gate.
                The default value is `None` which corresponds to using the epsilon stated in the config.

        Resources:
            Taking arbitrary powers of a single qubit rotation produces a sum of rotations.
            The resources simplify to just one total single qubit rotation.

        Returns:
            list[:class:`~.estimator.resource_operator.GateCount`]: A list of ``GateCount`` objects,
            where each object represents a specific quantum gate and the number of times it appears
            in the decomposition.
        """
        return [GateCount(cls.resource_rep(precision))]


class CRZ(ResourceOperator):
    r"""Resource class for the CRZ gate.

    Args:
        wires (Sequence[int], optional): the wire the operation acts on
        precision (float, optional): The error threshold for clifford plus T decomposition of the rotation gate.
            The default value is `None` which corresponds to using the epsilon stated in the config.

    Resources:
        The resources are taken from Figure 1b of `Gheorghiu, V., Mosca, M. & Mukhopadhyay
        <https://arxiv.org/pdf/2110.10292>`_. In combination with the following identity:

        .. math:: \hat{RZ}(\theta) = \hat{X} \cdot \hat{RZ}(- \theta) \cdot \hat{X}.

        By replacing the ``X`` gates with ``CNOT`` gates, we obtain a controlled-version of this
        identity. Thus we are able to constructively or destructively interfere the gates based on the value
        of the control qubit. Specifically, the resources are defined as two ``CNOT`` gates
        and two ``RZ`` gates.

    .. seealso:: The corresponding PennyLane operation :class:`~.CRZ`.

    **Example**

    The resources for this operation are computed using:

    >>> qml.estimator.CRZ.resource_decomp()
    [(2 x CNOT), (2 x RZ)]
    """

    resource_keys = {"precision"}
    num_wires = 2

    def __init__(self, precision=None, wires=None) -> None:
        self.precision = precision
        super().__init__(wires=wires)

    @property
    def resource_params(self) -> dict:
        r"""Returns a dictionary containing the minimal information needed to compute the resources.

        Returns:
            dict: A dictionary containing the resource parameters:
                * precision (Union[float, None]): the number of qubits the operation is controlled on
        """
        return {"precision": self.precision}

    @classmethod
    def resource_rep(cls, precision=None) -> CompressedResourceOp:
        r"""Returns a compressed representation containing only the parameters of
        the operator that are needed to compute the resources.

        Args:
            precision (float, optional): The error threshold for the Clifford + T decomposition of this operation.

        Returns:
            :class:`~.pennylane.estimator.resource_operator.CompressedResourceOp`: A compressed representation of the operator.
        """

        return CompressedResourceOp(cls, cls.num_wires, {"precision": precision})

    @classmethod
    def resource_decomp(cls, precision=None, **kwargs) -> list[GateCount]:
        r"""Returns a list representing the resources of the operator.

        Args:
            precision (float, optional): The error threshold for clifford plus T decomposition of the rotation gate.
                The default value is `None` which corresponds to using the epsilon stated in the config.

        Resources:
            The resources are taken from Figure 1b of `Gheorghiu, V., Mosca, M. & Mukhopadhyay
            <https://arxiv.org/pdf/2110.10292>`_. In combination with the following identity:

            .. math:: \hat{RZ}(\theta) = \hat{X} \cdot \hat{RZ}(- \theta) \cdot \hat{X}.

            By replacing the ``X`` gates with ``CNOT`` gates, we obtain a controlled-version of this
            identity. Thus we are able to constructively or destructively interfere the gates based on the value
            of the control qubit. Specifically, the resources are defined as two ``CNOT`` gates
            and two ``RZ`` gates.

        Returns:
            list[:class:`~.estimator.resource_operator.GateCount`]: A list of ``GateCount`` objects,
            where each object represents a specific quantum gate and the number of times it appears
            in the decomposition.
        """
        cnot = resource_rep(CNOT)
        rz = resource_rep(qre.RZ, {"precision": precision})
        return [GateCount(cnot, 2), GateCount(rz, 2)]

    @classmethod
    def adjoint_resource_decomp(cls, precision=None, **kwargs) -> list[GateCount]:
        r"""Returns a list representing the resources for the adjoint of the operator.

        Resources:
            The adjoint of a single qubit rotation changes the sign of the rotation angle,
            thus the resources of the adjoint operation result are same as the originial operation.

        Returns:
            list[:class:`~.estimator.resource_operator.GateCount`]: A list of ``GateCount`` objects,
            where each object represents a specific quantum gate and the number of times it appears
            in the decomposition.
        """
        return [GateCount(cls.resource_rep(precision))]

    @classmethod
    def controlled_resource_decomp(
        cls,
        ctrl_num_ctrl_wires,
        ctrl_num_ctrl_values,
        precision=None,
        **kwargs,
    ) -> list[GateCount]:
        r"""Returns a list representing the resources for a controlled version of the operator.

        Args:
            ctrl_num_ctrl_wires (int): the number of qubits the operation is controlled on
            ctrl_num_ctrl_values (int): the number of control qubits, that are controlled when in the :math:`|0\rangle` state
            precision (float, optional): The error threshold for the Clifford + T decomposition of this operation.

        raises:
            :class:`~.pennylane.exceptions.ResourcesUndefinedError`: Controlled version of this gate is not defined.
        """
        raise ResourcesUndefinedError

    @classmethod
    def pow_resource_decomp(cls, pow_z, precision=None, **kwargs) -> list[GateCount]:
        r"""Returns a list representing the resources for an operator raised to a power.

        Args:
            pow_z (int): the power that the operator is being raised to
            precision (float, optional): The error threshold for clifford plus T decomposition of the rotation gate.
                The default value is `None` which corresponds to using the epsilon stated in the config.

        Resources:
            Taking arbitrary powers of a single qubit rotation produces a sum of rotations.
            The resources simplify to just one total single qubit rotation.

        Returns:
            list[:class:`~.estimator.resource_operator.GateCount`]: A list of ``GateCount`` objects,
            where each object represents a specific quantum gate and the number of times it appears
            in the decomposition.
        """
        return [GateCount(cls.resource_rep(precision))]


class CRot(ResourceOperator):
    r"""Resource class for the CRot gate.

    Args:
        wires (Sequence[int], optional): the wire the operation acts on
        precision (float, optional): The error threshold for clifford plus T decomposition of the rotation gate.
            The default value is `None` which corresponds to using the epsilon stated in the config.

    Resources:
        The resources are taken from Figure 1b of `Gheorghiu, V., Mosca, M. & Mukhopadhyay
        <https://arxiv.org/pdf/2110.10292>`_. In combination with the following identity:

        .. math::

            \begin{align}
                \hat{RZ}(\theta) = \hat{X} \cdot \hat{RZ}(- \theta) \cdot \hat{X}, \\
                \hat{RY}(\theta) = \hat{X} \cdot \hat{RY}(- \theta) \cdot \hat{X}.
            \end{align}

        This identity is applied along with some clever choices for the angle values to combine rotation;
        the final circuit takes the form:

        .. code-block:: bash

            ctrl: ─────╭●─────────╭●─────────┤
            trgt: ──RZ─╰X──RZ──RY─╰X──RY──RZ─┤

    .. seealso:: The corresponding PennyLane operation :class:`~.CRot`.

    **Example**

    The resources for this operation are computed using:

    >>> qml.estimator.CRot.resource_decomp()
    [(2 x CNOT), (3 x RZ), (2 x RY)]
    """

    resource_keys = {"precision"}
    num_wires = 2

    def __init__(self, precision=None, wires=None) -> None:
        self.precision = precision
        super().__init__(wires=wires)

    @property
    def resource_params(self) -> dict:
        r"""Returns a dictionary containing the minimal information needed to compute the resources.

        Returns:
            dict: A dictionary containing the resource parameters:
                * precision (Union[float, None]): the number of qubits the operation is controlled on

        """
        return {"precision": self.precision}

    @classmethod
    def resource_rep(cls, precision=None) -> CompressedResourceOp:
        r"""Returns a compressed representation containing only the parameters of
        the operator that are needed to compute the resources.

        Args:
            precision (float, optional): The error threshold for the Clifford + T decomposition of this operation.

        Returns:
            :class:`~.pennylane.estimator.resource_operator.CompressedResourceOp`: A compressed representation of the operator.
        """
        return CompressedResourceOp(cls, cls.num_wires, {"precision": precision})

    @classmethod
    def resource_decomp(cls, precision=None, **kwargs) -> list[GateCount]:
        r"""Returns a list representing the resources of the operator.

        Args:
            precision (float, optional): The error threshold for clifford plus T decomposition of the rotation gate.
                The default value is `None` which corresponds to using the epsilon stated in the config.

        Resources:
            The resources are taken from Figure 1b of `Gheorghiu, V., Mosca, M. & Mukhopadhyay
            <https://arxiv.org/pdf/2110.10292>`_. In combination with the following identity:

            .. math::

                \begin{align}
                    \hat{RZ}(\theta) = \hat{X} \cdot \hat{RZ}(- \theta) \cdot \hat{X}, \\
                    \hat{RY}(\theta) = \hat{X} \cdot \hat{RY}(- \theta) \cdot \hat{X}.
                \end{align}

            This identity is applied along with some clever choices for the angle values to combine rotation;
            the final circuit takes the form:

            .. code-block:: bash

                ctrl: ─────╭●─────────╭●─────────┤
                trgt: ──RZ─╰X──RZ──RY─╰X──RY──RZ─┤

        Returns:
            list[:class:`~.estimator.resource_operator.GateCount`]: A list of ``GateCount`` objects,
            where each object represents a specific quantum gate and the number of times it appears
            in the decomposition.
        """
        cnot = resource_rep(CNOT)
        rz = resource_rep(qre.RZ, {"precision": precision})
        ry = resource_rep(qre.RY, {"precision": precision})

        return [GateCount(cnot, 2), GateCount(rz, 3), GateCount(ry, 2)]

    @classmethod
    def adjoint_resource_decomp(cls, precision=None, **kwargs) -> list[GateCount]:
        r"""Returns a list representing the resources for the adjoint of the operator.

        Resources:
            The adjoint of a general rotation flips the sign of the rotation angle,
            thus the resources of the adjoint operation result are same as the originial operation.

        Returns:
            list[:class:`~.estimator.resource_operator.GateCount`]: A list of ``GateCount`` objects,
            where each object represents a specific quantum gate and the number of times it appears
            in the decomposition.
        """
        return [GateCount(cls.resource_rep(precision))]

    @classmethod
    def controlled_resource_decomp(
        cls,
        ctrl_num_ctrl_wires,
        ctrl_num_ctrl_values,
        precision=None,
        **kwargs,
    ) -> list[GateCount]:
        r"""Returns a list representing the resources for a controlled version of the operator.

        Args:
            ctrl_num_ctrl_wires (int): the number of qubits the operation is controlled on
            ctrl_num_ctrl_values (int): the number of control qubits, that are controlled when in the :math:`|0\rangle` state
            precision (float, optional): The error threshold for the Clifford + T decomposition of this operation.

        raises:
            :class:`~.pennylane.exceptions.ResourcesUndefinedError`: Controlled version of this gate is not defined.
        """
        raise ResourcesUndefinedError

    @classmethod
    def pow_resource_decomp(cls, pow_z, precision=None, **kwargs) -> list[GateCount]:
        r"""Returns a list representing the resources for an operator raised to a power.

        Args:
            pow_z (int): the power that the operator is being raised to
            precision (float, optional): The error threshold for clifford plus T decomposition of the rotation gate.
                The default value is `None` which corresponds to using the epsilon stated in the config.

        Resources:
            Taking arbitrary powers of a general single qubit rotation produces a sum of rotations.
            The resources simplify to just one total single qubit rotation.

        Returns:
            list[:class:`~.estimator.resource_operator.GateCount`]: A list of ``GateCount`` objects,
            where each object represents a specific quantum gate and the number of times it appears
            in the decomposition.
        """
        return [GateCount(cls.resource_rep(precision))]


class ControlledPhaseShift(ResourceOperator):
    r"""Resource class for the ControlledPhaseShift gate.

    Args:
        wires (Sequence[int], optional): the wire the operation acts on
        precision (float, optional): The error threshold for clifford plus T decomposition of the rotation gate.
            The default value is `None` which corresponds to using the epsilon stated in the config.

    Resources:
        The resources are derived using the fact that a ``PhaseShift`` gate is
        identical to the ``RZ`` gate up to some global phase. Furthermore, a controlled
        global phase simplifies to a ``PhaseShift`` gate. This gives rise to the
        following identity:

        .. math:: CR_\phi(\phi) = (R_\phi(\phi/2) \otimes I) \cdot CNOT \cdot (I \otimes R_\phi(-\phi/2)) \cdot CNOT \cdot (I \otimes R_\phi(\phi/2))

        Specifically, the resources are defined as two ``CNOT`` gates and three ``RZ`` gates.

    .. seealso:: The corresponding PennyLane operation :class:`~.pennylane.ControlledPhaseShift`.

    **Example**

    The resources for this operation are computed using:

    >>> qml.estimator.ControlledPhaseShift.resource_decomp()
    [(2 x CNOT), (3 x RZ)]
    """

    resource_keys = {"precision"}
    num_wires = 2

    def __init__(self, precision=None, wires=None) -> None:
        self.precision = precision
        super().__init__(wires=wires)

    @property
    def resource_params(self):
        r"""Returns a dictionary containing the minimal information needed to compute the resources.

        Returns:
            dict: A dictionary containing the resource parameters:
                * precision (Union[float, None]): the number of qubits the operation is controlled on

        """
        return {"precision": self.precision}

    @classmethod
    def resource_rep(cls, precision=None) -> CompressedResourceOp:
        r"""Returns a compressed representation containing only the parameters of
        the operator that are needed to compute the resources.

        Args:
            precision (float, optional): The error threshold for the Clifford + T decomposition of this operation.

        Returns:
            :class:`~.pennylane.estimator.resource_operator.CompressedResourceOp`: A compressed representation of the operator.
        """
        return CompressedResourceOp(cls, cls.num_wires, {"precision": precision})

    @classmethod
    def resource_decomp(cls, precision=None, **kwargs) -> list[GateCount]:
        r"""Returns a list of GateCount objects representing the resources of the operator.

        Args:
            precision (float, optional): The error threshold for clifford plus T decomposition of the rotation gate.
                The default value is `None` which corresponds to using the epsilon stated in the config.

        Resources:
            The resources are derived using the fact that a ``PhaseShift`` gate is
            identical to the ``RZ`` gate up to some global phase. Furthermore, a controlled
            global phase simplifies to a ``PhaseShift`` gate. This gives rise to the
            following identity:

            .. math:: CR_\phi(\phi) = (R_\phi(\phi/2) \otimes I) \cdot CNOT \cdot (I \otimes R_\phi(-\phi/2)) \cdot CNOT \cdot (I \otimes R_\phi(\phi/2))

            Specifically, the resources are defined as two ``CNOT`` gates and three ``RZ`` gates.

        .. seealso:: The corresponding PennyLane operation :class:`~.pennylane.ControlledPhaseShift`.

        Returns:
            list[:class:`~.estimator.resource_operator.GateCount`]: A list of ``GateCount`` objects,
            where each object represents a specific quantum gate and the number of times it appears
            in the decomposition.

        **Example**

        The resources for this operation are computed using:

        >>> qml.estimator.ControlledPhaseShift.resource_decomp()
        [(2 x CNOT), (3 x RZ)]
        """
        cnot = resource_rep(CNOT)
        rz = resource_rep(qre.RZ, {"precision": precision})
        return [GateCount(cnot, 2), GateCount(rz, 3)]

    @classmethod
    def adjoint_resource_decomp(cls, precision=None, **kwargs) -> list[GateCount]:
        r"""Returns a list representing the resources for the adjoint of the operator.

        Resources:
            The adjoint of a phase shift just flips the sign of the phase angle,
            thus the resources of the adjoint operation result are same as the originial operation.

        Returns:
            list[:class:`~.estimator.resource_operator.GateCount`]: A list of ``GateCount`` objects,
            where each object represents a specific quantum gate and the number of times it appears
            in the decomposition.
        """
        return [GateCount(cls.resource_rep(precision))]

    @classmethod
    def controlled_resource_decomp(
        cls,
        ctrl_num_ctrl_wires,
        ctrl_num_ctrl_values,
        precision=None,
        **kwargs,
    ) -> list[GateCount]:
        r"""Returns a list representing the resources for a controlled version of the operator.

        Args:
            ctrl_num_ctrl_wires (int): the number of qubits the operation is controlled on
            ctrl_num_ctrl_values (int): the number of control qubits, that are controlled when in the :math:`|0\rangle` state
            precision (float, optional): The error threshold for the Clifford + T decomposition of this operation.

        raises:
            :class:`~.pennylane.exceptions.ResourcesUndefinedError`: Controlled version of this gate is not defined.
        """
        raise ResourcesUndefinedError

    @classmethod
    def pow_resource_decomp(cls, pow_z, precision=None, **kwargs) -> list[GateCount]:
        r"""Returns a list representing the resources for an operator raised to a power.

        Args:
            pow_z (int): the power that the operator is being raised to
            precision (float, optional): The error threshold for clifford plus T decomposition of the rotation gate.
                The default value is `None` which corresponds to using the epsilon stated in the config.

        Resources:
            Taking arbitrary powers of a phase shift produces a sum of shifts.
            The resources simplify to just one total phase shift operator.

        Returns:
            list[:class:`~.estimator.resource_operator.GateCount`]: A list of ``GateCount`` objects,
            where each object represents a specific quantum gate and the number of times it appears
            in the decomposition.
        """
        return [GateCount(cls.resource_rep(precision))]<|MERGE_RESOLUTION|>--- conflicted
+++ resolved
@@ -1177,11 +1177,7 @@
             num_ctrl_values (int): the number of control qubits, that are controlled when in the :math:`|0\rangle` state
 
         Returns:
-<<<<<<< HEAD
-            :class:`~.estimator.resource_operator.CompressedResourceOp`: the operator in a compressed representation
-=======
             :class:`~.pennylane.estimator.resource_operator.CompressedResourceOp`: the operator in a compressed representation
->>>>>>> a88962eb
         """
         num_wires = num_ctrl_wires + 1
         return CompressedResourceOp(
