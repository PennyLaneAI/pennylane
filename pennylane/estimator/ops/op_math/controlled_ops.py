# Copyright 2025 Xanadu Quantum Technologies Inc.

# Licensed under the Apache License, Version 2.0 (the "License");
# you may not use this file except in compliance with the License.
# You may obtain a copy of the License at

#     http://www.apache.org/licenses/LICENSE-2.0

# Unless required by applicable law or agreed to in writing, software
# distributed under the License is distributed on an "AS IS" BASIS,
# WITHOUT WARRANTIES OR CONDITIONS OF ANY KIND, either express or implied.
# See the License for the specific language governing permissions and
# limitations under the License.
r"""Resource operators for controlled operations."""

import pennylane.estimator as qre
from pennylane.estimator.resource_operator import (
    CompressedResourceOp,
    GateCount,
    ResourceOperator,
    resource_rep,
)
from pennylane.estimator.wires_manager import Allocate, Deallocate
from pennylane.exceptions import ResourcesUndefinedError

# pylint: disable=arguments-differ


class CH(ResourceOperator):
    r"""Resource class for the CH gate.

    Args:
        wires (Sequence[int], optional): the wires the operation acts on

    Resources:
        The resources are derived from the following identities (as presented in this
        `blog post <https://quantumcomputing.stackexchange.com/questions/15734/how-to-construct-a-controlled-hadamard-gate-using-single-qubit-gates-and-control>`_):

        .. math::

            \begin{align}
                \hat{H} &= \hat{R}_{y}(\frac{\pi}{4}) \cdot \hat{Z}  \cdot \hat{R}_{y}(\frac{-\pi}{4}), \\
                \hat{Z} &= \hat{H} \cdot \hat{X}  \cdot \hat{H}.
            \end{align}

        Specifically, the resources are defined as two ``RY``, two ``Hadamard`` and one ``CNOT`` gates.

    .. seealso:: The corresponding PennyLane operation :class:`~.pennylane.CH`.

    **Example**

    The resources for this operation are computed using:

    >>> re.CH.resource_decomp()
    [(2 x Hadamard), (2 x RY), (1 x CNOT)]

    """

    num_wires = 2

    @property
    def resource_params(self) -> dict:
        r"""Returns a dictionary containing the minimal information needed to compute the resources.

        Returns:
            dict: Empty dictionary. The resources of this operation don't depend on any additional parameters.
        """
        return {}

    @classmethod
    def resource_rep(cls) -> CompressedResourceOp:
        r"""Returns a compressed representation containing only the parameters of
        the Operator that are needed to compute the resources."""
        return CompressedResourceOp(cls, cls.num_wires, {})

    @classmethod
    def resource_decomp(cls, **kwargs) -> list[GateCount]:
        r"""Returns a list of ``GateCount`` objects representing the resources of the operator..

        Resources:
            The resources are derived from the following identities (as presented in this
            `blog post <https://quantumcomputing.stackexchange.com/questions/15734/how-to-construct-a-controlled-hadamard-gate-using-single-qubit-gates-and-control>`_):

            .. math::

                \begin{align}
                    \hat{H} &= \hat{R}_{y}(\frac{\pi}{4}) \cdot \hat{Z}  \cdot \hat{R}_{y}(\frac{-\pi}{4}), \\
                    \hat{Z} &= \hat{H} \cdot \hat{X}  \cdot \hat{H}.
                \end{align}

            Specifically, the resources are defined as two ``RY``, two ``Hadamard`` and one ``CNOT`` gates.

        Returns:
            list[:class:`~.estimator.resource_operator.GateCount`]: A list of ``GateCount`` objects,
            where each object represents a specific quantum gate and the number of times it appears
            in the decomposition.
        """
        ry = resource_rep(qre.RY)
        h = resource_rep(qre.Hadamard)
        cnot = resource_rep(CNOT)
        return [GateCount(h, 2), GateCount(ry, 2), GateCount(cnot, 1)]

    @classmethod
    def adjoint_resource_decomp(cls, **kwargs) -> list[GateCount]:
        r"""Returns a list representing the resources for the adjoint of the operator.

        Resources:
            This operation is self-adjoint, so the resources of the adjoint operation results
            in the original operation.

        Returns:
            list[:class:`~.estimator.resource_operator.GateCount`]: A list of ``GateCount`` objects,
            where each object represents a specific quantum gate and the number of times it appears
            in the decomposition.
        """
        return [GateCount(cls.resource_rep())]

    @classmethod
    def controlled_resource_decomp(
        cls,
        ctrl_num_ctrl_wires,
        ctrl_num_ctrl_values,
        **kwargs,
    ) -> list[GateCount]:
        r"""Returns a list representing the resources for a controlled version of the operator."""
        raise ResourcesUndefinedError

    @classmethod
    def pow_resource_decomp(cls, pow_z, **kwargs) -> list[GateCount]:
        r"""Returns a list representing the resources for an operator raised to a power.

        Args:
            pow_z (int): the power that the operator is being raised to

        Resources:
            This operation is self-inverse, thus when raised to even integer powers acts like
            the identity operator and raised to odd powers it produces itself.

        Returns:
            list[:class:`~.estimator.resource_operator.GateCount`]: A list of ``GateCount`` objects,
            where each object represents a specific quantum gate and the number of times it appears
            in the decomposition.
        """
        return (
            [GateCount(resource_rep(qre.Identity))]
            if pow_z % 2 == 0
            else [GateCount(cls.resource_rep())]
        )


class CY(ResourceOperator):
    r"""Resource class for the CY gate.

    Args:
        wires (Sequence[int], optional): the wires the operation acts on

    Resources:
        The resources are derived from the following identity:

        .. math:: \hat{Y} = \hat{S} \cdot \hat{X} \cdot \hat{S}^{\dagger}.

        By replacing the ``X`` gate with a ``CNOT`` we obtain the controlled decomposition.
        Specifically, the resources are defined as a ``CNOT`` gate conjugated by a pair of
        ``S`` gates.

    .. seealso:: The corresponding PennyLane operation :class:`~.pennylane.CY`.

    **Example**

    The resources for this operation are computed using:

    >>> qml.estimator.CY.resource_decomp()
    [(1 x CNOT), (1 x S), (1 x Adjoint(S))]
    """

    num_wires = 2

    @property
    def resource_params(self) -> dict:
        r"""Returns a dictionary containing the minimal information needed to compute the resources.

        Returns:
            dict: Empty dictionary. The resources of this operation don't depend on any additional parameters.
        """
        return {}

    @classmethod
    def resource_rep(cls) -> CompressedResourceOp:
        r"""Returns a compressed representation containing only the parameters of
        the Operator that are needed to compute the resources."""
        return CompressedResourceOp(cls, cls.num_wires, {})

    @classmethod
    def resource_decomp(cls, **kwargs) -> list[GateCount]:
        r"""Returns a list representing the resources of the operator.

        Resources:
            The resources are derived from the following identity:

            .. math:: \hat{Y} = \hat{S} \cdot \hat{X} \cdot \hat{S}^{\dagger}.

            By replacing the ``X`` gate with a ``CNOT`` we obtain the controlled decomposition.
            Specifically, the resources are defined as a ``CNOT`` gate conjugated by a pair of
            ``S`` gates.
        """
        cnot = resource_rep(CNOT)
        s = resource_rep(qre.S)
        s_dag = resource_rep(qre.Adjoint, {"base_cmpr_op": s})

        return [GateCount(cnot), GateCount(s), GateCount(s_dag)]

    @classmethod
    def adjoint_resource_decomp(cls, **kwargs) -> list[GateCount]:
        r"""Returns a list representing the resources for the adjoint of the operator.

        Resources:
            This operation is self-adjoint, so the resources of the adjoint operation results
            in the original operation.

        Returns:
            list[:class:`~.estimator.resource_operator.GateCount`]: A list of ``GateCount`` objects,
            where each object represents a specific quantum gate and the number of times it appears
            in the decomposition.
        """
        return [GateCount(cls.resource_rep())]

    @classmethod
    def controlled_resource_decomp(
        cls,
        ctrl_num_ctrl_wires,
        ctrl_num_ctrl_values,
        **kwargs,
    ) -> list[GateCount]:
        r"""Returns a list representing the resources for a controlled version of the operator."""
        raise ResourcesUndefinedError

    @classmethod
    def pow_resource_decomp(cls, pow_z, **kwargs) -> list[GateCount]:
        r"""Returns a list representing the resources for an operator raised to a power.

        Args:
            pow_z (int): the power that the operator is being raised to

        Resources:
            This operation is self-inverse, thus when raised to even integer powers acts like
            the identity operator and raised to odd powers it produces itself.

        Returns:
            list[:class:`~.estimator.resource_operator.GateCount`]: A list of ``GateCount`` objects,
            where each object represents a specific quantum gate and the number of times it appears
            in the decomposition.
        """
        return (
            [GateCount(resource_rep(qre.Identity))]
            if pow_z % 2 == 0
            else [GateCount(cls.resource_rep())]
        )


class CZ(ResourceOperator):
    r"""Resource class for the CZ gate.

    Args:
        wires (Sequence[int], optional): the wires the operation acts on

    Resources:
        The resources are derived from the following identity:

        .. math:: \hat{Z} = \hat{H} \cdot \hat{X} \cdot \hat{H}.

        By replacing the ``X`` gate with a ``CNOT`` we obtain the controlled decomposition.
        Specifically, the resources are defined as a ``CNOT`` gate conjugated by a pair of
        ``Hadamard`` gates.

    .. seealso:: The corresponding PennyLane operation :class:`~.pennylane.CZ`.

    **Example**

    The resources for this operation are computed using:

    >>> qml.estimator.CZ.resource_decomp()
    [(1 x CNOT), (2 x Hadamard)]
    """

    num_wires = 2

    @property
    def resource_params(self) -> dict:
        r"""Returns a dictionary containing the minimal information needed to compute the resources.

        Returns:
            dict: Empty dictionary. The resources of this operation don't depend on any additional parameters.
        """
        return {}

    @classmethod
    def resource_rep(cls) -> CompressedResourceOp:
        r"""Returns a compressed representation containing only the parameters of
        the Operator that are needed to compute the resources."""
        return CompressedResourceOp(cls, cls.num_wires, {})

    @classmethod
    def resource_decomp(cls, **kwargs) -> list[GateCount]:
        r"""Returns a list representing the resources of the operator.

        Resources:
            The resources are derived from the following identity:

            .. math:: \hat{Z} = \hat{H} \cdot \hat{X} \cdot \hat{H}.

            By replacing the ``X`` gate with a ``CNOT`` we obtain the controlled decomposition.
            Specifically, the resources are defined as a ``CNOT`` gate conjugated by a pair of
            ``Hadamard`` gates.

        Returns:
            list[:class:`~.estimator.resource_operator.GateCount`]: A list of ``GateCount`` objects,
            where each object represents a specific quantum gate and the number of times it appears
            in the decomposition.
        """
        cnot = resource_rep(CNOT)
        h = resource_rep(qre.Hadamard)

        return [GateCount(cnot), GateCount(h, 2)]

    @classmethod
    def adjoint_resource_decomp(cls, **kwargs) -> list[GateCount]:
        r"""Returns a list representing the resources for the adjoint of the operator.

        Resources:
            This operation is self-adjoint, so the resources of the adjoint operation results
            in the original operation.

        Returns:
            list[:class:`~.estimator.resource_operator.GateCount`]: A list of ``GateCount`` objects,
            where each object represents a specific quantum gate and the number of times it appears
            in the decomposition.
        """
        return [GateCount(cls.resource_rep())]

    @classmethod
    def controlled_resource_decomp(
        cls, ctrl_num_ctrl_wires, ctrl_num_ctrl_values, **kwargs
    ) -> list[GateCount]:
        r"""Returns a list representing the resources for a controlled version of the operator."""
        if ctrl_num_ctrl_wires == 1 and ctrl_num_ctrl_values == 0:
            return [GateCount(resource_rep(CCZ))]

        raise ResourcesUndefinedError

    @classmethod
    def pow_resource_decomp(cls, pow_z, **kwargs) -> list[GateCount]:
        r"""Returns a list representing the resources for an operator raised to a power.

        Args:
            pow_z (int): the power that the operator is being raised to

        Resources:
            This operation is self-inverse, thus when raised to even integer powers acts like
            the identity operator and raised to odd powers it produces itself.

        Returns:
            list[:class:`~.estimator.resource_operator.GateCount`]: A list of ``GateCount`` objects,
            where each object represents a specific quantum gate and the number of times it appears
            in the decomposition.
        """
        return (
            [GateCount(resource_rep(qre.Identity))]
            if pow_z % 2 == 0
            else [GateCount(cls.resource_rep())]
        )


class CSWAP(ResourceOperator):
    r"""Resource class for the CSWAP gate.

    Args:
        wires (Sequence[int], optional): the wires the operation acts on

    Resources:
        The resources are taken from Figure 1d of `arXiv:2305.18128 <https://arxiv.org/pdf/2305.18128>`_.

        The circuit which applies the SWAP operation on wires (1, 2) and controlled on wire (0) is
        defined as:

        .. code-block:: bash

            0: ────╭●────┤
            1: ─╭X─├●─╭X─┤
            2: ─╰●─╰X─╰●─┤

    .. seealso:: The corresponding PennyLane operation :class:`~.pennylane.CSWAP`.

    **Example**

    The resources for this operation are computed using:

    >>> qml.estimator.CSWAP.resource_decomp()
    [(1 x Toffoli), (2 x CNOT)]
    """

    num_wires = 3

    @property
    def resource_params(self) -> dict:
        r"""Returns a dictionary containing the minimal information needed to compute the resources.

        Returns:
            dict: Empty dictionary. The resources of this operation don't depend on any additional parameters.
        """
        return {}

    @classmethod
    def resource_rep(cls) -> CompressedResourceOp:
        r"""Returns a compressed representation containing only the parameters of
        the Operator that are needed to compute the resources."""
        return CompressedResourceOp(cls, cls.num_wires, {})

    @classmethod
    def resource_decomp(cls, **kwargs) -> list[GateCount]:
        r"""Returns a list representing the resources of the operator.

        Resources:
            The resources are taken from Figure 1d of `arXiv:2305.18128 <https://arxiv.org/pdf/2305.18128>`_.

            The circuit which applies the SWAP operation on wires (1, 2) and controlled on wire (0) is
            defined as:

            .. code-block:: bash

                0: ────╭●────┤
                1: ─╭X─├●─╭X─┤
                2: ─╰●─╰X─╰●─┤

        Returns:
            list[:class:`~.estimator.resource_operator.GateCount`]: A list of ``GateCount`` objects,
            where each object represents a specific quantum gate and the number of times it appears
            in the decomposition.
        """
        tof = resource_rep(Toffoli)
        cnot = resource_rep(CNOT)
        return [GateCount(tof), GateCount(cnot, 2)]

    @classmethod
    def adjoint_resource_decomp(cls, **kwargs) -> list[GateCount]:
        r"""Returns a list representing the resources for the adjoint of the operator.

        Resources:
            This operation is self-adjoint, so the resources of the adjoint operation results
            in the original operation.

        Returns:
            list[:class:`~.estimator.resource_operator.GateCount`]: A list of ``GateCount`` objects,
            where each object represents a specific quantum gate and the number of times it appears
            in the decomposition.
        """
        return [GateCount(cls.resource_rep())]

    @classmethod
    def controlled_resource_decomp(
        cls, ctrl_num_ctrl_wires, ctrl_num_ctrl_values, **kwargs
    ) -> list[GateCount]:
        r"""Returns a list representing the resources for a controlled version of the operator."""
        raise ResourcesUndefinedError

    @classmethod
    def pow_resource_decomp(cls, pow_z, **kwargs) -> list[GateCount]:
        r"""Returns a list representing the resources for an operator raised to a power.

        Args:
            pow_z (int): the power that the operator is being raised to

        Resources:
            This operation is self-inverse, thus when raised to even integer powers acts like
            the identity operator and raised to odd powers it produces itself.

        Returns:
            list[:class:`~.estimator.resource_operator.GateCount`]: A list of ``GateCount`` objects,
            where each object represents a specific quantum gate and the number of times it appears
            in the decomposition.
        """
        return (
            [GateCount(resource_rep(qre.Identity))]
            if pow_z % 2 == 0
            else [GateCount(cls.resource_rep())]
        )


class CCZ(ResourceOperator):
    r"""Resource class for the CCZ gate.

    Args:
        wires (Sequence[int], optional): the subsystem the gate acts on

    Resources:
        The resources are derived from the following identity:

        .. math:: \hat{Z} = \hat{H} \cdot \hat{X} \cdot \hat{H}.

        By replacing the ``X`` gate with a ``Toffoli`` we obtain the controlled decomposition.
        Specifically, the resources are defined as a ``Toffoli`` gate conjugated by a pair of
        ``Hadamard`` gates.

    .. seealso:: The corresponding PennyLane operation :class:`~.pennylane.CCZ`.

    **Example**

    The resources for this operation are computed using:

    >>> qml.estimator.CCZ.resource_decomp()
    [(1 x Toffoli), (2 x Hadamard)]
    """

    num_wires = 3

    @property
    def resource_params(self) -> dict:
        r"""Returns a dictionary containing the minimal information needed to compute the resources.

        Returns:
            dict: Empty dictionary. The resources of this operation don't depend on any additional parameters.
        """
        return {}

    @classmethod
    def resource_rep(cls) -> CompressedResourceOp:
        r"""Returns a compressed representation containing only the parameters of
        the Operator that are needed to compute the resources."""
        return CompressedResourceOp(cls, cls.num_wires, {})

    @classmethod
    def resource_decomp(cls, **kwargs) -> list[GateCount]:
        r"""Returns a list representing the resources of the operator.

        Resources:
            The resources are derived from the following identity:

            .. math:: \hat{Z} = \hat{H} \cdot \hat{X} \cdot \hat{H}.

            By replacing the ``X`` gate with a ``Toffoli`` we obtain the controlled decomposition.
            Specifically, the resources are defined as a ``Toffoli`` gate conjugated by a pair of
            ``Hadamard`` gates.

        Returns:
            list[:class:`~.estimator.resource_operator.GateCount`]: A list of ``GateCount`` objects,
            where each object represents a specific quantum gate and the number of times it appears
            in the decomposition.
        """
        toffoli = resource_rep(Toffoli)
        h = resource_rep(qre.Hadamard)
        return [GateCount(toffoli), GateCount(h, 2)]

    @classmethod
    def adjoint_resource_decomp(cls, **kwargs):
        r"""Returns a list representing the resources for the adjoint of the operator.

        Resources:
            This operation is self-adjoint, so the resources of the adjoint operation results
            in the original operation.

        Returns:
            list[:class:`~.estimator.resource_operator.GateCount`]: A list of ``GateCount`` objects,
            where each object represents a specific quantum gate and the number of times it appears
            in the decomposition.
        """
        return [GateCount(cls.resource_rep())]

    @classmethod
    def controlled_resource_decomp(
        cls,
        ctrl_num_ctrl_wires,
        ctrl_num_ctrl_values,
        **kwargs,
    ) -> list[GateCount]:
        r"""Returns a list representing the resources for a controlled version of the operator."""
        raise ResourcesUndefinedError

    @classmethod
    def pow_resource_decomp(cls, pow_z, **kwargs) -> list[GateCount]:
        r"""Returns a list representing the resources for an operator raised to a power.

        Args:
            pow_z (int): the power that the operator is being raised to

        Resources:
            This operation is self-inverse, thus when raised to even integer powers acts like
            the identity operator and raised to odd powers it produces itself.

        Returns:
            list[:class:`~.estimator.resource_operator.GateCount`]: A list of ``GateCount`` objects,
            where each object represents a specific quantum gate and the number of times it appears
            in the decomposition.
        """
        return (
            [GateCount(resource_rep(qre.Identity))]
            if pow_z % 2 == 0
            else [GateCount(cls.resource_rep())]
        )


class CNOT(ResourceOperator):
    r"""Resource class for the CNOT gate.

    Args:
        wires (Sequence[int], optional): the wires the operation acts on

    Resources:
        The CNOT gate is treated as a fundamental gate and thus it cannot be decomposed further.
        Requesting the resources of this gate raises a ``ResourcesUndefinedError`` error.

    .. seealso:: The corresponding PennyLane operation :class:`~.pennylane.CNOT`.

    """

    num_wires = 2

    @property
    def resource_params(self) -> dict:
        r"""Returns a dictionary containing the minimal information needed to compute the resources.

        Returns:
            dict: Empty dictionary. The resources of this operation don't depend on any additional parameters.
        """
        return {}

    @classmethod
    def resource_rep(cls) -> CompressedResourceOp:
        r"""Returns a compressed representation containing only the parameters of
        the Operator that are needed to compute the resources."""
        return CompressedResourceOp(cls, cls.num_wires, {})

    @classmethod
    def resource_decomp(cls, **kwargs) -> list[GateCount]:
        r"""Returns a list representing the resources of the operator.

        Resources:
            The CNOT gate is treated as a fundamental gate and thus it cannot be decomposed
            further. Requesting the resources of this gate raises a ``ResourcesUndefinedError`` error.

        Raises:
            ResourcesUndefinedError: This gate is fundamental, no further decomposition defined.
        """
        raise ResourcesUndefinedError

    @classmethod
    def adjoint_resource_decomp(cls, **kwargs) -> list[GateCount]:
        r"""Returns a list representing the resources for the adjoint of the operator.

        Resources:
            This operation is self-adjoint, so the resources of the adjoint operation results
            in the original operation.

        Returns:
            list[:class:`~.estimator.resource_operator.GateCount`]: A list of ``GateCount`` objects,
            where each object represents a specific quantum gate and the number of times it appears
            in the decomposition.
        """
        return [GateCount(cls.resource_rep())]

    @classmethod
    def controlled_resource_decomp(
        cls,
        ctrl_num_ctrl_wires,
        ctrl_num_ctrl_values,
        **kwargs,
    ) -> list[GateCount]:
        r"""Returns a list representing the resources for a controlled version of the operator."""
        if ctrl_num_ctrl_wires == 1 and ctrl_num_ctrl_values == 0:
            return [GateCount(resource_rep(Toffoli))]

        raise ResourcesUndefinedError

    @classmethod
    def pow_resource_decomp(cls, pow_z, **kwargs) -> list[GateCount]:
        r"""Returns a list representing the resources for an operator raised to a power.

        Args:
            pow_z (int): the power that the operator is being raised to

        Resources:
            This operation is self-inverse, thus when raised to even integer powers acts like
            the identity operator and raised to odd powers it produces itself.

        Returns:
            list[:class:`~.estimator.resource_operator.GateCount`]: A list of ``GateCount`` objects,
            where each object represents a specific quantum gate and the number of times it appears
            in the decomposition.
        """
        return (
            [GateCount(resource_rep(qre.Identity))]
            if pow_z % 2 == 0
            else [GateCount(cls.resource_rep())]
        )


class TempAND(ResourceOperator):
    r"""Resource class representing a temporary `AND`-gate.

    Args:
        wires (Sequence[int], optional): the wires the operation acts on

    This gate was introduced in Fig 4 of `Babbush 2018 <https://arxiv.org/pdf/1805.03662>`_ along
    with it's adjoint (uncompute).

    **Example**

    The resources for this operation are computed using:

    >>> qml.estimator.TempAND.resource_decomp()
    [(1 x Toffoli)]
    """

    num_wires = 3

    @property
    def resource_params(self) -> dict:
        r"""Returns a dictionary containing the minimal information needed to compute the resources.

        Returns:
            dict: Empty dictionary. The resources of this operation don't depend on any additional parameters.
        """
        return {}

    @classmethod
    def resource_rep(cls) -> CompressedResourceOp:
        r"""Returns a compressed representation containing only the parameters of
        the Operator that are needed to compute the resources."""
        return CompressedResourceOp(cls, cls.num_wires, {})

    @classmethod
    def resource_decomp(cls, **kwargs) -> list[GateCount]:
        r"""Returns a list representing the resources of the operator.

        Resources:
            The resources are obtained from Figure 4 of `Babbush 2018 <https://arxiv.org/pdf/1805.03662>`_.

        Returns:
            list[:class:`~.estimator.resource_operator.GateCount`]: A list of ``GateCount`` objects,
            where each object represents a specific quantum gate and the number of times it appears
            in the decomposition.
        """
        tof = resource_rep(Toffoli, {"elbow": "left"})
        return [GateCount(tof)]

    @classmethod
    def adjoint_resource_decomp(cls, **kwargs) -> list[GateCount]:
        r"""Returns a list representing the resources for the adjoint of the operator.

        Resources:
            The resources are obtained from Figure 4 of `Babbush 2018 <https://arxiv.org/pdf/1805.03662>`_.

        Returns:
            list[:class:`~.estimator.resource_operator.GateCount`]: A list of ``GateCount`` objects,
            where each object represents a specific quantum gate and the number of times it appears
            in the decomposition.
        """
        h = resource_rep(qre.Hadamard)
        cz = resource_rep(CZ)
        return [GateCount(h), GateCount(cz)]

    @classmethod
    def controlled_resource_decomp(
        cls,
        ctrl_num_ctrl_wires,
        ctrl_num_ctrl_values,
        **kwargs,
    ) -> list[GateCount]:
        r"""Returns a list representing the resources for a controlled version of the operator."""
        raise ResourcesUndefinedError


class Toffoli(ResourceOperator):
    r"""Resource class for the Toffoli gate.

    Args:
        wires (Sequence[int], optional): the subsystem the gate acts on
        elbow (Union[str, None]): String identifier to determine if this is a special type of
            Toffoli gate (left or right elbow). Default value is `None`.

    Resources:
        If `elbow` is provided, resources are obtained from Figure 4 of
        `Babbush 2018 <https://arxiv.org/pdf/1805.03662>`_.

        If `elbow` is `None`, the resources are obtained from Figure 1 of
        `Jones 2012 <https://arxiv.org/pdf/1212.5069>`_.

        The circuit which applies the Toffoli gate on target wire 'target' with control wires
        ('c1', 'c2') is defined as:

        .. code-block:: bash

                c1: ─╭●────╭X──T†────────╭X────╭●───────────────╭●─┤
                c2: ─│──╭X─│──╭●───T†─╭●─│──╭X─│────────────────╰Z─┤
              aux1: ─╰X─│──│──╰X───T──╰X─│──│──╰X────────────────║─┤
              aux2: ──H─╰●─╰●──T─────────╰●─╰●──H──S─╭●──H──┤↗├──║─┤
            target: ─────────────────────────────────╰X──────║───║─┤
                                                             ╚═══╝

        Specifically, the resources are defined as nine ``CNOT`` gates, three ``Hadamard`` gates,
        one ``CZ`` gate, one ``S`` gate, two ``T`` gates and two adjoint ``T`` gates.

    .. seealso:: The corresponding PennyLane operation :class:`~.pennylane.Toffoli`.

    **Example**

    The resources for this operation are computed using:

    >>> qml.estimator.Toffoli.resource_decomp()
    [Allocate(2), (9 x CNOT), (3 x Hadamard), (1 x S), (1 x CZ), (2 x T), (2 x Adjoint(T)), Deallocate(2)]
    """

    num_wires = 3
    resource_keys = {"elbow"}

    def __init__(self, elbow=None, wires=None) -> None:
        self.elbow = elbow
        super().__init__(wires=wires)

    @staticmethod
    def elbow_decomp(elbow="left"):
        """A function that prepares the resource decomposition obtained from Figure 4 of
        `Babbush 2018 <https://arxiv.org/pdf/1805.03662>`_.

        Args:
            elbow (str, optional): One of "left" or "right". Defaults to "left".

        Returns:
            list[:class:`~.estimator.resource_operator.GateCount`]: The resources of decomposing the elbow gates.
        """
        gate_types = []
        t = resource_rep(qre.T)
        t_dag = resource_rep(
            qre.Adjoint,
            {"base_cmpr_op": t},
        )
        h = resource_rep(qre.Hadamard)
        cnot = resource_rep(CNOT)
        s_dag = resource_rep(
            qre.Adjoint,
            {"base_cmpr_op": resource_rep(qre.S)},
        )
        cz = resource_rep(CZ)

        if elbow == "left":
            gate_types.append(GateCount(t, 2))
            gate_types.append(GateCount(t_dag, 2))
            gate_types.append(GateCount(cnot, 3))
            gate_types.append(GateCount(s_dag))

        if elbow == "right":
            gate_types.append(GateCount(h))
            gate_types.append(GateCount(cz))

        return gate_types

    @classmethod
    def resource_decomp(cls, elbow=None, **kwargs) -> list[GateCount]:
        r"""Returns a list representing the resources of the operator.

        Resources:
            If `elbow` is provided, resources are obtained from Figure 4 of
            `arXiv:1805.03662 <https://arxiv.org/pdf/1805.03662>`_.

            If `elbow` is `None`, the resources are obtained from Figure 1 of
            `Jones 2012 <https://arxiv.org/pdf/1212.5069>`_.

            The circuit which applies the Toffoli gate on target wire 'target' with control wires
            ('c1', 'c2') is defined as:

            .. code-block:: bash

                  c1: ─╭●────╭X──T†────────╭X────╭●───────────────╭●─┤
                  c2: ─│──╭X─│──╭●───T†─╭●─│──╭X─│────────────────╰Z─┤
                aux1: ─╰X─│──│──╰X───T──╰X─│──│──╰X────────────────║─┤
                aux2: ──H─╰●─╰●──T─────────╰●─╰●──H──S─╭●──H──┤↗├──║─┤
              target: ─────────────────────────────────╰X──────║───║─┤
                                                               ╚═══╝

            Specifically, the resources are defined as nine ``CNOT`` gates, three ``Hadamard`` gates,
            one ``CZ`` gate, one ``S`` gate, two ``T`` gates and two adjoint ``T`` gates.

        Returns:
            list[:class:`~.estimator.resource_operator.GateCount`]: A list of ``GateCount`` objects,
            where each object represents a specific quantum gate and the number of times it appears
            in the decomposition.
        """
        if elbow:
            return Toffoli.elbow_decomp(elbow)

        cnot = resource_rep(CNOT)
        t = resource_rep(qre.T)
        h = resource_rep(qre.Hadamard)
        s = resource_rep(qre.S)
        cz = resource_rep(CZ)
        t_dag = resource_rep(qre.Adjoint, {"base_cmpr_op": t})

        return [
            Allocate(2),
            GateCount(cnot, 9),
            GateCount(h, 3),
            GateCount(s),
            GateCount(cz),
            GateCount(t, 2),
            GateCount(t_dag, 2),
            Deallocate(2),
        ]

    @classmethod
    def textbook_resource_decomp(cls, elbow=None, **_) -> list[GateCount]:
        r"""Returns a list representing the resources of the operator.

        Resources:
            If `elbow` is provided, resources are obtained from Figure 4 of
            `arXiv:1805.03662 <https://arxiv.org/pdf/1805.03662>`_.

            If `elbow` is `None`, the resources are taken from Figure 4.9 of `Nielsen, M. A., & Chuang, I. L. (2010)
            <https://www.cambridge.org/highereducation/books/quantum-computation-and-quantum-information/01E10196D0A682A6AEFFEA52D53BE9AE#overview>`_.

            The circuit is defined as:

            .. code-block:: bash

                0: ───────────╭●───────────╭●────╭●──T──╭●─┤
                1: ────╭●─────│─────╭●─────│───T─╰X──T†─╰X─┤
                2: ──H─╰X──T†─╰X──T─╰X──T†─╰X──T──H────────┤

            Specifically, the resources are defined as six :class:`~.CNOT` gates, two
            :class:`~.Hadamard` gates, four :class:`~.T` gates and three adjoint
            :class:`~.T` gates.

        Returns:
            list[:class:`~.estimator.resource_operator.GateCount`]: A list of ``GateCount`` objects,
            where each object represents a specific quantum gate and the number of times it appears
            in the decomposition.
        """
        if elbow:
            return Toffoli.elbow_decomp(elbow)

        cnot = resource_rep(CNOT)
        t = resource_rep(qre.T)
        h = resource_rep(qre.Hadamard)
        t_dag = resource_rep(qre.Adjoint, {"base_cmpr_op": t})

        return [GateCount(cnot, 6), GateCount(h, 2), GateCount(t, 4), GateCount(t_dag, 3)]

    @property
    def resource_params(self) -> dict:
        r"""Returns a dictionary containing the minimal information needed to compute the resources.

        Returns:
            A dictionary containing the resource parameters:
                * elbow (Union[str, None]): String identifier to determine if this is a special type of Toffoli gate (left or right elbow).

        """
        return {"elbow": self.elbow}

    @classmethod
    def resource_rep(cls, elbow=None) -> CompressedResourceOp:
        r"""Returns a compressed representation containing only the parameters of
        the Operator that are needed to compute the resources."""
        return CompressedResourceOp(cls, cls.num_wires, {"elbow": elbow})

    @classmethod
    def adjoint_resource_decomp(cls, elbow=None, **kwargs) -> list[GateCount]:
        r"""Returns a list representing the resources for the adjoint of the operator.

        Resources:
            This operation is self-adjoint, so the resources of the adjoint operation results
            in the original operation.

        Returns:
            list[:class:`~.estimator.resource_operator.GateCount`]: A list of ``GateCount`` objects,
            where each object represents a specific quantum gate and the number of times it appears
            in the decomposition.
        """
        if elbow is None:
            return [GateCount(cls.resource_rep())]

        adj_elbow = "left" if elbow == "right" else "right"
        return [GateCount(cls.resource_rep(elbow=adj_elbow))]

    @classmethod
    def controlled_resource_decomp(
        cls,
        ctrl_num_ctrl_wires,
        ctrl_num_ctrl_values,
        elbow=None,
        **kwargs,
    ) -> list[GateCount]:
        r"""Returns a list representing the resources for a controlled version of the operator."""
        raise ResourcesUndefinedError

    @classmethod
    def pow_resource_decomp(cls, pow_z, elbow=None, **kwargs) -> list[GateCount]:
        r"""Returns a list representing the resources for an operator raised to a power.

        Args:
            pow_z (int): the power that the operator is being raised to

        Resources:
            This operation is self-inverse, thus when raised to even integer powers acts like
            the identity operator and raised to odd powers it produces itself.

        Returns:
            list[:class:`~.estimator.resource_operator.GateCount`]: A list of ``GateCount`` objects,
            where each object represents a specific quantum gate and the number of times it appears
            in the decomposition.
        """
        return (
            [GateCount(resource_rep(qre.Identity))]
            if pow_z % 2 == 0
            else [GateCount(cls.resource_rep(elbow=elbow))]
        )


class MultiControlledX(ResourceOperator):
    r"""Resource class for the MultiControlledX gate.

    Args:
        num_ctrl_wires (int): the number of qubits the operation is controlled on
        num_ctrl_values (int): the number of control qubits, that are controlled when in the :math:`|0\rangle` state
        wires (Sequence[int], optional): the wires this operation acts on

    Resources:
        The resources are obtained based on the unary iteration technique described in
        `Babbush 2018 <https://arxiv.org/pdf/1805.03662>`_. Specifically, the
        resources are defined as the following rules:

        * If there are no control qubits, treat the operation as a :class:`~.pennylane.estimator.ops.X` gate.

        * If there is only one control qubit, treat the resources as a :class:`~.pennylane.estimator.ops.CNOT` gate.

        * If there are two control qubits, treat the resources as a :class:`~.pennylane.estimator.ops.Toffoli` gate.

        * If there are three or more control qubits (:math:`n`), the resources obtained based on the unary iteration technique described in `Babbush 2018 <https://arxiv.org/pdf/1805.03662>`_. Specifically, it requires :math:`n - 2` clean qubits, and produces :math:`n - 2` elbow gates and a single :class:`~.pennylane.estimator.ops.Toffoli`.

    .. seealso:: The corresponding PennyLane operation :class:`~.pennylane.MultiControlledX`.

    **Example**

    The resources for this operation are computed using:

    >>> qml.estimator.MultiControlledX.resource_decomp(num_ctrl_wires=5, num_ctrl_values=2)
    [(4 x X), AllocWires(3), (3 x TempAND), (3 x Toffoli), (1 x Toffoli), FreeWires(3)]
    """

    resource_keys = {"num_ctrl_wires", "num_ctrl_values"}

    def __init__(self, num_ctrl_wires, num_ctrl_values, wires=None) -> None:
        self.num_ctrl_wires = num_ctrl_wires
        self.num_ctrl_values = num_ctrl_values

        self.num_wires = num_ctrl_wires + 1
        super().__init__(wires=wires)

    @property
    def resource_params(self) -> dict:
        r"""Returns a dictionary containing the minimal information needed to compute the resources.

        Returns:
            dict: A dictionary containing the resource parameters:
                * num_ctrl_wires (int): the number of qubits the operation is controlled on
                * num_ctrl_values (int): the number of control qubits, that are controlled when in the :math:`|0\rangle` state
        """

        return {
            "num_ctrl_wires": self.num_ctrl_wires,
            "num_ctrl_values": self.num_ctrl_values,
        }

    @classmethod
    def resource_rep(cls, num_ctrl_wires, num_ctrl_values) -> CompressedResourceOp:
        r"""Returns a compressed representation containing only the parameters of
        the Operator that are needed to compute the resources.

        Args:
            num_ctrl_wires (int): the number of qubits the operation is controlled on
            num_ctrl_values (int): the number of control qubits, that are controlled when in the :math:`|0\rangle` state

        Returns:
            :class:`~.estimator.resource_operator.CompressedResourceOp`: the operator in a compressed representation
        """
        num_wires = num_ctrl_wires + 1
        return CompressedResourceOp(
            cls,
            num_wires,
            {
                "num_ctrl_wires": num_ctrl_wires,
                "num_ctrl_values": num_ctrl_values,
            },
        )

    @classmethod
    def resource_decomp(
        cls,
        num_ctrl_wires,
        num_ctrl_values,
        **kwargs,  # pylint: disable=unused-argument
    ) -> list[GateCount]:
        r"""Returns a list representing the resources of the operator.

        Args:
            num_ctrl_wires (int): the number of qubits the operation is controlled on
            num_ctrl_values (int): the number of control qubits, that are controlled when in the :math:`|0\rangle` state

        Resources:
            The resources are obtained based on the unary iteration technique described in
            `Babbush 2018 <https://arxiv.org/pdf/1805.03662>`_. Specifically, the
            resources are defined as the following rules:

            * If there are no control qubits, treat the operation as a :class:`~.pennylane.estimator.ops.X` gate.

            * If there is only one control qubit, treat the resources as a :class:`~.pennylane.estimator.ops.CNOT` gate.

            * If there are two control qubits, treat the resources as a :class:`~.pennylane.estimator.ops.Toffoli` gate.

            * If there are three or more control qubits (:math:`n`), the resources obtained based on the unary iteration technique described in `Babbush 2018 <https://arxiv.org/pdf/1805.03662>`_. Specifically, it requires :math:`n - 2` clean qubits, and produces :math:`n - 2` elbow gates and a single :class:`~.pennylane.estimator.ops.Toffoli`.

        Returns:
            list[:class:`~.estimator.resource_operator.GateCount`]: A list of ``GateCount`` objects,
            where each object represents a specific quantum gate and the number of times it appears
            in the decomposition.
        """
        gate_lst = []

        x = resource_rep(qre.X)
        if num_ctrl_wires == 0:
            if num_ctrl_values:
                return []

            return [GateCount(x)]

        if num_ctrl_values:
            gate_lst.append(GateCount(x, num_ctrl_values * 2))

        cnot = resource_rep(CNOT)
        if num_ctrl_wires == 1:
            gate_lst.append(GateCount(cnot))
            return gate_lst

        toffoli = resource_rep(Toffoli)
        if num_ctrl_wires == 2:
            gate_lst.append(GateCount(toffoli))
            return gate_lst

<<<<<<< HEAD
        l_elbow = resource_rep(TempAND)
        r_elbow = resource_rep(qre.Adjoint, {"base_cmpr_op": l_elbow})

        res = [
            Allocate(num_ctrl_wires - 2),
            GateCount(l_elbow, num_ctrl_wires - 2),
            GateCount(r_elbow, num_ctrl_wires - 2),
            GateCount(toffoli, 1),
            Deallocate(num_ctrl_wires - 2),
        ]
        gate_lst.extend(res)
        return gate_lst
=======
        raise ResourcesUndefinedError
>>>>>>> 84a05948

    @classmethod
    def adjoint_resource_decomp(cls, num_ctrl_wires, num_ctrl_values, **kwargs) -> list[GateCount]:
        r"""Returns a list representing the resources for the adjoint of the operator.

        Args:
            num_ctrl_wires (int): the number of qubits the operation is controlled on
            num_ctrl_values (int): the number of control qubits, that are controlled when in the :math:`|0\rangle` state

        Resources:
            This operation is self-adjoint, so the resources of the adjoint operation results
            in the original operation.

        Returns:
            list[:class:`~.estimator.resource_operator.GateCount`]: A list of ``GateCount`` objects,
            where each object represents a specific quantum gate and the number of times it appears
            in the decomposition.
        """
        return [GateCount(cls.resource_rep(num_ctrl_wires, num_ctrl_values))]

    @classmethod
    def controlled_resource_decomp(
        cls,
        ctrl_num_ctrl_wires,
        ctrl_num_ctrl_values,
        num_ctrl_wires,
        num_ctrl_values,
        **kwargs,
    ) -> list[GateCount]:
        r"""Returns a list representing the resources for a controlled version of the operator.

        Args:
            ctrl_num_ctrl_wires (int): The number of control qubits to further control the base
                controlled operation upon.
            ctrl_num_ctrl_values (int): The subset of those control qubits, which further control
                the base controlled operation, which are controlled when in the :math:`|0\rangle` state.
            num_ctrl_wires (int): the number of control qubits of the operation
            num_ctrl_values (int): The subset of control qubits of the operation, that are controlled
                when in the :math:`|0\rangle` state.

        Resources:
            The resources are derived by combining the control qubits, control-values and
            into a single instance of ``MultiControlledX`` gate, controlled
            on the whole set of control-qubits.

        Returns:
            list[:class:`~.estimator.resource_operator.GateCount`]: A list of ``GateCount`` objects,
            where each object represents a specific quantum gate and the number of times it appears
            in the decomposition.
        """
        return [
            GateCount(
                cls.resource_rep(
                    ctrl_num_ctrl_wires + num_ctrl_wires,
                    ctrl_num_ctrl_values + num_ctrl_values,
                )
            )
        ]

    @classmethod
    def pow_resource_decomp(
        cls, pow_z, num_ctrl_wires, num_ctrl_values, **kwargs
    ) -> list[GateCount]:
        r"""Returns a list representing the resources for an operator raised to a power.

        Args:
            pow_z (int): the power that the operator is being raised to
            num_ctrl_wires (int): the number of qubits the operation is controlled on
            num_ctrl_values (int): the number of control qubits, that are controlled when in the :math:`|0\rangle` state

        Resources:
            This operation is self-inverse, thus when raised to even integer powers acts like
            the identity operator and raised to odd powers it produces itself.

        Returns:
            list[:class:`~.estimator.resource_operator.GateCount`]: A list of ``GateCount`` objects,
            where each object represents a specific quantum gate and the number of times it appears
            in the decomposition.
        """
        return (
            [GateCount(resource_rep(qre.Identity))]
            if pow_z % 2 == 0
            else [GateCount(cls.resource_rep(num_ctrl_wires, num_ctrl_values))]
        )


class CRX(ResourceOperator):
    r"""Resource class for the CRX gate.

    Args:
        wires (Sequence[int], optional): the wire the operation acts on
        precision (float, optional): The error threshold for clifford plus T decomposition of the rotation gate.
            The default value is `None` which corresponds to using the epsilon stated in the config.

    Resources:
        The resources are taken from Figure 1b of `Gheorghiu, V., Mosca, M. & Mukhopadhyay
        <https://arxiv.org/pdf/2110.10292>`_. In combination with the following identity:

        .. math:: \hat{RX} = \hat{H} \cdot \hat{RZ}  \cdot \hat{H},

        we can express the ``CRX`` gate as a ``CRZ`` gate conjugated by ``Hadamard``
        gates. The expression for controlled-RZ gates is used as defined in the reference above.
        Specifically, the resources are defined as two ``CNOT`` gates, two ``Hadamard`` gates
        and two ``RZ`` gates.

    .. seealso:: The corresponding PennyLane operation :class:`~.pennylane.CRX`.

    **Example**

    The resources for this operation are computed using:

    >>> qml.estimator.CRX.resource_decomp()
    [(2 x CNOT), (2 x RZ), (2 x Hadamard)]
    """

    resource_keys = {"precision"}
    num_wires = 2

    def __init__(self, precision=None, wires=None) -> None:
        self.precision = precision
        super().__init__(wires=wires)

    @property
    def resource_params(self) -> dict:
        r"""Returns a dictionary containing the minimal information needed to compute the resources.

        Returns:
            A dictionary containing the resource parameters:
                * precision (Union[float, None]): error threshold for the approximation
        """
        return {"precision": self.precision}

    @classmethod
    def resource_rep(cls, precision=None) -> CompressedResourceOp:
        r"""Returns a compressed representation containing only the parameters of
        the Operator that are needed to compute the resources."""

        return CompressedResourceOp(cls, cls.num_wires, {"precision": precision})

    @classmethod
    def resource_decomp(cls, precision=None, **kwargs) -> list[GateCount]:
        r"""Returns a list representing the resources of the operator.

        Args:
            precision (float, optional): The error threshold for clifford plus T decomposition of the rotation gate.
                The default value is `None` which corresponds to using the epsilon stated in the config.

        Resources:
            The resources are taken from Figure 1b of `Gheorghiu, V., Mosca, M. & Mukhopadhyay
            <https://arxiv.org/pdf/2110.10292>`_. In combination with the following identity:

            .. math:: \hat{RX} = \hat{H} \cdot \hat{RZ}  \cdot \hat{H},

            we can express the ``CRX`` gate as a ``CRZ`` gate conjugated by ``Hadamard``
            gates. The expression for controlled-RZ gates is used as defined in the reference above.
            Specifically, the resources are defined as two ``CNOT`` gates, two ``Hadamard`` gates and
            two ``RZ`` gates.

        Returns:
            list[:class:`~.estimator.resource_operator.GateCount`]: A list of ``GateCount`` objects,
            where each object represents a specific quantum gate and the number of times it appears
            in the decomposition.
        """
        h = resource_rep(qre.Hadamard)
        rz = resource_rep(qre.RZ, {"precision": precision})
        cnot = resource_rep(CNOT)

        return [GateCount(cnot, 2), GateCount(rz, 2), GateCount(h, 2)]

    @classmethod
    def adjoint_resource_decomp(cls, precision=None, **kwargs) -> list[GateCount]:
        r"""Returns a list representing the resources for the adjoint of the operator.

        Resources:
            The adjoint of a single qubit rotation changes the sign of the rotation angle,
            thus the resources of the adjoint operation result in the original operation.

        Returns:
            list[:class:`~.estimator.resource_operator.GateCount`]: A list of ``GateCount`` objects,
            where each object represents a specific quantum gate and the number of times it appears
            in the decomposition.
        """
        return [GateCount(cls.resource_rep(precision))]

    @classmethod
    def controlled_resource_decomp(
        cls,
        ctrl_num_ctrl_wires,
        ctrl_num_ctrl_values,
        precision=None,
        **kwargs,
    ) -> list[GateCount]:
        r"""Returns a list representing the resources for a controlled version of the operator."""
        raise ResourcesUndefinedError

    @classmethod
    def pow_resource_decomp(cls, pow_z, precision=None, **kwargs) -> list[GateCount]:
        r"""Returns a list representing the resources for an operator raised to a power.

        Args:
            pow_z (int): the power that the operator is being raised to
            precision (float, optional): The error threshold for clifford plus T decomposition of the rotation gate.
                The default value is `None` which corresponds to using the epsilon stated in the config.

        Resources:
            Taking arbitrary powers of a single qubit rotation produces a sum of rotations.
            The resources simplify to just one total single qubit rotation.

        Returns:
            list[:class:`~.estimator.resource_operator.GateCount`]: A list of ``GateCount`` objects,
            where each object represents a specific quantum gate and the number of times it appears
            in the decomposition.
        """
        return [GateCount(cls.resource_rep(precision))]


class CRY(ResourceOperator):
    r"""Resource class for the CRY gate.

    Args:
        wires (Sequence[int], optional): the wire the operation acts on
        precision (float, optional): The error threshold for clifford plus T decomposition of the rotation gate.
            The default value is `None` which corresponds to using the epsilon stated in the config.

    Resources:
        The resources are taken from Figure 1b of `Gheorghiu, V., Mosca, M. & Mukhopadhyay
        <https://arxiv.org/pdf/2110.10292>`_. In combination with the following identity:

        .. math:: \hat{RY}(\theta) = \hat{X} \cdot \hat{RY}(- \theta) \cdot \hat{X}.

        By replacing the ``X`` gates with ``CNOT`` gates, we obtain a
        controlled-version of this identity. Thus we are able to constructively or destructively
        interfere the gates based on the value of the control qubit. Specifically, the resources are
        defined as two ``CNOT`` gates and two ``RY`` gates.

    .. seealso:: The corresponding PennyLane operation :class:`~.pennylane.CRY`.

    **Example**

    The resources for this operation are computed using:

    >>> qml.estimator.CRY.resource_decomp()
    [(2 x CNOT), (2 x RY)]
    """

    resource_keys = {"precision"}
    num_wires = 2

    def __init__(self, precision=None, wires=None) -> None:
        self.precision = precision
        super().__init__(wires=wires)

    @property
    def resource_params(self) -> dict:
        r"""Returns a dictionary containing the minimal information needed to compute the resources.

        Returns:
            A dictionary containing the resource parameters:
                * precision (Union[float, None]): error threshold for the approximation

        """
        return {"precision": self.precision}

    @classmethod
    def resource_rep(cls, precision=None) -> CompressedResourceOp:
        r"""Returns a compressed representation containing only the parameters of
        the Operator that are needed to compute the resources."""
        return CompressedResourceOp(cls, cls.num_wires, {"precision": precision})

    @classmethod
    def resource_decomp(cls, precision=None, **kwargs) -> list[GateCount]:
        r"""Returns a list representing the resources of the operator.

        Args:
            precision (float, optional): The error threshold for clifford plus T decomposition of the rotation gate.
                The default value is `None` which corresponds to using the epsilon stated in the config.

        Resources:
            The resources are taken from Figure 1b of `Gheorghiu, V., Mosca, M. & Mukhopadhyay
            <https://arxiv.org/pdf/2110.10292>`_. In combination with the following identity:

            .. math:: \hat{RY}(\theta) = \hat{X} \cdot \hat{RY}(- \theta) \cdot \hat{X}.

            By replacing the ``X`` gates with ``CNOT`` gates, we obtain a controlled-version of this
            identity. Thus we are able to constructively or destructively interfere the gates based on the value
            of the control qubit. Specifically, the resources are defined as two ``CNOT`` gates
            and two ``RY`` gates.

        Returns:
            list[:class:`~.estimator.resource_operator.GateCount`]: A list of ``GateCount`` objects,
            where each object represents a specific quantum gate and the number of times it appears
            in the decomposition.
        """
        cnot = resource_rep(CNOT)
        ry = resource_rep(qre.RY, {"precision": precision})
        return [GateCount(cnot, 2), GateCount(ry, 2)]

    @classmethod
    def adjoint_resource_decomp(cls, precision=None, **kwargs) -> list[GateCount]:
        r"""Returns a list representing the resources for the adjoint of the operator.

        Resources:
            The adjoint of a single qubit rotation changes the sign of the rotation angle,
            thus the resources of the adjoint operation result in the original operation.

        Returns:
            list[:class:`~.estimator.resource_operator.GateCount`]: A list of ``GateCount`` objects,
            where each object represents a specific quantum gate and the number of times it appears
            in the decomposition.
        """
        return [GateCount(cls.resource_rep(precision))]

    @classmethod
    def controlled_resource_decomp(
        cls,
        ctrl_num_ctrl_wires,
        ctrl_num_ctrl_values,
        precision=None,
        **kwargs,
    ) -> list[GateCount]:
        r"""Returns a list representing the resources for a controlled version of the operator."""
        raise ResourcesUndefinedError

    @classmethod
    def pow_resource_decomp(cls, pow_z, precision=None, **kwargs) -> list[GateCount]:
        r"""Returns a list representing the resources for an operator raised to a power.

        Args:
            pow_z (int): the power that the operator is being raised to
            precision (float, optional): The error threshold for clifford plus T decomposition of the rotation gate.
                The default value is `None` which corresponds to using the epsilon stated in the config.

        Resources:
            Taking arbitrary powers of a single qubit rotation produces a sum of rotations.
            The resources simplify to just one total single qubit rotation.

        Returns:
            list[:class:`~.estimator.resource_operator.GateCount`]: A list of ``GateCount`` objects,
            where each object represents a specific quantum gate and the number of times it appears
            in the decomposition.
        """
        return [GateCount(cls.resource_rep(precision))]


class CRZ(ResourceOperator):
    r"""Resource class for the CRZ gate.

    Args:
        wires (Sequence[int], optional): the wire the operation acts on
        precision (float, optional): The error threshold for clifford plus T decomposition of the rotation gate.
            The default value is `None` which corresponds to using the epsilon stated in the config.

    Resources:
        The resources are taken from Figure 1b of `Gheorghiu, V., Mosca, M. & Mukhopadhyay
        <https://arxiv.org/pdf/2110.10292>`_. In combination with the following identity:

        .. math:: \hat{RZ}(\theta) = \hat{X} \cdot \hat{RZ}(- \theta) \cdot \hat{X}.

        By replacing the ``X`` gates with ``CNOT`` gates, we obtain a controlled-version of this
        identity. Thus we are able to constructively or destructively interfere the gates based on the value
        of the control qubit. Specifically, the resources are defined as two ``CNOT`` gates
        and two ``RZ`` gates.

    .. seealso:: The corresponding PennyLane operation :class:`~.CRZ`.

    **Example**

    The resources for this operation are computed using:

    >>> qml.estimator.CRZ.resource_decomp()
    [(2 x CNOT), (2 x RZ)]
    """

    resource_keys = {"precision"}
    num_wires = 2

    def __init__(self, precision=None, wires=None) -> None:
        self.precision = precision
        super().__init__(wires=wires)

    @property
    def resource_params(self) -> dict:
        r"""Returns a dictionary containing the minimal information needed to compute the resources.

        Returns:
            A dictionary containing the resource parameters:
                * precision (Union[float, None]): error threshold for the approximation
        """
        return {"precision": self.precision}

    @classmethod
    def resource_rep(cls, precision=None) -> CompressedResourceOp:
        r"""Returns a compressed representation containing only the parameters of
        the Operator that are needed to compute the resources."""

        return CompressedResourceOp(cls, cls.num_wires, {"precision": precision})

    @classmethod
    def resource_decomp(cls, precision=None, **kwargs) -> list[GateCount]:
        r"""Returns a list representing the resources of the operator.

        Args:
            precision (float, optional): The error threshold for clifford plus T decomposition of the rotation gate.
                The default value is `None` which corresponds to using the epsilon stated in the config.

        Resources:
            The resources are taken from Figure 1b of `Gheorghiu, V., Mosca, M. & Mukhopadhyay
            <https://arxiv.org/pdf/2110.10292>`_. In combination with the following identity:

            .. math:: \hat{RZ}(\theta) = \hat{X} \cdot \hat{RZ}(- \theta) \cdot \hat{X}.

            By replacing the ``X`` gates with ``CNOT`` gates, we obtain a controlled-version of this
            identity. Thus we are able to constructively or destructively interfere the gates based on the value
            of the control qubit. Specifically, the resources are defined as two ``CNOT`` gates
            and two ``RZ`` gates.

        Returns:
            list[:class:`~.estimator.resource_operator.GateCount`]: A list of ``GateCount`` objects,
            where each object represents a specific quantum gate and the number of times it appears
            in the decomposition.
        """
        cnot = resource_rep(CNOT)
        rz = resource_rep(qre.RZ, {"precision": precision})
        return [GateCount(cnot, 2), GateCount(rz, 2)]

    @classmethod
    def adjoint_resource_decomp(cls, precision=None, **kwargs) -> list[GateCount]:
        r"""Returns a list representing the resources for the adjoint of the operator.

        Resources:
            The adjoint of a single qubit rotation changes the sign of the rotation angle,
            thus the resources of the adjoint operation result in the original operation.

        Returns:
            list[:class:`~.estimator.resource_operator.GateCount`]: A list of ``GateCount`` objects,
            where each object represents a specific quantum gate and the number of times it appears
            in the decomposition.
        """
        return [GateCount(cls.resource_rep(precision))]

    @classmethod
    def controlled_resource_decomp(
        cls,
        ctrl_num_ctrl_wires,
        ctrl_num_ctrl_values,
        precision=None,
        **kwargs,
    ) -> list[GateCount]:
        r"""Returns a list representing the resources for a controlled version of the operator."""
        raise ResourcesUndefinedError

    @classmethod
    def pow_resource_decomp(cls, pow_z, precision=None, **kwargs) -> list[GateCount]:
        r"""Returns a list representing the resources for an operator raised to a power.

        Args:
            pow_z (int): the power that the operator is being raised to
            precision (float, optional): The error threshold for clifford plus T decomposition of the rotation gate.
                The default value is `None` which corresponds to using the epsilon stated in the config.

        Resources:
            Taking arbitrary powers of a single qubit rotation produces a sum of rotations.
            The resources simplify to just one total single qubit rotation.

        Returns:
            list[:class:`~.estimator.resource_operator.GateCount`]: A list of ``GateCount`` objects,
            where each object represents a specific quantum gate and the number of times it appears
            in the decomposition.
        """
        return [GateCount(cls.resource_rep(precision))]


class CRot(ResourceOperator):
    r"""Resource class for the CRot gate.

    Args:
        wires (Sequence[int], optional): the wire the operation acts on
        precision (float, optional): The error threshold for clifford plus T decomposition of the rotation gate.
            The default value is `None` which corresponds to using the epsilon stated in the config.

    Resources:
        The resources are taken from Figure 1b of `Gheorghiu, V., Mosca, M. & Mukhopadhyay
        <https://arxiv.org/pdf/2110.10292>`_. In combination with the following identity:

        .. math::

            \begin{align}
                \hat{RZ}(\theta) = \hat{X} \cdot \hat{RZ}(- \theta) \cdot \hat{X}, \\
                \hat{RY}(\theta) = \hat{X} \cdot \hat{RY}(- \theta) \cdot \hat{X}.
            \end{align}

        This identity is applied along with some clever choices for the angle values to combine rotation;
        the final circuit takes the form:

        .. code-block:: bash

            ctrl: ─────╭●─────────╭●─────────┤
            trgt: ──RZ─╰X──RZ──RY─╰X──RY──RZ─┤

    .. seealso:: The corresponding PennyLane operation :class:`~.CRot`.

    **Example**

    The resources for this operation are computed using:

    >>> qml.estimator.CRot.resource_decomp()
    [(2 x CNOT), (3 x RZ), (2 x RY)]
    """

    resource_keys = {"precision"}
    num_wires = 2

    def __init__(self, precision=None, wires=None) -> None:
        self.precision = precision
        super().__init__(wires=wires)

    @property
    def resource_params(self) -> dict:
        r"""Returns a dictionary containing the minimal information needed to compute the resources.

        Returns:
            A dictionary containing the resource parameters:
                * precision (Union[float, None]): error threshold for the approximation

        """
        return {"precision": self.precision}

    @classmethod
    def resource_rep(cls, precision=None) -> CompressedResourceOp:
        r"""Returns a compressed representation containing only the parameters of
        the Operator that are needed to compute the resources."""
        return CompressedResourceOp(cls, cls.num_wires, {"precision": precision})

    @classmethod
    def resource_decomp(cls, precision=None, **kwargs) -> list[GateCount]:
        r"""Returns a list representing the resources of the operator.

        Args:
            precision (float, optional): The error threshold for clifford plus T decomposition of the rotation gate.
                The default value is `None` which corresponds to using the epsilon stated in the config.

        Resources:
            The resources are taken from Figure 1b of `Gheorghiu, V., Mosca, M. & Mukhopadhyay
            <https://arxiv.org/pdf/2110.10292>`_. In combination with the following identity:

            .. math::

                \begin{align}
                    \hat{RZ}(\theta) = \hat{X} \cdot \hat{RZ}(- \theta) \cdot \hat{X}, \\
                    \hat{RY}(\theta) = \hat{X} \cdot \hat{RY}(- \theta) \cdot \hat{X}.
                \end{align}

            This identity is applied along with some clever choices for the angle values to combine rotation;
            the final circuit takes the form:

            .. code-block:: bash

                ctrl: ─────╭●─────────╭●─────────┤
                trgt: ──RZ─╰X──RZ──RY─╰X──RY──RZ─┤

        Returns:
            list[:class:`~.estimator.resource_operator.GateCount`]: A list of ``GateCount`` objects,
            where each object represents a specific quantum gate and the number of times it appears
            in the decomposition.
        """
        cnot = resource_rep(CNOT)
        rz = resource_rep(qre.RZ, {"precision": precision})
        ry = resource_rep(qre.RY, {"precision": precision})

        return [GateCount(cnot, 2), GateCount(rz, 3), GateCount(ry, 2)]

    @classmethod
    def adjoint_resource_decomp(cls, precision=None, **kwargs) -> list[GateCount]:
        r"""Returns a list representing the resources for the adjoint of the operator.

        Resources:
            The adjoint of a general rotation flips the sign of the rotation angle,
            thus the resources of the adjoint operation result in the original operation.

        Returns:
            list[:class:`~.estimator.resource_operator.GateCount`]: A list of ``GateCount`` objects,
            where each object represents a specific quantum gate and the number of times it appears
            in the decomposition.
        """
        return [GateCount(cls.resource_rep(precision))]

    @classmethod
    def controlled_resource_decomp(
        cls,
        ctrl_num_ctrl_wires,
        ctrl_num_ctrl_values,
        precision=None,
        **kwargs,
    ) -> list[GateCount]:
        r"""Returns a list representing the resources for a controlled version of the operator."""
        raise ResourcesUndefinedError

    @classmethod
    def pow_resource_decomp(cls, pow_z, precision=None, **kwargs) -> list[GateCount]:
        r"""Returns a list representing the resources for an operator raised to a power.

        Args:
            pow_z (int): the power that the operator is being raised to
            precision (float, optional): The error threshold for clifford plus T decomposition of the rotation gate.
                The default value is `None` which corresponds to using the epsilon stated in the config.

        Resources:
            Taking arbitrary powers of a general single qubit rotation produces a sum of rotations.
            The resources simplify to just one total single qubit rotation.

        Returns:
            list[:class:`~.estimator.resource_operator.GateCount`]: A list of ``GateCount`` objects,
            where each object represents a specific quantum gate and the number of times it appears
            in the decomposition.
        """
        return [GateCount(cls.resource_rep(precision))]


class ControlledPhaseShift(ResourceOperator):
    r"""Resource class for the ControlledPhaseShift gate.

    Args:
        wires (Sequence[int], optional): the wire the operation acts on
        precision (float, optional): The error threshold for clifford plus T decomposition of the rotation gate.
            The default value is `None` which corresponds to using the epsilon stated in the config.

    Resources:
        The resources are derived using the fact that a ``PhaseShift`` gate is
        identical to the ``RZ`` gate up to some global phase. Furthermore, a controlled
        global phase simplifies to a ``PhaseShift`` gate. This gives rise to the
        following identity:

        .. math:: CR_\phi(\phi) = (R_\phi(\phi/2) \otimes I) \cdot CNOT \cdot (I \otimes R_\phi(-\phi/2)) \cdot CNOT \cdot (I \otimes R_\phi(\phi/2))

        Specifically, the resources are defined as two ``CNOT`` gates and three ``RZ`` gates.

    .. seealso:: The corresponding PennyLane operation :class:`~.pennylane.ControlledPhaseShift`.

    **Example**

    The resources for this operation are computed using:

    >>> qml.estimator.ControlledPhaseShift.resource_decomp()
    [(2 x CNOT), (3 x RZ)]
    """

    resource_keys = {"precision"}
    num_wires = 2

    def __init__(self, precision=None, wires=None) -> None:
        self.precision = precision
        super().__init__(wires=wires)

    @property
    def resource_params(self):
        r"""Returns a dictionary containing the minimal information needed to compute the resources.

        Returns:
            A dictionary containing the resource parameters:
                * precision (Union[float, None]): error threshold for the approximation

        """
        return {"precision": self.precision}

    @classmethod
    def resource_rep(cls, precision=None) -> CompressedResourceOp:
        r"""Returns a compressed representation containing only the parameters of
        the Operator that are needed to compute the resources."""
        return CompressedResourceOp(cls, cls.num_wires, {"precision": precision})

    @classmethod
    def resource_decomp(cls, precision=None, **kwargs) -> list[GateCount]:
        r"""Returns a list of GateCount objects representing the resources of the operator.

        Args:
            precision (float, optional): The error threshold for clifford plus T decomposition of the rotation gate.
                The default value is `None` which corresponds to using the epsilon stated in the config.

        Resources:
            The resources are derived using the fact that a ``PhaseShift`` gate is
            identical to the ``RZ`` gate up to some global phase. Furthermore, a controlled
            global phase simplifies to a ``PhaseShift`` gate. This gives rise to the
            following identity:

            .. math:: CR_\phi(\phi) = (R_\phi(\phi/2) \otimes I) \cdot CNOT \cdot (I \otimes R_\phi(-\phi/2)) \cdot CNOT \cdot (I \otimes R_\phi(\phi/2))

            Specifically, the resources are defined as two ``CNOT`` gates and three ``RZ`` gates.

        .. seealso:: The corresponding PennyLane operation :class:`~.pennylane.ControlledPhaseShift`.

        Returns:
            list[:class:`~.estimator.resource_operator.GateCount`]: A list of ``GateCount`` objects,
            where each object represents a specific quantum gate and the number of times it appears
            in the decomposition.

        **Example**

        The resources for this operation are computed using:

        >>> qml.estimator.ControlledPhaseShift.resource_decomp()
        [(2 x CNOT), (3 x RZ)]
        """
        cnot = resource_rep(CNOT)
        rz = resource_rep(qre.RZ, {"precision": precision})
        return [GateCount(cnot, 2), GateCount(rz, 3)]

    @classmethod
    def adjoint_resource_decomp(cls, precision=None, **kwargs) -> list[GateCount]:
        r"""Returns a list representing the resources for the adjoint of the operator.

        Resources:
            The adjoint of a phase shift just flips the sign of the phase angle,
            thus the resources of the adjoint operation result in the original operation.

        Returns:
            list[:class:`~.estimator.resource_operator.GateCount`]: A list of ``GateCount`` objects,
            where each object represents a specific quantum gate and the number of times it appears
            in the decomposition.
        """
        return [GateCount(cls.resource_rep(precision))]

    @classmethod
    def controlled_resource_decomp(
        cls,
        ctrl_num_ctrl_wires,
        ctrl_num_ctrl_values,
        precision=None,
        **kwargs,
    ) -> list[GateCount]:
        r"""Returns a list representing the resources for a controlled version of the operator."""
        raise ResourcesUndefinedError

    @classmethod
    def pow_resource_decomp(cls, pow_z, precision=None, **kwargs) -> list[GateCount]:
        r"""Returns a list representing the resources for an operator raised to a power.

        Args:
            pow_z (int): the power that the operator is being raised to
            precision (float, optional): The error threshold for clifford plus T decomposition of the rotation gate.
                The default value is `None` which corresponds to using the epsilon stated in the config.

        Resources:
            Taking arbitrary powers of a phase shift produces a sum of shifts.
            The resources simplify to just one total phase shift operator.

        Returns:
            list[:class:`~.estimator.resource_operator.GateCount`]: A list of ``GateCount`` objects,
            where each object represents a specific quantum gate and the number of times it appears
            in the decomposition.
        """
        return [GateCount(cls.resource_rep(precision))]<|MERGE_RESOLUTION|>--- conflicted
+++ resolved
@@ -1142,7 +1142,6 @@
             gate_lst.append(GateCount(toffoli))
             return gate_lst
 
-<<<<<<< HEAD
         l_elbow = resource_rep(TempAND)
         r_elbow = resource_rep(qre.Adjoint, {"base_cmpr_op": l_elbow})
 
@@ -1155,9 +1154,6 @@
         ]
         gate_lst.extend(res)
         return gate_lst
-=======
-        raise ResourcesUndefinedError
->>>>>>> 84a05948
 
     @classmethod
     def adjoint_resource_decomp(cls, num_ctrl_wires, num_ctrl_values, **kwargs) -> list[GateCount]:
