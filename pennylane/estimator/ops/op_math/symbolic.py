--- conflicted
+++ resolved
@@ -460,12 +460,8 @@
     def controlled_resource_decomp(
         cls,
         num_ctrl_wires,
-<<<<<<< HEAD
-        num_ctrl_values,
-=======
         num_zero_ctrl,
         target_resource_params: dict,
->>>>>>> 4e28c426
     ) -> list[GateCount]:
         r"""Returns a list representing the resources for a controlled version of the operator.
 
