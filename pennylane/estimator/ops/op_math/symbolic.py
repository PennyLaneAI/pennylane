# Copyright 2025 Xanadu Quantum Technologies Inc.

# Licensed under the Apache License, Version 2.0 (the "License");
# you may not use this file except in compliance with the License.
# You may obtain a copy of the License at

#     http://www.apache.org/licenses/LICENSE-2.0

# Unless required by applicable law or agreed to in writing, software
# distributed under the License is distributed on an "AS IS" BASIS,
# WITHOUT WARRANTIES OR CONDITIONS OF ANY KIND, either express or implied.
# See the License for the specific language governing permissions and
# limitations under the License.
r"""Resource operators for symbolic operations."""
from collections.abc import Iterable
from functools import singledispatch

import pennylane.estimator as qre
from pennylane.estimator.resource_operator import (
    CompressedResourceOp,
    GateCount,
    ResourceOperator,
    _dequeue,
    resource_rep,
)
from pennylane.estimator.wires_manager import Allocate, Deallocate
from pennylane.exceptions import ResourcesUndefinedError
from pennylane.wires import Wires, WiresLike

# pylint: disable=arguments-differ,super-init-not-called, signature-differs


class Adjoint(ResourceOperator):
    r"""Resource class for the symbolic Adjoint operation.

    Args:
        base_op (:class:`~.pennylane.estimator.ResourceOperator`): The operator for which
            to retrieve the adjoint.

    Resources:
        This symbolic operation represents the adjoint of some base operation. If the base operation implements the
        :code:`.adjoint_resource_decomp()` method, then the resources are obtained from
        this object. Otherwise, the adjoint resources are given as the adjoint of each operation in the
        base operation's resources.

    .. seealso:: The corresponding PennyLane operation :class:`~.pennylane.ops.op_math.Adjoint`.

    **Example**

    The adjoint operation can be constructed like this:

        >>> qft = qml.estimator.QFT(num_wires=3)
        >>> adj_qft = qml.estimator.Adjoint(qft)

    We can see how the resources differ by choosing a suitable gateset and estimating resources:

    >>> from pennylane import estimator as qre
    >>> gate_set = {
    ...     "SWAP",
    ...     "Adjoint(SWAP)",
    ...     "Hadamard",
    ...     "Adjoint(Hadamard)",
    ...     "ControlledPhaseShift",
    ...     "Adjoint(ControlledPhaseShift)",
    ... }
    >>>
    >>> print(qre.estimate(qft, gate_set))
    --- Resources: ---
     Total wires: 3
        algorithmic wires: 3
        allocated wires: 0
                 zero state: 0
                 any state: 0
     Total gates : 7
      'SWAP': 1,
      'ControlledPhaseShift': 3,
      'Hadamard': 3
    >>>
    >>> print(qre.estimate(adj_qft, gate_set))
    --- Resources: ---
     Total wires: 3
        algorithmic wires: 3
        allocated wires: 0
                 zero state: 0
                 any state: 0
     Total gates : 7
      'Adjoint(ControlledPhaseShift)': 3,
      'Adjoint(SWAP)': 1,
      'Adjoint(Hadamard)': 3

    """

    resource_keys = {"base_cmpr_op"}

    def __init__(self, base_op: ResourceOperator) -> None:
        _dequeue(op_to_remove=base_op)
        self.queue()
        base_cmpr_op = base_op.resource_rep_from_op()

        self.base_op = base_cmpr_op
        self.wires = base_op.wires
        self.num_wires = base_cmpr_op.num_wires

    @property
    def resource_params(self) -> dict:
        r"""Returns a dictionary containing the minimal information needed to compute the resources.

        Returns:
            dict: A dictionary containing the resource parameters:
             * base_cmpr_op (:class:`~.pennylane.estimator.ResourceOperator`): The operator
               that we want the adjoint of.

        """
        return {"base_cmpr_op": self.base_op}

    @classmethod
    def resource_rep(cls, base_cmpr_op: CompressedResourceOp) -> CompressedResourceOp:
        r"""Returns a compressed representation containing only the parameters of
        the Operator that are needed to compute a resource estimation.

        Args:
            base_cmpr_op (:class:`~.pennylane.estimator.ResourceOperator`): The operator
                that we want the adjoint of.

        Returns:
            :class:`~.pennylane.estimator.resource_operator.CompressedResourceOp`: the operator in a compressed representation
        """
        num_wires = base_cmpr_op.num_wires
        return CompressedResourceOp(cls, num_wires, {"base_cmpr_op": base_cmpr_op})

    @classmethod
    def resource_decomp(cls, base_cmpr_op: CompressedResourceOp, **kwargs):
        r"""Returns a list representing the resources of the operator. Each object represents a
        quantum gate and the number of times it occurs in the decomposition.

        Args:
            base_cmpr_op (:class:`~.pennylane.estimator.resource_operator.CompressedResourceOp`): A
                compressed resource representation for the operator we want the adjoint of.

        Resources:
            This symbolic operation represents the adjoint of some base operation. The resources are
            determined as follows. If the base operation implements the
            :code:`.adjoint_resource_decomp()` method, then the resources are obtained from
            this method. Otherwise, the adjoint resources are given as the adjoint of each operation in the
            base operation's resources.

        Returns:
            list[:class:`~.pennylane.estimator.resource_operator.GateCount`]: A list of ``GateCount`` objects, where each object
            represents a specific quantum gate and the number of times it appears
            in the decomposition.

        """
        base_class, base_params = (base_cmpr_op.op_type, base_cmpr_op.params)
<<<<<<< HEAD
=======

>>>>>>> 2f734b0d
        for key, value in kwargs.items():
            if key in base_params and base_params[key] is None:
                base_params[key] = value

        try:
            return base_class.adjoint_resource_decomp(base_params)
        except ResourcesUndefinedError:
            gate_lst = []
            decomp = base_class.resource_decomp(**base_params)

            for gate in decomp[::-1]:  # reverse the order
                gate_lst.append(_apply_adj(gate))
            return gate_lst

    @classmethod
    def adjoint_resource_decomp(cls, target_resource_params: dict) -> list[GateCount]:
        r"""Returns a list representing the resources for the adjoint of the operator.

        Args:
            target_resource_params (dict): A dictionary containing the resource parameters of the
                target operator.

        Resources:
            The adjoint of an adjointed operation is just the original operation. The resources
            are given as one instance of the base operation.

        Returns:
            list[:class:`~.pennylane.estimator.resource_operator.GateCount`]: A list of ``GateCount`` objects, where each object
            represents a specific quantum gate and the number of times it appears
            in the decomposition.
        """
        base_cmpr_op = target_resource_params.get("base_cmpr_op")
        return [GateCount(base_cmpr_op)]

    @staticmethod
    # pylint: disable=arguments-renamed
    def tracking_name(base_cmpr_op: CompressedResourceOp) -> str:
        r"""Returns the tracking name built with the operator's parameters."""
        base_name = base_cmpr_op.name
        return f"Adjoint({base_name})"


class Controlled(ResourceOperator):
    r"""Resource class for the symbolic Controlled operation.

    Args:
        base_op (:class:`~.pennylane.estimator.resource_operator.ResourceOperator`): The base operator to be
            controlled.
        num_ctrl_wires (int): the number of qubits the operation is controlled on
        num_zero_ctrl (int): the number of control qubits, that are controlled when in the
            :math:`|0\rangle` state

    Resources:
        The resources are determined as follows. If the base operator implements the
        :code:`.controlled_resource_decomp()` method, then the resources are obtained directly from
        this object. Otherwise, the controlled resources are given in two steps. Firstly, any control qubits
        which should be triggered when in the :math:`|0\rangle` state, are flipped. This corresponds
        to an additional cost of two ``X`` gates per :code:`num_zero_ctrl`.
        Secondly, the base operation resources are extracted and we add to the cost the controlled
        variant of each operation in the resources.

    .. seealso:: The corresponding PennyLane operation :class:`~.pennylane.ops.op_math.Controlled`.

    **Example**

    The controlled operation can be constructed like this:

    >>> from pennylane import estimator as qre
    >>> x = qre.X()
    >>> cx = qre.Controlled(x, num_ctrl_wires=1, num_zero_ctrl=0)
    >>> ccx = qre.Controlled(x, num_ctrl_wires=2, num_zero_ctrl=2)

    We can observe the expected gates when we estimate the resources.

    >>> print(qre.estimate(cx))
    --- Resources: ---
     Total wires: 2
        algorithmic wires: 2
        allocated wires: 0
                 zero state: 0
                 any state: 0
     Total gates : 1
      'CNOT': 1
    >>>
    >>> print(qre.estimate(ccx))
    --- Resources: ---
     Total wires: 3
        algorithmic wires: 3
        allocated wires: 0
                 zero state: 0
                 any state: 0
     Total gates : 5
      'Toffoli': 1,
      'X': 4

    """

    resource_keys = {"base_cmpr_op", "num_ctrl_wires", "num_zero_ctrl"}

    def __init__(
        self,
        base_op: ResourceOperator,
        num_ctrl_wires: int,
        num_zero_ctrl: int,
        wires: WiresLike = None,
    ) -> None:
        _dequeue(op_to_remove=base_op)
        self.queue()
        base_cmpr_op = base_op.resource_rep_from_op()

        self.base_op = base_cmpr_op
        self.num_ctrl_wires = num_ctrl_wires
        self.num_zero_ctrl = num_zero_ctrl

        self.num_wires = num_ctrl_wires + base_cmpr_op.num_wires
        if wires:
            self.wires = Wires(wires)
            if base_wires := base_op.wires:
                self.wires = Wires.all_wires([self.wires, base_wires])
            if len(self.wires) != self.num_wires:
                raise ValueError(f"Expected {self.num_wires} wires, got {wires}.")
        else:
            self.wires = None

    @property
    def resource_params(self) -> dict:
        r"""Returns a dictionary containing the minimal information needed to compute the resources.

        Returns:
            dict: A dictionary containing the resource parameters:
             * base_cmpr_op (:class:`~.pennylane.estimator.resource_operator.CompressedResourceOp`): The base
               operator to be controlled.
             * num_ctrl_wires (int): the number of qubits the operation is controlled on
             * num_zero_ctrl (int): the number of control qubits, that are controlled when in the
               :math:`|0\rangle` state
        """

        return {
            "base_cmpr_op": self.base_op,
            "num_ctrl_wires": self.num_ctrl_wires,
            "num_zero_ctrl": self.num_zero_ctrl,
        }

    @classmethod
    def resource_rep(
        cls,
        base_cmpr_op: CompressedResourceOp,
        num_ctrl_wires: int,
        num_zero_ctrl: int,
    ) -> CompressedResourceOp:
        r"""Returns a compressed representation containing only the parameters of
        the Operator that are needed to compute a resource estimation.

        Args:
            base_cmpr_op (:class:`~.pennylane.estimator.resource_operator.CompressedResourceOp`): The base
                operator to be controlled.
            num_ctrl_wires (int): the number of qubits the operation is controlled on
            num_zero_ctrl (int): the number of control qubits, that are controlled when in the
                :math:`|0\rangle` state

        Returns:
            :class:`~.pennylane.estimator.resource_operator.CompressedResourceOp`: the operator in a compressed representation
        """
        num_wires = num_ctrl_wires + base_cmpr_op.num_wires
        return CompressedResourceOp(
            cls,
            num_wires,
            {
                "base_cmpr_op": base_cmpr_op,
                "num_ctrl_wires": num_ctrl_wires,
                "num_zero_ctrl": num_zero_ctrl,
            },
        )

    @classmethod
    def resource_decomp(
        cls, base_cmpr_op: CompressedResourceOp, num_ctrl_wires: int, num_zero_ctrl: int, **kwargs
    ) -> list[GateCount]:
        r"""Returns a list representing the resources of the operator. Each object represents a
        quantum gate and the number of times it occurs in the decomposition.

        Args:
            base_cmpr_op (:class:`~.pennylane.estimator.resource_operator.CompressedResourceOp`): The base
                operator to be controlled.
            num_ctrl_wires (int): the number of qubits the operation is controlled on
            num_zero_ctrl (int): the number of control qubits that are controlled when in the
                :math:`|0\rangle` state

        Resources:
            The resources are determined as follows. If the base operator implements the
            :code:`.controlled_resource_decomp()` method, then the resources are obtained directly from
            this method. Otherwise, the controlled resources are given in two steps. Firstly, any control qubits
            which should be triggered when in the :math:`|0\rangle` state, are flipped. This corresponds
            to an additional cost of two ``X`` gates per :code:`num_zero_ctrl`.
            Secondly, the base operation resources are extracted and we add to the cost the controlled
            variant of each operation in the resources.

        Returns:
            list[:class:`~.pennylane.estimator.resource_operator.GateCount`]: A list of ``GateCount`` objects, where each object
            represents a specific quantum gate and the number of times it appears
            in the decomposition.

        """

        base_class, base_params = (base_cmpr_op.op_type, base_cmpr_op.params)
        for key, value in kwargs.items():
            if key in base_params and base_params[key] is None:
                base_params[key] = value

        try:
            return base_class.controlled_resource_decomp(
                num_ctrl_wires=num_ctrl_wires,
                num_zero_ctrl=num_zero_ctrl,
                target_resource_params=base_params,
            )
        except ResourcesUndefinedError:
            pass

        gate_lst = []
        if num_zero_ctrl != 0:
            x = resource_rep(qre.X)
            gate_lst.append(GateCount(x, 2 * num_zero_ctrl))

        decomp = base_class.resource_decomp(**base_params)
        for action in decomp:
            if isinstance(action, GateCount):
                gate = action.gate
                c_gate = cls.resource_rep(
                    gate,
                    num_ctrl_wires,
                    num_zero_ctrl=0,  # we flipped already and added the X gates above
                )
                gate_lst.append(GateCount(c_gate, action.count))

            else:  # pragma: no cover
                gate_lst.append(action)

        return gate_lst

    @classmethod
    def controlled_resource_decomp(
        cls,
        num_ctrl_wires: int,
        num_zero_ctrl: int,
        target_resource_params: dict,
    ) -> list[GateCount]:
        r"""Returns a list representing the resources for a controlled version of the operator.

        Args:
            num_ctrl_wires (int): The number of control qubits to further control the base
                controlled operation upon.
            num_zero_ctrl (int): The subset of those control qubits which further control
                the base controlled operation, which are controlled when in the :math:`|0\rangle` state.
            target_resource_params (dict): A dictionary containing the resource parameters of the
                target operator.

        Resources:
            The resources are derived by simply combining the control qubits, control-values and
            work qubits into a single instance of ``Controlled`` gate, controlled
            on the whole set of control-qubits.

        Returns:
            list[:class:`~.pennylane.estimator.resource_operator.GateCount`]: A list of ``GateCount`` objects, where each object
            represents a specific quantum gate and the number of times it appears
            in the decomposition.
        """
        inner_ctrl_wires = target_resource_params.get("num_ctrl_wires")
        inner_zero_ctrl = target_resource_params.get("num_zero_ctrl")
        base_cmpr_op = target_resource_params.get("base_cmpr_op")

        return [
            GateCount(
                cls.resource_rep(
                    base_cmpr_op,
                    inner_ctrl_wires + num_ctrl_wires,
                    inner_zero_ctrl + num_zero_ctrl,
                )
            ),
        ]

    @staticmethod
    def tracking_name(
        base_cmpr_op: CompressedResourceOp,
        num_ctrl_wires: int,
        num_zero_ctrl: int,
    ):
        r"""Returns the tracking name built with the operator's parameters."""
        base_name = base_cmpr_op.name
        return f"C({base_name}, num_ctrl_wires={num_ctrl_wires},num_zero_ctrl={num_zero_ctrl})"


class Pow(ResourceOperator):
    r"""Resource class for the symbolic Pow operation.

    This symbolic class can be used to represent some base operation raised to a power.

    Args:
        base_op (:class:`~.pennylane.estimator.resource_operator.ResourceOperator`): The operator to exponentiate.
        pow_z (int): the exponent (default value is 1)

    Resources:
        The resources are determined as follows. If the power :math:`z = 0`, this corresponds to the identity
        gate which requires no resources. If the base operation class :code:`base_class` implements the
        :code:`.pow_resource_decomp()` method, then the resources are obtained from this. Otherwise,
        the resources of the operation raised to the power :math:`z` are given by extracting the base
        operation's resources (via :class:`~.pennylane.estimator.resources_base.Resources`) and raising each operation to the same power.

    .. seealso:: The corresponding PennyLane operation :class:`~.pennylane.ops.op_math.Pow`.

    **Example**

    The operation raised to a power :math:`z` can be constructed like this:

    >>> from pennylane import estimator as qre
    >>> z = qre.Z()
    >>> z_2 = qre.Pow(z, 2)
    >>> z_5 = qre.Pow(z, 5)

    We obtain the expected resources.

    >>> print(qre.estimate(z_2, gate_set={"Identity", "Z"}))
    --- Resources: ---
     Total wires: 1
        algorithmic wires: 1
        allocated wires: 0
                 zero state: 0
                 any state: 0
     Total gates : 1
      'Identity': 1
    >>>
    >>> print(qre.estimate(z_5, gate_set={"Identity", "Z"}))
    --- Resources: ---
     Total wires: 1
        algorithmic wires: 1
        allocated wires: 0
                 zero state: 0
                 any state: 0
     Total gates : 1
      'Z': 1

    """

    resource_keys = {"base_cmpr_op", "z"}

    def __init__(self, base_op: ResourceOperator, pow_z: int) -> None:
        _dequeue(op_to_remove=base_op)
        self.queue()
        base_cmpr_op = base_op.resource_rep_from_op()

        self.pow_z = pow_z
        self.base_op = base_cmpr_op
        self.wires = base_op.wires
        self.num_wires = base_cmpr_op.num_wires

    @property
    def resource_params(self) -> dict:
        r"""Returns a dictionary containing the minimal information needed to compute the resources.

        Returns:
            dict: A dictionary containing the resource parameters:
                * base_class (Type[:class:`~.pennylane.estimator.resource_operator.ResourceOperator`]): The class type of the base operator to be raised to some power.
                * base_params (dict): the resource parameters required to extract the cost of the base operator
                * z (int): the power that the operator is being raised to
        """
        return {
            "base_cmpr_op": self.base_op,
            "pow_z": self.pow_z,
        }

    @classmethod
    def resource_rep(cls, base_cmpr_op: CompressedResourceOp, pow_z: int) -> CompressedResourceOp:
        r"""Returns a compressed representation containing only the parameters of
        the operator that are needed to compute a resource estimation.

        Args:
            base_class (Type[:class:`~.pennylane.estimator.resource_operator.ResourceOperator`]): The class type of the base operator to be raised to some power.
            base_params (dict): the resource parameters required to extract the cost of the base operator
            pow_z (int): the power that the operator is being raised to

        Returns:
            :class:`~.pennylane.estimator.resource_operator.CompressedResourceOp`: the operator in a compressed representation
        """
        num_wires = base_cmpr_op.num_wires
        return CompressedResourceOp(cls, num_wires, {"base_cmpr_op": base_cmpr_op, "pow_z": pow_z})

    @classmethod
    def resource_decomp(
        cls, base_cmpr_op: CompressedResourceOp, pow_z: int, **kwargs
    ) -> list[GateCount]:
        r"""Returns a list representing the resources of the operator. Each object represents a
        quantum gate and the number of times it occurs in the decomposition.

        Args:
            base_cmpr_op (:class:`~.pennylane.estimator.resource_operator.CompressedResourceOp`): A
                compressed resource representation for the operator we want to exponentiate.
            pow_z (float): the exponent (default value is 1)

        Resources:
            The resources are determined as follows. If the power :math:`z = 0`, this corresponds to the identity
            gate which requires no resources. If the base operation class :code:`base_class` implements the
            :code:`.pow_resource_decomp()` method, then the resources are obtained from this. Otherwise,
            the resources of the operation raised to the power :math:`z` are given by extracting the base
            operation's resources (via :class:`~.pennylane.estimator.resources_base.Resources`) and
            raising each operation to the same power.

        Returns:
            list[:class:`~.pennylane.estimator.resource_operator.GateCount`]: A list of ``GateCount`` objects,
            where each object represents a specific quantum gate and the number of times it appears
            in the decomposition.

        """
        base_class, base_params = (base_cmpr_op.op_type, base_cmpr_op.params)
        for key, value in kwargs.items():
            if key in base_params and base_params[key] is None:
                base_params[key] = value

        if pow_z == 0:
            return [GateCount(resource_rep(qre.Identity))]

        if pow_z == 1:
            return [GateCount(base_cmpr_op)]

        try:
            return base_class.pow_resource_decomp(pow_z=pow_z, target_resource_params=base_params)
        except ResourcesUndefinedError:
            return [GateCount(base_cmpr_op, pow_z)]

    @classmethod
    def pow_resource_decomp(cls, pow_z: int, target_resource_params: dict) -> list[GateCount]:
        r"""Returns a list representing the resources of the operator. Each object represents a
        quantum gate and the number of times it occurs in the decomposition.

        Args:
            pow_z (int): The exponent that the base operator is being raised to. Default value is 1.
            target_resource_params (dict): A dictionary containing the resource parameters of the target operator.

        Resources:
            The resources are derived by simply adding together the :math:`z` exponent and the
            :math:`z_{0}` exponent into a single instance of :class:`~.Pow` gate, raising
            the base operator to the power :math:`z + z_{0}`.

        Returns:
            list[:class:`~.pennylane.estimator.resource_operator.GateCount`]: A list of ``GateCount`` objects,
            where each object represents a specific quantum gate and the number of times it appears
            in the decomposition.
        """
        z = target_resource_params.get("pow_z", 1)
        base_cmpr_op = target_resource_params.get("base_cmpr_op")
        return [GateCount(cls.resource_rep(base_cmpr_op, pow_z * z))]

    @staticmethod
    def tracking_name(base_cmpr_op: CompressedResourceOp, pow_z: int) -> str:
        r"""Returns the tracking name built with the operator's parameters."""
        base_name = base_cmpr_op.name
        return f"Pow({base_name}, {pow_z})"


class Prod(ResourceOperator):
    r"""Resource class for the symbolic Prod operation.

    This symbolic class can be used to represent a product of some base operations.

    Args:
        res_ops (tuple[:class:`~.pennylane.estimator.resource_operator.ResourceOperator`]): A tuple of
            resource operators or a nested tuple of resource operators and counts.
        wires (Sequence[int], optional): the wires the operation acts on

    Resources:
        This symbolic class represents a product of operations. The resources are defined trivially
        as the counts for each operation in the product.

    .. seealso:: The corresponding PennyLane operation :class:`~.pennylane.ops.op_math.Prod`.

    **Example**

    The product of operations can be constructed from a list of operations or
    a nested tuple where each operator is accompanied by its count.
    Each operation in the product must be a valid :class:`~.estimator.ResourceOperator`.

    We can construct a product operator as follows:

    >>> from pennylane import estimator as qre
    >>> factors = [qre.X(), qre.Y(), qre.Z()]
    >>> prod_xyz = qre.Prod(factors)
    >>>
    >>> print(qre.estimate(prod_xyz))
    --- Resources: ---
     Total wires: 1
        algorithmic wires: 1
        allocated wires: 0
                 zero state: 0
                 any state: 0
     Total gates : 3
      'X': 1,
      'Y': 1,
      'Z': 1

    We can also specify the factors as a tuple with

    >>> factors = [(qre.X(), 2), (qre.Z(), 3)]
    >>> prod_x2z3 = qre.Prod(factors)
    >>>
    >>> print(qre.estimate(prod_x2z3))
    --- Resources: ---
     Total wires: 1
        algorithmic wires: 1
        allocated wires: 0
                 zero state: 0
                 any state: 0
     Total gates : 5
      'X': 2,
      'Z': 3

    """

    resource_keys = {"num_wires", "cmpr_factors_and_counts"}

    def __init__(
        self,
        res_ops: Iterable[ResourceOperator | tuple[ResourceOperator, int]],
        wires: WiresLike = None,
    ) -> None:

        ops = []
        counts = []

        ops, counts = zip(
            *(item if isinstance(item, (list, tuple)) else (item, 1) for item in res_ops)
        )

        _dequeue(op_to_remove=ops)
        self.queue()

        try:
            cmpr_ops = tuple(op.resource_rep_from_op() for op in ops)
        except AttributeError as error:
            raise ValueError(
                "All factors of the Product must be instances of `ResourceOperator` in order to obtain resources."
            ) from error

        self.cmpr_factors_and_counts = tuple(zip(cmpr_ops, counts))

        if wires:  # User defined wires take precedent
            self.wires = Wires(wires)
            self.num_wires = len(self.wires)

        else:  # Otherwise determine the wires from the factors in the product
            ops_wires = Wires.all_wires([op.wires for op in ops if op.wires is not None])
            num_unique_wires_required = max(op.num_wires for op in cmpr_ops)

            if (
                len(ops_wires) < num_unique_wires_required
            ):  # If factors didn't provide enough wire labels
                self.wires = None  # we assume they all act on the same set
                self.num_wires = num_unique_wires_required

            else:  # If there are more wire labels, use that as the operator wires
                self.wires = ops_wires
                self.num_wires = len(self.wires)

    @property
    def resource_params(self) -> dict:
        r"""Returns a dictionary containing the minimal information needed to compute the resources.

        Returns:
            dict: A dictionary containing the resource parameters:
                * num_wires (int): the number of wires the operator acts upon
                * cmpr_factors_and_counts (Tuple[Tuple[:class:`~.estimator.CompressedResourceOp`, int]]):
                  A sequence of tuples containing the operations, in the compressed representation, and
                  a count for how many times they are repeated corresponding to the factors in the product.

        """
        return {
            "num_wires": self.num_wires,
            "cmpr_factors_and_counts": self.cmpr_factors_and_counts,
        }

    @classmethod
    def resource_rep(
        cls, cmpr_factors_and_counts, num_wires: WiresLike = None
    ) -> CompressedResourceOp:
        r"""Returns a compressed representation containing only the parameters of
        the operator that are needed to compute a resource estimation.

        Args:
            cmpr_factors_and_counts (Tuple[Tuple[:class:`~.pennylane.estimator.resource_operator.CompressedResourceOp`, int]]):
                A sequence of tuples containing the operations, in the compressed representation, and
                a count for how many times they are repeated corresponding to the factors in the product.
            num_wires (int): an optional integer representing the number of wires this operator acts upon

        Returns:
            :class:`~.pennylane.estimator.resource_operator.CompressedResourceOp`: the operator in a compressed representation
        """
        num_wires = num_wires or max(cmpr_op.num_wires for cmpr_op, _ in cmpr_factors_and_counts)
        return CompressedResourceOp(
            cls,
            num_wires,
            {"num_wires": num_wires, "cmpr_factors_and_counts": cmpr_factors_and_counts},
        )

    @classmethod
    def resource_decomp(
        cls, cmpr_factors_and_counts, num_wires: int
    ):  # pylint: disable=unused-argument
        r"""Returns a list representing the resources of the operator. Each object represents a
        quantum gate and the number of times it occurs in the decomposition.

        Args:
            cmpr_factors_and_counts (Tuple[Tuple[:class:`~.pennylane.estimator.resource_operator.CompressedResourceOp`, int]]):
                A sequence of tuples containing the operations, in the compressed representation, and
                a count for how many times they are repeated corresponding to the factors in the product.
            num_wires (int): the number of wires this operator acts upon

        Resources:
            This symbolic class represents a product of operations. The resources are defined
            trivially as the counts for each operation in the product.

        Returns:
            list[:class:`~.pennylane.estimator.resource_operator.GateCount`]: A list of ``GateCount`` objects,
            where each object represents a specific quantum gate and the number of times it appears
            in the decomposition.

        """
        return [GateCount(cmpr_op, count) for cmpr_op, count in cmpr_factors_and_counts]


class ChangeOpBasis(ResourceOperator):
    r"""Change of Basis resource operator.

    This symbolic class can be used to represent a change of basis operation with a compute-uncompute pattern.
    This is a special type of operator which can be expressed as
    :math:`\hat{U}_{compute} \cdot \hat{V} \cdot \hat{U}_{uncompute}`. If no :code:`uncompute_op` is
    provided then the adjoint of the :code:`compute_op` is used by default.

    Args:
        compute_op (:class:`~.pennylane.estimator.resource_operator.ResourceOperator`): A resource operator
            representing the basis change operation.
        target_op (:class:`~.pennylane.estimator.resource_operator.ResourceOperator`): A resource operator
            representing the base operation.
        uncompute_op (:class:`~.pennylane.estimator.resource_operator.ResourceOperator` | None): An optional
            resource operator representing the inverse of the basis change operation. If no
            :code:`uncompute_op` is provided then the adjoint of the :code:`compute_op` is used by default.
        wires (Sequence[int] | None): the wires the operation acts on

    Resources:
        This symbolic class represents a product of the three provided operations. The resources are
        defined trivially as the sum of the costs of each.

    .. seealso:: The corresponding PennyLane operation :class:`~.pennylane.ops.op_math.ChangeOpBasis`.

    **Example**

    The change of basis operation can be constructed as follows with each operation defining the
    compute-uncompute pattern being a valid :class:`~.pennylane.estimator.resource_operator.ResourceOperator`:

    >>> from pennylane import estimator as qre
    >>> compute_u = qre.H()
    >>> base_v = qre.Z()
    >>> cb_op = qre.ChangeOpBasis(compute_u, base_v)
    >>> print(qre.estimate(cb_op, gate_set={"Z", "H", "Adjoint(H)"}))
    --- Resources: ---
     Total wires: 1
        algorithmic wires: 1
        allocated wires: 0
                 zero state: 0
                 any state: 0
     Total gates : 3
      'Adjoint(H)': 1,
      'Z': 1,
      'H': 1

    We can also set the :code:`uncompute_op` directly.

    >>> uncompute_u = qre.H()
    >>> cb_op = qre.ChangeOpBasis(compute_u, base_v, uncompute_u)
    >>> print(qre.estimate(cb_op, gate_set={"Z", "H", "Adjoint(H)"}))
    --- Resources: ---
     Total wires: 1
        algorithmic wires: 1
        allocated wires: 0
         zero state: 0
         any state: 0
     Total gates : 4
      'Z': 1,
      'H': 2

    """

    resource_keys = {"num_wires", "cmpr_compute_op", "cmpr_target_op", "cmpr_uncompute_op"}

    def __init__(
        self,
        compute_op: ResourceOperator,
        target_op: ResourceOperator,
        uncompute_op: None | ResourceOperator = None,
        wires: WiresLike = None,
    ) -> None:
        ops_to_remove = (
            [compute_op, target_op, uncompute_op] if uncompute_op else [compute_op, target_op]
        )
        _dequeue(op_to_remove=ops_to_remove)
        self.queue()

        try:
            self.cmpr_compute_op = compute_op.resource_rep_from_op()
            self.cmpr_target_op = target_op.resource_rep_from_op()
        except AttributeError as error:
            raise ValueError(
                "All ops of the ChangeOpBasis must be instances of `ResourceOperator` in order to obtain resources."
            ) from error

        self.cmpr_uncompute_op = (
            uncompute_op.resource_rep_from_op()
            if uncompute_op
            else Adjoint.resource_rep(base_cmpr_op=self.cmpr_compute_op)
        )

        if wires:  # User defined wires take precedent
            self.wires = Wires(wires)
            self.num_wires = len(self.wires)

        else:  # Otherwise determine the wires from the compute, base & uncompute ops
            ops_wires = Wires.all_wires([op.wires for op in ops_to_remove if op.wires is not None])
            num_unique_wires_required = max(
                op.num_wires
                for op in [self.cmpr_target_op, self.cmpr_compute_op, self.cmpr_uncompute_op]
            )

            if (
                len(ops_wires) < num_unique_wires_required
            ):  # If factors didn't provide enough wire labels
                self.wires = None
                self.num_wires = num_unique_wires_required

            else:  # If there are more wire labels, use that as the operator wires
                self.wires = ops_wires
                self.num_wires = len(self.wires)

    @property
    def resource_params(self) -> dict:
        r"""Returns a dictionary containing the minimal information needed to compute the resources.

        Returns:
            dict: A dictionary containing the resource parameters:
                * cmpr_compute_op (:class:`~.pennylane.estimator.resource_operator.CompressedResourceOp`): A compressed resource operator, corresponding
                  to the compute operation.
                * cmpr_target_op (:class:`~.pennylane.estimator.resource_operator.CompressedResourceOp`): A compressed resource operator, corresponding
                  to the base operation.
                * cmpr_uncompute_op (:class:`~.pennylane.estimator.resource_operator.CompressedResourceOp`): A compressed resource operator, corresponding
                  to the uncompute operation.

        """
        return {
            "cmpr_compute_op": self.cmpr_compute_op,
            "cmpr_target_op": self.cmpr_target_op,
            "cmpr_uncompute_op": self.cmpr_uncompute_op,
        }

    @classmethod
    def resource_rep(
        cls,
        cmpr_compute_op: CompressedResourceOp,
        cmpr_target_op: CompressedResourceOp,
        cmpr_uncompute_op: CompressedResourceOp | None = None,
        num_wires: int | None = None,
    ) -> CompressedResourceOp:
        r"""Returns a compressed representation containing only the parameters of
        the operator that are needed to estimate the resources.

        Args:
            cmpr_compute_op (:class:`~.pennylane.estimator.resource_operator.CompressedResourceOp`): A compressed resource operator, corresponding
                to the compute operation.
            cmpr_target_op (:class:`~.pennylane.estimator.resource_operator.CompressedResourceOp`): A compressed resource operator, corresponding
                to the base operation.
            cmpr_uncompute_op (:class:`~.pennylane.estimator.resource_operator.CompressedResourceOp`): An optional compressed resource operator, corresponding
                to the uncompute operation. The adjoint of the :code:`cmpr_compute_op` is used by default.
            num_wires (int): an optional integer representing the number of wires this operator acts upon

        Returns:
            :class:`~.pennylane.estimator.resource_operator.CompressedResourceOp`: the operator in a compressed representation
        """
        cmpr_uncompute_op = cmpr_uncompute_op or resource_rep(
            Adjoint, {"base_cmpr_op": cmpr_compute_op}
        )
        num_wires = num_wires or max(
            cmpr_compute_op.num_wires, cmpr_target_op.num_wires, cmpr_uncompute_op.num_wires
        )
        return CompressedResourceOp(
            cls,
            num_wires,
            {
                "cmpr_compute_op": cmpr_compute_op,
                "cmpr_target_op": cmpr_target_op,
                "cmpr_uncompute_op": cmpr_uncompute_op,
                "num_wires": num_wires,
            },
        )

    @classmethod
    def resource_decomp(
        cls,
        cmpr_compute_op: CompressedResourceOp,
        cmpr_target_op: CompressedResourceOp,
        cmpr_uncompute_op: CompressedResourceOp,
    ):
        r"""Returns a list representing the resources of the operator. Each object represents a
        quantum gate and the number of times it occurs in the decomposition.

        Args:
            cmpr_compute_op (:class:`~.pennylane.estimator.resource_operator.CompressedResourceOp`): A compressed resource operator, corresponding
                to the compute operation.
            cmpr_target_op (:class:`~.pennylane.estimator.resource_operator.CompressedResourceOp`): A compressed resource operator, corresponding
                to the base operation.
            cmpr_uncompute_op (:class:`~.pennylane.estimator.resource_operator.CompressedResourceOp`): An optional compressed resource operator, corresponding
                to the uncompute operation. The adjoint of the :code:`cmpr_compute_op` is used by default.

        Resources:
            This symbolic class represents a product of the three provided operations. The resources are
            defined trivially as the sum of the costs of each.

        .. seealso:: The corresponding PennyLane operation :class:`~.pennylane.ops.op_math.ChangeOpBasis`.

        **Example**

        The change of basis operation can be constructed as follows with each operation defining the
        compute-uncompute pattern being a valid :class:`~.pennylane.estimator.resource_operator.ResourceOperator`:

        >>> from pennylane import estimator as qre
        >>> compute_u = qre.H()
        >>> base_v = qre.Z()
        >>> cb_op = qre.ChangeOpBasis(compute_u, base_v)
        >>> print(qre.estimate(cb_op, gate_set={"Z", "H", "Adjoint(H)"}))
        --- Resources: ---
        Total wires: 1
            algorithmic wires: 1
            allocated wires: 0
                zero state: 0
                any state: 0
        Total gates : 3
            'Adjoint(H)': 1,
            'Z': 1,
            'H': 1

        We can also set the :code:`uncompute_op` directly.

        >>> uncompute_u = qre.H()
        >>> cb_op = qre.ChangeOpBasis(compute_u, base_v, uncompute_u)
        >>> print(qre.estimate(cb_op, gate_set={"Z", "H", "Adjoint(H)"}))
        --- Resources: ---
        Total wires: 1
            algorithmic wires: 1
            allocated wires: 0
                zero state: 0
                any state: 0
        Total gates : 4
            'Z': 1,
            'H': 2
        """
        return [
            GateCount(cmpr_compute_op),
            GateCount(cmpr_target_op),
            GateCount(cmpr_uncompute_op),
        ]


@singledispatch
def _apply_adj(action):
    raise TypeError(f"Unsupported type {action}")


@_apply_adj.register
def _(action: GateCount):
    gate = action.gate
    return GateCount(resource_rep(Adjoint, {"base_cmpr_op": gate}), action.count)


@_apply_adj.register
def _(action: Allocate):
    return Deallocate(action.num_wires)


@_apply_adj.register
def _(action: Deallocate):
    return Allocate(action.num_wires)<|MERGE_RESOLUTION|>--- conflicted
+++ resolved
@@ -151,10 +151,7 @@
 
         """
         base_class, base_params = (base_cmpr_op.op_type, base_cmpr_op.params)
-<<<<<<< HEAD
-=======
-
->>>>>>> 2f734b0d
+
         for key, value in kwargs.items():
             if key in base_params and base_params[key] is None:
                 base_params[key] = value
