# Copyright 2025 Xanadu Quantum Technologies Inc.

# Licensed under the Apache License, Version 2.0 (the "License");
# you may not use this file except in compliance with the License.
# You may obtain a copy of the License at

#     http://www.apache.org/licenses/LICENSE-2.0

# Unless required by applicable law or agreed to in writing, software
# distributed under the License is distributed on an "AS IS" BASIS,
# WITHOUT WARRANTIES OR CONDITIONS OF ANY KIND, either express or implied.
# See the License for the specific language governing permissions and
# limitations under the License.
r"""Resource operators for parametric multi qubit operations."""
from collections import Counter

import pennylane.estimator as qre
from pennylane.estimator.resource_operator import CompressedResourceOp, GateCount, ResourceOperator
from pennylane.math.decomposition import decomp_int_to_powers_of_two
from pennylane.wires import Wires, WiresLike

# pylint: disable=arguments-differ, signature-differs


PAULI_ROT_SPECIAL_CASES = {
    "X": lambda eps: [GateCount(qre.resource_rep(qre.RX, {"precision": eps}))],
    "Y": lambda eps: [GateCount(qre.resource_rep(qre.RY, {"precision": eps}))],
    "Z": lambda eps: [GateCount(qre.resource_rep(qre.RZ, {"precision": eps}))],
    "XX": lambda eps: [
        GateCount(qre.resource_rep(qre.RX, {"precision": eps})),
        GateCount(qre.resource_rep(qre.CNOT), count=2),
    ],
    "YY": lambda eps: [
        GateCount(qre.resource_rep(qre.RY, {"precision": eps})),
        GateCount(qre.resource_rep(qre.CY), count=2),
    ],
}


class MultiRZ(ResourceOperator):
    r"""Resource class for the MultiRZ gate.

    Args:
        num_wires (int | None): the number of wires the operation acts upon
        precision (float | None): error threshold for the Clifford + T decomposition of this operation
<<<<<<< HEAD
        wires (Sequence[int] | None): the wires the operation acts on
=======
        wires (WiresLike | None): the wires the operation acts on
>>>>>>> e13eda13

    Resources:
        The resources come from Section VIII (Figure 3) of `The Bravyi-Kitaev transformation for
        quantum computation of electronic structure <https://arxiv.org/abs/1208.5986>`_ paper.

        Specifically, the resources are given by one ``RZ`` gate and a cascade of
        :math:`2 \times (n - 1)` ``CNOT`` gates where :math:`n` is the number of qubits
        the gate acts on.

    .. seealso:: The corresponding PennyLane operation :class:`~.pennylane.MultiRZ`.

    **Example**

    The resources for this operation are computed using:

    >>> import pennylane.estimator as qre
    >>> multi_rz = qre.MultiRZ(num_wires=3)
    >>> gate_set = {"CNOT", "RZ"}
    >>>
    >>> print(qml.estimator.estimate(multi_rz, gate_set))
    --- Resources: ---
     Total wires: 3
        algorithmic wires: 3
        allocated wires: 0
             zero state: 0
             any state: 0
     Total gates : 5
      'RZ': 1,
      'CNOT': 4

    """

    resource_keys = {"num_wires", "precision"}

    def __init__(
        self, num_wires: int | None = None, precision: float | None = None, wires: WiresLike = None
    ) -> None:
        if num_wires is None:
            if wires is None:
                raise ValueError("Must provide at least one of `num_wires` and `wires`.")
            num_wires = len(wires)

        self.num_wires = num_wires
        self.precision = precision
        if wires is not None and len(Wires(wires)) != self.num_wires:
            raise ValueError(f"Expected {self.num_wires} wires, got {len(Wires(wires))}")
        super().__init__(wires=wires)

    @classmethod
    def resource_decomp(cls, num_wires: int, precision: float | None = None) -> list[GateCount]:
        r"""Returns a list representing the resources for a controlled version of the operator.

        Args:
            num_wires (int): the number of qubits the operation acts upon
            precision (float): error threshold for the Clifford + T decomposition of this operation

        Resources:
            The resources come from Section VIII (Figure 3) of `The Bravyi-Kitaev transformation for
            quantum computation of electronic structure <https://arxiv.org/abs/1208.5986>`_ paper.

            Specifically, the resources are given by one ``RZ`` gate and a cascade of
            :math:`2 \times (n - 1)` ``CNOT`` gates where :math:`n` is the number of qubits
            the gate acts on.

        Returns:
            list[:class:`~.pennylane.estimator.resource_operator.GateCount`]: A list of ``GateCount`` objects,
            where each object represents a specific quantum gate and the number of times it appears
            in the decomposition.
        """
        cnot = qre.CNOT.resource_rep()
        rz = qre.RZ.resource_rep(precision=precision)

        return [GateCount(cnot, 2 * (num_wires - 1)), GateCount(rz)]

    @property
    def resource_params(self):
        r"""Returns a dictionary containing the minimal information needed to compute the resources.

        Returns:
            dict: A dictionary containing the resource parameters:
                * num_wires (int): the number of qubits the operation acts upon
                * precision (float): error threshold for the Clifford + T decomposition of this operation
        """
        return {"num_wires": self.num_wires, "precision": self.precision}

    @classmethod
    def resource_rep(cls, num_wires: int, precision: float | None = None):
        """Returns a compressed representation containing only the parameters of
        the Operator that are needed to compute a resource estimation.

        Args:
            num_wires (int): the number of qubits the operation acts upon
            precision (float): error threshold for the Clifford + T decomposition of this operation

        Returns:
            :class:`~.pennylane.estimator.resource_operator.CompressedResourceOp`: the operator in a compressed representation
        """
        return CompressedResourceOp(
            cls, num_wires, {"num_wires": num_wires, "precision": precision}
        )

    @classmethod
    def adjoint_resource_decomp(cls, target_resource_params: dict) -> list[GateCount]:
        r"""Returns a list representing the resources for the adjoint of the operator.

        Args:
            target_resource_params (dict): A dictionary containing the resource parameters of the target operator

        Resources:
            The adjoint of this operator just changes the sign of the phase, thus
            the resources of the adjoint operation results in the original operation.

        Returns:
            list[:class:`~.pennylane.estimator.resource_operator.GateCount`]: A list of ``GateCount`` objects,
            where each object represents a specific quantum gate and the number of times it appears
            in the decomposition.
        """
        num_wires = target_resource_params["num_wires"]
        precision = target_resource_params["precision"]
        return [GateCount(cls.resource_rep(num_wires=num_wires, precision=precision))]

    @classmethod
    def controlled_resource_decomp(
        cls,
        num_ctrl_wires: int,
        num_zero_ctrl: int,
        target_resource_params: dict | None = None,
    ) -> list[GateCount]:
        r"""Returns a list representing the resources for a controlled version of the operator.

        Args:
            num_ctrl_wires (int): the number of qubits the operation is controlled on
            num_zero_ctrl (int): the number of control qubits, that are controlled when in the :math:`|0\rangle` state
            target_resource_params (dict): A dictionary containing the resource parameters of the target operator

        Resources:
            The resources are derived from the following identity. If an operation :math:`\hat{A}`
            can be expressed as :math:`\hat{A} \ = \ \hat{U} \cdot \hat{B} \cdot \hat{U}^{\dagger}`
            then the controlled operation :math:`C\hat{A}` can be expressed as:

            .. math:: C\hat{A} \ = \ \hat{U} \cdot C\hat{B} \cdot \hat{U}^{\dagger}

            Specifically, the resources are one multi-controlled RZ-gate and a cascade of
            :math:`2 * (n - 1)` ``CNOT`` gates where :math:`n` is the number of qubits
            the gate acts on.

        Returns:
            list[:class:`~.pennylane.estimator.resource_operator.GateCount`]: A list of ``GateCount`` objects,
            where each object represents a specific quantum gate and the number of times it appears
            in the decomposition.
        """
        num_wires = target_resource_params["num_wires"]
        precision = target_resource_params["precision"]
        cnot = qre.resource_rep(qre.CNOT)
        ctrl_rz = qre.resource_rep(
            qre.Controlled,
            {
                "base_cmpr_op": qre.resource_rep(qre.RZ, {"precision": precision}),
                "num_ctrl_wires": num_ctrl_wires,
                "num_zero_ctrl": num_zero_ctrl,
            },
        )

        return [GateCount(cnot, 2 * (num_wires - 1)), GateCount(ctrl_rz)]

    @classmethod
    def pow_resource_decomp(cls, pow_z: int, target_resource_params: dict) -> list[GateCount]:
        r"""Returns a list representing the resources for an operator raised to a power.

        Args:
            pow_z (int): the power that the operator is being raised to
            target_resource_params (dict): A dictionary containing the resource parameters of the target operator.

        Resources:
            Taking arbitrary powers of a general rotation produces a sum of rotations.
            The resources simplify to just one total multi-RZ rotation.

        Returns:
            list[:class:`~.pennylane.estimator.resource_operator.GateCount`]: A list of ``GateCount`` objects,
            where each object represents a specific quantum gate and the number of times it appears
            in the decomposition.
        """
        num_wires = target_resource_params["num_wires"]
        precision = target_resource_params["precision"]
        return [GateCount(cls.resource_rep(num_wires=num_wires, precision=precision))]


class PauliRot(ResourceOperator):
    r"""Resource class for an arbitrary Pauli word rotation operation.

    Args:
        pauli_string (str): a string describing the Pauli operators that define the rotation
        precision (float | None): error threshold for the Clifford + T decomposition of the operation
<<<<<<< HEAD
        wires (Sequence[int] | None): the wire the operation acts on
=======
        wires (WiresLike | None): the wire the operation acts on
>>>>>>> e13eda13

    Resources:
        The resources are computed based on Section VIII (Figures 3 and 4) of
        `The Bravyi-Kitaev transformation for quantum computation of electronic structure
        <https://arxiv.org/abs/1208.5986>`_, in combination with the following identities:

        .. math::

            \begin{align}
                \hat{X} &= \hat{H} \cdot \hat{Z} \cdot \hat{H}, \\
                \hat{Y} &= \hat{S} \cdot \hat{H} \cdot \hat{Z} \cdot \hat{H} \cdot \hat{S}^{\dagger}.
            \end{align}

        Note that when the :code:`pauli_string` is a single Pauli operator (:code:`X, Y, Z, Identity`),
<<<<<<< HEAD
        the cost is the associated single qubit rotation (i.e., :code:`RX, RY, RZ, GlobalPhase`). If the
=======
        the cost is the associated single-qubit rotation (i.e., :code:`RX, RY, RZ, GlobalPhase`). If the
>>>>>>> e13eda13
        :code:`pauli_string` is :code:`XX`, the resources are one :code:`RX` gate at the specified
        precision and two :code:`CNOT` gates. If the :code:`pauli_string` is :code:`YY`, the
        resources are one :code:`RY` gate at the specified precision and two :code:`CY` gates.

    .. seealso:: The corresponding PennyLane operation :class:`~.pennylane.PauliRot`.

    **Example**

    The resources for this operation are computed using:

    >>> import pennylane.estimator as qre
    >>> pr = qre.PauliRot(pauli_string="XYZ")
    >>> print(qre.estimate(pr))
    --- Resources: ---
     Total wires: 3
        algorithmic wires: 3
        allocated wires: 0
             zero state: 0
             any state: 0
     Total gates : 55
      'T': 44,
      'CNOT': 4,
      'Z': 1,
      'S': 2,
      'Hadamard': 4
    """

    resource_keys = {"pauli_string", "precision"}

    def __init__(
        self, pauli_string: str, precision: float | None = None, wires: WiresLike = None
    ) -> None:
        self.precision = precision
        self.pauli_string = pauli_string
        self.num_wires = len(pauli_string)

        if wires is not None and len(Wires(wires)) != self.num_wires:
            raise ValueError(f"Expected {self.num_wires} wires, got {len(Wires(wires))}")
        super().__init__(wires=wires)

    @classmethod
    def resource_decomp(cls, pauli_string: str, precision: float | None = None) -> list[GateCount]:
        r"""Returns a list of GateCount objects representing the operator's resources.

        Args:
<<<<<<< HEAD
            pauli_string (str): a string describing the pauli operators that define the rotation
=======
            pauli_string (str): a string describing the Pauli operators that define the rotation
>>>>>>> e13eda13
            precision (float | None): error threshold for the Clifford + T decomposition of this operation

        Resources:
            The resources are computed based on Section VIII (Figures 3 and 4) of
            `The Bravyi-Kitaev transformation for quantum computation of electronic structure
            <https://arxiv.org/abs/1208.5986>`_, in combination with the following identities:

            .. math::

                \begin{align}
                    \hat{X} &= \hat{H} \cdot \hat{Z} \cdot \hat{H}, \\
                    \hat{Y} &= \hat{S} \cdot \hat{H} \cdot \hat{Z} \cdot \hat{H} \cdot \hat{S}^{\dagger}.
                \end{align}

            Note that when the :code:`pauli_string` is a single Pauli operator (:code:`X, Y, Z, Identity`),
<<<<<<< HEAD
            the cost is the associated single qubit rotation (i.e., :code:`RX, RY, RZ, GlobalPhase`). If the
=======
            the cost is the associated single-qubit rotation (i.e., :code:`RX, RY, RZ, GlobalPhase`). If the
>>>>>>> e13eda13
            :code:`pauli_string` is :code:`XX`, the resources are one :code:`RX` gate at the specified
            precision and two :code:`CNOT` gates. If the :code:`pauli_string` is :code:`YY`, the
            resources are one :code:`RY` gate at the specified precision and two :code:`CY` gates.

        Returns:
            list[:class:`~.pennylane.estimator.resource_operator.GateCount`]: A list of ``GateCount`` objects,
            where each object represents a specific quantum gate and the number of times it appears
            in the decomposition.
        """
        if (set(pauli_string) == {"I"}) or (len(pauli_string) == 0):
            return [GateCount(qre.resource_rep(qre.GlobalPhase))]

        # Special cases:
        if pauli_string in PAULI_ROT_SPECIAL_CASES:
            return PAULI_ROT_SPECIAL_CASES[pauli_string](eps=precision)

        active_wires = len(pauli_string.replace("I", ""))

        h = qre.resource_rep(qre.Hadamard)
        s = qre.resource_rep(qre.S)
        rz = qre.resource_rep(qre.RZ, {"precision": precision})
        s_dagg = qre.resource_rep(
            qre.Adjoint,
            {"base_cmpr_op": qre.resource_rep(qre.S)},
        )
        cnot = qre.resource_rep(qre.CNOT)

        h_count = 0
        s_count = 0

        for gate in pauli_string:
            if gate == "X":
                h_count += 1
            if gate == "Y":
                h_count += 1
                s_count += 1

        gate_types = []
        if h_count:
            gate_types.append(GateCount(h, 2 * h_count))

        if s_count:
            gate_types.append(GateCount(s, s_count))
            gate_types.append(GateCount(s_dagg, s_count))

        gate_types.append(GateCount(rz))
        gate_types.append(GateCount(cnot, 2 * (active_wires - 1)))

        return gate_types

    @property
    def resource_params(self):
        r"""Returns a dictionary containing the minimal information needed to compute the resources.

        Returns:
            dict: A dictionary containing the resource parameters:
<<<<<<< HEAD
                * pauli_string (str): a string describing the pauli operators that define the rotation
=======
                * pauli_string (str): a string describing the Pauli operators that define the rotation
>>>>>>> e13eda13
                * precision (float): error threshold for the Clifford + T decomposition of this operation
        """
        return {
            "pauli_string": self.pauli_string,
            "precision": self.precision,
        }

    @classmethod
    def resource_rep(cls, pauli_string: str, precision: float | None = None):
        """Returns a compressed representation containing only the parameters of
        the Operator that are needed to compute a resource estimation.

        Args:
<<<<<<< HEAD
            pauli_string (str): a string describing the pauli operators that define the rotation
=======
            pauli_string (str): a string describing the Pauli operators that define the rotation
>>>>>>> e13eda13
            precision (float | None): error threshold for the Clifford + T decomposition of this operation

        Returns:
            :class:`~.pennylane.estimator.resource_operator.CompressedResourceOp`:: the operator in a compressed representation
        """
        num_wires = len(pauli_string)
        return CompressedResourceOp(
            cls, num_wires, {"pauli_string": pauli_string, "precision": precision}
        )

    @classmethod
    def adjoint_resource_decomp(cls, target_resource_params: dict) -> list[GateCount]:
        r"""Returns a list representing the resources for the adjoint of the operator.

        Args:
            target_resource_params (dict): A dictionary containing the resource parameters of the target operator

        Resources:
            The adjoint of this operator just changes the sign of the phase, thus
            the resources of the adjoint operation results in the original operation.

        Returns:
            list[:class:`~.pennylane.estimator.resource_operator.GateCount`]: A list of ``GateCount`` objects,
            where each object represents a specific quantum gate and the number of times it appears
            in the decomposition.
        """
        precision = target_resource_params["precision"]
        pauli_string = target_resource_params["pauli_string"]
        return [GateCount(cls.resource_rep(pauli_string=pauli_string, precision=precision))]

    @classmethod
    def controlled_resource_decomp(
        cls,
        num_ctrl_wires: int,
        num_zero_ctrl: int,
        target_resource_params: dict,
    ) -> list[GateCount]:
        r"""Returns a list representing the resources for a controlled version of the operator.

        Args:
            num_ctrl_wires (int): the number of qubits the operation is controlled on
            num_zero_ctrl (int): the number of control qubits, that are controlled when in the :math:`|0\rangle` state
            target_resource_params (dict): A dictionary containing the resource parameters of the target operator

        Resources:
            When the :code:`pauli_string` is a single Pauli operator (:code:`X, Y, Z, Identity`)
            the cost is the associated controlled single qubit rotation gate: (:code:`CRX`,
            :code:`CRY`, :code:`CRZ`, controlled-\ :code:`GlobalPhase`).

            The resources are derived from the following identity. If an operation :math:`\hat{A}`
            can be expressed as :math:`\hat{A} \ = \ \hat{U} \cdot \hat{B} \cdot \hat{U}^{\dagger}`
            then the controlled operation :math:`C\hat{A}` can be expressed as:

            .. math:: C\hat{A} \ = \ \hat{U} \cdot C\hat{B} \cdot \hat{U}^{\dagger}

            Specifically, the resources are one multi-controlled RZ-gate and a cascade of
            :math:`2 \times (n - 1)` :code:`CNOT` gates where :math:`n` is the number of qubits
            the gate acts on. Additionally, for each :code:`X` gate in the Pauli word we conjugate by
            a pair of :code:`Hadamard` gates, and for each :code:`Y` gate in the Pauli word
            we conjugate by a pair of :code:`Hadamard` and a pair of :code:`S` gates.

        Returns:
            list[:class:`~.pennylane.estimator.resource_operator.GateCount`]: A list of ``GateCount`` objects,
            where each object represents a specific quantum gate and the number of times it appears
            in the decomposition.
        """
        pauli_string = target_resource_params["pauli_string"]
        precision = target_resource_params["precision"]

        if (set(pauli_string) == {"I"}) or (len(pauli_string) == 0):
            ctrl_gp = qre.Controlled.resource_rep(
                qre.resource_rep(qre.GlobalPhase),
                num_ctrl_wires,
                num_zero_ctrl,
            )
            return [GateCount(ctrl_gp)]

        if pauli_string == "X":
            return [
                GateCount(
                    qre.Controlled.resource_rep(
                        qre.resource_rep(qre.RX, {"precision": precision}),
                        num_ctrl_wires,
                        num_zero_ctrl,
                    )
                )
            ]
        if pauli_string == "Y":
            return [
                GateCount(
                    qre.Controlled.resource_rep(
                        qre.resource_rep(qre.RY, {"precision": precision}),
                        num_ctrl_wires,
                        num_zero_ctrl,
                    )
                )
            ]
        if pauli_string == "Z":
            return [
                GateCount(
                    qre.Controlled.resource_rep(
                        qre.resource_rep(qre.RZ, {"precision": precision}),
                        num_ctrl_wires,
                        num_zero_ctrl,
                    )
                )
            ]

        active_wires = len(pauli_string.replace("I", ""))

        h = qre.Hadamard.resource_rep()
        s = qre.S.resource_rep()
        crz = qre.Controlled.resource_rep(
            qre.resource_rep(qre.RZ, {"precision": precision}),
            num_ctrl_wires,
            num_zero_ctrl,
        )
        s_dagg = qre.resource_rep(
            qre.Adjoint,
            {"base_cmpr_op": qre.resource_rep(qre.S)},
        )
        cnot = qre.CNOT.resource_rep()

        h_count = 0
        s_count = 0

        for gate in pauli_string:
            if gate == "X":
                h_count += 1
            if gate == "Y":
                h_count += 1
                s_count += 1

        gate_types = []
        if h_count:
            gate_types.append(GateCount(h, 2 * h_count))

        if s_count:
            gate_types.append(GateCount(s, s_count))
            gate_types.append(GateCount(s_dagg, s_count))

        gate_types.append(GateCount(crz))
        gate_types.append(GateCount(cnot, 2 * (active_wires - 1)))

        return gate_types

    @classmethod
    def pow_resource_decomp(cls, pow_z: int, target_resource_params: dict) -> list[GateCount]:
        r"""Returns a list representing the resources for an operator raised to a power.

        Args:
            pow_z (int): the power that the operator is being raised to
            target_resource_params (dict): A dictionary containing the resource parameters of the target operator.

        Resources:
            Taking arbitrary powers of a general rotation produces a sum of rotations.
            The resources simplify to just one total Pauli rotation.

        Returns:
            list[:class:`~.pennylane.estimator.resource_operator.GateCount`]: A list of ``GateCount`` objects,
            where each object represents a specific quantum gate and the number of times it appears
            in the decomposition.
        """
        pauli_string = target_resource_params["pauli_string"]
        precision = target_resource_params["precision"]
        return [GateCount(cls.resource_rep(pauli_string=pauli_string, precision=precision))]


class PCPhase(ResourceOperator):
    r"""A resource operator representing a projector-controlled phase gate.

    This gate applies a complex phase :math:`e^{i\phi}` to the first ``dim``
    basis vectors of the input state while applying a complex phase :math:`e^{-i \phi}`
    to the remaining basis vectors. For example, consider the 2-qubit case where ``dim = 3``:

    .. math:: \Pi(\phi) = \begin{bmatrix}
                e^{i\phi} & 0 & 0 & 0 \\
                0 & e^{i\phi} & 0 & 0 \\
                0 & 0 & e^{i\phi} & 0 \\
                0 & 0 & 0 & e^{-i\phi}
            \end{bmatrix}.

    This can also be written as :math:`\Pi(\phi) = \exp(i\phi(2\Pi-\mathbb{I}_N))`, where
    :math:`N=2^n` is the Hilbert space dimension for :math:`n` qubits and :math:`\Pi` is
    the diagonal projector with ``dim`` ones and ``N-dim`` zeros.

    Args:
        num_wires (int): the number of wires this operator acts on
        dim (int): the dimension of the target subspace
        rotation_precision (float | None): The error threshold for the approximate Clifford + T
            decomposition of the :class:`~pennylane.estimator.ops.qubit.parametric_ops_single_qubit.PhaseShift` gates used to implement this operation.
        wires (WiresLike | None): the wire the operation acts on

    Resources:
        The resources are derived from the decomposition of the generator :math:`G` of the
        ``PCPhase`` gate into multiple projectors, which generate (multi-controlled) ``PhaseShift`` gates,
        potentially complemented with (non-controlled) ``X`` gates and/or a global phase.
        The generator is given as :math:`G = 2 \Pi - \mathbb{I}_N`, where :math:`\Pi` is a projector.
        The projector :math:`\Pi` is decomposed into sums and differences of powers of two,
        which correspond to multi-controlled :class:`~pennylane.estimator.ops.qubit.parametric_ops_single_qubit.PhaseShift` gates.

    .. seealso:: The corresponding PennyLane operation :class:`~.pennylane.PCPhase`.

    **Example**

    The resources for this operation are computed using:

    >>> import pennylane.estimator as qre
    >>> pc_phase = qre.PCPhase(num_wires=2, dim=2, rotation_precision=1e-5)
    >>> print(qre.estimate(pc_phase))
    --- Resources: ---
     Total wires: 2
       algorithmic wires: 2
       allocated wires: 0
         zero state: 0
         any state: 0
     Total gates : 28
       'T': 28

    """

    resource_keys = {"num_wires", "dim", "rotation_precision"}

    def __init__(
        self,
        num_wires: int,
        dim: int,
        rotation_precision: float | None = None,
        wires: WiresLike | None = None,
    ) -> None:
        self.num_wires = num_wires
        self.dim = dim
        self.rotation_precision = rotation_precision

        if wires is not None and len(Wires(wires)) != self.num_wires:
            raise ValueError(f"Expected {self.num_wires} wires, got {len(Wires(wires))}")
        super().__init__(wires=wires)

    @classmethod
    def resource_decomp(
        cls, num_wires: int, dim: int, rotation_precision: float | None = None
    ) -> list[GateCount]:
        r"""Returns a list of GateCount objects representing the operator's resources.

        Args:
            num_wires (int): the number of wires this operator acts on
            dim (int): the dimension of the target subspace
            rotation_precision (float | None): The error threshold for the approximate Clifford + T
                decomposition of the :class:`~pennylane.estimator.ops.qubit.parametric_ops_single_qubit.PhaseShift` gates used to implement this operation.

        Resources:
            The resources are derived from the decomposition of the generator :math:`G` of the
            ``PCPhase`` gate into multiple projectors, which generate (multi-controlled) :class:`~pennylane.estimator.ops.qubit.parametric_ops_single_qubit.PhaseShift` gates,
            potentially complemented with (non-controlled) ``X`` gates and/or a global phase.
            The generator is given as :math:`G = 2 \Pi - \mathbb{I}_N`, where :math:`\Pi` is a projector.
            The projector :math:`\Pi` is decomposed into sums and differences of powers of two,
            which correspond to multi-controlled :class:`~pennylane.estimator.ops.qubit.parametric_ops_single_qubit.PhaseShift` gates.

        Returns:
            list[:class:`~.pennylane.estimator.resource_operator.GateCount`]: A list of ``GateCount`` objects,
            where each object represents a specific quantum gate and the number of times it appears
            in the decomposition.
        """
        gate_count = Counter()
        flipped, *powers_of_two = decomp_int_to_powers_of_two(dim, num_wires + 1)
        sigma = (-1) ** flipped
        powers_of_two = [sigma * val for val in powers_of_two]

        n_zero_control_values = 0
        for i, c_i in enumerate(powers_of_two):

            if c_i != 0:
                subspace = int(c_i < 0)
                if flipped:
                    subspace = 1 - subspace
                gate_count.update(
                    cls._ctrl_phase_shift_resource(
                        subspace,
                        n_control_wires=i,
                        n_zero_control_values=n_zero_control_values,
                        rotation_precision=rotation_precision,
                    )
                )

            d_i = next(iter(val for val in powers_of_two[i + 1 :] if val != 0), None)
            next_cval = d_i == 1
            if c_i == 0:
                next_cval = not next_cval
            if flipped:
                next_cval = not next_cval
            if not next_cval:
                n_zero_control_values += 1

        gate_count[qre.GlobalPhase.resource_rep()] += 1
        gate_count_lst = [GateCount(op, count) for op, count in gate_count.items()]
        return gate_count_lst

    @property
    def resource_params(self):
        r"""Returns a dictionary containing the minimal information needed to compute the resources.

        Returns:
            dict: A dictionary containing the resource parameters:
                * num_wires (int): the number of wires this operator acts on
                * dim (int): the dimension of the target subspace
                * rotation_precision(float | None): The error threshold for the approximate Clifford + T
                  decomposition of the :class:`~pennylane.estimator.ops.qubit.parametric_ops_single_qubit.PhaseShift` gates used to implement this operation.
        """
        return {
            "num_wires": self.num_wires,
            "dim": self.dim,
            "rotation_precision": self.rotation_precision,
        }

    @classmethod
    def resource_rep(cls, num_wires: int, dim: int, rotation_precision: float | None = None):
        """Returns a compressed representation containing only the parameters of
        the Operator that are needed to compute a resource estimation.

        Args:
            num_wires (int): the number of wires this operator acts on
            dim (int): the dimension of the target subspace
            rotation_precision(float | None): The error threshold for the approximate Clifford + T
                decomposition of the :class:`~pennylane.estimator.ops.qubit.parametric_ops_single_qubit.PhaseShift` gates used to implement this operation.

        Returns:
            :class:`~.pennylane.estimator.resource_operator.CompressedResourceOp`: the operator in a compressed representation
        """
        params = {"num_wires": num_wires, "dim": dim, "rotation_precision": rotation_precision}
        return CompressedResourceOp(cls, num_wires, params)

    @staticmethod
    def _ctrl_phase_shift_resource(
        subspace: int,
        n_control_wires: int,
        n_zero_control_values: int,
        rotation_precision: float | None,
    ) -> dict[CompressedResourceOp, int]:
        """Returns the resources for a (multi-)controlled :class:`~pennylane.estimator.ops.qubit.parametric_ops_single_qubit.PhaseShift` gate.

        Args:
            subspace (int): The subspace indicator (0 or 1) determining whether X gates are needed.
            n_control_wires (int): The number of control wires for the controlled :class:`~pennylane.estimator.ops.qubit.parametric_ops_single_qubit.PhaseShift`.
            n_zero_control_values (int): The number of control qubits controlled on the |0⟩ state.
            rotation_precision (float | None): The error threshold for the approximate Clifford + T
                decomposition of the :class:`~pennylane.estimator.ops.qubit.parametric_ops_single_qubit.PhaseShift` gate.
        """
        x = qre.X.resource_rep()
        phase_shift = qre.PhaseShift.resource_rep(rotation_precision)

        if n_control_wires == 0:
            return {phase_shift: 1}
        return {
            qre.Controlled.resource_rep(
                base_cmpr_op=phase_shift,
                num_ctrl_wires=n_control_wires,
                num_zero_ctrl=n_zero_control_values,
            ): 1,
            x: 2 * (1 - subspace),
        }<|MERGE_RESOLUTION|>--- conflicted
+++ resolved
@@ -43,11 +43,7 @@
     Args:
         num_wires (int | None): the number of wires the operation acts upon
         precision (float | None): error threshold for the Clifford + T decomposition of this operation
-<<<<<<< HEAD
-        wires (Sequence[int] | None): the wires the operation acts on
-=======
         wires (WiresLike | None): the wires the operation acts on
->>>>>>> e13eda13
 
     Resources:
         The resources come from Section VIII (Figure 3) of `The Bravyi-Kitaev transformation for
@@ -241,11 +237,7 @@
     Args:
         pauli_string (str): a string describing the Pauli operators that define the rotation
         precision (float | None): error threshold for the Clifford + T decomposition of the operation
-<<<<<<< HEAD
-        wires (Sequence[int] | None): the wire the operation acts on
-=======
         wires (WiresLike | None): the wire the operation acts on
->>>>>>> e13eda13
 
     Resources:
         The resources are computed based on Section VIII (Figures 3 and 4) of
@@ -260,11 +252,7 @@
             \end{align}
 
         Note that when the :code:`pauli_string` is a single Pauli operator (:code:`X, Y, Z, Identity`),
-<<<<<<< HEAD
-        the cost is the associated single qubit rotation (i.e., :code:`RX, RY, RZ, GlobalPhase`). If the
-=======
         the cost is the associated single-qubit rotation (i.e., :code:`RX, RY, RZ, GlobalPhase`). If the
->>>>>>> e13eda13
         :code:`pauli_string` is :code:`XX`, the resources are one :code:`RX` gate at the specified
         precision and two :code:`CNOT` gates. If the :code:`pauli_string` is :code:`YY`, the
         resources are one :code:`RY` gate at the specified precision and two :code:`CY` gates.
@@ -310,11 +298,7 @@
         r"""Returns a list of GateCount objects representing the operator's resources.
 
         Args:
-<<<<<<< HEAD
-            pauli_string (str): a string describing the pauli operators that define the rotation
-=======
             pauli_string (str): a string describing the Pauli operators that define the rotation
->>>>>>> e13eda13
             precision (float | None): error threshold for the Clifford + T decomposition of this operation
 
         Resources:
@@ -330,11 +314,7 @@
                 \end{align}
 
             Note that when the :code:`pauli_string` is a single Pauli operator (:code:`X, Y, Z, Identity`),
-<<<<<<< HEAD
-            the cost is the associated single qubit rotation (i.e., :code:`RX, RY, RZ, GlobalPhase`). If the
-=======
             the cost is the associated single-qubit rotation (i.e., :code:`RX, RY, RZ, GlobalPhase`). If the
->>>>>>> e13eda13
             :code:`pauli_string` is :code:`XX`, the resources are one :code:`RX` gate at the specified
             precision and two :code:`CNOT` gates. If the :code:`pauli_string` is :code:`YY`, the
             resources are one :code:`RY` gate at the specified precision and two :code:`CY` gates.
@@ -391,11 +371,7 @@
 
         Returns:
             dict: A dictionary containing the resource parameters:
-<<<<<<< HEAD
-                * pauli_string (str): a string describing the pauli operators that define the rotation
-=======
                 * pauli_string (str): a string describing the Pauli operators that define the rotation
->>>>>>> e13eda13
                 * precision (float): error threshold for the Clifford + T decomposition of this operation
         """
         return {
@@ -409,11 +385,7 @@
         the Operator that are needed to compute a resource estimation.
 
         Args:
-<<<<<<< HEAD
-            pauli_string (str): a string describing the pauli operators that define the rotation
-=======
             pauli_string (str): a string describing the Pauli operators that define the rotation
->>>>>>> e13eda13
             precision (float | None): error threshold for the Clifford + T decomposition of this operation
 
         Returns:
