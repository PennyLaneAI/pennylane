--- conflicted
+++ resolved
@@ -162,7 +162,6 @@
         r"""Returns a list representing the resources for a controlled version of the operator.
 
         Args:
-<<<<<<< HEAD
             ctrl_num_ctrl_wires (int): the number of qubits the operation is controlled on
             ctrl_num_ctrl_values (int): the number of control qubits, that are controlled when in the :math:`|0\rangle` state
             precision (float): error threshold for clifford plus T decomposition of this operation
@@ -201,17 +200,6 @@
             },
         )
         return [Allocate(1), GateCount(c_ps), GateCount(mcx, 2), Deallocate(1)]
-=======
-            ctrl_num_ctrl_wires (int): the number of qubits the
-                operation is controlled on
-            ctrl_num_ctrl_values (int): the number of control qubits, that are
-                controlled when in the :math:`|0\rangle` state
-
-        Raises:
-            ResourcesUndefinedError: Controlled version of this gate is not defined.
-        """
-        raise ResourcesUndefinedError
->>>>>>> a88962eb
 
     @classmethod
     def pow_resource_decomp(cls, pow_z, precision=None, **kwargs) -> list[GateCount]:
@@ -339,7 +327,6 @@
         r"""Returns a list representing the resources for a controlled version of the operator.
 
         Args:
-<<<<<<< HEAD
             ctrl_num_ctrl_wires (int): the number of qubits the operation is controlled on
             ctrl_num_ctrl_values (int): the number of control qubits, that are controlled when in the :math:`|0\rangle` state
             precision (float): error threshold for clifford plus T decomposition of this operation
@@ -384,17 +371,6 @@
             },
         )
         return [GateCount(h, 2), GateCount(rz, 2), GateCount(mcx, 2)]
-=======
-            ctrl_num_ctrl_wires (int): the number of qubits the
-                operation is controlled on
-            ctrl_num_ctrl_values (int): the number of control qubits, that are
-                controlled when in the :math:`|0\rangle` state
-
-        Raises:
-            ResourcesUndefinedError: Controlled version of this gate is not defined.
-        """
-        raise ResourcesUndefinedError
->>>>>>> a88962eb
 
     @classmethod
     def pow_resource_decomp(cls, pow_z, precision=None, **kwargs) -> list[GateCount]:
@@ -521,7 +497,6 @@
         r"""Returns a list representing the resources for a controlled version of the operator.
 
         Args:
-<<<<<<< HEAD
             ctrl_num_ctrl_wires (int): the number of qubits the operation is controlled on
             ctrl_num_ctrl_values (int): the number of control qubits, that are controlled when in the :math:`|0\rangle` state
             precision (float): error threshold for clifford plus T decomposition of this operation
@@ -565,17 +540,6 @@
         )
 
         return [GateCount(ry, 2), GateCount(mcx, 2)]
-=======
-            ctrl_num_ctrl_wires (int): the number of qubits the
-                operation is controlled on
-            ctrl_num_ctrl_values (int): the number of control qubits, that are
-                controlled when in the :math:`|0\rangle` state
-
-        Raises:
-            ResourcesUndefinedError: Controlled version of this gate is not defined.
-        """
-        raise ResourcesUndefinedError
->>>>>>> a88962eb
 
     @classmethod
     def pow_resource_decomp(cls, pow_z, precision=None, **kwargs) -> list[GateCount]:
@@ -703,7 +667,6 @@
         r"""Returns a list representing the resources for a controlled version of the operator.
 
         Args:
-<<<<<<< HEAD
             ctrl_num_ctrl_wires (int): the number of qubits the operation is controlled on
             ctrl_num_ctrl_values (int): the number of control qubits, that are controlled when in the :math:`|0\rangle` state
             precision (float, optional): error threshold for clifford plus T decomposition of this operation
@@ -746,17 +709,6 @@
         )
 
         return [GateCount(rz, 2), GateCount(mcx, 2)]
-=======
-            ctrl_num_ctrl_wires (int): the number of qubits the
-                operation is controlled on
-            ctrl_num_ctrl_values (int): the number of control qubits, that are
-                controlled when in the :math:`|0\rangle` state
-
-        Raises:
-            ResourcesUndefinedError: Controlled version of this gate is not defined.
-        """
-        raise ResourcesUndefinedError
->>>>>>> a88962eb
 
     @classmethod
     def pow_resource_decomp(cls, pow_z, precision=None, **kwargs) -> list[GateCount]:
@@ -869,7 +821,6 @@
         r"""Returns a list representing the resources for a controlled version of the operator.
 
         Args:
-<<<<<<< HEAD
             ctrl_num_ctrl_wires (int): the number of qubits the operation is controlled on
             ctrl_num_ctrl_values (int): the number of control qubits, that are controlled when in the :math:`|0\rangle` state
             precision (float): error threshold for clifford plus T decomposition of this operation
@@ -925,17 +876,6 @@
         )
 
         return [GateCount(mcx, 2), GateCount(rz, 3), GateCount(ry, 2)]
-=======
-            ctrl_num_ctrl_wires (int): the number of qubits the
-                operation is controlled on
-            ctrl_num_ctrl_values (int): the number of control qubits, that are
-                controlled when in the :math:`|0\rangle` state
-
-        Raises:
-            ResourcesUndefinedError: Controlled version of this gate is not defined.
-        """
-        raise ResourcesUndefinedError
->>>>>>> a88962eb
 
     @classmethod
     def pow_resource_decomp(cls, pow_z, precision=None, **kwargs) -> list[GateCount]:
