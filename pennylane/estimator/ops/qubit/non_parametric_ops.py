--- conflicted
+++ resolved
@@ -92,7 +92,6 @@
         ctrl_num_ctrl_values: int,
         **kwargs,
     ) -> list[GateCount]:
-<<<<<<< HEAD
         r"""Returns a list representing the resources for a controlled version of the operator.
 
         Args:
@@ -146,10 +145,6 @@
         gate_lst.append(GateCount(ry, 2))
         gate_lst.append(GateCount(mcx))
         return gate_lst
-=======
-        r"""Returns a list representing the resources for a controlled version of the operator."""
-        raise ResourcesUndefinedError
->>>>>>> 84a05948
 
     @classmethod
     def pow_resource_decomp(cls, pow_z, **kwargs) -> list[GateCount]:
@@ -242,7 +237,6 @@
         ctrl_num_ctrl_values,
         **kwargs,
     ):
-<<<<<<< HEAD
         r"""Returns a list representing the resources for a controlled version of the operator.
 
         Args:
@@ -292,10 +286,6 @@
             GateCount(resource_rep(T), 2),
             GateCount(resource_rep(qre.Adjoint, {"base_cmpr_op": resource_rep(T)})),
         ]
-=======
-        r"""Returns a list representing the resources for a controlled version of the operator."""
-        raise ResourcesUndefinedError
->>>>>>> 84a05948
 
     @classmethod
     def pow_resource_decomp(cls, pow_z, **kwargs) -> list[GateCount]:
@@ -454,7 +444,6 @@
         ctrl_num_ctrl_values,
         **kwargs,
     ) -> list[GateCount]:
-<<<<<<< HEAD
         r"""Returns a list representing the resources for a controlled version of the operator.
 
         Args:
@@ -493,10 +482,6 @@
             },
         )
         return [GateCount(cnot, 2), GateCount(mcx)]
-=======
-        r"""Returns a list representing the resources for a controlled version of the operator."""
-        raise ResourcesUndefinedError
->>>>>>> 84a05948
 
     @classmethod
     def pow_resource_decomp(cls, pow_z, **kwargs) -> list[GateCount]:
@@ -583,7 +568,6 @@
 
     @classmethod
     def controlled_resource_decomp(cls, ctrl_num_ctrl_wires, ctrl_num_ctrl_values, **kwargs):
-<<<<<<< HEAD
         r"""Returns a list representing the resources for a controlled version of the operator.
 
         Args:
@@ -623,10 +607,6 @@
             },
         )
         return [GateCount(ct), GateCount(mcx, 2)]
-=======
-        r"""Returns a list representing the resources for a controlled version of the operator."""
-        raise ResourcesUndefinedError
->>>>>>> 84a05948
 
     @classmethod
     def pow_resource_decomp(cls, pow_z, **kwargs) -> list[GateCount]:
@@ -765,7 +745,6 @@
         ctrl_num_ctrl_values,
         **kwargs,
     ):
-<<<<<<< HEAD
         r"""Returns a list representing the resources for a controlled version of the operator.
         Args:
             ctrl_num_ctrl_wires (int): the number of qubits the operation is controlled on
@@ -805,10 +784,6 @@
             gate_lst.append(GateCount(resource_rep(qre.Toffoli)))
 
         return gate_lst
-=======
-        r"""Returns a list representing the resources for a controlled version of the operator."""
-        raise ResourcesUndefinedError
->>>>>>> 84a05948
 
     @classmethod
     def pow_resource_decomp(cls, pow_z, **kwargs) -> list[GateCount]:
@@ -922,7 +897,6 @@
     def controlled_resource_decomp(
         cls, ctrl_num_ctrl_wires, ctrl_num_ctrl_values, **kwargs
     ) -> list[GateCount]:
-<<<<<<< HEAD
         r"""Returns a list representing the resources for a controlled version of the operator.
 
         Args:
@@ -964,10 +938,6 @@
             },
         )
         return [GateCount(s), GateCount(s_dagg), GateCount(mcx)]
-=======
-        r"""Returns a list representing the resources for a controlled version of the operator."""
-        raise ResourcesUndefinedError
->>>>>>> 84a05948
 
     @classmethod
     def pow_resource_decomp(cls, pow_z, **kwargs) -> list[GateCount]:
@@ -1067,7 +1037,6 @@
         ctrl_num_ctrl_values,
         **kwargs,
     ) -> list[GateCount]:
-<<<<<<< HEAD
         r"""Returns a list representing the resources for a controlled version of the operator.
 
         Args:
@@ -1114,10 +1083,6 @@
             gate_list.append(GateCount(resource_rep(X), 2 * ctrl_num_ctrl_values))
 
         return gate_list
-=======
-        r"""Returns a list representing the resources for a controlled version of the operator."""
-        raise ResourcesUndefinedError
->>>>>>> 84a05948
 
     @classmethod
     def pow_resource_decomp(cls, pow_z, **kwargs) -> list[GateCount]:
