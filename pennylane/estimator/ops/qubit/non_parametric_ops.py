--- conflicted
+++ resolved
@@ -853,11 +853,7 @@
 
         Args:
             pow_z (int): the power that the operator is being raised to
-<<<<<<< HEAD
-            target_resource_params (dict): A dictionary containing the resource parameters
-=======
-            target_resource_params (dict | None): A dictionary containing the resource parameters
->>>>>>> a6a5cc22
+            target_resource_params (dict | None): A dictionary containing the resource parameters
                 of the target operator.
 
         Resources:
