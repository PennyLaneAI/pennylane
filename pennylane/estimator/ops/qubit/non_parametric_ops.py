--- conflicted
+++ resolved
@@ -94,15 +94,10 @@
         r"""Returns a list representing the resources for a controlled version of the operator.
 
         Args:
-<<<<<<< HEAD
-            ctrl_num_ctrl_wires (int): the number of qubits the operation is controlled on
-            ctrl_num_ctrl_values (int): the number of control qubits, that are controlled when in the :math:`|0\rangle` state
-=======
             num_ctrl_wires (int): the number of qubits the
                 operation is controlled on
             num_zero_ctrl (int): the number of control qubits, that are
                 controlled when in the :math:`|0\rangle` state
->>>>>>> a4191f5d
 
         Resources:
             For a single control wire, the cost is a single instance of ``CH``.
@@ -245,15 +240,10 @@
         r"""Returns a list representing the resources for a controlled version of the operator.
 
         Args:
-<<<<<<< HEAD
-            ctrl_num_ctrl_wires (int): the number of qubits the operation is controlled on
-            ctrl_num_ctrl_values (int): the number of control qubits, that are controlled when in the :math:`|0\rangle` state
-=======
             num_ctrl_wires (int): the number of qubits the
                 operation is controlled on
             num_zero_ctrl (int): the number of control qubits, that are
                 controlled when in the :math:`|0\rangle` state
->>>>>>> a4191f5d
 
         Resources:
             The controlled-S gate decomposition is presented in (Fig. 5)
@@ -322,11 +312,7 @@
         """
         mod_4 = pow_z % 4
         if mod_4 == 0:
-<<<<<<< HEAD
-            return [GateCount(resource_rep(qre.Identity))]
-=======
             return []
->>>>>>> a4191f5d
         if mod_4 == 1:
             return [GateCount(cls.resource_rep())]
         if mod_4 == 2:
@@ -462,15 +448,10 @@
         r"""Returns a list representing the resources for a controlled version of the operator.
 
         Args:
-<<<<<<< HEAD
-            ctrl_num_ctrl_wires (int): the number of qubits the operation is controlled on
-            ctrl_num_ctrl_values (int): the number of control qubits, that are controlled when in the :math:`|0\rangle` state
-=======
             num_ctrl_wires (int): the number of qubits the
                 operation is controlled on
             num_zero_ctrl (int): the number of control qubits, that are
                 controlled when in the :math:`|0\rangle` state
->>>>>>> a4191f5d
 
         Resources:
             For a single control wire, the cost is a single instance of ``CSWAP``.
@@ -487,27 +468,7 @@
             represents a specific quantum gate and the number of times it appears
             in the decomposition.
         """
-<<<<<<< HEAD
-        if ctrl_num_ctrl_wires == 1:
-            gate_types = [GateCount(resource_rep(qre.CSWAP))]
-
-            if ctrl_num_ctrl_values:
-                gate_types.append(GateCount(resource_rep(X), 2))
-
-            return gate_types
-
-        cnot = resource_rep(qre.CNOT)
-        mcx = resource_rep(
-            qre.MultiControlledX,
-            {
-                "num_ctrl_wires": ctrl_num_ctrl_wires + 1,
-                "num_ctrl_values": ctrl_num_ctrl_values,
-            },
-        )
-        return [GateCount(cnot, 2), GateCount(mcx)]
-=======
         return super().controlled_resource_decomp(num_ctrl_wires, num_zero_ctrl)
->>>>>>> a4191f5d
 
     @classmethod
     def pow_resource_decomp(cls, pow_z) -> list[GateCount]:
@@ -597,15 +558,10 @@
         r"""Returns a list representing the resources for a controlled version of the operator.
 
         Args:
-<<<<<<< HEAD
-            ctrl_num_ctrl_wires (int): the number of qubits the operation is controlled on
-            ctrl_num_ctrl_values (int): the number of control qubits, that are controlled when in the :math:`|0\rangle` state
-=======
             num_ctrl_wires (int): the number of qubits the
                 operation is controlled on
             num_zero_ctrl (int): the number of control qubits, that are
                 controlled when in the :math:`|0\rangle` state
->>>>>>> a4191f5d
 
         Resources:
             The T-gate is equivalent to the PhaseShift gate for some fixed phase. Given a single
@@ -623,27 +579,7 @@
             represents a specific quantum gate and the number of times it appears
             in the decomposition.
         """
-<<<<<<< HEAD
-        if ctrl_num_ctrl_wires == 1:
-            gate_types = [GateCount(resource_rep(qre.ControlledPhaseShift))]
-
-            if ctrl_num_ctrl_values:
-                gate_types.append(GateCount(resource_rep(X), 2))
-
-            return gate_types
-
-        ct = resource_rep(qre.ControlledPhaseShift)
-        mcx = resource_rep(
-            qre.MultiControlledX,
-            {
-                "num_ctrl_wires": ctrl_num_ctrl_wires,
-                "num_ctrl_values": ctrl_num_ctrl_values,
-            },
-        )
-        return [GateCount(ct), GateCount(mcx, 2)]
-=======
         return super().controlled_resource_decomp(num_ctrl_wires, num_zero_ctrl)
->>>>>>> a4191f5d
 
     @classmethod
     def pow_resource_decomp(cls, pow_z) -> list[GateCount]:
@@ -782,15 +718,10 @@
     ):
         r"""Returns a list representing the resources for a controlled version of the operator.
         Args:
-<<<<<<< HEAD
-            ctrl_num_ctrl_wires (int): the number of qubits the operation is controlled on
-            ctrl_num_ctrl_values (int): the number of control qubits, that are controlled when in the :math:`|0\rangle` state
-=======
             num_ctrl_wires (int): the number of qubits the
                 operation is controlled on
             num_zero_ctrl (int): the number of control qubits, that are
                 controlled when in the :math:`|0\rangle` state
->>>>>>> a4191f5d
 
         Resources:
             For one or two control wires, the cost is one of ``CNOT`` or ``Toffoli`` respectively.
@@ -946,15 +877,10 @@
         r"""Returns a list representing the resources for a controlled version of the operator.
 
         Args:
-<<<<<<< HEAD
-            ctrl_num_ctrl_wires (int): the number of qubits the operation is controlled on
-            ctrl_num_ctrl_values (int): the number of control qubits, that are controlled when in the :math:`|0\rangle` state
-=======
             num_ctrl_wires (int): the number of qubits the
                 operation is controlled on
             num_zero_ctrl (int): the number of control qubits, that are
                 controlled when in the :math:`|0\rangle` state
->>>>>>> a4191f5d
 
         Resources:
             For a single control wire, the cost is a single instance of ``CY``.
@@ -1092,15 +1018,10 @@
         r"""Returns a list representing the resources for a controlled version of the operator.
 
         Args:
-<<<<<<< HEAD
-            ctrl_num_ctrl_wires (int): the number of qubits the operation is controlled on
-            ctrl_num_ctrl_values (int): the number of control qubits, that are controlled when in the :math:`|0\rangle` state
-=======
             num_ctrl_wires (int): the number of qubits the
                 operation is controlled on
             num_zero_ctrl (int): the number of control qubits, that are
                 controlled when in the :math:`|0\rangle` state
->>>>>>> a4191f5d
 
         Resources:
             For one or two control wires, the cost is one of ``CZ``
