--- conflicted
+++ resolved
@@ -13,21 +13,15 @@
 # limitations under the License.
 r"""Resource operators for identity and global phase operations."""
 
-<<<<<<< HEAD
 import pennylane.estimator as qre
-=======
-from pennylane import estimator as qre
->>>>>>> 3aca5e9b
+
 from pennylane.estimator.resource_operator import (
     CompressedResourceOp,
     GateCount,
     ResourceOperator,
     resource_rep,
 )
-<<<<<<< HEAD
-=======
 from pennylane.wires import Wires
->>>>>>> 3aca5e9b
 
 # pylint: disable=arguments-differ
 
@@ -279,11 +273,7 @@
             The resources are generated from the fact that a global phase controlled on a
             single qubit is equivalent to a local phase shift on that control qubit.
             This idea can be generalized to a multi-qubit global phase by introducing one
-<<<<<<< HEAD
-            auxilliary qubit in `zeroed` state which gets reset at the end of the computation. In this
-=======
             auxiliary qubit in a `zeroed` state which is reset at the end of the computation. In this
->>>>>>> 3aca5e9b
             case, we sandwich the phase shift operation with two multi-controlled ``X`` gates.
 
         Returns:
