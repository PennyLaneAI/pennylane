# Copyright 2025 Xanadu Quantum Technologies Inc.

# Licensed under the Apache License, Version 2.0 (the "License");
# you may not use this file except in compliance with the License.
# You may obtain a copy of the License at

#     http://www.apache.org/licenses/LICENSE-2.0

# Unless required by applicable law or agreed to in writing, software
# distributed under the License is distributed on an "AS IS" BASIS,
# WITHOUT WARRANTIES OR CONDITIONS OF ANY KIND, either express or implied.
# See the License for the specific language governing permissions and
# limitations under the License.
r"""Resource operators for identity and global phase operations."""

<<<<<<< HEAD
import pennylane.estimator as qre
from pennylane.estimator.resource_operator import (
    CompressedResourceOp,
    GateCount,
    ResourceOperator,
    resource_rep,
)
=======
from pennylane.estimator.resource_operator import CompressedResourceOp, GateCount, ResourceOperator
from pennylane.exceptions import ResourcesUndefinedError
>>>>>>> a1a364a7

# pylint: disable=arguments-differ


class Identity(ResourceOperator):
    r"""Resource class for the Identity gate.

    Args:
        wires (Iterable[Any] | None): wire label(s) that the identity acts on

    Resources:
        The Identity gate does not require any resources and thus it cannot be decomposed
        further. Requesting the resources of this gate returns an empty list.

    .. seealso:: The corresponding PennyLane operation :class:`~pennylane.Identity`.

    **Example**

    The resources for this operation can be requested using:

    >>> qml.estimator.Identity.resource_decomp()
    []
    """

    num_wires = 1

    def __init__(self, wires=None):
        """Initializes the ``Identity`` operator."""
        if wires is not None and not isinstance(wires, int):
            self.num_wires = len(wires)
        super().__init__(wires=wires)

    @property
    def resource_params(self) -> dict:
        r"""Returns a dictionary containing the minimal information needed to compute the resources.

        Returns:
            dict: Empty dictionary. The resources of this operation don't depend on any additional parameters.
        """
        return {}

    @classmethod
    def resource_rep(cls) -> CompressedResourceOp:
        r"""Returns a compressed representation containing only the parameters of
        the operator that are needed to compute the resources."""
        return CompressedResourceOp(cls, cls.num_wires, {})

    @classmethod
    def resource_decomp(cls) -> list[GateCount]:
        r"""Returns a list representing the resources of the operator. Each object represents a quantum gate
        and the number of times it occurs in the decomposition.

        Resources:
            The Identity gate does not require any resources and thus it cannot be decomposed
            further. Requesting the resources of this gate returns an empty list.

        Returns:
            list: empty list
        """
        return []

    @classmethod
    def adjoint_resource_decomp(cls, target_resource_params: dict | None = None) -> list[GateCount]:
        r"""Returns a list representing the resources for the adjoint of the operator.

        Args:
            target_resource_params (dict | None): A dictionary containing the resource parameters
                of the target operator.

        Resources:
            This operation is self-adjoint, so the resources of the adjoint operation are same as the base operation.

        Returns:
            list[:class:`~.pennylane.estimator.resource_operator.GateCount`]: A list of ``GateCount`` objects, where each object
            represents a specific quantum gate and the number of times it appears
            in the decomposition.
        """
        return [GateCount(cls.resource_rep())]

    @classmethod
    def controlled_resource_decomp(
        cls,
        num_ctrl_wires: int,
        num_zero_ctrl: int,
        target_resource_params: dict | None = None,
    ) -> list[GateCount]:
        r"""Returns a list representing the resources for a controlled version of the operator.

        Args:
            num_ctrl_wires (int): the number of qubits the operation is controlled on
            num_zero_ctrl (int): The number of control qubits, that are triggered when in the :math:`|0\rangle` state.
            target_resource_params (dict | None): A dictionary containing the resource parameters
                of the target operator.

        Resources:
            The Identity gate acts trivially when controlled. The resources of this operation are same as
            the original (un-controlled) operation.

        Returns:
            list[:class:`~.pennylane.estimator.resource_operator.GateCount`]: A list of ``GateCount`` objects, where each object
            represents a specific quantum gate and the number of times it appears
            in the decomposition.
        """
        return [GateCount(cls.resource_rep())]

    @classmethod
    def pow_resource_decomp(
        cls, pow_z: int, target_resource_params: dict | None = None
    ) -> list[GateCount]:
        r"""Returns a list representing the resources for an operator raised to a power.

        Args:
            pow_z (int): the power that the operator is being raised to
            target_resource_params (dict | None): A dictionary containing the resource parameters
                of the target operator.

        Resources:
            The Identity gate acts trivially when raised to a power. The resources of this
            operation are same as the original operation.

        Returns:
            list[:class:`~.pennylane.estimator.resource_operator.GateCount`]: A list of ``GateCount`` objects, where each object
            represents a specific quantum gate and the number of times it appears
            in the decomposition.
        """
        return [GateCount(cls.resource_rep())]


class GlobalPhase(ResourceOperator):
    r"""Resource class for the GlobalPhase gate.

    Args:
        wires (Iterable[Any] | None): the wires the operator acts on

    Resources:
        The GlobalPhase gate does not require any resources and thus it cannot be decomposed
        further. Requesting the resources of this gate returns an empty list.

    .. seealso:: The corresponding PennyLane operation :class:`~.pennylane.GlobalPhase`.

    **Example**

    The resources for this operation can be requested using:

    >>> qml.estimator.GlobalPhase.resource_decomp()
    []

    """

    num_wires = 1

    def __init__(self, wires=None):
        """Initializes the ``GlobalPhase`` operator."""
        if wires is not None and not isinstance(wires, int):
            self.num_wires = len(wires)
        super().__init__(wires=wires)

    @property
    def resource_params(self) -> dict:
        r"""Returns a dictionary containing the minimal information needed to compute the resources.

        Returns:
            dict: Empty dictionary. The resources of this operation don't depend on any additional parameters.
        """
        return {}

    @classmethod
    def resource_rep(cls) -> CompressedResourceOp:
        r"""Returns a compressed representation containing only the parameters of
        the operator that are needed to compute the resources."""
        return CompressedResourceOp(cls, cls.num_wires, {})

    @classmethod
    def resource_decomp(cls) -> list[GateCount]:
        r"""Returns a list representing the resources of the operator. Each object represents a quantum gate
        and the number of times it occurs in the decomposition.

        Resources:
            The GlobalPhase gate does not require any resources and thus it cannot be decomposed
            further. Requesting the resources of this gate returns an empty list.

        Returns:
            list: empty list
        """
        return []

    @classmethod
    def adjoint_resource_decomp(cls, target_resource_params: dict | None = None) -> list[GateCount]:
        r"""Returns a list representing the resources for the adjoint of the operator.

        Args:
            target_resource_params (dict | None): A dictionary containing the resource parameters
                of the target operator.

        Resources:
            The adjoint of GlobalPhase operator changes the sign of the phase, thus
            the resources of the adjoint operation are same as the original operation.

        Returns:
            list[:class:`~.pennylane.estimator.resource_operator.GateCount`]: A list of ``GateCount`` objects, where each object
            represents a specific quantum gate and the number of times it appears
            in the decomposition.
        """
        return [GateCount(cls.resource_rep())]

    @classmethod
    def pow_resource_decomp(
        cls, pow_z: int, target_resource_params: dict | None = None
    ) -> list[GateCount]:
        r"""Returns a list representing the resources for an operator raised to a power.

        Args:
            pow_z (int): the power that the operator is being raised to
            target_resource_params (dict | None): A dictionary containing the resource parameters
                of the target operator.

        Resources:
            Taking arbitrary powers of a global phase produces a sum of global phases.
            The resources simplify to just one total global phase operator.

        Returns:
            list[:class:`~.pennylane.estimator.resource_operator.GateCount`]: A list of ``GateCount`` objects, where each object
            represents a specific quantum gate and the number of times it appears
            in the decomposition.
        """
        return [GateCount(cls.resource_rep())]

    @classmethod
    def controlled_resource_decomp(
        cls,
        num_ctrl_wires: int,
        num_zero_ctrl: int,
<<<<<<< HEAD
        target_resource_params: dict = None,
=======
        target_resource_params: dict | None = None,
>>>>>>> a1a364a7
    ) -> list[GateCount]:
        r"""Returns a list representing the resources for a controlled version of the operator.

        Args:
            num_ctrl_wires (int): the number of qubits the operation is controlled on
            num_zero_ctrl (int): The number of control qubits that are controlled when
                in the :math:`|0\rangle` state.
            target_resource_params (dict | None): A dictionary containing the resource parameters
                of the target operator.

        Resources:
            The resources are generated from the fact that a global phase controlled on a
            single qubit is equivalent to a local phase shift on that control qubit.
            This idea can be generalized to a multi-qubit global phase by introducing one
            'clean' auxilliary qubit which gets reset at the end of the computation. In this
            case, we sandwich the phase shift operation with two multi-controlled ``X`` gates.

        Returns:
            list[`~.pennylane.estimator.resource_operator.GateCount`]: A list of ``GateCount`` objects, where each object
            represents a specific quantum gate and the number of times it appears
            in the decomposition.
        """
        if num_ctrl_wires == 1:
            gate_types = [GateCount(resource_rep(qre.PhaseShift))]

            if num_zero_ctrl:
                gate_types.append(GateCount(resource_rep(qre.X), 2))

            return gate_types

        ps = resource_rep(qre.PhaseShift)
        mcx = resource_rep(
            qre.MultiControlledX,
            {
                "num_ctrl_wires": num_ctrl_wires,
                "num_zero_ctrl": num_zero_ctrl,
            },
        )

        return [GateCount(ps), GateCount(mcx, 2)]<|MERGE_RESOLUTION|>--- conflicted
+++ resolved
@@ -13,7 +13,6 @@
 # limitations under the License.
 r"""Resource operators for identity and global phase operations."""
 
-<<<<<<< HEAD
 import pennylane.estimator as qre
 from pennylane.estimator.resource_operator import (
     CompressedResourceOp,
@@ -21,10 +20,7 @@
     ResourceOperator,
     resource_rep,
 )
-=======
-from pennylane.estimator.resource_operator import CompressedResourceOp, GateCount, ResourceOperator
-from pennylane.exceptions import ResourcesUndefinedError
->>>>>>> a1a364a7
+
 
 # pylint: disable=arguments-differ
 
@@ -257,11 +253,7 @@
         cls,
         num_ctrl_wires: int,
         num_zero_ctrl: int,
-<<<<<<< HEAD
-        target_resource_params: dict = None,
-=======
         target_resource_params: dict | None = None,
->>>>>>> a1a364a7
     ) -> list[GateCount]:
         r"""Returns a list representing the resources for a controlled version of the operator.
 
