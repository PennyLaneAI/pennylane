--- conflicted
+++ resolved
@@ -345,11 +345,7 @@
 
 
 def _dequeue(
-<<<<<<< HEAD
     op_to_remove: ResourceOperator | Iterable,
-=======
-    op_to_remove: "ResourceOperator" | Iterable,
->>>>>>> be8cca21
     context: QueuingManager = QueuingManager,
 ):
     """Remove the given resource operator(s) from the Operator queue."""
