# Copyright 2025 Xanadu Quantum Technologies Inc.

# Licensed under the Apache License, Version 2.0 (the "License");
# you may not use this file except in compliance with the License.
# You may obtain a copy of the License at

#     http://www.apache.org/licenses/LICENSE-2.0

# Unless required by applicable law or agreed to in writing, software
# distributed under the License is distributed on an "AS IS" BASIS,
# WITHOUT WARRANTIES OR CONDITIONS OF ANY KIND, either express or implied.
# See the License for the specific language governing permissions and
# limitations under the License.

r"""This module contains tools for logical resource estimation."""

from .wires_manager import Allocate, Deallocate, WireResourceManager

from .resources_base import Resources

from .resource_config import ResourceConfig

from .resource_operator import (
    ResourceOperator,
    CompressedResourceOp,
    GateCount,
    resource_rep,
)

<<<<<<< HEAD
from .ops import *
=======
from .ops.identity import Identity, GlobalPhase

from .ops.qubit import (
    X,
    Y,
    Z,
    SWAP,
    Hadamard,
    S,
    T,
    PhaseShift,
    RX,
    RY,
    RZ,
    Rot,
)

from .ops.op_math import (
    CCZ,
    CH,
    CNOT,
    ControlledPhaseShift,
    CRot,
    CRX,
    CRY,
    CRZ,
    CSWAP,
    CY,
    CZ,
    MultiControlledX,
    TempAND,
    Toffoli,
)
>>>>>>> a4191f5d
<|MERGE_RESOLUTION|>--- conflicted
+++ resolved
@@ -27,9 +27,6 @@
     resource_rep,
 )
 
-<<<<<<< HEAD
-from .ops import *
-=======
 from .ops.identity import Identity, GlobalPhase
 
 from .ops.qubit import (
@@ -62,5 +59,4 @@
     MultiControlledX,
     TempAND,
     Toffoli,
-)
->>>>>>> a4191f5d
+)