--- conflicted
+++ resolved
@@ -69,12 +69,8 @@
     Prod,
     ChangeOpBasis,
 )
-<<<<<<< HEAD
 
-from .ops.templates import (
-=======
 from .templates import (
->>>>>>> bb5b3ef4
     OutOfPlaceSquare,
     PhaseGradient,
     OutMultiplier,
