--- conflicted
+++ resolved
@@ -84,7 +84,6 @@
     ControlledSequence,
     QPE,
     IterativeQPE,
-<<<<<<< HEAD
     MPSPrep,
     QROMStatePreparation,
     UniformStatePrep,
@@ -96,12 +95,11 @@
     RegisterComparator,
     QubitizeTHC,
     SelectTHC,
-=======
+    CompactHamiltonian,
     TrotterCDF,
     TrotterProduct,
     TrotterTHC,
     TrotterVibrational,
     TrotterVibronic,
->>>>>>> abcdb144
     CompactHamiltonian,
 )