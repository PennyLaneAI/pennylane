--- conflicted
+++ resolved
@@ -110,12 +110,8 @@
     THCHamiltonian,
     VibronicHamiltonian,
     VibrationalHamiltonian,
-<<<<<<< HEAD
     PauliHamiltonian,
-)
-=======
 )
 
 from .measurement import estimate_error, estimate_shots
-from .qpe_resources import FirstQuantization, DoubleFactorization
->>>>>>> 072052c6
+from .qpe_resources import FirstQuantization, DoubleFactorization