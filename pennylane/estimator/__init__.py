# Copyright 2025 Xanadu Quantum Technologies Inc.

# Licensed under the Apache License, Version 2.0 (the "License");
# you may not use this file except in compliance with the License.
# You may obtain a copy of the License at

#     http://www.apache.org/licenses/LICENSE-2.0

# Unless required by applicable law or agreed to in writing, software
# distributed under the License is distributed on an "AS IS" BASIS,
# WITHOUT WARRANTIES OR CONDITIONS OF ANY KIND, either express or implied.
# See the License for the specific language governing permissions and
# limitations under the License.
r"""This module contains tools for logical resource estimation."""

from .wires_manager import Allocate, Deallocate, WireResourceManager

<<<<<<< HEAD
from .resources_base import Resources
=======
    ~Resources
    ~ResourceOperator
    ~CompressedResourceOp
    ~GateCount
>>>>>>> a2b3a929

from .resource_operator import (
    ResourceOperator,
    CompressedResourceOp,
    GateCount,
    resource_rep,
)


from .ops.identity import Identity, GlobalPhase

<<<<<<< HEAD
from .ops.qubit import (
    X,
    Y,
    Z,
    SWAP,
    Hadamard,
    S,
    T,
=======
from .resources_base import Resources

from .resource_operator import (
    ResourceOperator,
    CompressedResourceOp,
    GateCount,
    resource_rep,
>>>>>>> a2b3a929
)<|MERGE_RESOLUTION|>--- conflicted
+++ resolved
@@ -11,18 +11,12 @@
 # WITHOUT WARRANTIES OR CONDITIONS OF ANY KIND, either express or implied.
 # See the License for the specific language governing permissions and
 # limitations under the License.
+
 r"""This module contains tools for logical resource estimation."""
 
 from .wires_manager import Allocate, Deallocate, WireResourceManager
 
-<<<<<<< HEAD
 from .resources_base import Resources
-=======
-    ~Resources
-    ~ResourceOperator
-    ~CompressedResourceOp
-    ~GateCount
->>>>>>> a2b3a929
 
 from .resource_operator import (
     ResourceOperator,
@@ -31,10 +25,8 @@
     resource_rep,
 )
 
-
 from .ops.identity import Identity, GlobalPhase
 
-<<<<<<< HEAD
 from .ops.qubit import (
     X,
     Y,
@@ -43,13 +35,4 @@
     Hadamard,
     S,
     T,
-=======
-from .resources_base import Resources
-
-from .resource_operator import (
-    ResourceOperator,
-    CompressedResourceOp,
-    GateCount,
-    resource_rep,
->>>>>>> a2b3a929
 )