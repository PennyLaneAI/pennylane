--- conflicted
+++ resolved
@@ -108,13 +108,9 @@
     GQSP,
     Reflection,
     Qubitization,
-<<<<<<< HEAD
-    HamiltonianGQSP,
     QSVT,
     QSP,
-=======
     GQSPTimeEvolution,
->>>>>>> ddfe2da6
 )
 
 from .compact_hamiltonian import (
