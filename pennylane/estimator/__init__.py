--- conflicted
+++ resolved
@@ -12,7 +12,6 @@
 # See the License for the specific language governing permissions and
 # limitations under the License.
 
-<<<<<<< HEAD
 .. currentmodule:: pennylane.estimator
 
 Qubit Management Classes:
@@ -47,9 +46,8 @@
     ~resource_rep
 
 """
-=======
+
 r"""This module contains tools for logical resource estimation."""
->>>>>>> 357fdd8d
 
 from .wires_manager import Allocate, Deallocate, WireResourceManager
 
@@ -64,9 +62,8 @@
     resource_rep,
 )
 
-<<<<<<< HEAD
 from .resource_tracking import estimate
-=======
+
 from .ops.identity import Identity, GlobalPhase
 
 from .ops.qubit import (
@@ -77,5 +74,4 @@
     Hadamard,
     S,
     T,
-)
->>>>>>> 357fdd8d
+)