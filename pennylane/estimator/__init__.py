--- conflicted
+++ resolved
@@ -45,10 +45,7 @@
     MultiRZ,
     PauliRot,
     SingleExcitation,
-<<<<<<< HEAD
-=======
     QubitUnitary,
->>>>>>> 3aca5e9b
 )
 
 from .ops.op_math import (
@@ -71,8 +68,6 @@
     Pow,
     Prod,
     ChangeOpBasis,
-<<<<<<< HEAD
-=======
 )
 from .templates import (
     OutOfPlaceSquare,
@@ -88,5 +83,4 @@
     ControlledSequence,
     QPE,
     IterativeQPE,
->>>>>>> 3aca5e9b
 )