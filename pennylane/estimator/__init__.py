# Copyright 2025 Xanadu Quantum Technologies Inc.

# Licensed under the Apache License, Version 2.0 (the "License");
# you may not use this file except in compliance with the License.
# You may obtain a copy of the License at

#     http://www.apache.org/licenses/LICENSE-2.0

# Unless required by applicable law or agreed to in writing, software
# distributed under the License is distributed on an "AS IS" BASIS,
# WITHOUT WARRANTIES OR CONDITIONS OF ANY KIND, either express or implied.
# See the License for the specific language governing permissions and
# limitations under the License.
r"""This module contains tools for logical resource estimation.

.. currentmodule:: pennylane.estimator

Qubit Management Classes:
~~~~~~~~~~~~~~~~~~~~~~~~~

.. autosummary::
    :toctree: api

    ~Allocate
    ~Deallocate
    ~WireResourceManager

Resource Estimation Base Classes:
~~~~~~~~~~~~~~~~~~~~~~~~~~~~~~~~~

.. autosummary::
    :toctree: api

    ~Resources
    ~ResourceConfig
    ~ResourceOperator
    ~CompressedResourceOp
    ~GateCount

Resource Estimation Functions:
~~~~~~~~~~~~~~~~~~~~~~~~~~~~~~

.. autosummary::
    :toctree: api

    ~estimate
    ~resource_rep

"""
from .wires_manager import Allocate, Deallocate, WireResourceManager

from .resources_base import Resources

from .resource_config import ResourceConfig

from .resource_operator import (
    ResourceOperator,
    CompressedResourceOp,
    GateCount,
    resource_rep,
)

from .estimate import estimate

from .ops.identity import Identity, GlobalPhase

from .ops.qubit import (
    X,
    Y,
    Z,
    SWAP,
    Hadamard,
    S,
    T,
    PhaseShift,
    RX,
    RY,
    RZ,
    Rot,
<<<<<<< HEAD
)

from .ops.op_math import (
    CCZ,
    CH,
    CNOT,
    ControlledPhaseShift,
    CRot,
    CRX,
    CRY,
    CRZ,
    CSWAP,
    CY,
    CZ,
    MultiControlledX,
    TemporaryAND,
    Toffoli,
=======
>>>>>>> a7509e2c
)<|MERGE_RESOLUTION|>--- conflicted
+++ resolved
@@ -77,7 +77,6 @@
     RY,
     RZ,
     Rot,
-<<<<<<< HEAD
 )
 
 from .ops.op_math import (
@@ -95,6 +94,4 @@
     MultiControlledX,
     TemporaryAND,
     Toffoli,
-=======
->>>>>>> a7509e2c
 )