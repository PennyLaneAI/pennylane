# Copyright 2025 Xanadu Quantum Technologies Inc.

# Licensed under the Apache License, Version 2.0 (the "License");
# you may not use this file except in compliance with the License.
# You may obtain a copy of the License at

#     http://www.apache.org/licenses/LICENSE-2.0

# Unless required by applicable law or agreed to in writing, software
# distributed under the License is distributed on an "AS IS" BASIS,
# WITHOUT WARRANTIES OR CONDITIONS OF ANY KIND, either express or implied.
# See the License for the specific language governing permissions and
# limitations under the License.
<<<<<<< HEAD

r"""This module contains tools for dedicated logical resource estimation."""

=======
r"""This module contains tools for logical resource estimation."""
>>>>>>> c7fbdc37
from .wires_manager import Allocate, Deallocate, WireResourceManager

from .resources_base import Resources

from .resource_config import ResourceConfig

from .resource_operator import (
    ResourceOperator,
    CompressedResourceOp,
    GateCount,
    resource_rep,
)

from .estimate import estimate

from .ops.identity import Identity, GlobalPhase

from .ops.qubit import (
    X,
    Y,
    Z,
    SWAP,
    Hadamard,
    S,
    T,
    PhaseShift,
    RX,
    RY,
    RZ,
    Rot,
    MultiRZ,
    PauliRot,
    SingleExcitation,
)

from .ops.op_math import (
    CCZ,
    CH,
    CNOT,
    ControlledPhaseShift,
    CRot,
    CRX,
    CRY,
    CRZ,
    CSWAP,
    CY,
    CZ,
    MultiControlledX,
    TemporaryAND,
    Toffoli,
    Adjoint,
    Controlled,
    Pow,
    Prod,
    ChangeOpBasis,
)

from .ops.templates import (
    OutOfPlaceSquare,
    PhaseGradient,
    OutMultiplier,
    SemiAdder,
    QFT,
    AQFT,
    BasisRotation,
    Select,
    QROM,
    SelectPauliRot,
    QubitUnitary,
    ControlledSequence,
    QPE,
    IterativeQPE,
    MPSPrep,
    QROMStatePreparation,
    UniformStatePrep,
    AliasSampling,
    PrepTHC,
    IntegerComparator,
    SingleQubitComparator,
    TwoQubitComparator,
    RegisterComparator,
)

from .ops.templates.qubitize import (
    QubitizeTHC
)

from .ops.templates.select import (
    SelectTHC
)

from .ops.templates.compact_hamiltonian import (
    CompactHamiltonian
)<|MERGE_RESOLUTION|>--- conflicted
+++ resolved
@@ -11,13 +11,9 @@
 # WITHOUT WARRANTIES OR CONDITIONS OF ANY KIND, either express or implied.
 # See the License for the specific language governing permissions and
 # limitations under the License.
-<<<<<<< HEAD
 
-r"""This module contains tools for dedicated logical resource estimation."""
+r"""This module contains tools dedicated for logical resource estimation."""
 
-=======
-r"""This module contains tools for logical resource estimation."""
->>>>>>> c7fbdc37
 from .wires_manager import Allocate, Deallocate, WireResourceManager
 
 from .resources_base import Resources
