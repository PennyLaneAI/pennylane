--- conflicted
+++ resolved
@@ -68,12 +68,8 @@
     Prod,
     ChangeOpBasis,
 )
-<<<<<<< HEAD
 
-from .templates.subroutines import (
-=======
 from .ops.templates import (
->>>>>>> 5290a027
     OutOfPlaceSquare,
     PhaseGradient,
     OutMultiplier,
@@ -88,16 +84,10 @@
     ControlledSequence,
     QPE,
     IterativeQPE,
-)
-
-from .templates.stateprep import (
     MPSPrep,
     QROMStatePreparation,
     UniformStatePrep,
     AliasSampling,
-)
-
-from .templates.comparators import (
     IntegerComparator,
     SingleQubitComparator,
     TwoQubitComparator,
