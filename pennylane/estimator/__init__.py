--- conflicted
+++ resolved
@@ -105,16 +105,13 @@
     SingleQubitComparator,
     TwoQubitComparator,
     RegisterComparator,
-<<<<<<< HEAD
     UnaryIterationQPE,
-=======
     GQSP,
     Reflection,
     Qubitization,
     QSVT,
     QSP,
     GQSPTimeEvolution,
->>>>>>> 61797c30
 )
 
 from .compact_hamiltonian import (
