# Copyright 2025 Xanadu Quantum Technologies Inc.

# Licensed under the Apache License, Version 2.0 (the "License");
# you may not use this file except in compliance with the License.
# You may obtain a copy of the License at

#     http://www.apache.org/licenses/LICENSE-2.0

# Unless required by applicable law or agreed to in writing, software
# distributed under the License is distributed on an "AS IS" BASIS,
# WITHOUT WARRANTIES OR CONDITIONS OF ANY KIND, either express or implied.
# See the License for the specific language governing permissions and
# limitations under the License.
r"""
This module contains tools for logical resource estimation.

.. currentmodule:: pennylane.estimator

Qubit Management Classes:
~~~~~~~~~~~~~~~~~~~~~~~~~

.. autosummary::
    :toctree: api

    ~Allocate
    ~Deallocate

Resource Estimation Base Classes:
~~~~~~~~~~~~~~~~~~~~~~~~~~~~~~~~~

.. autosummary::
    :toctree: api

    ~Resources

"""

<<<<<<< HEAD
from .wires_manager import AllocWires, FreeWires

from .resources_base import Resources
=======
from .wires_manager import Allocate, Deallocate
>>>>>>> 59b53590
<|MERGE_RESOLUTION|>--- conflicted
+++ resolved
@@ -35,10 +35,6 @@
 
 """
 
-<<<<<<< HEAD
-from .wires_manager import AllocWires, FreeWires
+from .wires_manager import Allocate, Deallocate
 
-from .resources_base import Resources
-=======
-from .wires_manager import Allocate, Deallocate
->>>>>>> 59b53590
+from .resources_base import Resources