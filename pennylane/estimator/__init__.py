# Copyright 2025 Xanadu Quantum Technologies Inc.

# Licensed under the Apache License, Version 2.0 (the "License");
# you may not use this file except in compliance with the License.
# You may obtain a copy of the License at

#     http://www.apache.org/licenses/LICENSE-2.0

# Unless required by applicable law or agreed to in writing, software
# distributed under the License is distributed on an "AS IS" BASIS,
# WITHOUT WARRANTIES OR CONDITIONS OF ANY KIND, either express or implied.
# See the License for the specific language governing permissions and
# limitations under the License.

<<<<<<< HEAD
r"""This module contains tools for logical resource estimation."""
=======
.. currentmodule:: pennylane.estimator

Qubit Management Classes:
~~~~~~~~~~~~~~~~~~~~~~~~~

.. autosummary::
    :toctree: api

    ~Allocate
    ~Deallocate
    ~WireResourceManager

Resource Estimation Base Classes:
~~~~~~~~~~~~~~~~~~~~~~~~~~~~~~~~~

.. autosummary::
    :toctree: api

    ~Resources
    ~ResourceConfig
    ~ResourceOperator
    ~CompressedResourceOp
    ~GateCount


"""
>>>>>>> 3cdcb636

from .wires_manager import Allocate, Deallocate, WireResourceManager

from .resources_base import Resources

from .resource_config import ResourceConfig

from .resource_operator import (
    ResourceOperator,
    CompressedResourceOp,
    GateCount,
    resource_rep,
)

from .ops.identity import Identity, GlobalPhase

from .ops.qubit import (
    X,
    Y,
    Z,
    SWAP,
    Hadamard,
    S,
    T,
)<|MERGE_RESOLUTION|>--- conflicted
+++ resolved
@@ -12,36 +12,7 @@
 # See the License for the specific language governing permissions and
 # limitations under the License.
 
-<<<<<<< HEAD
 r"""This module contains tools for logical resource estimation."""
-=======
-.. currentmodule:: pennylane.estimator
-
-Qubit Management Classes:
-~~~~~~~~~~~~~~~~~~~~~~~~~
-
-.. autosummary::
-    :toctree: api
-
-    ~Allocate
-    ~Deallocate
-    ~WireResourceManager
-
-Resource Estimation Base Classes:
-~~~~~~~~~~~~~~~~~~~~~~~~~~~~~~~~~
-
-.. autosummary::
-    :toctree: api
-
-    ~Resources
-    ~ResourceConfig
-    ~ResourceOperator
-    ~CompressedResourceOp
-    ~GateCount
-
-
-"""
->>>>>>> 3cdcb636
 
 from .wires_manager import Allocate, Deallocate, WireResourceManager
 
