# Copyright 2025 Xanadu Quantum Technologies Inc.

# Licensed under the Apache License, Version 2.0 (the "License");
# you may not use this file except in compliance with the License.
# You may obtain a copy of the License at

#     http://www.apache.org/licenses/LICENSE-2.0

# Unless required by applicable law or agreed to in writing, software
# distributed under the License is distributed on an "AS IS" BASIS,
# WITHOUT WARRANTIES OR CONDITIONS OF ANY KIND, either express or implied.
# See the License for the specific language governing permissions and
# limitations under the License.
"""
Contains classes used to compactly store the metadata of various Hamiltonians which are relevant for resource estimation.
"""
import copy
from dataclasses import dataclass
from typing import Iterable


def _validate_positive_int(name, value):
    """Helper to validate positive integers."""
    if not isinstance(value, int) or value <= 0:
        raise TypeError(f"{name} must be a positive integer, got {value}")


@dataclass(frozen=True)
class CDFHamiltonian:
    """For a compressed double-factorized (CDF) Hamiltonian, stores the minimum necessary information pertaining to resource estimation.

    Args:
        num_orbitals (int): number of spatial orbitals
        num_fragments (int): number of fragments in the compressed double-factorized (CDF) representation
        one_norm (float | None): the one-norm of the Hamiltonian

    Raises:
        TypeError: if ``num_orbitals``, or ``num_fragments`` is not a positive integer
        TypeError: if ``one_norm`` is provided but is not a non-negative float or integer

    .. seealso::
        :class:`~.estimator.templates.TrotterCDF`
    """

    num_orbitals: int
    num_fragments: int
    one_norm: float | None = None

    def __post_init__(self):
        """Checks the types of the inputs."""

        _validate_positive_int("num_orbitals", self.num_orbitals)
        _validate_positive_int("num_fragments", self.num_fragments)
        if self.one_norm is not None and not (
            isinstance(self.one_norm, (float, int)) and self.one_norm >= 0
        ):
            raise TypeError(
                f"one_norm, if provided, must be a positive float or integer. Instead received {self.one_norm}"
            )
        if isinstance(self.one_norm, int):
            object.__setattr__(self, "one_norm", float(self.one_norm))


@dataclass(frozen=True)
class THCHamiltonian:
    """For a tensor hypercontracted (THC) Hamiltonian, stores the minimum necessary information pertaining to resource estimation.

    Args:
        num_orbitals (int): number of spatial orbitals
        tensor_rank (int):  tensor rank of two-body integrals in the tensor hypercontracted (THC) representation
        one_norm (float | None): the one-norm of the Hamiltonian

    Raises:
        TypeError: if ``num_orbitals``, or ``tensor_rank`` is not a positive integer
        TypeError: if ``one_norm`` is provided but is not a non-negative float or integer


    .. seealso::
        :class:`~.estimator.templates.TrotterTHC`
    """

    num_orbitals: int
    tensor_rank: int
    one_norm: float | None = None

    def __post_init__(self):
        """Checks the types of the inputs."""

        _validate_positive_int("num_orbitals", self.num_orbitals)
        _validate_positive_int("tensor_rank", self.tensor_rank)
        if self.one_norm is not None and not (
            isinstance(self.one_norm, (float, int)) and self.one_norm >= 0
        ):
            raise TypeError(
                f"one_norm, if provided, must be a positive float or integer."
                f" Instead received {self.one_norm}"
            )

        if isinstance(self.one_norm, int):
            object.__setattr__(self, "one_norm", float(self.one_norm))


@dataclass(frozen=True)
class VibrationalHamiltonian:
    """For a vibrational Hamiltonian, stores the minimum necessary information pertaining to resource estimation.

    Args:
        num_modes (int): number of vibrational modes
        grid_size (int): number of grid points used to discretize each mode
        taylor_degree (int): degree of the Taylor expansion used in the vibrational representation
        one_norm (float | None): the one-norm of the Hamiltonian

    Raises:
        TypeError: if ``num_modes``, ``grid_size``, or ``taylor_degree`` is not a positive integer
        TypeError: if ``one_norm`` is provided but is not a non-negative float or integer

    .. seealso::
        :class:`~.estimator.templates.TrotterVibrational`
    """

    num_modes: int
    grid_size: int
    taylor_degree: int
    one_norm: float | None = None

    def __post_init__(self):
        """Checks the types of the inputs."""

        _validate_positive_int("num_modes", self.num_modes)
        _validate_positive_int("grid_size", self.grid_size)
        _validate_positive_int("taylor_degree", self.taylor_degree)

        if self.one_norm is not None and not (
            isinstance(self.one_norm, (float, int)) and self.one_norm >= 0
        ):
            raise TypeError(
                f"one_norm, if provided, must be a positive float or integer."
                f" Instead received {self.one_norm}"
            )

        if isinstance(self.one_norm, int):
            object.__setattr__(self, "one_norm", float(self.one_norm))


@dataclass(frozen=True)
class VibronicHamiltonian:
    """For a vibronic Hamiltonian, stores the minimum necessary information pertaining to resource estimation.

    Args:
        num_modes (int): number of vibronic modes
        num_states (int): number of vibronic states
        grid_size (int): number of grid points used to discretize each mode
        taylor_degree (int): degree of the Taylor expansion used in the vibronic representation
        one_norm (float | None): the one-norm of the Hamiltonian

    Raises:
        TypeError: if ``num_modes``, ``num_states``, ``grid_size``, or ``taylor_degree`` is not a positive integer
        TypeError: if ``one_norm`` is provided but is not a non-negative float or integer

    .. seealso::
        :class:`~.estimator.templates.TrotterVibronic`
    """

    num_modes: int
    num_states: int
    grid_size: int
    taylor_degree: int
    one_norm: float | None = None

    def __post_init__(self):
        """Checks the types of the inputs."""

        _validate_positive_int("num_modes", self.num_modes)
        _validate_positive_int("num_states", self.num_states)
        _validate_positive_int("grid_size", self.grid_size)
        _validate_positive_int("taylor_degree", self.taylor_degree)

        if self.one_norm is not None and not (
            isinstance(self.one_norm, (float, int)) and self.one_norm >= 0
        ):
            raise TypeError(
                f"one_norm, if provided, must be a positive float or integer."
                f" Instead received {self.one_norm}"
            )

        if isinstance(self.one_norm, int):
            object.__setattr__(self, "one_norm", float(self.one_norm))


class PauliHamiltonian:
    r"""Stores the minimum necessary information required to estimate resources for a Hamiltonian
    expressed as a linear combination of tensor products of Pauli operators.

    Args:
        num_qubits (int): total number of qubits the Hamiltonian acts on
        pauli_terms (dict[str, int] | Iterable[dict]): A dictionary representing the Hamiltonian terms
            where the keys are Pauli strings, e.g ``"XY"``, and the values are integers denoting
            how frequently a Pauli string appears in the Hamiltonian. When a list of dictionaries is
            provided, each dictionary is interpreted as a commuting group of terms. See the
<<<<<<< HEAD
            ``Usage Details`` section for more information.
=======
            Usage Details section for more information.
>>>>>>> e13eda13
        one_norm (float | int | None): the one-norm of the Hamiltonian

    Raises:
        TypeError: if ``pauli_terms`` is not a dictionary
        ValueError: if ``one_norm`` is provided but is not a non-negative float or integer
        ValueError: if ``pauli_terms`` contains invalid keys (not Pauli strings) or values (not integers)

    .. seealso::
        :class:`~.estimator.templates.trotter.TrotterPauli`, :class:`~.estimator.templates.select.SelectPauli`

    **Example**

    A ``PauliHamiltonian`` is a compact representation which can be used with compatible templates
    to obtain resource estimates. Consider for example the Hamiltonian:

    .. math::

        \hat{H} = 0.1 \cdot \Sigma^{30}_{j=1} \hat{X}_{j} \hat{X}_{j+1}
        - 0.05 \cdot \Sigma^{30}_{k=1} \hat{Y}_{k} \hat{Y}_{k+1} + 0.25 \cdot \Sigma^{40}_{l=1} \hat{X}_{l}

    This Hamiltonian is represented in a compact form using ``PauliHamiltonian``:

    >>> import pennylane.estimator as qre
    >>> pauli_ham = qre.PauliHamiltonian(
    ...     num_qubits = 40,
    ...     pauli_terms = {"X":40, "XX":30, "YY":30},
    ...     one_norm = 14.5,  # (|0.1| * 30) + (|-0.05| * 30) + (|0.25| * 40)
    ... )
    >>> pauli_ham
    PauliHamiltonian(num_qubits=40, one_norm=14.5, pauli_terms={'X': 40, 'XX': 30, 'YY': 30})

    The Hamiltonian can be used as input for other subroutines, like
    :class:`~.estimator.templates.trotter.TrotterPauli`:

    >>> num_steps, order = (10, 2)
    >>> res = qre.estimate(qre.TrotterPauli(pauli_ham, num_steps, order))
    >>> print(res)
    --- Resources: ---
     Total wires: 40
       algorithmic wires: 40
       allocated wires: 0
         zero state: 0
         any state: 0
     Total gates : 9.400E+4
       'T': 8.800E+4,
       'CNOT': 2.400E+3,
       'Z': 1.200E+3,
       'S': 2.400E+3

    .. details::
        :title: Usage Details

        The terms of the Hamiltonian can also be separated into groups such that all operators in
        the group commute. Users can instantiate the ``PauliHamiltonian`` by specifying these
        groups of terms directly.

        >>> import pennylane.estimator as qre
        >>> commuting_groups = [
        ...     {"X": 40, "XX": 30}, # first commuting group
        ...     {"YY": 30}, # second commuting group
        ... ]
        >>> pauli_ham = qre.PauliHamiltonian(
        ...     num_qubits = 40,
        ...     pauli_terms = commuting_groups,
        ...     one_norm = 14.5,  # (|0.1| * 30) + (|-0.05| * 30) + (|0.25| * 40)
        ... )
        >>> pauli_ham
        PauliHamiltonian(num_qubits=40, one_norm=14.5, pauli_terms=[{'X': 40, 'XX': 30}, {'YY': 30}])

        Note that providing more information will generally lead to more accurate resource estimates.

        >>> num_steps, order = (10, 2)
        >>> res = qre.estimate(qre.TrotterPauli(pauli_ham, num_steps, order))
        >>> print(res)
        --- Resources: ---
         Total wires: 40
           algorithmic wires: 40
           allocated wires: 0
             zero state: 0
             any state: 0
         Total gates : 5.014E+4
           'T': 4.708E+4,
           'CNOT': 1.260E+3,
           'Z': 600,
           'S': 1.200E+3

    """

    def __init__(
        self,
        num_qubits: int,
        pauli_terms: dict | Iterable[dict],
        one_norm: int | float | None = None,
    ):
        self._num_qubits = num_qubits
        if one_norm is not None and not (isinstance(one_norm, (float, int)) and one_norm >= 0):
            raise ValueError(
                f"one_norm, if provided, must be a positive float or integer. Instead received {one_norm}"
            )

        if isinstance(pauli_terms, dict):
            _validate_pauli_terms(pauli_terms)
        else:
            for group in pauli_terms:
                _validate_pauli_terms(group)

        self._one_norm = one_norm
        self._pauli_terms = pauli_terms

    def __repr__(self):
        """The repr dunder method for the PauliHamiltonian class."""
        return f"PauliHamiltonian(num_qubits={self.num_qubits}, one_norm={self.one_norm}, pauli_terms={self.pauli_terms})"

    def __eq__(self, other: "PauliHamiltonian"):
        """Check if two PauliHamiltonians are identical"""
        return all(
            (
                self._num_qubits == other._num_qubits,
                self._pauli_terms == other._pauli_terms,
                self._one_norm == other._one_norm,
            )
        )

    def __hash__(self):
        """Hash function for the compact Hamiltonian representation"""
        if isinstance(self._pauli_terms, dict):
            hashable_param = _sort_and_freeze(self._pauli_terms)
        else:
            hashable_param = tuple(_sort_and_freeze(group) for group in self._pauli_terms)

        hashable_params = (
            self._num_qubits,
            hashable_param,
            self._one_norm,
        )
        return hash(hashable_params)

    @property
    def num_qubits(self):
        """The number of qubits the Hamiltonian acts on"""
        return self._num_qubits

    @property
    def one_norm(self):
        """The one-norm of the Hamiltonian"""
        return self._one_norm

    @property
    def pauli_terms(self):
        """A dictionary representing the distribution of Pauli words in the Hamiltonian"""
        return copy.deepcopy(self._pauli_terms)

    @property
    def num_terms(self) -> int:
        """The total number of Pauli words in the Hamiltonian"""
        if isinstance(self._pauli_terms, dict):
            return sum(self._pauli_terms.values())

        # Commuting groups are provided
        return sum(sum(group.values()) for group in self._pauli_terms)


def _sort_and_freeze(pauli_terms: dict) -> tuple[tuple]:
    """Map a dictionary into a sorted and hashable tuple"""
    return tuple((k, pauli_terms[k]) for k in sorted(pauli_terms))


def _validate_pauli_terms(pauli_terms: dict) -> bool:
    """Validate that the ``pauli_terms`` is formatted as expected"""
    if not isinstance(pauli_terms, dict):
        raise TypeError(
            f"Expected `pauli_terms` to be a dictionary or an iterable of dictionaries. got {pauli_terms}"
        )
    for pauli_word, freq in pauli_terms.items():
        if (not isinstance(pauli_word, str)) or (
            not all(char in {"X", "Y", "Z"} for char in pauli_word)
        ):
            raise ValueError(
                f"The keys represent Pauli words and should be strings containing either 'X','Y' or 'Z' characters only. Got {pauli_word} : {freq}"
            )

        if not (isinstance(freq, int) and (not isinstance(freq, bool)) and (freq >= 0)):
            raise ValueError(
                f"The values represent frequencies and should be positive integers, got {pauli_word} : {freq}"
            )<|MERGE_RESOLUTION|>--- conflicted
+++ resolved
@@ -197,11 +197,7 @@
             where the keys are Pauli strings, e.g ``"XY"``, and the values are integers denoting
             how frequently a Pauli string appears in the Hamiltonian. When a list of dictionaries is
             provided, each dictionary is interpreted as a commuting group of terms. See the
-<<<<<<< HEAD
-            ``Usage Details`` section for more information.
-=======
             Usage Details section for more information.
->>>>>>> e13eda13
         one_norm (float | int | None): the one-norm of the Hamiltonian
 
     Raises:
