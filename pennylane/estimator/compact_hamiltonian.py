--- conflicted
+++ resolved
@@ -160,7 +160,26 @@
     num_states: int
     grid_size: int
     taylor_degree: int
-<<<<<<< HEAD
+    one_norm: float | None = None
+
+    def __post_init__(self):
+        """Checks the types of the inputs."""
+
+        _validate_positive_int("num_modes", self.num_modes)
+        _validate_positive_int("num_states", self.num_states)
+        _validate_positive_int("grid_size", self.grid_size)
+        _validate_positive_int("taylor_degree", self.taylor_degree)
+
+        if self.one_norm is not None and not (
+            isinstance(self.one_norm, (float, int)) and self.one_norm >= 0
+        ):
+            raise TypeError(
+                f"one_norm, if provided, must be a positive float or integer."
+                f" Instead received {self.one_norm}"
+            )
+
+        if isinstance(self.one_norm, int):
+            object.__setattr__(self, "one_norm", float(self.one_norm))
 
 
 class PauliHamiltonian:
@@ -436,26 +455,4 @@
         for pauli_word, frequency in group.items():
             total_pauli_dist[pauli_word] += frequency
 
-    return total_pauli_dist
-=======
-    one_norm: float | None = None
-
-    def __post_init__(self):
-        """Checks the types of the inputs."""
-
-        _validate_positive_int("num_modes", self.num_modes)
-        _validate_positive_int("num_states", self.num_states)
-        _validate_positive_int("grid_size", self.grid_size)
-        _validate_positive_int("taylor_degree", self.taylor_degree)
-
-        if self.one_norm is not None and not (
-            isinstance(self.one_norm, (float, int)) and self.one_norm >= 0
-        ):
-            raise TypeError(
-                f"one_norm, if provided, must be a positive float or integer."
-                f" Instead received {self.one_norm}"
-            )
-
-        if isinstance(self.one_norm, int):
-            object.__setattr__(self, "one_norm", float(self.one_norm))
->>>>>>> 1b19b460
+    return total_pauli_dist