# Copyright 2025 Xanadu Quantum Technologies Inc.

# Licensed under the Apache License, Version 2.0 (the "License");
# you may not use this file except in compliance with the License.
# You may obtain a copy of the License at

#     http://www.apache.org/licenses/LICENSE-2.0

# Unless required by applicable law or agreed to in writing, software
# distributed under the License is distributed on an "AS IS" BASIS,
# WITHOUT WARRANTIES OR CONDITIONS OF ANY KIND, either express or implied.
# See the License for the specific language governing permissions and
# limitations under the License.
"""
Contains classes used to compactly store the metadata of various Hamiltonians which are relevant for resource estimation.
"""
import copy
from dataclasses import dataclass
from typing import Iterable


def _validate_positive_int(name, value):
    """Helper to validate positive integers."""
    if not isinstance(value, int) or value <= 0:
        raise TypeError(f"{name} must be a positive integer, got {value}")


@dataclass(frozen=True)
class CDFHamiltonian:
    """For a compressed double-factorized (CDF) Hamiltonian, stores the minimum necessary information pertaining to resource estimation.

    Args:
        num_orbitals (int): number of spatial orbitals
        num_fragments (int): number of fragments in the compressed double-factorized (CDF) representation
        one_norm (float | None): the one-norm of the Hamiltonian

    Returns:
        CDFHamiltonian: An instance of CDFHamiltonian

    .. seealso::
        :class:`~.estimator.templates.TrotterCDF`
    """

    num_orbitals: int
    num_fragments: int
    one_norm: float | None = None

    def __post_init__(self):
        """Checks the types of the inputs."""

        _validate_positive_int("num_orbitals", self.num_orbitals)
        _validate_positive_int("num_fragments", self.num_fragments)
        if self.one_norm is not None and not (
            isinstance(self.one_norm, (float, int)) and self.one_norm >= 0
        ):
            raise TypeError(
                f"one_norm, if provided, must be a positive float or integer. Instead received {self.one_norm}"
            )
        if isinstance(self.one_norm, int):
            object.__setattr__(self, "one_norm", float(self.one_norm))


@dataclass(frozen=True)
class THCHamiltonian:
    """For a tensor hypercontracted (THC) Hamiltonian, stores the minimum necessary information pertaining to resource estimation.

    Args:
        num_orbitals (int): number of spatial orbitals
        tensor_rank (int):  tensor rank of two-body integrals in the tensor hypercontracted (THC) representation
        one_norm (float | None): the one-norm of the Hamiltonian

    Returns:
        THCHamiltonian: An instance of THCHamiltonian

    .. seealso::
        :class:`~.estimator.templates.TrotterTHC`
    """

    num_orbitals: int
    tensor_rank: int
    one_norm: float | None = None

    def __post_init__(self):
        """Checks the types of the inputs."""

        _validate_positive_int("num_orbitals", self.num_orbitals)
        _validate_positive_int("tensor_rank", self.tensor_rank)
        if self.one_norm is not None and not (
            isinstance(self.one_norm, (float, int)) and self.one_norm >= 0
        ):
            raise TypeError(
                f"one_norm, if provided, must be a positive float or integer."
                f" Instead received {self.one_norm}"
            )

        if isinstance(self.one_norm, int):
            object.__setattr__(self, "one_norm", float(self.one_norm))


@dataclass(frozen=True)
class VibrationalHamiltonian:
    """For a vibrational Hamiltonian, stores the minimum necessary information pertaining to resource estimation.

    Args:
        num_modes (int): number of vibrational modes
        grid_size (int): number of grid points used to discretize each mode
        taylor_degree (int): degree of the Taylor expansion used in the vibrational representation
        one_norm (float | None): the one-norm of the Hamiltonian

    Returns:
        VibrationalHamiltonian: An instance of VibrationalHamiltonian

    .. seealso::
        :class:`~.estimator.templates.TrotterVibrational`
    """

    num_modes: int
    grid_size: int
    taylor_degree: int
    one_norm: float | None = None

    def __post_init__(self):
        """Checks the types of the inputs."""

        _validate_positive_int("num_modes", self.num_modes)
        _validate_positive_int("grid_size", self.grid_size)
        _validate_positive_int("taylor_degree", self.taylor_degree)

        if self.one_norm is not None and not (
            isinstance(self.one_norm, (float, int)) and self.one_norm >= 0
        ):
            raise TypeError(
                f"one_norm, if provided, must be a positive float or integer."
                f" Instead received {self.one_norm}"
            )

        if isinstance(self.one_norm, int):
            object.__setattr__(self, "one_norm", float(self.one_norm))


@dataclass(frozen=True)
class VibronicHamiltonian:
    """For a vibronic Hamiltonian, stores the minimum necessary information pertaining to resource estimation.

    Args:
        num_modes (int): number of vibronic modes
        num_states (int): number of vibronic states
        grid_size (int): number of grid points used to discretize each mode
        taylor_degree (int): degree of the Taylor expansion used in the vibronic representation
        one_norm (float | None): the one-norm of the Hamiltonian

    Returns:
        VibronicHamiltonian: An instance of VibronicHamiltonian

    .. seealso::
        :class:`~.estimator.templates.TrotterVibronic`
    """

    num_modes: int
    num_states: int
    grid_size: int
    taylor_degree: int
    one_norm: float | None = None

    def __post_init__(self):
        """Checks the types of the inputs."""

        _validate_positive_int("num_modes", self.num_modes)
        _validate_positive_int("num_states", self.num_states)
        _validate_positive_int("grid_size", self.grid_size)
        _validate_positive_int("taylor_degree", self.taylor_degree)

        if self.one_norm is not None and not (
            isinstance(self.one_norm, (float, int)) and self.one_norm >= 0
        ):
            raise TypeError(
                f"one_norm, if provided, must be a positive float or integer."
                f" Instead received {self.one_norm}"
            )

        if isinstance(self.one_norm, int):
            object.__setattr__(self, "one_norm", float(self.one_norm))


class PauliHamiltonian:
    r"""Stores the minimum necessary information required to estimate resources for a Hamiltonian
    expressed as a linear combination of tensor products of Pauli operators.

    Args:
        num_qubits (int): total number of qubits the Hamiltonian acts on
        pauli_terms (dict | Iterable(dict)): A representation for all of the terms (Pauli words) of
            the Hamiltonian. The terms of the Hamiltonian can also be separated into groups such
            that all Pauli words in a group commute. When a single dictionary is provided, it should
            represent all the terms of the Hamiltonian where the dictionary keys are Pauli strings
            (e.g ``"XY"`` or ``"Z"``) and the values are integers corresponding to how frequently
            that Pauli word appears in the Hamiltonian. When a list of dictionaries is provided,
            each dictionary is interpreted as a commuting group of terms. See the ``Usage Details``
            section below for more information.
        one_norm (float | int | None): the one-norm of the Hamiltonian

    Returns:
        PauliHamiltonian: An instance of PauliHamiltonian

    .. seealso::
        :class:`~.estimator.templates.TrotterPauli`, :class:`~.estimator.templates.SelectPauli`

    **Example**

    A ``PauliHamiltonian`` is a compact representation which can be used with compatible templates
    to obtain resource estimates. Consider for example the Hamiltonian:

    .. math::

        \hat{H} = 0.1 \cdot \Sigma^{30}_{j=1} \hat{X}_{j} \hat{X}_{j+1}
        - 0.05 \cdot \Sigma^{30}_{k=1} \hat{Y}_{k} \hat{Y}_{k+1} + 0.25 \cdot \Sigma^{40}_{l=1} \hat{X}_{l}

    This Hamiltonian is represented in a compact form using ``PauliHamiltonian``:

    >>> import pennylane.estimator as qre
    >>> pauli_ham = qre.PauliHamiltonian(
    ...     num_qubits = 40,
    ...     pauli_terms = {"X":40, "XX":30, "YY":30},
    ...     one_norm = 14.5,  # (|0.1| * 30) + (|-0.05| * 30) + (|0.25| * 40)
    ... )
    >>> pauli_ham
    PauliHamiltonian(num_qubits=40, one_norm=14.5, pauli_terms={'X': 40, 'XX': 30, 'YY': 30})

    The Hamiltonian can be used as input for other subroutines, like
    :class:`~.estimator.templates.trotter.TrotterPauli`:

    >>> num_steps, order = (10, 2)
    >>> res = qre.estimate(qre.TrotterPauli(pauli_ham, num_steps, order))
    >>> print(res)
    --- Resources: ---
     Total wires: 40
       algorithmic wires: 40
       allocated wires: 0
         zero state: 0
         any state: 0
<<<<<<< HEAD
     Total gates : 9.596E+4
       'T': 8.800E+4,
       'CNOT': 4.000E+3,
       'Z': 1.320E+3,
       'S': 2.640E+3
=======
     Total gates : 9.880E+4
       'T': 8.800E+4,
       'CNOT': 2.400E+3,
       'Z': 1.200E+3,
       'S': 2.400E+3,
       'Hadamard': 4.800E+3
>>>>>>> 0e38541d

    .. details::
        :title: Usage Details

        The terms of the Hamiltonian can also be separated into groups such that all operators in
        the group commute. Users can instantiate the ``PauliHamiltonian`` by specifying these
        groups of terms directly.

        >>> import pennylane.estimator as qre
        >>> commuting_groups = [
        ...     {"X": 40, "XX": 30}, # first commuting group
        ...     {"YY": 30}, # second commuting group
        ... ]
        >>> pauli_ham = qre.PauliHamiltonian(
        ...     num_qubits = 40,
        ...     pauli_terms = commuting_groups,
        ...     one_norm = 14.5,  # (|0.1| * 30) + (|-0.05| * 30) + (|0.25| * 40)
        ... )
        >>> pauli_ham
        PauliHamiltonian(num_qubits=40, one_norm=14.5, pauli_terms=[{'X': 40, 'XX': 30}, {'YY': 30}])

        Note that providing more information will generally lead to more accurate resource estimates.

        >>> num_steps, order = (10, 2)
        >>> res = qre.estimate(qre.TrotterPauli(pauli_ham, num_steps, order))
        >>> print(res)
        --- Resources: ---
         Total wires: 40
           algorithmic wires: 40
           allocated wires: 0
             zero state: 0
             any state: 0
         Total gates : 5.266E+4
           'T': 4.708E+4,
           'CNOT': 1.260E+3,
           'Z': 600,
           'S': 1.200E+3,
           'Hadamard': 2.520E+3

    """

    def __init__(
        self,
        num_qubits: int,
        pauli_terms: dict | Iterable[dict],
        one_norm: int | float | None = None,
    ):
        self._num_qubits = num_qubits
        if one_norm is not None and not (isinstance(one_norm, (float, int)) and one_norm >= 0):
            raise ValueError(
                f"one_norm, if provided, must be a positive float or integer. Instead received {one_norm}"
            )

        if isinstance(pauli_terms, dict):
            _validate_pauli_terms(pauli_terms)
        else:
            for group in pauli_terms:
                _validate_pauli_terms(group)

        self._one_norm = one_norm
        self._pauli_terms = pauli_terms

    def __repr__(self):
        """The repr dunder method for the PauliHamiltonian class."""
        return f"PauliHamiltonian(num_qubits={self.num_qubits}, one_norm={self.one_norm}, pauli_terms={self.pauli_terms})"

    def __eq__(self, other: "PauliHamiltonian"):
        """Check if two PauliHamiltonians are identical"""
        return all(
            (
                self._num_qubits == other._num_qubits,
                self._pauli_terms == other._pauli_terms,
                self._one_norm == other._one_norm,
            )
        )

    def __hash__(self):
        """Hash function for the compact Hamiltonian representation"""
        if isinstance(self._pauli_terms, dict):
            hashable_param = _sort_and_freeze(self._pauli_terms)
        else:
            hashable_param = tuple(_sort_and_freeze(group) for group in self._pauli_terms)

        hashable_params = (
            self._num_qubits,
            hashable_param,
            self._one_norm,
        )
        return hash(hashable_params)

    @property
    def num_qubits(self):
        """The number of qubits the Hamiltonian acts on"""
        return self._num_qubits

    @property
    def one_norm(self):
        """The one-norm of the Hamiltonian."""
        return self._one_norm

    @property
    def pauli_terms(self):
        """A dictionary representing the distribution of Pauli words in the Hamiltonian"""
        return copy.deepcopy(self._pauli_terms)


def _sort_and_freeze(pauli_terms: dict) -> tuple[tuple]:
    """Map a dictionary into a sorted and hashable tuple"""
    return tuple((k, pauli_terms[k]) for k in sorted(pauli_terms))


def _validate_pauli_terms(pauli_terms: dict) -> bool:
    """Validate that the ``pauli_terms`` is formatted as expected"""
    if not isinstance(pauli_terms, dict):
        raise TypeError(
            f"Expected `pauli_terms` to be a dictionary or an iterable of dictionaries. got {pauli_terms}"
        )
    for pauli_word, freq in pauli_terms.items():
        if (not isinstance(pauli_word, str)) or (
            not all(char in {"X", "Y", "Z"} for char in pauli_word)
        ):
            raise ValueError(
                f"The keys represent Pauli words and should be strings containing either 'X','Y' or 'Z' characters only. Got {pauli_word} : {freq}"
            )

        if not (isinstance(freq, int) and (not isinstance(freq, bool)) and (freq >= 0)):
            raise ValueError(
                f"The values represent frequencies and should be positive integers, got {pauli_word} : {freq}"
            )<|MERGE_RESOLUTION|>--- conflicted
+++ resolved
@@ -237,20 +237,11 @@
        allocated wires: 0
          zero state: 0
          any state: 0
-<<<<<<< HEAD
-     Total gates : 9.596E+4
-       'T': 8.800E+4,
-       'CNOT': 4.000E+3,
-       'Z': 1.320E+3,
-       'S': 2.640E+3
-=======
-     Total gates : 9.880E+4
+     Total gates : 9.400E+4
        'T': 8.800E+4,
        'CNOT': 2.400E+3,
        'Z': 1.200E+3,
-       'S': 2.400E+3,
-       'Hadamard': 4.800E+3
->>>>>>> 0e38541d
+       'S': 2.400E+3
 
     .. details::
         :title: Usage Details
@@ -283,12 +274,11 @@
            allocated wires: 0
              zero state: 0
              any state: 0
-         Total gates : 5.266E+4
+         Total gates : 5.014E+4
            'T': 4.708E+4,
            'CNOT': 1.260E+3,
            'Z': 600,
-           'S': 1.200E+3,
-           'Hadamard': 2.520E+3
+           'S': 1.200E+3
 
     """
 
