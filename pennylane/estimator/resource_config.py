--- conflicted
+++ resolved
@@ -18,12 +18,6 @@
 from enum import StrEnum
 from typing import TYPE_CHECKING
 
-<<<<<<< HEAD
-from pennylane.estimator.ops.op_math.controlled_ops import CRX, CRY, CRZ
-from pennylane.estimator.ops.qubit import QubitUnitary
-from pennylane.estimator.ops.qubit.parametric_ops_single_qubit import RX, RY, RZ
-from pennylane.estimator.templates import SelectPauliRot
-=======
 from pennylane.estimator.ops import CRX, CRY, CRZ, RX, RY, RZ, QubitUnitary
 from pennylane.estimator.templates import (
     AliasSampling,
@@ -31,7 +25,6 @@
     QROMStatePreparation,
     SelectPauliRot,
 )
->>>>>>> 50b6dd11
 
 if TYPE_CHECKING:
     from pennylane.estimator.resource_operator import ResourceOperator
