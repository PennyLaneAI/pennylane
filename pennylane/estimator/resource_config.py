--- conflicted
+++ resolved
@@ -18,11 +18,7 @@
 from enum import StrEnum
 from typing import TYPE_CHECKING
 
-<<<<<<< HEAD
-from pennylane.estimator.ops import QubitUnitary
-=======
 from pennylane.estimator.ops import CRX, CRY, CRZ, RX, RY, RZ, QubitUnitary
->>>>>>> 003825de
 from pennylane.estimator.templates import (
     AliasSampling,
     MPSPrep,
