--- conflicted
+++ resolved
@@ -18,13 +18,9 @@
 from enum import StrEnum
 from typing import TYPE_CHECKING
 
-from pennylane.estimator.templates import QubitUnitary, SelectPauliRot
-
-if TYPE_CHECKING:
-    from pennylane.estimator.resource_operator import ResourceOperator
-
-<<<<<<< HEAD
-from .templates import (
+from pennylane.estimator.templates import (
+    QubitUnitary,
+    SelectPauliRot,
     SelectPauliRot,
     QubitUnitary,
     AliasSampling,
@@ -32,8 +28,9 @@
     QROMStatePreparation,
 )
 
-=======
->>>>>>> 8adab4cc
+if TYPE_CHECKING:
+    from pennylane.estimator.resource_operator import ResourceOperator
+
 
 class DecompositionType(StrEnum):
     """Specifies the type of decomposition to override."""
