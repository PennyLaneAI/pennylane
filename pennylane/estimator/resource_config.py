# Copyright 2025 Xanadu Quantum Technologies Inc.

# Licensed under the Apache License, Version 2.0 (the "License");
# you may not use this file except in compliance with the License.
# You may obtain a copy of the License at

#     http://www.apache.org/licenses/LICENSE-2.0

# Unless required by applicable law or agreed to in writing, software
# distributed under the License is distributed on an "AS IS" BASIS,
# WITHOUT WARRANTIES OR CONDITIONS OF ANY KIND, either express or implied.
# See the License for the specific language governing permissions and
# limitations under the License.
r"""This module contains the ResourceConfig class, which tracks the configuration for resource estimation"""
from __future__ import annotations

from collections.abc import Callable
from enum import StrEnum
from typing import TYPE_CHECKING

<<<<<<< HEAD
from pennylane.estimator.ops import CRX, CRY, CRZ, RX, RY, RZ, QubitUnitary
from pennylane.estimator.templates import (
    AliasSampling,
    MPSPrep,
    PrepTHC,
    QROMStatePreparation,
    QubitizeTHC,
    SelectPauliRot,
    SelectTHC,
)
=======
from pennylane.estimator.ops.op_math.controlled_ops import CRX, CRY, CRZ
from pennylane.estimator.ops.qubit import QubitUnitary
from pennylane.estimator.ops.qubit.parametric_ops_single_qubit import RX, RY, RZ
from pennylane.estimator.templates import SelectPauliRot
>>>>>>> abcdb144

if TYPE_CHECKING:
    from pennylane.estimator.resource_operator import ResourceOperator


class DecompositionType(StrEnum):
    """Specifies the type of decomposition to override."""

    ADJOINT = "adj"
    CONTROLLED = "ctrl"
    POW = "pow"
    BASE = "base"


class ResourceConfig:
    """A container to track the configuration for precisions and custom decompositions for the
    resource estimation pipeline.
    """

    def __init__(self) -> None:
        _DEFAULT_PRECISION = 1e-9
        _DEFAULT_BIT_PRECISION = 15
        self.resource_op_precisions = {
            RX: {"precision": _DEFAULT_PRECISION},
            RY: {"precision": _DEFAULT_PRECISION},
            RZ: {"precision": _DEFAULT_PRECISION},
            CRX: {"precision": _DEFAULT_PRECISION},
            CRY: {"precision": _DEFAULT_PRECISION},
            CRZ: {"precision": _DEFAULT_PRECISION},
            SelectPauliRot: {"precision": _DEFAULT_PRECISION},
            QubitUnitary: {"precision": _DEFAULT_PRECISION},
            AliasSampling: {"precision": _DEFAULT_PRECISION},
            MPSPrep: {"precision": _DEFAULT_PRECISION},
            QROMStatePreparation: {"precision": _DEFAULT_PRECISION},
            SelectTHC: {"rotation_precision": _DEFAULT_BIT_PRECISION},
            PrepTHC: {"coeff_precision": _DEFAULT_BIT_PRECISION},
            QubitizeTHC: {
                "coeff_precision": _DEFAULT_BIT_PRECISION,
                "rotation_precision": _DEFAULT_BIT_PRECISION,
            },
        }
        self._custom_decomps = {}
        self._adj_custom_decomps = {}
        self._ctrl_custom_decomps = {}
        self._pow_custom_decomps = {}

    @property
    def custom_decomps(self) -> dict[type[ResourceOperator], Callable]:
        """Returns the dictionary of custom base decompositions."""
        return self._custom_decomps

    @property
    def adj_custom_decomps(self) -> dict[type[ResourceOperator], Callable]:
        """Returns the dictionary of custom adjoint decompositions."""
        return self._adj_custom_decomps

    @property
    def ctrl_custom_decomps(self) -> dict[type[ResourceOperator], Callable]:
        """Returns the dictionary of custom controlled decompositions."""
        return self._ctrl_custom_decomps

    @property
    def pow_custom_decomps(self) -> dict[type[ResourceOperator], Callable]:
        """Returns the dictionary of custom power decompositions."""
        return self._pow_custom_decomps

    def __str__(self) -> str:
        decomps = [op.__name__ for op in self.custom_decomps]
        adj_decomps = [f"Adjoint({op.__name__})" for op in self.adj_custom_decomps]
        ctrl_decomps = [f"Controlled({op.__name__})" for op in self.ctrl_custom_decomps]
        pow_decomps = [f"Pow({op.__name__})" for op in self.pow_custom_decomps]

        all_op_strings = decomps + adj_decomps + ctrl_decomps + pow_decomps
        op_names = ", ".join(all_op_strings)

        dict_items_str = ",\n".join(
            f"    {key.__name__}: {value!r}" for key, value in self.resource_op_precisions.items()
        )

        formatted_dict = f"{{\n{dict_items_str}\n}}"

        return (
            f"ResourceConfig(\n"
            f"  precisions = {formatted_dict},\n"
            f"  custom decomps = [{op_names}]\n)"
        )

    def __repr__(self) -> str:
        return f"ResourceConfig(precisions = {self.resource_op_precisions}, custom_decomps = {self.custom_decomps}, adj_custom_decomps = {self.adj_custom_decomps}, ctrl_custom_decomps = {self.ctrl_custom_decomps}, pow_custom_decomps = {self.pow_custom_decomps})"

    def set_precision(self, op_type: type[ResourceOperator], precision: float) -> None:
        r"""Sets the precision for a given resource operator.

        This method updates the precision value for operators that use a single
        tolerance parameter (e.g., for synthesis error). It will raise an error
        if you attempt to set the precision for an operator that is not
        configurable or uses bit-precisions. A negative precision will also raise an error.

        Args:
            op_type (type[:class:`~.pennylane.estimator.resource_operator.ResourceOperator`]): the operator class for which
                to set the precision
            precision (float): The desired precision tolerance. A smaller
                value corresponds to a higher precision compilation, which may
                increase the required gate counts. Must be greater than 0.

        Raises:
            ValueError: If ``op_type`` is not a configurable operator or if setting
                the precision for it is not supported, or if ``precision`` is negative.

        **Example**

        .. code-block:: python

            import pennylane.estimator as qre

            config = qre.ResourceConfig()

            # Check the default precision
            default = config.resource_op_precisions[qre.SelectPauliRot]['precision']
            print(f"Default precision for SelectPauliRot: {default}")

            # Set a new precision
            config.set_precision(qre.SelectPauliRot, precision=1e-5)
            new = config.resource_op_precisions[qre.SelectPauliRot]['precision']
            print(f"New precision for SelectPauliRot: {new}")

        .. code-block:: pycon

            Default precision for SelectPauliRot: 1e-09
            New precision for SelectPauliRot: 1e-05
        """
        if precision < 0:
            raise ValueError(f"Precision must be a non-negative value, but got {precision}.")

        if op_type not in self.resource_op_precisions:
            configurable_ops = sorted(
                [
                    op.__name__
                    for op, params in self.resource_op_precisions.items()
                    if "precision" in params
                ]
            )
            raise ValueError(
                f"{op_type.__name__} is not a configurable operator. "
                f"Configurable operators are: {', '.join(configurable_ops)}"
            )

        if "precision" not in self.resource_op_precisions[op_type]:
            raise ValueError(f"Setting precision for {op_type.__name__} is not supported.")

        self.resource_op_precisions[op_type]["precision"] = precision

    def set_single_qubit_rot_precision(self, precision: float) -> None:
        r"""Sets the synthesis precision for all single-qubit rotation gates.

        This is a convenience method to update the synthesis precision tolerance
        for all standard single-qubit rotation gates (and their
        controlled versions) at once. The synthesis precision dictates the precision
        for compiling rotation gates into a discrete gate set, which in turn
        affects the number of gates required.

        This method updates the ``precision`` value for the following operators:
        :class:`~.pennylane.estimator.RX`, :class:`~.pennylane.estimator.RY`,
        :class:`~.pennylane.estimator.RZ`, :class:`~.pennylane.estimator.CRX`,
        :class:`~.pennylane.estimator.CRY`, :class:`~.pennylane.estimator.CRZ`.

        Args:
            precision (float): The desired synthesis precision tolerance. A smaller
                value corresponds to a higher precision compilation, which may
                increase the required gate counts. Must be greater than ``0``.

        Raises:
            ValueError: If ``precision`` is a negative value.

        **Example**

        .. code-block:: python

            import pennylane.estimator as qre

            config = qre.ResourceConfig()
            print(f"Default RX precision: {config.resource_op_precisions[qre.RX]['precision']}")
            print(f"Default RY precision: {config.resource_op_precisions[qre.RY]['precision']}")
            print(f"Default RZ precision: {config.resource_op_precisions[qre.RZ]['precision']}")

            config.set_single_qubit_rot_precision(1e-5)
            print(f"Updated RX precision: {config.resource_op_precisions[qre.RX]['precision']}")
            print(f"Updated RY precision: {config.resource_op_precisions[qre.RY]['precision']}")
            print(f"Updated RZ precision: {config.resource_op_precisions[qre.RZ]['precision']}")

        .. code-block:: pycon

            Default RX precision: 1e-09
            Default RY precision: 1e-09
            Default RZ precision: 1e-09
            Updated RX precision: 1e-05
            Updated RY precision: 1e-05
            Updated RZ precision: 1e-05
        """
        if precision < 0:
            raise ValueError(f"Precision must be a non-negative value, but got {precision}.")

    def set_decomp(
        self,
        op_type: type[ResourceOperator],
        decomp_func: Callable,
        decomp_type: DecompositionType | None = DecompositionType.BASE,
    ) -> None:
        """Sets a custom function to override the default resource decomposition.

        Args:
            op_type (type[:class:`~.pennylane.estimator.resource_operator.ResourceOperator`]): the operator class whose decomposition is being overriden.
            decomp_func (Callable): the new resource decomposition function to be set as default.
            decomp_type (None | DecompositionType): the decomposition type to override. Options are
                ``"adj"``, ``"pow"``, ``"ctrl"``,
                and ``"base"``. Default is ``"base"``.

        Raises:
            ValueError: If ``decomp_type`` is not a valid decomposition type.

        .. note::

            The new decomposition function ``decomp_func`` should have the same signature as the one it replaces.
            Specifically, the signature should match the :code:`resource_keys` of the base resource
            operator class being overriden.

        **Example**

        .. code-block:: python

            import pennylane.estimator as qre

            def custom_res_decomp(**kwargs):
                h = qre.resource_rep(qre.Hadamard)
                s = qre.resource_rep(qre.S)
                return [qre.GateCount(h, 1), qre.GateCount(s, 2)]

        .. code-block:: pycon

            >>> print(qre.estimate_resources(qre.X(), gate_set={"Hadamard", "Z", "S"}))
            --- Resources: ---
            Total qubits: 1
            Total gates : 4
            Qubit breakdown:
              clean qubits: 0, dirty qubits: 0, algorithmic qubits: 1
            Gate breakdown:
              {'Hadamard': 2, 'S': 2}
            >>> config = qre.ResourceConfig()
            >>> config.set_decomp(qre.X, custom_res_decomp)
            >>> print(qre.estimate_resources(qre.X(), gate_set={"Hadamard", "Z", "S"}, config=config))
            --- Resources: ---
            Total qubits: 1
            Total gates : 3
            Qubit breakdown:
              clean qubits: 0, dirty qubits: 0, algorithmic qubits: 1
            Gate breakdown:
              {'S': 1, 'Hadamard': 2}
        """
        if decomp_type is None:
            decomp_type = DecompositionType("base")
        else:
            decomp_type = DecompositionType(decomp_type)

        if decomp_type == DecompositionType.ADJOINT:
            self._adj_custom_decomps[op_type] = decomp_func
        elif decomp_type == DecompositionType.CONTROLLED:
            self._ctrl_custom_decomps[op_type] = decomp_func
        elif decomp_type == DecompositionType.POW:
            self._pow_custom_decomps[op_type] = decomp_func
        elif decomp_type is None or decomp_type == DecompositionType.BASE:
            self._custom_decomps[op_type] = decomp_func<|MERGE_RESOLUTION|>--- conflicted
+++ resolved
@@ -18,8 +18,9 @@
 from enum import StrEnum
 from typing import TYPE_CHECKING
 
-<<<<<<< HEAD
+from pennylane.estimator.ops.op_math.controlled_ops import CRX, CRY, CRZ
 from pennylane.estimator.ops import CRX, CRY, CRZ, RX, RY, RZ, QubitUnitary
+from pennylane.estimator.ops.qubit.parametric_ops_single_qubit import RX, RY, RZ
 from pennylane.estimator.templates import (
     AliasSampling,
     MPSPrep,
@@ -29,12 +30,6 @@
     SelectPauliRot,
     SelectTHC,
 )
-=======
-from pennylane.estimator.ops.op_math.controlled_ops import CRX, CRY, CRZ
-from pennylane.estimator.ops.qubit import QubitUnitary
-from pennylane.estimator.ops.qubit.parametric_ops_single_qubit import RX, RY, RZ
-from pennylane.estimator.templates import SelectPauliRot
->>>>>>> abcdb144
 
 if TYPE_CHECKING:
     from pennylane.estimator.resource_operator import ResourceOperator
@@ -58,6 +53,12 @@
         _DEFAULT_PRECISION = 1e-9
         _DEFAULT_BIT_PRECISION = 15
         self.resource_op_precisions = {
+            RX: {"precision": _DEFAULT_PRECISION},
+            RY: {"precision": _DEFAULT_PRECISION},
+            RZ: {"precision": _DEFAULT_PRECISION},
+            CRX: {"precision": _DEFAULT_PRECISION},
+            CRY: {"precision": _DEFAULT_PRECISION},
+            CRZ: {"precision": _DEFAULT_PRECISION},
             RX: {"precision": _DEFAULT_PRECISION},
             RY: {"precision": _DEFAULT_PRECISION},
             RZ: {"precision": _DEFAULT_PRECISION},
