--- conflicted
+++ resolved
@@ -66,12 +66,8 @@
       'X': 7,
       'Hadamard': 10
 
-<<<<<<< HEAD
-    A more detailed breakdown of resources can be generated using the ``gate_breakdown`` method:
-=======
     A more detailed breakdown of resources can be generated using the
     :meth:`~.estimator.resources_base.Resources.gate_breakdown` method:
->>>>>>> 9990cbf0
 
     >>> print(res.gate_breakdown())
     RX total: 4
