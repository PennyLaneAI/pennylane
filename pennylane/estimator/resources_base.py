--- conflicted
+++ resolved
@@ -372,121 +372,4 @@
 
     def __repr__(self):
         """Compact string representation of the Resources object"""
-<<<<<<< HEAD
-        return f"Resources(wire_manager={self.wire_manager}, gate_types={self.gate_types})"
-
-    def _ipython_display_(self):  # pragma: no cover
-        """Displays __str__ in ipython instead of __repr__"""
-        print(str(self))
-
-
-def add_in_series(first: Resources, other) -> Resources:  # +
-    r"""Add two resources assuming the circuits are executed in series.
-
-    Args:
-        first (Resources): first resource object to combine
-        other (Resources): other resource object to combine with
-
-    Returns:
-        Resources: combined resources
-    """
-    wm1, wm2 = (first.wire_manager, other.wire_manager)
-
-    new_clean = max(wm1.clean_wires, wm2.clean_wires)
-    new_dirty = wm1.dirty_wires + wm2.dirty_wires
-    new_budget = wm1.tight_budget or wm2.tight_budget
-    new_logic = max(wm1.algo_wires, wm2.algo_wires)
-
-    new_wire_manager = WireResourceManager(
-        clean= new_clean, dirty= new_dirty, tight_budget=new_budget
-    )
-
-    new_wire_manager.algo_wires = new_logic
-    new_gate_types = defaultdict(int, Counter(first.gate_types) + Counter(other.gate_types))
-    return Resources(new_wire_manager, new_gate_types)
-
-
-def add_in_parallel(first: Resources, other) -> Resources:  # &
-    r"""Add two resources assuming the circuits are executed in parallel.
-
-    Args:
-        first (Resources): first resource object to combine
-        other (Resources): other resource object to combine with
-
-    Returns:
-        Resources: combined resources
-    """
-    qm1, qm2 = (first.wire_manager, other.wire_manager)
-
-    new_clean = max(qm1.clean_wires, qm2.clean_wires)
-    new_dirty = qm1.dirty_wires + qm2.dirty_wires
-    new_budget = qm1.tight_budget or qm2.tight_budget
-    new_logic = qm1.algo_wires + qm2.algo_wires
-
-    new_wire_manager = WireResourceManager(
-        clean= new_clean, dirty= new_dirty,
-        tight_budget=new_budget,
-    )
-
-    new_wire_manager.algo_wires = new_logic
-    new_gate_types = defaultdict(int, Counter(first.gate_types) + Counter(other.gate_types))
-    return Resources(new_wire_manager, new_gate_types)
-
-
-def mul_in_series(first: Resources, scalar: int) -> Resources:  # *
-    r"""Multiply the resources by a scalar assuming the circuits are executed in series.
-
-    Args:
-        first (Resources): first resource object to scale
-        scalar (int): integer value to scale the resources by
-
-    Returns:
-        Resources: scaled resources
-    """
-    qm = first.wire_manager
-
-    new_clean = qm.clean_wires
-    new_dirty = scalar * qm.dirty_wires
-    new_budget = qm.tight_budget
-    new_logic = qm.algo_wires
-
-    new_wire_manager = WireResourceManager(
-        clean= new_clean, dirty= new_dirty,
-        tight_budget=new_budget,
-    )
-
-    new_wire_manager.algo_wires = new_logic
-    new_gate_types = defaultdict(int, {k: v * scalar for k, v in first.gate_types.items()})
-
-    return Resources(new_wire_manager, new_gate_types)
-
-
-def mul_in_parallel(first: Resources, scalar: int) -> Resources:  # @
-    r"""Multiply the resources by a scalar assuming the circuits are executed in parallel.
-
-    Args:
-        first (Resources): first resource object to scale
-        scalar (int): integer value to scale the resources by
-
-    Returns:
-        Resources: scaled resources
-    """
-    qm = first.wire_manager
-
-    new_clean = qm.clean_wires
-    new_dirty = scalar * qm.dirty_wires
-    new_budget = qm.tight_budget
-    new_logic = scalar * qm.algo_wires
-
-    new_wire_manager = WireResourceManager(
-        clean= new_clean, dirty= new_dirty,
-        tight_budget=new_budget,
-    )
-
-    new_wire_manager.algo_wires = new_logic
-    new_gate_types = defaultdict(int, {k: v * scalar for k, v in first.gate_types.items()})
-
-    return Resources(new_wire_manager, new_gate_types)
-=======
-        return f"Resources(wire_manager={self.wire_manager}, gate_types={self.gate_types})"
->>>>>>> 254c0e2d
+        return f"Resources(wire_manager={self.wire_manager}, gate_types={self.gate_types})"