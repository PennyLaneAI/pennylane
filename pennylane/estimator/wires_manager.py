--- conflicted
+++ resolved
@@ -20,9 +20,6 @@
 
 
 class WireResourceManager:
-<<<<<<< HEAD
-    r"""Manages and tracks the auxiliary and algorithmic qubits used in a quantum circuit.
-=======
     r"""Manages and tracks the auxiliary and algorithmic wires used in a quantum circuit.
 
     This class provides a high-level abstraction for managing wire resources within a quantum
@@ -34,7 +31,6 @@
       to dirty wires upon allocation.
     * Dirty wires: Auxiliary wires that are in an unknown state. They are converted to
       clean wires when they are freed.
->>>>>>> 59b53590
 
     Args:
         work_wires (int or dict[Literal["clean", "dirty"], int]): Number of work wires or a dictionary containing
@@ -51,11 +47,7 @@
     ...             tight_budget=False,
     ...     )
     >>> print(q)
-<<<<<<< HEAD
-    WireResourceManager(clean=2, dirty=2, logic=0, tight_budget=False)
-=======
     WireResourceManager(clean wires=2, dirty wires=2, algorithmic wires=0, tight budget=False)
->>>>>>> 59b53590
 
     """
 
@@ -76,23 +68,14 @@
 
     def __str__(self) -> str:
         return (
-<<<<<<< HEAD
-            f"WireResourceManager(clean qubits={self._clean_qubit_counts}, dirty qubits={self._dirty_qubit_counts}, "
-            f"algorithmic qubits={self._logic_qubit_counts}, tight budget={self.tight_budget})"
-=======
             f"WireResourceManager(clean wires={self.clean_wires}, dirty wires={self.dirty_wires}, "
             f"algorithmic wires={self.algo_wires}, tight budget={self.tight_budget})"
->>>>>>> 59b53590
         )
 
     def __repr__(self) -> str:
         work_wires_str = repr({"clean": self.clean_wires, "dirty": self.dirty_wires})
         return (
-<<<<<<< HEAD
-            f"WireResourceManager(work_wires={work_wires_str}, algo_wires={self._logic_qubit_counts}, "
-=======
             f"WireResourceManager(work_wires={work_wires_str}, algo_wires={self.algo_wires}, "
->>>>>>> 59b53590
             f"tight_budget={self.tight_budget})"
         )
 
