# Copyright 2018 Xanadu Quantum Technologies Inc.

# Licensed under the Apache License, Version 2.0 (the "License");
# you may not use this file except in compliance with the License.
# You may obtain a copy of the License at

#     http://www.apache.org/licenses/LICENSE-2.0

# Unless required by applicable law or agreed to in writing, software
# distributed under the License is distributed on an "AS IS" BASIS,
# WITHOUT WARRANTIES OR CONDITIONS OF ANY KIND, either express or implied.
# See the License for the specific language governing permissions and
# limitations under the License.
"""
This subpackage provides reference plugin implementations. The reference plugins provide basic built-in qubit
and CV circuit simulators that can be used with PennyLane without the need for additional
dependencies. They may also be used in the PennyLane test suite in order
to verify and test quantum gradient computations.

.. currentmodule:: pennylane.plugins
.. autosummary::
    :toctree: api

    default_qubit
    default_gaussian
"""
from .default_qubit import DefaultQubit
<<<<<<< HEAD
from .default_gaussian import DefaultGaussian
# from .expt_tensornet import TensorNetwork
=======
from .default_gaussian import DefaultGaussian
>>>>>>> 9393fc5c
<|MERGE_RESOLUTION|>--- conflicted
+++ resolved
@@ -25,9 +25,4 @@
     default_gaussian
 """
 from .default_qubit import DefaultQubit
-<<<<<<< HEAD
-from .default_gaussian import DefaultGaussian
-# from .expt_tensornet import TensorNetwork
-=======
-from .default_gaussian import DefaultGaussian
->>>>>>> 9393fc5c
+from .default_gaussian import DefaultGaussian