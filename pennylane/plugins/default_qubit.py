--- conflicted
+++ resolved
@@ -342,11 +342,7 @@
             # length of basis state parameter
             n_basis_state = len(par[0])
 
-<<<<<<< HEAD
-            if not (set(par[0]) == {0, 1} or set(par[0]) == {0} or set(par[0]) == {1}):
-=======
             if not set(par[0]).issubset({0, 1}):
->>>>>>> 5d5c1357
                 raise ValueError("BasisState parameter must consist of 0 or 1 integers.")
             if n_basis_state != len(wires):
                 raise ValueError("BasisState parameter and wires must be of equal length.")
