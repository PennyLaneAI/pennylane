# Copyright 2018-2023 Xanadu Quantum Technologies Inc.

# Licensed under the Apache License, Version 2.0 (the "License");
# you may not use this file except in compliance with the License.
# You may obtain a copy of the License at

#     http://www.apache.org/licenses/LICENSE-2.0

# Unless required by applicable law or agreed to in writing, software
# distributed under the License is distributed on an "AS IS" BASIS,
# WITHOUT WARRANTIES OR CONDITIONS OF ANY KIND, either express or implied.
# See the License for the specific language governing permissions and
# limitations under the License.
"""Contains AttributeType definitions for builtin types, including dicts,
heterogenous lists, strings and numpy arrays, as well as Pennylane classes."""

<<<<<<< HEAD
from .array import DatasetArray, DatasetScalar
from .dictionary import DatasetDict
from .list import DatasetList
=======
from .array import DatasetArray
from .scalar import DatasetScalar
>>>>>>> 2fac7075
from .string import DatasetString

__all__ = ("DatasetArray", "DatasetScalar", "DatasetString", "DatasetDict", "DatasetList")<|MERGE_RESOLUTION|>--- conflicted
+++ resolved
@@ -14,14 +14,10 @@
 """Contains AttributeType definitions for builtin types, including dicts,
 heterogenous lists, strings and numpy arrays, as well as Pennylane classes."""
 
-<<<<<<< HEAD
-from .array import DatasetArray, DatasetScalar
+from .array import DatasetArray
 from .dictionary import DatasetDict
 from .list import DatasetList
-=======
-from .array import DatasetArray
 from .scalar import DatasetScalar
->>>>>>> 2fac7075
 from .string import DatasetString
 
 __all__ = ("DatasetArray", "DatasetScalar", "DatasetString", "DatasetDict", "DatasetList")