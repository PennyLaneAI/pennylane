--- conflicted
+++ resolved
@@ -28,13 +28,10 @@
     "DatasetString",
     "DatasetDict",
     "DatasetList",
-<<<<<<< HEAD
     "DatasetOperator",
     "DatasetOperatorList",
     "DatasetNone",
     "DatasetHamiltonian",
-=======
     "DatasetNone",
     "DatasetJSON",
->>>>>>> a4e414af
 )