# Copyright 2018-2023 Xanadu Quantum Technologies Inc.

# Licensed under the Apache License, Version 2.0 (the "License");
# you may not use this file except in compliance with the License.
# You may obtain a copy of the License at

#     http://www.apache.org/licenses/LICENSE-2.0

# Unless required by applicable law or agreed to in writing, software
# distributed under the License is distributed on an "AS IS" BASIS,
# WITHOUT WARRANTIES OR CONDITIONS OF ANY KIND, either express or implied.
# See the License for the specific language governing permissions and
# limitations under the License.
"""Contains AttributeType definitions."""

from .array import DatasetArray
from .dictionary import DatasetDict
from .list import DatasetList
from .molecule import DatasetMolecule
from .none import DatasetNone
<<<<<<< HEAD
from .operator import (
    DatasetHamiltonian,
    DatasetOperator,
    DatasetOperatorList,
    DatasetTensor,
)
from .pauli import DatasetPauliSentence, DatasetPauliWord
=======
from .operator import DatasetHamiltonian, DatasetOperator, DatasetOperatorList
>>>>>>> 87eafd50
from .scalar import DatasetScalar
from .sparse_array import DatasetSparseArray
from .string import DatasetString

__all__ = (
    "DatasetArray",
    "DatasetScalar",
    "DatasetString",
    "DatasetDict",
    "DatasetList",
    "DatasetOperator",
    "DatasetOperatorList",
    "DatasetNone",
    "DatasetHamiltonian",
<<<<<<< HEAD
    "DatasetPauliSentence",
    "DatasetPauliWord",
    "DatasetSparseArray",
    "DatasetMolecule",
    "DatasetHamiltonian",
    "DatasetTensor",
=======
>>>>>>> 87eafd50
)<|MERGE_RESOLUTION|>--- conflicted
+++ resolved
@@ -18,17 +18,8 @@
 from .list import DatasetList
 from .molecule import DatasetMolecule
 from .none import DatasetNone
-<<<<<<< HEAD
-from .operator import (
-    DatasetHamiltonian,
-    DatasetOperator,
-    DatasetOperatorList,
-    DatasetTensor,
-)
+from .operator import DatasetHamiltonian, DatasetOperator, DatasetOperatorList
 from .pauli import DatasetPauliSentence, DatasetPauliWord
-=======
-from .operator import DatasetHamiltonian, DatasetOperator, DatasetOperatorList
->>>>>>> 87eafd50
 from .scalar import DatasetScalar
 from .sparse_array import DatasetSparseArray
 from .string import DatasetString
@@ -43,13 +34,10 @@
     "DatasetOperatorList",
     "DatasetNone",
     "DatasetHamiltonian",
-<<<<<<< HEAD
     "DatasetPauliSentence",
     "DatasetPauliWord",
     "DatasetSparseArray",
     "DatasetMolecule",
     "DatasetHamiltonian",
     "DatasetTensor",
-=======
->>>>>>> 87eafd50
 )