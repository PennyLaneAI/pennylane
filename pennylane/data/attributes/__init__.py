# Copyright 2018-2023 Xanadu Quantum Technologies Inc.

# Licensed under the Apache License, Version 2.0 (the "License");
# you may not use this file except in compliance with the License.
# You may obtain a copy of the License at

#     http://www.apache.org/licenses/LICENSE-2.0

# Unless required by applicable law or agreed to in writing, software
# distributed under the License is distributed on an "AS IS" BASIS,
# WITHOUT WARRANTIES OR CONDITIONS OF ANY KIND, either express or implied.
# See the License for the specific language governing permissions and
# limitations under the License.
"""Contains AttributeType definitions."""

from .array import DatasetArray
from .dictionary import DatasetDict
from .list import DatasetList
from .none import DatasetNone
from .operator import DatasetOperator, DatasetHamiltonian
from .scalar import DatasetScalar
from .string import DatasetString
from .wires import DatasetWires
<<<<<<< HEAD
from .sparse_array import DatasetSparseArray
from .molecule import DatasetMolecule
=======
>>>>>>> 75918954
from .pauli import DatasetPauliWord, DatasetPauliSentence

__all__ = (
    "DatasetArray",
    "DatasetScalar",
    "DatasetString",
    "DatasetDict",
    "DatasetList",
    "DatasetOperator",
    "DatasetNone",
    "DatasetWires",
    "DatasetHamiltonian",
    "DatasetPauliSentence",
    "DatasetPauliWord",
)<|MERGE_RESOLUTION|>--- conflicted
+++ resolved
@@ -21,11 +21,8 @@
 from .scalar import DatasetScalar
 from .string import DatasetString
 from .wires import DatasetWires
-<<<<<<< HEAD
 from .sparse_array import DatasetSparseArray
 from .molecule import DatasetMolecule
-=======
->>>>>>> 75918954
 from .pauli import DatasetPauliWord, DatasetPauliSentence
 
 __all__ = (
