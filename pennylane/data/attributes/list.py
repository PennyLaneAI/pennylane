--- conflicted
+++ resolved
@@ -97,19 +97,12 @@
         return f"[{items_repr}]"
 
     @overload
-<<<<<<< HEAD
-    def __getitem__(self, index: slice) -> typing.List[T]: ...
-
-    @overload
-    def __getitem__(self, index: int) -> T: ...
-=======
     def __getitem__(self, index: slice) -> typing.List[T]:
         pass
 
     @overload
     def __getitem__(self, index: int) -> T:
         pass
->>>>>>> b5f302c5
 
     def __getitem__(self, index: Union[int, slice]):
         if isinstance(index, slice):
