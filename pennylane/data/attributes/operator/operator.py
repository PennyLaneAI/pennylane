--- conflicted
+++ resolved
@@ -62,11 +62,7 @@
                 qml.QubitCarry,
                 qml.QubitSum,
                 # pennylane/ops/qubit/hamiltonian.py
-<<<<<<< HEAD
-                LegacyHamiltonian,
-=======
                 qml.ops.Hamiltonian,
->>>>>>> 04be3174
                 # pennylane/ops/op_math/linear_combination.py
                 qml.ops.LinearCombination,
                 # pennylane/ops/op_math - prod.py, s_prod.py, sum.py
@@ -227,11 +223,7 @@
             if isinstance(op, Tensor):
                 self._ops_to_hdf5(bind, op_key, op.obs)
                 op_wire_labels.append("null")
-<<<<<<< HEAD
-            elif isinstance(op, (LegacyHamiltonian, qml.ops.LinearCombination)):
-=======
             elif isinstance(op, (qml.ops.Hamiltonian, qml.ops.LinearCombination)):
->>>>>>> 04be3174
                 coeffs, ops = op.terms()
                 ham_grp = self._ops_to_hdf5(bind, op_key, ops)
                 ham_grp["hamiltonian_coeffs"] = coeffs
@@ -270,11 +262,7 @@
                 op_cls = self._supported_ops_dict()[op_class_name]
                 if op_cls is Tensor:
                     ops.append(Tensor(*self._hdf5_to_ops(bind[op_key])))
-<<<<<<< HEAD
-                elif op_cls in (LegacyHamiltonian, qml.ops.LinearCombination):
-=======
                 elif op_cls in (qml.ops.Hamiltonian, qml.ops.LinearCombination):
->>>>>>> 04be3174
                     ops.append(
                         qml.Hamiltonian(
                             coeffs=list(bind[op_key]["hamiltonian_coeffs"]),
