--- conflicted
+++ resolved
@@ -213,10 +213,6 @@
         for i, op in enumerate(value):
             op_key = f"op_{i}"
             if isinstance(op, (qml.ops.Prod, qml.ops.SProd, qml.ops.Sum)):
-<<<<<<< HEAD
-                print(op, type(op))
-=======
->>>>>>> 11c8b05e
                 op = op.simplify()
             if type(op) not in self.consumes_types():
                 raise TypeError(
