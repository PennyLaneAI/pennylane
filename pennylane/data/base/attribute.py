--- conflicted
+++ resolved
@@ -379,11 +379,7 @@
 
     def __copy__(self: Self) -> Self:
         impl_group = zarr.group()
-<<<<<<< HEAD
-        zarr.convenience.copy(self.bind, impl_group, "_")
-=======
         zarr.copy(self.bind, impl_group, "_")
->>>>>>> c32a4b25
 
         return type(self)(bind=impl_group["_"])
 
