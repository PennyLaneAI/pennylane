# Copyright 2018-2023 Xanadu Quantum Technologies Inc.

# Licensed under the Apache License, Version 2.0 (the "License");
# you may not use this file except in compliance with the License.
# You may obtain a copy of the License at

#     http://www.apache.org/licenses/LICENSE-2.0

# Unless required by applicable law or agreed to in writing, software
# distributed under the License is distributed on an "AS IS" BASIS,
# WITHOUT WARRANTIES OR CONDITIONS OF ANY KIND, either express or implied.
# See the License for the specific language governing permissions and
# limitations under the License.
"""
Contains the :class:`~pennylane.data.DatasetBase` class, and `qml.data.Attribute` class
for declaratively defining dataset classes.
"""

import typing
from dataclasses import InitVar, dataclass
from pathlib import Path
from types import MappingProxyType
from typing import (
    Any,
    ClassVar,
    Generic,
    List,
    Literal,
    MutableMapping,
    Optional,
    Type,
    TypeVar,
    Union,
    cast,
    get_origin,
)

from typing_extensions import dataclass_transform

from pennylane.data.base._hdf5 import h5py
from pennylane.data.base.attribute import AttributeInfo, AttributeType
from pennylane.data.base.mapper import MapperMixin, match_obj_type
from pennylane.data.base.typing_util import UNSET, HDF5Any, HDF5Group, T


@dataclass
class Attribute(Generic[T]):
    """
    The Attribute class is used to declaratively define the
    attributes of a Dataset subclass, in a similar way to
    dataclasses. This class should not be used directly when
    declaring attributes, use the ``attribute()`` function instead.

    Attributes:
        attribute_type: The ``AttributeType`` class for this attribute
        info: Attribute info
    """

    attribute_type: Type[AttributeType[HDF5Any, T, Any]]
    info: AttributeInfo


def attribute(  # pylint: disable=too-many-arguments, unused-argument
    attribute_type: Union[Type[AttributeType[HDF5Any, T, Any]], Literal[UNSET]] = UNSET,
    doc: Optional[str] = None,
    py_type: Optional[Any] = None,
    **kwargs,
) -> Any:
    """Used to define fields on a declarative Dataclass.

    Args:
        attribute_type: ``AttributeType`` class for this attribute. If not provided,
            type may be derived from the type annotation on the class.
        doc: Documentation for the attribute
        py_type: Type annotation or string describing this object's type. If not
            provided, the annotation on the class will be used
    """

    return Attribute(
        cast(Type[AttributeType[HDF5Any, T, T]], attribute_type),
        AttributeInfo(doc=doc, py_type=py_type),
    )


@dataclass_transform(
    order_default=False, eq_default=False, field_specifiers=(attribute,), kw_only_default=True
)
class _DatasetTransform:  # pylint: disable=too-few-public-methods
    """This base class that tells the type system that ``Dataset`` behaves like a dataclass.
    See: https://peps.python.org/pep-0681/
    """


class Dataset(MapperMixin, _DatasetTransform):
    """
    Base class for Datasets.

    Attributes:
        fields: A mapping of attribute names to their ``Attribute`` information. Note that
            this contains attributes declared on the class, not attributes added to
            an instance. Use ``attrs`` to view all attributes on an instance.
        bind: The HDF5 group that contains this dataset.
    """

    Self = TypeVar("Self", bound="Dataset")

    type_id = "dataset"
    category: ClassVar[str] = "generic"

    fields: ClassVar[typing.Mapping[str, Attribute]] = MappingProxyType({})

    bind: HDF5Group = attribute(default=None, kw_only=False)  # type: ignore
    validate: InitVar[bool] = attribute(default=True, kw_only=False)

    def __init__(
        self,
        bind: Optional[HDF5Group] = None,
        validate: bool = True,
        **attrs: Any,
    ):
        """
        Load a dataset from a HDF5 Group or initialize a new Dataset.

        Args:
            bind: The HDF5 group, or path to hdf5 file, that will contain this dataset.
                If None, the dataset will be stored in memory. Any attributes that
                already exist in ``bind`` will be loaded into this dataset.
            info: Additional info to attach to this dataset
            validate: If ``True``, all declared fields of this dataset must
                be provided in ``attrs`` or contained in ``bind``.
            **attrs: Attributes to add to this dataset.
        """
        if isinstance(bind, (h5py.Group, h5py.File)):
            self._bind = bind
        else:
            self._bind = h5py.group()

        self._init_bind()

        for name, attr in attrs.items():
            setattr(self, name, attr)

        if validate:
            self._validate_attrs()

    @property
    def bind(self) -> HDF5Group:
        """The HDF5 group that contains this dataset's attributes."""
        return self._bind

    @property
    def info(self) -> AttributeInfo:
<<<<<<< HEAD
=======
        """Return attribute info associated with this dataset."""
>>>>>>> c2537cd1
        return AttributeInfo(self.bind.attrs)

    @property
    def attrs(self) -> typing.Mapping[str, AttributeType]:
        """Returns all attributes of this Dataset."""
        return self._mapper.view()

    def list_attributes(self) -> List[str]:
        """Returns a list of this dataset's attributes."""
        return list(self.attrs.keys())

    @classmethod
    def open(
        cls: Type[Self], filepath: Union[str, Path], mode: Literal["w", "w-", "a", "r"] = "r"
    ) -> Self:
        """Open existing dataset or create a new one file at ``filepath``.

        Args:
            filepath: Path to dataset file
            mode: File handling mode. Possible values are "w-" (create, fail if file
                exists), "w" (create, overwrite existing), "a" (append existing,
                create if doesn't exist), "r" (read existing, must exist). Default is "r".
        Returns:
            Dataset object from file
        """
        f = h5py.File(filepath, mode)

        return cls(bind=f)

    def read(
        self,
        filepath: Union[str, Path],
        assign_to: Optional[str] = None,
        *,
        overwrite_attrs: bool = False,
    ) -> None:
        """Load dataset from HDF5 file at filepath. Can also accept an S3 URL.

        Args:
            filepath: Path to file containing dataset
            assign_to: Attribute name to which the contents of the file should be assigned.
                If this is ``None`` (the default value), the file's attributes will be assigned
                to the current dataset
            overwrite_attrs: Whether to overwrite attributes that already exist in this
                dataset.
        """
        # TODO: better error message when overwriting attribute fails
        zgrp = h5py.open_group(filepath, mode="r")

        if assign_to:
            h5py.copy(zgrp, self.bind, assign_to)
        else:
            if_exists = "overwrite" if overwrite_attrs else "raise"
            h5py.copy_all(zgrp, self.bind, if_exists=if_exists)

    def write(self, filepath: Union[str, Path], mode: Literal["w", "w-", "a"] = "w-") -> None:
        """Write dataset to HDF5 file at filepath. Can also accept an S3 URL.

        Args:
            filepath: Path of hdf5 file
            mode: File handling mode. Possible values are "w-" (create, fail if file
                exists), "w" (create, overwrite existing), and "a" (append existing,
                create if doesn't exist). Default is "w-".
        """
        # TODO: better error message for 'ContainsGroupError'

        with h5py.open_group(filepath, mode=mode) as grp:
            h5py.copy_all(self.bind, grp)
            grp.attrs.update(self.bind.attrs)

    def _validate_attrs(self) -> None:
        """Validates that ``attrs`` matched the delcared fields of this
        dataset."""
        missing = []
        for name in self.fields:
            if name not in self.attrs:
                missing.append(name)

        if missing:
            missing_args = ", ".join(f"'{arg}'" for arg in missing)
            raise TypeError(
                f"__init__() missing {len(missing)} required keyword argument(s): {missing_args}"
            )

    def _init_bind(self):
        if self.bind.file.mode == "r+":
            if "type_id" not in self.info:
                self.info["type_id"] = self.type_id
            if "category" not in self.bind:
                self.info["category"] = self.category

    def __setattr__(self, __name: str, __value: Union[Any, AttributeType]) -> None:
        if __name.startswith("_"):
            super().__setattr__(__name, __value)
            return

        if __name in self.fields:
            field = self.fields[__name]
            self._mapper.set_item(__name, __value, field.info, field.attribute_type)
        else:
            self._mapper[__name] = __value

    def __getattr__(self, __name: str) -> Any:
        try:
            return self._mapper[__name].get_value()
        except KeyError as exc:
            raise AttributeError(f"'{type(self)}' object has no attribute '{__name}'") from exc

    def __delattr__(self, __name: str) -> None:
        try:
            del self._mapper[__name]
        except KeyError as exc:
            raise AttributeError(f"'{type(self)}' object has no attribute '{__name}'") from exc

    def __repr__(self) -> str:
        attrs_repr = ", ".join(
            (f"{attr_name}={repr(attr.get_value())}" for attr_name, attr in self.attrs.items())
        )

        return f"Dataset({attrs_repr})"

    __registry = {}
    registry = MappingProxyType(__registry)

    def __init_subclass__(cls, **kwargs) -> None:
        """Initializes the ``fields`` dict of a Dataset subclass using
        the declared ``Attributes`` and their type annotations."""

        fields = {}

        for name, annotated_type in cls.__annotations__.items():
            if (
                name.startswith("_")
                or isinstance(annotated_type, InitVar)
                or get_origin(annotated_type) is ClassVar
            ):
                continue

            attr = getattr(cls, name, attribute())
            try:
                delattr(cls, name)
            except AttributeError:
                pass

            attr.info.py_type = annotated_type
            if attr.attribute_type is UNSET:
                attr.attribute_type = match_obj_type(annotated_type)

            fields[name] = attr

        cls.fields = MappingProxyType(fields)

        existing_dataset_cls = Dataset.__registry.get(cls.category)
        if existing_dataset_cls is not None:
            raise TypeError(
                f"Dataset class with category {cls.category} already exists: {type(existing_dataset_cls)}"
            )

        Dataset.__registry[cls.category] = cls


_DatasetType = TypeVar("_DatasetType", bound=Dataset)


class _DatasetAttributeType(
    Generic[_DatasetType], AttributeType[HDF5Group, _DatasetType, _DatasetType]
):
<<<<<<< HEAD
=======
    """Attribute type for loading and saving datasets as attributes of
    datasets, or elements of collection types."""

>>>>>>> c2537cd1
    type_id = "dataset"

    def hdf5_to_value(self, bind: HDF5Group) -> _DatasetType:
        category = AttributeInfo(bind.attrs)["category"]
        dataset_cls = Dataset.registry.get(category, Dataset)

        return dataset_cls(bind)

    def value_to_hdf5(self, bind_parent: HDF5Group, key: str, value: _DatasetType) -> HDF5Group:
        h5py.copy(value.bind, bind_parent, key)

        return bind_parent[key]<|MERGE_RESOLUTION|>--- conflicted
+++ resolved
@@ -150,10 +150,7 @@
 
     @property
     def info(self) -> AttributeInfo:
-<<<<<<< HEAD
-=======
         """Return attribute info associated with this dataset."""
->>>>>>> c2537cd1
         return AttributeInfo(self.bind.attrs)
 
     @property
@@ -321,12 +318,9 @@
 class _DatasetAttributeType(
     Generic[_DatasetType], AttributeType[HDF5Group, _DatasetType, _DatasetType]
 ):
-<<<<<<< HEAD
-=======
     """Attribute type for loading and saving datasets as attributes of
     datasets, or elements of collection types."""
 
->>>>>>> c2537cd1
     type_id = "dataset"
 
     def hdf5_to_value(self, bind: HDF5Group) -> _DatasetType:
