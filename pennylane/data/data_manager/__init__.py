# Copyright 2018-2023 Xanadu Quantum Technologies Inc.

# Licensed under the Apache License, Version 2.0 (the "License");
# you may not use this file except in compliance with the License.
# You may obtain a copy of the License at

#     http://www.apache.org/licenses/LICENSE-2.0

# Unless required by applicable law or agreed to in writing, software
# distributed under the License is distributed on an "AS IS" BASIS,
# WITHOUT WARRANTIES OR CONDITIONS OF ANY KIND, either express or implied.
# See the License for the specific language governing permissions and
# limitations under the License.
"""
Contains functions for querying available datasets and downloading
them.
"""

import typing
from concurrent.futures import FIRST_EXCEPTION, ThreadPoolExecutor, wait
from functools import lru_cache
from pathlib import Path
from time import sleep
from typing import List, Optional, Union

import requests

from pennylane.data.base import Dataset
<<<<<<< HEAD
from pennylane.data.base._hdf5 import open_hdf5_s3

from ._params import DEFAULT, FULL, resolve_params
from .types import DataPath, FolderMapView, ParamArg
=======
from pennylane.data.base.hdf5 import open_hdf5_s3

from .foldermap import DataPath, FolderMapView, ParamArg
from .params import DEFAULT, FULL, format_params
>>>>>>> 327d8ef7

S3_URL = "https://datasets.cloud.pennylane.ai/datasets/h5"
FOLDERMAP_URL = f"{S3_URL}/foldermap.json"
DATA_STRUCT_URL = f"{S3_URL}/data_struct.json"


@lru_cache(maxsize=1)
def _get_foldermap():
    """Fetch the foldermap from S3."""
    response = requests.get(FOLDERMAP_URL, timeout=5.0)
    response.raise_for_status()

    return FolderMapView(response.json())


@lru_cache(maxsize=1)
def _get_data_struct():
    """Fetch the data struct from S3."""
    response = requests.get(DATA_STRUCT_URL, timeout=5.0)
    response.raise_for_status()

    return response.json()


def _download_partial(
    s3_url: str, dest: Path, attributes: typing.Iterable[str], overwrite_attrs: bool
) -> None:
    """Download only the requested attributes of the Dataset at ``s3_path`` into ``dest``.
    If a dataset already exists at ``dest``, the attributes will be loaded into
    the existing dataset.
    """

    remote_dataset = Dataset(open_hdf5_s3(s3_url))
    remote_dataset.write(dest, "a", attributes, overwrite_attrs=overwrite_attrs)

    del remote_dataset


def _download_dataset(
    data_path: DataPath,
    dest: Path,
    attributes: Optional[typing.Iterable[str]],
    force: bool = False,
) -> None:
    """Downloads the dataset at ``data_path`` to ``dest``, optionally downloading
    only requested attributes."""
    s3_path = f"{S3_URL}/{data_path}"

    if attributes is not None:
        _download_partial(s3_path, dest, attributes, overwrite_attrs=force)
        return

    with open(dest, "wb") as f:
        resp = requests.get(s3_path, timeout=5.0)
        resp.raise_for_status()

        f.write(resp.content)


def load(  # pylint: disable=too-many-arguments
    data_name: str,
    attributes: Optional[typing.Iterable[str]] = None,
    folder_path: Path = Path("./datasets/"),
    force: bool = False,
    num_threads: int = 50,
    cache_dir: Optional[Path] = Path(".cache"),
    **params: Union[ParamArg, str, List[str]],
):
    r"""Downloads the data if it is not already present in the directory and return it to user as a
    :class:`~pennylane.data.Dataset` object. For the full list of available datasets, please see the
    `datasets website <https://pennylane.ai/qml/datasets.html>`_.

    Args:
        data_name (str)   : A string representing the type of data required such as `qchem`, `qpsin`, etc.
        attributes (list[str]) : An optional list to specify individual data element that are required
        force (Bool)      : Bool representing whether data has to be downloaded even if it is still present
        download_dir (str) : Path to the directory used for saving datasets
        num_threads (int) : The maximum number of threads to spawn while downloading files (1 thread per file)
        params (kwargs)   : Keyword arguments exactly matching the parameters required for the data type.
            Note that these are not optional

    Returns:
        list[:class:`~pennylane.data.Dataset`]
    """
    params = format_params(**params)

    folder_path = Path(folder_path)
    if cache_dir and not Path(cache_dir).is_absolute():
        cache_dir = folder_path / cache_dir

    foldermap = _get_foldermap()

    data_paths = [data_path for _, data_path in foldermap.find(data_name, **params)]
    if not data_paths:
        return []

    dest_paths = [folder_path / data_path for data_path in data_paths]

    for path_parents in set(path.parent for path in dest_paths):
        path_parents.mkdir(parents=True, exist_ok=True)

    with ThreadPoolExecutor(min(num_threads, len(dest_paths))) as pool:
        futures = [
            pool.submit(_download_dataset, data_path, dest_path, attributes, force=force)
            for data_path, dest_path in zip(data_paths, dest_paths)
        ]
        results = wait(futures, return_when=FIRST_EXCEPTION)
        for result in results.done:
            if result.exception():
                raise result.exception()

    return [Dataset.open(dest_path, "r") for dest_path in dest_paths]


def list_datasets():
    r"""Returns a dictionary of the available datasets.

    Return:
        dict: Nested dictionary representing the directory structure of the hosted datasets.

    **Example:**

    Note that the results of calling this function may differ from this example as more datasets
    are added. For updates on available data see the `datasets website <https://pennylane.ai/qml/datasets.html>`_.

    .. code-block :: pycon

        >>> qml.data.list_datasets()
        {'qchem': {'H2': {'6-31G': ['0.5', '0.54', '0.58', ... '2.02', '2.06', '2.1'],
                          'STO-3G': ['0.5', '0.54', '0.58', ... '2.02', '2.06', '2.1']},
                   'HeH+': {'6-31G': ['0.5', '0.54', '0.58', ... '2.02', '2.06', '2.1'],
                            'STO-3G': ['0.5', '0.54', '0.58', ... '2.02', '2.06', '2.1']},
                   'LiH': {'STO-3G': ['0.5', '0.54', '0.58', ... '2.02', '2.06', '2.1']},
                   'OH-': {'STO-3G': ['0.5', '0.54', '0.58', ... '0.94', '0.98', '1.02']}},
        'qspin': {'Heisenberg': {'closed': {'chain': ['1x16', '1x4', '1x8'],
                                            'rectangular': ['2x2', '2x4', '2x8', '4x4']},
                                 'open': {'chain': ['1x16', '1x4', '1x8'],
                                        'rectangular': ['2x2', '2x4', '2x8', '4x4']}},
                  'Ising': {'closed': {'chain': ['1x16', '1x4', '1x8'],
                                        'rectangular': ['2x2', '2x4', '2x8', '4x4']},
                            'open': {'chain': ['1x16', '1x4', '1x8'],
                                    'rectangular': ['2x2', '2x4', '2x8', '4x4']}}}}
    """

    return _get_foldermap()


def list_attributes(data_name):
    r"""List the attributes that exist for a specific ``data_name``.

    Args:
        data_name (str): The type of the desired data

    Returns:
        list (str): A list of accepted attributes for a given data name
    """
    data_struct = _get_data_struct()
    if data_name not in data_struct:
        raise ValueError(
            f"Currently the hosted datasets are of types: {list(data_struct)}, but got {data_name}."
        )
    return data_struct[data_name]["attributes"]


def _interactive_request_attributes(options):
    """Prompt the user to select a list of attributes."""
    prompt = "Please select attributes:"
    for i, option in enumerate(options):
        if option == "full":
            option = "full (all attributes)"
        prompt += f"\n\t{i+1}) {option}"
    print(prompt)
    choices = input(f"Choice (comma-separated list of options) [1-{len(options)}]: ").split(",")
    try:
        choices = list(map(int, choices))
    except ValueError as e:
        raise ValueError(f"Must enter a list of integers between 1 and {len(options)}") from e
    if any(choice < 1 or choice > len(options) for choice in choices):
        raise ValueError(f"Must enter a list of integers between 1 and {len(options)}")
    return [options[choice - 1] for choice in choices]


def _interactive_request_single(node, param):
    """Prompt the user to select a single option from a list."""
    options = list(node)
    if len(options) == 1:
        print(f"Using {options[0]} as it is the only {param} available.")
        sleep(1)
        return options[0]
    print(f"Please select a {param}:")
    print("\n".join(f"\t{i+1}) {option}" for i, option in enumerate(options)))
    try:
        choice = int(input(f"Choice [1-{len(options)}]: "))
    except ValueError as e:
        raise ValueError(f"Must enter an integer between 1 and {len(options)}") from e
    if choice < 1 or choice > len(options):
        raise ValueError(f"Must enter an integer between 1 and {len(options)}")
    return options[choice - 1]


def load_interactive():
    r"""Download a dataset using an interactive load prompt.

    Returns:
        :class:`~pennylane.data.Dataset`

    **Example**

    .. code-block :: pycon

        >>> qml.data.load_interactive()
        Please select a data name:
            1) qspin
            2) qchem
        Choice [1-2]: 1
        Please select a sysname:
            ...
        Please select a periodicity:
            ...
        Please select a lattice:
            ...
        Please select a layout:
            ...
        Please select attributes:
            ...
        Force download files? (Default is no) [y/N]: N
        Folder to download to? (Default is pwd, will download to /datasets subdirectory):

        Please confirm your choices:
        dataset: qspin/Ising/open/rectangular/4x4
        attributes: ['parameters', 'ground_states']
        force: False
        dest folder: /Users/jovyan/Downloads/datasets
        Would you like to continue? (Default is yes) [Y/n]:
        <Dataset = description: qspin/Ising/open/rectangular/4x4, attributes: ['parameters', 'ground_states']>
    """

    foldermap = _get_foldermap()
    data_struct = _get_data_struct()

    node = foldermap
    data_name = _interactive_request_single(node, "data name")

    description = {}
    value = data_name

    params = data_struct[data_name]["params"]
    for param in params:
        node = node[value]
        value = _interactive_request_single(node, param)
        description[param] = value

    attributes = _interactive_request_attributes(data_struct[data_name]["attributes"])
    force = input("Force download files? (Default is no) [y/N]: ") in ["y", "Y"]
    dest_folder = Path(
        input("Folder to download to? (Default is pwd, will download to /datasets subdirectory): ")
    )

    print("\nPlease confirm your choices:")
    print("dataset:", "/".join([data_name] + [description[param] for param in params]))
    print("attributes:", attributes)
    print("force:", force)
    print("dest folder:", dest_folder / "datasets")

    approve = input("Would you like to continue? (Default is yes) [Y/n]: ")
    if approve not in ["Y", "", "y"]:
        print("Aborting and not downloading!")
        return None
    return load(
        data_name, attributes=attributes, folder_path=dest_folder, force=force, **description
    )[0]


__all__ = (
    "load",
    "load_interactive",
    "list_datasets",
    "list_attributes",
    "FULL",
    "DEFAULT",
    "ParamArg",
)<|MERGE_RESOLUTION|>--- conflicted
+++ resolved
@@ -26,17 +26,10 @@
 import requests
 
 from pennylane.data.base import Dataset
-<<<<<<< HEAD
-from pennylane.data.base._hdf5 import open_hdf5_s3
-
-from ._params import DEFAULT, FULL, resolve_params
-from .types import DataPath, FolderMapView, ParamArg
-=======
 from pennylane.data.base.hdf5 import open_hdf5_s3
 
 from .foldermap import DataPath, FolderMapView, ParamArg
 from .params import DEFAULT, FULL, format_params
->>>>>>> 327d8ef7
 
 S3_URL = "https://datasets.cloud.pennylane.ai/datasets/h5"
 FOLDERMAP_URL = f"{S3_URL}/foldermap.json"
