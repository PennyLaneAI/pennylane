# Copyright 2018-2021 Xanadu Quantum Technologies Inc.

# Licensed under the Apache License, Version 2.0 (the "License");
# you may not use this file except in compliance with the License.
# You may obtain a copy of the License at

#     http://www.apache.org/licenses/LICENSE-2.0

# Unless required by applicable law or agreed to in writing, software
# distributed under the License is distributed on an "AS IS" BASIS,
# WITHOUT WARRANTIES OR CONDITIONS OF ANY KIND, either express or implied.
# See the License for the specific language governing permissions and
# limitations under the License.
"""
This module contains functions that act on operators and tapes.

.. currentmodule:: pennylane

.. autosummary::
    :toctree: api

    ~ops.functions.bind_new_parameters
    ~ops.functions.assert_valid
    ~dot
    ~eigvals
    ~equal
    ~evolve
    ~generator
    ~is_commuting
    ~is_hermitian
    ~is_unitary
    ~map_wires
    ~matrix
    ~simplify
    ~iterative_qpe

"""
from .bind_new_parameters import bind_new_parameters
from .dot import dot
from .eigvals import eigvals
from .equal import equal
from .evolve import evolve
from .generator import generator
from .is_commuting import is_commuting
from .is_hermitian import is_hermitian
from .is_unitary import is_unitary
from .map_wires import map_wires
from .matrix import matrix
from .simplify import simplify
<<<<<<< HEAD
from .iterative_qpe import iterative_qpe

=======
from .assert_valid import assert_valid

>>>>>>> c049e153
<|MERGE_RESOLUTION|>--- conflicted
+++ resolved
@@ -1,56 +1,51 @@
-# Copyright 2018-2021 Xanadu Quantum Technologies Inc.
-
-# Licensed under the Apache License, Version 2.0 (the "License");
-# you may not use this file except in compliance with the License.
-# You may obtain a copy of the License at
-
-#     http://www.apache.org/licenses/LICENSE-2.0
-
-# Unless required by applicable law or agreed to in writing, software
-# distributed under the License is distributed on an "AS IS" BASIS,
-# WITHOUT WARRANTIES OR CONDITIONS OF ANY KIND, either express or implied.
-# See the License for the specific language governing permissions and
-# limitations under the License.
-"""
-This module contains functions that act on operators and tapes.
-
-.. currentmodule:: pennylane
-
-.. autosummary::
-    :toctree: api
-
-    ~ops.functions.bind_new_parameters
-    ~ops.functions.assert_valid
-    ~dot
-    ~eigvals
-    ~equal
-    ~evolve
-    ~generator
-    ~is_commuting
-    ~is_hermitian
-    ~is_unitary
-    ~map_wires
-    ~matrix
-    ~simplify
-    ~iterative_qpe
-
-"""
-from .bind_new_parameters import bind_new_parameters
-from .dot import dot
-from .eigvals import eigvals
-from .equal import equal
-from .evolve import evolve
-from .generator import generator
-from .is_commuting import is_commuting
-from .is_hermitian import is_hermitian
-from .is_unitary import is_unitary
-from .map_wires import map_wires
-from .matrix import matrix
-from .simplify import simplify
-<<<<<<< HEAD
-from .iterative_qpe import iterative_qpe
-
-=======
-from .assert_valid import assert_valid
-
->>>>>>> c049e153
+# Copyright 2018-2021 Xanadu Quantum Technologies Inc.
+
+# Licensed under the Apache License, Version 2.0 (the "License");
+# you may not use this file except in compliance with the License.
+# You may obtain a copy of the License at
+
+#     http://www.apache.org/licenses/LICENSE-2.0
+
+# Unless required by applicable law or agreed to in writing, software
+# distributed under the License is distributed on an "AS IS" BASIS,
+# WITHOUT WARRANTIES OR CONDITIONS OF ANY KIND, either express or implied.
+# See the License for the specific language governing permissions and
+# limitations under the License.
+"""
+This module contains functions that act on operators and tapes.
+
+.. currentmodule:: pennylane
+
+.. autosummary::
+    :toctree: api
+
+    ~ops.functions.bind_new_parameters
+    ~ops.functions.assert_valid
+    ~dot
+    ~eigvals
+    ~equal
+    ~evolve
+    ~generator
+    ~is_commuting
+    ~is_hermitian
+    ~is_unitary
+    ~map_wires
+    ~matrix
+    ~simplify
+    ~iterative_qpe
+
+"""
+from .bind_new_parameters import bind_new_parameters
+from .dot import dot
+from .eigvals import eigvals
+from .equal import equal
+from .evolve import evolve
+from .generator import generator
+from .is_commuting import is_commuting
+from .is_hermitian import is_hermitian
+from .is_unitary import is_unitary
+from .map_wires import map_wires
+from .matrix import matrix
+from .simplify import simplify
+from .iterative_qpe import iterative_qpe
+from .assert_valid import assert_valid