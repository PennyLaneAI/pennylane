--- conflicted
+++ resolved
@@ -26,12 +26,7 @@
 
 # pylint: disable=too-many-branches
 def _generator_hamiltonian(gen, op):
-<<<<<<< HEAD
-    """Return the generator as type :class:`~.ops.LinearCombination`."""
-    wires = op.wires
-=======
     """Return the generator as type :class:`~ops.LinearCombination`."""
->>>>>>> 28428678
 
     if isinstance(gen, LinearCombination):
         return gen
