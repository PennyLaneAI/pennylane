--- conflicted
+++ resolved
@@ -60,19 +60,11 @@
 
     prefactor = 1.0
 
-<<<<<<< HEAD
-    # simplify
-=======
->>>>>>> 44e8421b
     gen = qml.simplify(gen) if isinstance(gen, Prod) else gen
 
     if isinstance(gen, LinearCombination):
         gen = qml.dot(gen.coeffs, gen.ops)  # convert to Sum
 
-<<<<<<< HEAD
-    # return stuff
-=======
->>>>>>> 44e8421b
     if isinstance(gen, Prod):
         coeffs, ops = gen.terms()
         return ops[0], coeffs[0]
@@ -141,11 +133,7 @@
 
         * ``"observable"``: Return the generator as a single observable as directly defined
           by ``op``. Returned generators may be any type of observable, including
-<<<<<<< HEAD
           :class:`~.Hermitian`, :class:`~.SparseHamiltonian`, or :class:`~.ops.LinearCombination`.
-=======
-          :class:`~.Hermitian`, :class:`~.SparseHamiltonian`, or :class:`~.Hamiltonian`.
->>>>>>> 44e8421b
 
         * ``"hamiltonian"``: Similar to ``"observable"``, however the returned observable
           will always be converted into :class:`~.ops.LinearCombination` regardless of how ``op``
