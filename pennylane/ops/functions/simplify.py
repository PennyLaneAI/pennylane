# Copyright 2018-2021 Xanadu Quantum Technologies Inc.

# Licensed under the Apache License, Version 2.0 (the "License");
# you may not use this file except in compliance with the License.
# You may obtain a copy of the License at

#     http://www.apache.org/licenses/LICENSE-2.0

# Unless required by applicable law or agreed to in writing, software
# distributed under the License is distributed on an "AS IS" BASIS,
# WITHOUT WARRANTIES OR CONDITIONS OF ANY KIND, either express or implied.
# See the License for the specific language governing permissions and
# limitations under the License.
"""
This module contains the qml.simplify function.
"""
from copy import copy
from functools import wraps
from typing import Callable, Union

import pennylane as qml
from pennylane.measurements import MeasurementProcess
from pennylane.operation import Operator
from pennylane.qnode import QNode
<<<<<<< HEAD
from pennylane.queuing import QueuingContext
from pennylane.tape import QuantumTape
=======
from pennylane.queuing import QueuingManager
from pennylane.tape import QuantumTape, stop_recording
>>>>>>> cf0bf738


def simplify(input: Union[Operator, MeasurementProcess, QuantumTape, QNode, Callable]):
    """Simplifies an operator, tape, qnode or quantum function by reducing its arithmetic depth
    or number of rotation parameters.

    Args:
        input (.Operator, pennylane.QNode, .QuantumTape, or Callable): an operator, quantum node,
            tape or function that applies quantum operations

    Returns:
        (.Operator, pennylane.QNode, .QuantumTape, or Callable): Simplified input.

    **Example**

    Given an instantiated operator, ``qml.simplify`` reduces the operator's arithmetic depth:

    >>> op = qml.adjoint(qml.RX(0.54, wires=0) + qml.PauliX(0) + qml.PauliZ(1))
    >>> op.arithmetic_depth
    3
    >>> sim_op = qml.simplify(op)
    >>> sim_op.arithmetic_depth
    2
    >>> type(sim_op)
    pennylane.ops.op_math.sum.Sum
    >>> sim_op.operands
    (Adjoint(RX)(0.54, wires=[0]),
    Adjoint(PauliX)(wires=[0]),
    Adjoint(PauliZ)(wires=[1]))

    This function can also simplify the number of rotation gate parameters:

    >>> qml.simplify(qml.Rot(np.pi / 2, 0.1, -np.pi / 2, wires=0))
    RX(0.1, wires=[0])

    Both types of simplification occur together:

    >>> op = qml.adjoint(qml.U2(-np.pi/2, np.pi/2, wires=0) + qml.PauliX(0))
    >>> op
    Adjoint(Sum)([-1.5707963267948966, 1.5707963267948966], [], wires=[0])
    >>> qml.simplify(op)
    Adjoint(RX)(1.5707963267948966, wires=[0]) + Adjoint(PauliX)(wires=[0])

    Moreover, ``qml.simplify`` can be used to simplify QNodes or quantum functions:

    >>> dev = qml.device("default.qubit", wires=2)
    >>> @qml.simplify
        @qml.qnode(dev)
        def circuit():
            qml.adjoint(qml.prod(qml.RX(1, 0) ** 1, qml.RY(1, 0), qml.RZ(1, 0)))
            return qml.probs(wires=0)
    >>> circuit()
    tensor([0.64596329, 0.35403671], requires_grad=True)
    >>> list(circuit.tape)
    [RZ(11.566370614359172, wires=[0]) @ RY(11.566370614359172, wires=[0]) @ RX(11.566370614359172, wires=[0]),
     probs(wires=[0])]
    """
    if isinstance(input, (Operator, MeasurementProcess)):
<<<<<<< HEAD
        if QueuingContext.recording():
            with QueuingContext.stop_recording():
=======
        if QueuingManager.recording():
            with stop_recording():
>>>>>>> cf0bf738
                new_op = copy(input.simplify())
            QueuingManager.safe_update_info(input, owner=new_op)
            return qml.apply(new_op)
        return input.simplify()

    if isinstance(input, QuantumTape):
        with QuantumTape() as new_tape:
            for op in list(input):
                _ = qml.simplify(op)

        return new_tape

    if callable(input):

        func = input.func if isinstance(input, QNode) else input

        @wraps(func)
        def qfunc(*args, **kwargs):
            tape = QuantumTape()
            with QueuingContext.stop_recording(), tape:
                func(*args, **kwargs)

            _ = [qml.simplify(op) for op in tape.operations]
            m = tuple(qml.simplify(m) for m in tape.measurements)
            return m[0] if len(m) == 1 else m

        if isinstance(input, QNode):
            return QNode(
                func=qfunc,
                device=input.device,
                interface=input.interface,
                diff_method=input.diff_method,
                expansion_strategy=input.expansion_strategy,
                **input.execute_kwargs,
                **input.gradient_kwargs,
            )
        return qfunc

    raise ValueError(f"Cannot simplify the object {input} of type {type(input)}.")<|MERGE_RESOLUTION|>--- conflicted
+++ resolved
@@ -22,13 +22,8 @@
 from pennylane.measurements import MeasurementProcess
 from pennylane.operation import Operator
 from pennylane.qnode import QNode
-<<<<<<< HEAD
-from pennylane.queuing import QueuingContext
+from pennylane.queuing import QueuingManager
 from pennylane.tape import QuantumTape
-=======
-from pennylane.queuing import QueuingManager
-from pennylane.tape import QuantumTape, stop_recording
->>>>>>> cf0bf738
 
 
 def simplify(input: Union[Operator, MeasurementProcess, QuantumTape, QNode, Callable]):
@@ -87,13 +82,8 @@
      probs(wires=[0])]
     """
     if isinstance(input, (Operator, MeasurementProcess)):
-<<<<<<< HEAD
-        if QueuingContext.recording():
-            with QueuingContext.stop_recording():
-=======
         if QueuingManager.recording():
             with stop_recording():
->>>>>>> cf0bf738
                 new_op = copy(input.simplify())
             QueuingManager.safe_update_info(input, owner=new_op)
             return qml.apply(new_op)
