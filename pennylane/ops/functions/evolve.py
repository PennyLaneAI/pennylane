--- conflicted
+++ resolved
@@ -99,48 +99,5 @@
 
 # pylint: disable=missing-docstring
 @evolve.register
-<<<<<<< HEAD
 def evolution(op: Operator, coeff: float = 1, num_steps: int = None):
-    r"""Returns a new operator that computes the evolution of ``op``.
-
-    Args:
-        op (.Operator): operator to evolve
-        coeff (float): coefficient multiplying the exponentiated operator: :math:`\exp\{i\bm{O}x)\}`
-        num_steps (int): number of time steps used in the Suzuki-Trotter decomposition of the
-            :class:`.Evolution` operator. If ``None``, an error will be raised when requesting the
-            decomposition. Defaults to ``None``.
-
-    Returns:
-        .Evolution: evolution operator
-
-    .. seealso:: :class:`~.Evolution`
-
-    **Examples**
-
-    We can use ``qml.evolve`` to compute the evolution of any PennyLane operator:
-
-    >>> op = qml.evolve(qml.PauliX(0), coeff=2)
-    >>> op
-    Exp(2j PauliX)
-    >>> op.decomposition()
-    [RX((-4+0j), wires=[0])]
-
-    When we have an exponential of a linear combination of operators, the Suzuki-Trotter algorithm
-    is used to decompose the initial operator into a product of exponentials:
-
-    >>> op = 3 * qml.PauliX(0) + 7 * qml.PauliZ(1) @ qml.PauliX(2)
-    >>> ev = qml.evolve(op, num_steps=2)
-    >>> ev
-    Exp(1j Hamiltonian)
-    >>> ev.decomposition()
-    [PauliRot((-3+0j), X, wires=[0]),
-    PauliRot((-7+0j), ZX, wires=[1, 2]),
-    PauliRot((-3+0j), X, wires=[0]),
-    PauliRot((-7+0j), ZX, wires=[1, 2])]
-    """
-
-    return Evolution(op, coeff, num_steps)
-=======
-def evolution(op: Operator, coeff: float = 1):
-    return Evolution(op, -1 * coeff)
->>>>>>> db0f9fe8
+    return Evolution(op, -1 * coeff, num_steps)