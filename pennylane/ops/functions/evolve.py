# Copyright 2018-2021 Xanadu Quantum Technologies Inc.

# Licensed under the Apache License, Version 2.0 (the "License");
# you may not use this file except in compliance with the License.
# You may obtain a copy of the License at

#     http://www.apache.org/licenses/LICENSE-2.0

# Unless required by applicable law or agreed to in writing, software
# distributed under the License is distributed on an "AS IS" BASIS,
# WITHOUT WARRANTIES OR CONDITIONS OF ANY KIND, either express or implied.
# See the License for the specific language governing permissions and
# limitations under the License.
"""
This module contains the qml.evolve function.
"""
from functools import singledispatch

from pennylane.operation import Operator
from pennylane.ops import Evolution
from pennylane.pulse import ParametrizedEvolution, ParametrizedHamiltonian


@singledispatch
def evolve(op, *args, **kwargs):  # pylint: disable=unused-argument
    """Returns a new operator that computes the evolution of ``op``"""


@evolve.register
def parametrized_evolution(op: ParametrizedHamiltonian):
    """Returns a new operator that computes the evolution of ``op``.

    Args:
        op (Union[.Operator, .ParametrizedHamiltonian]): operator to evolve
<<<<<<< HEAD
        t (Union[float, Tuple[float]]): If a float, the operator is evolved from ``0`` to ``t``.
            If a tuple of floats, each value corresponds to the start and end time of the evolution.
            Note that such absolute times only have meaning within an instance of
            ``ParametrizedEvolution`` and will not affect other gates.
        dt (float): Time step. ``dt`` will be used to convert the initial and final time values into
            a list of values that the ``odeint`` solver will use. The solver might perform
            intermediate steps if necessary. It is recommended to not provide a value for ``dt``.
=======
>>>>>>> 86bc7710

    Returns:
        ~pennylane.ops.op_math.evolve.ParametrizedEvolution: evolution operator

    .. seealso:: :class:`.ParametrizedEvolution`

    **Examples**

    When evolving a :class:`.ParametrizedHamiltonian` class, then a :class:`.ParametrizedEvolution`
    instance is returned:

    >>> coeffs = [lambda p, t: p * t for _ in range(4)]
    >>> ops = [qml.PauliX(i) for i in range(4)]
    >>> H = qml.dot(coeffs, ops)
    >>> qml.evolve(H)
    ParametrizedEvolution(wires=[0, 1, 2, 3])

    The :class:`.ParametrizedEvolution` instance can then be called to update the needed attributes
    to compute the evolution of the :class:`.ParametrizedHamiltonian`:

    >>> qml.evolve(H)(params=[1., 2., 3.], t=[4, 10], atol=1e-6, mxstep=1)
    ParametrizedEvolution(wires=[0, 1, 2, 3])

    Please check the :class:`.ParametrizedEvolution` class for more information.
    """
    return ParametrizedEvolution(H=op)


@evolve.register
<<<<<<< HEAD
def _(op: Operator, coeff: float = 1, num_steps: int = None):
=======
def evolution(op: Operator, coeff: float = 1):
>>>>>>> 86bc7710
    r"""Returns a new operator that computes the evolution of ``op``.

    Args:
        op (Union[.Operator, .ParametrizedHamiltonian]): operator to evolve
        coeff (float): coefficient multiplying the exponentiated operator: :math:`\exp\{i\bm{O}x)\}`
        num_steps (int): number of time steps used in the Suzuki-Trotter decomposition of the
            :class:`.Evolution` operator. If ``None``, an error will be raised when requesting the
            decomposition. Defaults to ``None``.

    Returns:
        .Evolution: evolution operator

    .. seealso:: :class:`.Evolution`

    **Examples**

    We can use ``qml.evolve`` to compute the evolution of any PennyLane operator:

    >>> op = qml.evolve(qml.PauliX(0), coeff=2)
    >>> op
    Exp(2j PauliX)
    >>> op.decomposition()
    [RX((-4+0j), wires=[0])]

    When we have an exponential of a linear combination of operators, the Suzuki-Trotter algorithm
    is used to decompose the initial operator into a product of exponentials:

    >>> op = 3 * qml.PauliX(0) + 7 * qml.PauliZ(1) @ qml.PauliX(2)
    >>> ev = qml.evolve(op, num_steps=2)
    >>> ev
    Exp(1j Hamiltonian)
    >>> ev.decomposition()
    [PauliRot((-3+0j), X, wires=[0]),
    PauliRot((-7+0j), ZX, wires=[1, 2]),
    PauliRot((-3+0j), X, wires=[0]),
    PauliRot((-7+0j), ZX, wires=[1, 2])]
    """
    return Evolution(op, coeff, num_steps)<|MERGE_RESOLUTION|>--- conflicted
+++ resolved
@@ -32,16 +32,6 @@
 
     Args:
         op (Union[.Operator, .ParametrizedHamiltonian]): operator to evolve
-<<<<<<< HEAD
-        t (Union[float, Tuple[float]]): If a float, the operator is evolved from ``0`` to ``t``.
-            If a tuple of floats, each value corresponds to the start and end time of the evolution.
-            Note that such absolute times only have meaning within an instance of
-            ``ParametrizedEvolution`` and will not affect other gates.
-        dt (float): Time step. ``dt`` will be used to convert the initial and final time values into
-            a list of values that the ``odeint`` solver will use. The solver might perform
-            intermediate steps if necessary. It is recommended to not provide a value for ``dt``.
-=======
->>>>>>> 86bc7710
 
     Returns:
         ~pennylane.ops.op_math.evolve.ParametrizedEvolution: evolution operator
@@ -71,11 +61,7 @@
 
 
 @evolve.register
-<<<<<<< HEAD
-def _(op: Operator, coeff: float = 1, num_steps: int = None):
-=======
-def evolution(op: Operator, coeff: float = 1):
->>>>>>> 86bc7710
+def evolution(op: Operator, coeff: float = 1, num_steps: int = None):
     r"""Returns a new operator that computes the evolution of ``op``.
 
     Args:
