<<<<<<< HEAD
# Copyright 2018-2022 Xanadu Quantum Technologies Inc.

# Licensed under the Apache License, Version 2.0 (the "License");
# you may not use this file except in compliance with the License.
# You may obtain a copy of the License at

#     http://www.apache.org/licenses/LICENSE-2.0

# Unless required by applicable law or agreed to in writing, software
# distributed under the License is distributed on an "AS IS" BASIS,
# WITHOUT WARRANTIES OR CONDITIONS OF ANY KIND, either express or implied.
# See the License for the specific language governing permissions and
# limitations under the License.
"""
This module contains the qml.eigvals function.
"""
import warnings
from functools import partial, reduce

import scipy

import pennylane as qml
from pennylane import transform
from pennylane.tape import QuantumScript, QuantumScriptBatch
from pennylane.transforms import TransformError
from pennylane.typing import PostprocessingFn, TensorLike


def eigvals(op: qml.operation.Operator, k=1, which="SA") -> TensorLike:
    r"""The eigenvalues of one or more operations.

    .. note::

        - For a :class:`~.SparseHamiltonian` object, the eigenvalues are computed with the efficient
          ``scipy.sparse.linalg.eigsh`` method which returns :math:`k` eigenvalues. The default value
          of :math:`k` is :math:`1`. For an :math:`N \times N` sparse matrix, :math:`k` must be
          smaller than :math:`N - 1`, otherwise ``scipy.sparse.linalg.eigsh`` fails. If the requested
          :math:`k` is equal or larger than :math:`N - 1`, the regular ``qml.math.linalg.eigvalsh``
          is applied on the dense matrix. For more details see the ``scipy.sparse.linalg.eigsh``
          `documentation <https://docs.scipy.org/doc/scipy/reference/generated/scipy.sparse.linalg.eigsh.html#scipy.sparse.linalg.eigsh>`_.
        - A second-quantized :mod:`molecular Hamiltonian <pennylane.qchem.molecular_hamiltonian>` is
          independent of the number of electrons and its eigenspectrum contains the energies of the
          neutral and charged molecules. Therefore, the `smallest` eigenvalue returned by ``qml.eigvals``
          for a molecular Hamiltonian might not always correspond to the neutral molecule.

    Args:
        op (Operator or QNode or QuantumTape or Callable): A quantum operator or quantum circuit.
        k (int): The number of eigenvalues to be returned for a :class:`~.SparseHamiltonian`.
        which (str): Method for computing the eigenvalues of a :class:`~.SparseHamiltonian`. The
            possible methods are ``'LM'`` (largest in magnitude), ``'SM'`` (smallest in magnitude),
            ``'LA'`` (largest algebraic), ``'SA'`` (smallest algebraic) and ``'BE'`` (:math:`k/2`
            from each end of the spectrum).

    Returns:
        TensorLike or qnode (QNode) or quantum function (Callable) or tuple[List[QuantumTape], function]:

        If an operator is provided as input, the eigenvalues are returned directly in the form of a tensor.
        Otherwise, the transformed circuit is returned as described in :func:`qml.transform <pennylane.transform>`.
        Executing this circuit will provide the eigenvalues as a tensor.

    **Example**

    Given an operation, ``qml.eigvals`` returns the eigenvalues:

    >>> op = qml.Z(0) @ qml.X(1) - 0.5 * qml.Y(1)
    >>> qml.eigvals(op)
    array([-1.11803399, -1.11803399,  1.11803399,  1.11803399])

    It can also be used in a functional form:

    >>> x = torch.tensor(0.6, requires_grad=True)
    >>> eigval_fn = qml.eigvals(qml.RX)
    >>> eigval_fn(x, wires=0)
    tensor([0.9553+0.2955j, 0.9553-0.2955j], grad_fn=<LinalgEigBackward>)

    In its functional form, it is fully differentiable with respect to gate arguments:

    >>> loss = torch.real(torch.sum(eigval_fn(x, wires=0)))
    >>> loss.backward()
    >>> x.grad
    tensor(-0.2955)

    This operator transform can also be applied to QNodes, tapes, and quantum functions
    that contain multiple operations; see Usage Details below for more details.

    .. details::
        :title: Usage Details

        ``qml.eigvals`` can also be used with QNodes, tapes, or quantum functions that
        contain multiple operations. However, in this situation, **eigenvalues may
        be computed numerically**. This can lead to a large computational overhead
        for a large number of wires.

        Consider the following quantum function:

        .. code-block:: python3

            def circuit(theta):
                qml.RX(theta, wires=1)
                qml.Z(0)

        We can use ``qml.eigvals`` to generate a new function that returns the eigenvalues
        corresponding to the function ``circuit``:

        >>> eigvals_fn = qml.eigvals(circuit)
        >>> theta = np.pi / 4
        >>> eigvals_fn(theta)
        array([ 0.92387953+0.38268343j,  0.92387953-0.38268343j,
               -0.92387953+0.38268343j, -0.92387953-0.38268343j])
    """
    if not isinstance(op, qml.operation.Operator):
        if not isinstance(op, (qml.tape.QuantumScript, qml.QNode)) and not callable(op):
            raise TransformError("Input is not an Operator, tape, QNode, or quantum function")
        return _eigvals_tranform(op, k=k, which=which)

    if isinstance(op, qml.SparseHamiltonian):
        sparse_matrix = op.sparse_matrix()
        if k < sparse_matrix.shape[0] - 1:
            return scipy.sparse.linalg.eigsh(sparse_matrix, k=k, which=which)[0]
        return qml.math.linalg.eigvalsh(sparse_matrix.toarray())

    # TODO: make `eigvals` take a `wire_order` argument to mimic `matrix`
    try:
        return op.eigvals()
    except qml.operation.EigvalsUndefinedError:
        return eigvals(qml.tape.QuantumScript(op.decomposition()), k=k, which=which)


@partial(transform, is_informative=True)
def _eigvals_tranform(
    tape: QuantumScript, k=1, which="SA"
) -> tuple[QuantumScriptBatch, PostprocessingFn]:
    def processing_fn(res):
        [qs] = res
        op_wires = [op.wires for op in qs.operations]
        all_wires = qml.wires.Wires.all_wires(op_wires).tolist()
        unique_wires = qml.wires.Wires.unique_wires(op_wires).tolist()

        if len(all_wires) != len(unique_wires):
            warnings.warn(
                "For multiple operations, the eigenvalues will be computed numerically. "
                "This may be computationally intensive for a large number of wires.",
                UserWarning,
            )
            matrix = qml.matrix(qs, wire_order=qs.wires)
            return qml.math.linalg.eigvals(matrix)

        # TODO: take into account wire ordering, by reordering eigenvalues
        # as per operator wires/wire ordering, and by inserting implicit identity
        # matrices (eigenvalues [1, 1]) at missing locations.

        ev = [eigvals(op, k=k, which=which) for op in qs.operations]

        if len(ev) == 1:
            return ev[0]

        return reduce(qml.math.kron, ev)

    return [tape], processing_fn
=======
# Copyright 2018-2022 Xanadu Quantum Technologies Inc.

# Licensed under the Apache License, Version 2.0 (the "License");
# you may not use this file except in compliance with the License.
# You may obtain a copy of the License at

#     http://www.apache.org/licenses/LICENSE-2.0

# Unless required by applicable law or agreed to in writing, software
# distributed under the License is distributed on an "AS IS" BASIS,
# WITHOUT WARRANTIES OR CONDITIONS OF ANY KIND, either express or implied.
# See the License for the specific language governing permissions and
# limitations under the License.
"""
This module contains the qml.eigvals function.
"""
import warnings

# pylint: disable=protected-access
from functools import partial, reduce

import scipy

import pennylane as qml
from pennylane import transform
from pennylane.tape import QuantumScript, QuantumScriptBatch
from pennylane.transforms import TransformError
from pennylane.typing import PostprocessingFn, TensorLike


def eigvals(op: qml.operation.Operator, k=1, which="SA") -> TensorLike:
    r"""The eigenvalues of one or more operations.

    .. note::

        - For a :class:`~.SparseHamiltonian` object, the eigenvalues are computed with the efficient
          ``scipy.sparse.linalg.eigsh`` method which returns :math:`k` eigenvalues. The default value
          of :math:`k` is :math:`1`. For an :math:`N \times N` sparse matrix, :math:`k` must be
          smaller than :math:`N - 1`, otherwise ``scipy.sparse.linalg.eigsh`` fails. If the requested
          :math:`k` is equal or larger than :math:`N - 1`, the regular ``qml.math.linalg.eigvalsh``
          is applied on the dense matrix. For more details see the ``scipy.sparse.linalg.eigsh``
          `documentation <https://docs.scipy.org/doc/scipy/reference/generated/scipy.sparse.linalg.eigsh.html#scipy.sparse.linalg.eigsh>`_.
        - A second-quantized :mod:`molecular Hamiltonian <pennylane.qchem.molecular_hamiltonian>` is
          independent of the number of electrons and its eigenspectrum contains the energies of the
          neutral and charged molecules. Therefore, the `smallest` eigenvalue returned by ``qml.eigvals``
          for a molecular Hamiltonian might not always correspond to the neutral molecule.

    Args:
        op (Operator or QNode or QuantumTape or Callable): A quantum operator or quantum circuit.
        k (int): The number of eigenvalues to be returned for a :class:`~.SparseHamiltonian`.
        which (str): Method for computing the eigenvalues of a :class:`~.SparseHamiltonian`. The
            possible methods are ``'LM'`` (largest in magnitude), ``'SM'`` (smallest in magnitude),
            ``'LA'`` (largest algebraic), ``'SA'`` (smallest algebraic) and ``'BE'`` (:math:`k/2`
            from each end of the spectrum).

    Returns:
        TensorLike or qnode (QNode) or quantum function (Callable) or tuple[List[QuantumTape], function]:

        If an operator is provided as input, the eigenvalues are returned directly in the form of a tensor.
        Otherwise, the transformed circuit is returned as described in :func:`qml.transform <pennylane.transform>`.
        Executing this circuit will provide the eigenvalues as a tensor.

    **Example**

    Given an operation, ``qml.eigvals`` returns the eigenvalues:

    >>> op = qml.Z(0) @ qml.X(1) - 0.5 * qml.Y(1)
    >>> qml.eigvals(op)
    array([-1.11803399, -1.11803399,  1.11803399,  1.11803399])

    It can also be used in a functional form:

    >>> x = torch.tensor(0.6, requires_grad=True)
    >>> eigval_fn = qml.eigvals(qml.RX)
    >>> eigval_fn(x, wires=0)
    tensor([0.9553+0.2955j, 0.9553-0.2955j], grad_fn=<LinalgEigBackward>)

    In its functional form, it is fully differentiable with respect to gate arguments:

    >>> loss = torch.real(torch.sum(eigval_fn(x, wires=0)))
    >>> loss.backward()
    >>> x.grad
    tensor(-0.2955)

    This operator transform can also be applied to QNodes, tapes, and quantum functions
    that contain multiple operations; see Usage Details below for more details.

    .. details::
        :title: Usage Details

        ``qml.eigvals`` can also be used with QNodes, tapes, or quantum functions that
        contain multiple operations. However, in this situation, **eigenvalues may
        be computed numerically**. This can lead to a large computational overhead
        for a large number of wires.

        Consider the following quantum function:

        .. code-block:: python3

            def circuit(theta):
                qml.RX(theta, wires=1)
                qml.Z(0)

        We can use ``qml.eigvals`` to generate a new function that returns the eigenvalues
        corresponding to the function ``circuit``:

        >>> eigvals_fn = qml.eigvals(circuit)
        >>> theta = np.pi / 4
        >>> eigvals_fn(theta)
        array([ 0.92387953+0.38268343j,  0.92387953-0.38268343j,
               -0.92387953+0.38268343j, -0.92387953-0.38268343j])
    """
    if not isinstance(op, qml.operation.Operator):
        if not isinstance(op, (qml.tape.QuantumScript, qml.QNode)) and not callable(op):
            raise TransformError("Input is not an Operator, tape, QNode, or quantum function")
        return _eigvals_transform(op, k=k, which=which)

    if isinstance(op, qml.SparseHamiltonian):
        sparse_matrix = op.sparse_matrix()
        if k < sparse_matrix.shape[0] - 1:
            return scipy.sparse.linalg.eigsh(sparse_matrix, k=k, which=which)[0]
        return qml.math.linalg.eigvalsh(sparse_matrix.toarray())

    # TODO: make `eigvals` take a `wire_order` argument to mimic `matrix`
    try:
        return op.eigvals()
    except qml.operation.EigvalsUndefinedError:
        return eigvals(qml.tape.QuantumScript(op.decomposition()), k=k, which=which)


@partial(transform, is_informative=True)
def _eigvals_transform(
    tape: QuantumScript, k=1, which="SA"
) -> tuple[QuantumScriptBatch, PostprocessingFn]:
    def processing_fn(res):
        [qs] = res
        op_wires = [op.wires for op in qs.operations]
        all_wires = qml.wires.Wires.all_wires(op_wires).tolist()
        unique_wires = qml.wires.Wires.unique_wires(op_wires).tolist()

        if len(all_wires) != len(unique_wires):
            warnings.warn(
                "For multiple operations, the eigenvalues will be computed numerically. "
                "This may be computationally intensive for a large number of wires.",
                UserWarning,
            )
            matrix = qml.matrix(qs, wire_order=qs.wires)
            return qml.math.linalg.eigvals(matrix)

        # TODO: take into account wire ordering, by reordering eigenvalues
        # as per operator wires/wire ordering, and by inserting implicit identity
        # matrices (eigenvalues [1, 1]) at missing locations.

        ev = [eigvals(op, k=k, which=which) for op in qs.operations]

        if len(ev) == 1:
            return ev[0]

        return reduce(qml.math.kron, ev)

    return [tape], processing_fn
>>>>>>> 1bfe8e4e
<|MERGE_RESOLUTION|>--- conflicted
+++ resolved
@@ -1,4 +1,3 @@
-<<<<<<< HEAD
 # Copyright 2018-2022 Xanadu Quantum Technologies Inc.
 
 # Licensed under the Apache License, Version 2.0 (the "License");
@@ -16,168 +15,6 @@
 This module contains the qml.eigvals function.
 """
 import warnings
-from functools import partial, reduce
-
-import scipy
-
-import pennylane as qml
-from pennylane import transform
-from pennylane.tape import QuantumScript, QuantumScriptBatch
-from pennylane.transforms import TransformError
-from pennylane.typing import PostprocessingFn, TensorLike
-
-
-def eigvals(op: qml.operation.Operator, k=1, which="SA") -> TensorLike:
-    r"""The eigenvalues of one or more operations.
-
-    .. note::
-
-        - For a :class:`~.SparseHamiltonian` object, the eigenvalues are computed with the efficient
-          ``scipy.sparse.linalg.eigsh`` method which returns :math:`k` eigenvalues. The default value
-          of :math:`k` is :math:`1`. For an :math:`N \times N` sparse matrix, :math:`k` must be
-          smaller than :math:`N - 1`, otherwise ``scipy.sparse.linalg.eigsh`` fails. If the requested
-          :math:`k` is equal or larger than :math:`N - 1`, the regular ``qml.math.linalg.eigvalsh``
-          is applied on the dense matrix. For more details see the ``scipy.sparse.linalg.eigsh``
-          `documentation <https://docs.scipy.org/doc/scipy/reference/generated/scipy.sparse.linalg.eigsh.html#scipy.sparse.linalg.eigsh>`_.
-        - A second-quantized :mod:`molecular Hamiltonian <pennylane.qchem.molecular_hamiltonian>` is
-          independent of the number of electrons and its eigenspectrum contains the energies of the
-          neutral and charged molecules. Therefore, the `smallest` eigenvalue returned by ``qml.eigvals``
-          for a molecular Hamiltonian might not always correspond to the neutral molecule.
-
-    Args:
-        op (Operator or QNode or QuantumTape or Callable): A quantum operator or quantum circuit.
-        k (int): The number of eigenvalues to be returned for a :class:`~.SparseHamiltonian`.
-        which (str): Method for computing the eigenvalues of a :class:`~.SparseHamiltonian`. The
-            possible methods are ``'LM'`` (largest in magnitude), ``'SM'`` (smallest in magnitude),
-            ``'LA'`` (largest algebraic), ``'SA'`` (smallest algebraic) and ``'BE'`` (:math:`k/2`
-            from each end of the spectrum).
-
-    Returns:
-        TensorLike or qnode (QNode) or quantum function (Callable) or tuple[List[QuantumTape], function]:
-
-        If an operator is provided as input, the eigenvalues are returned directly in the form of a tensor.
-        Otherwise, the transformed circuit is returned as described in :func:`qml.transform <pennylane.transform>`.
-        Executing this circuit will provide the eigenvalues as a tensor.
-
-    **Example**
-
-    Given an operation, ``qml.eigvals`` returns the eigenvalues:
-
-    >>> op = qml.Z(0) @ qml.X(1) - 0.5 * qml.Y(1)
-    >>> qml.eigvals(op)
-    array([-1.11803399, -1.11803399,  1.11803399,  1.11803399])
-
-    It can also be used in a functional form:
-
-    >>> x = torch.tensor(0.6, requires_grad=True)
-    >>> eigval_fn = qml.eigvals(qml.RX)
-    >>> eigval_fn(x, wires=0)
-    tensor([0.9553+0.2955j, 0.9553-0.2955j], grad_fn=<LinalgEigBackward>)
-
-    In its functional form, it is fully differentiable with respect to gate arguments:
-
-    >>> loss = torch.real(torch.sum(eigval_fn(x, wires=0)))
-    >>> loss.backward()
-    >>> x.grad
-    tensor(-0.2955)
-
-    This operator transform can also be applied to QNodes, tapes, and quantum functions
-    that contain multiple operations; see Usage Details below for more details.
-
-    .. details::
-        :title: Usage Details
-
-        ``qml.eigvals`` can also be used with QNodes, tapes, or quantum functions that
-        contain multiple operations. However, in this situation, **eigenvalues may
-        be computed numerically**. This can lead to a large computational overhead
-        for a large number of wires.
-
-        Consider the following quantum function:
-
-        .. code-block:: python3
-
-            def circuit(theta):
-                qml.RX(theta, wires=1)
-                qml.Z(0)
-
-        We can use ``qml.eigvals`` to generate a new function that returns the eigenvalues
-        corresponding to the function ``circuit``:
-
-        >>> eigvals_fn = qml.eigvals(circuit)
-        >>> theta = np.pi / 4
-        >>> eigvals_fn(theta)
-        array([ 0.92387953+0.38268343j,  0.92387953-0.38268343j,
-               -0.92387953+0.38268343j, -0.92387953-0.38268343j])
-    """
-    if not isinstance(op, qml.operation.Operator):
-        if not isinstance(op, (qml.tape.QuantumScript, qml.QNode)) and not callable(op):
-            raise TransformError("Input is not an Operator, tape, QNode, or quantum function")
-        return _eigvals_tranform(op, k=k, which=which)
-
-    if isinstance(op, qml.SparseHamiltonian):
-        sparse_matrix = op.sparse_matrix()
-        if k < sparse_matrix.shape[0] - 1:
-            return scipy.sparse.linalg.eigsh(sparse_matrix, k=k, which=which)[0]
-        return qml.math.linalg.eigvalsh(sparse_matrix.toarray())
-
-    # TODO: make `eigvals` take a `wire_order` argument to mimic `matrix`
-    try:
-        return op.eigvals()
-    except qml.operation.EigvalsUndefinedError:
-        return eigvals(qml.tape.QuantumScript(op.decomposition()), k=k, which=which)
-
-
-@partial(transform, is_informative=True)
-def _eigvals_tranform(
-    tape: QuantumScript, k=1, which="SA"
-) -> tuple[QuantumScriptBatch, PostprocessingFn]:
-    def processing_fn(res):
-        [qs] = res
-        op_wires = [op.wires for op in qs.operations]
-        all_wires = qml.wires.Wires.all_wires(op_wires).tolist()
-        unique_wires = qml.wires.Wires.unique_wires(op_wires).tolist()
-
-        if len(all_wires) != len(unique_wires):
-            warnings.warn(
-                "For multiple operations, the eigenvalues will be computed numerically. "
-                "This may be computationally intensive for a large number of wires.",
-                UserWarning,
-            )
-            matrix = qml.matrix(qs, wire_order=qs.wires)
-            return qml.math.linalg.eigvals(matrix)
-
-        # TODO: take into account wire ordering, by reordering eigenvalues
-        # as per operator wires/wire ordering, and by inserting implicit identity
-        # matrices (eigenvalues [1, 1]) at missing locations.
-
-        ev = [eigvals(op, k=k, which=which) for op in qs.operations]
-
-        if len(ev) == 1:
-            return ev[0]
-
-        return reduce(qml.math.kron, ev)
-
-    return [tape], processing_fn
-=======
-# Copyright 2018-2022 Xanadu Quantum Technologies Inc.
-
-# Licensed under the Apache License, Version 2.0 (the "License");
-# you may not use this file except in compliance with the License.
-# You may obtain a copy of the License at
-
-#     http://www.apache.org/licenses/LICENSE-2.0
-
-# Unless required by applicable law or agreed to in writing, software
-# distributed under the License is distributed on an "AS IS" BASIS,
-# WITHOUT WARRANTIES OR CONDITIONS OF ANY KIND, either express or implied.
-# See the License for the specific language governing permissions and
-# limitations under the License.
-"""
-This module contains the qml.eigvals function.
-"""
-import warnings
-
-# pylint: disable=protected-access
 from functools import partial, reduce
 
 import scipy
@@ -319,5 +156,4 @@
 
         return reduce(qml.math.kron, ev)
 
-    return [tape], processing_fn
->>>>>>> 1bfe8e4e
+    return [tape], processing_fn