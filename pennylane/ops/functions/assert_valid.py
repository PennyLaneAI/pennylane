--- conflicted
+++ resolved
@@ -97,36 +97,16 @@
         )(*op.data, wires=op.wires, **op.hyperparameters)
 
 
-<<<<<<< HEAD
-def _check_decomposition_new(op, resources_overestimated=False):
-    """Checks involving the new system of decompositions."""
-
-    if type(op).resource_params is qml.operation.Operator.resource_params:
-        assert not qml.has_decomp(
-=======
 def _check_decomposition_new(op, heuristic_resources=False):
     """Checks involving the new system of decompositions."""
 
     if type(op).resource_params is qml.operation.Operator.resource_params:
         assert not qml.decomposition.has_decomp(
->>>>>>> 6b5b7900
             type(op)
         ), "resource_params must be defined for operators with decompositions"
         return
 
     assert set(op.resource_params.keys()) == set(
-<<<<<<< HEAD
-        type(op).resource_param_keys
-    ), "resource_params must have the same keys as specified by resource_param_keys"
-
-    for rule in qml.list_decomps(type(op)):
-        _test_decomposition_rule(op, rule, resources_overestimated)
-
-
-def _test_decomposition_rule(op, rule: DecompositionRule, resources_overestimated=False):
-    """Tests that a decomposition rule is consistent with the operator."""
-
-=======
         type(op).resource_keys
     ), "resource_params must have the same keys as specified by resource_keys"
 
@@ -159,38 +139,17 @@
     if not rule.is_applicable(**op.resource_params):
         return
 
->>>>>>> 6b5b7900
     # Test that the resource function is correct
     resources = rule.compute_resources(**op.resource_params)
     gate_counts = resources.gate_counts
 
     with qml.queuing.AnnotatedQueue() as q:
-<<<<<<< HEAD
-        rule.impl(*op.data, wires=op.wires, **op.hyperparameters)
-=======
         rule(*op.data, wires=op.wires, **op.hyperparameters)
->>>>>>> 6b5b7900
     tape = qml.tape.QuantumScript.from_queue(q)
     actual_gate_counts = defaultdict(int)
     for _op in tape.operations:
         resource_rep = qml.resource_rep(type(_op), **_op.resource_params)
         actual_gate_counts[resource_rep] += 1
-<<<<<<< HEAD
-    if resources_overestimated:
-        assert set(gate_counts.keys()) == set(actual_gate_counts.keys())
-        assert all(
-            estimated_count >= actual_count
-            for estimated_count, actual_count in zip(
-                gate_counts.values(), actual_gate_counts.values(), strict=True
-            )
-        )
-    else:
-        assert gate_counts == actual_gate_counts
-
-    # Tests that the decomposition produces the same matrix
-    op_matrix = qml.matrix(op)
-    decomp_matrix = qml.matrix(tape, wire_order=op.wires)
-=======
 
     if heuristic_resources:
         # If the resource estimate is not expected to match exactly to the actual
@@ -211,7 +170,6 @@
     op_matrix = qml.matrix(op, wire_order=all_wires)
 
     decomp_matrix = qml.matrix(tape, wire_order=all_wires)
->>>>>>> 6b5b7900
     assert qml.math.allclose(
         op_matrix, decomp_matrix
     ), "decomposition must produce the same matrix as the operator."
@@ -478,18 +436,7 @@
     assert mapped_op.wires == new_wires, "wires must be mappable with map_wires"
 
 
-<<<<<<< HEAD
-# pylint: disable=too-many-arguments
-def assert_valid(
-    op: qml.operation.Operator,
-    skip_pickle=False,
-    skip_wire_mapping=False,
-    skip_differentiation=False,
-    resources_overestimated=False,
-) -> None:
-=======
 def assert_valid(op: qml.operation.Operator, **kwargs) -> None:
->>>>>>> 6b5b7900
     """Runs basic validation checks on an :class:`~.operation.Operator` to make
     sure it has been correctly defined.
 
@@ -503,15 +450,10 @@
         skip_wire_mapping : If ``True``, the operator will not be tested for wire mapping.
         skip_differentiation: If ``True``, differentiation tests are not run. Set to `True` when
             the operator is parametrized but not differentiable.
-<<<<<<< HEAD
-        resources_overestimated: If ``True``, the resources of the decomposition are allowed to be
-            overestimated. This is useful when the decomposition resources are approximate.
-=======
         skip_new_decomp: If ``True``, the operator will not be tested for its decomposition
             defined using the new system.
         heuristic_resources: If ``True``, the decomposition is not required to match exactly
             with the registered resource estimate.
->>>>>>> 6b5b7900
 
     **Examples:**
 
@@ -560,15 +502,9 @@
     if not kwargs.get("skip_pickle", False):
         _check_pickle(op)
     _check_bind_new_parameters(op)
-<<<<<<< HEAD
-    _check_decomposition(op, skip_wire_mapping)
-    _check_decomposition_new(op, resources_overestimated)
-
-=======
     _check_decomposition(op, kwargs.get("skip_wire_mapping", False))
     if not kwargs.get("skip_new_decomp", False):
         _check_decomposition_new(op, heuristic_resources=kwargs.get("heuristic_resources", False))
->>>>>>> 6b5b7900
     _check_matrix(op)
     _check_matrix_matches_decomp(op)
     _check_sparse_matrix(op)
