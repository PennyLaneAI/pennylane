--- conflicted
+++ resolved
@@ -139,6 +139,7 @@
     if not rule.is_applicable(**op.resource_params):
         return
 
+    print(rule)
     # Test that the resource function is correct
     resources = rule.compute_resources(**op.resource_params)
     gate_counts = resources.gate_counts
@@ -440,17 +441,10 @@
 def assert_valid(
     op: qml.operation.Operator,
     *,
-<<<<<<< HEAD
+    skip_deepcopy=False,
     skip_differentiation=False,
-    skip_deepcopy=False,
     skip_pickle=False,
     skip_wire_mapping=False,
-=======
-    skip_deepcopy=False,
-    skip_pickle=False,
-    skip_wire_mapping=False,
-    skip_differentiation=False,
->>>>>>> d71b6e01
     skip_new_decomp=False,
     heuristic_resources=False,
 ) -> None:
