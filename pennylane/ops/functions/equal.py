# Copyright 2018-2021 Xanadu Quantum Technologies Inc.

# Licensed under the Apache License, Version 2.0 (the "License");
# you may not use this file except in compliance with the License.
# You may obtain a copy of the License at

#     http://www.apache.org/licenses/LICENSE-2.0

# Unless required by applicable law or agreed to in writing, software
# distributed under the License is distributed on an "AS IS" BASIS,
# WITHOUT WARRANTIES OR CONDITIONS OF ANY KIND, either express or implied.
# See the License for the specific language governing permissions and
# limitations under the License.
"""
This module contains the qml.equal function.
"""
# pylint: disable=too-many-arguments,too-many-return-statements
from functools import singledispatch
from typing import Union
import numpy as np
import pennylane as qml
from pennylane.measurements import MeasurementProcess
from pennylane.measurements.classical_shadow import ShadowExpvalMP
from pennylane.measurements.mutual_info import MutualInfoMP
from pennylane.measurements.vn_entropy import VnEntropyMP
from pennylane.operation import Observable, Operator, Tensor
<<<<<<< HEAD
from pennylane.ops import Hamiltonian, Controlled, Pow, Adjoint, Exp, SProd, Sum
=======
from pennylane.ops import Hamiltonian, Controlled, Pow, Adjoint, Exp, SProd, Prod
>>>>>>> 952a6d7a


def equal(
    op1: Union[Operator, MeasurementProcess],
    op2: Union[Operator, MeasurementProcess],
    check_interface=True,
    check_trainability=True,
    rtol=1e-5,
    atol=1e-9,
):
    r"""Function for determining operator or measurement equality.

    .. Warning::

        The ``qml.equal`` function is based on a comparison of the type and attributes
        of the measurement or operator, not a mathematical representation. While
        comparisons between some classes, such as ``Tensor`` and ``Hamiltonian``, are
        supported, mathematically equivalent operators defined via different classes
        may return False when compared via ``qml.equal``.

        To be more thorough would require the matrix forms to be calculated, which may
        drastically increase runtime.

    .. Warning::

        The kwargs ``check_interface`` and ``check_trainability`` can only be set when
        comparing ``Operation`` objects. Comparisons of ``MeasurementProcess``
        or ``Observable`` objects will use the defualt value of ``True`` for both, regardless
        of what the user specifies when calling the function. For subclasses of ``SymbolicOp``
        with an ``Operation`` as a base, the kwargs will be applied to the base comparison.

    Args:
        op1 (.Operator or .MeasurementProcess): First object to compare
        op2 (.Operator or .MeasurementProcess): Second object to compare
        check_interface (bool, optional): Whether to compare interfaces. Default: ``True``. Not used for comparing ``MeasurementProcess``, ``Hamiltonian`` or ``Tensor`` objects.
        check_trainability (bool, optional): Whether to compare trainability status. Default: ``True``. Not used for comparing ``MeasurementProcess``, ``Hamiltonian`` or ``Tensor`` objects.
        rtol (float, optional): Relative tolerance for parameters. Not used for comparing ``MeasurementProcess``, ``Hamiltonian`` or ``Tensor`` objects.
        atol (float, optional): Absolute tolerance for parameters. Not used for comparing ``MeasurementProcess``, ``Hamiltonian`` or ``Tensor`` objects.

    Returns:
        bool: ``True`` if the operators or measurement processes are equal, else ``False``

    **Example**

    Given two operators or measurement processes, ``qml.equal`` determines their equality.

    >>> op1 = qml.RX(np.array(.12), wires=0)
    >>> op2 = qml.RY(np.array(1.23), wires=0)
    >>> qml.equal(op1, op1), qml.equal(op1, op2)
    (True, False)

    >>> T1 = qml.PauliX(0) @ qml.PauliY(1)
    >>> T2 = qml.PauliY(1) @ qml.PauliX(0)
    >>> T3 = qml.PauliX(1) @ qml.PauliY(0)
    >>> qml.equal(T1, T2), qml.equal(T1, T3)
    (True, False)

    >>> T = qml.PauliX(0) @ qml.PauliY(1)
    >>> H = qml.Hamiltonian([1], [qml.PauliX(0) @ qml.PauliY(1)])
    >>> qml.equal(T, H)
    True

    >>> H1 = qml.Hamiltonian([0.5, 0.5], [qml.PauliZ(0) @ qml.PauliY(1), qml.PauliY(1) @ qml.PauliZ(0) @ qml.Identity("a")])
    >>> H2 = qml.Hamiltonian([1], [qml.PauliZ(0) @ qml.PauliY(1)])
    >>> H3 = qml.Hamiltonian([2], [qml.PauliZ(0) @ qml.PauliY(1)])
    >>> qml.equal(H1, H2), qml.equal(H1, H3)
    (True, False)

    >>> qml.equal(qml.expval(qml.PauliX(0)), qml.expval(qml.PauliX(0)) )
    True
    >>> qml.equal(qml.probs(wires=(0,1)), qml.probs(wires=(1,2)) )
    False
    >>> qml.equal(qml.classical_shadow(wires=[0,1]), qml.classical_shadow(wires=[0,1]) )
    True

    .. details::
        :title: Usage Details

        You can use the optional arguments to get more specific results. Additionally, they are
        applied when comparing the base of ``SymbolicOp`` operators such as ``Controlled``, ``Pow``,
        ``SProd``, etc., if the base is an ``Operation``. These arguments are, however, not used
        for comparing ``MeasurementProcess``, ``Hamiltonian`` or ``Tensor`` objects.

        Consider the following comparisons:

        >>> op1 = qml.RX(torch.tensor(1.2), wires=0)
        >>> op2 = qml.RX(jax.numpy.array(1.2), wires=0)
        >>> qml.equal(op1, op2)
        False

        >>> qml.equal(op1, op2, check_interface=False, check_trainability=False)
        True

        >>> op3 = qml.RX(np.array(1.2, requires_grad=True), wires=0)
        >>> op4 = qml.RX(np.array(1.2, requires_grad=False), wires=0)
        >>> qml.equal(op3, op4)
        False

        >>> qml.equal(op3, op4, check_trainability=False)
        True

        >>> qml.equal(Controlled(op3, control_wires=1), Controlled(op4, control_wires=1))
        False

        >>> qml.equal(Controlled(op3, control_wires=1), Controlled(op4, control_wires=1), check_trainability=False)
        True
    """

    # types don't have to be the same type, they just both have to be Observables
    if not isinstance(op2, type(op1)) and not isinstance(op1, Observable):
        return False

    if isinstance(op2, (Hamiltonian, Tensor)):
        return _equal(op2, op1)

    return _equal(
        op1,
        op2,
        check_interface=check_interface,
        check_trainability=check_trainability,
        atol=atol,
        rtol=rtol,
    )


@singledispatch
def _equal(
    op1,
    op2,
    check_interface=True,
    check_trainability=True,
    rtol=1e-5,
    atol=1e-9,
):
    raise NotImplementedError(f"Comparison of {type(op1)} and {type(op2)} not implemented")


@_equal.register
def _equal_operators(
    op1: Operator,
    op2: Operator,
    check_interface=True,
    check_trainability=True,
    rtol=1e-5,
    atol=1e-9,
):
    """Default function to determine whether two Operator objects are equal."""

    if not isinstance(
        op2, type(op1)
    ):  # clarifies cases involving PauliX/Y/Z (Observable/Operation)
        return False

    if op1.arithmetic_depth != op2.arithmetic_depth:
        return False

    if op1.arithmetic_depth > 0:
        raise NotImplementedError(
            "Comparison of operators with an arithmetic depth larger than 0 is not yet implemented."
        )
    if not all(
        qml.math.allclose(d1, d2, rtol=rtol, atol=atol) for d1, d2 in zip(op1.data, op2.data)
    ):
        return False
    if op1.wires != op2.wires:
        return False

    if op1.hyperparameters != op2.hyperparameters:
        return False

    if check_trainability:
        for params_1, params_2 in zip(op1.data, op2.data):
            if qml.math.requires_grad(params_1) != qml.math.requires_grad(params_2):
                return False

    if check_interface:
        for params_1, params_2 in zip(op1.data, op2.data):
            if qml.math.get_interface(params_1) != qml.math.get_interface(params_2):
                return False

    return getattr(op1, "inverse", False) == getattr(op2, "inverse", False)


@_equal.register
# pylint: disable=unused-argument, protected-access
def _equal_prod(op1: Prod, op2: Prod, **kwargs):
    """Determine whether two Prod objects are equal"""

    # sorts by wire indicies while respecting commutivity
    sorted_ops1 = op1._sort(op1.operands)
    sorted_ops2 = op2._sort(op2.operands)

    if len(sorted_ops1) != len(sorted_ops2):
        return False

    return np.all([qml.equal(o1, o2, **kwargs) for o1, o2 in zip(sorted_ops1, sorted_ops2)])


@_equal.register
def _equal_controlled(op1: Controlled, op2: Controlled, **kwargs):
    """Determine whether two Controlled or ControlledOp objects are equal"""
    # wires are ordered [control wires, operator wires, work wires]
    # comparing op.wires and op.base.wires (in return) is sufficient to compare all wires
    if [op1.wires, op1.control_values, op1.arithmetic_depth] != [
        op2.wires,
        op2.control_values,
        op2.arithmetic_depth,
    ]:
        return False
    try:
        return qml.equal(op1.base, op2.base, **kwargs)
    except NotImplementedError as e:
        raise NotImplementedError(
            f"Unable to compare base operators {op1.base} and {op2.base}."
        ) from e


@_equal.register
# pylint: disable=unused-argument, protected-access
def _equal_sum(op1: Sum, op2: Sum, **kwargs):
    """Determine whether two Sum objects are equal"""
    sorted_ops1 = op1._sort(op1.operands)
    sorted_ops2 = op2._sort(op2.operands)

    if len(sorted_ops1) != len(sorted_ops2):
        return False

    return np.all([qml.equal(o1, o2, **kwargs) for o1, o2 in zip(sorted_ops1, sorted_ops2)])


@_equal.register
# pylint: disable=unused-argument
def _equal_pow(op1: Pow, op2: Pow, **kwargs):
    """Determine whether two Pow objects are equal"""
    if op1.z != op2.z:
        return False
    return qml.equal(op1.base, op2.base)


@_equal.register
# pylint: disable=unused-argument
def _equal_adjoint(op1: Adjoint, op2: Adjoint, **kwargs):
    """Determine whether two Adjoint objects are equal"""
    # first line of top-level equal function already confirms both are Adjoint - only need to compare bases
    return qml.equal(op1.base, op2.base)


@_equal.register
# pylint: disable=unused-argument
def _equal_exp(op1: Exp, op2: Exp, **kwargs):
    """Determine whether two Exp objects are equal"""
    if op1.coeff != op2.coeff:
        return False
    return qml.equal(op1.base, op2.base)


@_equal.register
# pylint: disable=unused-argument
def _equal_sprod(op1: SProd, op2: SProd, **kwargs):
    """Determine whether two SProd objects are equal"""
    if op1.scalar != op2.scalar:
        return False
    return qml.equal(op1.base, op2.base)


@_equal.register
# pylint: disable=unused-argument
def _equal_tensor(op1: Tensor, op2: Observable, **kwargs):
    """Determine whether a Tensor object is equal to a Hamiltonian/Tensor"""
    if not isinstance(op2, Observable):
        return False

    if isinstance(op2, Hamiltonian):
        return op2.compare(op1)

    if isinstance(op2, Tensor):
        return op1._obs_data() == op2._obs_data()  # pylint: disable=protected-access

    raise NotImplementedError(f"Comparison of {type(op1)} and {type(op2)} not implemented")


@_equal.register
# pylint: disable=unused-argument
def _equal_hamiltonian(op1: Hamiltonian, op2: Observable, **kwargs):
    """Determine whether a Hamiltonian object is equal to a Hamiltonian/Tensor objects"""
    if not isinstance(op2, Observable):
        return False
    return op1.compare(op2)


@_equal.register
# pylint: disable=unused-argument
def _equal_measurements(op1: MeasurementProcess, op2: MeasurementProcess, **kwargs):

    """Determine whether two MeasurementProcess objects are equal"""

    if op1.obs is not None and op2.obs is not None:
        observables_match = equal(op1.obs, op2.obs)
    # check obs equality when either one is None (False) or both are None (True)
    else:
        observables_match = op1.obs == op2.obs
    wires_match = op1.wires == op2.wires
    eigvals_match = qml.math.allequal(op1.eigvals(), op2.eigvals())

    return observables_match and wires_match and eigvals_match


@_equal.register
# pylint: disable=unused-argument
def _(op1: VnEntropyMP, op2: VnEntropyMP, **kwargs):
    """Determine whether two MeasurementProcess objects are equal"""
    eq_m = _equal_measurements(op1, op2)
    log_base_match = op1.log_base == op2.log_base
    return eq_m and log_base_match


@_equal.register
# pylint: disable=unused-argument
def _(op1: MutualInfoMP, op2: MutualInfoMP, **kwargs):
    """Determine whether two MeasurementProcess objects are equal"""
    eq_m = _equal_measurements(op1, op2)
    log_base_match = op1.log_base == op2.log_base
    return eq_m and log_base_match


@_equal.register
# pylint: disable=unused-argument
def _equal_shadow_measurements(op1: ShadowExpvalMP, op2: ShadowExpvalMP, **kwargs):
    """Determine whether two ShadowExpvalMP objects are equal"""

    wires_match = op1.wires == op2.wires
    H_match = op1.H == op2.H
    k_match = op1.k == op2.k

    return wires_match and H_match and k_match<|MERGE_RESOLUTION|>--- conflicted
+++ resolved
@@ -24,11 +24,8 @@
 from pennylane.measurements.mutual_info import MutualInfoMP
 from pennylane.measurements.vn_entropy import VnEntropyMP
 from pennylane.operation import Observable, Operator, Tensor
-<<<<<<< HEAD
-from pennylane.ops import Hamiltonian, Controlled, Pow, Adjoint, Exp, SProd, Sum
-=======
-from pennylane.ops import Hamiltonian, Controlled, Pow, Adjoint, Exp, SProd, Prod
->>>>>>> 952a6d7a
+from pennylane.ops import Hamiltonian, Controlled, Pow, Adjoint, Exp, SProd, Sum, Prod
+
 
 
 def equal(
