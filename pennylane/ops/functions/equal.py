# Copyright 2018-2021 Xanadu Quantum Technologies Inc.

# Licensed under the Apache License, Version 2.0 (the "License");
# you may not use this file except in compliance with the License.
# You may obtain a copy of the License at

#     http://www.apache.org/licenses/LICENSE-2.0

# Unless required by applicable law or agreed to in writing, software
# distributed under the License is distributed on an "AS IS" BASIS,
# WITHOUT WARRANTIES OR CONDITIONS OF ANY KIND, either express or implied.
# See the License for the specific language governing permissions and
# limitations under the License.
"""
This module contains the qml.equal function.
"""
# pylint: disable=too-many-arguments,too-many-return-statements,too-many-branches
from collections.abc import Iterable
from functools import singledispatch
from typing import Union

import pennylane as qml
from pennylane.measurements import MeasurementProcess
from pennylane.measurements.classical_shadow import ShadowExpvalMP
from pennylane.measurements.counts import CountsMP
from pennylane.measurements.mid_measure import MeasurementValue, MidMeasureMP
from pennylane.measurements.mutual_info import MutualInfoMP
from pennylane.measurements.vn_entropy import VnEntropyMP
from pennylane.operation import Observable, Operator, Tensor
from pennylane.ops import (
    Adjoint,
    CompositeOp,
    Controlled,
    Hamiltonian,
    LinearCombination,
    Pow,
    SProd,
    ScalarSymbolicOp,
)
from pennylane.pulse.parametrized_evolution import ParametrizedEvolution
from pennylane.tape import QuantumTape
from pennylane.templates.subroutines import ControlledSequence


def equal(
    op1: Union[Operator, MeasurementProcess, QuantumTape],
    op2: Union[Operator, MeasurementProcess, QuantumTape],
    check_interface=True,
    check_trainability=True,
    rtol=1e-5,
    atol=1e-9,
) -> bool:
    r"""Function for determining operator or measurement equality.

    .. Warning::

        The ``qml.equal`` function is based on a comparison of the type and attributes
        of the measurement or operator, not a mathematical representation. While
        comparisons between some classes, such as ``Tensor`` and ``Hamiltonian``, are
        supported, mathematically equivalent operators defined via different classes
        may return False when compared via ``qml.equal``.

        To be more thorough would require the matrix forms to be calculated, which may
        drastically increase runtime.

    .. Warning::

        The kwargs ``check_interface`` and ``check_trainability`` can only be set when
        comparing ``Operation`` objects. Comparisons of ``MeasurementProcess``
        or ``Observable`` objects will use the default value of ``True`` for both, regardless
        of what the user specifies when calling the function. For subclasses of ``SymbolicOp``
        or ``CompositeOp`` with an ``Operation`` as a base, the kwargs will be applied to the base
        comparison.

    Args:
        op1 (.Operator or .MeasurementProcess or .QuantumTape): First object to compare
        op2 (.Operator or .MeasurementProcess or .QuantumTape): Second object to compare
        check_interface (bool, optional): Whether to compare interfaces. Default: ``True``. Not used for comparing ``MeasurementProcess``, ``Hamiltonian`` or ``Tensor`` objects.
        check_trainability (bool, optional): Whether to compare trainability status. Default: ``True``. Not used for comparing ``MeasurementProcess``, ``Hamiltonian`` or ``Tensor`` objects.
        rtol (float, optional): Relative tolerance for parameters. Not used for comparing ``MeasurementProcess``, ``Hamiltonian`` or ``Tensor`` objects.
        atol (float, optional): Absolute tolerance for parameters. Not used for comparing ``MeasurementProcess``, ``Hamiltonian`` or ``Tensor`` objects.

    Returns:
        bool: ``True`` if the operators or measurement processes are equal, else ``False``

    **Example**

    Given two operators or measurement processes, ``qml.equal`` determines their equality.

    >>> op1 = qml.RX(np.array(.12), wires=0)
    >>> op2 = qml.RY(np.array(1.23), wires=0)
    >>> qml.equal(op1, op1), qml.equal(op1, op2)
    (True, False)

    >>> T1 = qml.X(0) @ qml.Y(1)
    >>> T2 = qml.Y(1) @ qml.X(0)
    >>> T3 = qml.X(1) @ qml.Y(0)
    >>> qml.equal(T1, T2), qml.equal(T1, T3)
    (True, False)

    >>> T = qml.X(0) @ qml.Y(1)
    >>> H = qml.Hamiltonian([1], [qml.X(0) @ qml.Y(1)])
    >>> qml.equal(T, H)
    True

    >>> H1 = qml.Hamiltonian([0.5, 0.5], [qml.Z(0) @ qml.Y(1), qml.Y(1) @ qml.Z(0) @ qml.Identity("a")])
    >>> H2 = qml.Hamiltonian([1], [qml.Z(0) @ qml.Y(1)])
    >>> H3 = qml.Hamiltonian([2], [qml.Z(0) @ qml.Y(1)])
    >>> qml.equal(H1, H2), qml.equal(H1, H3)
    (True, False)

    >>> qml.equal(qml.expval(qml.X(0)), qml.expval(qml.X(0)))
    True
    >>> qml.equal(qml.probs(wires=(0,1)), qml.probs(wires=(1,2)))
    False
    >>> qml.equal(qml.classical_shadow(wires=[0,1]), qml.classical_shadow(wires=[0,1]))
    True
    >>> tape1 = qml.tape.QuantumScript([qml.RX(1.2, wires=0)], [qml.expval(qml.Z(0))])
    >>> tape2 = qml.tape.QuantumScript([qml.RX(1.2 + 1e-6, wires=0)], [qml.expval(qml.Z(0))])
    >>> qml.equal(tape1, tape2, tol=0, atol=1e-7)
    False
    >>> qml.equal(tape1, tape2, tol=0, atol=1e-5)
    True

    .. details::
        :title: Usage Details

        You can use the optional arguments to get more specific results. Additionally, they are
        applied when comparing the base of ``SymbolicOp`` and ``CompositeOp`` operators such as
        ``Controlled``, ``Pow``, ``SProd``, ``Prod``, etc., if the base is an ``Operation``. These arguments
        are, however, not used for comparing ``MeasurementProcess``, ``Hamiltonian`` or ``Tensor``
        objects.

        Consider the following comparisons:

        >>> op1 = qml.RX(torch.tensor(1.2), wires=0)
        >>> op2 = qml.RX(jax.numpy.array(1.2), wires=0)
        >>> qml.equal(op1, op2)
        False

        >>> qml.equal(op1, op2, check_interface=False, check_trainability=False)
        True

        >>> op3 = qml.RX(np.array(1.2, requires_grad=True), wires=0)
        >>> op4 = qml.RX(np.array(1.2, requires_grad=False), wires=0)
        >>> qml.equal(op3, op4)
        False

        >>> qml.equal(op3, op4, check_trainability=False)
        True

        >>> qml.equal(Controlled(op3, control_wires=1), Controlled(op4, control_wires=1))
        False

        >>> qml.equal(Controlled(op3, control_wires=1), Controlled(op4, control_wires=1), check_trainability=False)
        True
    """

    # types don't have to be the same type, they just both have to be Observables
    if not isinstance(op2, type(op1)) and not isinstance(op1, Observable):
        return False

    if isinstance(op2, (Hamiltonian, Tensor)):
        return _equal(op2, op1)

    dispatch_result = _equal(
        op1,
        op2,
        check_interface=check_interface,
        check_trainability=check_trainability,
        atol=atol,
        rtol=rtol,
    )
    if isinstance(dispatch_result, str):
        return False
    return dispatch_result


def assert_equal(
    op1: Union[Operator, MeasurementProcess, QuantumTape],
    op2: Union[Operator, MeasurementProcess, QuantumTape],
    check_interface=True,
    check_trainability=True,
    rtol=1e-5,
    atol=1e-9,
) -> None:
    """Function to assert that two operators are equal with the requested configuration.

    Args:
        op1 (.Operator or .MeasurementProcess or .QuantumTape): First object to compare
        op2 (.Operator or .MeasurementProcess or .QuantumTape): Second object to compare
        check_interface (bool, optional): Whether to compare interfaces. Default: ``True``.
            Not used for comparing ``MeasurementProcess``, ``Hamiltonian`` or ``Tensor`` objects.
        check_trainability (bool, optional): Whether to compare trainability status. Default: ``True``.
            Not used for comparing ``MeasurementProcess``, ``Hamiltonian`` or ``Tensor`` objects.
        rtol (float, optional): Relative tolerance for parameters. Not used for comparing ``MeasurementProcess``, ``Hamiltonian`` or ``Tensor`` objects.
        atol (float, optional): Absolute tolerance for parameters. Not used for comparing ``MeasurementProcess``, ``Hamiltonian`` or ``Tensor`` objects.

    Returns:
        None

    Raises:

        AssertionError: An ``AssertionError`` is raised if the two operators are not equal.

    .. warning::

        This function is still under developement.

    .. see-also::

        :func:`~.equal`

    >>> mat1 = qml.IsingXX.compute_matrix(0.1)
    >>> op1 = qml.BasisRotation(wires=(0,1), unitary_matrix = mat1)
    >>> mat2 = qml.IsingXX.compute_matrix(0.2)
    >>> op2 = qml.BasisRotation(wires=(0,1), unitary_matrix = mat2)
    >>> assert_equal(op1, op2)
    AssertionError: The hyperparameter unitary_matrix is not equal for op1 and op2.
    Got [[0.99875026+0.j         0.        +0.j         0.        +0.j
    0.        -0.04997917j]
    [0.        +0.j         0.99875026+0.j         0.        -0.04997917j
    0.        +0.j        ]
    [0.        +0.j         0.        -0.04997917j 0.99875026+0.j
    0.        +0.j        ]
    [0.        -0.04997917j 0.        +0.j         0.        +0.j
    0.99875026+0.j        ]]
    and [[0.99500417+0.j         0.        +0.j         0.        +0.j
    0.        -0.09983342j]
    [0.        +0.j         0.99500417+0.j         0.        -0.09983342j
    0.        +0.j        ]
    [0.        +0.j         0.        -0.09983342j 0.99500417+0.j
    0.        +0.j        ]
    [0.        -0.09983342j 0.        +0.j         0.        +0.j
    0.99500417+0.j        ]].
    >>> mat3 = qml.numpy.array(0.3)
    >>> op3 = qml.BasisRotation(wires=(0,1), unitary_matrix = mat3)
    >>> assert_equal(op1, op3)
    AssertionError: The hyperparameter unitary_matrix has different interfaces for op1 and op2. Got numpy and autograd.

    """
    if not isinstance(op2, type(op1)) and not isinstance(op1, Observable):
        raise AssertionError(
            f"op1 and op2 are of different types.  Got {type(op1)} and {type(op2)}."
        )

    dispatch_result = _equal(
        op1,
        op2,
        check_interface=check_interface,
        check_trainability=check_trainability,
        atol=atol,
        rtol=rtol,
    )
    if isinstance(dispatch_result, str):
        raise AssertionError(dispatch_result)
    if not dispatch_result:
        raise AssertionError(f"{op1} and {op2} are not equal for an unspecified reason.")


@singledispatch
def _equal(
    op1,
    op2,
    check_interface=True,
    check_trainability=True,
    rtol=1e-5,
    atol=1e-9,
) -> Union[bool, str]:  # pylint: disable=unused-argument
    raise NotImplementedError(f"Comparison of {type(op1)} and {type(op2)} not implemented")


@_equal.register
def _equal_circuit(
    op1: qml.tape.QuantumScript,
    op2: qml.tape.QuantumScript,
    check_interface=True,
    check_trainability=True,
    rtol=1e-5,
    atol=1e-9,
):
    # operations
    if len(op1.operations) != len(op2.operations):
        return False
    for comparands in zip(op1.operations, op2.operations):
        if not qml.equal(
            comparands[0],
            comparands[1],
            check_interface=check_interface,
            check_trainability=check_trainability,
            rtol=rtol,
            atol=atol,
        ):
            return False
    # measurements
    if len(op1.measurements) != len(op2.measurements):
        return False
    for comparands in zip(op1.measurements, op2.measurements):
        if not qml.equal(
            comparands[0],
            comparands[1],
            check_interface=check_interface,
            check_trainability=check_trainability,
            rtol=rtol,
            atol=atol,
        ):
            return False

    if op1.shots != op2.shots:
        return False
    if op1.trainable_params != op2.trainable_params:
        return False
    return True


@_equal.register
def _equal_operators(
    op1: Operator,
    op2: Operator,
    check_interface=True,
    check_trainability=True,
    rtol=1e-5,
    atol=1e-9,
):
    """Default function to determine whether two Operator objects are equal."""
    if not isinstance(
        op2, type(op1)
    ):  # clarifies cases involving PauliX/Y/Z (Observable/Operation)
        return False

    if isinstance(op1, qml.Identity):
        # All Identities are equivalent, independent of wires.
        # We already know op1 and op2 are of the same type, so no need to check
        # that op2 is also an Identity
        return True

    if op1.arithmetic_depth != op2.arithmetic_depth:
        return False

    if op1.arithmetic_depth > 0:
        # Other dispatches cover cases of operations with arithmetic depth > 0.
        # If any new operations are added with arithmetic depth > 0, a new dispatch
        # should be created for them.
        return False
    if not all(
        qml.math.allclose(d1, d2, rtol=rtol, atol=atol) for d1, d2 in zip(op1.data, op2.data)
    ):
        return False
    if op1.wires != op2.wires:
        return False

    if op1.hyperparameters != op2.hyperparameters:
        return False

    if check_trainability:
        for params_1, params_2 in zip(op1.data, op2.data):
            if qml.math.requires_grad(params_1) != qml.math.requires_grad(params_2):
                return False

    if check_interface:
        for params_1, params_2 in zip(op1.data, op2.data):
            if qml.math.get_interface(params_1) != qml.math.get_interface(params_2):
                return False

    return True


@_equal.register
# pylint: disable=unused-argument, protected-access
def _equal_prod_and_sum(op1: CompositeOp, op2: CompositeOp, **kwargs):
    """Determine whether two Prod or Sum objects are equal"""
    if op1.pauli_rep is not None and (op1.pauli_rep == op2.pauli_rep):  # shortcut check
        return True

    if len(op1.operands) != len(op2.operands):
        return False

    # organizes by wire indicies while respecting commutation relations
    sorted_ops1 = op1._sort(op1.operands)
    sorted_ops2 = op2._sort(op2.operands)

    return all(equal(o1, o2, **kwargs) for o1, o2 in zip(sorted_ops1, sorted_ops2))


@_equal.register
def _equal_controlled(op1: Controlled, op2: Controlled, **kwargs):
    """Determine whether two Controlled or ControlledOp objects are equal"""
    # work wires and control_wire/control_value combinations compared here
    # op.base.wires compared in return
    if [
        dict(zip(op1.control_wires, op1.control_values)),
        op1.work_wires,
        op1.arithmetic_depth,
    ] != [
        dict(zip(op2.control_wires, op2.control_values)),
        op2.work_wires,
        op2.arithmetic_depth,
    ]:
        return False

    return qml.equal(op1.base, op2.base, **kwargs)


@_equal.register
def _equal_controlled_sequence(op1: ControlledSequence, op2: ControlledSequence, **kwargs):
    """Determine whether two ControlledSequences are equal"""
    if [op1.wires, op1.arithmetic_depth] != [
        op2.wires,
        op2.arithmetic_depth,
    ]:
        return False

    return qml.equal(op1.base, op2.base, **kwargs)


@_equal.register
# pylint: disable=unused-argument
def _equal_pow(op1: Pow, op2: Pow, **kwargs):
    """Determine whether two Pow objects are equal"""
    check_interface, check_trainability = kwargs["check_interface"], kwargs["check_trainability"]

    if check_interface:
        if qml.math.get_interface(op1.z) != qml.math.get_interface(op2.z):
            return False
    if check_trainability:
        if qml.math.requires_grad(op1.z) != qml.math.requires_grad(op2.z):
            return False

    if op1.z != op2.z:
        return False

    return qml.equal(op1.base, op2.base, **kwargs)


@_equal.register
# pylint: disable=unused-argument
def _equal_adjoint(op1: Adjoint, op2: Adjoint, **kwargs):
    """Determine whether two Adjoint objects are equal"""
    # first line of top-level equal function already confirms both are Adjoint - only need to compare bases
    return qml.equal(op1.base, op2.base, **kwargs)


@_equal.register
# pylint: disable=unused-argument
def _equal_scalar_symbolic_op(op1: ScalarSymbolicOp, op2: ScalarSymbolicOp, **kwargs):
    """Determine whether two Exp objects are equal"""
<<<<<<< HEAD
=======
    check_interface, check_trainability, rtol, atol = (
        kwargs["check_interface"],
        kwargs["check_trainability"],
        kwargs["rtol"],
        kwargs["atol"],
    )

    if check_interface:
        for params1, params2 in zip(op1.data, op2.data):
            if qml.math.get_interface(params1) != qml.math.get_interface(params2):
                return False
    if check_trainability:
        for params1, params2 in zip(op1.data, op2.data):
            if qml.math.requires_grad(params1) != qml.math.requires_grad(params2):
                return False
>>>>>>> 332d0900

    if not qml.math.allclose(op1.scalar, op2.scalar, rtol=kwargs["rtol"], atol=kwargs["atol"]):
        return False
<<<<<<< HEAD
    if kwargs["check_trainability"]:
        if qml.math.requires_grad(op1.scalar) != qml.math.requires_grad(op2.scalar):
            return False
    if kwargs["check_interface"]:
        if qml.math.get_interface(op1.scalar) != qml.math.get_interface(op2.scalar):
            return False
=======

>>>>>>> 332d0900
    return qml.equal(op1.base, op2.base, **kwargs)


@_equal.register
# pylint: disable=unused-argument
def _equal_sprod(op1: SProd, op2: SProd, **kwargs):
    """Determine whether two SProd objects are equal"""
<<<<<<< HEAD
    if op1.pauli_rep is not None and (op1.pauli_rep == op2.pauli_rep):  # shortcut check
        return True

    return _equal_scalar_symbolic_op(op1, op2, **kwargs)
=======
    check_interface, check_trainability, rtol, atol = (
        kwargs["check_interface"],
        kwargs["check_trainability"],
        kwargs["rtol"],
        kwargs["atol"],
    )

    if check_interface:
        for params1, params2 in zip(op1.data, op2.data):
            if qml.math.get_interface(params1) != qml.math.get_interface(params2):
                return False
    if check_trainability:
        for params1, params2 in zip(op1.data, op2.data):
            if qml.math.requires_grad(params1) != qml.math.requires_grad(params2):
                return False

    if op1.pauli_rep is not None and (op1.pauli_rep == op2.pauli_rep):  # shortcut check
        return True
    if not qml.math.allclose(op1.scalar, op2.scalar, rtol=rtol, atol=atol):
        return False

    return qml.equal(op1.base, op2.base, **kwargs)
>>>>>>> 332d0900


@_equal.register
# pylint: disable=unused-argument
def _equal_tensor(op1: Tensor, op2: Observable, **kwargs):
    """Determine whether a Tensor object is equal to a Hamiltonian/Tensor"""
    if not isinstance(op2, Observable):
        return False

    if isinstance(op2, (Hamiltonian, LinearCombination)):
        return op2.compare(op1)

    if isinstance(op2, Tensor):
        return op1._obs_data() == op2._obs_data()  # pylint: disable=protected-access

    return False


@_equal.register
# pylint: disable=unused-argument
def _equal_hamiltonian(op1: Hamiltonian, op2: Observable, **kwargs):
    """Determine whether a Hamiltonian object is equal to a Hamiltonian/Tensor objects"""
    if not isinstance(op2, Observable):
        return False
    return op1.compare(op2)


@_equal.register
def _equal_parametrized_evolution(op1: ParametrizedEvolution, op2: ParametrizedEvolution, **kwargs):
    # check times match
    if op1.t is None or op2.t is None:
        if not (op1.t is None and op2.t is None):
            return False
    elif not qml.math.allclose(op1.t, op2.t):
        return False

    # check parameters passed to operator match
    if not _equal_operators(op1, op2, **kwargs):
        return False

    # check H.coeffs match
    if not all(c1 == c2 for c1, c2 in zip(op1.H.coeffs, op2.H.coeffs)):
        return False

    # check that all the base operators on op1.H and op2.H match
    return all(equal(o1, o2, **kwargs) for o1, o2 in zip(op1.H.ops, op2.H.ops))


@_equal.register
# pylint: disable=unused-argument
def _equal_measurements(
    op1: MeasurementProcess,
    op2: MeasurementProcess,
    check_interface=True,
    check_trainability=True,
    rtol=1e-5,
    atol=1e-9,
):
    """Determine whether two MeasurementProcess objects are equal"""

    if op1.obs is not None and op2.obs is not None:
        return equal(
            op1.obs,
            op2.obs,
            check_interface=check_interface,
            check_trainability=check_trainability,
            rtol=rtol,
            atol=atol,
        )

    if op1.mv is not None and op2.mv is not None:
        # qml.equal doesn't check if the MeasurementValues have the same processing functions
        if isinstance(op1.mv, MeasurementValue) and isinstance(op2.mv, MeasurementValue):
            return op1.mv.measurements == op2.mv.measurements

        if isinstance(op1.mv, Iterable) and isinstance(op2.mv, Iterable):
            if len(op1.mv) == len(op2.mv):
                return all(mv1.measurements == mv2.measurements for mv1, mv2 in zip(op1.mv, op2.mv))

        return False

    if op1.wires != op2.wires:
        return False

    if op1.obs is None and op2.obs is None:
        # only compare eigvals if both observables are None.
        # Can be expensive to compute for large observables
        if op1.eigvals() is not None and op2.eigvals() is not None:
            return qml.math.allclose(op1.eigvals(), op2.eigvals(), rtol=rtol, atol=atol)

        return op1.eigvals() is None and op2.eigvals() is None

    return False


@_equal.register
def _equal_mid_measure(op1: MidMeasureMP, op2: MidMeasureMP, **_):
    return (
        op1.wires == op2.wires
        and op1.id == op2.id
        and op1.reset == op2.reset
        and op1.postselect == op2.postselect
    )


@_equal.register
# pylint: disable=unused-argument
def _(op1: VnEntropyMP, op2: VnEntropyMP, **kwargs):
    """Determine whether two MeasurementProcess objects are equal"""
    eq_m = _equal_measurements(op1, op2, **kwargs)
    log_base_match = op1.log_base == op2.log_base
    return eq_m and log_base_match


@_equal.register
# pylint: disable=unused-argument
def _(op1: MutualInfoMP, op2: MutualInfoMP, **kwargs):
    """Determine whether two MeasurementProcess objects are equal"""
    eq_m = _equal_measurements(op1, op2, **kwargs)
    log_base_match = op1.log_base == op2.log_base
    return eq_m and log_base_match


@_equal.register
# pylint: disable=unused-argument
def _equal_shadow_measurements(op1: ShadowExpvalMP, op2: ShadowExpvalMP, **_):
    """Determine whether two ShadowExpvalMP objects are equal"""

    wires_match = op1.wires == op2.wires

    if isinstance(op1.H, Operator) and isinstance(op2.H, Operator):
        H_match = equal(op1.H, op2.H)
    elif isinstance(op1.H, Iterable) and isinstance(op2.H, Iterable):
        H_match = all(equal(o1, o2) for o1, o2 in zip(op1.H, op2.H))
    else:
        return False

    k_match = op1.k == op2.k

    return wires_match and H_match and k_match


@_equal.register
def _equal_counts(op1: CountsMP, op2: CountsMP, **kwargs):
    return _equal_measurements(op1, op2, **kwargs) and op1.all_outcomes == op2.all_outcomes


@_equal.register
# pylint: disable=unused-argument
def _equal_basis_rotation(
    op1: qml.BasisRotation,
    op2: qml.BasisRotation,
    check_interface=True,
    check_trainability=True,
    rtol=1e-5,
    atol=1e-9,
):
    if not qml.math.allclose(
        op1.hyperparameters["unitary_matrix"],
        op2.hyperparameters["unitary_matrix"],
        atol=atol,
        rtol=rtol,
    ):
        return (
            "The hyperparameter unitary_matrix is not equal for op1 and op2.\n"
            f"Got {op1.hyperparameters['unitary_matrix']}\n and {op2.hyperparameters['unitary_matrix']}."
        )
    if op1.wires != op2.wires:
        return f"op1 and op2 have different wires. Got {op1.wires} and {op2.wires}."
    if check_interface:
        interface1 = qml.math.get_interface(op1.hyperparameters["unitary_matrix"])
        interface2 = qml.math.get_interface(op2.hyperparameters["unitary_matrix"])
        if interface1 != interface2:
            return (
                "The hyperparameter unitary_matrix has different interfaces for op1 and op2."
                f" Got {interface1} and {interface2}."
            )
    return True


@_equal.register
def _equal_hilbert_schmidt(
    op1: qml.HilbertSchmidt,
    op2: qml.HilbertSchmidt,
    check_interface=True,
    check_trainability=True,
    rtol=1e-5,
    atol=1e-9,
):
    if not all(
        qml.math.allclose(d1, d2, rtol=rtol, atol=atol) for d1, d2 in zip(op1.data, op2.data)
    ):
        return False

    if check_trainability:
        for params_1, params_2 in zip(op1.data, op2.data):
            if qml.math.requires_grad(params_1) != qml.math.requires_grad(params_2):
                return False

    if check_interface:
        for params_1, params_2 in zip(op1.data, op2.data):
            if qml.math.get_interface(params_1) != qml.math.get_interface(params_2):
                return False

    equal_kwargs = {
        "check_interface": check_interface,
        "check_trainability": check_trainability,
        "atol": atol,
        "rtol": rtol,
    }
    # Check hyperparameters using qml.equal rather than == where necessary
    if op1.hyperparameters["v_wires"] != op2.hyperparameters["v_wires"]:
        return False
    if not qml.equal(op1.hyperparameters["u_tape"], op2.hyperparameters["u_tape"], **equal_kwargs):
        return False
    if not qml.equal(op1.hyperparameters["v_tape"], op2.hyperparameters["v_tape"], **equal_kwargs):
        return False
    if op1.hyperparameters["v_function"] != op2.hyperparameters["v_function"]:
        return False

    return True<|MERGE_RESOLUTION|>--- conflicted
+++ resolved
@@ -444,37 +444,16 @@
 # pylint: disable=unused-argument
 def _equal_scalar_symbolic_op(op1: ScalarSymbolicOp, op2: ScalarSymbolicOp, **kwargs):
     """Determine whether two Exp objects are equal"""
-<<<<<<< HEAD
-=======
-    check_interface, check_trainability, rtol, atol = (
-        kwargs["check_interface"],
-        kwargs["check_trainability"],
-        kwargs["rtol"],
-        kwargs["atol"],
-    )
-
-    if check_interface:
-        for params1, params2 in zip(op1.data, op2.data):
-            if qml.math.get_interface(params1) != qml.math.get_interface(params2):
-                return False
-    if check_trainability:
-        for params1, params2 in zip(op1.data, op2.data):
-            if qml.math.requires_grad(params1) != qml.math.requires_grad(params2):
-                return False
->>>>>>> 332d0900
 
     if not qml.math.allclose(op1.scalar, op2.scalar, rtol=kwargs["rtol"], atol=kwargs["atol"]):
         return False
-<<<<<<< HEAD
     if kwargs["check_trainability"]:
         if qml.math.requires_grad(op1.scalar) != qml.math.requires_grad(op2.scalar):
             return False
     if kwargs["check_interface"]:
         if qml.math.get_interface(op1.scalar) != qml.math.get_interface(op2.scalar):
             return False
-=======
-
->>>>>>> 332d0900
+
     return qml.equal(op1.base, op2.base, **kwargs)
 
 
@@ -482,35 +461,10 @@
 # pylint: disable=unused-argument
 def _equal_sprod(op1: SProd, op2: SProd, **kwargs):
     """Determine whether two SProd objects are equal"""
-<<<<<<< HEAD
     if op1.pauli_rep is not None and (op1.pauli_rep == op2.pauli_rep):  # shortcut check
         return True
 
     return _equal_scalar_symbolic_op(op1, op2, **kwargs)
-=======
-    check_interface, check_trainability, rtol, atol = (
-        kwargs["check_interface"],
-        kwargs["check_trainability"],
-        kwargs["rtol"],
-        kwargs["atol"],
-    )
-
-    if check_interface:
-        for params1, params2 in zip(op1.data, op2.data):
-            if qml.math.get_interface(params1) != qml.math.get_interface(params2):
-                return False
-    if check_trainability:
-        for params1, params2 in zip(op1.data, op2.data):
-            if qml.math.requires_grad(params1) != qml.math.requires_grad(params2):
-                return False
-
-    if op1.pauli_rep is not None and (op1.pauli_rep == op2.pauli_rep):  # shortcut check
-        return True
-    if not qml.math.allclose(op1.scalar, op2.scalar, rtol=rtol, atol=atol):
-        return False
-
-    return qml.equal(op1.base, op2.base, **kwargs)
->>>>>>> 332d0900
 
 
 @_equal.register
