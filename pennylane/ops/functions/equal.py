--- conflicted
+++ resolved
@@ -16,11 +16,8 @@
 """
 # pylint: disable=too-many-arguments,too-many-return-statements, too-many-branches
 from typing import Union
-<<<<<<< HEAD
+
 from functools import singledispatch
-=======
-
->>>>>>> 1465ec62
 import pennylane as qml
 from pennylane.measurements import MeasurementProcess, ShadowMeasurementProcess
 from pennylane.operation import Operator
@@ -87,7 +84,6 @@
     if not isinstance(op2, type(op1)):
         return False
 
-<<<<<<< HEAD
     return _equal(op1, op2, **kwargs)
 
 
@@ -99,15 +95,7 @@
 ):
 
     raise NotImplementedError(f"Comparison between {type(op1)} and {type(op2)} not implemented.")
-=======
-    if isinstance(op1, ShadowMeasurementProcess):
-        return equal_shadow_measurements(op1, op2)
 
-    if isinstance(op1, MeasurementProcess):
-        return equal_measurements(op1, op2)
-
-    return equal_operator(op1, op2, check_interface, check_trainability, rtol, atol)
->>>>>>> 1465ec62
 
 
 @_equal.register
