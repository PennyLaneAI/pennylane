<<<<<<< HEAD
# Copyright 2018-2021 Xanadu Quantum Technologies Inc.

# Licensed under the Apache License, Version 2.0 (the "License");
# you may not use this file except in compliance with the License.
# You may obtain a copy of the License at

#     http://www.apache.org/licenses/LICENSE-2.0

# Unless required by applicable law or agreed to in writing, software
# distributed under the License is distributed on an "AS IS" BASIS,
# WITHOUT WARRANTIES OR CONDITIONS OF ANY KIND, either express or implied.
# See the License for the specific language governing permissions and
# limitations under the License.
"""
This module contains the qml.equal function.
"""
# pylint: disable=too-many-arguments,too-many-return-statements
from collections.abc import Iterable
from functools import singledispatch
import itertools
from typing import Union
import pennylane as qml
from pennylane.measurements import MeasurementProcess
from pennylane.measurements.classical_shadow import ShadowExpvalMP
from pennylane.measurements.mid_measure import MidMeasureMP
from pennylane.measurements.mutual_info import MutualInfoMP
from pennylane.measurements.vn_entropy import VnEntropyMP
from pennylane.measurements.counts import CountsMP
from pennylane.pulse.parametrized_evolution import ParametrizedEvolution
from pennylane.operation import Observable, Operator, Tensor
from pennylane.ops import Hamiltonian, Controlled, Pow, Adjoint, Exp, SProd, CompositeOp
from pennylane.templates.subroutines import ControlledSequence
from pennylane.tape import QuantumTape


def equal(
    op1: Union[Operator, MeasurementProcess, QuantumTape],
    op2: Union[Operator, MeasurementProcess, QuantumTape],
    check_interface=True,
    check_trainability=True,
    rtol=1e-5,
    atol=1e-9,
):
    r"""Function for determining operator or measurement equality.

    .. Warning::

        The ``qml.equal`` function is based on a comparison of the type and attributes
        of the measurement or operator, not a mathematical representation. While
        comparisons between some classes, such as ``Tensor`` and ``Hamiltonian``, are
        supported, mathematically equivalent operators defined via different classes
        may return False when compared via ``qml.equal``.

        To be more thorough would require the matrix forms to be calculated, which may
        drastically increase runtime.

    .. Warning::

        The kwargs ``check_interface`` and ``check_trainability`` can only be set when
        comparing ``Operation`` objects. Comparisons of ``MeasurementProcess``
        or ``Observable`` objects will use the default value of ``True`` for both, regardless
        of what the user specifies when calling the function. For subclasses of ``SymbolicOp``
        or ``CompositeOp`` with an ``Operation`` as a base, the kwargs will be applied to the base
        comparison.

    Args:
        op1 (.Operator or .MeasurementProcess or .QuantumTape): First object to compare
        op2 (.Operator or .MeasurementProcess or .QuantumTape): Second object to compare
        check_interface (bool, optional): Whether to compare interfaces. Default: ``True``. Not used for comparing ``MeasurementProcess``, ``Hamiltonian`` or ``Tensor`` objects.
        check_trainability (bool, optional): Whether to compare trainability status. Default: ``True``. Not used for comparing ``MeasurementProcess``, ``Hamiltonian`` or ``Tensor`` objects.
        rtol (float, optional): Relative tolerance for parameters. Not used for comparing ``MeasurementProcess``, ``Hamiltonian`` or ``Tensor`` objects.
        atol (float, optional): Absolute tolerance for parameters. Not used for comparing ``MeasurementProcess``, ``Hamiltonian`` or ``Tensor`` objects.

    Returns:
        bool: ``True`` if the operators or measurement processes are equal, else ``False``

    **Example**

    Given two operators or measurement processes, ``qml.equal`` determines their equality.

    >>> op1 = qml.RX(np.array(.12), wires=0)
    >>> op2 = qml.RY(np.array(1.23), wires=0)
    >>> qml.equal(op1, op1), qml.equal(op1, op2)
    (True, False)

    >>> T1 = qml.PauliX(0) @ qml.PauliY(1)
    >>> T2 = qml.PauliY(1) @ qml.PauliX(0)
    >>> T3 = qml.PauliX(1) @ qml.PauliY(0)
    >>> qml.equal(T1, T2), qml.equal(T1, T3)
    (True, False)

    >>> T = qml.PauliX(0) @ qml.PauliY(1)
    >>> H = qml.Hamiltonian([1], [qml.PauliX(0) @ qml.PauliY(1)])
    >>> qml.equal(T, H)
    True

    >>> H1 = qml.Hamiltonian([0.5, 0.5], [qml.PauliZ(0) @ qml.PauliY(1), qml.PauliY(1) @ qml.PauliZ(0) @ qml.Identity("a")])
    >>> H2 = qml.Hamiltonian([1], [qml.PauliZ(0) @ qml.PauliY(1)])
    >>> H3 = qml.Hamiltonian([2], [qml.PauliZ(0) @ qml.PauliY(1)])
    >>> qml.equal(H1, H2), qml.equal(H1, H3)
    (True, False)

    >>> qml.equal(qml.expval(qml.PauliX(0)), qml.expval(qml.PauliX(0)))
    True
    >>> qml.equal(qml.probs(wires=(0,1)), qml.probs(wires=(1,2)))
    False
    >>> qml.equal(qml.classical_shadow(wires=[0,1]), qml.classical_shadow(wires=[0,1]))
    True
    >>> qml.equal(qml.tape.QuantumTape(wires=[0,1]), qml.tape.QuantumTape(wires=[0,1]))
    True

    .. details::
        :title: Usage Details

        You can use the optional arguments to get more specific results. Additionally, they are
        applied when comparing the base of ``SymbolicOp`` and ``CompositeOp`` operators such as
        ``Controlled``, ``Pow``, ``SProd``, ``Prod``, etc., if the base is an ``Operation``. These arguments
        are, however, not used for comparing ``MeasurementProcess``, ``Hamiltonian`` or ``Tensor``
        objects.

        Consider the following comparisons:

        >>> op1 = qml.RX(torch.tensor(1.2), wires=0)
        >>> op2 = qml.RX(jax.numpy.array(1.2), wires=0)
        >>> qml.equal(op1, op2)
        False

        >>> qml.equal(op1, op2, check_interface=False, check_trainability=False)
        True

        >>> op3 = qml.RX(np.array(1.2, requires_grad=True), wires=0)
        >>> op4 = qml.RX(np.array(1.2, requires_grad=False), wires=0)
        >>> qml.equal(op3, op4)
        False

        >>> qml.equal(op3, op4, check_trainability=False)
        True

        >>> qml.equal(Controlled(op3, control_wires=1), Controlled(op4, control_wires=1))
        False

        >>> qml.equal(Controlled(op3, control_wires=1), Controlled(op4, control_wires=1), check_trainability=False)
        True
    """

    # types don't have to be the same type, they just both have to be Observables
    if not isinstance(op2, type(op1)) and not isinstance(op1, Observable):
        return False

    if isinstance(op2, (Hamiltonian, Tensor)):
        return _equal(op2, op1)

    return _equal(
        op1,
        op2,
        check_interface=check_interface,
        check_trainability=check_trainability,
        atol=atol,
        rtol=rtol,
    )


@singledispatch
def _equal(
    op1,
    op2,
    check_interface=True,
    check_trainability=True,
    rtol=1e-5,
    atol=1e-9,
):  # pylint: disable=unused-argument
    raise NotImplementedError(f"Comparison of {type(op1)} and {type(op2)} not implemented")


@_equal.register
def _equal_circuit(
    op1: qml.tape.QuantumScript,
    op2: qml.tape.QuantumScript,
    check_interface=True,
    check_trainability=True,
    rtol=1e-5,
    atol=1e-9,
):
    # operations
    if len(op1.operations) != len(op2.operations):
        return False
    for comparands in itertools.zip_longest(op1.operations, op2.operations):
        if not qml.equal(
            comparands[0],
            comparands[1],
            check_interface=check_interface,
            check_trainability=check_trainability,
            rtol=rtol,
            atol=atol,
        ):
            return False
    # measurements
    if op1.measurements != op2.measurements:
        return False
    if op1.shots != op2.shots:
        return False
    if op1.trainable_params != op2.trainable_params:
        return False
    return True


@_equal.register
def _equal_operators(
    op1: Operator,
    op2: Operator,
    check_interface=True,
    check_trainability=True,
    rtol=1e-5,
    atol=1e-9,
):
    """Default function to determine whether two Operator objects are equal."""
    if not isinstance(
        op2, type(op1)
    ):  # clarifies cases involving PauliX/Y/Z (Observable/Operation)
        return False

    if op1.arithmetic_depth != op2.arithmetic_depth:
        return False

    if op1.arithmetic_depth > 0:
        # Other dispatches cover cases of operations with arithmetic depth > 0.
        # If any new operations are added with arithmetic depth > 0, a new dispatch
        # should be created for them.
        return False
    if not all(
        qml.math.allclose(d1, d2, rtol=rtol, atol=atol) for d1, d2 in zip(op1.data, op2.data)
    ):
        return False
    if op1.wires != op2.wires:
        return False

    if op1.hyperparameters != op2.hyperparameters:
        return False

    if check_trainability:
        for params_1, params_2 in zip(op1.data, op2.data):
            if qml.math.requires_grad(params_1) != qml.math.requires_grad(params_2):
                return False

    if check_interface:
        for params_1, params_2 in zip(op1.data, op2.data):
            if qml.math.get_interface(params_1) != qml.math.get_interface(params_2):
                return False

    return True


@_equal.register
# pylint: disable=unused-argument, protected-access
def _equal_prod_and_sum(op1: CompositeOp, op2: CompositeOp, **kwargs):
    """Determine whether two Prod or Sum objects are equal"""

    if len(op1.operands) != len(op2.operands):
        return False

    # organizes by wire indicies while respecting commutation relations
    sorted_ops1 = op1._sort(op1.operands)
    sorted_ops2 = op2._sort(op2.operands)

    return all(equal(o1, o2, **kwargs) for o1, o2 in zip(sorted_ops1, sorted_ops2))


@_equal.register
def _equal_controlled(op1: Controlled, op2: Controlled, **kwargs):
    """Determine whether two Controlled or ControlledOp objects are equal"""
    # wires are ordered [control wires, operator wires, work wires]
    # comparing op.wires and op.base.wires (in return) is sufficient to compare all wires
    if [op1.wires, op1.control_values, op1.arithmetic_depth] != [
        op2.wires,
        op2.control_values,
        op2.arithmetic_depth,
    ]:
        return False

    return qml.equal(op1.base, op2.base, **kwargs)


@_equal.register
def _equal_controlled_sequence(op1: ControlledSequence, op2: ControlledSequence, **kwargs):
    """Determine whether two ControlledSequences are equal"""
    if [op1.wires, op1.arithmetic_depth] != [
        op2.wires,
        op2.arithmetic_depth,
    ]:
        return False

    return qml.equal(op1.base, op2.base, **kwargs)


@_equal.register
# pylint: disable=unused-argument
def _equal_pow(op1: Pow, op2: Pow, **kwargs):
    """Determine whether two Pow objects are equal"""
    if op1.z != op2.z:
        return False
    return qml.equal(op1.base, op2.base)


@_equal.register
# pylint: disable=unused-argument
def _equal_adjoint(op1: Adjoint, op2: Adjoint, **kwargs):
    """Determine whether two Adjoint objects are equal"""
    # first line of top-level equal function already confirms both are Adjoint - only need to compare bases
    return qml.equal(op1.base, op2.base)


@_equal.register
# pylint: disable=unused-argument
def _equal_exp(op1: Exp, op2: Exp, **kwargs):
    """Determine whether two Exp objects are equal"""
    rtol, atol = (kwargs["rtol"], kwargs["atol"])

    if not qml.math.allclose(op1.coeff, op2.coeff, rtol=rtol, atol=atol):
        return False
    return qml.equal(op1.base, op2.base)


@_equal.register
# pylint: disable=unused-argument
def _equal_sprod(op1: SProd, op2: SProd, **kwargs):
    """Determine whether two SProd objects are equal"""
    rtol, atol = (kwargs["rtol"], kwargs["atol"])

    if not qml.math.allclose(op1.scalar, op2.scalar, rtol=rtol, atol=atol):
        return False
    return qml.equal(op1.base, op2.base)


@_equal.register
# pylint: disable=unused-argument
def _equal_tensor(op1: Tensor, op2: Observable, **kwargs):
    """Determine whether a Tensor object is equal to a Hamiltonian/Tensor"""
    if not isinstance(op2, Observable):
        return False

    if isinstance(op2, Hamiltonian):
        return op2.compare(op1)

    if isinstance(op2, Tensor):
        return op1._obs_data() == op2._obs_data()  # pylint: disable=protected-access

    return False


@_equal.register
# pylint: disable=unused-argument
def _equal_hamiltonian(op1: Hamiltonian, op2: Observable, **kwargs):
    """Determine whether a Hamiltonian object is equal to a Hamiltonian/Tensor objects"""
    if not isinstance(op2, Observable):
        return False
    return op1.compare(op2)


@_equal.register
def _equal_parametrized_evolution(op1: ParametrizedEvolution, op2: ParametrizedEvolution, **kwargs):
    # check times match
    if not qml.math.allclose(op1.t, op2.t):
        return False

    # check parameters passed to operator match
    if not _equal_operators(op1, op2, **kwargs):
        return False

    # check H.coeffs match
    if not all(c1 == c2 for c1, c2 in zip(op1.H.coeffs, op2.H.coeffs)):
        return False

    # check that all the base operators on op1.H and op2.H match
    return all(equal(o1, o2, **kwargs) for o1, o2 in zip(op1.H.ops, op2.H.ops))


@_equal.register
# pylint: disable=unused-argument
def _equal_measurements(
    op1: MeasurementProcess,
    op2: MeasurementProcess,
    check_interface=True,
    check_trainability=True,
    rtol=1e-5,
    atol=1e-9,
):
    """Determine whether two MeasurementProcess objects are equal"""

    if op1.obs is not None and op2.obs is not None:
        return equal(
            op1.obs,
            op2.obs,
            check_interface=check_interface,
            check_trainability=check_trainability,
            rtol=rtol,
            atol=atol,
        )

    if op1.wires != op2.wires:
        return False

    if op1.obs is None and op2.obs is None:
        # only compare eigvals if both observables are None.
        # Can be expensive to compute for large observables
        if op1.eigvals() is not None and op2.eigvals() is not None:
            return qml.math.allclose(op1.eigvals(), op2.eigvals(), rtol=rtol, atol=atol)

        return op1.eigvals() is None and op2.eigvals() is None

    return False


@_equal.register
# pylint: disable=unused-argument
def _equal_mid_measure(
    op1: MidMeasureMP,
    op2: MidMeasureMP,
    check_interface=True,
    check_trainability=True,
    rtol=1e-5,
    atol=1e-9,
):
    return (
        op1.wires == op2.wires
        and op1.id == op2.id
        and op1.reset == op2.reset
        and op1.postselect == op2.postselect
    )


@_equal.register
# pylint: disable=unused-argument
def _(op1: VnEntropyMP, op2: VnEntropyMP, **kwargs):
    """Determine whether two MeasurementProcess objects are equal"""
    eq_m = _equal_measurements(op1, op2, **kwargs)
    log_base_match = op1.log_base == op2.log_base
    return eq_m and log_base_match


@_equal.register
# pylint: disable=unused-argument
def _(op1: MutualInfoMP, op2: MutualInfoMP, **kwargs):
    """Determine whether two MeasurementProcess objects are equal"""
    eq_m = _equal_measurements(op1, op2, **kwargs)
    log_base_match = op1.log_base == op2.log_base
    return eq_m and log_base_match


@_equal.register
# pylint: disable=unused-argument
def _equal_shadow_measurements(op1: ShadowExpvalMP, op2: ShadowExpvalMP, **_):
    """Determine whether two ShadowExpvalMP objects are equal"""

    wires_match = op1.wires == op2.wires

    if isinstance(op1.H, Operator) and isinstance(op2.H, Operator):
        H_match = equal(op1.H, op2.H)
    elif isinstance(op1.H, Iterable) and isinstance(op2.H, Iterable):
        H_match = all(equal(o1, o2) for o1, o2 in zip(op1.H, op2.H))
    else:
        return False

    k_match = op1.k == op2.k

    return wires_match and H_match and k_match


@_equal.register
def _equal_counts(op1: CountsMP, op2: CountsMP, **kwargs):
    return _equal_measurements(op1, op2, **kwargs) and op1.all_outcomes == op2.all_outcomes
=======
# Copyright 2018-2021 Xanadu Quantum Technologies Inc.

# Licensed under the Apache License, Version 2.0 (the "License");
# you may not use this file except in compliance with the License.
# You may obtain a copy of the License at

#     http://www.apache.org/licenses/LICENSE-2.0

# Unless required by applicable law or agreed to in writing, software
# distributed under the License is distributed on an "AS IS" BASIS,
# WITHOUT WARRANTIES OR CONDITIONS OF ANY KIND, either express or implied.
# See the License for the specific language governing permissions and
# limitations under the License.
"""
This module contains the qml.equal function.
"""
# pylint: disable=too-many-arguments,too-many-return-statements
from collections.abc import Iterable
from functools import singledispatch
from typing import Union
import pennylane as qml
from pennylane.measurements import MeasurementProcess
from pennylane.measurements.classical_shadow import ShadowExpvalMP
from pennylane.measurements.mid_measure import MidMeasureMP
from pennylane.measurements.mutual_info import MutualInfoMP
from pennylane.measurements.vn_entropy import VnEntropyMP
from pennylane.measurements.counts import CountsMP
from pennylane.pulse.parametrized_evolution import ParametrizedEvolution
from pennylane.operation import Observable, Operator, Tensor
from pennylane.ops import Hamiltonian, Controlled, Pow, Adjoint, Exp, SProd, CompositeOp
from pennylane.templates.subroutines import ControlledSequence


def equal(
    op1: Union[Operator, MeasurementProcess],
    op2: Union[Operator, MeasurementProcess],
    check_interface=True,
    check_trainability=True,
    rtol=1e-5,
    atol=1e-9,
):
    r"""Function for determining operator or measurement equality.

    .. Warning::

        The ``qml.equal`` function is based on a comparison of the type and attributes
        of the measurement or operator, not a mathematical representation. While
        comparisons between some classes, such as ``Tensor`` and ``Hamiltonian``, are
        supported, mathematically equivalent operators defined via different classes
        may return False when compared via ``qml.equal``.

        To be more thorough would require the matrix forms to be calculated, which may
        drastically increase runtime.

    .. Warning::

        The kwargs ``check_interface`` and ``check_trainability`` can only be set when
        comparing ``Operation`` objects. Comparisons of ``MeasurementProcess``
        or ``Observable`` objects will use the default value of ``True`` for both, regardless
        of what the user specifies when calling the function. For subclasses of ``SymbolicOp``
        or ``CompositeOp`` with an ``Operation`` as a base, the kwargs will be applied to the base
        comparison.

    Args:
        op1 (.Operator or .MeasurementProcess): First object to compare
        op2 (.Operator or .MeasurementProcess): Second object to compare
        check_interface (bool, optional): Whether to compare interfaces. Default: ``True``. Not used for comparing ``MeasurementProcess``, ``Hamiltonian`` or ``Tensor`` objects.
        check_trainability (bool, optional): Whether to compare trainability status. Default: ``True``. Not used for comparing ``MeasurementProcess``, ``Hamiltonian`` or ``Tensor`` objects.
        rtol (float, optional): Relative tolerance for parameters. Not used for comparing ``MeasurementProcess``, ``Hamiltonian`` or ``Tensor`` objects.
        atol (float, optional): Absolute tolerance for parameters. Not used for comparing ``MeasurementProcess``, ``Hamiltonian`` or ``Tensor`` objects.

    Returns:
        bool: ``True`` if the operators or measurement processes are equal, else ``False``

    **Example**

    Given two operators or measurement processes, ``qml.equal`` determines their equality.

    >>> op1 = qml.RX(np.array(.12), wires=0)
    >>> op2 = qml.RY(np.array(1.23), wires=0)
    >>> qml.equal(op1, op1), qml.equal(op1, op2)
    (True, False)

    >>> T1 = qml.PauliX(0) @ qml.PauliY(1)
    >>> T2 = qml.PauliY(1) @ qml.PauliX(0)
    >>> T3 = qml.PauliX(1) @ qml.PauliY(0)
    >>> qml.equal(T1, T2), qml.equal(T1, T3)
    (True, False)

    >>> T = qml.PauliX(0) @ qml.PauliY(1)
    >>> H = qml.Hamiltonian([1], [qml.PauliX(0) @ qml.PauliY(1)])
    >>> qml.equal(T, H)
    True

    >>> H1 = qml.Hamiltonian([0.5, 0.5], [qml.PauliZ(0) @ qml.PauliY(1), qml.PauliY(1) @ qml.PauliZ(0) @ qml.Identity("a")])
    >>> H2 = qml.Hamiltonian([1], [qml.PauliZ(0) @ qml.PauliY(1)])
    >>> H3 = qml.Hamiltonian([2], [qml.PauliZ(0) @ qml.PauliY(1)])
    >>> qml.equal(H1, H2), qml.equal(H1, H3)
    (True, False)

    >>> qml.equal(qml.expval(qml.PauliX(0)), qml.expval(qml.PauliX(0)))
    True
    >>> qml.equal(qml.probs(wires=(0,1)), qml.probs(wires=(1,2)))
    False
    >>> qml.equal(qml.classical_shadow(wires=[0,1]), qml.classical_shadow(wires=[0,1]))
    True

    .. details::
        :title: Usage Details

        You can use the optional arguments to get more specific results. Additionally, they are
        applied when comparing the base of ``SymbolicOp`` and ``CompositeOp`` operators such as
        ``Controlled``, ``Pow``, ``SProd``, ``Prod``, etc., if the base is an ``Operation``. These arguments
        are, however, not used for comparing ``MeasurementProcess``, ``Hamiltonian`` or ``Tensor``
        objects.

        Consider the following comparisons:

        >>> op1 = qml.RX(torch.tensor(1.2), wires=0)
        >>> op2 = qml.RX(jax.numpy.array(1.2), wires=0)
        >>> qml.equal(op1, op2)
        False

        >>> qml.equal(op1, op2, check_interface=False, check_trainability=False)
        True

        >>> op3 = qml.RX(np.array(1.2, requires_grad=True), wires=0)
        >>> op4 = qml.RX(np.array(1.2, requires_grad=False), wires=0)
        >>> qml.equal(op3, op4)
        False

        >>> qml.equal(op3, op4, check_trainability=False)
        True

        >>> qml.equal(Controlled(op3, control_wires=1), Controlled(op4, control_wires=1))
        False

        >>> qml.equal(Controlled(op3, control_wires=1), Controlled(op4, control_wires=1), check_trainability=False)
        True
    """

    # types don't have to be the same type, they just both have to be Observables
    if not isinstance(op2, type(op1)) and not isinstance(op1, Observable):
        return False

    if isinstance(op2, (Hamiltonian, Tensor)):
        return _equal(op2, op1)

    return _equal(
        op1,
        op2,
        check_interface=check_interface,
        check_trainability=check_trainability,
        atol=atol,
        rtol=rtol,
    )


@singledispatch
def _equal(
    op1,
    op2,
    check_interface=True,
    check_trainability=True,
    rtol=1e-5,
    atol=1e-9,
):  # pylint: disable=unused-argument
    raise NotImplementedError(f"Comparison of {type(op1)} and {type(op2)} not implemented")


@_equal.register
def _equal_circuit(
    op1: qml.tape.QuantumScript,
    op2: qml.tape.QuantumScript,
    check_interface=True,
    check_trainability=True,
    rtol=1e-5,
    atol=1e-9,
):
    # operations
    if len(op1.operations) != len(op2.operations):
        return False
    for comparands in zip(op1.operations, op2.operations):
        if not qml.equal(
            comparands[0],
            comparands[1],
            check_interface=check_interface,
            check_trainability=check_trainability,
            rtol=rtol,
            atol=atol,
        ):
            return False
    # measurements
    if len(op1.measurements) != len(op2.measurements):
        return False
    for comparands in zip(op1.measurements, op2.measurements):
        if not qml.equal(
            comparands[0],
            comparands[1],
            check_interface=check_interface,
            check_trainability=check_trainability,
            rtol=rtol,
            atol=atol,
        ):
            return False

    if op1.shots != op2.shots:
        return False
    if op1.trainable_params != op2.trainable_params:
        return False
    return True


@_equal.register
def _equal_operators(
    op1: Operator,
    op2: Operator,
    check_interface=True,
    check_trainability=True,
    rtol=1e-5,
    atol=1e-9,
):
    """Default function to determine whether two Operator objects are equal."""
    if not isinstance(
        op2, type(op1)
    ):  # clarifies cases involving PauliX/Y/Z (Observable/Operation)
        return False

    if op1.arithmetic_depth != op2.arithmetic_depth:
        return False

    if op1.arithmetic_depth > 0:
        # Other dispatches cover cases of operations with arithmetic depth > 0.
        # If any new operations are added with arithmetic depth > 0, a new dispatch
        # should be created for them.
        return False
    if not all(
        qml.math.allclose(d1, d2, rtol=rtol, atol=atol) for d1, d2 in zip(op1.data, op2.data)
    ):
        return False
    if op1.wires != op2.wires:
        return False

    if op1.hyperparameters != op2.hyperparameters:
        return False

    if check_trainability:
        for params_1, params_2 in zip(op1.data, op2.data):
            if qml.math.requires_grad(params_1) != qml.math.requires_grad(params_2):
                return False

    if check_interface:
        for params_1, params_2 in zip(op1.data, op2.data):
            if qml.math.get_interface(params_1) != qml.math.get_interface(params_2):
                return False

    return True


@_equal.register
# pylint: disable=unused-argument, protected-access
def _equal_prod_and_sum(op1: CompositeOp, op2: CompositeOp, **kwargs):
    """Determine whether two Prod or Sum objects are equal"""

    if len(op1.operands) != len(op2.operands):
        return False

    # organizes by wire indicies while respecting commutation relations
    sorted_ops1 = op1._sort(op1.operands)
    sorted_ops2 = op2._sort(op2.operands)

    return all(equal(o1, o2, **kwargs) for o1, o2 in zip(sorted_ops1, sorted_ops2))


@_equal.register
def _equal_controlled(op1: Controlled, op2: Controlled, **kwargs):
    """Determine whether two Controlled or ControlledOp objects are equal"""
    # wires are ordered [control wires, operator wires, work wires]
    # comparing op.wires and op.base.wires (in return) is sufficient to compare all wires
    if [op1.wires, op1.control_values, op1.arithmetic_depth] != [
        op2.wires,
        op2.control_values,
        op2.arithmetic_depth,
    ]:
        return False

    return qml.equal(op1.base, op2.base, **kwargs)


@_equal.register
def _equal_controlled_sequence(op1: ControlledSequence, op2: ControlledSequence, **kwargs):
    """Determine whether two ControlledSequences are equal"""
    if [op1.wires, op1.arithmetic_depth] != [
        op2.wires,
        op2.arithmetic_depth,
    ]:
        return False

    return qml.equal(op1.base, op2.base, **kwargs)


@_equal.register
# pylint: disable=unused-argument
def _equal_pow(op1: Pow, op2: Pow, **kwargs):
    """Determine whether two Pow objects are equal"""
    if op1.z != op2.z:
        return False
    return qml.equal(op1.base, op2.base)


@_equal.register
# pylint: disable=unused-argument
def _equal_adjoint(op1: Adjoint, op2: Adjoint, **kwargs):
    """Determine whether two Adjoint objects are equal"""
    # first line of top-level equal function already confirms both are Adjoint - only need to compare bases
    return qml.equal(op1.base, op2.base)


@_equal.register
# pylint: disable=unused-argument
def _equal_exp(op1: Exp, op2: Exp, **kwargs):
    """Determine whether two Exp objects are equal"""
    rtol, atol = (kwargs["rtol"], kwargs["atol"])

    if not qml.math.allclose(op1.coeff, op2.coeff, rtol=rtol, atol=atol):
        return False
    return qml.equal(op1.base, op2.base)


@_equal.register
# pylint: disable=unused-argument
def _equal_sprod(op1: SProd, op2: SProd, **kwargs):
    """Determine whether two SProd objects are equal"""
    rtol, atol = (kwargs["rtol"], kwargs["atol"])

    if not qml.math.allclose(op1.scalar, op2.scalar, rtol=rtol, atol=atol):
        return False
    return qml.equal(op1.base, op2.base)


@_equal.register
# pylint: disable=unused-argument
def _equal_tensor(op1: Tensor, op2: Observable, **kwargs):
    """Determine whether a Tensor object is equal to a Hamiltonian/Tensor"""
    if not isinstance(op2, Observable):
        return False

    if isinstance(op2, Hamiltonian):
        return op2.compare(op1)

    if isinstance(op2, Tensor):
        return op1._obs_data() == op2._obs_data()  # pylint: disable=protected-access

    return False


@_equal.register
# pylint: disable=unused-argument
def _equal_hamiltonian(op1: Hamiltonian, op2: Observable, **kwargs):
    """Determine whether a Hamiltonian object is equal to a Hamiltonian/Tensor objects"""
    if not isinstance(op2, Observable):
        return False
    return op1.compare(op2)


@_equal.register
def _equal_parametrized_evolution(op1: ParametrizedEvolution, op2: ParametrizedEvolution, **kwargs):
    # check times match
    if not qml.math.allclose(op1.t, op2.t):
        return False

    # check parameters passed to operator match
    if not _equal_operators(op1, op2, **kwargs):
        return False

    # check H.coeffs match
    if not all(c1 == c2 for c1, c2 in zip(op1.H.coeffs, op2.H.coeffs)):
        return False

    # check that all the base operators on op1.H and op2.H match
    return all(equal(o1, o2, **kwargs) for o1, o2 in zip(op1.H.ops, op2.H.ops))


@_equal.register
# pylint: disable=unused-argument
def _equal_measurements(
    op1: MeasurementProcess,
    op2: MeasurementProcess,
    check_interface=True,
    check_trainability=True,
    rtol=1e-5,
    atol=1e-9,
):
    """Determine whether two MeasurementProcess objects are equal"""

    if op1.obs is not None and op2.obs is not None:
        return equal(
            op1.obs,
            op2.obs,
            check_interface=check_interface,
            check_trainability=check_trainability,
            rtol=rtol,
            atol=atol,
        )

    if op1.wires != op2.wires:
        return False

    if op1.obs is None and op2.obs is None:
        # only compare eigvals if both observables are None.
        # Can be expensive to compute for large observables
        if op1.eigvals() is not None and op2.eigvals() is not None:
            return qml.math.allclose(op1.eigvals(), op2.eigvals(), rtol=rtol, atol=atol)

        return op1.eigvals() is None and op2.eigvals() is None

    return False


@_equal.register
# pylint: disable=unused-argument
def _equal_mid_measure(
    op1: MidMeasureMP,
    op2: MidMeasureMP,
    check_interface=True,
    check_trainability=True,
    rtol=1e-5,
    atol=1e-9,
):
    return (
        op1.wires == op2.wires
        and op1.id == op2.id
        and op1.reset == op2.reset
        and op1.postselect == op2.postselect
    )


@_equal.register
# pylint: disable=unused-argument
def _(op1: VnEntropyMP, op2: VnEntropyMP, **kwargs):
    """Determine whether two MeasurementProcess objects are equal"""
    eq_m = _equal_measurements(op1, op2, **kwargs)
    log_base_match = op1.log_base == op2.log_base
    return eq_m and log_base_match


@_equal.register
# pylint: disable=unused-argument
def _(op1: MutualInfoMP, op2: MutualInfoMP, **kwargs):
    """Determine whether two MeasurementProcess objects are equal"""
    eq_m = _equal_measurements(op1, op2, **kwargs)
    log_base_match = op1.log_base == op2.log_base
    return eq_m and log_base_match


@_equal.register
# pylint: disable=unused-argument
def _equal_shadow_measurements(op1: ShadowExpvalMP, op2: ShadowExpvalMP, **_):
    """Determine whether two ShadowExpvalMP objects are equal"""

    wires_match = op1.wires == op2.wires

    if isinstance(op1.H, Operator) and isinstance(op2.H, Operator):
        H_match = equal(op1.H, op2.H)
    elif isinstance(op1.H, Iterable) and isinstance(op2.H, Iterable):
        H_match = all(equal(o1, o2) for o1, o2 in zip(op1.H, op2.H))
    else:
        return False

    k_match = op1.k == op2.k

    return wires_match and H_match and k_match


@_equal.register
def _equal_counts(op1: CountsMP, op2: CountsMP, **kwargs):
    return _equal_measurements(op1, op2, **kwargs) and op1.all_outcomes == op2.all_outcomes
>>>>>>> 59826987
<|MERGE_RESOLUTION|>--- conflicted
+++ resolved
@@ -1,475 +1,3 @@
-<<<<<<< HEAD
-# Copyright 2018-2021 Xanadu Quantum Technologies Inc.
-
-# Licensed under the Apache License, Version 2.0 (the "License");
-# you may not use this file except in compliance with the License.
-# You may obtain a copy of the License at
-
-#     http://www.apache.org/licenses/LICENSE-2.0
-
-# Unless required by applicable law or agreed to in writing, software
-# distributed under the License is distributed on an "AS IS" BASIS,
-# WITHOUT WARRANTIES OR CONDITIONS OF ANY KIND, either express or implied.
-# See the License for the specific language governing permissions and
-# limitations under the License.
-"""
-This module contains the qml.equal function.
-"""
-# pylint: disable=too-many-arguments,too-many-return-statements
-from collections.abc import Iterable
-from functools import singledispatch
-import itertools
-from typing import Union
-import pennylane as qml
-from pennylane.measurements import MeasurementProcess
-from pennylane.measurements.classical_shadow import ShadowExpvalMP
-from pennylane.measurements.mid_measure import MidMeasureMP
-from pennylane.measurements.mutual_info import MutualInfoMP
-from pennylane.measurements.vn_entropy import VnEntropyMP
-from pennylane.measurements.counts import CountsMP
-from pennylane.pulse.parametrized_evolution import ParametrizedEvolution
-from pennylane.operation import Observable, Operator, Tensor
-from pennylane.ops import Hamiltonian, Controlled, Pow, Adjoint, Exp, SProd, CompositeOp
-from pennylane.templates.subroutines import ControlledSequence
-from pennylane.tape import QuantumTape
-
-
-def equal(
-    op1: Union[Operator, MeasurementProcess, QuantumTape],
-    op2: Union[Operator, MeasurementProcess, QuantumTape],
-    check_interface=True,
-    check_trainability=True,
-    rtol=1e-5,
-    atol=1e-9,
-):
-    r"""Function for determining operator or measurement equality.
-
-    .. Warning::
-
-        The ``qml.equal`` function is based on a comparison of the type and attributes
-        of the measurement or operator, not a mathematical representation. While
-        comparisons between some classes, such as ``Tensor`` and ``Hamiltonian``, are
-        supported, mathematically equivalent operators defined via different classes
-        may return False when compared via ``qml.equal``.
-
-        To be more thorough would require the matrix forms to be calculated, which may
-        drastically increase runtime.
-
-    .. Warning::
-
-        The kwargs ``check_interface`` and ``check_trainability`` can only be set when
-        comparing ``Operation`` objects. Comparisons of ``MeasurementProcess``
-        or ``Observable`` objects will use the default value of ``True`` for both, regardless
-        of what the user specifies when calling the function. For subclasses of ``SymbolicOp``
-        or ``CompositeOp`` with an ``Operation`` as a base, the kwargs will be applied to the base
-        comparison.
-
-    Args:
-        op1 (.Operator or .MeasurementProcess or .QuantumTape): First object to compare
-        op2 (.Operator or .MeasurementProcess or .QuantumTape): Second object to compare
-        check_interface (bool, optional): Whether to compare interfaces. Default: ``True``. Not used for comparing ``MeasurementProcess``, ``Hamiltonian`` or ``Tensor`` objects.
-        check_trainability (bool, optional): Whether to compare trainability status. Default: ``True``. Not used for comparing ``MeasurementProcess``, ``Hamiltonian`` or ``Tensor`` objects.
-        rtol (float, optional): Relative tolerance for parameters. Not used for comparing ``MeasurementProcess``, ``Hamiltonian`` or ``Tensor`` objects.
-        atol (float, optional): Absolute tolerance for parameters. Not used for comparing ``MeasurementProcess``, ``Hamiltonian`` or ``Tensor`` objects.
-
-    Returns:
-        bool: ``True`` if the operators or measurement processes are equal, else ``False``
-
-    **Example**
-
-    Given two operators or measurement processes, ``qml.equal`` determines their equality.
-
-    >>> op1 = qml.RX(np.array(.12), wires=0)
-    >>> op2 = qml.RY(np.array(1.23), wires=0)
-    >>> qml.equal(op1, op1), qml.equal(op1, op2)
-    (True, False)
-
-    >>> T1 = qml.PauliX(0) @ qml.PauliY(1)
-    >>> T2 = qml.PauliY(1) @ qml.PauliX(0)
-    >>> T3 = qml.PauliX(1) @ qml.PauliY(0)
-    >>> qml.equal(T1, T2), qml.equal(T1, T3)
-    (True, False)
-
-    >>> T = qml.PauliX(0) @ qml.PauliY(1)
-    >>> H = qml.Hamiltonian([1], [qml.PauliX(0) @ qml.PauliY(1)])
-    >>> qml.equal(T, H)
-    True
-
-    >>> H1 = qml.Hamiltonian([0.5, 0.5], [qml.PauliZ(0) @ qml.PauliY(1), qml.PauliY(1) @ qml.PauliZ(0) @ qml.Identity("a")])
-    >>> H2 = qml.Hamiltonian([1], [qml.PauliZ(0) @ qml.PauliY(1)])
-    >>> H3 = qml.Hamiltonian([2], [qml.PauliZ(0) @ qml.PauliY(1)])
-    >>> qml.equal(H1, H2), qml.equal(H1, H3)
-    (True, False)
-
-    >>> qml.equal(qml.expval(qml.PauliX(0)), qml.expval(qml.PauliX(0)))
-    True
-    >>> qml.equal(qml.probs(wires=(0,1)), qml.probs(wires=(1,2)))
-    False
-    >>> qml.equal(qml.classical_shadow(wires=[0,1]), qml.classical_shadow(wires=[0,1]))
-    True
-    >>> qml.equal(qml.tape.QuantumTape(wires=[0,1]), qml.tape.QuantumTape(wires=[0,1]))
-    True
-
-    .. details::
-        :title: Usage Details
-
-        You can use the optional arguments to get more specific results. Additionally, they are
-        applied when comparing the base of ``SymbolicOp`` and ``CompositeOp`` operators such as
-        ``Controlled``, ``Pow``, ``SProd``, ``Prod``, etc., if the base is an ``Operation``. These arguments
-        are, however, not used for comparing ``MeasurementProcess``, ``Hamiltonian`` or ``Tensor``
-        objects.
-
-        Consider the following comparisons:
-
-        >>> op1 = qml.RX(torch.tensor(1.2), wires=0)
-        >>> op2 = qml.RX(jax.numpy.array(1.2), wires=0)
-        >>> qml.equal(op1, op2)
-        False
-
-        >>> qml.equal(op1, op2, check_interface=False, check_trainability=False)
-        True
-
-        >>> op3 = qml.RX(np.array(1.2, requires_grad=True), wires=0)
-        >>> op4 = qml.RX(np.array(1.2, requires_grad=False), wires=0)
-        >>> qml.equal(op3, op4)
-        False
-
-        >>> qml.equal(op3, op4, check_trainability=False)
-        True
-
-        >>> qml.equal(Controlled(op3, control_wires=1), Controlled(op4, control_wires=1))
-        False
-
-        >>> qml.equal(Controlled(op3, control_wires=1), Controlled(op4, control_wires=1), check_trainability=False)
-        True
-    """
-
-    # types don't have to be the same type, they just both have to be Observables
-    if not isinstance(op2, type(op1)) and not isinstance(op1, Observable):
-        return False
-
-    if isinstance(op2, (Hamiltonian, Tensor)):
-        return _equal(op2, op1)
-
-    return _equal(
-        op1,
-        op2,
-        check_interface=check_interface,
-        check_trainability=check_trainability,
-        atol=atol,
-        rtol=rtol,
-    )
-
-
-@singledispatch
-def _equal(
-    op1,
-    op2,
-    check_interface=True,
-    check_trainability=True,
-    rtol=1e-5,
-    atol=1e-9,
-):  # pylint: disable=unused-argument
-    raise NotImplementedError(f"Comparison of {type(op1)} and {type(op2)} not implemented")
-
-
-@_equal.register
-def _equal_circuit(
-    op1: qml.tape.QuantumScript,
-    op2: qml.tape.QuantumScript,
-    check_interface=True,
-    check_trainability=True,
-    rtol=1e-5,
-    atol=1e-9,
-):
-    # operations
-    if len(op1.operations) != len(op2.operations):
-        return False
-    for comparands in itertools.zip_longest(op1.operations, op2.operations):
-        if not qml.equal(
-            comparands[0],
-            comparands[1],
-            check_interface=check_interface,
-            check_trainability=check_trainability,
-            rtol=rtol,
-            atol=atol,
-        ):
-            return False
-    # measurements
-    if op1.measurements != op2.measurements:
-        return False
-    if op1.shots != op2.shots:
-        return False
-    if op1.trainable_params != op2.trainable_params:
-        return False
-    return True
-
-
-@_equal.register
-def _equal_operators(
-    op1: Operator,
-    op2: Operator,
-    check_interface=True,
-    check_trainability=True,
-    rtol=1e-5,
-    atol=1e-9,
-):
-    """Default function to determine whether two Operator objects are equal."""
-    if not isinstance(
-        op2, type(op1)
-    ):  # clarifies cases involving PauliX/Y/Z (Observable/Operation)
-        return False
-
-    if op1.arithmetic_depth != op2.arithmetic_depth:
-        return False
-
-    if op1.arithmetic_depth > 0:
-        # Other dispatches cover cases of operations with arithmetic depth > 0.
-        # If any new operations are added with arithmetic depth > 0, a new dispatch
-        # should be created for them.
-        return False
-    if not all(
-        qml.math.allclose(d1, d2, rtol=rtol, atol=atol) for d1, d2 in zip(op1.data, op2.data)
-    ):
-        return False
-    if op1.wires != op2.wires:
-        return False
-
-    if op1.hyperparameters != op2.hyperparameters:
-        return False
-
-    if check_trainability:
-        for params_1, params_2 in zip(op1.data, op2.data):
-            if qml.math.requires_grad(params_1) != qml.math.requires_grad(params_2):
-                return False
-
-    if check_interface:
-        for params_1, params_2 in zip(op1.data, op2.data):
-            if qml.math.get_interface(params_1) != qml.math.get_interface(params_2):
-                return False
-
-    return True
-
-
-@_equal.register
-# pylint: disable=unused-argument, protected-access
-def _equal_prod_and_sum(op1: CompositeOp, op2: CompositeOp, **kwargs):
-    """Determine whether two Prod or Sum objects are equal"""
-
-    if len(op1.operands) != len(op2.operands):
-        return False
-
-    # organizes by wire indicies while respecting commutation relations
-    sorted_ops1 = op1._sort(op1.operands)
-    sorted_ops2 = op2._sort(op2.operands)
-
-    return all(equal(o1, o2, **kwargs) for o1, o2 in zip(sorted_ops1, sorted_ops2))
-
-
-@_equal.register
-def _equal_controlled(op1: Controlled, op2: Controlled, **kwargs):
-    """Determine whether two Controlled or ControlledOp objects are equal"""
-    # wires are ordered [control wires, operator wires, work wires]
-    # comparing op.wires and op.base.wires (in return) is sufficient to compare all wires
-    if [op1.wires, op1.control_values, op1.arithmetic_depth] != [
-        op2.wires,
-        op2.control_values,
-        op2.arithmetic_depth,
-    ]:
-        return False
-
-    return qml.equal(op1.base, op2.base, **kwargs)
-
-
-@_equal.register
-def _equal_controlled_sequence(op1: ControlledSequence, op2: ControlledSequence, **kwargs):
-    """Determine whether two ControlledSequences are equal"""
-    if [op1.wires, op1.arithmetic_depth] != [
-        op2.wires,
-        op2.arithmetic_depth,
-    ]:
-        return False
-
-    return qml.equal(op1.base, op2.base, **kwargs)
-
-
-@_equal.register
-# pylint: disable=unused-argument
-def _equal_pow(op1: Pow, op2: Pow, **kwargs):
-    """Determine whether two Pow objects are equal"""
-    if op1.z != op2.z:
-        return False
-    return qml.equal(op1.base, op2.base)
-
-
-@_equal.register
-# pylint: disable=unused-argument
-def _equal_adjoint(op1: Adjoint, op2: Adjoint, **kwargs):
-    """Determine whether two Adjoint objects are equal"""
-    # first line of top-level equal function already confirms both are Adjoint - only need to compare bases
-    return qml.equal(op1.base, op2.base)
-
-
-@_equal.register
-# pylint: disable=unused-argument
-def _equal_exp(op1: Exp, op2: Exp, **kwargs):
-    """Determine whether two Exp objects are equal"""
-    rtol, atol = (kwargs["rtol"], kwargs["atol"])
-
-    if not qml.math.allclose(op1.coeff, op2.coeff, rtol=rtol, atol=atol):
-        return False
-    return qml.equal(op1.base, op2.base)
-
-
-@_equal.register
-# pylint: disable=unused-argument
-def _equal_sprod(op1: SProd, op2: SProd, **kwargs):
-    """Determine whether two SProd objects are equal"""
-    rtol, atol = (kwargs["rtol"], kwargs["atol"])
-
-    if not qml.math.allclose(op1.scalar, op2.scalar, rtol=rtol, atol=atol):
-        return False
-    return qml.equal(op1.base, op2.base)
-
-
-@_equal.register
-# pylint: disable=unused-argument
-def _equal_tensor(op1: Tensor, op2: Observable, **kwargs):
-    """Determine whether a Tensor object is equal to a Hamiltonian/Tensor"""
-    if not isinstance(op2, Observable):
-        return False
-
-    if isinstance(op2, Hamiltonian):
-        return op2.compare(op1)
-
-    if isinstance(op2, Tensor):
-        return op1._obs_data() == op2._obs_data()  # pylint: disable=protected-access
-
-    return False
-
-
-@_equal.register
-# pylint: disable=unused-argument
-def _equal_hamiltonian(op1: Hamiltonian, op2: Observable, **kwargs):
-    """Determine whether a Hamiltonian object is equal to a Hamiltonian/Tensor objects"""
-    if not isinstance(op2, Observable):
-        return False
-    return op1.compare(op2)
-
-
-@_equal.register
-def _equal_parametrized_evolution(op1: ParametrizedEvolution, op2: ParametrizedEvolution, **kwargs):
-    # check times match
-    if not qml.math.allclose(op1.t, op2.t):
-        return False
-
-    # check parameters passed to operator match
-    if not _equal_operators(op1, op2, **kwargs):
-        return False
-
-    # check H.coeffs match
-    if not all(c1 == c2 for c1, c2 in zip(op1.H.coeffs, op2.H.coeffs)):
-        return False
-
-    # check that all the base operators on op1.H and op2.H match
-    return all(equal(o1, o2, **kwargs) for o1, o2 in zip(op1.H.ops, op2.H.ops))
-
-
-@_equal.register
-# pylint: disable=unused-argument
-def _equal_measurements(
-    op1: MeasurementProcess,
-    op2: MeasurementProcess,
-    check_interface=True,
-    check_trainability=True,
-    rtol=1e-5,
-    atol=1e-9,
-):
-    """Determine whether two MeasurementProcess objects are equal"""
-
-    if op1.obs is not None and op2.obs is not None:
-        return equal(
-            op1.obs,
-            op2.obs,
-            check_interface=check_interface,
-            check_trainability=check_trainability,
-            rtol=rtol,
-            atol=atol,
-        )
-
-    if op1.wires != op2.wires:
-        return False
-
-    if op1.obs is None and op2.obs is None:
-        # only compare eigvals if both observables are None.
-        # Can be expensive to compute for large observables
-        if op1.eigvals() is not None and op2.eigvals() is not None:
-            return qml.math.allclose(op1.eigvals(), op2.eigvals(), rtol=rtol, atol=atol)
-
-        return op1.eigvals() is None and op2.eigvals() is None
-
-    return False
-
-
-@_equal.register
-# pylint: disable=unused-argument
-def _equal_mid_measure(
-    op1: MidMeasureMP,
-    op2: MidMeasureMP,
-    check_interface=True,
-    check_trainability=True,
-    rtol=1e-5,
-    atol=1e-9,
-):
-    return (
-        op1.wires == op2.wires
-        and op1.id == op2.id
-        and op1.reset == op2.reset
-        and op1.postselect == op2.postselect
-    )
-
-
-@_equal.register
-# pylint: disable=unused-argument
-def _(op1: VnEntropyMP, op2: VnEntropyMP, **kwargs):
-    """Determine whether two MeasurementProcess objects are equal"""
-    eq_m = _equal_measurements(op1, op2, **kwargs)
-    log_base_match = op1.log_base == op2.log_base
-    return eq_m and log_base_match
-
-
-@_equal.register
-# pylint: disable=unused-argument
-def _(op1: MutualInfoMP, op2: MutualInfoMP, **kwargs):
-    """Determine whether two MeasurementProcess objects are equal"""
-    eq_m = _equal_measurements(op1, op2, **kwargs)
-    log_base_match = op1.log_base == op2.log_base
-    return eq_m and log_base_match
-
-
-@_equal.register
-# pylint: disable=unused-argument
-def _equal_shadow_measurements(op1: ShadowExpvalMP, op2: ShadowExpvalMP, **_):
-    """Determine whether two ShadowExpvalMP objects are equal"""
-
-    wires_match = op1.wires == op2.wires
-
-    if isinstance(op1.H, Operator) and isinstance(op2.H, Operator):
-        H_match = equal(op1.H, op2.H)
-    elif isinstance(op1.H, Iterable) and isinstance(op2.H, Iterable):
-        H_match = all(equal(o1, o2) for o1, o2 in zip(op1.H, op2.H))
-    else:
-        return False
-
-    k_match = op1.k == op2.k
-
-    return wires_match and H_match and k_match
-
-
-@_equal.register
-def _equal_counts(op1: CountsMP, op2: CountsMP, **kwargs):
-    return _equal_measurements(op1, op2, **kwargs) and op1.all_outcomes == op2.all_outcomes
-=======
 # Copyright 2018-2021 Xanadu Quantum Technologies Inc.
 
 # Licensed under the Apache License, Version 2.0 (the "License");
@@ -501,11 +29,12 @@
 from pennylane.operation import Observable, Operator, Tensor
 from pennylane.ops import Hamiltonian, Controlled, Pow, Adjoint, Exp, SProd, CompositeOp
 from pennylane.templates.subroutines import ControlledSequence
+from pennylane.tape import QuantumTape
 
 
 def equal(
-    op1: Union[Operator, MeasurementProcess],
-    op2: Union[Operator, MeasurementProcess],
+    op1: Union[Operator, MeasurementProcess, QuantumTape],
+    op2: Union[Operator, MeasurementProcess, QuantumTape],
     check_interface=True,
     check_trainability=True,
     rtol=1e-5,
@@ -534,8 +63,8 @@
         comparison.
 
     Args:
-        op1 (.Operator or .MeasurementProcess): First object to compare
-        op2 (.Operator or .MeasurementProcess): Second object to compare
+        op1 (.Operator or .MeasurementProcess or .QuantumTape): First object to compare
+        op2 (.Operator or .MeasurementProcess or .QuantumTape): Second object to compare
         check_interface (bool, optional): Whether to compare interfaces. Default: ``True``. Not used for comparing ``MeasurementProcess``, ``Hamiltonian`` or ``Tensor`` objects.
         check_trainability (bool, optional): Whether to compare trainability status. Default: ``True``. Not used for comparing ``MeasurementProcess``, ``Hamiltonian`` or ``Tensor`` objects.
         rtol (float, optional): Relative tolerance for parameters. Not used for comparing ``MeasurementProcess``, ``Hamiltonian`` or ``Tensor`` objects.
@@ -575,6 +104,8 @@
     >>> qml.equal(qml.probs(wires=(0,1)), qml.probs(wires=(1,2)))
     False
     >>> qml.equal(qml.classical_shadow(wires=[0,1]), qml.classical_shadow(wires=[0,1]))
+    True
+    >>> qml.equal(qml.tape.QuantumTape(wires=[0,1]), qml.tape.QuantumTape(wires=[0,1]))
     True
 
     .. details::
@@ -946,5 +477,4 @@
 
 @_equal.register
 def _equal_counts(op1: CountsMP, op2: CountsMP, **kwargs):
-    return _equal_measurements(op1, op2, **kwargs) and op1.all_outcomes == op2.all_outcomes
->>>>>>> 59826987
+    return _equal_measurements(op1, op2, **kwargs) and op1.all_outcomes == op2.all_outcomes