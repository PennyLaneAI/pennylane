--- conflicted
+++ resolved
@@ -25,18 +25,12 @@
 
 
 def equal(
-<<<<<<< HEAD
-    op1: Union[Operator, MeasurementProcess, ShadowMeasurementProcess],
-    op2: Union[Operator, MeasurementProcess, ShadowMeasurementProcess],
-    **kwargs,
-=======
     op1: Union[Operator, MeasurementProcess],
     op2: Union[Operator, MeasurementProcess],
     check_interface=True,
     check_trainability=True,
     rtol=1e-5,
     atol=1e-9,
->>>>>>> e5c20b2a
 ):
     r"""equal(op1, op2, **kwargs)
 
@@ -57,19 +51,10 @@
         specifies when calling the function.
 
     Args:
-<<<<<<< HEAD
-        op1 (.Operator, .MeasurementProcess, or .ShadowMeasurementProcess): First object to compare
-        op2 (.Operator, .MeasurementProcess, or .ShadowMeasurementProcess): Second object to compare
-        check_interface (bool, optional): Whether to compare interfaces. Default: ``True``. Can only be
-            set for comparison of Operations.
-        check_trainability (bool, optional): Whether to compare trainability status. Default: ``True``.
-            Can only be set for comparison of Operations.
-=======
         op1 (.Operator or .MeasurementProcess): First object to compare
         op2 (.Operator or .MeasurementProcess): Second object to compare
         check_interface (bool, optional): Whether to compare interfaces. Default: ``True``
         check_trainability (bool, optional): Whether to compare trainability status. Default: ``True``
->>>>>>> e5c20b2a
         rtol (float, optional): Relative tolerance for parameters
         atol (float, optional): Absolute tolerance for parameters
 
@@ -92,10 +77,7 @@
     False
     >>> qml.equal(qml.classical_shadow(wires=[0,1]), qml.classical_shadow(wires=[0,1]) )
     True
-<<<<<<< HEAD
-=======
-
->>>>>>> e5c20b2a
+
 
     .. details::
         :title: Usage Details
@@ -121,7 +103,7 @@
         True
     """
 
-<<<<<<< HEAD
+
     # types don't have to match as strictly to compare Observables
     if isinstance(op1, Observable) and isinstance(op2, Observable):
         pass
@@ -129,12 +111,6 @@
     else:
         if not isinstance(op2, type(op1)):
             return False
-
-    return _equal(op1, op2, **kwargs)
-
-=======
-    if not isinstance(op2, type(op1)):
-        return False
 
     return _equal(
         op1,
@@ -152,16 +128,6 @@
     op2,
     **kwargs,
 ):
-
-    raise NotImplementedError(f"Comparison between {type(op1)} and {type(op2)} not implemented.")
->>>>>>> e5c20b2a
-
-@singledispatch
-def _equal(
-    op1,
-    op2,
-    **kwargs,
-):
     """Calls relevant comparison function using singledispatch."""
     raise NotImplementedError(f"Comparison between {type(op1)} and {type(op2)} not implemented.")
 
@@ -177,21 +143,7 @@
 ):
     """Determine whether two Operations objects are equal."""
 
-<<<<<<< HEAD
-=======
-@_equal.register
-def _equal_operator(
-    op1: Operator,
-    op2: Operator,
-    check_interface=True,
-    check_trainability=True,
-    rtol=1e-5,
-    atol=1e-9,
-):
-
-    """Determine whether two Operator objects are equal"""
-
->>>>>>> e5c20b2a
+
     if op1.arithmetic_depth != op2.arithmetic_depth:
         return False
 
@@ -223,18 +175,14 @@
 
 
 @_equal.register
-<<<<<<< HEAD
 def _equal_observables(op1: Observable, op2):
     """Determine whether two Observables objects are equal"""
     return _obs_comparison_data(op1) == _obs_comparison_data(op2)
 
 
-@_equal.register
-def _equal_measurements(op1: MeasurementProcess, op2):
-=======
 # pylint: disable=unused-argument
 def _equal_measurements(op1: MeasurementProcess, op2: MeasurementProcess, **kwargs):
->>>>>>> e5c20b2a
+
     """Determine whether two MeasurementProcess objects are equal"""
 
     return_types_match = op1.return_type == op2.return_type
@@ -257,14 +205,10 @@
 
 
 @_equal.register
-<<<<<<< HEAD
-def _equal_shadow_measurements(op1: ShadowMeasurementProcess, op2):
-=======
 # pylint: disable=unused-argument
 def _equal_shadow_measurements(
     op1: ShadowMeasurementProcess, op2: ShadowMeasurementProcess, **kwargs
 ):
->>>>>>> e5c20b2a
     """Determine whether two ShadowMeasurementProcess objects are equal"""
 
     return_types_match = op1.return_type == op2.return_type
