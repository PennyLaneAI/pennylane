# Copyright 2018-2021 Xanadu Quantum Technologies Inc.

# Licensed under the Apache License, Version 2.0 (the "License");
# you may not use this file except in compliance with the License.
# You may obtain a copy of the License at

#     http://www.apache.org/licenses/LICENSE-2.0

# Unless required by applicable law or agreed to in writing, software
# distributed under the License is distributed on an "AS IS" BASIS,
# WITHOUT WARRANTIES OR CONDITIONS OF ANY KIND, either express or implied.
# See the License for the specific language governing permissions and
# limitations under the License.
"""
This module contains the qml.equal function.
"""
# pylint: disable=too-many-arguments,too-many-return-statements, too-many-branches
from typing import Union

from functools import singledispatch
import pennylane as qml
from pennylane.measurements import MeasurementProcess, ShadowMeasurementProcess
from pennylane.operation import Operator


def equal(
    op1: Union[Operator, MeasurementProcess, ShadowMeasurementProcess],
    op2: Union[Operator, MeasurementProcess, ShadowMeasurementProcess],
    **kwargs,
):
    r"""equal(op1, op2, **kwargs)

    Function for determining operator or measurement equality.

    Args:
        op1 (.Operator, .MeasurementProcess, or .ShadowMeasurementProcess): First object to compare
        op2 (.Operator, .MeasurementProcess, or .ShadowMeasurementProcess): Second object to compare
        check_interface (bool, optional): Whether to compare interfaces. Default: ``True``
        check_trainability (bool, optional): Whether to compare trainability status. Default: ``True``
        rtol (float, optional): Relative tolerance for parameters
        atol (float, optional): Absolute tolerance for parameters

    Returns:
        bool: ``True`` if the operators or measurement processes are equal, else ``False``

    **Example**

    Given two operators or measurement processes, ``qml.equal`` determines their equality:

    >>> op1 = qml.RX(np.array(.12), wires=0)
    >>> op2 = qml.RY(np.array(1.23), wires=0)
    >>> qml.equal(op1, op1), qml.equal(op1, op2)
    (True, False)

<<<<<<< HEAD
    >>> qml.equal(qml.expval(qml.PauliX(0)), qml.expval(qml.PauliX(0)) )
    True
    >>> qml.equal(qml.probs(wires=(0,1)), qml.probs(wires=(1,2)) )
    False
    >>> qml.equal(qml.classical_shadow(wires=[0,1]), qml.classical_shadow(wires=[0,1]) )
    True
=======
    >>> qml.equal(qml.expval(qml.PauliX(0)), qml.expval(qml.PauliX(0)))
    >>> True
    >>> qml.equal(qml.probs(wires=(0,1)), qml.probs(wires=(1,2)))
    >>> False
    >>> qml.equal(qml.classical_shadow(wires=[0,1]), qml.classical_shadow(wires=[0,1]))
    >>> True
>>>>>>> eec957f8

    .. details::
        :title: Usage Details

        You can use the optional arguments when comparing Operators to get more specific results.

        Consider the following comparisons:

        >>> op1 = qml.RX(torch.tensor(1.2), wires=0)
        >>> op2 = qml.RX(jax.numpy.array(1.2), wires=0)
        >>> qml.equal(op1, op2)
        False

        >>> qml.equal(op1, op2, check_interface=False, check_trainability=False)
        True

        >>> op3 = qml.RX(np.array(1.2, requires_grad=True), wires=0)
        >>> op4 = qml.RX(np.array(1.2, requires_grad=False), wires=0)
        >>> qml.equal(op3, op4)
        False

        >>> qml.equal(op3, op4, check_trainability=False)
        True
    """

    if not isinstance(op2, type(op1)):
        return False

    return _equal(op1, op2, **kwargs)


@singledispatch
def _equal(
    op1,
    op2,
    **kwargs,
):

    raise NotImplementedError(f"Comparison between {type(op1)} and {type(op2)} not implemented.")


@_equal.register
def _equal_operator(
    op1: Operator,
    op2,
    check_interface: bool = True,
    check_trainability: bool = True,
    rtol: float = 1e-5,
    atol: float = 1e-9,
):

    """Determine whether two Operator objects are equal"""

    if op1.arithmetic_depth != op2.arithmetic_depth:
        return False

    if op1.arithmetic_depth > 0:
        raise NotImplementedError(
            "Comparison of operators with an arithmetic depth larger than 0 is not yet implemented."
        )
    if not all(
        qml.math.allclose(d1, d2, rtol=rtol, atol=atol) for d1, d2 in zip(op1.data, op2.data)
    ):
        return False
    if op1.wires != op2.wires:
        return False

    if op1.hyperparameters != op2.hyperparameters:
        return False

    if check_trainability:
        for params_1, params_2 in zip(op1.data, op2.data):
            if qml.math.requires_grad(params_1) != qml.math.requires_grad(params_2):
                return False

    if check_interface:
        for params_1, params_2 in zip(op1.data, op2.data):
            if qml.math.get_interface(params_1) != qml.math.get_interface(params_2):
                return False

    return getattr(op1, "inverse", False) == getattr(op2, "inverse", False)


@_equal.register
def _equal_measurements(op1: MeasurementProcess, op2):
    """Determine whether two MeasurementProcess objects are equal"""

    return_types_match = op1.return_type == op2.return_type
    if op1.obs is not None and op2.obs is not None:
        observables_match = equal(op1.obs, op2.obs)
    # check obs equality when either one is None (False) or both are None (True)
    else:
        observables_match = op1.obs == op2.obs
    wires_match = op1.wires == op2.wires
    eigvals_match = qml.math.allequal(op1.eigvals(), op2.eigvals())
    log_base_match = op1.log_base == op2.log_base

    return (
        return_types_match
        and observables_match
        and wires_match
        and eigvals_match
        and log_base_match
    )


@_equal.register
def _equal_shadow_measurements(op1: ShadowMeasurementProcess, op2):
    """Determine whether two ShadowMeasurementProcess objects are equal"""

    return_types_match = op1.return_type == op2.return_type
    wires_match = op1.wires == op2.wires
    H_match = op1.H == op2.H
    k_match = op1.k == op2.k

    return return_types_match and wires_match and H_match and k_match<|MERGE_RESOLUTION|>--- conflicted
+++ resolved
@@ -52,21 +52,14 @@
     >>> qml.equal(op1, op1), qml.equal(op1, op2)
     (True, False)
 
-<<<<<<< HEAD
+
     >>> qml.equal(qml.expval(qml.PauliX(0)), qml.expval(qml.PauliX(0)) )
     True
     >>> qml.equal(qml.probs(wires=(0,1)), qml.probs(wires=(1,2)) )
     False
     >>> qml.equal(qml.classical_shadow(wires=[0,1]), qml.classical_shadow(wires=[0,1]) )
     True
-=======
-    >>> qml.equal(qml.expval(qml.PauliX(0)), qml.expval(qml.PauliX(0)))
-    >>> True
-    >>> qml.equal(qml.probs(wires=(0,1)), qml.probs(wires=(1,2)))
-    >>> False
-    >>> qml.equal(qml.classical_shadow(wires=[0,1]), qml.classical_shadow(wires=[0,1]))
-    >>> True
->>>>>>> eec957f8
+    
 
     .. details::
         :title: Usage Details
