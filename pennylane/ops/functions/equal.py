# Copyright 2018-2021 Xanadu Quantum Technologies Inc.

# Licensed under the Apache License, Version 2.0 (the "License");
# you may not use this file except in compliance with the License.
# You may obtain a copy of the License at

#     http://www.apache.org/licenses/LICENSE-2.0

# Unless required by applicable law or agreed to in writing, software
# distributed under the License is distributed on an "AS IS" BASIS,
# WITHOUT WARRANTIES OR CONDITIONS OF ANY KIND, either express or implied.
# See the License for the specific language governing permissions and
# limitations under the License.
"""
This module contains the qml.equal function.
"""
# pylint: disable=too-many-arguments,too-many-return-statements
from functools import singledispatch
from typing import Union
import pennylane as qml
from pennylane.measurements import MeasurementProcess
from pennylane.measurements.classical_shadow import ShadowExpvalMP
from pennylane.measurements.mutual_info import MutualInfoMP
from pennylane.measurements.vn_entropy import VnEntropyMP
from pennylane.pulse.parametrized_evolution import ParametrizedEvolution
from pennylane.operation import Observable, Operator, Tensor
from pennylane.ops import Hamiltonian, Controlled, Pow, Adjoint, Exp, SProd, CompositeOp


def equal(
    op1: Union[Operator, MeasurementProcess],
    op2: Union[Operator, MeasurementProcess],
    check_interface=True,
    check_trainability=True,
    rtol=1e-5,
    atol=1e-9,
):
    r"""Function for determining operator or measurement equality.

    .. Warning::

        The ``qml.equal`` function is based on a comparison of the type and attributes
        of the measurement or operator, not a mathematical representation. While
        comparisons between some classes, such as ``Tensor`` and ``Hamiltonian``, are
        supported, mathematically equivalent operators defined via different classes
        may return False when compared via ``qml.equal``.

        To be more thorough would require the matrix forms to be calculated, which may
        drastically increase runtime.

    .. Warning::

        The kwargs ``check_interface`` and ``check_trainability`` can only be set when
        comparing ``Operation`` objects. Comparisons of ``MeasurementProcess``
        or ``Observable`` objects will use the default value of ``True`` for both, regardless
        of what the user specifies when calling the function. For subclasses of ``SymbolicOp``
        or ``CompositeOp`` with an ``Operation`` as a base, the kwargs will be applied to the base
        comparison.

    Args:
        op1 (.Operator or .MeasurementProcess): First object to compare
        op2 (.Operator or .MeasurementProcess): Second object to compare
        check_interface (bool, optional): Whether to compare interfaces. Default: ``True``. Not used for comparing ``MeasurementProcess``, ``Hamiltonian`` or ``Tensor`` objects.
        check_trainability (bool, optional): Whether to compare trainability status. Default: ``True``. Not used for comparing ``MeasurementProcess``, ``Hamiltonian`` or ``Tensor`` objects.
        rtol (float, optional): Relative tolerance for parameters. Not used for comparing ``MeasurementProcess``, ``Hamiltonian`` or ``Tensor`` objects.
        atol (float, optional): Absolute tolerance for parameters. Not used for comparing ``MeasurementProcess``, ``Hamiltonian`` or ``Tensor`` objects.

    Returns:
        bool: ``True`` if the operators or measurement processes are equal, else ``False``

    **Example**

    Given two operators or measurement processes, ``qml.equal`` determines their equality.

    >>> op1 = qml.RX(np.array(.12), wires=0)
    >>> op2 = qml.RY(np.array(1.23), wires=0)
    >>> qml.equal(op1, op1), qml.equal(op1, op2)
    (True, False)

    >>> T1 = qml.PauliX(0) @ qml.PauliY(1)
    >>> T2 = qml.PauliY(1) @ qml.PauliX(0)
    >>> T3 = qml.PauliX(1) @ qml.PauliY(0)
    >>> qml.equal(T1, T2), qml.equal(T1, T3)
    (True, False)

    >>> T = qml.PauliX(0) @ qml.PauliY(1)
    >>> H = qml.Hamiltonian([1], [qml.PauliX(0) @ qml.PauliY(1)])
    >>> qml.equal(T, H)
    True

    >>> H1 = qml.Hamiltonian([0.5, 0.5], [qml.PauliZ(0) @ qml.PauliY(1), qml.PauliY(1) @ qml.PauliZ(0) @ qml.Identity("a")])
    >>> H2 = qml.Hamiltonian([1], [qml.PauliZ(0) @ qml.PauliY(1)])
    >>> H3 = qml.Hamiltonian([2], [qml.PauliZ(0) @ qml.PauliY(1)])
    >>> qml.equal(H1, H2), qml.equal(H1, H3)
    (True, False)

    >>> qml.equal(qml.expval(qml.PauliX(0)), qml.expval(qml.PauliX(0)) )
    True
    >>> qml.equal(qml.probs(wires=(0,1)), qml.probs(wires=(1,2)) )
    False
    >>> qml.equal(qml.classical_shadow(wires=[0,1]), qml.classical_shadow(wires=[0,1]) )
    True

    .. details::
        :title: Usage Details

        You can use the optional arguments to get more specific results. Additionally, they are
        applied when comparing the base of ``SymbolicOp`` and ``CompositeOp`` operators such as
        ``Controlled``, ``Pow``, ``SProd``, ``Prod``, etc., if the base is an ``Operation``. These arguments
        are, however, not used for comparing ``MeasurementProcess``, ``Hamiltonian`` or ``Tensor``
        objects.

        Consider the following comparisons:

        >>> op1 = qml.RX(torch.tensor(1.2), wires=0)
        >>> op2 = qml.RX(jax.numpy.array(1.2), wires=0)
        >>> qml.equal(op1, op2)
        False

        >>> qml.equal(op1, op2, check_interface=False, check_trainability=False)
        True

        >>> op3 = qml.RX(np.array(1.2, requires_grad=True), wires=0)
        >>> op4 = qml.RX(np.array(1.2, requires_grad=False), wires=0)
        >>> qml.equal(op3, op4)
        False

        >>> qml.equal(op3, op4, check_trainability=False)
        True

        >>> qml.equal(Controlled(op3, control_wires=1), Controlled(op4, control_wires=1))
        False

        >>> qml.equal(Controlled(op3, control_wires=1), Controlled(op4, control_wires=1), check_trainability=False)
        True
    """

    # types don't have to be the same type, they just both have to be Observables
    if not isinstance(op2, type(op1)) and not isinstance(op1, Observable):
        return False

    if isinstance(op2, (Hamiltonian, Tensor)):
        return _equal(op2, op1)

    return _equal(
        op1,
        op2,
        check_interface=check_interface,
        check_trainability=check_trainability,
        atol=atol,
        rtol=rtol,
    )


@singledispatch
def _equal(
    op1,
    op2,
    check_interface=True,
    check_trainability=True,
    rtol=1e-5,
    atol=1e-9,
):
    raise NotImplementedError(f"Comparison of {type(op1)} and {type(op2)} not implemented")


@_equal.register
def _equal_operators(
    op1: Operator,
    op2: Operator,
    check_interface=True,
    check_trainability=True,
    rtol=1e-5,
    atol=1e-9,
):
    """Default function to determine whether two Operator objects are equal."""
    if not isinstance(
        op2, type(op1)
    ):  # clarifies cases involving PauliX/Y/Z (Observable/Operation)
        return False

    if op1.arithmetic_depth != op2.arithmetic_depth:
        return False

    if op1.arithmetic_depth > 0:
        raise NotImplementedError(
            "Comparison of operators with an arithmetic depth larger than 0 is not yet implemented."
        )
    if not all(
        qml.math.allclose(d1, d2, rtol=rtol, atol=atol) for d1, d2 in zip(op1.data, op2.data)
    ):
        return False
    if op1.wires != op2.wires:
        return False

    if op1.hyperparameters != op2.hyperparameters:
        return False

    if check_trainability:
        for params_1, params_2 in zip(op1.data, op2.data):
            if qml.math.requires_grad(params_1) != qml.math.requires_grad(params_2):
                return False

    if check_interface:
        for params_1, params_2 in zip(op1.data, op2.data):
            if qml.math.get_interface(params_1) != qml.math.get_interface(params_2):
                return False

    return True


@_equal.register
# pylint: disable=unused-argument, protected-access
def _equal_prod_and_sum(op1: CompositeOp, op2: CompositeOp, **kwargs):
    """Determine whether two Prod or Sum objects are equal"""

    if len(op1.operands) != len(op2.operands):
        return False

    # organizes by wire indicies while respecting commutation relations
    sorted_ops1 = op1._sort(op1.operands)
    sorted_ops2 = op2._sort(op2.operands)

    return all(equal(o1, o2, **kwargs) for o1, o2 in zip(sorted_ops1, sorted_ops2))


@_equal.register
def _equal_controlled(op1: Controlled, op2: Controlled, **kwargs):
    """Determine whether two Controlled or ControlledOp objects are equal"""
    # wires are ordered [control wires, operator wires, work wires]
    # comparing op.wires and op.base.wires (in return) is sufficient to compare all wires
    if [op1.wires, op1.control_values, op1.arithmetic_depth] != [
        op2.wires,
        op2.control_values,
        op2.arithmetic_depth,
    ]:
        return False
    try:
        return qml.equal(op1.base, op2.base, **kwargs)
    except NotImplementedError as e:
        raise NotImplementedError(
            f"Unable to compare base operators {op1.base} and {op2.base}."
        ) from e


@_equal.register
# pylint: disable=unused-argument
def _equal_pow(op1: Pow, op2: Pow, **kwargs):
    """Determine whether two Pow objects are equal"""
    if op1.z != op2.z:
        return False
    return qml.equal(op1.base, op2.base)


@_equal.register
# pylint: disable=unused-argument
def _equal_adjoint(op1: Adjoint, op2: Adjoint, **kwargs):
    """Determine whether two Adjoint objects are equal"""
    # first line of top-level equal function already confirms both are Adjoint - only need to compare bases
    return qml.equal(op1.base, op2.base)


@_equal.register
# pylint: disable=unused-argument
def _equal_exp(op1: Exp, op2: Exp, **kwargs):
    """Determine whether two Exp objects are equal"""
    if op1.coeff != op2.coeff:
        return False
    return qml.equal(op1.base, op2.base)


@_equal.register
# pylint: disable=unused-argument
def _equal_sprod(op1: SProd, op2: SProd, **kwargs):
    """Determine whether two SProd objects are equal"""
    if op1.scalar != op2.scalar:
        return False
    return qml.equal(op1.base, op2.base)


@_equal.register
# pylint: disable=unused-argument
def _equal_tensor(op1: Tensor, op2: Observable, **kwargs):
    """Determine whether a Tensor object is equal to a Hamiltonian/Tensor"""
    if not isinstance(op2, Observable):
        return False

    if isinstance(op2, Hamiltonian):
        return op2.compare(op1)

    if isinstance(op2, Tensor):
        return op1._obs_data() == op2._obs_data()  # pylint: disable=protected-access

    raise NotImplementedError(f"Comparison of {type(op1)} and {type(op2)} not implemented")


@_equal.register
# pylint: disable=unused-argument
def _equal_hamiltonian(op1: Hamiltonian, op2: Observable, **kwargs):
    """Determine whether a Hamiltonian object is equal to a Hamiltonian/Tensor objects"""
    if not isinstance(op2, Observable):
        return False
    return op1.compare(op2)


@_equal.register
def _equal_parametrized_evolution(op1: ParametrizedEvolution, op2: ParametrizedEvolution, **kwargs):
    # check times match
    if not qml.math.allclose(op1.t, op2.t):
        return False

    # check parameters passed to operator match
    if not _equal_operators(op1, op2, **kwargs):
        return False

    # check H.coeffs match
    if not all(c1 == c2 for c1, c2 in zip(op1.H.coeffs, op2.H.coeffs)):
        return False

    # check that all the base operators on op1.H and op2.H match
    return all(equal(o1, o2, **kwargs) for o1, o2 in zip(op1.H.ops, op2.H.ops))


@_equal.register
# pylint: disable=unused-argument
def _equal_measurements(
    op1: MeasurementProcess,
    op2: MeasurementProcess,
    check_interface=True,
    check_trainability=True,
    rtol=1e-5,
    atol=1e-9,
):
    """Determine whether two MeasurementProcess objects are equal"""

    if op1.obs is not None and op2.obs is not None:
<<<<<<< HEAD
        observables_match = equal(op1.obs, op2.obs, **kwargs)
    # check obs equality when either one is None (False) or both are None (True)
    else:
        observables_match = op1.obs == op2.obs
    wires_match = op1.wires == op2.wires
    eigvals_match = qml.math.allequal(op1.eigvals(), op2.eigvals())
=======
        return equal(
            op1.obs,
            op2.obs,
            check_interface=check_interface,
            check_trainability=check_trainability,
            rtol=rtol,
            atol=atol,
        )

    if op1.wires != op2.wires:
        return False

    if op1.obs is None and op2.obs is None:
        # only compare eigvals if both observables are None.
        # Can be expensive to compute for large observables
        if op1.eigvals() is not None and op2.eigvals() is not None:
            return qml.math.allclose(op1.eigvals(), op2.eigvals(), rtol=rtol, atol=atol)

        return op1.eigvals() is None and op2.eigvals() is None
>>>>>>> 7c8859ac

    return False


@_equal.register
# pylint: disable=unused-argument
def _(op1: VnEntropyMP, op2: VnEntropyMP, **kwargs):
    """Determine whether two MeasurementProcess objects are equal"""
    eq_m = _equal_measurements(op1, op2, **kwargs)
    log_base_match = op1.log_base == op2.log_base
    return eq_m and log_base_match


@_equal.register
# pylint: disable=unused-argument
def _(op1: MutualInfoMP, op2: MutualInfoMP, **kwargs):
    """Determine whether two MeasurementProcess objects are equal"""
    eq_m = _equal_measurements(op1, op2, **kwargs)
    log_base_match = op1.log_base == op2.log_base
    return eq_m and log_base_match


@_equal.register
# pylint: disable=unused-argument
def _equal_shadow_measurements(op1: ShadowExpvalMP, op2: ShadowExpvalMP, **kwargs):
    """Determine whether two ShadowExpvalMP objects are equal"""

    wires_match = op1.wires == op2.wires
    H_match = op1.H == op2.H
    k_match = op1.k == op2.k

    return wires_match and H_match and k_match<|MERGE_RESOLUTION|>--- conflicted
+++ resolved
@@ -334,14 +334,6 @@
     """Determine whether two MeasurementProcess objects are equal"""
 
     if op1.obs is not None and op2.obs is not None:
-<<<<<<< HEAD
-        observables_match = equal(op1.obs, op2.obs, **kwargs)
-    # check obs equality when either one is None (False) or both are None (True)
-    else:
-        observables_match = op1.obs == op2.obs
-    wires_match = op1.wires == op2.wires
-    eigvals_match = qml.math.allequal(op1.eigvals(), op2.eigvals())
-=======
         return equal(
             op1.obs,
             op2.obs,
@@ -361,7 +353,6 @@
             return qml.math.allclose(op1.eigvals(), op2.eigvals(), rtol=rtol, atol=atol)
 
         return op1.eigvals() is None and op2.eigvals() is None
->>>>>>> 7c8859ac
 
     return False
 
