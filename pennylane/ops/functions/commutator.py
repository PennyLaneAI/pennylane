--- conflicted
+++ resolved
@@ -35,21 +35,6 @@
 
     You can compute commutators between operators in PennyLane.
 
-<<<<<<< HEAD
-    >>> qml.commutator(qml.X(0), qml.Y(0))
-    2j * Z(0)
-
-    >>> op1 = qml.X(0) @ qml.X(1)
-    >>> op2 = qml.Y(0) @ qml.Y(1)
-    >>> qml.commutator(op1, op2)
-    0 * Identity(wires=[0, 1])
-
-    We can return a :class:`~PauliSentence` instance by setting ``pauli=True``.
-
-    >>> op1 = qml.X(0) @ qml.X(1)
-    >>> op2 = qml.Y(0) + qml.Y(1)
-    >>> qml.commutator(op1, op2, pauli=True)
-=======
     >>> qml.commutator(X(0), Y(0))
     2j * Z(0)
 
@@ -64,7 +49,6 @@
     >>> op2 = Y(0) + Y(1)
     >>> res = qml.commutator(op1, op2, pauli=True)
     >>> res
->>>>>>> b19158e8
     2j * X(1) @ Z(0)
     + 2j * Z(1) @ X(0)
     >>> isinstance(res, PauliSentence)
@@ -84,24 +68,11 @@
     Note that when ``pauli=False``, even if Pauli operators are used
     as inputs, ``qml.commutator`` returns Operators.
 
-<<<<<<< HEAD
-    >>> qml.commutator(op1, op2, pauli=False)
-    2j * (Z(0) @ X(1)) + 2j * (X(0) @ Z(1))
-
-
-    It is also worth highlighting that computing commutators with Paulis is typically faster.
-    So whenever all input operators have a pauli representation, we recommend using `pauli=True`.
-    The result can then still be transformed into a PennyLane operator.
-
-    >>> res = qml.commutator(qml.X(0), qml.Y(0), pauli=True)
-    >>> res.operation()
-=======
     >>> res = qml.commutator(op1, op2, pauli=False)
     >>> res
     2j * (Z(0) @ X(1)) + 2j * (X(0) @ Z(1))
     >>> isinstance(res, qml.operation.Operator))
     True
->>>>>>> b19158e8
 
     It is worth noting that computing commutators with Paulis is typically faster.
     Internally, ``qml.commutator`` uses the ``op.pauli_rep`` whenever that is available for both operators.
