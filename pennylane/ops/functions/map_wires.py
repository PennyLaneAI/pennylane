# Copyright 2018-2021 Xanadu Quantum Technologies Inc.

# Licensed under the Apache License, Version 2.0 (the "License");
# you may not use this file except in compliance with the License.
# You may obtain a copy of the License at

#     http://www.apache.org/licenses/LICENSE-2.0

# Unless required by applicable law or agreed to in writing, software
# distributed under the License is distributed on an "AS IS" BASIS,
# WITHOUT WARRANTIES OR CONDITIONS OF ANY KIND, either express or implied.
# See the License for the specific language governing permissions and
# limitations under the License.
"""
This module contains the qml.map_wires function.
"""
from __future__ import annotations

from collections.abc import Callable
from typing import TYPE_CHECKING, overload

import pennylane as qml
from pennylane import transform
from pennylane.measurements import MeasurementProcess
from pennylane.operation import Operator
from pennylane.queuing import QueuingManager
from pennylane.tape import QuantumScript, QuantumScriptBatch
from pennylane.typing import PostprocessingFn

if TYPE_CHECKING:
    from pennylane.workflow import QNode


<<<<<<< HEAD
@lru_cache
def _get_plxpr_map_wires():
    try:
        # pylint: disable=import-outside-toplevel
        from jax import make_jaxpr

        from pennylane.capture.base_interpreter import PlxprInterpreter
    except ImportError:  # pragma: no cover
        return None, None

    # pylint: disable=redefined-outer-name

    class MapWiresInterpreter(PlxprInterpreter):
        """Interpreter that maps wires of operations and measurements.

        **Examples:**

        .. code-block:: python

            from pennylane.ops.functions.map_wires import MapWiresInterpreter

            jax.config.update("jax_enable_x64", True)
            qml.capture.enable()

            @MapWiresInterpreter(wire_map={0: 1})
            def circuit():
                qml.Hadamard(wires=0)
                return qml.expval(qml.PauliZ(0))

            jaxpr = jax.make_jaxpr(circuit)()

            qml.capture.disable()

        >>> jaxpr
        { lambda ; . let
          _:AbstractOperator() = Hadamard[n_wires=1] 1:i64[]
          a:AbstractOperator() = PauliZ[n_wires=1] 1:i64[]
          b:AbstractMeasurement(n_wires=None) = expval_obs a
          in (b,) }

        """

        def __init__(self, wire_map: dict) -> None:
            """Initialize the interpreter."""
            super().__init__()
            self.wire_map = wire_map
            self._check_wire_map()

        def _check_wire_map(self) -> None:
            """Check that the wire map is valid and does not contain dynamic values."""
            if not all(isinstance(k, int) and k >= 0 for k in self.wire_map.keys()):
                raise ValueError("Wire map keys must be constant positive integers.")
            if not all(isinstance(v, int) and v >= 0 for v in self.wire_map.values()):
                raise ValueError("Wire map values must be constant positive integers.")

        def interpret_operation(self, op: qml.operation.Operation):
            """Interpret an operation."""
            with qml.capture.pause():
                op = op.map_wires(self.wire_map)
            return super().interpret_operation(op)

        def interpret_measurement(self, measurement: qml.measurement.MeasurementProcess):
            """Interpret a measurement operation."""
            with qml.capture.pause():
                measurement = measurement.map_wires(self.wire_map)
            return super().interpret_measurement(measurement)

    def map_wires_plxpr_to_plxpr(jaxpr, consts, targs, tkwargs, *args):
        """Function for applying the ``map_wires`` transform on plxpr."""
        from pennylane.capture import _restore_dict  # pylint: disable=import-outside-toplevel

        # Restore tkwargs from hashable tuple to dict
        tkwargs = _restore_dict(tkwargs)

        if tkwargs.pop("queue", False):
            warn(
                "Cannot set 'queue=True' with qml.capture.enabled() "
                "when using qml.map_wires. Argument will be ignored.",
                UserWarning,
            )
        if tkwargs.pop("replace", False):
            warn(
                "Cannot set 'replace=True' with qml.capture.enabled() "
                "when using qml.map_wires. Argument will be ignored.",
                UserWarning,
            )

        interpreter = MapWiresInterpreter(*targs, **tkwargs)

        def wrapper(*inner_args):
            return interpreter.eval(jaxpr, consts, *inner_args)

        return make_jaxpr(wrapper)(*args)

    return MapWiresInterpreter, map_wires_plxpr_to_plxpr


MapWiresInterpreter, map_wires_plxpr_to_plxpr = _get_plxpr_map_wires()


=======
>>>>>>> a1123b23
@overload
def map_wires(
    input: Operator, wire_map: dict, queue: bool = False, replace: bool = False
) -> Operator: ...
@overload
def map_wires(
    input: MeasurementProcess, wire_map: dict, queue: bool = False, replace: bool = False
) -> MeasurementProcess: ...
@overload
def map_wires(
    input: QuantumScript, wire_map: dict, queue: bool = False, replace: bool = False
) -> tuple[QuantumScriptBatch, PostprocessingFn]: ...
@overload
def map_wires(
    input: QNode, wire_map: dict, queue: bool = False, replace: bool = False
) -> QNode: ...


@overload
def map_wires(
    input: Callable, wire_map: dict, queue: bool = False, replace: bool = False
) -> Callable: ...
@overload
def map_wires(
    input: QuantumScriptBatch, wire_map: dict, queue: bool = False, replace: bool = False
) -> tuple[QuantumScriptBatch, PostprocessingFn]: ...
def map_wires(
    input: Operator | MeasurementProcess | QuantumScript | QNode | Callable | QuantumScriptBatch,
    wire_map: dict,
    queue=False,
    replace=False,
):
    """Changes the wires of an operator, tape, qnode or quantum function according to the given
    wire map.

    Args:
        input (Operator or QNode or QuantumTape or Callable): an operator or a quantum circuit.
        wire_map (dict): dictionary containing the old wires as keys and the new wires as values
        queue (bool): Whether or not to queue the object when recording. Defaults to False.
        replace (bool): When ``queue=True``, if ``replace=True`` the input operators will be
            replaced by its mapped version. Defaults to False.

    Returns:
        operator (Operator) or qnode (QNode) or quantum function (Callable) or tuple[List[.QuantumTape], function]:

        The transformed circuit or operator with updated wires in :func:`qml.transform <pennylane.transform>`.

    .. note::

        ``qml.map_wires`` can be used as a decorator with the help of the ``functools`` module:

        .. code-block:: python

            dev = qml.device("default.qubit")
            wire_map = {0: 10}
            import functools
            @functools.partial(qml.map_wires, wire_map=wire_map)
            @qml.qnode(dev)
            def func(x):
                qml.RX(x, wires=0)
                return qml.expval(qml.Z(0))

        >>> print(qml.draw(func)(0.1))
        10: ──RX(0.10)─┤  <Z>


    **Example**

    Given an operator, ``qml.map_wires`` returns a copy of the operator with its wires changed:

    >>> op = qml.RX(0.54, wires=0) + qml.X(1) + (qml.Z(2) @ qml.RY(1.23, wires=3))
    >>> op
    (
        RX(0.54, wires=[0])
      + X(1)
      + Z(2) @ RY(1.23, wires=[3])
    )
    >>> wire_map = {0: 3, 1: 2, 2: 1, 3: 0}
    >>> qml.map_wires(op, wire_map)
    (
        RX(0.54, wires=[3])
      + X(2)
      + Z(1) @ RY(1.23, wires=[0])
    )

    Moreover, ``qml.map_wires`` can be used to change the wires of QNodes or quantum functions:

    >>> dev = qml.device("default.qubit", wires=4)
    >>> @qml.qnode(dev)
    ... def circuit():
    ...    qml.RX(0.54, wires=0) @ qml.X(1) @ qml.Z(2) @ qml.RY(1.23, wires=3)
    ...    return qml.probs(wires=0)
    ...
    >>> mapped_circuit = qml.map_wires(circuit, wire_map)
    >>> mapped_circuit()
    array([0.92885434, 0.07114566])
    >>> tape = qml.workflow.construct_tape(mapped_circuit)()
    >>> list(tape)
    [RX(0.54, wires=[3]) @ X(2) @ Z(1) @ RY(1.23, wires=[0]), probs(wires=[3])]
    """
    if isinstance(input, (Operator, MeasurementProcess)):
        if QueuingManager.recording():
            with QueuingManager.stop_recording():
                new_op = input.map_wires(wire_map=wire_map)
            if replace:
                QueuingManager.remove(input)
            if queue:
                new_op = qml.apply(new_op)
            return new_op
        return input.map_wires(wire_map=wire_map)
    return _map_wires_transform(input, wire_map=wire_map, queue=queue)


def processing_fn(res):
    """An empty postprocessing function that leaves the results unchanged."""
    return res[0]


@transform
def _map_wires_transform(
    tape: QuantumScript, wire_map=None, queue=False
) -> tuple[QuantumScriptBatch, PostprocessingFn]:
    ops = [
        (
            map_wires(op, wire_map, queue=queue)
            if not isinstance(op, QuantumScript)
            else map_wires(op, wire_map, queue=queue)[0][0]
        )
        for op in tape.operations
    ]
    measurements = [map_wires(m, wire_map, queue=queue) for m in tape.measurements]

    out = tape.__class__(
        ops=ops, measurements=measurements, shots=tape.shots, trainable_params=tape.trainable_params
    )

    return (out,), processing_fn<|MERGE_RESOLUTION|>--- conflicted
+++ resolved
@@ -31,109 +31,6 @@
     from pennylane.workflow import QNode
 
 
-<<<<<<< HEAD
-@lru_cache
-def _get_plxpr_map_wires():
-    try:
-        # pylint: disable=import-outside-toplevel
-        from jax import make_jaxpr
-
-        from pennylane.capture.base_interpreter import PlxprInterpreter
-    except ImportError:  # pragma: no cover
-        return None, None
-
-    # pylint: disable=redefined-outer-name
-
-    class MapWiresInterpreter(PlxprInterpreter):
-        """Interpreter that maps wires of operations and measurements.
-
-        **Examples:**
-
-        .. code-block:: python
-
-            from pennylane.ops.functions.map_wires import MapWiresInterpreter
-
-            jax.config.update("jax_enable_x64", True)
-            qml.capture.enable()
-
-            @MapWiresInterpreter(wire_map={0: 1})
-            def circuit():
-                qml.Hadamard(wires=0)
-                return qml.expval(qml.PauliZ(0))
-
-            jaxpr = jax.make_jaxpr(circuit)()
-
-            qml.capture.disable()
-
-        >>> jaxpr
-        { lambda ; . let
-          _:AbstractOperator() = Hadamard[n_wires=1] 1:i64[]
-          a:AbstractOperator() = PauliZ[n_wires=1] 1:i64[]
-          b:AbstractMeasurement(n_wires=None) = expval_obs a
-          in (b,) }
-
-        """
-
-        def __init__(self, wire_map: dict) -> None:
-            """Initialize the interpreter."""
-            super().__init__()
-            self.wire_map = wire_map
-            self._check_wire_map()
-
-        def _check_wire_map(self) -> None:
-            """Check that the wire map is valid and does not contain dynamic values."""
-            if not all(isinstance(k, int) and k >= 0 for k in self.wire_map.keys()):
-                raise ValueError("Wire map keys must be constant positive integers.")
-            if not all(isinstance(v, int) and v >= 0 for v in self.wire_map.values()):
-                raise ValueError("Wire map values must be constant positive integers.")
-
-        def interpret_operation(self, op: qml.operation.Operation):
-            """Interpret an operation."""
-            with qml.capture.pause():
-                op = op.map_wires(self.wire_map)
-            return super().interpret_operation(op)
-
-        def interpret_measurement(self, measurement: qml.measurement.MeasurementProcess):
-            """Interpret a measurement operation."""
-            with qml.capture.pause():
-                measurement = measurement.map_wires(self.wire_map)
-            return super().interpret_measurement(measurement)
-
-    def map_wires_plxpr_to_plxpr(jaxpr, consts, targs, tkwargs, *args):
-        """Function for applying the ``map_wires`` transform on plxpr."""
-        from pennylane.capture import _restore_dict  # pylint: disable=import-outside-toplevel
-
-        # Restore tkwargs from hashable tuple to dict
-        tkwargs = _restore_dict(tkwargs)
-
-        if tkwargs.pop("queue", False):
-            warn(
-                "Cannot set 'queue=True' with qml.capture.enabled() "
-                "when using qml.map_wires. Argument will be ignored.",
-                UserWarning,
-            )
-        if tkwargs.pop("replace", False):
-            warn(
-                "Cannot set 'replace=True' with qml.capture.enabled() "
-                "when using qml.map_wires. Argument will be ignored.",
-                UserWarning,
-            )
-
-        interpreter = MapWiresInterpreter(*targs, **tkwargs)
-
-        def wrapper(*inner_args):
-            return interpreter.eval(jaxpr, consts, *inner_args)
-
-        return make_jaxpr(wrapper)(*args)
-
-    return MapWiresInterpreter, map_wires_plxpr_to_plxpr
-
-
-MapWiresInterpreter, map_wires_plxpr_to_plxpr = _get_plxpr_map_wires()
-
-
-=======
->>>>>>> a1123b23
 @overload
 def map_wires(
     input: Operator, wire_map: dict, queue: bool = False, replace: bool = False
