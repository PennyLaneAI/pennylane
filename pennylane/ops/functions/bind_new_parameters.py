# Copyright 2018-2023 Xanadu Quantum Technologies Inc.

# Licensed under the Apache License, Version 2.0 (the "License");
# you may not use this file except in compliance with the License.
# You may obtain a copy of the License at

#     http://www.apache.org/licenses/LICENSE-2.0

# Unless required by applicable law or agreed to in writing, software
# distributed under the License is distributed on an "AS IS" BASIS,
# WITHOUT WARRANTIES OR CONDITIONS OF ANY KIND, either express or implied.
# See the License for the specific language governing permissions and
# limitations under the License.
"""
This module contains the qml.bind_new_parameters function.
"""
# pylint: disable=missing-docstring

import copy
from collections.abc import Sequence
from functools import singledispatch

from pennylane import ops
from pennylane.operation import Operator
from pennylane.templates.embeddings import AngleEmbedding
from pennylane.templates.subroutines import (
    ApproxTimeEvolution,
    CommutingEvolution,
    ControlledSequence,
    FermionicDoubleExcitation,
    QDrift,
)
from pennylane.typing import TensorLike

from ..identity import Identity
from ..op_math import Adjoint, CompositeOp, Pow, ScalarSymbolicOp, SProd, SymbolicOp
from ..qubit import Projector


@singledispatch
def bind_new_parameters(op: Operator, params: Sequence[TensorLike]) -> Operator:
    """Create a new operator with updated parameters

    This function takes an :class:`~.Operator` and new parameters as input and
    returns a new operator of the same type with the new parameters. This function
    does not mutate the original operator.

    Args:
        op (.Operator): Operator to update
        params (Sequence[TensorLike]): New parameters to create operator with. This
            must have the same shape as `op.data`.

    Returns:
        .Operator: New operator with updated parameters
    """
    try:
        return op.__class__(*params, wires=op.wires, **copy.deepcopy(op.hyperparameters))
    except (TypeError, ValueError):
        # operation is doing something different with its call signature.
        new_op = copy.deepcopy(op)
        new_op.data = tuple(params)
        return new_op


@bind_new_parameters.register
def bind_new_parameters_approx_time_evolution(
    op: ApproxTimeEvolution, params: Sequence[TensorLike]
):
    new_hamiltonian = bind_new_parameters(op.hyperparameters["hamiltonian"], params[:-1])
    time = params[-1]
    n = op.hyperparameters["n"]

    return ApproxTimeEvolution(new_hamiltonian, time, n)


@bind_new_parameters.register
def bind_new_parameters_commuting_evolution(op: CommutingEvolution, params: Sequence[TensorLike]):
    new_hamiltonian = bind_new_parameters(op.hyperparameters["hamiltonian"], params[1:])
    freq = op.hyperparameters["frequencies"]
    shifts = op.hyperparameters["shifts"]
    time = params[0]

    return CommutingEvolution(new_hamiltonian, time, frequencies=freq, shifts=shifts)


@bind_new_parameters.register
def bind_new_parameters_qdrift(op: QDrift, params: Sequence[TensorLike]):
    new_hamiltonian = bind_new_parameters(op.hyperparameters["base"], params[:-1])
    time = params[-1]
    n = op.hyperparameters["n"]
    seed = op.hyperparameters["seed"]

    return QDrift(new_hamiltonian, time, n=n, seed=seed)


@bind_new_parameters.register
def bind_new_parameters_fermionic_double_excitation(
    op: FermionicDoubleExcitation, params: Sequence[TensorLike]
):
    wires1 = op.hyperparameters["wires1"]
    wires2 = op.hyperparameters["wires2"]

    return FermionicDoubleExcitation(params[0], wires1=wires1, wires2=wires2)


@bind_new_parameters.register
def bind_new_parameters_angle_embedding(op: AngleEmbedding, params: Sequence[TensorLike]):
    rotation = op.hyperparameters["rotation"].basis
    return AngleEmbedding(params[0], wires=op.wires, rotation=rotation)


@bind_new_parameters.register
def bind_new_parameters_identity(op: Identity, params: Sequence[TensorLike]):
    return Identity(*params, wires=op.wires)


@bind_new_parameters.register
def bind_new_parameters_linear_combination(op: ops.LinearCombination, params: Sequence[TensorLike]):
    new_coeffs, new_ops = [], []
    i = 0
    for o in op.ops:
        new_coeffs.append(params[i])
        i += 1
        if o.data:
            sub_data = params[i : i + len(o.data)]
            new_ops.append(bind_new_parameters(o, sub_data))
            i += len(sub_data)
        else:
            new_ops.append(o)

    new_H = ops.LinearCombination(new_coeffs, new_ops)

    if op.grouping_indices is not None:
        new_H.grouping_indices = op.grouping_indices

    return new_H


@bind_new_parameters.register
def bind_new_parameters_composite_op(op: CompositeOp, params: Sequence[TensorLike]):
    new_operands = []

    for operand in op.operands:
        op_num_params = operand.num_params
        sub_params = params[:op_num_params]
        params = params[op_num_params:]
        new_operands.append(bind_new_parameters(operand, sub_params))

    return op.__class__(*new_operands)


@bind_new_parameters.register(ops.CY)
@bind_new_parameters.register(ops.CZ)
@bind_new_parameters.register(ops.CH)
@bind_new_parameters.register(ops.CCZ)
@bind_new_parameters.register(ops.CSWAP)
@bind_new_parameters.register(ops.CNOT)
@bind_new_parameters.register(ops.Toffoli)
@bind_new_parameters.register(ops.MultiControlledX)
def bind_new_parameters_copy(op, params: Sequence[TensorLike]):
    return copy.copy(op)


@bind_new_parameters.register(ops.CRX)
@bind_new_parameters.register(ops.CRY)
@bind_new_parameters.register(ops.CRZ)
@bind_new_parameters.register(ops.CRot)
@bind_new_parameters.register(ops.ControlledPhaseShift)
@bind_new_parameters.register(ops.ControlledQubitUnitary)
def bind_new_parameters_parametric_controlled_ops(
<<<<<<< HEAD
    op: Union[ops.CRX, ops.CRY, ops.CRZ, ops.CRot, ops.ControlledPhaseShift],
=======
    op: qml.CRX | qml.CRY | qml.CRZ | qml.CRot | qml.ControlledPhaseShift,
>>>>>>> 9491e9ca
    params: Sequence[TensorLike],
):
    return op.__class__(*params, wires=op.wires)


@bind_new_parameters.register
def bind_new_parameters_symbolic_op(op: SymbolicOp, params: Sequence[TensorLike]):
    new_base = bind_new_parameters(op.base, params)
    new_hyperparameters = copy.deepcopy(op.hyperparameters)
    _ = new_hyperparameters.pop("base")

    return op.__class__(new_base, **new_hyperparameters)


@bind_new_parameters.register
def bind_new_parameters_controlled_sequence(op: ControlledSequence, params: Sequence[TensorLike]):
    new_base = bind_new_parameters(op.base, params)
    return op.__class__(new_base, control=op.control)


@bind_new_parameters.register
def bind_new_parameters_adjoint(op: Adjoint, params: Sequence[TensorLike]):
    # Need a separate dispatch for `Adjoint` because using a more general class
    # signature results in a call to `Adjoint.__new__` which doesn't raise an
    # error but does return an unusable object.
    return Adjoint(bind_new_parameters(op.base, params))


@bind_new_parameters.register
def bind_new_parameters_projector(op: Projector, params: Sequence[TensorLike]):
    # Need a separate dispatch for `Projector` because using a more general class
    # signature results in a call to `Projector.__new__` which doesn't raise an
    # error but does return an unusable object.
    return Projector(*params, wires=op.wires)


@bind_new_parameters.register
def bind_new_parameters_scalar_symbolic_op(op: ScalarSymbolicOp, params: Sequence[TensorLike]):
    new_scalar = params[0]
    params = params[1:]

    new_base = bind_new_parameters(op.base, params)
    new_hyperparameters = copy.deepcopy(op.hyperparameters)
    _ = new_hyperparameters.pop("base")

    return op.__class__(new_base, new_scalar, **new_hyperparameters)


@bind_new_parameters.register
def bind_new_parameters_sprod(op: SProd, params: Sequence[TensorLike]):
    # Separate dispatch for `SProd` since its constructor has a different interface
    new_scalar = params[0]
    params = params[1:]
    new_base = bind_new_parameters(op.base, params)

    return SProd(new_scalar, new_base)


@bind_new_parameters.register
def bind_new_parameters_pow(op: Pow, params: Sequence[TensorLike]):
    # Need a separate dispatch for `Pow` because using a more general class
    # signature results in a call to `Pow.__new__` which doesn't raise an
    # error but does return an unusable object.
    return Pow(bind_new_parameters(op.base, params), op.scalar)


@bind_new_parameters.register
def bind_new_parameters_conditional(op: ops.Conditional, params: Sequence[TensorLike]):
    then_op = bind_new_parameters(op.base, params)
    mv = copy.deepcopy(op.meas_val)

    return ops.Conditional(mv, then_op)<|MERGE_RESOLUTION|>--- conflicted
+++ resolved
@@ -168,11 +168,7 @@
 @bind_new_parameters.register(ops.ControlledPhaseShift)
 @bind_new_parameters.register(ops.ControlledQubitUnitary)
 def bind_new_parameters_parametric_controlled_ops(
-<<<<<<< HEAD
-    op: Union[ops.CRX, ops.CRY, ops.CRZ, ops.CRot, ops.ControlledPhaseShift],
-=======
-    op: qml.CRX | qml.CRY | qml.CRZ | qml.CRot | qml.ControlledPhaseShift,
->>>>>>> 9491e9ca
+    op: ops.CRX | ops.CRY | ops.CRZ | ops.CRot | ops.ControlledPhaseShift,
     params: Sequence[TensorLike],
 ):
     return op.__class__(*params, wires=op.wires)
