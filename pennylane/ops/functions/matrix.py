--- conflicted
+++ resolved
@@ -14,9 +14,7 @@
 """
 This module contains the qml.matrix function.
 """
-from collections.abc import Callable
 from functools import partial
-from typing import Any, ParamSpec, overload
 
 import pennylane as qml
 from pennylane import transform
@@ -24,9 +22,8 @@
 from pennylane.operation import Operator
 from pennylane.pauli import PauliSentence, PauliWord
 from pennylane.queuing import QueuingManager
-from pennylane.tape import QuantumScript
-from pennylane.typing import TensorLike
-
+from pennylane.tape import QuantumScript, QuantumScriptBatch
+from pennylane.typing import PostprocessingFn, TensorLike
 
 # pylint: disable=too-many-branches
 
@@ -36,17 +33,7 @@
     return qnode.__class__.__name__ == "QJIT" and hasattr(qnode, "user_function")
 
 
-P = ParamSpec("P")
-
-
-@overload
-def matrix(
-    op: Operator | PauliWord | PauliSentence | QuantumScript, wire_order=None
-) -> TensorLike: ...
-@overload
-def matrix(op: Callable[P, Any], wire_order=None) -> Callable[P, TensorLike]: ...
-@partial(transform, is_informative=True)
-def matrix(op, wire_order=None):
+def matrix(op: Operator | PauliWord | PauliSentence, wire_order=None) -> TensorLike:
     r"""The dense matrix representation of an operation or quantum circuit.
 
     .. note::
@@ -199,21 +186,50 @@
             wires specified, and this is the order in which wires appear in ``circuit()``.
 
     """
-    if wire_order is None:
-        error_base_str = "wire_order is required by qml.matrix() for tapes"
-        if len(op.wires) > 1:
-            raise ValueError(error_base_str + " with more than one wire.")
-        if len(op.wires) == 0:
-            raise ValueError(error_base_str + " without wires.")
-        wire_order = op.wires  # only one wire
-
+    if catalyst_qjit(op):
+        op = op.user_function
+
+    if not isinstance(op, Operator):
+
+        if isinstance(op, (PauliWord, PauliSentence)):
+            if wire_order is None and len(op.wires) > 1:
+                raise ValueError(
+                    "wire_order is required by qml.matrix() for PauliWords "
+                    "or PauliSentences with more than one wire."
+                )
+            return op.to_mat(wire_order=wire_order)
+
+        if isinstance(op, QuantumScript):
+            if wire_order is None:
+                error_base_str = "wire_order is required by qml.matrix() for tapes"
+                if len(op.wires) > 1:
+                    raise ValueError(error_base_str + " with more than one wire.")
+                if len(op.wires) == 0:
+                    raise ValueError(error_base_str + " without wires.")
+
+        elif isinstance(op, qml.QNode):
+            if wire_order is None and op.device.wires is None:
+                raise ValueError(
+                    "wire_order is required by qml.matrix() for QNodes if the device does "
+                    "not have wires specified."
+                )
+
+        elif callable(op):
+            if getattr(op, "num_wires", 0) != 1 and wire_order is None:
+                raise ValueError("wire_order is required by qml.matrix() for quantum functions.")
+
+        else:
+            raise TransformError("Input is not an Operator, tape, QNode, or quantum function")
+
+        return _matrix_transform(op, wire_order=wire_order)
+
+    # Starting from now, op is an Operator
+    # Validate wire_order
     if wire_order and not set(op.wires).issubset(wire_order):
         raise TransformError(
             f"Wires in circuit {list(op.wires)} are inconsistent with "
             f"those in wire_order {list(wire_order)}"
         )
-<<<<<<< HEAD
-=======
     QueuingManager.remove(op)
     if op.has_matrix:
         return op.matrix(wire_order=wire_order)
@@ -241,7 +257,6 @@
 
     wires = kwargs.get("device_wires", None) or tape.wires
     wire_order = wire_order or wires
->>>>>>> 1f6f21a2
 
     def processing_fn(res):
         """Defines how matrix works if applied to a tape containing multiple operations."""
@@ -263,56 +278,10 @@
 
         return result
 
-    return [op], processing_fn
-
-
-@matrix.register
-def _apply_to_callable(op: Callable, _, wire_order=None):
-    if catalyst_qjit(op):
-        op = op.user_function
-    return matrix.generic_apply_transform(op, wire_order=wire_order)
-
-
-@matrix.register
-def _matrix_of_op(op: Operator, _, wire_order=None):
-    # Starting from now, op is an Operator
-    # Validate wire_order
-    if wire_order and not set(op.wires).issubset(wire_order):
-        raise TransformError(
-            f"Wires in circuit {list(op.wires)} are inconsistent with "
-            f"those in wire_order {list(wire_order)}"
-        )
-    if op.has_matrix:
-        return op.matrix(wire_order=wire_order)
-    if op.has_sparse_matrix:
-        return op.sparse_matrix(wire_order=wire_order).todense()
-    if op.has_decomposition:
-        with QueuingManager.stop_recording():
-            return matrix(QuantumScript(op.decomposition()), wire_order=wire_order or op.wires)
-    raise MatrixUndefinedError(
-        "Operator must define a matrix, sparse matrix, or decomposition for use with qml.matrix."
-    )
-
-
-@matrix.register(PauliWord)
-@matrix.register(PauliSentence)
-def _apply_to_pauliword_or_sentence(op: PauliWord | PauliSentence, _, wire_order=None):
-    if wire_order is None and len(op.wires) > 1:
-        raise ValueError(
-            "wire_order is required by qml.matrix() for PauliWords "
-            "or PauliSentences with more than one wire."
-        )
-    return op.to_mat(wire_order=wire_order)
-
-
-@matrix.register(qml.QNode)
-def _apply_to_qnode(qnode: qml.QNode, _, wire_order=None):
-    if wire_order is None:
-        if qnode.device.wires is None:
-            raise ValueError(
-                "wire_order is required by qml.matrix() for QNodes if the device does "
-                "not have wires specified."
-            )
-        wire_order = qnode.device.wires
-
-    return matrix.generic_apply_transform(qnode, wire_order=wire_order)+    return [tape], processing_fn
+
+
+@_matrix_transform.custom_qnode_transform
+def _matrix_transform_qnode(self, qnode, targs, tkwargs):
+    tkwargs.setdefault("device_wires", qnode.device.wires)
+    return self.default_qnode_transform(qnode, targs, tkwargs)