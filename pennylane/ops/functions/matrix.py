--- conflicted
+++ resolved
@@ -16,24 +16,17 @@
 """
 from collections.abc import Callable
 from functools import partial
-<<<<<<< HEAD
 from typing import Any, ParamSpec, overload
-=======
->>>>>>> 07c8761a
 
 import pennylane as qml
 from pennylane import transform
 from pennylane.exceptions import MatrixUndefinedError, TransformError
 from pennylane.operation import Operator
 from pennylane.pauli import PauliSentence, PauliWord
-<<<<<<< HEAD
+from pennylane.queuing import QueuingManager
 from pennylane.tape import QuantumScript
 from pennylane.typing import TensorLike
-=======
-from pennylane.queuing import QueuingManager
-from pennylane.tape import QuantumScript, QuantumScriptBatch
-from pennylane.typing import PostprocessingFn, TensorLike
->>>>>>> 07c8761a
+
 
 # pylint: disable=too-many-branches
 
@@ -43,7 +36,6 @@
     return qnode.__class__.__name__ == "QJIT" and hasattr(qnode, "user_function")
 
 
-<<<<<<< HEAD
 P = ParamSpec("P")
 
 
@@ -55,9 +47,6 @@
 def matrix(op: Callable[P, Any], wire_order=None) -> Callable[P, TensorLike]: ...
 @partial(transform, is_informative=True)
 def matrix(op, wire_order=None):
-=======
-def matrix(op: Operator | PauliWord | PauliSentence, wire_order=None) -> TensorLike:
->>>>>>> 07c8761a
     r"""The dense matrix representation of an operation or quantum circuit.
 
     .. note::
@@ -223,35 +212,6 @@
             f"Wires in circuit {list(op.wires)} are inconsistent with "
             f"those in wire_order {list(wire_order)}"
         )
-<<<<<<< HEAD
-=======
-    if op.has_matrix:
-        return op.matrix(wire_order=wire_order)
-    if op.has_sparse_matrix:
-        return op.sparse_matrix(wire_order=wire_order).todense()
-    if op.has_decomposition:
-        with QueuingManager.stop_recording():
-            ops = op.decomposition()
-        return matrix(QuantumScript(ops), wire_order=wire_order or op.wires)
-    raise MatrixUndefinedError(
-        "Operator must define a matrix, sparse matrix, or decomposition for use with qml.matrix."
-    )
-
-
-@partial(transform, is_informative=True)
-def _matrix_transform(
-    tape: QuantumScript, wire_order=None, **kwargs
-) -> tuple[QuantumScriptBatch, PostprocessingFn]:
-
-    if wire_order and not set(tape.wires).issubset(wire_order):
-        raise TransformError(
-            f"Wires in circuit {list(tape.wires)} are inconsistent with "
-            f"those in wire_order {list(wire_order)}"
-        )
-
-    wires = kwargs.get("device_wires", None) or tape.wires
-    wire_order = wire_order or wires
->>>>>>> 07c8761a
 
     def processing_fn(res):
         """Defines how matrix works if applied to a tape containing multiple operations."""
@@ -297,7 +257,8 @@
     if op.has_sparse_matrix:
         return op.sparse_matrix(wire_order=wire_order).todense()
     if op.has_decomposition:
-        return matrix(QuantumScript(op.decomposition()), wire_order=wire_order or op.wires)
+        with QueuingManager.stop_recording():
+            return matrix(QuantumScript(op.decomposition()), wire_order=wire_order or op.wires)
     raise MatrixUndefinedError(
         "Operator must define a matrix, sparse matrix, or decomposition for use with qml.matrix."
     )
