--- conflicted
+++ resolved
@@ -819,16 +819,11 @@
     num_wires = 1
     grad_method = "F"
 
-<<<<<<< HEAD
-    def label(self, decimals=None, base_label=None, cache=None):
-        return super().label(decimals=decimals, base_label=base_label or "Thermal", cache=cache)
-=======
     def __init__(self, nbar, wires, do_queue=True, id=None):
         super().__init__(nbar, wires=wires, do_queue=do_queue, id=id)
 
-    def label(self, decimals=None, base_label=None):
-        return super().label(decimals=decimals, base_label=base_label or "Thermal")
->>>>>>> c13cb477
+    def label(self, decimals=None, base_label=None, cache=None):
+        return super().label(decimals=decimals, base_label=base_label or "Thermal", cache=cache)
 
 
 class GaussianState(CVOperation):
@@ -854,16 +849,11 @@
     num_wires = AnyWires
     grad_method = "F"
 
-<<<<<<< HEAD
-    def label(self, decimals=None, base_label=None, cache=None):
-        return super().label(decimals=decimals, base_label=base_label or "Gaussian", cache=cache)
-=======
     def __init__(self, V, r, wires, do_queue=True, id=None):
         super().__init__(V, r, wires=wires, do_queue=do_queue, id=id)
 
-    def label(self, decimals=None, base_label=None):
-        return super().label(decimals=decimals, base_label=base_label or "Gaussian")
->>>>>>> c13cb477
+    def label(self, decimals=None, base_label=None, cache=None):
+        return super().label(decimals=decimals, base_label=base_label or "Gaussian", cache=cache)
 
 
 class FockState(CVOperation):
@@ -887,14 +877,10 @@
     num_wires = 1
     grad_method = None
 
-<<<<<<< HEAD
-    def label(self, decimals=None, base_label=None, cache=None):
-=======
-    def __init__(self, n, wires, do_queue=True, id=None):
+def __init__(self, n, wires, do_queue=True, id=None):
         super().__init__(n, wires=wires, do_queue=do_queue, id=id)
 
-    def label(self, decimals=None, base_label=None):
->>>>>>> c13cb477
+def label(self, decimals=None, base_label=None, cache=None):
         r"""A customizable string representation of the operator.
 
         Args:
@@ -983,14 +969,10 @@
     num_wires = AnyWires
     grad_method = "F"
 
-<<<<<<< HEAD
-    def label(self, decimals=None, base_label=None, cache=None):
-=======
     def __init__(self, state, wires, do_queue=True, id=None):
         super().__init__(state, wires=wires, do_queue=do_queue, id=id)
 
-    def label(self, decimals=None, base_label=None):
->>>>>>> c13cb477
+    def label(self, decimals=None, base_label=None, cache=None):
         r"""A customizable string representation of the operator.
 
         Args:
@@ -1422,14 +1404,11 @@
     grad_method = None
     ev_order = None
 
-<<<<<<< HEAD
-    def label(self, decimals=None, base_label=None, cache=None):
-=======
+
     def __init__(self, n, wires, do_queue=True, id=None):
         super().__init__(n, wires=wires, do_queue=do_queue, id=id)
 
-    def label(self, decimals=None, base_label=None):
->>>>>>> c13cb477
+    def label(self, decimals=None, base_label=None, cache=None):
         r"""A customizable string representation of the operator.
 
         Args:
