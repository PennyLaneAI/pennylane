# Copyright 2018-2020 Xanadu Quantum Technologies Inc.

# Licensed under the Apache License, Version 2.0 (the "License");
# you may not use this file except in compliance with the License.
# You may obtain a copy of the License at

#     http://www.apache.org/licenses/LICENSE-2.0

# Unless required by applicable law or agreed to in writing, software
# distributed under the License is distributed on an "AS IS" BASIS,
# WITHOUT WARRANTIES OR CONDITIONS OF ANY KIND, either express or implied.
# See the License for the specific language governing permissions and
# limitations under the License.
r"""
This module contains the available built-in continuous-variable
quantum operations supported by PennyLane, as well as their conventions.

.. todo:: Add gradient recipes for Gaussian state preparations

.. todo::

   The gradient computation assumes all parameters are real (floats), some
   docstrings here allow complex or even array parameter values. This includes
   :class:`~.DisplacedSqueezedState` and :class:`~.CatState`.

   Possible solution: disallow such operations to depend on free parameters,
   this way they won't be differentiated.

.. note::

   For the Heisenberg matrix representation of CV operations, we use the ordering
   :math:`(\hat{\mathbb{1}}, \hat{x}, \hat{p})` for single modes
   and :math:`(\hat{\mathbb{1}}, \hat{x}_1, \hat{p}_2, \hat{x}_1,\hat{p}_2)` for two modes .
"""
<<<<<<< HEAD
import math
=======
# As the qubit based ``decomposition``, ``_matrix``, ``diagonalizing_gates``
# abstract methods are not defined in the CV case, disabling the related check
# pylint: disable=abstract-method

>>>>>>> f6689fe2
import numpy as np
from scipy.linalg import block_diag

from pennylane.operation import AnyWires, CVOperation, CVObservable


def _rotation(phi, bare=False):
    r"""Utility function, returns the Heisenberg transformation of a phase rotation gate.

    The transformation matrix returned is:

    .. math:: M = \begin{bmatrix}
        1 & 0 & 0\\
        0 & \cos\phi & -\sin\phi\\
        0 & \sin\phi & \cos\phi
        \end{bmatrix}

    Args:
        phi (float): rotation angle.
        bare (bool): if True, return a simple 2d rotation matrix

    Returns:
        array[float]: transformation matrix
    """
    c = math.cos(phi)
    s = math.sin(phi)
    temp = np.array([[c, -s], [s, c]])
    if bare:
        return temp
    return block_diag(1, temp)  # pylint: disable=no-member


class Rotation(CVOperation):
    r"""pennylane.Rotation(phi, wires)
    Phase space rotation.

    .. math::
        R(\phi) = \exp\left(i \phi \ad \a\right)=\exp\left(i \frac{\phi}{2}
        \left(\frac{\x^2+  \p^2}{\hbar}-\I\right)\right).

    **Details:**

    * Number of wires: 1
    * Number of parameters: 1
    * Gradient recipe: :math:`\frac{d}{dr}f(R(r)) = \frac{1}{2} \left[f(R(\phi+\pi/2)) - f(R(\phi-\pi/2))\right]`
      where :math:`f` is an expectation value depending on :math:`R(r)`.
    * Heisenberg representation:

      .. math:: M = \begin{bmatrix}
        1 & 0 & 0\\
        0 & \cos\phi & -\sin\phi\\
        0 & \sin\phi & \cos\phi
        \end{bmatrix}

    Args:
        phi (float): the rotation angle
    """
    num_wires = 1
    num_params = 1
    par_domain = "R"
    grad_method = "A"

    @staticmethod
    def _heisenberg_rep(p):
        return _rotation(p[0])


class Squeezing(CVOperation):
    r"""pennylane.Squeezing(r, phi, wires)
    Phase space squeezing.

    .. math::
        S(z) = \exp\left(\frac{1}{2}(z^* \a^2 -z {\a^\dagger}^2)\right).

    where :math:`z = r e^{i\phi}`.

    **Details:**

    * Number of wires: 1
    * Number of parameters: 2
    * Gradient recipe: :math:`\frac{d}{dr}f(S(r,\phi)) = \frac{1}{2\sinh s} \left[f(S(r+s, \phi)) - f(S(r-s, \phi))\right]`,
      where :math:`s` is an arbitrary real number (:math:`0.1` by default) and
      :math:`f` is an expectation value depending on :math:`S(r,\phi)`.
    * Heisenberg representation:

      .. math:: M = \begin{bmatrix}
        1 & 0 & 0 \\
        0 & \cosh r - \cos\phi \sinh r & -\sin\phi\sinh r \\
        0 & -\sin\phi\sinh r & \cosh r+\cos\phi\sinh r
        \end{bmatrix}

    Args:
        r (float): squeezing amount
        phi (float): squeezing phase angle :math:`\phi`
        wires (Sequence[int] or int): the wire the operation acts on
    """
    num_wires = 1
    num_params = 2
    par_domain = "R"
    grad_method = "A"

    shift = 0.1
    grad_recipe = [(0.5 / math.sinh(shift), shift), None]

    @staticmethod
    def _heisenberg_rep(p):
        R = _rotation(p[1] / 2)
        return R @ np.diag([1, math.exp(-p[0]), math.exp(p[0])]) @ R.T


class Displacement(CVOperation):
    r"""pennylane.Displacement(a, phi, wires)
    Phase space displacement.

    .. math::
       D(a,\phi) = D(\alpha) = \exp(\alpha \ad -\alpha^* \a)
       = \exp\left(-i\sqrt{\frac{2}{\hbar}}(\re(\alpha) \hat{p} -\im(\alpha) \hat{x})\right).

    where :math:`\alpha = ae^{i\phi}` has magnitude :math:`a\geq 0` and phase :math:`\phi`.
    The result of applying a displacement to the vacuum is a coherent state
    :math:`D(\alpha)\ket{0} = \ket{\alpha}`.

    **Details:**

    * Number of wires: 1
    * Number of parameters: 2
    * Gradient recipe: :math:`\frac{d}{da}f(D(a,\phi)) = \frac{1}{2s} \left[f(D(a+s, \phi)) - f(D(a-s, \phi))\right]`,
      where :math:`s` is an arbitrary real number (:math:`0.1` by default) and
      :math:`f` is an expectation value depending on :math:`D(a,\phi)`.
    * Heisenberg representation:

      .. math:: M = \begin{bmatrix} 1 & 0 & 0 \\ 2a\cos\phi & 1 & 0 \\ 2a\sin\phi & 0 & 1\end{bmatrix}

    Args:
        a (float): displacement magnitude :math:`a=|\alpha|`
        phi (float): phase angle :math:`\phi`
        wires (Sequence[int] or int): the wire the operation acts on
    """
    num_wires = 1
    num_params = 2
    par_domain = "R"
    grad_method = "A"

    shift = 0.1
    grad_recipe = [(0.5 / shift, shift), None]

    @staticmethod
    def _heisenberg_rep(p):
        c = math.cos(p[1])
        s = math.sin(p[1])
        scale = 2  # sqrt(2 * hbar)
        return np.array([[1, 0, 0], [scale * c * p[0], 1, 0], [scale * s * p[0], 0, 1]])


class Beamsplitter(CVOperation):
    r"""pennylane.Beamsplitter(theta, phi, wires)
    Beamsplitter interaction.

    .. math::
        B(\theta,\phi) = \exp\left(\theta (e^{i \phi} \a \hat{b}^\dagger -e^{-i \phi}\ad \hat{b}) \right).

    **Details:**

    * Number of wires: 2
    * Number of parameters: 2
    * Gradient recipe: :math:`\frac{d}{d \theta}f(B(\theta,\phi)) = \frac{1}{2} \left[f(B(\theta+\pi/2, \phi)) - f(B(\theta-\pi/2, \phi))\right]`
      where :math:`f` is an expectation value depending on :math:`B(\theta,\phi)`.
    * Heisenberg representation:

      .. math:: M = \begin{bmatrix}
            1 & 0 & 0 & 0 & 0\\
            0 & \cos\theta & 0 & -\cos\phi\sin\theta & -\sin\phi\sin\theta \\
            0 & 0 & \cos\theta & \sin\phi\sin\theta & -\cos\phi\sin\theta\\
            0 & \cos\phi\sin\theta & -\sin\phi\sin\theta & \cos\theta & 0\\
            0 & \sin\phi\sin\theta & \cos\phi\sin\theta & 0 & \cos\theta
        \end{bmatrix}

    Args:
        theta (float): Transmittivity angle :math:`\theta`. The transmission amplitude
            of the beamsplitter is :math:`t = \cos(\theta)`.
            The value :math:`\theta=\pi/4` gives the 50-50 beamsplitter.
        phi (float): Phase angle :math:`\phi`. The reflection amplitude of the
            beamsplitter is :math:`r = e^{i\phi}\sin(\theta)`.
            The value :math:`\phi = \pi/2` gives the symmetric beamsplitter.
        wires (Sequence[int] or int): the wire the operation acts on
    """
    num_params = 2
    num_wires = 2
    par_domain = "R"
    grad_method = "A"

    # For the beamsplitter, both parameters are rotation-like
    @staticmethod
    def _heisenberg_rep(p):
        R = _rotation(p[1], bare=True)
        c = math.cos(p[0])
        s = math.sin(p[0])
        U = c * np.eye(5)
        U[0, 0] = 1
        U[1:3, 3:5] = -s * R.T
        U[3:5, 1:3] = s * R
        return U


class TwoModeSqueezing(CVOperation):
    r"""pennylane.TwoModeSqueezing(r, phi, wires)
    Phase space two-mode squeezing.

    .. math::
        S_2(z) = \exp\left(z^* \a \hat{b} -z \ad \hat{b}^\dagger \right)
        = \exp\left(r (e^{-i\phi} \a\hat{b} -e^{i\phi} \ad \hat{b}^\dagger \right).

    where :math:`z = r e^{i\phi}`.

    **Details:**

    * Number of wires: 2
    * Number of parameters: 2
    * Gradient recipe: :math:`\frac{d}{dr}f(S_2(r,\phi)) = \frac{1}{2\sinh s} \left[f(S_2(r+s, \phi)) - f(S_2(r-s, \phi))\right]`,
      where :math:`s` is an arbitrary real number (:math:`0.1` by default) and
      :math:`f` is an expectation value depending on :math:`S_2(r,\phi)`.

    * Heisenberg representation:

      .. math:: M = \begin{bmatrix}
            1 & 0 & 0 & 0 & 0 \\
            0 & \cosh r & 0 & \sinh r \cos \phi & \sinh r \sin \phi\\
            0 & 0 & \cosh r & \sinh r \sin \phi & -\sinh r \cos \phi\\
            0 & \sinh r \cos \phi & \sinh r \sin \phi & \cosh r & 0\\
            0 & \sinh r \sin \phi & -\sinh r \cos \phi & 0 & \cosh r
        \end{bmatrix}

    Args:
        r (float): squeezing amount
        phi (float): squeezing phase angle :math:`\phi`
        wires (Sequence[int] or int): the wire the operation acts on
    """
    num_params = 2
    num_wires = 2
    par_domain = "R"

    grad_method = "A"
    shift = 0.1
    grad_recipe = [(0.5 / math.sinh(shift), shift), None]

    @staticmethod
    def _heisenberg_rep(p):
        R = _rotation(p[1], bare=True)

        S = math.sinh(p[0]) * np.diag([1, -1])
        U = math.cosh(p[0]) * np.identity(5)

        U[0, 0] = 1
        U[1:3, 3:5] = S @ R.T
        U[3:5, 1:3] = S @ R.T
        return U


class QuadraticPhase(CVOperation):
    r"""pennylane.QuadraticPhase(s, wires)
    Quadratic phase shift.

    .. math::
        P(s) = e^{i \frac{s}{2} \hat{x}^2/\hbar}.

    **Details:**

    * Number of wires: 1
    * Number of parameters: 1
    * Gradient recipe: :math:`\frac{d}{ds}f(P(s)) = \frac{1}{2 a} \left[f(P(s+a)) - f(P(s-a))\right]`,
      where :math:`a` is an arbitrary real number (:math:`0.1` by default) and
      :math:`f` is an expectation value depending on :math:`P(s)`.

    * Heisenberg representation:

      .. math:: M = \begin{bmatrix}
            1 & 0 & 0 \\
            0 & 1 & 0 \\
            0 & s & 1 \\
        \end{bmatrix}

    Args:
        s (float): parameter
        wires (Sequence[int] or int): the wire the operation acts on
    """
    num_params = 1
    num_wires = 1
    par_domain = "R"

    grad_method = "A"
    shift = 0.1
    grad_recipe = [(0.5 / shift, shift)]

    @staticmethod
    def _heisenberg_rep(p):
        U = np.identity(3)
        U[2, 1] = p[0]
        return U


class ControlledAddition(CVOperation):
    r"""pennylane.ControlledAddition(s, wires)
    Controlled addition operation.

    .. math::
           \text{CX}(s) = \int dx \ket{x}\bra{x} \otimes D\left({\frac{1}{\sqrt{2\hbar}}}s x\right)
           = e^{-i s \: \hat{x} \otimes \hat{p}/\hbar}.

    **Details:**

    * Number of wires: 2
    * Number of parameters: 1
    * Gradient recipe: :math:`\frac{d}{ds}f(\text{CX}(s)) = \frac{1}{2 a} \left[f(\text{CX}(s+a)) - f(\text{CX}(s-a))\right]`,
      where :math:`a` is an arbitrary real number (:math:`0.1` by default) and
      :math:`f` is an expectation value depending on :math:`\text{CX}(s)`.

    * Heisenberg representation:

      .. math:: M = \begin{bmatrix}
            1 & 0 & 0 & 0 & 0 \\
            0 & 1 & 0 & 0 & 0 \\
            0 & 0 & 1 & 0 & -s \\
            0 & s & 0 & 1 & 0 \\
            0 & 0 & 0 & 0 & 1
        \end{bmatrix}

    Args:
        s (float): addition multiplier
        wires (Sequence[int] or int): the wire the operation acts on
    """
    num_wires = 2
    num_params = 1
    par_domain = "R"

    grad_method = "A"
    shift = 0.1
    grad_recipe = [(0.5 / shift, shift)]

    @staticmethod
    def _heisenberg_rep(p):
        U = np.identity(5)
        U[2, 4] = -p[0]
        U[3, 1] = p[0]
        return U


class ControlledPhase(CVOperation):
    r"""pennylane.ControlledPhase(s, wires)
    Controlled phase operation.

    .. math::
           \text{CZ}(s) =  \iint dx dy \: e^{i sxy/\hbar} \ket{x,y}\bra{x,y}
           = e^{i s \: \hat{x} \otimes \hat{x}/\hbar}.

    **Details:**

    * Number of wires: 2
    * Number of parameters: 1
    * Gradient recipe: :math:`\frac{d}{ds}f(\text{CZ}(s)) = \frac{1}{2 a} \left[f(\text{CZ}(s+a)) - f(\text{CZ}(s-a))\right]`,
      where :math:`a` is an arbitrary real number (:math:`0.1` by default) and
      :math:`f` is an expectation value depending on :math:`\text{CZ}(s)`.

    * Heisenberg representation:

      .. math:: M = \begin{bmatrix}
            1 & 0 & 0 & 0 & 0 \\
            0 & 1 & 0 & 0 & 0 \\
            0 & 0 & 1 & s & 0 \\
            0 & 0 & 0 & 1 & 0 \\
            0 & s & 0 & 0 & 1
        \end{bmatrix}

    Args:
        s (float):  phase shift multiplier
        wires (Sequence[int] or int): the wire the operation acts on
    """
    num_wires = 2
    num_params = 1
    par_domain = "R"

    grad_method = "A"
    shift = 0.1
    grad_recipe = [(0.5 / shift, shift)]

    @staticmethod
    def _heisenberg_rep(p):
        U = np.identity(5)
        U[2, 3] = p[0]
        U[4, 1] = p[0]
        return U


class Kerr(CVOperation):
    r"""pennylane.Kerr(kappa, wires)
    Kerr interaction.

    .. math::
        K(\kappa) = e^{i \kappa \hat{n}^2}.

    **Details:**

    * Number of wires: 1
    * Number of parameters: 1
    * Gradient recipe: None (uses finite difference)

    Args:
        kappa (float): parameter
        wires (Sequence[int] or int): the wire the operation acts on
    """
    num_params = 1
    num_wires = 1
    par_domain = "R"
    grad_method = "F"


class CrossKerr(CVOperation):
    r"""pennylane.CrossKerr(kappa, wires)
    Cross-Kerr interaction.

    .. math::
        CK(\kappa) = e^{i \kappa \hat{n}_1\hat{n}_2}.

    **Details:**

    * Number of wires: 2
    * Number of parameters: 1
    * Gradient recipe: None (uses finite difference)

    Args:
        kappa (float): parameter
        wires (Sequence[int] or int): the wire the operation acts on
    """
    num_params = 1
    num_wires = 2
    par_domain = "R"
    grad_method = "F"


class CubicPhase(CVOperation):
    r"""pennylane.CubicPhase(gamma, wires)
    Cubic phase shift.

    .. math::
        V(\gamma) = e^{i \frac{\gamma}{3} \hat{x}^3/\hbar}.

    **Details:**

    * Number of wires: 1
    * Number of parameters: 1
    * Gradient recipe: None (uses finite difference)

    Args:
        gamma (float): parameter
        wires (Sequence[int] or int): the wire the operation acts on
    """
    num_params = 1
    num_wires = 1
    par_domain = "R"
    grad_method = "F"


class Interferometer(CVOperation):
    r"""pennylane.Interferometer(U, wires)
    A linear interferometer transforming the bosonic operators according to
    the unitary matrix :math:`U`.

    .. note::

        This operation implements a **fixed** linear interferometer given a known
        unitary matrix.

        If you instead wish to parameterize the interferometer,
        and calculate the gradient/optimize with respect to these parameters,
        consider instead the :func:`pennylane.template.Interferometer` template,
        which constructs an interferometer from a combination of beamsplitters
        and rotation gates.

    **Details:**

    * Number of wires: Any
    * Number of parameters: 1
    * Gradient recipe: None
    * Heisenberg representation:

      .. math:: M = \begin{bmatrix}
        1 & 0\\
        0 & S\\
        \end{bmatrix}

    where :math:`S` is the Gaussian symplectic transformation representing the interferometer.

    Args:
        U (array): A shape ``(len(wires), len(wires))`` complex unitary matrix
        wires (Sequence[int] or int): the wires the operation acts on
    """
    num_params = 1
    num_wires = AnyWires
    par_domain = "A"
    grad_method = None
    grad_recipe = None

    @staticmethod
    def _heisenberg_rep(p):
        N = len(p[0])
        A = p[0].real
        B = p[0].imag

        rows = np.arange(2 * N).reshape(2, -1).T.flatten()
        S = np.vstack([np.hstack([A, -B]), np.hstack([B, A])])[:, rows][rows]

        M = np.eye(2 * N + 1)
        M[1 : 2 * N + 1, 1 : 2 * N + 1] = S
        return M


# =============================================================================
# State preparation
# =============================================================================

# TODO: put Heisenberg reps of state preparations in docstrings?


class CoherentState(CVOperation):
    r"""pennylane.CoherentState(a, phi, wires)
    Prepares a coherent state.

    **Details:**

    * Number of wires: 1
    * Number of parameters: 2
    * Gradient recipe: None (uses finite difference)

    Args:
        a (float): displacement magnitude :math:`r=|\alpha|`
        phi (float): phase angle :math:`\phi`
        wires (Sequence[int] or int): the wire the operation acts on
    """
    num_wires = 1
    num_params = 2
    par_domain = "R"
    grad_method = "F"


class SqueezedState(CVOperation):
    r"""pennylane.SqueezedState(r, phi, wires)
    Prepares a squeezed vacuum state.

    **Details:**

    * Number of wires: 1
    * Number of parameters: 2
    * Gradient recipe: None (uses finite difference)

    Args:
        r (float): squeezing magnitude
        phi (float): squeezing angle :math:`\phi`
        wires (Sequence[int] or int): the wire the operation acts on
    """
    num_wires = 1
    num_params = 2
    par_domain = "R"
    grad_method = "F"


class DisplacedSqueezedState(CVOperation):
    r"""pennylane.DisplacedSqueezedState(a, phi_a, r, phi_r, wires)
    Prepares a displaced squeezed vacuum state.

    A displaced squeezed state is prepared by squeezing a vacuum state, and
    then applying a displacement operator,

    .. math::
       \ket{\alpha,z} = D(\alpha)\ket{0,z} = D(\alpha)S(z)\ket{0},

    with the displacement parameter :math:`\alpha=ae^{i\phi_a}` and the squeezing parameter :math:`z=re^{i\phi_r}`.

    **Details:**

    * Number of wires: 1
    * Number of parameters: 4
    * Gradient recipe: None (uses finite difference)

    Args:
        a (float): displacement magnitude :math:`a=|\alpha|`
        phi_a (float): displacement angle :math:`\phi_a`
        r (float): squeezing magnitude :math:`r=|z|`
        phi_r (float): squeezing angle :math:`\phi_r`
        wires (Sequence[int] or int): the wire the operation acts on
    """
    num_wires = 1
    num_params = 4
    par_domain = "R"
    grad_method = "F"


class ThermalState(CVOperation):
    r"""pennylane.ThermalState(nbar, wires)
    Prepares a thermal state.

    **Details:**

    * Number of wires: 1
    * Number of parameters: 1
    * Gradient recipe: None (uses finite difference)

    Args:
        nbar (float): mean thermal population of the mode
        wires (Sequence[int] or int): the wire the operation acts on
    """
    num_wires = 1
    num_params = 1
    par_domain = "R"
    grad_method = "F"


class GaussianState(CVOperation):
    r"""pennylane.GaussianState(r, V, wires)
    Prepare subsystems in a given Gaussian state.

    **Details:**

    * Number of wires: Any
    * Number of parameters: 2
    * Gradient recipe: None

    Args:
        r (array): a length :math:`2N` vector of means, of the
            form :math:`(\x_0,\dots,\x_{N-1},\p_0,\dots,\p_{N-1})`
        V (array): the :math:`2N\times 2N` (real and positive definite) covariance matrix
    """
    num_wires = AnyWires
    num_params = 2
    par_domain = "A"
    grad_method = "F"


class FockState(CVOperation):
    r"""pennylane.FockState(n, wires)
    Prepares a single Fock state.

    **Details:**

    * Number of wires: 1
    * Number of parameters: 1
    * Gradient recipe: None (not differentiable)

    Args:
        n (int): Fock state to prepare
        wires (Sequence[int] or int): the wire the operation acts on
    """
    num_wires = 1
    num_params = 1
    par_domain = "N"
    grad_method = None


class FockStateVector(CVOperation):
    r"""pennylane.FockStateVector(state, wires)
    Prepare subsystems using the given ket vector in the Fock basis.

    **Details:**

    * Number of wires: Any
    * Number of parameters: 1
    * Gradient recipe: None (uses finite difference)

    Args:
        state (array): a single ket vector, for single mode state preparation,
            or a multimode ket, with one array dimension per mode
    """
    num_wires = AnyWires
    num_params = 1
    par_domain = "A"
    grad_method = "F"


class FockDensityMatrix(CVOperation):
    r"""pennylane.FockDensityMatrix(state, wires)
    Prepare subsystems using the given density matrix in the Fock basis.

    **Details:**

    * Number of wires: Any
    * Number of parameters: 1
    * Gradient recipe: None (uses finite difference)

    Args:
        state (array): a single mode matrix :math:`\rho_{ij}`, or
            a multimode tensor :math:`\rho_{ij,kl,\dots,mn}`, with two indices per mode
    """
    num_wires = AnyWires
    num_params = 1
    par_domain = "A"
    grad_method = "F"


class CatState(CVOperation):
    r"""pennylane.CatState(a, phi, p, wires)
    Prepares a cat state.

    A cat state is the coherent superposition of two coherent states,

    .. math::
       \ket{\text{cat}(\alpha)} = \frac{1}{N} (\ket{\alpha} +e^{ip\pi} \ket{-\alpha}),

    where :math:`\ket{\pm\alpha} = D(\pm\alpha)\ket{0}` are coherent states with displacement
    parameters :math:`\pm\alpha=\pm ae^{i\phi}` and
    :math:`N = \sqrt{2 (1+\cos(p\pi)e^{-2|\alpha|^2})}` is the normalization factor.

    **Details:**

    * Number of wires: 1
    * Number of parameters: 3
    * Gradient recipe: None (uses finite difference)

    Args:
        a (float): displacement magnitude :math:`a=|\alpha|`
        phi (float): displacement angle :math:`\phi`
        p (float): parity, where :math:`p=0` corresponds to an even
            cat state, and :math:`p=1` an odd cat state.
        wires (Sequence[int] or int): the wire the operation acts on
    """
    num_wires = 1
    num_params = 3
    par_domain = "R"
    grad_method = "F"


# =============================================================================
# Observables
# =============================================================================


class NumberOperator(CVObservable):
    r"""pennylane.ops.NumberOperator(wires)
    The photon number observable :math:`\langle \hat{n}\rangle`.

    The number operator is defined as
    :math:`\hat{n} = \a^\dagger \a = \frac{1}{2\hbar}(\x^2 +\p^2) -\I/2`.

    When used with the :func:`~.expval` function, the mean
    photon number :math:`\braket{\hat{n}}` is returned.

    **Details:**

    * Number of wires: 1
    * Number of parameters: 0
    * Observable order: 2nd order in the quadrature operators
    * Heisenberg representation:

      .. math:: M = \frac{1}{2\hbar}\begin{bmatrix}
            -\hbar & 0 & 0\\
            0 & 1 & 0\\
            0 & 0 & 1
        \end{bmatrix}

    Args:
        wires (Sequence[int] or int): the wire the operation acts on
    """
    num_wires = 1
    num_params = 0
    par_domain = None

    ev_order = 2

    @staticmethod
    def _heisenberg_rep(p):
        hbar = 2
        return np.diag([-0.5, 0.5 / hbar, 0.5 / hbar])


class TensorN(CVObservable):
    r"""pennylane.ops.TensorN(wires)
    The tensor product of the :class:`~.NumberOperator` acting on different wires.

    If a single wire is defined, returns a :class:`~.NumberOperator` instance for convenient gradient computations.

    When used with the :func:`~.expval` function, the expectation value
    :math:`\langle \hat{n}_{i_0} \hat{n}_{i_1}\dots \hat{n}_{i_{N-1}}\rangle`
    for a (sub)set of modes :math:`[i_0, i_1, \dots, i_{N-1}]` of the system is
    returned.

    **Details:**

    * Number of wires: Any
    * Number of parameters: 0

    Args:
        wires (Sequence[int] or int): the wire the operation acts on

    .. UsageDetails::

        Example for multiple modes:

        >>> cv_obs = qml.TensorN(wires=[0, 1])
        >>> cv_obs
        TensorN(wires=[0, 1])
        >>> cv_obs.ev_order is None
        True

        Example for a single mode (yields a :class:`~.NumberOperator`):

        >>> cv_obs = qml.TensorN(wires=[1])
        >>> cv_obs
        NumberOperator(wires=[1])
        >>> cv_obs.ev_order
        2
    """
    num_wires = AnyWires
    num_params = 0
    par_domain = None
    ev_order = None

    def __new__(cls, *params, wires=None, do_queue=True):
        # Custom definition for __new__ needed such that a NumberOperator can
        # be returned when a single mode is defined

        if wires is None:
            wires = params[-1]
            params = params[:-1]

        if isinstance(wires, int) or len(wires) == 1:
            return NumberOperator(*params, wires=wires, do_queue=do_queue)

        return super().__new__(cls)


class X(CVObservable):
    r"""pennylane.ops.X(wires)
    The position quadrature observable :math:`\hat{x}`.

    When used with the :func:`~.expval` function, the position expectation
    value :math:`\braket{\hat{n}}` is returned. This corresponds to
    the mean displacement in the phase space along the :math:`x` axis.

    **Details:**

    * Number of wires: 1
    * Number of parameters: 0
    * Observable order: 1st order in the quadrature operators
    * Heisenberg representation:

      .. math:: d = [0, 1, 0]

    Args:
        wires (Sequence[int] or int): the wire the operation acts on
    """
    num_wires = 1
    num_params = 0
    par_domain = None

    ev_order = 1

    @staticmethod
    def _heisenberg_rep(p):
        return np.array([0, 1, 0])


class P(CVObservable):
    r"""pennylane.ops.P(wires)
    The momentum quadrature observable :math:`\hat{p}`.

    When used with the :func:`~.expval` function, the momentum expectation
    value :math:`\braket{\hat{p}}` is returned. This corresponds to
    the mean displacement in the phase space along the :math:`p` axis.

    **Details:**

    * Number of wires: 1
    * Number of parameters: 0
    * Observable order: 1st order in the quadrature operators
    * Heisenberg representation:

      .. math:: d = [0, 0, 1]

    Args:
        wires (Sequence[int] or int): the wire the operation acts on
    """
    num_wires = 1
    num_params = 0
    par_domain = None

    ev_order = 1

    @staticmethod
    def _heisenberg_rep(p):
        return np.array([0, 0, 1])


class QuadOperator(CVObservable):
    r"""pennylane.ops.QuadOperator(phi, wires)
    The generalized quadrature observable :math:`\x_\phi = \x cos\phi+\p\sin\phi`.

    When used with the :func:`~.expval` function, the expectation
    value :math:`\braket{\hat{\x_\phi}}` is returned. This corresponds to
    the mean displacement in the phase space along axis at angle :math:`\phi`.

    **Details:**

    * Number of wires: 1
    * Number of parameters: 1
    * Observable order: 1st order in the quadrature operators
    * Heisenberg representation:

      .. math:: d = [0, \cos\phi, \sin\phi]

    Args:
        phi (float): axis in the phase space at which to calculate
            the generalized quadrature observable
        wires (Sequence[int] or int): the wire the operation acts on
    """
    num_wires = 1
    num_params = 1
    par_domain = "R"

    grad_method = "A"
    ev_order = 1

    @staticmethod
    def _heisenberg_rep(p):
        phi = p[0]
        return np.array([0, math.cos(phi), math.sin(phi)])  # TODO check


class PolyXP(CVObservable):
    r"""pennylane.ops.PolyXP(q, wires)
    An arbitrary second-order polynomial observable.

    Represents an arbitrary observable :math:`P(\x,\p)` that is a second order
    polynomial in the basis :math:`\mathbf{r} = (\I, \x_0, \p_0, \x_1, \p_1, \ldots)`.

    For first-order observables the representation is a real vector
    :math:`\mathbf{d}` such that :math:`P(\x,\p) = \mathbf{d}^T \mathbf{r}`.

    For second-order observables the representation is a real symmetric
    matrix :math:`A` such that :math:`P(\x,\p) = \mathbf{r}^T A \mathbf{r}`.

    Used by :meth:`QNode._pd_analytic` for evaluating arbitrary order-2 CV expectation values.

    **Details:**

    * Number of wires: Any
    * Number of parameters: 1
    * Observable order: 2nd order in the quadrature operators
    * Heisenberg representation: :math:`A`

    Args:
        q (array[float]): expansion coefficients
    """
    num_wires = AnyWires
    num_params = 1
    par_domain = "A"

    grad_method = "F"
    ev_order = 2

    @staticmethod
    def _heisenberg_rep(p):
        return p[0]


class FockStateProjector(CVObservable):
    r"""pennylane.ops.FockStateProjector(n, wires)
    The number state observable :math:`\ket{n}\bra{n}`.

    Represents the non-Gaussian number state observable

    .. math:: \ket{n}\bra{n} = \ket{n_0, n_1, \dots, n_P}\bra{n_0, n_1, \dots, n_P}

    where :math:`n_i` is the occupation number of the :math:`i` th wire.

    The expectation of this observable is

    .. math::
        E[\ket{n}\bra{n}] = \text{Tr}(\ket{n}\bra{n}\rho)
        = \text{Tr}(\braketT{n}{\rho}{n})
        = \braketT{n}{\rho}{n}

    corresponding to the probability of measuring the quantum state in the state
    :math:`\ket{n}=\ket{n_0, n_1, \dots, n_P}`.

    .. note::

        If ``expval(FockStateProjector)`` is applied to a subset of wires,
        the unaffected wires are traced out prior to the expectation value
        calculation.

    **Details:**

    * Number of wires: Any
    * Number of parameters: 1
    * Observable order: None (non-Gaussian)

    Args:
        n (array): Array of non-negative integers representing the number state
            observable :math:`\ket{n}\bra{n}=\ket{n_0, n_1, \dots, n_P}\bra{n_0, n_1, \dots, n_P}`.

            For example, to return the observable :math:`\ket{0,4,2}\bra{0,4,2}` acting on
            wires 0, 1, and 3 of a QNode, you would call ``FockStateProjector(np.array([0, 4, 2], wires=[0, 1, 3]))``.

            Note that ``len(n)==len(wires)``, and that ``len(n)`` cannot exceed the
            total number of wires in the QNode.
    """
    num_wires = AnyWires
    num_params = 1
    par_domain = "A"

    grad_method = None
    ev_order = None


ops = {
    "Beamsplitter",
    "ControlledAddition",
    "ControlledPhase",
    "Displacement",
    "Kerr",
    "CrossKerr",
    "QuadraticPhase",
    "Rotation",
    "Squeezing",
    "TwoModeSqueezing",
    "CubicPhase",
    "Interferometer",
    "CatState",
    "CoherentState",
    "FockDensityMatrix",
    "DisplacedSqueezedState",
    "FockState",
    "FockStateVector",
    "SqueezedState",
    "ThermalState",
    "GaussianState",
}


obs = {
    "QuadOperator",
    "NumberOperator",
    "TensorN",
    "P",
    "X",
    "PolyXP",
    "FockStateProjector",
}


__all__ = list(ops | obs)<|MERGE_RESOLUTION|>--- conflicted
+++ resolved
@@ -32,14 +32,10 @@
    :math:`(\hat{\mathbb{1}}, \hat{x}, \hat{p})` for single modes
    and :math:`(\hat{\mathbb{1}}, \hat{x}_1, \hat{p}_2, \hat{x}_1,\hat{p}_2)` for two modes .
 """
-<<<<<<< HEAD
-import math
-=======
 # As the qubit based ``decomposition``, ``_matrix``, ``diagonalizing_gates``
 # abstract methods are not defined in the CV case, disabling the related check
 # pylint: disable=abstract-method
-
->>>>>>> f6689fe2
+import math
 import numpy as np
 from scipy.linalg import block_diag
 
