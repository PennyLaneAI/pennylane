--- conflicted
+++ resolved
@@ -249,14 +249,8 @@
     def subspace(self):
         """The single-qutrit basis states which the operator acts on
 
-<<<<<<< HEAD
-        This property returns the 2D subspace on which the operator acts. This subspace
-        determines which two single-qutrit basis states the operator acts on. The remaining
-        basis state is not affected by the operator.
-=======
         This subspace determines which two single-qutrit basis states the operator acts on.
         The remaining basis state is not affected by the operator.
->>>>>>> 53560ad7
 
         Returns:
             tuple[int]: subspace on which operator acts
@@ -306,10 +300,7 @@
             else qml.math.eye(3)
         )
         mat = qml.math.cast_like(mat, s)
-<<<<<<< HEAD
-
-=======
->>>>>>> 53560ad7
+
         slices = tuple(itertools.product(subspace, subspace))
         if is_broadcasted:
             slices = [(Ellipsis, *s) for s in slices]
@@ -318,17 +309,13 @@
         mat[slices[0]] = mat[slices[3]] = c
         mat[slices[1]] = -s
         mat[slices[2]] = s
-<<<<<<< HEAD
-
-=======
->>>>>>> 53560ad7
+
         return qml.math.convert_like(mat, theta)
 
     def adjoint(self):
         return TRY(-self.data[0], wires=self.wires, subspace=self.subspace)
 
     def pow(self, z):
-<<<<<<< HEAD
         return [TRY(self.data[0] * z, wires=self.wires, subspace=self.subspace)]
 
 
@@ -414,9 +401,8 @@
     def subspace(self):
         """The single-qutrit basis states which the operator acts on
 
-        This property returns the 2D subspace on which the operator acts. This subspace
-        determines which two single-qutrit basis states the operator acts on. The remaining
-        basis state is not affected by the operator.
+        This subspace determines which two single-qutrit basis states the operator acts on.
+        The remaining basis state is not affected by the operator.
 
         Returns:
             tuple[int]: subspace on which operator acts
@@ -473,7 +459,4 @@
         return TRZ(-self.data[0], wires=self.wires, subspace=self.subspace)
 
     def pow(self, z):
-        return [TRZ(self.data[0] * z, wires=self.wires, subspace=self.subspace)]
-=======
-        return [TRY(self.data[0] * z, wires=self.wires, subspace=self.subspace)]
->>>>>>> 53560ad7
+        return [TRZ(self.data[0] * z, wires=self.wires, subspace=self.subspace)]