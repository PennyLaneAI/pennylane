# Copyright 2018-2022 Xanadu Quantum Technologies Inc.

# Licensed under the Apache License, Version 2.0 (the "License");
# you may not use this file except in compliance with the License.
# You may obtain a copy of the License at

#     http://www.apache.org/licenses/LICENSE-2.0

# Unless required by applicable law or agreed to in writing, software
# distributed under the License is distributed on an "AS IS" BASIS,
# WITHOUT WARRANTIES OR CONDITIONS OF ANY KIND, either express or implied.
# See the License for the specific language governing permissions and
# limitations under the License.
"""
This submodule contains the qutrit quantum operations
that do not depend on any parameters.
"""
# pylint:disable=arguments-differ
import numpy as np

import pennylane as qml  # pylint: disable=unused-import
from pennylane.operation import Operation
from pennylane.wires import Wires

OMEGA = np.exp(2 * np.pi * 1j / 3)
ZETA = OMEGA ** (1 / 3)  # ZETA will be used as a phase for later non-parametric operations


class TShift(Operation):
    r"""TShift(wires)
    The qutrit shift operator

    The construction of this operator is based on equation 1 from
    `Yeh et al. (2022) <https://arxiv.org/abs/2204.00552>`_.

    .. math:: TShift = \begin{bmatrix}
                        0 & 0 & 1 \\
                        1 & 0 & 0 \\
                        0 & 1 & 0
                    \end{bmatrix}

    **Details:**

    * Number of wires: 1
    * Number of parameters: 0

    Args:
        wires (Sequence[int] or int): the wire the operation acts on
    """
    num_wires = 1
    """int: Number of wires that the operator acts on."""

    num_params = 0
    """int: Number of trainable parameters that the operator depends on."""

    @staticmethod
    def compute_matrix():
        r"""Representation of the operator as a canonical matrix in the computational basis (static method).

        The canonical matrix is the textbook matrix representation that does not consider wires.
        Implicitly, this assumes that the wires of the operator correspond to the global wire order.

        .. seealso:: :meth:`~.TShift.matrix`

        Returns:
            ndarray: matrix

        **Example**

        >>> print(qml.TShift.compute_matrix())
        [[0 0 1]
         [1 0 0]
         [0 1 0]]
        """
        return np.array([[0, 0, 1], [1, 0, 0], [0, 1, 0]])

    @staticmethod
    def compute_eigvals():
        r"""Eigenvalues of the operator in the computational basis (static method).

        If :attr:`diagonalizing_gates` are specified and implement a unitary :math:`U`,
        the operator can be reconstructed as

        .. math:: O = U \Sigma U^{\dagger},

        where :math:`\Sigma` is the diagonal matrix containing the eigenvalues.

        Otherwise, no particular order for the eigenvalues is guaranteed.

        .. seealso:: :meth:`~.TShift.eigvals`

        Returns:
            array: eigenvalues

        **Example**

        >>> print(qml.TShift.compute_eigvals())
        [ -0.5+0.8660254j -0.5-0.8660254j 1. +0.j         ]
        """
        return np.array([OMEGA, OMEGA**2, 1])

    # TODO: Add compute_decomposition once parametric ops are added.

    def pow(self, z):
        if isinstance(z, int):
            z_mod3 = z % 3
            if z_mod3 < 2:
                return super().pow(z_mod3)
            return [self.adjoint()]
        return super().pow(z)

    def adjoint(self):
        op = TShift(wires=self.wires)
        op.inverse = not self.inverse
        return op


class TClock(Operation):
    r"""TClock(wires)
    Ternary Clock gate

    The construction of this operator is based on equation 1 from
    `Yeh et al. (2022) <https://arxiv.org/abs/2204.00552>`_.

    .. math:: TClock = \begin{bmatrix}
                        1 & 0      & 0        \\
                        0 & \omega & 0        \\
                        0 & 0      & \omega^2
                    \end{bmatrix}

    where :math:`\omega = e^{2 \pi i / 3}`.

    **Details:**

    * Number of wires: 1
    * Number of parameters: 0

    Args:
        wires (Sequence[int] or int): the wire the operation acts on
    """
    num_wires = 1
    """int: Number of wires that the operator acts on."""

    num_params = 0
    """int: Number of trainable parameters that the operator depends on."""

    @staticmethod
    def compute_matrix():
        r"""Representation of the operator as a canonical matrix in the computational basis (static method).

        The canonical matrix is the textbook matrix representation that does not consider wires.
        Implicitly, this assumes that the wires of the operator correspond to the global wire order.

        .. seealso:: :meth:`~.TClock.matrix`

        Returns:
            ndarray: matrix

        **Example**

        >>> print(qml.TClock.compute_matrix())
        [[ 1. +0.j         0. +0.j         0. +0.j       ]
         [ 0. +0.j        -0.5+0.8660254j  0. +0.j       ]
         [ 0. +0.j         0. +0.j        -0.5-0.8660254j]]
        """
        return np.diag([1, OMEGA, OMEGA**2])

    @staticmethod
    def compute_eigvals():
        r"""Eigenvalues of the operator in the computational basis (static method).

        If :attr:`diagonalizing_gates` are specified and implement a unitary :math:`U`,
        the operator can be reconstructed as

        .. math:: O = U \Sigma U^{\dagger},

        where :math:`\Sigma` is the diagonal matrix containing the eigenvalues.
        Otherwise, no particular order for the eigenvalues is guaranteed.

        .. seealso:: :meth:`~.TClock.eigvals`

        Returns:
            array: eigenvalues

        **Example**

        >>> print(qml.TClock.compute_eigvals())
        [ 1. +0.j        -0.5+0.8660254j -0.5-0.8660254j]
        """
        return np.array([1, OMEGA, OMEGA**2])

    # TODO: Add compute_decomposition() once parametric ops are added.

    def pow(self, z):
        if isinstance(z, int):
            z_mod3 = z % 3
            if z_mod3 < 2:
                return super().pow(z_mod3)
            return [self.adjoint()]
        return super().pow(z)

    def adjoint(self):
        op = TClock(wires=self.wires)
        op.inverse = not self.inverse
        return op


class TAdd(Operation):
    r"""TAdd(wires)
    The 2-qutrit controlled add gate

    The construction of this operator is based on definition 7 from
    `Yeh et al. (2022) <https://arxiv.org/abs/2204.00552>`_.
    It performs the controlled :class:`~.TShift` operation, and sends
    :math:`\hbox{TAdd} \vert i \rangle \vert j \rangle = \vert i \rangle \vert i + j \rangle`,
    where addition is taken modulo 3. The matrix representation is

    .. math:: TAdd = \begin{bmatrix}
                        1 & 0 & 0 & 0 & 0 & 0 & 0 & 0 & 0 \\
                        0 & 1 & 0 & 0 & 0 & 0 & 0 & 0 & 0 \\
                        0 & 0 & 1 & 0 & 0 & 0 & 0 & 0 & 0 \\
                        0 & 0 & 0 & 0 & 0 & 1 & 0 & 0 & 0 \\
                        0 & 0 & 0 & 1 & 0 & 0 & 0 & 0 & 0 \\
                        0 & 0 & 0 & 0 & 1 & 0 & 0 & 0 & 0 \\
                        0 & 0 & 0 & 0 & 0 & 0 & 0 & 1 & 0 \\
                        0 & 0 & 0 & 0 & 0 & 0 & 0 & 0 & 1 \\
                        0 & 0 & 0 & 0 & 0 & 0 & 1 & 0 & 0
                    \end{bmatrix}

    .. note:: The first wire provided corresponds to the **control qutrit**.

    **Details:**

    * Number of wires: 2
    * Number of parameters: 0

    Args:
        wires (Sequence[int]): the wires the operation acts on
    """
    num_wires = 2
    """int: Number of wires that the operator acts on."""

    num_params = 0
    """int: Number of trainable parameters that the operator depends on."""

    @staticmethod
    def compute_matrix():
        r"""Representation of the operator as a canonical matrix in the computational basis (static method).

        The canonical matrix is the textbook matrix representation that does not consider wires.
        Implicitly, this assumes that the wires of the operator correspond to the global wire order.

        .. seealso:: :meth:`~.TAdd.matrix`

        Returns:
            ndarray: matrix

        **Example**

        >>> print(qml.TAdd.compute_matrix())
        [[1 0 0 0 0 0 0 0 0]
         [0 1 0 0 0 0 0 0 0]
         [0 0 1 0 0 0 0 0 0]
         [0 0 0 0 0 1 0 0 0]
         [0 0 0 1 0 0 0 0 0]
         [0 0 0 0 1 0 0 0 0]
         [0 0 0 0 0 0 0 1 0]
         [0 0 0 0 0 0 0 0 1]
         [0 0 0 0 0 0 1 0 0]]
        """
        return np.array(
            [
                [1, 0, 0, 0, 0, 0, 0, 0, 0],
                [0, 1, 0, 0, 0, 0, 0, 0, 0],
                [0, 0, 1, 0, 0, 0, 0, 0, 0],
                [0, 0, 0, 0, 0, 1, 0, 0, 0],
                [0, 0, 0, 1, 0, 0, 0, 0, 0],
                [0, 0, 0, 0, 1, 0, 0, 0, 0],
                [0, 0, 0, 0, 0, 0, 0, 1, 0],
                [0, 0, 0, 0, 0, 0, 0, 0, 1],
                [0, 0, 0, 0, 0, 0, 1, 0, 0],
            ]
        )

    @staticmethod
    def compute_eigvals():
        r"""Eigenvalues of the operator in the computational basis (static method).

        If :attr:`diagonalizing_gates` are specified and implement a unitary :math:`U`,
        the operator can be reconstructed as

        .. math:: O = U \Sigma U^{\dagger},

        where :math:`\Sigma` is the diagonal matrix containing the eigenvalues.
        Otherwise, no particular order for the eigenvalues is guaranteed.

        .. seealso:: :meth:`~.TAdd.eigvals`

        Returns:
            array: eigenvalues

        **Example**

        >>> print(qml.TAdd.compute_eigvals())
        [-0.5+0.8660254j -0.5-0.8660254j  1. +0.j        -0.5+0.8660254j -0.5-0.8660254j  1. +0.j         1. +0.j         1. +0.j         1. +0.j       ]
        """
        return np.array([OMEGA, OMEGA**2, 1, OMEGA, OMEGA**2, 1, 1, 1, 1])

    # TODO: Add compute_decomposition() once parametric ops are added.

    def pow(self, z):
        if isinstance(z, int):
            z_mod3 = z % 3
            if z_mod3 < 2:
                return super().pow(z_mod3)
            return [self.adjoint()]
        return super().pow(z)

    def adjoint(self):
        op = TAdd(self.wires)
        op.inverse = not self.inverse
        return op

    @property
    def control_wires(self):
        return Wires(self.wires[0])


class TSWAP(Operation):
    r"""TSWAP(wires)
    The ternary swap operator.

    This operation is analogous to the qubit SWAP and acts on two-qutrit computational basis states
    according to :math:`TSWAP\vert i, j\rangle = \vert j, i \rangle`. Its matrix representation is

    .. math:: TSWAP = \begin{bmatrix}
                1 & 0 & 0 & 0 & 0 & 0 & 0 & 0 & 0 \\
                0 & 0 & 0 & 1 & 0 & 0 & 0 & 0 & 0 \\
                0 & 0 & 0 & 0 & 0 & 0 & 1 & 0 & 0 \\
                0 & 1 & 0 & 0 & 0 & 0 & 0 & 0 & 0 \\
                0 & 0 & 0 & 0 & 1 & 0 & 0 & 0 & 0 \\
                0 & 0 & 0 & 0 & 0 & 0 & 0 & 1 & 0 \\
                0 & 0 & 1 & 0 & 0 & 0 & 0 & 0 & 0 \\
                0 & 0 & 0 & 0 & 0 & 1 & 0 & 0 & 0 \\
                0 & 0 & 0 & 0 & 0 & 0 & 0 & 0 & 1 \\
            \end{bmatrix}

    **Details:**

    * Number of wires: 2
    * Number of parameters: 0

    Args:
        wires (Sequence[int]): the wires the operation acts on
    """
    num_wires = 2
    num_params = 0
    """int: Number of trainable parameters that the operator depends on."""

    def label(self, decimals=None, base_label=None, cache=None):
        return base_label or "TSWAP"

    @staticmethod
    def compute_matrix():  # pylint: disable=arguments-differ
        r"""Representation of the operator as a canonical matrix in the computational basis (static method).

        The canonical matrix is the textbook matrix representation that does not consider wires.
        Implicitly, this assumes that the wires of the operator correspond to the global wire order.

        .. seealso:: :meth:`~.TSWAP.matrix`

        Returns:
            ndarray: matrix

        **Example**

        >>> print(qml.TSWAP.compute_matrix())
        [[1 0 0 0 0 0 0 0 0]
         [0 0 0 1 0 0 0 0 0]
         [0 0 0 0 0 0 1 0 0]
         [0 1 0 0 0 0 0 0 0]
         [0 0 0 0 1 0 0 0 0]
         [0 0 0 0 0 0 0 1 0]
         [0 0 1 0 0 0 0 0 0]
         [0 0 0 0 0 1 0 0 0]
         [0 0 0 0 0 0 0 0 1]]
        """
        return np.array(
            [
                [1, 0, 0, 0, 0, 0, 0, 0, 0],
                [0, 0, 0, 1, 0, 0, 0, 0, 0],
                [0, 0, 0, 0, 0, 0, 1, 0, 0],
                [0, 1, 0, 0, 0, 0, 0, 0, 0],
                [0, 0, 0, 0, 1, 0, 0, 0, 0],
                [0, 0, 0, 0, 0, 0, 0, 1, 0],
                [0, 0, 1, 0, 0, 0, 0, 0, 0],
                [0, 0, 0, 0, 0, 1, 0, 0, 0],
                [0, 0, 0, 0, 0, 0, 0, 0, 1],
            ]
        )

<<<<<<< HEAD
=======
    @staticmethod
    def compute_eigvals():
        r"""Eigenvalues of the operator in the computational basis (static method).

        If :attr:`diagonalizing_gates` are specified and implement a unitary :math:`U`,
        the operator can be reconstructed as

        .. math:: O = U \Sigma U^{\dagger},

        where :math:`\Sigma` is the diagonal matrix containing the eigenvalues.
        Otherwise, no particular order for the eigenvalues is guaranteed.

        .. seealso:: :meth:`~.TSWAP.eigvals`

        Returns:
            array: eigenvalues

        **Example**

        >>> print(qml.TSWAP.compute_eigvals())
        [ 1. -1.  1. -1.  1. -1.  1.  1.  1.]
        """
        return np.array([1.0, -1.0, 1.0, -1.0, 1.0, -1.0, 1.0, 1.0, 1.0])

>>>>>>> 5c4c34b0
    # TODO: Add compute_decomposition()

    def pow(self, z):
        return super().pow(z % 2)

    def adjoint(self):
        return TSWAP(wires=self.wires)<|MERGE_RESOLUTION|>--- conflicted
+++ resolved
@@ -399,8 +399,6 @@
             ]
         )
 
-<<<<<<< HEAD
-=======
     @staticmethod
     def compute_eigvals():
         r"""Eigenvalues of the operator in the computational basis (static method).
@@ -425,7 +423,6 @@
         """
         return np.array([1.0, -1.0, 1.0, -1.0, 1.0, -1.0, 1.0, 1.0, 1.0])
 
->>>>>>> 5c4c34b0
     # TODO: Add compute_decomposition()
 
     def pow(self, z):
