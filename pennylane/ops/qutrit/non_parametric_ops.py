--- conflicted
+++ resolved
@@ -97,10 +97,7 @@
     def adjoint(self):
         op = TShift(wires=self.wires)
         op.inverse = not self.inverse
-<<<<<<< HEAD
         return op
-
-    # TODO: Add compute_decomposition once parametric ops are added.
 
 
 class TClock(Operation):
@@ -156,12 +153,10 @@
         """
         return np.array([1, OMEGA, OMEGA**2])
 
+    # TODO: Add compute_decomposition() once parametric ops are added.
+    # TODO: Add pow()
+
     def adjoint(self):
         op = TClock(wires=self.wires)
         op.inverse = not self.inverse
-        return op
-
-    # TODO: Add compute_decomposition once parametric ops are added.
-=======
-        return op
->>>>>>> ea6a377d
+        return op