--- conflicted
+++ resolved
@@ -22,14 +22,10 @@
 from pennylane.ops.qutrit import QutritUnitary
 
 
-<<<<<<< HEAD
-# Array containing all 8 Gell-Mann matrices
-=======
 # Array containing all 8 Gell-Mann matrices. This order is chosen for the Gell-Mann
 # matrices as they loosely follow the X-Y-Z structure of the Pauli matrices. The
 # matrices analogous to Pauli X, Y, and Z are at indices (0, 3, 5), (1, 4, 6), and
 # (2, 7) respectively.
->>>>>>> 1faf8b46
 gm_mats = np.zeros((8, 3, 3), dtype=np.complex128)
 gm_mats[0] = np.array([[0, 1, 0], [1, 0, 0], [0, 0, 0]])
 gm_mats[1] = np.array([[0, -1j, 0], [1j, 0, 0], [0, 0, 0]])
@@ -155,24 +151,6 @@
         return [QutritUnitary(eigenvectors.conj().T, wires=wires)]
 
 
-<<<<<<< HEAD
-class GellMannObs(Observable):
-    r"""
-    The Gell-Mann observables for qutrits
-
-    The Gell-Mann matrices are a set of 8 linearly independent :math:`3x3` traceless, Hermitian matrices which
-    naturally generalize the Pauli matrices from :math:`SU(2)` to :math:`SU(3)`.
-
-    .. math::
-        \displaystyle \lambda_{1} = \left(\begin{array}{ccc} 0 & 1 & 0 \\ 1 & 0 & 0\\ 0 & 0 & 0\end{array}\right) \;\;\;\;\;\;\;\;\;\;
-        \lambda_{2} = \left(\begin{array}{ccc} 0 & -i & 0 \\ i & 0 & 0\\ 0 & 0 & 0\end{array}\right)\;\;\;\;\;\;\;\;\;\;
-        \lambda_{3} = \left(\begin{array}{ccc} 1 & 0 & 0 \\ 0 & -1 & 0\\ 0 & 0 & 0\end{array}\right)
-        \lambda_{4} = \left(\begin{array}{ccc} 0 & 0 & 1 \\ 0 & 0 & 0\\ 1 & 0 & 0\end{array}\right)\;\;\;\;\;\;\;\;\;\;
-        \displaystyle \lambda_{5} = \left(\begin{array}{ccc} 0 & 0 & -i \\ 0 & 0 & 0\\ i & 0 & 0\end{array}\right) \;\;\;\;\;\;\;\;\;\;
-        \lambda_{6} = \left(\begin{array}{ccc} 0 & 0 & 0 \\ 0 & 0 & 1\\ 0 & 1 & 0\end{array}\right)
-        \lambda_{7} = \left(\begin{array}{ccc} 0 & 0 & 0 \\ 0 & 0 & -i\\ 0 & i & 0\end{array}\right)\;\;\;\;\;\;\;\;\;\;
-        \lambda_{8} = \frac{1}{\sqrt{3}}\left(\begin{array}{ccc} 1 & 0 & 0 \\ 0 & 1 & 0\\ 0 & 0 & -2\end{array}\right)\\
-=======
 class GellMann(Observable):
     r"""
     The Gell-Mann observables for qutrits
@@ -189,36 +167,10 @@
         \lambda_{6} &= \left(\begin{array}{ccc} 0 & 0 & 0 \\ 0 & 0 & 1\\ 0 & 1 & 0\end{array}\right)\;\;\;\;\;\;\;\;\;\;
         \lambda_{7} = \left(\begin{array}{ccc} 0 & 0 & 0 \\ 0 & 0 & -i\\ 0 & i & 0\end{array}\right)\;\;\;\;\;\;\;\;\;\;
         \lambda_{8} = \frac{1}{\sqrt{3}}\left(\begin{array}{ccc} 1 & 0 & 0 \\ 0 & 1 & 0\\ 0 & 0 & -2\end{array}\right)\\ \end{align}
->>>>>>> 1faf8b46
 
     **Details:**
 
     * Number of wires: 1
-<<<<<<< HEAD
-    * Number of parameters: 1
-    * Gradient recipe: None
-
-    Args:
-        index (int): The index of the Gell-Mann matrix to be used. Must be between 1
-            and 8 inclusive
-        wires (Sequence[int] or int): the wire(s) the observable acts on
-        do_queue (bool): Indicates whether the operator should be
-            immediately pushed into the Operator queue (optional)
-        id (str or None): String representing the operation (optional)
-    """
-    num_wires = 1
-    num_params = 1
-    """int: Number of trainable parameters the operator depends on"""
-
-    def __init__(self, index, wires, do_queue=True, id=None):
-        if not isinstance(index, int) or index < 1 or index > 8:
-            raise ValueError("The index must be an integer between 1 and 8 inclusive.")
-
-        super().__init__(index, wires, do_queue=do_queue, id=id)
-
-    @staticmethod
-    def compute_matrix(index):
-=======
     * Number of parameters: 0
     * Gradient recipe: None
 
@@ -305,17 +257,12 @@
 
     @staticmethod
     def compute_matrix(index):  # pylint: disable=arguments-differ
->>>>>>> 1faf8b46
         r"""Representation of the operator as a canonical matrix in the computational basis (static method).
 
         The canonical matrix is the textbook matrix representation that does not consider wires.
         Implicitly, this assumes that the wires of the operator correspond to the global wire order.
 
-<<<<<<< HEAD
-        .. seealso:: :meth:`~.GellMannObs.matrix`
-=======
         .. seealso:: :meth:`~.GellMann.matrix`
->>>>>>> 1faf8b46
 
         Args:
             index (int): The index of the Gell-Mann matrix to be used. Must be between 1
@@ -326,11 +273,7 @@
 
         **Example**
 
-<<<<<<< HEAD
-        >>> qml.GellMannObs.compute_matrix(8)
-=======
         >>> qml.GellMann.compute_matrix(8)
->>>>>>> 1faf8b46
         array([[ 0.57735027+0.j,  0.        +0.j,  0.        +0.j],
                [ 0.        +0.j,  0.57735027+0.j,  0.        +0.j],
                [ 0.        +0.j,  0.        +0.j, -1.15470054+0.j]])
@@ -350,11 +293,7 @@
 
         Otherwise, no particular order for the eigenvalues is guaranteed.
 
-<<<<<<< HEAD
-        .. seealso:: :meth:`~.GellMannObs.eigvals`
-=======
         .. seealso:: :meth:`~.GellMann.eigvals`
->>>>>>> 1faf8b46
 
         Args:
             index (int): The index of the Gell-Mann matrix to be used. Must be between 1
@@ -365,11 +304,7 @@
 
         **Example**
 
-<<<<<<< HEAD
-        >>> qml.GellMannObs.compute_eigvals(1)
-=======
         >>> qml.GellMann.compute_eigvals(1)
->>>>>>> 1faf8b46
         [1. -1.  0.]
         """
         if index != 8:
@@ -379,11 +314,7 @@
 
     @staticmethod
     def compute_diagonalizing_gates(
-<<<<<<< HEAD
-        index, wires
-=======
         wires, index
->>>>>>> 1faf8b46
     ):  # pylint: disable=arguments-differ,unused-argument
         r"""Sequence of gates that diagonalize the operator in the computational basis (static method).
 
@@ -394,34 +325,16 @@
         The diagonalizing gates rotate the state into the eigenbasis
         of the operator.
 
-<<<<<<< HEAD
-        .. seealso:: :meth:`~.GellMannObs.diagonalizing_gates`.
-
-        Args:
-            index (int): The index of the Gell-Mann matrix to be used. Must be between 1
-            and 8 inclusive
-=======
         .. seealso:: :meth:`~.GellMann.diagonalizing_gates`.
 
         Args:
             index (int): The index of the Gell-Mann matrix to be used. Must be between 1 and 8 inclusive
->>>>>>> 1faf8b46
             wires (Iterable[Any], Wires): wires that the operator acts on
         Returns:
             list[.Operator]: list of diagonalizing gates
 
         **Example**
 
-<<<<<<< HEAD
-        >>> qml.GellMannObs.compute_diagonalizing_gates(3, wires=[0, 1])
-        []
-        """
-        if index in {3, 8}:
-            return []
-
-        _, v = np.linalg.eigh(gm_mats[index - 1])
-        v = np.roll(v, 1, axis=1)
-=======
         >>> qml.GellMann.compute_diagonalizing_gates(wires=0, index=4)
         [QutritUnitary(array([[ 0.70710678-0.j,  0.        -0.j,  0.70710678-0.j],
                [ 0.70710678-0.j,  0.        -0.j, -0.70710678-0.j],
@@ -431,5 +344,4 @@
             return []  # already diagonal
 
         v = GellMann._eigvecs[index]
->>>>>>> 1faf8b46
         return [QutritUnitary(v.conj().T, wires=wires)]