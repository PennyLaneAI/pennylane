# Copyright 2018-2022 Xanadu Quantum Technologies Inc.

# Licensed under the Apache License, Version 2.0 (the "License");
# you may not use this file except in compliance with the License.
# You may obtain a copy of the License at

#     http://www.apache.org/licenses/LICENSE-2.0

# Unless required by applicable law or agreed to in writing, software
# distributed under the License is distributed on an "AS IS" BASIS,
# WITHOUT WARRANTIES OR CONDITIONS OF ANY KIND, either express or implied.
# See the License for the specific language governing permissions and
# limitations under the License.
"""
This module contains the discrete-variable qutrit quantum operations.

The operations are in one file:

* ``matrix_ops.py``: Generalized operations that accept a matrix parameter,
  either unitary or hermitian depending.
"""

from .matrix_ops import *
from .observables import *
<<<<<<< HEAD
from .non_parametric_ops import *
=======
>>>>>>> 25c5866d
from ..identity import Identity

# TODO: Change `qml.Identity` for qutrit support or add `qml.TIdentity` for qutrits
ops = {
    "Identity",
    "QutritUnitary",
    "TShift",
    "TClock",
}

obs = {
<<<<<<< HEAD
    "THermitian",  # Added here to prevent errors when using device
=======
    "THermitian",
>>>>>>> 25c5866d
}

__all__ = list(ops | obs)<|MERGE_RESOLUTION|>--- conflicted
+++ resolved
@@ -22,10 +22,7 @@
 
 from .matrix_ops import *
 from .observables import *
-<<<<<<< HEAD
 from .non_parametric_ops import *
-=======
->>>>>>> 25c5866d
 from ..identity import Identity
 
 # TODO: Change `qml.Identity` for qutrit support or add `qml.TIdentity` for qutrits
@@ -37,11 +34,7 @@
 }
 
 obs = {
-<<<<<<< HEAD
-    "THermitian",  # Added here to prevent errors when using device
-=======
     "THermitian",
->>>>>>> 25c5866d
 }
 
 __all__ = list(ops | obs)