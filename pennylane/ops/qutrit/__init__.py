--- conflicted
+++ resolved
@@ -35,11 +35,8 @@
     "TClock",
     "TAdd",
     "TSWAP",
-<<<<<<< HEAD
+    "THadamard",
     "TRX",
-=======
-    "THadamard",
->>>>>>> e4a6c0e2
 }
 
 obs = {
