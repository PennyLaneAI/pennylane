--- conflicted
+++ resolved
@@ -15,12 +15,9 @@
 This module contains the available built-in noisy
 quantum channels supported by PennyLane, as well as their conventions.
 """
-<<<<<<< HEAD
 import pennylane.math as np
-=======
 import warnings
-import numpy as np
->>>>>>> d700acff
+
 
 from pennylane.operation import AnyWires, Channel
 
