# Copyright 2018-2021 Xanadu Quantum Technologies Inc.

# Licensed under the Apache License, Version 2.0 (the "License");
# you may not use this file except in compliance with the License.
# You may obtain a copy of the License at

#     http://www.apache.org/licenses/LICENSE-2.0

# Unless required by applicable law or agreed to in writing, software
# distributed under the License is distributed on an "AS IS" BASIS,
# WITHOUT WARRANTIES OR CONDITIONS OF ANY KIND, either express or implied.
# See the License for the specific language governing permissions and
# limitations under the License.
# pylint: disable=too-many-arguments
"""
This module contains the available built-in noisy
quantum channels supported by PennyLane, as well as their conventions.
"""
import pennylane.math as np
import warnings


from pennylane.operation import AnyWires, Channel


class AmplitudeDamping(Channel):
    r"""
    Single-qubit amplitude damping error channel.

    Interaction with the environment can lead to changes in the state populations of a qubit.
    This is the phenomenon behind scattering, dissipation, attenuation, and spontaneous emission.
    It can be modelled by the amplitude damping channel, with the following Kraus matrices:

    .. math::
        K_0 = \begin{bmatrix}
                1 & 0 \\
                0 & \sqrt{1-\gamma}
                \end{bmatrix}
    .. math::
        K_1 = \begin{bmatrix}
                0 & \sqrt{\gamma}  \\
                0 & 0
                \end{bmatrix}

    where :math:`\gamma \in [0, 1]` is the amplitude damping probability.

    **Details:**

    * Number of wires: 1
    * Number of parameters: 1

    Args:
        gamma (float): amplitude damping probability
        wires (Sequence[int] or int): the wire the channel acts on
        do_queue (bool): Indicates whether the operator should be
            immediately pushed into the Operator queue (optional)
        id (str or None): String representing the operation (optional)
    """
    num_params = 1
    num_wires = 1
    grad_method = "F"

    def __init__(self, gamma, wires, do_queue=True, id=None):
        super().__init__(gamma, wires=wires, do_queue=do_queue, id=id)

    @staticmethod
    def compute_kraus_matrices(gamma):  # pylint:disable=arguments-differ
        """Kraus matrices representing the AmplitudeDamping channel.

        Args:
            gamma (float): amplitude damping probability

        Returns:
            list(array): list of Kraus matrices

        **Example**

        >>> qml.AmplitudeDamping.compute_kraus_matrices(0.5)
        [array([[1., 0.], [0., 0.70710678]]),
         array([[0., 0.70710678], [0., 0.]])]
        """
        if not 0.0 <= gamma <= 1.0:
            raise ValueError("gamma must be between [0,1].")

        K0 = np.diag([1, np.sqrt(1 - gamma)])
        K1 = np.sqrt(gamma) * np.array([[0, 1], [0, 0]])
        return np.stack([K0, K1])


class GeneralizedAmplitudeDamping(Channel):
    r"""
    Single-qubit generalized amplitude damping error channel.

    This channel models the exchange of energy between a qubit and its environment
    at finite temperatures, with the following Kraus matrices:

    .. math::
        K_0 = \sqrt{p} \begin{bmatrix}
                1 & 0 \\
                0 & \sqrt{1-\gamma}
                \end{bmatrix}

    .. math::
        K_1 = \sqrt{p}\begin{bmatrix}
                0 & \sqrt{\gamma}  \\
                0 & 0
                \end{bmatrix}

    .. math::
        K_2 = \sqrt{1-p}\begin{bmatrix}
                \sqrt{1-\gamma} & 0 \\
                0 & 1
                \end{bmatrix}

    .. math::
        K_3 = \sqrt{1-p}\begin{bmatrix}
                0 & 0 \\
                \sqrt{\gamma} & 0
                \end{bmatrix}

    where :math:`\gamma \in [0, 1]` is the probability of damping and :math:`p \in [0, 1]`
    is the probability of the system being excited by the environment.

    **Details:**

    * Number of wires: 1
    * Number of parameters: 2

    Args:
        gamma (float): amplitude damping probability
        p (float): excitation probability
        wires (Sequence[int] or int): the wire the channel acts on
        do_queue (bool): Indicates whether the operator should be
            immediately pushed into the Operator queue (optional)
        id (str or None): String representing the operation (optional)
    """
    num_params = 2
    num_wires = 1
    grad_method = "F"

    def __init__(self, gamma, p, wires, do_queue=True, id=None):
        super().__init__(gamma, p, wires=wires, do_queue=do_queue, id=id)

    @staticmethod
    def compute_kraus_matrices(gamma, p):  # pylint:disable=arguments-differ
        """Kraus matrices representing the GeneralizedAmplitudeDamping channel.

        Args:
            gamma (float): amplitude damping probability
            p (float): excitation probability

        Returns:
            list (array): list of Kraus matrices

        **Example**

        >>> qml.GeneralizedAmplitudeDamping.compute_kraus_matrices(0.3, 0.6)
        [array([[0.77459667, 0.        ], [0.        , 0.64807407]]),
         array([[0.        , 0.42426407], [0.        , 0.        ]]),
         array([[0.52915026, 0.        ], [0.        , 0.63245553]]),
         array([[0.        , 0.        ], [0.34641016, 0.        ]])]
        """
        if not 0.0 <= gamma <= 1.0:
            raise ValueError("gamma must be between [0,1].")

        if not 0.0 <= p <= 1.0:
            raise ValueError("p must be between [0,1].")

        K0 = np.sqrt(p) * np.diag([1, np.sqrt(1 - gamma)])
        K1 = np.sqrt(p) * np.sqrt(gamma) * np.array([[0, 1], [0, 0]])
        K2 = np.sqrt(1 - p) * np.diag([np.sqrt(1 - gamma), 1])
        K3 = np.sqrt(1 - p) * np.sqrt(gamma) * np.array([[0, 0], [1, 0]])
        return np.stack([K0, K1, K2, K3])


class PhaseDamping(Channel):
    r"""
    Single-qubit phase damping error channel.

    Interaction with the environment can lead to loss of quantum information changes without any
    changes in qubit excitations. This can be modelled by the phase damping channel, with
    the following Kraus matrices:

    .. math::
        K_0 = \begin{bmatrix}
                1 & 0 \\
                0 & \sqrt{1-\gamma}
                \end{bmatrix}
    .. math::

        K_1 = \begin{bmatrix}
                0 & 0  \\
                0 & \sqrt{\gamma}
                \end{bmatrix}

    where :math:`\gamma \in [0, 1]` is the phase damping probability.

    **Details:**

    * Number of wires: 1
    * Number of parameters: 1

    Args:
        gamma (float): phase damping probability
        wires (Sequence[int] or int): the wire the channel acts on
    """
    num_params = 1
    num_wires = 1
    grad_method = "F"

    def __init__(self, gamma, wires, do_queue=True, id=None):
        super().__init__(gamma, wires=wires, do_queue=do_queue, id=id)

    @staticmethod
    def compute_kraus_matrices(gamma):  # pylint:disable=arguments-differ
        """Kraus matrices representing the PhaseDamping channel.

        Args:
            gamma (float): phase damping probability

        Returns:
            list (array): list of Kraus matrices

        **Example**

        >>> qml.PhaseDamping.compute_kraus_matrices(0.5)
        [array([[1.        , 0.        ], [0.        , 0.70710678]]),
         array([[0.        , 0.        ], [0.        , 0.70710678]])]
        """
        if not 0.0 <= gamma <= 1.0:
            raise ValueError("gamma must be between [0,1].")

        K0 = np.diag([1, np.sqrt(1 - gamma)])
        K1 = np.diag([0, np.sqrt(gamma)])
        return np.stack([K0, K1])


class DepolarizingChannel(Channel):
    r"""
    Single-qubit symmetrically depolarizing error channel.

    This channel is modelled by the following Kraus matrices:

    .. math::
        K_0 = \sqrt{1-p} \begin{bmatrix}
                1 & 0 \\
                0 & 1
                \end{bmatrix}

    .. math::
        K_1 = \sqrt{p/3}\begin{bmatrix}
                0 & 1  \\
                1 & 0
                \end{bmatrix}

    .. math::
        K_2 = \sqrt{p/3}\begin{bmatrix}
                0 & -i \\
                i & 0
                \end{bmatrix}

    .. math::
        K_3 = \sqrt{p/3}\begin{bmatrix}
                1 & 0 \\
                0 & -1
                \end{bmatrix}

    where :math:`p \in [0, 1]` is the depolarization probability and is equally
    divided in the application of all Pauli operations.

    **Details:**

    * Number of wires: 1
    * Number of parameters: 1

    Args:
        p (float): Each Pauli gate is applied with probability :math:`\frac{p}{3}`
        wires (Sequence[int] or int): the wire the channel acts on
        do_queue (bool): Indicates whether the operator should be
            immediately pushed into the Operator queue (optional)
        id (str or None): String representing the operation (optional)
    """
    num_params = 1
    num_wires = 1
    grad_method = "A"
    grad_recipe = ([[1, 0, 1], [-1, 0, 0]],)

    def __init__(self, p, wires, do_queue=True, id=None):
        super().__init__(p, wires=wires, do_queue=do_queue, id=id)

    @staticmethod
    def compute_kraus_matrices(p):  # pylint:disable=arguments-differ
        r"""Kraus matrices representing the depolarizing channel.

        Args:
            p (float): each Pauli gate is applied with probability :math:`\frac{p}{3}`

        Returns:
            list (array): list of Kraus matrices

        **Example**

        >>> qml.DepolarizingChannel.compute_kraus_matrices(0.5)
        [array([[0.70710678, 0.        ], [0.        , 0.70710678]]),
         array([[0.        , 0.40824829], [0.40824829, 0.        ]]),
         array([[0.+0.j        , 0.-0.40824829j], [0.+0.40824829j, 0.+0.j        ]]),
         array([[ 0.40824829,  0.        ], [ 0.        , -0.40824829]])]
        """
        if not 0.0 <= p <= 1.0:
            raise ValueError("p must be between [0,1]")

        K0 = np.sqrt(1 - p) * np.eye(2)
        K1 = np.sqrt(p / 3) * np.array([[0, 1], [1, 0]])
        K2 = np.sqrt(p / 3) * np.array([[0, -1j], [1j, 0]])
        K3 = np.sqrt(p / 3) * np.array([[1, 0], [0, -1]])
        return np.stack([K0, K1, K2, K3])


class BitFlip(Channel):
    r"""
    Single-qubit bit flip (Pauli :math:`X`) error channel.

    This channel is modelled by the following Kraus matrices:

    .. math::
        K_0 = \sqrt{1-p} \begin{bmatrix}
                1 & 0 \\
                0 & 1
                \end{bmatrix}

    .. math::
        K_1 = \sqrt{p}\begin{bmatrix}
                0 & 1  \\
                1 & 0
                \end{bmatrix}

    where :math:`p \in [0, 1]` is the probability of a bit flip (Pauli :math:`X` error).

    **Details:**

    * Number of wires: 1
    * Number of parameters: 1

    Args:
        p (float): The probability that a bit flip error occurs.
        wires (Sequence[int] or int): the wire the channel acts on
        do_queue (bool): Indicates whether the operator should be
            immediately pushed into the Operator queue (optional)
        id (str or None): String representing the operation (optional)
    """
    num_params = 1
    num_wires = 1
    grad_method = "A"
    grad_recipe = ([[1, 0, 1], [-1, 0, 0]],)

    def __init__(self, p, wires, do_queue=True, id=None):
        super().__init__(p, wires=wires, do_queue=do_queue, id=id)

    @staticmethod
    def compute_kraus_matrices(p):  # pylint:disable=arguments-differ
        """Kraus matrices representing the BitFlip channel.

        Args:
            p (float): probability that a bit flip error occurs

        Returns:
            list (array): list of Kraus matrices

        **Example**

        >>> qml.BitFlip.compute_kraus_matrices(0.5)
        [array([[0.70710678, 0.        ], [0.        , 0.70710678]]),
         array([[0.        , 0.70710678], [0.70710678, 0.        ]])]
        """
        if not 0.0 <= p <= 1.0:
            raise ValueError("p must be between [0,1]")

        K0 = np.sqrt(1 - p) * np.eye(2)
        K1 = np.sqrt(p) * np.array([[0, 1], [1, 0]])
        return np.stack([K0, K1])


class ResetError(Channel):
    r"""
    Single-qubit Reset error channel.

    This channel is modelled by the following Kraus matrices:

    .. math::
        K_0 = \sqrt{1-p_0-p_1} \begin{bmatrix}
                1 & 0 \\
                0 & 1
                \end{bmatrix}

    .. math::
        K_1 = \sqrt{p_0}\begin{bmatrix}
                1 & 0  \\
                0 & 0
                \end{bmatrix}

    .. math::
        K_2 = \sqrt{p_0}\begin{bmatrix}
                0 & 1  \\
                0 & 0
                \end{bmatrix}

    .. math::
        K_3 = \sqrt{p_1}\begin{bmatrix}
                0 & 0  \\
                1 & 0
                \end{bmatrix}

    .. math::
        K_4 = \sqrt{p_1}\begin{bmatrix}
                0 & 0  \\
                0 & 1
                \end{bmatrix}

    where :math:`p_0 \in [0, 1]` is the probability of a reset to 0,
    and :math:`p_1 \in [0, 1]` is the probability of a reset to 1 error.

    **Details:**

    * Number of wires: 1
    * Number of parameters: 2

    Args:
        p_0 (float): The probability that a reset to 0 error occurs.
        p_1 (float): The probability that a reset to 1 error occurs.
        wires (Sequence[int] or int): the wire the channel acts on
        do_queue (bool): Indicates whether the operator should be
            immediately pushed into the Operator queue (optional)
        id (str or None): String representing the operation (optional)
    """
    num_params = 2
    num_wires = 1
    grad_method = "F"

    def __init__(self, p0, p1, wires, do_queue=True, id=None):
        super().__init__(p0, p1, wires=wires, do_queue=do_queue, id=id)

    @staticmethod
    def compute_kraus_matrices(p_0, p_1):  # pylint:disable=arguments-differ
        """Kraus matrices representing the ResetError channel.

        Args:
            p_0 (float): probability that a reset to 0 error occurs
            p_1 (float): probability that a reset to 1 error occurs

        Returns:
            list (array): list of Kraus matrices

        **Example**

        >>> qml.ResetError.compute_kraus_matrices(0.2, 0.3)
        [array([[0.70710678, 0.        ], [0.        , 0.70710678]]),
         array([[0.4472136, 0.       ], [0.       , 0.       ]]),
         array([[0.       , 0.4472136], [0.       , 0.       ]]),
         array([[0.        , 0.        ], [0.54772256, 0.        ]]),
         array([[0.        , 0.        ], [0.        , 0.54772256]])]
        """
        if not 0.0 <= p_0 <= 1.0:
            raise ValueError("p_0 must be between [0,1]")

        if not 0.0 <= p_1 <= 1.0:
            raise ValueError("p_1 must be between [0,1]")

        if not 0.0 <= p_0 + p_1 <= 1.0:
            raise ValueError("p_0 + p_1 must be between [0,1]")

        K0 = np.sqrt(1 - p_0 - p_1) * np.eye(2)
        K1 = np.sqrt(p_0) * np.array([[1, 0], [0, 0]])
        K2 = np.sqrt(p_0) * np.array([[0, 1], [0, 0]])
        K3 = np.sqrt(p_1) * np.array([[0, 0], [1, 0]])
        K4 = np.sqrt(p_1) * np.array([[0, 0], [0, 1]])
        return np.stack([K0, K1, K2, K3, K4])


class PauliError(Channel):
    r"""
    Pauli operator error channel for an arbitrary number of qubits.

    This channel is modelled by the following Kraus matrices:

    .. math::
        K_0 = \sqrt{1-p} * I

    .. math::
        K_1 = \sqrt{p} * (K_{w0} \otimes K_{w1} \otimes \dots K_{wn})

    Where :math:`I` is the Identity,
    and :math:`\otimes` denotes the Kronecker Product,
    and :math:`K_{wi}` denotes the Kraus matrix corresponding to the operator acting on wire :math:`wi`,
    and :math:`p` denotes the probability with which the channel is applied.

    .. warning::

        The size of the Kraus matrices for PauliError scale exponentially
        with the number of wires, the channel acts on. Simulations with
        PauliError can result in a significant increase in memory and
        computational usage. Use with caution!

    **Details:**

    * Number of wires: Any (the operation can act on any number of wires)
    * Number of parameters: 3

    Args:
        operators (str): The Pauli operators acting on the specified (groups of) wires
        p (float): The probability of the operator being applied
        wires (Sequence[int] or int): The wires the channel acts on
        do_queue (bool): Indicates whether the operator should be
            immediately pushed into the Operator queue (optional)
        id (str or None): String representing the operation (optional)

    **Example:**

    >>> pe = PauliError("X", 0.5, wires=0)
    >>> km = pe.kraus_matrices()
    >>> km[0]
    array([[0.70710678, 0.        ],
           [0.        , 0.70710678]])
    >>> km[1]
        array([[0.        , 0.70710678],
               [0.70710678, 0.        ]])
    """
    num_wires = AnyWires
    """int: Number of wires that the operator acts on."""

    num_params = 2
    """int: Number of trainable parameters that the operator depends on."""

    def __init__(self, operators, p, wires=None, do_queue=True, id=None):
        super().__init__(operators, p, wires=wires, do_queue=do_queue, id=id)

        # check if the specified operators are legal
        if not all(c in "XYZ" for c in operators):
            raise ValueError("The specified operators need to be either of 'X', 'Y' or 'Z'")

        # check if probabilities are legal
        if not 0.0 <= p <= 1.0:
            raise ValueError("p must be between [0,1]")

        # check if the number of operators matches the number of wires
        if len(self.wires) != len(operators):
            raise ValueError("The number of operators must match the number of wires")

        nq = len(self.wires)

        if nq > 20:
            warnings.warn(
                f"The resulting Kronecker matrices will have dimensions {2**(nq)} x {2**(nq)}.\nThis equals {2**nq*2**nq*8/1024**3} GB of physical memory for each matrix."
            )

    @staticmethod
    def compute_kraus_matrices(operators, p):  # pylint:disable=arguments-differ
        """Kraus matrices representing the PauliError channel.

        Args:
            operators (str): the Pauli operators acting on the specified (groups of) wires
            p (float): probability of the operator being applied

        Returns:
            list (array): list of Kraus matrices

        **Example**

        >>> qml.PauliError.compute_kraus_matrices("X", 0.5)
        [array([[0.70710678, 0.        ], [0.        , 0.70710678]]),
         array([[0.        , 0.70710678], [0.70710678, 0.        ]])]
        """
        nq = len(operators)

        # K0 is sqrt(1-p) * Identity
        K0 = np.sqrt(1 - p) * np.eye(2**nq)

        ops = {
            "X": np.array([[0, 1], [1, 0]]),
            "Y": np.array([[0, -1j], [1j, 0]]),
            "Z": np.array([[1, 0], [0, -1]]),
        }

        # K1 is composed by Kraus matrices of operators
        K1 = np.sqrt(p) * np.array([1])
        for op in operators[::-1]:
            K1 = np.kron(ops[op], K1)

        return [K0, K1]


class PhaseFlip(Channel):
    r"""
    Single-qubit bit flip (Pauli :math:`Z`) error channel.

    This channel is modelled by the following Kraus matrices:

    .. math::
        K_0 = \sqrt{1-p} \begin{bmatrix}
                1 & 0 \\
                0 & 1
                \end{bmatrix}

    .. math::
        K_1 = \sqrt{p}\begin{bmatrix}
                1 & 0  \\
                0 & -1
                \end{bmatrix}

    where :math:`p \in [0, 1]` is the probability of a phase flip (Pauli :math:`Z`) error.

    **Details:**

    * Number of wires: 1
    * Number of parameters: 1

    Args:
        p (float): The probability that a phase flip error occurs.
        wires (Sequence[int] or int): the wire the channel acts on
        do_queue (bool): Indicates whether the operator should be
            immediately pushed into the Operator queue (optional)
        id (str or None): String representing the operation (optional)
    """
    num_params = 1
    num_wires = 1
    grad_method = "A"
    grad_recipe = ([[1, 0, 1], [-1, 0, 0]],)

    def __init__(self, p, wires, do_queue=True, id=None):
        super().__init__(p, wires=wires, do_queue=do_queue, id=id)

    @staticmethod
    def compute_kraus_matrices(p):  # pylint:disable=arguments-differ
        """Kraus matrices representing the PhaseFlip channel.

        Args:
            p (float): the probability that a phase flip error occurs

        Returns:
            list (array): list of Kraus matrices

        **Example**

        >>> qml.PhaseFlip.compute_kraus_matrices(0.5)
        [array([[0.70710678, 0.        ], [0.        , 0.70710678]]),
         array([[ 0.70710678,  0.        ], [ 0.        , -0.70710678]])]
        """
        if not 0.0 <= p <= 1.0:
            raise ValueError("p must be between [0,1]")

        K0 = np.sqrt(1 - p) * np.eye(2)
        K1 = np.sqrt(p) * np.array([[1, 0], [0, -1]])
        return np.stack([K0, K1])


class QubitChannel(Channel):
    r"""
    Apply an arbitrary fixed quantum channel.

    Kraus matrices that represent the fixed channel are provided
    as a list of NumPy arrays.

    **Details:**

    * Number of wires: Any (the operation can act on any number of wires)
    * Number of parameters: 1
    * Gradient recipe: None

    Args:
        K_list (list[array[complex]]): list of Kraus matrices
        wires (Union[Wires, Sequence[int], or int]): the wire(s) the operation acts on
        do_queue (bool): Indicates whether the operator should be
            immediately pushed into the Operator queue (optional)
        id (str or None): String representing the operation (optional)
    """
    num_params = 1
    num_wires = AnyWires
    grad_method = None

    def __init__(self, K_list, wires=None, do_queue=True, id=None):
        super().__init__(K_list, wires=wires, do_queue=do_queue, id=id)

        # check all Kraus matrices are square matrices
        if not all(K.shape[0] == K.shape[1] for K in K_list):
            raise ValueError(
                "Only channels with the same input and output Hilbert space dimensions can be applied."
            )

        # check all Kraus matrices have the same shape
        if not all(K.shape == K_list[0].shape for K in K_list):
            raise ValueError("All Kraus matrices must have the same shape.")

        # check the dimension of all Kraus matrices are valid
        if not all(K.ndim == 2 for K in K_list):
            raise ValueError(
                "Dimension of all Kraus matrices must be (2**num_wires, 2**num_wires)."
            )

        # check that the channel represents a trace-preserving map
        K_arr = np.array(K_list)
        Kraus_sum = np.einsum("ajk,ajl->kl", K_arr.conj(), K_arr)
        if not np.allclose(Kraus_sum, np.eye(K_list[0].shape[0])):
            raise ValueError("Only trace preserving channels can be applied.")

    @staticmethod
    def compute_kraus_matrices(K_list):  # pylint:disable=arguments-differ
        """Kraus matrices representing the QubitChannel channel.

        Args:
            K_list (list[array[complex]]): list of Kraus matrices

        Returns:
            list (array): list of Kraus matrices

        **Example**

<<<<<<< HEAD
    @classmethod
    def _kraus_matrices(cls, *params):
        K_list = np.stack(params[0])
=======
        >>> K_list = qml.PhaseFlip(0.5, wires=0).kraus_matrices()
        >>> res = qml.QubitChannel.compute_kraus_matrices(K_list)
        >>> all(np.allclose(r, k) for r, k  in zip(res, K_list))
        True
        """
>>>>>>> b494a2bf
        return K_list


class ThermalRelaxationError(Channel):
    r"""
    Thermal relaxation error channel.

    This channel is modelled by the following Kraus matrices:

    Case :math:`T_2 \leq T_1`:

    .. math::
        K_0 = \sqrt{1 - p_z - p_{r0} - p_{r1}} \begin{bmatrix}
                1 & 0 \\
                0 & 1
                \end{bmatrix}

    .. math::
        K_1 = \sqrt{p_z}\begin{bmatrix}
                1 & 0  \\
                0 & -1
                \end{bmatrix}

    .. math::
        K_2 = \sqrt{p_{r0}}\begin{bmatrix}
                1 & 0  \\
                0 & 0
                \end{bmatrix}

    .. math::
        K_3 = \sqrt{p_{r0}}\begin{bmatrix}
                0 & 1  \\
                0 & 0
                \end{bmatrix}

    .. math::
        K_4 = \sqrt{p_{r1}}\begin{bmatrix}
                0 & 0  \\
                1 & 0
                \end{bmatrix}

    .. math::
        K_5 = \sqrt{p_{r1}}\begin{bmatrix}
                0 & 0  \\
                0 & 1
                \end{bmatrix}

    where :math:`p_{r0} \in [0, 1]` is the probability of a reset to 0, :math:`p_{r1} \in [0, 1]` is the probability of
    a reset to 1 error, :math:`p_z \in [0, 1]` is the probability of a phase flip (Pauli :math:`Z`) error.

    Case :math:`T_2 > T_1`:
    The Choi matrix is given by

    .. math::
        \Lambda = \begin{bmatrix}
                        1 - p_e * p_{reset} & 0 & 0 & eT_2 \\
                        0 & p_e * p_{reset} & 0 & 0 \\
                        0 & 0 & (1 - p_e) * p_{reset} & 0 \\
                        eT_2 & 0 & 0 & 1 - (1 - p_e) * p_{reset}
                        \end{bmatrix}

    .. math::
        K_N = \sqrt{\lambda} \Phi(\nu_{\lambda})

    where :math:`\lambda` are the eigenvalues of the Choi matrix, :math:`\nu_{\lambda}` are the eigenvectors of
    the choi_matrix, and :math:`\Phi(x)` is a isomorphism from :math:`\mathbb{C}^{n^2}`
    to :math:`\mathbb{C}^{n \times n}` with column-major order mapping.

    **Details:**

    * Number of wires: 1
    * Number of parameters: 4

    Args:
        pe (float): exited state population. Must be between ``0`` and ``1``
        t1 (float): the :math:`T_1` relaxation constant
        t2 (float): the :math:`T_2` dephasing constant. Must be less than :math:`2 T_1`
        tg (float): the gate time for relaxation error
        wires (Sequence[int] or int): the wire the channel acts on
        do_queue (bool): Indicates whether the operator should be
            immediately pushed into the Operator queue (optional)
        id (str or None): String representing the operation (optional)
    """
    num_params = 4
    num_wires = 1
    grad_method = "F"

    def __init__(self, pe, t1, t2, tq, wires, do_queue=True, id=None):
        super().__init__(pe, t1, t2, tq, wires=wires, do_queue=do_queue, id=id)

    @staticmethod
    def compute_kraus_matrices(pe, t1, t2, tg):  # pylint:disable=arguments-differ
        """Kraus matrices representing the ThermalRelaxationError channel.

        Args:
            pe (float): exited state population. Must be between ``0`` and ``1``
            t1 (float): the :math:`T_1` relaxation constant
            t2 (float): The :math:`T_2` dephasing constant. Must be less than :math:`2 T_1`
            tg (float): the gate time for relaxation error

        Returns:
            list (array): list of Kraus matrices

        **Example**

        >>> qml.ThermalRelaxationError.compute_kraus_matrices(0.1, 1.2, 1.3, 0.1)
        [array([[0.        , 0.        ], [0.08941789, 0.        ]]),
         array([[0.        , 0.26825366], [0.        , 0.        ]]),
         array([[-0.12718544,  0.        ], [ 0.        ,  0.13165421]]),
         array([[0.98784022, 0.        ], [0.        , 0.95430977]])]
        """
        if not 0.0 <= pe <= 1.0:
            raise ValueError("pe must be between 0 and 1.")
        if tg < 0:
            raise ValueError(f"Invalid gate_time tg ({tg} < 0)")
        if t1 <= 0:
            raise ValueError("Invalid T_1 relaxation time parameter: T_1 <= 0.")
        if t2 <= 0:
            raise ValueError("Invalid T_2 relaxation time parameter: T_2 <= 0.")
        if t2 - 2 * t1 > 0:
            raise ValueError("Invalid T_2 relaxation time parameter: T_2 greater than 2 * T_1.")
        # T1 relaxation rate
        eT1 = np.exp(-tg / t1)
        p_reset = 1 - eT1
        # T2 dephasing rate
        eT2 = np.exp(-tg / t2)

        if t2 <= t1:
            pz = (1 - p_reset) * (1 - eT2 / eT1) / 2
            pr0 = (1 - pe) * p_reset
            pr1 = pe * p_reset
            pid = 1 - pz - pr0 - pr1

            K0 = np.sqrt(pid) * np.eye(2)
            K1 = np.sqrt(pz) * np.array([[1, 0], [0, -1]])
            K2 = np.sqrt(pr0) * np.array([[1, 0], [0, 0]])
            K3 = np.sqrt(pr0) * np.array([[0, 1], [0, 0]])
            K4 = np.sqrt(pr1) * np.array([[0, 0], [1, 0]])
            K5 = np.sqrt(pr1) * np.array([[0, 0], [0, 1]])

            K = [K0, K1, K2, K3, K4, K5]
        else:
            e0 = p_reset * pe
            v0 = np.array([[0, 0], [1, 0]])
            K0 = np.sqrt(e0) * v0
            e1 = -p_reset * pe + p_reset
            v1 = np.array([[0, 1], [0, 0]])
            K1 = np.sqrt(e1) * v1
            common_term = np.sqrt(
                4 * eT2**2 + 4 * p_reset**2 * pe**2 - 4 * p_reset**2 * pe + p_reset**2
            )
            e2 = 1 - p_reset / 2 - common_term / 2
            term2 = 2 * eT2 / (2 * p_reset * pe - p_reset - common_term)
            v2 = np.array([[term2, 0], [0, 1]]) / np.sqrt(term2**2 + 1)
            K2 = np.sqrt(e2) * v2
            term3 = 2 * eT2 / (2 * p_reset * pe - p_reset + common_term)
            e3 = 1 - p_reset / 2 + common_term / 2
            v3 = np.array([[term3, 0], [0, 1]]) / np.sqrt(term3**2 + 1)
            K3 = np.sqrt(e3) * v3

            K = [K0, K1, K2, K3]
        return K


__qubit_channels__ = {
    "AmplitudeDamping",
    "GeneralizedAmplitudeDamping",
    "PhaseDamping",
    "DepolarizingChannel",
    "BitFlip",
    "PhaseFlip",
    "PauliError",
    "ResetError",
    "QubitChannel",
    "ThermalRelaxationError",
}

__all__ = list(__qubit_channels__)<|MERGE_RESOLUTION|>--- conflicted
+++ resolved
@@ -713,17 +713,11 @@
 
         **Example**
 
-<<<<<<< HEAD
-    @classmethod
-    def _kraus_matrices(cls, *params):
-        K_list = np.stack(params[0])
-=======
         >>> K_list = qml.PhaseFlip(0.5, wires=0).kraus_matrices()
         >>> res = qml.QubitChannel.compute_kraus_matrices(K_list)
         >>> all(np.allclose(r, k) for r, k  in zip(res, K_list))
         True
         """
->>>>>>> b494a2bf
         return K_list
 
 
