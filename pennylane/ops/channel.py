# Copyright 2018-2021 Xanadu Quantum Technologies Inc.

# Licensed under the Apache License, Version 2.0 (the "License");
# you may not use this file except in compliance with the License.
# You may obtain a copy of the License at

#     http://www.apache.org/licenses/LICENSE-2.0

# Unless required by applicable law or agreed to in writing, software
# distributed under the License is distributed on an "AS IS" BASIS,
# WITHOUT WARRANTIES OR CONDITIONS OF ANY KIND, either express or implied.
# See the License for the specific language governing permissions and
# limitations under the License.
# pylint: disable=too-many-arguments
"""
This module contains the available built-in noisy
quantum channels supported by PennyLane, as well as their conventions.
"""
import warnings

import pennylane.math as np
from pennylane.operation import AnyWires, Channel


class AmplitudeDamping(Channel):
    r"""
    Single-qubit amplitude damping error channel.

    Interaction with the environment can lead to changes in the state populations of a qubit.
    This is the phenomenon behind scattering, dissipation, attenuation, and spontaneous emission.
    It can be modelled by the amplitude damping channel, with the following Kraus matrices:

    .. math::
        K_0 = \begin{bmatrix}
                1 & 0 \\
                0 & \sqrt{1-\gamma}
                \end{bmatrix}
    .. math::
        K_1 = \begin{bmatrix}
                0 & \sqrt{\gamma}  \\
                0 & 0
                \end{bmatrix}

    where :math:`\gamma \in [0, 1]` is the amplitude damping probability.

    **Details:**

    * Number of wires: 1
    * Number of parameters: 1

    Args:
        gamma (float): amplitude damping probability
        wires (Sequence[int] or int): the wire the channel acts on
        id (str or None): String representing the operation (optional)
    """

    num_params = 1
    num_wires = 1
    grad_method = "F"

    def __init__(self, gamma, wires, id=None):
        super().__init__(gamma, wires=wires, id=id)

    @staticmethod
    def compute_kraus_matrices(gamma):  # pylint:disable=arguments-differ
        """Kraus matrices representing the AmplitudeDamping channel.

        Args:
            gamma (float): amplitude damping probability

        Returns:
            list(array): list of Kraus matrices

        **Example**

        >>> qml.AmplitudeDamping.compute_kraus_matrices(0.5)
        [array([[1., 0.], [0., 0.70710678]]),
         array([[0., 0.70710678], [0., 0.]])]
        """
        if not np.is_abstract(gamma) and not 0.0 <= gamma <= 1.0:
            raise ValueError("gamma must be in the interval [0,1].")

        K0 = np.diag([1, np.sqrt(1 - gamma + np.eps)])
        K1 = np.sqrt(gamma + np.eps) * np.convert_like(
            np.cast_like(np.array([[0, 1], [0, 0]]), gamma), gamma
        )
        return [K0, K1]


class GeneralizedAmplitudeDamping(Channel):
    r"""
    Single-qubit generalized amplitude damping error channel.

    This channel models the exchange of energy between a qubit and its environment
    at finite temperatures, with the following Kraus matrices:

    .. math::
        K_0 = \sqrt{p} \begin{bmatrix}
                1 & 0 \\
                0 & \sqrt{1-\gamma}
                \end{bmatrix}

    .. math::
        K_1 = \sqrt{p}\begin{bmatrix}
                0 & \sqrt{\gamma}  \\
                0 & 0
                \end{bmatrix}

    .. math::
        K_2 = \sqrt{1-p}\begin{bmatrix}
                \sqrt{1-\gamma} & 0 \\
                0 & 1
                \end{bmatrix}

    .. math::
        K_3 = \sqrt{1-p}\begin{bmatrix}
                0 & 0 \\
                \sqrt{\gamma} & 0
                \end{bmatrix}

    where :math:`\gamma \in [0, 1]` is the probability of damping and :math:`p \in [0, 1]`
    is the probability of the system being excited by the environment.

    **Details:**

    * Number of wires: 1
    * Number of parameters: 2

    Args:
        gamma (float): amplitude damping probability
        p (float): excitation probability
        wires (Sequence[int] or int): the wire the channel acts on
        id (str or None): String representing the operation (optional)
    """

    num_params = 2
    num_wires = 1
    grad_method = "F"

    def __init__(self, gamma, p, wires, id=None):
        super().__init__(gamma, p, wires=wires, id=id)

    @staticmethod
    def compute_kraus_matrices(gamma, p):  # pylint:disable=arguments-differ
        """Kraus matrices representing the GeneralizedAmplitudeDamping channel.

        Args:
            gamma (float): amplitude damping probability
            p (float): excitation probability

        Returns:
            list (array): list of Kraus matrices

        **Example**

        >>> qml.GeneralizedAmplitudeDamping.compute_kraus_matrices(0.3, 0.6)
        [array([[0.77459667, 0.        ], [0.        , 0.64807407]]),
         array([[0.        , 0.42426407], [0.        , 0.        ]]),
         array([[0.52915026, 0.        ], [0.        , 0.63245553]]),
         array([[0.        , 0.        ], [0.34641016, 0.        ]])]
        """
        if not np.is_abstract(gamma) and not 0.0 <= gamma <= 1.0:
            raise ValueError("gamma must be in the interval [0,1].")

        if not np.is_abstract(p) and not 0.0 <= p <= 1.0:
            raise ValueError("p must be in the interval [0,1].")

        K0 = np.sqrt(p + np.eps) * np.diag([1, np.sqrt(1 - gamma + np.eps)])
        K1 = (
            np.sqrt(p + np.eps)
            * np.sqrt(gamma)
            * np.convert_like(np.cast_like(np.array([[0, 1], [0, 0]]), gamma), gamma)
        )
        K2 = np.sqrt(1 - p + np.eps) * np.diag([np.sqrt(1 - gamma + np.eps), 1])
        K3 = (
            np.sqrt(1 - p + np.eps)
            * np.sqrt(gamma)
            * np.convert_like(np.cast_like(np.array([[0, 0], [1, 0]]), gamma), gamma)
        )
        return [K0, K1, K2, K3]


class PhaseDamping(Channel):
    r"""
    Single-qubit phase damping error channel.

    Interaction with the environment can lead to loss of quantum information changes without any
    changes in qubit excitations. This can be modelled by the phase damping channel, with
    the following Kraus matrices:

    .. math::
        K_0 = \begin{bmatrix}
                1 & 0 \\
                0 & \sqrt{1-\gamma}
                \end{bmatrix}
    .. math::

        K_1 = \begin{bmatrix}
                0 & 0  \\
                0 & \sqrt{\gamma}
                \end{bmatrix}

    where :math:`\gamma \in [0, 1]` is the phase damping probability.

    **Details:**

    * Number of wires: 1
    * Number of parameters: 1

    Args:
        gamma (float): phase damping probability
        wires (Sequence[int] or int): the wire the channel acts on
    """

    num_params = 1
    num_wires = 1
    grad_method = "F"

    def __init__(self, gamma, wires, id=None):
        super().__init__(gamma, wires=wires, id=id)

    @staticmethod
    def compute_kraus_matrices(gamma):  # pylint:disable=arguments-differ
        """Kraus matrices representing the PhaseDamping channel.

        Args:
            gamma (float): phase damping probability

        Returns:
            list (array): list of Kraus matrices

        **Example**

        >>> qml.PhaseDamping.compute_kraus_matrices(0.5)
        [array([[1.        , 0.        ], [0.        , 0.70710678]]),
         array([[0.        , 0.        ], [0.        , 0.70710678]])]
        """
        if not np.is_abstract(gamma) and not 0.0 <= gamma <= 1.0:
            raise ValueError("gamma must be in the interval [0,1].")

        K0 = np.diag([1, np.sqrt(1 - gamma + np.eps)])
        K1 = np.diag([0, np.sqrt(gamma + np.eps)])
        return [K0, K1]


class DepolarizingChannel(Channel):
    r"""
    Single-qubit symmetrically depolarizing error channel.

    This channel is modelled by the following Kraus matrices:

    .. math::
        K_0 = \sqrt{1-p} \begin{bmatrix}
                1 & 0 \\
                0 & 1
                \end{bmatrix}

    .. math::
        K_1 = \sqrt{p/3}\begin{bmatrix}
                0 & 1  \\
                1 & 0
                \end{bmatrix}

    .. math::
        K_2 = \sqrt{p/3}\begin{bmatrix}
                0 & -i \\
                i & 0
                \end{bmatrix}

    .. math::
        K_3 = \sqrt{p/3}\begin{bmatrix}
                1 & 0 \\
                0 & -1
                \end{bmatrix}

    where :math:`p \in [0, 1]` is the depolarization probability and is equally
    divided in the application of all Pauli operations.

    .. note::

        Multiple equivalent definitions of the Kraus operators :math:`\{K_0 \ldots K_3\}` exist in
        the literature [`1 <https://michaelnielsen.org/qcqi/>`_] (Eqs. 8.102-103). Here, we adopt the
        one from Eq. 8.103, which is also presented in [`2 <http://theory.caltech.edu/~preskill/ph219/chap3_15.pdf>`_] (Eq. 3.85).
        For this definition, please make a note of the following:

        * For :math:`p = 0`, the channel will be an Identity channel, i.e., a noise-free channel.
        * For :math:`p = \frac{3}{4}`, the channel will be a fully depolarizing channel.
        * For :math:`p = 1`, the channel will be a uniform Pauli error channel.

    **Details:**

    * Number of wires: 1
    * Number of parameters: 1

    Args:
        p (float): Each Pauli gate is applied with probability :math:`\frac{p}{3}`
        wires (Sequence[int] or int): the wire the channel acts on
        id (str or None): String representing the operation (optional)
    """

    num_params = 1
    num_wires = 1
    grad_method = "A"
    grad_recipe = ([[1, 0, 1], [-1, 0, 0]],)

    def __init__(self, p, wires, id=None):
        super().__init__(p, wires=wires, id=id)

    @staticmethod
    def compute_kraus_matrices(p):  # pylint:disable=arguments-differ
        r"""Kraus matrices representing the depolarizing channel.

        Args:
            p (float): each Pauli gate is applied with probability :math:`\frac{p}{3}`

        Returns:
            list (array): list of Kraus matrices

        **Example**

        >>> qml.DepolarizingChannel.compute_kraus_matrices(0.5)
        [array([[0.70710678, 0.        ], [0.        , 0.70710678]]),
         array([[0.        , 0.40824829], [0.40824829, 0.        ]]),
         array([[0.+0.j        , 0.-0.40824829j], [0.+0.40824829j, 0.+0.j        ]]),
         array([[ 0.40824829,  0.        ], [ 0.        , -0.40824829]])]
        """
        if not np.is_abstract(p) and not 0.0 <= p <= 1.0:
            raise ValueError("p must be in the interval [0,1]")

        if np.get_interface(p) == "tensorflow":
            p = np.cast_like(p, 1j)

        K0 = np.sqrt(1 - p + np.eps) * np.convert_like(np.eye(2, dtype=complex), p)
        K1 = np.sqrt(p / 3 + np.eps) * np.convert_like(np.array([[0, 1], [1, 0]], dtype=complex), p)
        K2 = np.sqrt(p / 3 + np.eps) * np.convert_like(
            np.array([[0, -1j], [1j, 0]], dtype=complex), p
        )
        K3 = np.sqrt(p / 3 + np.eps) * np.convert_like(
            np.array([[1, 0], [0, -1]], dtype=complex), p
        )
        return [K0, K1, K2, K3]


class BitFlip(Channel):
    r"""
    Single-qubit bit flip (Pauli :math:`X`) error channel.

    This channel is modelled by the following Kraus matrices:

    .. math::
        K_0 = \sqrt{1-p} \begin{bmatrix}
                1 & 0 \\
                0 & 1
                \end{bmatrix}

    .. math::
        K_1 = \sqrt{p}\begin{bmatrix}
                0 & 1  \\
                1 & 0
                \end{bmatrix}

    where :math:`p \in [0, 1]` is the probability of a bit flip (Pauli :math:`X` error).

    **Details:**

    * Number of wires: 1
    * Number of parameters: 1

    Args:
        p (float): The probability that a bit flip error occurs.
        wires (Sequence[int] or int): the wire the channel acts on
        id (str or None): String representing the operation (optional)
    """

    num_params = 1
    num_wires = 1
    grad_method = "A"
    grad_recipe = ([[1, 0, 1], [-1, 0, 0]],)

    def __init__(self, p, wires, id=None):
        super().__init__(p, wires=wires, id=id)

    @staticmethod
    def compute_kraus_matrices(p):  # pylint:disable=arguments-differ
        """Kraus matrices representing the BitFlip channel.

        Args:
            p (float): probability that a bit flip error occurs

        Returns:
            list (array): list of Kraus matrices

        **Example**

        >>> qml.BitFlip.compute_kraus_matrices(0.5)
        [array([[0.70710678, 0.        ], [0.        , 0.70710678]]),
         array([[0.        , 0.70710678], [0.70710678, 0.        ]])]
        """
        if not np.is_abstract(p) and not 0.0 <= p <= 1.0:
            raise ValueError("p must be in the interval [0,1]")

        K0 = np.sqrt(1 - p + np.eps) * np.convert_like(np.cast_like(np.eye(2), p), p)
        K1 = np.sqrt(p + np.eps) * np.convert_like(np.cast_like(np.array([[0, 1], [1, 0]]), p), p)
        return [K0, K1]


class ResetError(Channel):
    r"""
    Single-qubit Reset error channel.

    This channel is modelled by the following Kraus matrices:

    .. math::
        K_0 = \sqrt{1-p_0-p_1} \begin{bmatrix}
                1 & 0 \\
                0 & 1
                \end{bmatrix}

    .. math::
        K_1 = \sqrt{p_0}\begin{bmatrix}
                1 & 0  \\
                0 & 0
                \end{bmatrix}

    .. math::
        K_2 = \sqrt{p_0}\begin{bmatrix}
                0 & 1  \\
                0 & 0
                \end{bmatrix}

    .. math::
        K_3 = \sqrt{p_1}\begin{bmatrix}
                0 & 0  \\
                1 & 0
                \end{bmatrix}

    .. math::
        K_4 = \sqrt{p_1}\begin{bmatrix}
                0 & 0  \\
                0 & 1
                \end{bmatrix}

    where :math:`p_0 \in [0, 1]` is the probability of a reset to 0,
    and :math:`p_1 \in [0, 1]` is the probability of a reset to 1 error.

    **Details:**

    * Number of wires: 1
    * Number of parameters: 2

    Args:
        p_0 (float): The probability that a reset to 0 error occurs.
        p_1 (float): The probability that a reset to 1 error occurs.
        wires (Sequence[int] or int): the wire the channel acts on
        id (str or None): String representing the operation (optional)
    """

    num_params = 2
    num_wires = 1
    grad_method = "F"

    def __init__(self, p0, p1, wires, id=None):
        super().__init__(p0, p1, wires=wires, id=id)

    @staticmethod
    def compute_kraus_matrices(p_0, p_1):  # pylint:disable=arguments-differ
        """Kraus matrices representing the ResetError channel.

        Args:
            p_0 (float): probability that a reset to 0 error occurs
            p_1 (float): probability that a reset to 1 error occurs

        Returns:
            list (array): list of Kraus matrices

        **Example**

        >>> qml.ResetError.compute_kraus_matrices(0.2, 0.3)
        [array([[0.70710678, 0.        ], [0.        , 0.70710678]]),
         array([[0.4472136, 0.       ], [0.       , 0.       ]]),
         array([[0.       , 0.4472136], [0.       , 0.       ]]),
         array([[0.        , 0.        ], [0.54772256, 0.        ]]),
         array([[0.        , 0.        ], [0.        , 0.54772256]])]
        """
        if not np.is_abstract(p_0) and not 0.0 <= p_0 <= 1.0:
            raise ValueError("p_0 must be in the interval [0,1]")

        if not np.is_abstract(p_1) and not 0.0 <= p_1 <= 1.0:
            raise ValueError("p_1 must be in the interval [0,1]")

        if not np.is_abstract(p_0 + p_1) and not 0.0 <= p_0 + p_1 <= 1.0:
            raise ValueError("p_0 + p_1 must be in the interval [0,1]")

        interface = np.get_interface(p_0, p_1)
        p_0, p_1 = np.coerce([p_0, p_1], like=interface)
        K0 = np.sqrt(1 - p_0 - p_1 + np.eps) * np.convert_like(np.cast_like(np.eye(2), p_0), p_0)
        K1 = np.sqrt(p_0 + np.eps) * np.convert_like(
            np.cast_like(np.array([[1, 0], [0, 0]]), p_0), p_0
        )
        K2 = np.sqrt(p_0 + np.eps) * np.convert_like(
            np.cast_like(np.array([[0, 1], [0, 0]]), p_0), p_0
        )
        K3 = np.sqrt(p_1 + np.eps) * np.convert_like(
            np.cast_like(np.array([[0, 0], [1, 0]]), p_0), p_0
        )
        K4 = np.sqrt(p_1 + np.eps) * np.convert_like(
            np.cast_like(np.array([[0, 0], [0, 1]]), p_0), p_0
        )

        return [K0, K1, K2, K3, K4]


class PauliError(Channel):
    r"""
    Pauli operator error channel for an arbitrary number of qubits.

    This channel is modelled by the following Kraus matrices:

    .. math::
        K_0 = \sqrt{1-p} * I

    .. math::
        K_1 = \sqrt{p} * (K_{w0} \otimes K_{w1} \otimes \dots K_{wn})

    Where :math:`I` is the Identity,
    and :math:`\otimes` denotes the Kronecker Product,
    and :math:`K_{wi}` denotes the Kraus matrix corresponding to the operator acting on wire :math:`wi`,
    and :math:`p` denotes the probability with which the channel is applied.

    .. warning::

        The size of the Kraus matrices for PauliError scale exponentially
        with the number of wires, the channel acts on. Simulations with
        PauliError can result in a significant increase in memory and
        computational usage. Use with caution!

    **Details:**

    * Number of wires: Any (the operation can act on any number of wires)
    * Number of parameters: 3

    Args:
        operators (str): The Pauli operators acting on the specified (groups of) wires
        p (float): The probability of the operator being applied
        wires (Sequence[int] or int): The wires the channel acts on
        id (str or None): String representing the operation (optional)

    **Example:**

    >>> pe = PauliError("X", 0.5, wires=0)
    >>> km = pe.kraus_matrices()
    >>> km[0]
    array([[0.70710678, 0.        ],
           [0.        , 0.70710678]])
    >>> km[1]
        array([[0.        , 0.70710678],
               [0.70710678, 0.        ]])
    """

    num_wires = AnyWires
    """int: Number of wires that the operator acts on."""

    num_params = 2
    """int: Number of trainable parameters that the operator depends on."""

    def __init__(self, operators, p, wires=None, id=None):
        super().__init__(operators, p, wires=wires, id=id)

        # check if the specified operators are legal
        if not set(operators).issubset({"X", "Y", "Z"}):
            raise ValueError("The specified operators need to be either of 'X', 'Y' or 'Z'")

        # check if probabilities are legal
        if not np.is_abstract(p) and not 0.0 <= p <= 1.0:
            raise ValueError("p must be in the interval [0,1]")

        # check if the number of operators matches the number of wires
        if len(self.wires) != len(operators):
            raise ValueError("The number of operators must match the number of wires")

        nq = len(self.wires)

        if nq > 20:
            warnings.warn(
                f"The resulting Kronecker matrices will have dimensions {2**(nq)} x {2**(nq)}.\nThis equals {2**nq*2**nq*8/1024**3} GB of physical memory for each matrix."
            )

    @staticmethod
    def compute_kraus_matrices(operators, p):  # pylint:disable=arguments-differ
        """Kraus matrices representing the PauliError channel.

        Args:
            operators (str): the Pauli operators acting on the specified (groups of) wires
            p (float): probability of the operator being applied

        Returns:
            list (array): list of Kraus matrices

        **Example**

        >>> qml.PauliError.compute_kraus_matrices("X", 0.5)
        [array([[0.70710678, 0.        ], [0.        , 0.70710678]]),
         array([[0.        , 0.70710678], [0.70710678, 0.        ]])]
        """
        nq = len(operators)

        # K0 is sqrt(1-p) * Identity
        K0 = np.sqrt(1 - p + np.eps) * np.convert_like(np.cast_like(np.eye(2**nq), p), p)

        interface = np.get_interface(p)
        if interface == "tensorflow" or "Y" in operators:
            if interface == "numpy":
                p = (1 + 0j) * p
            else:
                p = np.cast_like(p, 1j)

        ops = {
            "X": np.convert_like(np.cast_like(np.array([[0, 1], [1, 0]]), p), p),
            "Y": np.convert_like(np.cast_like(np.array([[0, -1j], [1j, 0]]), p), p),
            "Z": np.convert_like(np.cast_like(np.array([[1, 0], [0, -1]]), p), p),
        }

        # K1 is composed by Kraus matrices of operators
        K1 = np.sqrt(p + np.eps) * np.convert_like(np.cast_like(np.eye(1), p), p)
        for op in operators[::-1]:
            K1 = np.multi_dispatch()(np.kron)(ops[op], K1)

        return [K0, K1]


class PhaseFlip(Channel):
    r"""
    Single-qubit bit flip (Pauli :math:`Z`) error channel.

    This channel is modelled by the following Kraus matrices:

    .. math::
        K_0 = \sqrt{1-p} \begin{bmatrix}
                1 & 0 \\
                0 & 1
                \end{bmatrix}

    .. math::
        K_1 = \sqrt{p}\begin{bmatrix}
                1 & 0  \\
                0 & -1
                \end{bmatrix}

    where :math:`p \in [0, 1]` is the probability of a phase flip (Pauli :math:`Z`) error.

    **Details:**

    * Number of wires: 1
    * Number of parameters: 1

    Args:
        p (float): The probability that a phase flip error occurs.
        wires (Sequence[int] or int): the wire the channel acts on
        id (str or None): String representing the operation (optional)
    """

    num_params = 1
    num_wires = 1
    grad_method = "A"
    grad_recipe = ([[1, 0, 1], [-1, 0, 0]],)

    def __init__(self, p, wires, id=None):
        super().__init__(p, wires=wires, id=id)

    @staticmethod
    def compute_kraus_matrices(p):  # pylint:disable=arguments-differ
        """Kraus matrices representing the PhaseFlip channel.

        Args:
            p (float): the probability that a phase flip error occurs

        Returns:
            list (array): list of Kraus matrices

        **Example**

        >>> qml.PhaseFlip.compute_kraus_matrices(0.5)
        [array([[0.70710678, 0.        ], [0.        , 0.70710678]]),
         array([[ 0.70710678,  0.        ], [ 0.        , -0.70710678]])]
        """
        if not np.is_abstract(p) and not 0.0 <= p <= 1.0:
            raise ValueError("p must be in the interval [0,1]")

        K0 = np.sqrt(1 - p + np.eps) * np.convert_like(np.cast_like(np.eye(2), p), p)
        K1 = np.sqrt(p + np.eps) * np.convert_like(np.cast_like(np.diag([1, -1]), p), p)
        return [K0, K1]


class QubitChannel(Channel):
    r"""
    Apply an arbitrary fixed quantum channel.

    Kraus matrices that represent the fixed channel are provided
    as a list of NumPy arrays.

    **Details:**

    * Number of wires: Any (the operation can act on any number of wires)
    * Number of parameters: 1
    * Gradient recipe: None

    Args:
        K_list (list[array[complex]]): list of Kraus matrices
        wires (Union[Wires, Sequence[int], or int]): the wire(s) the operation acts on
        id (str or None): String representing the operation (optional)
    """

    num_wires = AnyWires
    grad_method = None

    def __init__(self, K_list, wires=None, id=None):
        super().__init__(*K_list, wires=wires, id=id)

        # check all Kraus matrices are square matrices
        if not all(K.shape[0] == K.shape[1] for K in K_list):
            raise ValueError(
                "Only channels with the same input and output Hilbert space dimensions can be applied."
            )

        # check all Kraus matrices have the same shape
        if not all(K.shape == K_list[0].shape for K in K_list):
            raise ValueError("All Kraus matrices must have the same shape.")

        # check the dimension of all Kraus matrices are valid
        if not all(K.ndim == 2 for K in K_list):
            raise ValueError(
                "Dimension of all Kraus matrices must be (2**num_wires, 2**num_wires)."
            )

        # check that the channel represents a trace-preserving map
        K_arr = np.array(K_list)
        Kraus_sum = np.einsum("ajk,ajl->kl", K_arr.conj(), K_arr)
        if not np.allclose(Kraus_sum, np.eye(K_list[0].shape[0])):
            raise ValueError("Only trace preserving channels can be applied.")

    def _flatten(self):
        return (self.data,), (self.wires, ())

    @staticmethod
    def compute_kraus_matrices(*kraus_matrices):  # pylint:disable=arguments-differ
        """Kraus matrices representing the QubitChannel channel.

        Args:
            *K_list (list[array[complex]]): list of Kraus matrices

        Returns:
            list (array): list of Kraus matrices

        **Example**

        >>> K_list = qml.PhaseFlip(0.5, wires=0).kraus_matrices()
        >>> res = qml.QubitChannel.compute_kraus_matrices(K_list)
        >>> all(np.allclose(r, k) for r, k  in zip(res, K_list))
        True
        """
        return list(kraus_matrices)


class ThermalRelaxationError(Channel):
    r"""
    Thermal relaxation error channel.

    This channel is modelled by the following Kraus matrices:

    Case :math:`T_2 \leq T_1`:

    .. math::
        K_0 = \sqrt{1 - p_z - p_{r0} - p_{r1}} \begin{bmatrix}
                1 & 0 \\
                0 & 1
                \end{bmatrix}

    .. math::
        K_1 = \sqrt{p_z}\begin{bmatrix}
                1 & 0  \\
                0 & -1
                \end{bmatrix}

    .. math::
        K_2 = \sqrt{p_{r0}}\begin{bmatrix}
                1 & 0  \\
                0 & 0
                \end{bmatrix}

    .. math::
        K_3 = \sqrt{p_{r0}}\begin{bmatrix}
                0 & 1  \\
                0 & 0
                \end{bmatrix}

    .. math::
        K_4 = \sqrt{p_{r1}}\begin{bmatrix}
                0 & 0  \\
                1 & 0
                \end{bmatrix}

    .. math::
        K_5 = \sqrt{p_{r1}}\begin{bmatrix}
                0 & 0  \\
                0 & 1
                \end{bmatrix}

    where :math:`p_{r0} \in [0, 1]` is the probability of a reset to 0, :math:`p_{r1} \in [0, 1]` is the probability of
    a reset to 1 error, :math:`p_z \in [0, 1]` is the probability of a phase flip (Pauli :math:`Z`) error.

    Case :math:`T_2 > T_1`:
    The Choi matrix is given by

    .. math::
        \Lambda = \begin{bmatrix}
                        1 - p_e * p_{reset} & 0 & 0 & eT_2 \\
                        0 & p_e * p_{reset} & 0 & 0 \\
                        0 & 0 & (1 - p_e) * p_{reset} & 0 \\
                        eT_2 & 0 & 0 & 1 - (1 - p_e) * p_{reset}
                        \end{bmatrix}

    .. math::
        K_N = \sqrt{\lambda} \Phi(\nu_{\lambda})

    where :math:`\lambda` are the eigenvalues of the Choi matrix, :math:`\nu_{\lambda}` are the eigenvectors of
    the choi_matrix, and :math:`\Phi(x)` is a isomorphism from :math:`\mathbb{C}^{n^2}`
    to :math:`\mathbb{C}^{n \times n}` with column-major order mapping.

    **Details:**

    * Number of wires: 1
    * Number of parameters: 4

    Args:
        pe (float): exited state population. Must be between ``0`` and ``1``
        t1 (float): the :math:`T_1` relaxation constant
        t2 (float): the :math:`T_2` dephasing constant. Must be less than :math:`2 T_1`
        tg (float): the gate time for relaxation error
        wires (Sequence[int] or int): the wire the channel acts on
        id (str or None): String representing the operation (optional)
    """

    num_params = 4
    num_wires = 1
    grad_method = "F"

    def __init__(self, pe, t1, t2, tq, wires, id=None):
        super().__init__(pe, t1, t2, tq, wires=wires, id=id)

    @staticmethod
    def compute_kraus_matrices(pe, t1, t2, tg):  # pylint:disable=arguments-differ
        """Kraus matrices representing the ThermalRelaxationError channel.

        Args:
            pe (float): exited state population. Must be between ``0`` and ``1``
            t1 (float): the :math:`T_1` relaxation constant
            t2 (float): The :math:`T_2` dephasing constant. Must be less than :math:`2 T_1`
            tg (float): the gate time for relaxation error

        Returns:
            list (array): list of Kraus matrices

        **Example**

        >>> qml.ThermalRelaxationError.compute_kraus_matrices(0.1, 1.2, 1.3, 0.1)
        [array([[0.        , 0.        ], [0.08941789, 0.        ]]),
         array([[0.        , 0.26825366], [0.        , 0.        ]]),
         array([[-0.12718544,  0.        ], [ 0.        ,  0.13165421]]),
         array([[0.98784022, 0.        ], [0.        , 0.95430977]])]
        """
        if not np.is_abstract(pe) and not 0.0 <= pe <= 1.0:
            raise ValueError("pe must be between 0 and 1.")
        if not np.is_abstract(tg) and tg < 0:
            raise ValueError(f"Invalid gate_time tg ({tg} < 0)")
        if not np.is_abstract(t1) and t1 <= 0:
            raise ValueError("Invalid T_1 relaxation time parameter: T_1 <= 0.")
        if not np.is_abstract(t2) and t2 <= 0:
            raise ValueError("Invalid T_2 relaxation time parameter: T_2 <= 0.")
        if not np.is_abstract(t2 - 2 * t1) and t2 - 2 * t1 > 0:
            raise ValueError("Invalid T_2 relaxation time parameter: T_2 greater than 2 * T_1.")
        # T1 relaxation rate
        eT1 = np.exp(-tg / t1)
        p_reset = 1 - eT1
        # T2 dephasing rate
        eT2 = np.exp(-tg / t2)

        def kraus_ops_small_t2():
            pz = (1 - p_reset) * (1 - eT2 / eT1) / 2
            pr0 = (1 - pe) * p_reset
            pr1 = pe * p_reset
            pid = 1 - pz - pr0 - pr1

            K0 = np.sqrt(pid + np.eps) * np.eye(2)
            K1 = np.sqrt(pz + np.eps) * np.array([[1, 0], [0, -1]])
            K2 = np.sqrt(pr0 + np.eps) * np.array([[1, 0], [0, 0]])
            K3 = np.sqrt(pr0 + np.eps) * np.array([[0, 1], [0, 0]])
            K4 = np.sqrt(pr1 + np.eps) * np.array([[0, 0], [1, 0]])
            K5 = np.sqrt(pr1 + np.eps) * np.array([[0, 0], [0, 1]])

            return [K0, K1, K2, K3, K4, K5]

        def kraus_ops_large_t2():
            e0 = p_reset * pe
            v0 = np.array([[0, 0], [1, 0]])
            K0 = np.sqrt(e0 + np.eps) * v0
            e1 = -p_reset * pe + p_reset
            v1 = np.array([[0, 1], [0, 0]])
            K1 = np.sqrt(e1 + np.eps) * v1
<<<<<<< HEAD
            common_term = np.sqrt(
                4 * eT2**2 + 4 * p_reset**2 * pe**2 - 4 * p_reset**2 * pe + p_reset**2 + np.eps
=======
            base = sum(
                (
                    4 * eT2**2,
                    4 * p_reset**2 * pe**2,
                    -4 * p_reset**2 * pe,
                    p_reset**2,
                    np.eps,
                )
>>>>>>> b5f302c5
            )
            common_term = np.sqrt(base)
            e2 = 1 - p_reset / 2 - common_term / 2
            term2 = 2 * eT2 / (2 * p_reset * pe - p_reset - common_term)
            v2 = (term2 * np.array([[1, 0], [0, 0]]) + np.array([[0, 0], [0, 1]])) / np.sqrt(
                term2**2 + 1
            )
            K2 = np.sqrt(e2 + np.eps) * v2
            term3 = 2 * eT2 / (2 * p_reset * pe - p_reset + common_term)
            e3 = 1 - p_reset / 2 + common_term / 2
            v3 = (term3 * np.array([[1, 0], [0, 0]]) + np.array([[0, 0], [0, 1]])) / np.sqrt(
                term3**2 + 1
            )
            K3 = np.sqrt(e3 + np.eps) * v3
            K4 = np.cast_like(np.zeros((2, 2)), K1)
            K5 = np.cast_like(np.zeros((2, 2)), K1)

            return [K0, K1, K2, K3, K4, K5]

        K = np.cond(t2 <= t1, kraus_ops_small_t2, kraus_ops_large_t2, ())
        return K


__qubit_channels__ = {
    "AmplitudeDamping",
    "GeneralizedAmplitudeDamping",
    "PhaseDamping",
    "DepolarizingChannel",
    "BitFlip",
    "PhaseFlip",
    "PauliError",
    "ResetError",
    "QubitChannel",
    "ThermalRelaxationError",
}

__all__ = list(__qubit_channels__)<|MERGE_RESOLUTION|>--- conflicted
+++ resolved
@@ -906,10 +906,6 @@
             e1 = -p_reset * pe + p_reset
             v1 = np.array([[0, 1], [0, 0]])
             K1 = np.sqrt(e1 + np.eps) * v1
-<<<<<<< HEAD
-            common_term = np.sqrt(
-                4 * eT2**2 + 4 * p_reset**2 * pe**2 - 4 * p_reset**2 * pe + p_reset**2 + np.eps
-=======
             base = sum(
                 (
                     4 * eT2**2,
@@ -918,7 +914,6 @@
                     p_reset**2,
                     np.eps,
                 )
->>>>>>> b5f302c5
             )
             common_term = np.sqrt(base)
             e2 = 1 - p_reset / 2 - common_term / 2
