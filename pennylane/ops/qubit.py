# Copyright 2018-2020 Xanadu Quantum Technologies Inc.

# Licensed under the Apache License, Version 2.0 (the "License");
# you may not use this file except in compliance with the License.
# You may obtain a copy of the License at

#     http://www.apache.org/licenses/LICENSE-2.0

# Unless required by applicable law or agreed to in writing, software
# distributed under the License is distributed on an "AS IS" BASIS,
# WITHOUT WARRANTIES OR CONDITIONS OF ANY KIND, either express or implied.
# See the License for the specific language governing permissions and
# limitations under the License.
"""
This module contains the available built-in discrete-variable
quantum operations supported by PennyLane, as well as their conventions.
"""
import cmath
import functools

# pylint:disable=abstract-method,arguments-differ,protected-access
import math
import numpy as np
from scipy.linalg import block_diag

import pennylane as qml
from pennylane.operation import AnyWires, DiagonalOperation, Observable, Operation
from pennylane.templates import template
from pennylane.templates.state_preparations import BasisStatePreparation, MottonenStatePreparation
from pennylane.utils import expand, pauli_eigs
from pennylane.wires import Wires

INV_SQRT2 = 1 / math.sqrt(2)


class Hadamard(Observable, Operation):
    r"""Hadamard(wires)
    The Hadamard operator

    .. math:: H = \frac{1}{\sqrt{2}}\begin{bmatrix} 1 & 1\\ 1 & -1\end{bmatrix}.

    **Details:**

    * Number of wires: 1
    * Number of parameters: 0

    Args:
        wires (Sequence[int] or int): the wire the operation acts on
    """
    num_params = 0
    num_wires = 1
    par_domain = None
    eigvals = pauli_eigs(1)
    matrix = np.array([[INV_SQRT2, INV_SQRT2], [INV_SQRT2, -INV_SQRT2]])

    @classmethod
    def _matrix(cls, *params):
        return cls.matrix

    @classmethod
    def _eigvals(cls, *params):
        return cls.eigvals

    def diagonalizing_gates(self):
        r"""Rotates the specified wires such that they
        are in the eigenbasis of the Hadamard operator.

        For the Hadamard operator,

        .. math:: H = U^\dagger Z U

        where :math:`U = R_y(-\pi/4)`.

        Returns:
            list(~.Operation): A list of gates that diagonalize Hadamard in
            the computational basis.
        """
        return [RY(-np.pi / 4, wires=self.wires)]

    @staticmethod
    def decomposition(wires):
        decomp_ops = [
            PhaseShift(np.pi / 2, wires=wires),
            RX(np.pi / 2, wires=wires),
            PhaseShift(np.pi / 2, wires=wires),
        ]
        return decomp_ops

    def adjoint(self, do_queue=False):
        return Hadamard(wires=self.wires, do_queue=do_queue)


class PauliX(Observable, Operation):
    r"""PauliX(wires)
    The Pauli X operator

    .. math:: \sigma_x = \begin{bmatrix} 0 & 1 \\ 1 & 0\end{bmatrix}.

    **Details:**

    * Number of wires: 1
    * Number of parameters: 0

    Args:
        wires (Sequence[int] or int): the wire the operation acts on
    """
    num_params = 0
    num_wires = 1
    par_domain = None
    eigvals = pauli_eigs(1)
    matrix = np.array([[0, 1], [1, 0]])

    @classmethod
    def _matrix(cls, *params):
        return cls.matrix

    @classmethod
    def _eigvals(cls, *params):
        return cls.eigvals

    def diagonalizing_gates(self):
        r"""Rotates the specified wires such that they
        are in the eigenbasis of the Pauli-X operator.

        For the Pauli-X operator,

        .. math:: X = H^\dagger Z H.

        Returns:
            list(qml.Operation): A list of gates that diagonalize PauliY in the
            computational basis.
        """
        return [Hadamard(wires=self.wires)]

    @staticmethod
    def decomposition(wires):
        decomp_ops = [
            PhaseShift(np.pi / 2, wires=wires),
            RX(np.pi, wires=wires),
            PhaseShift(np.pi / 2, wires=wires),
        ]
        return decomp_ops

    def adjoint(self, do_queue=False):
        return PauliX(wires=self.wires, do_queue=do_queue)


class PauliY(Observable, Operation):
    r"""PauliY(wires)
    The Pauli Y operator

    .. math:: \sigma_y = \begin{bmatrix} 0 & -i \\ i & 0\end{bmatrix}.

    **Details:**

    * Number of wires: 1
    * Number of parameters: 0

    Args:
        wires (Sequence[int] or int): the wire the operation acts on
    """
    num_params = 0
    num_wires = 1
    par_domain = None
    eigvals = pauli_eigs(1)
    matrix = np.array([[0, -1j], [1j, 0]])

    @classmethod
    def _matrix(cls, *params):
        return cls.matrix

    @classmethod
    def _eigvals(cls, *params):
        return cls.eigvals

    def diagonalizing_gates(self):
        r"""Rotates the specified wires such that they
        are in the eigenbasis of PauliY.

        For the Pauli-Y observable,

        .. math:: Y = U^\dagger Z U

        where :math:`U=HSZ`.

        Returns:
            list(~.Operation): A list of gates that diagonalize PauliY in the
                computational basis.
        """
        return [PauliZ(wires=self.wires), S(wires=self.wires), Hadamard(wires=self.wires)]

    @staticmethod
    def decomposition(wires):
        decomp_ops = [
            PhaseShift(np.pi / 2, wires=wires),
            RY(np.pi, wires=wires),
            PhaseShift(np.pi / 2, wires=wires),
        ]
        return decomp_ops

    def adjoint(self, do_queue=False):
        return PauliY(wires=self.wires, do_queue=do_queue)


class PauliZ(Observable, DiagonalOperation):
    r"""PauliZ(wires)
    The Pauli Z operator

    .. math:: \sigma_z = \begin{bmatrix} 1 & 0 \\ 0 & -1\end{bmatrix}.

    **Details:**

    * Number of wires: 1
    * Number of parameters: 0

    Args:
        wires (Sequence[int] or int): the wire the operation acts on
    """
    num_params = 0
    num_wires = 1
    par_domain = None
    eigvals = pauli_eigs(1)
    matrix = np.array([[1, 0], [0, -1]])

    @classmethod
    def _matrix(cls, *params):
        return cls.matrix

    @classmethod
    def _eigvals(cls, *params):
        return cls.eigvals

    def diagonalizing_gates(self):
        return []

    @staticmethod
    def decomposition(wires):
        decomp_ops = [PhaseShift(np.pi, wires=wires)]
        return decomp_ops

    def adjoint(self, do_queue=False):
        return PauliZ(wires=self.wires, do_queue=do_queue)


class S(DiagonalOperation):
    r"""S(wires)
    The single-qubit phase gate

    .. math:: S = \begin{bmatrix}
                1 & 0 \\
                0 & i
            \end{bmatrix}.

    **Details:**

    * Number of wires: 1
    * Number of parameters: 0

    Args:
        wires (Sequence[int] or int): the wire the operation acts on
    """
    num_params = 0
    num_wires = 1
    par_domain = None

    @classmethod
    def _matrix(cls, *params):
        return np.array([[1, 0], [0, 1j]])

    @classmethod
    def _eigvals(cls, *params):
        return np.array([1, 1j])

    @staticmethod
    def decomposition(wires):
        decomp_ops = [PhaseShift(np.pi / 2, wires=wires)]
        return decomp_ops

    def adjoint(self, do_queue=False):
        return S(wires=self.wires, do_queue=do_queue).inv()


class T(DiagonalOperation):
    r"""T(wires)
    The single-qubit T gate

    .. math:: T = \begin{bmatrix}
                1 & 0 \\
                0 & e^{\frac{i\pi}{4}}
            \end{bmatrix}.

    **Details:**

    * Number of wires: 1
    * Number of parameters: 0

    Args:
        wires (Sequence[int] or int): the wire the operation acts on
    """
    num_params = 0
    num_wires = 1
    par_domain = None

    @classmethod
    def _matrix(cls, *params):
        return np.array([[1, 0], [0, cmath.exp(1j * np.pi / 4)]])

    @classmethod
    def _eigvals(cls, *params):
        return np.array([1, cmath.exp(1j * np.pi / 4)])

    @staticmethod
    def decomposition(wires):
        decomp_ops = [PhaseShift(np.pi / 4, wires=wires)]
        return decomp_ops

    def adjoint(self, do_queue=False):
        return T(wires=self.wires, do_queue=do_queue).inv()


class SX(Operation):
    r"""SX(wires)
    The single-qubit Square-Root X operator.

    .. math:: SX = \sqrt{X} = \frac{1}{2} \begin{bmatrix}
            1+i &   1-i \\
            1-i &   1+i \\
        \end{bmatrix}.

    **Details:**

    * Number of wires: 1
    * Number of parameters: 0

    Args:
        wires (Sequence[int] or int): the wire the operation acts on
    """
    num_params = 0
    num_wires = 1
    par_domain = None

    @classmethod
    def _matrix(cls, *params):
        return 0.5 * np.array([[1 + 1j, 1 - 1j], [1 - 1j, 1 + 1j]])

    @classmethod
    def _eigvals(cls, *params):
        return np.array([1, 1j])

    @staticmethod
    def decomposition(wires):
        decomp_ops = [
            RZ(np.pi / 2, wires=wires),
            RY(np.pi / 2, wires=wires),
            RZ(-np.pi, wires=wires),
            PhaseShift(np.pi / 2, wires=wires),
        ]
        return decomp_ops

    def adjoint(self, do_queue=False):
        return SX(wires=self.wires, do_queue=do_queue).inv()


class CNOT(Operation):
    r"""CNOT(wires)
    The controlled-NOT operator

    .. math:: CNOT = \begin{bmatrix}
            1 & 0 & 0 & 0 \\
            0 & 1 & 0 & 0\\
            0 & 0 & 0 & 1\\
            0 & 0 & 1 & 0
        \end{bmatrix}.

    .. note:: The first wire provided corresponds to the **control qubit**.

    **Details:**

    * Number of wires: 2
    * Number of parameters: 0

    Args:
        wires (Sequence[int]): the wires the operation acts on
    """
    num_params = 0
    num_wires = 2
    par_domain = None
    matrix = np.array([[1, 0, 0, 0], [0, 1, 0, 0], [0, 0, 0, 1], [0, 0, 1, 0]])

    @classmethod
    def _matrix(cls, *params):
        return CNOT.matrix

    def adjoint(self, do_queue=False):
        return CNOT(wires=self.wires, do_queue=do_queue)


class CZ(DiagonalOperation):
    r"""CZ(wires)
    The controlled-Z operator

    .. math:: CZ = \begin{bmatrix}
            1 & 0 & 0 & 0 \\
            0 & 1 & 0 & 0\\
            0 & 0 & 1 & 0\\
            0 & 0 & 0 & -1
        \end{bmatrix}.

    .. note:: The first wire provided corresponds to the **control qubit**.

    **Details:**

    * Number of wires: 2
    * Number of parameters: 0

    Args:
        wires (Sequence[int]): the wires the operation acts on
    """
    num_params = 0
    num_wires = 2
    par_domain = None
    eigvals = np.array([1, 1, 1, -1])
    matrix = np.array([[1, 0, 0, 0], [0, 1, 0, 0], [0, 0, 1, 0], [0, 0, 0, -1]])

    @classmethod
    def _matrix(cls, *params):
        return cls.matrix

    @classmethod
    def _eigvals(cls, *params):
        return cls.eigvals

    def adjoint(self, do_queue=False):
        return CZ(wires=self.wires, do_queue=do_queue)


class CY(Operation):
    r"""CY(wires)
    The controlled-Y operator

    .. math:: CY = \begin{bmatrix}
            1 & 0 & 0 & 0 \\
            0 & 1 & 0 & 0\\
            0 & 0 & 0 & -i\\
            0 & 0 & i & 0
        \end{bmatrix}.

    .. note:: The first wire provided corresponds to the **control qubit**.

    **Details:**

    * Number of wires: 2
    * Number of parameters: 0

    Args:
        wires (Sequence[int]): the wires the operation acts on
    """
    num_params = 0
    num_wires = 2
    par_domain = None
    matrix = np.array(
        [
            [1, 0, 0, 0],
            [0, 1, 0, 0],
            [0, 0, 0, -1j],
            [0, 0, 1j, 0],
        ]
    )

    @classmethod
    def _matrix(cls, *params):
        return cls.matrix

    @staticmethod
    def decomposition(wires):
        decomp_ops = [CRY(np.pi, wires=wires), S(wires=wires[0])]
        return decomp_ops

    def adjoint(self, do_queue=False):
        return CY(wires=self.wires, do_queue=do_queue)


class SWAP(Operation):
    r"""SWAP(wires)
    The swap operator

    .. math:: SWAP = \begin{bmatrix}
            1 & 0 & 0 & 0 \\
            0 & 0 & 1 & 0\\
            0 & 1 & 0 & 0\\
            0 & 0 & 0 & 1
        \end{bmatrix}.

    **Details:**

    * Number of wires: 2
    * Number of parameters: 0

    Args:
        wires (Sequence[int]): the wires the operation acts on
    """
    num_params = 0
    num_wires = 2
    par_domain = None
    matrix = np.array([[1, 0, 0, 0], [0, 0, 1, 0], [0, 1, 0, 0], [0, 0, 0, 1]])

    @classmethod
    def _matrix(cls, *params):
        return cls.matrix

    def adjoint(self, do_queue=False):
        return SWAP(wires=self.wires, do_queue=do_queue)


class CSWAP(Operation):
    r"""CSWAP(wires)
    The controlled-swap operator

    .. math:: CSWAP = \begin{bmatrix}
            1 & 0 & 0 & 0 & 0 & 0 & 0 & 0 \\
            0 & 1 & 0 & 0 & 0 & 0 & 0 & 0 \\
            0 & 0 & 1 & 0 & 0 & 0 & 0 & 0 \\
            0 & 0 & 0 & 1 & 0 & 0 & 0 & 0 \\
            0 & 0 & 0 & 0 & 1 & 0 & 0 & 0 \\
            0 & 0 & 0 & 0 & 0 & 0 & 1 & 0 \\
            0 & 0 & 0 & 0 & 0 & 1 & 0 & 0 \\
            0 & 0 & 0 & 0 & 0 & 0 & 0 & 1
        \end{bmatrix}.

    .. note:: The first wire provided corresponds to the **control qubit**.

    **Details:**

    * Number of wires: 3
    * Number of parameters: 0

    Args:
        wires (Sequence[int]): the wires the operation acts on
    """
    num_params = 0
    num_wires = 3
    par_domain = None
    matrix = np.array(
        [
            [1, 0, 0, 0, 0, 0, 0, 0],
            [0, 1, 0, 0, 0, 0, 0, 0],
            [0, 0, 1, 0, 0, 0, 0, 0],
            [0, 0, 0, 1, 0, 0, 0, 0],
            [0, 0, 0, 0, 1, 0, 0, 0],
            [0, 0, 0, 0, 0, 0, 1, 0],
            [0, 0, 0, 0, 0, 1, 0, 0],
            [0, 0, 0, 0, 0, 0, 0, 1],
        ]
    )

    @classmethod
    def _matrix(cls, *params):
        return cls.matrix

    def adjoint(self, do_queue=False):
        return CSWAP(wires=self.wires, do_queue=do_queue)


class Toffoli(Operation):
    r"""Toffoli(wires)
    Toffoli (controlled-controlled-X) gate.

    .. math::

        Toffoli =
        \begin{pmatrix}
        1 & 0 & 0 & 0 & 0 & 0 & 0 & 0\\
        0 & 1 & 0 & 0 & 0 & 0 & 0 & 0\\
        0 & 0 & 1 & 0 & 0 & 0 & 0 & 0\\
        0 & 0 & 0 & 1 & 0 & 0 & 0 & 0\\
        0 & 0 & 0 & 0 & 1 & 0 & 0 & 0\\
        0 & 0 & 0 & 0 & 0 & 1 & 0 & 0\\
        0 & 0 & 0 & 0 & 0 & 0 & 0 & 1\\
        0 & 0 & 0 & 0 & 0 & 0 & 1 & 0
        \end{pmatrix}

    **Details:**

    * Number of wires: 3
    * Number of parameters: 0

    Args:
        wires (Sequence[int]): the subsystem the gate acts on
    """
    num_params = 0
    num_wires = 3
    par_domain = None
    matrix = np.array(
        [
            [1, 0, 0, 0, 0, 0, 0, 0],
            [0, 1, 0, 0, 0, 0, 0, 0],
            [0, 0, 1, 0, 0, 0, 0, 0],
            [0, 0, 0, 1, 0, 0, 0, 0],
            [0, 0, 0, 0, 1, 0, 0, 0],
            [0, 0, 0, 0, 0, 1, 0, 0],
            [0, 0, 0, 0, 0, 0, 0, 1],
            [0, 0, 0, 0, 0, 0, 1, 0],
        ]
    )

    @classmethod
    def _matrix(cls, *params):
        return cls.matrix

    def adjoint(self, do_queue=False):
        return Toffoli(wires=self.wires, do_queue=do_queue)


class RX(Operation):
    r"""RX(phi, wires)
    The single qubit X rotation

    .. math:: R_x(\phi) = e^{-i\phi\sigma_x/2} = \begin{bmatrix}
                \cos(\phi/2) & -i\sin(\phi/2) \\
                -i\sin(\phi/2) & \cos(\phi/2)
            \end{bmatrix}.

    **Details:**

    * Number of wires: 1
    * Number of parameters: 1
    * Gradient recipe: :math:`\frac{d}{d\phi}f(R_x(\phi)) = \frac{1}{2}\left[f(R_x(\phi+\pi/2)) - f(R_x(\phi-\pi/2))\right]`
      where :math:`f` is an expectation value depending on :math:`R_x(\phi)`.

    Args:
        phi (float): rotation angle :math:`\phi`
        wires (Sequence[int] or int): the wire the operation acts on
    """
    num_params = 1
    num_wires = 1
    par_domain = "R"
    grad_method = "A"
    generator = [PauliX, -1 / 2]

    @classmethod
    def _matrix(cls, *params):
        theta = params[0]
        c = math.cos(theta / 2)
        js = 1j * math.sin(-theta / 2)

        return np.array([[c, js], [js, c]])

    def adjoint(self, do_queue=False):
        return RX(-self.data[0], wires=self.wires, do_queue=do_queue)


class RY(Operation):
    r"""RY(phi, wires)
    The single qubit Y rotation

    .. math:: R_y(\phi) = e^{-i\phi\sigma_y/2} = \begin{bmatrix}
                \cos(\phi/2) & -\sin(\phi/2) \\
                \sin(\phi/2) & \cos(\phi/2)
            \end{bmatrix}.

    **Details:**

    * Number of wires: 1
    * Number of parameters: 1
    * Gradient recipe: :math:`\frac{d}{d\phi}f(R_y(\phi)) = \frac{1}{2}\left[f(R_y(\phi+\pi/2)) - f(R_y(\phi-\pi/2))\right]`
      where :math:`f` is an expectation value depending on :math:`R_y(\phi)`.

    Args:
        phi (float): rotation angle :math:`\phi`
        wires (Sequence[int] or int): the wire the operation acts on
    """
    num_params = 1
    num_wires = 1
    par_domain = "R"
    grad_method = "A"
    generator = [PauliY, -1 / 2]

    @classmethod
    def _matrix(cls, *params):
        theta = params[0]
        c = math.cos(theta / 2)
        s = math.sin(theta / 2)

        return np.array([[c, -s], [s, c]])

    def adjoint(self, do_queue=False):
        return RY(-self.data[0], wires=self.wires, do_queue=do_queue)


class RZ(DiagonalOperation):
    r"""RZ(phi, wires)
    The single qubit Z rotation

    .. math:: R_z(\phi) = e^{-i\phi\sigma_z/2} = \begin{bmatrix}
                e^{-i\phi/2} & 0 \\
                0 & e^{i\phi/2}
            \end{bmatrix}.

    **Details:**

    * Number of wires: 1
    * Number of parameters: 1
    * Gradient recipe: :math:`\frac{d}{d\phi}f(R_z(\phi)) = \frac{1}{2}\left[f(R_z(\phi+\pi/2)) - f(R_z(\phi-\pi/2))\right]`
      where :math:`f` is an expectation value depending on :math:`R_z(\phi)`.

    Args:
        phi (float): rotation angle :math:`\phi`
        wires (Sequence[int] or int): the wire the operation acts on
    """
    num_params = 1
    num_wires = 1
    par_domain = "R"
    grad_method = "A"
    generator = [PauliZ, -1 / 2]

    @classmethod
    def _matrix(cls, *params):
        theta = params[0]
        p = cmath.exp(-0.5j * theta)

        return np.array([[p, 0], [0, p.conjugate()]])

    @classmethod
    def _eigvals(cls, *params):
        theta = params[0]
        p = cmath.exp(-0.5j * theta)

        return np.array([p, p.conjugate()])

    def adjoint(self, do_queue=False):
        return RZ(-self.data[0], wires=self.wires, do_queue=do_queue)


class PhaseShift(DiagonalOperation):
    r"""PhaseShift(phi, wires)
    Arbitrary single qubit local phase shift

    .. math:: R_\phi(\phi) = e^{i\phi/2}R_z(\phi) = \begin{bmatrix}
                1 & 0 \\
                0 & e^{i\phi}
            \end{bmatrix}.

    **Details:**

    * Number of wires: 1
    * Number of parameters: 1
    * Gradient recipe: :math:`\frac{d}{d\phi}f(R_\phi(\phi)) = \frac{1}{2}\left[f(R_\phi(\phi+\pi/2)) - f(R_\phi(\phi-\pi/2))\right]`
      where :math:`f` is an expectation value depending on :math:`R_{\phi}(\phi)`.

    Args:
        phi (float): rotation angle :math:`\phi`
        wires (Sequence[int] or int): the wire the operation acts on
    """
    num_params = 1
    num_wires = 1
    par_domain = "R"
    grad_method = "A"
    generator = [np.array([[0, 0], [0, 1]]), 1]

    @classmethod
    def _matrix(cls, *params):
        phi = params[0]
        return np.array([[1, 0], [0, cmath.exp(1j * phi)]])

    @classmethod
    def _eigvals(cls, *params):
        phi = params[0]
        return np.array([1, cmath.exp(1j * phi)])

    @staticmethod
    def decomposition(phi, wires):
        decomp_ops = [RZ(phi, wires=wires)]
        return decomp_ops

    def adjoint(self, do_queue=False):
        return PhaseShift(-self.data[0], wires=self.wires, do_queue=do_queue)


class ControlledPhaseShift(DiagonalOperation):
    r"""ControlledPhaseShift(phi, wires)
    A qubit controlled phase shift.

    .. math:: CR_\phi(\phi) = \begin{bmatrix}
                1 & 0 & 0 & 0 \\
                0 & 1 & 0 & 0 \\
                0 & 0 & 1 & 0 \\
                0 & 0 & 0 & e^{i\phi}
            \end{bmatrix}.

    .. note:: The first wire provided corresponds to the **control qubit**.

    **Details:**

    * Number of wires: 2
    * Number of parameters: 1
    * Gradient recipe: :math:`\frac{d}{d\phi}f(CR_\phi(\phi)) = \frac{1}{2}\left[f(CR_\phi(\phi+\pi/2)) - f(CR_\phi(\phi-\pi/2))\right]`
      where :math:`f` is an expectation value depending on :math:`CR_{\phi}(\phi)`.

    Args:
        phi (float): rotation angle :math:`\phi`
        wires (Sequence[int]): the wire the operation acts on
    """
    num_params = 1
    num_wires = 2
    par_domain = "R"
    grad_method = "A"
    generator = [np.array([[0, 0, 0, 0], [0, 0, 0, 0], [0, 0, 0, 0], [0, 0, 0, 1]]), 1]

    @classmethod
    def _matrix(cls, *params):
        phi = params[0]
        return np.array([[1, 0, 0, 0], [0, 1, 0, 0], [0, 0, 1, 0], [0, 0, 0, cmath.exp(1j * phi)]])

    @classmethod
    def _eigvals(cls, *params):
        phi = params[0]
        return np.array([1, 1, 1, cmath.exp(1j * phi)])

    @staticmethod
    def decomposition(phi, wires):
        decomp_ops = [
            qml.PhaseShift(phi / 2, wires=wires[0]),
            qml.CNOT(wires=[0, 1]),
            qml.PhaseShift(-phi / 2, wires=wires[1]),
            qml.CNOT(wires=[0, 1]),
            qml.PhaseShift(phi / 2, wires=wires[1]),
        ]
        return decomp_ops

    def adjoint(self, do_queue=False):
        return ControlledPhaseShift(-self.data[0], wires=self.wires, do_queue=do_queue)


class Rot(Operation):
    r"""Rot(phi, theta, omega, wires)
    Arbitrary single qubit rotation

    .. math::

        R(\phi,\theta,\omega) = RZ(\omega)RY(\theta)RZ(\phi)= \begin{bmatrix}
        e^{-i(\phi+\omega)/2}\cos(\theta/2) & -e^{i(\phi-\omega)/2}\sin(\theta/2) \\
        e^{-i(\phi-\omega)/2}\sin(\theta/2) & e^{i(\phi+\omega)/2}\cos(\theta/2)
        \end{bmatrix}.

    **Details:**

    * Number of wires: 1
    * Number of parameters: 3
    * Gradient recipe: :math:`\frac{d}{d\phi}f(R(\phi, \theta, \omega)) = \frac{1}{2}\left[f(R(\phi+\pi/2, \theta, \omega)) - f(R(\phi-\pi/2, \theta, \omega))\right]`
      where :math:`f` is an expectation value depending on :math:`R(\phi, \theta, \omega)`.
      This gradient recipe applies for each angle argument :math:`\{\phi, \theta, \omega\}`.

    .. note::

        If the ``Rot`` gate is not supported on the targeted device, PennyLane
        will attempt to decompose the gate into :class:`~.RZ` and :class:`~.RY` gates.

    Args:
        phi (float): rotation angle :math:`\phi`
        theta (float): rotation angle :math:`\theta`
        omega (float): rotation angle :math:`\omega`
        wires (Sequence[int] or int): the wire the operation acts on
    """
    num_params = 3
    num_wires = 1
    par_domain = "R"
    grad_method = "A"

    @classmethod
    def _matrix(cls, *params):
        phi, theta, omega = params
        c = math.cos(theta / 2)
        s = math.sin(theta / 2)

        return np.array(
            [
                [cmath.exp(-0.5j * (phi + omega)) * c, -cmath.exp(0.5j * (phi - omega)) * s],
                [cmath.exp(-0.5j * (phi - omega)) * s, cmath.exp(0.5j * (phi + omega)) * c],
            ]
        )

    @staticmethod
    def decomposition(phi, theta, omega, wires):
        decomp_ops = [RZ(phi, wires=wires), RY(theta, wires=wires), RZ(omega, wires=wires)]
        return decomp_ops

    def adjoint(self, do_queue=False):
        phi, theta, omega = self.parameters
        return Rot(-omega, -theta, -phi, wires=self.wires, do_queue=do_queue)


class MultiRZ(DiagonalOperation):
    r"""MultiRZ(theta, wires)
    Arbitrary multi Z rotation.

    .. math::

        MultiRZ(\theta) = \exp(-i \frac{\theta}{2} Z^{\otimes n})

    **Details:**

    * Number of wires: Any
    * Number of parameters: 1
    * Gradient recipe: :math:`\frac{d}{d\theta}f(MultiRZ(\theta)) = \frac{1}{2}\left[f(MultiRZ(\theta +\pi/2)) - f(MultiRZ(\theta-\pi/2))\right]`
      where :math:`f` is an expectation value depending on :math:`MultiRZ(\theta)`.

    .. note::

        If the ``MultiRZ`` gate is not supported on the targeted device, PennyLane
        will decompose the gate using :class:`~.RZ` and :class:`~.CNOT` gates.

    Args:
        theta (float): rotation angle :math:`\theta`
        wires (Sequence[int] or int): the wires the operation acts on
    """
    num_params = 1
    num_wires = AnyWires
    par_domain = "R"
    grad_method = "A"

    @classmethod
    def _matrix(cls, theta, n):
        """Matrix representation of a MultiRZ gate.

        Args:
            theta (float): Rotation angle.
            n (int): Number of wires the rotation acts on. This has
                to be given explicitly in the static method as the
                wires object is not available.

        Returns:
            array[complex]: The matrix representation
        """
        multi_Z_rot_eigs = MultiRZ._eigvals(theta, n)
        multi_Z_rot_matrix = np.diag(multi_Z_rot_eigs)

        return multi_Z_rot_matrix

    _generator = None

    @property
    def generator(self):
        if self._generator is None:
            self._generator = [np.diag(pauli_eigs(len(self.wires))), -1 / 2]
        return self._generator

    @property
    def matrix(self):
        # Redefine the property here to pass additionally the number of wires to the ``_matrix`` method
        if self.inverse:
            # The matrix is diagonal, so there is no need to transpose
            return self._matrix(*self.parameters, len(self.wires)).conj()

        return self._matrix(*self.parameters, len(self.wires))

    @classmethod
    def _eigvals(cls, theta, n):
        return np.exp(-1j * theta / 2 * pauli_eigs(n))

    @property
    def eigvals(self):
        # Redefine the property here to pass additionally the number of wires to the ``_eigvals`` method
        if self.inverse:
            return self._eigvals(*self.parameters, len(self.wires)).conj()

        return self._eigvals(*self.parameters, len(self.wires))

    @staticmethod
    @template
    def decomposition(theta, wires):
        for i in range(len(wires) - 1, 0, -1):
            CNOT(wires=[wires[i], wires[i - 1]])

        RZ(theta, wires=wires[0])

        for i in range(len(wires) - 1):
            CNOT(wires=[wires[i + 1], wires[i]])

    def adjoint(self, do_queue=False):
        return MultiRZ(-self.parameters[0], wires=self.wires)


class PauliRot(Operation):
    r"""PauliRot(theta, pauli_word, wires)
    Arbitrary Pauli word rotation.

    .. math::

        RP(\theta, P) = \exp(-i \frac{\theta}{2} P)

    **Details:**

    * Number of wires: Any
    * Number of parameters: 2 (1 differentiable parameter)
    * Gradient recipe: :math:`\frac{d}{d\theta}f(RP(\theta)) = \frac{1}{2}\left[f(RP(\theta +\pi/2)) - f(RP(\theta-\pi/2))\right]`
      where :math:`f` is an expectation value depending on :math:`RP(\theta)`.

    .. note::

        If the ``PauliRot`` gate is not supported on the targeted device, PennyLane
        will decompose the gate using :class:`~.RX`, :class:`~.Hadamard`, :class:`~.RZ`
        and :class:`~.CNOT` gates.

    Args:
        theta (float): rotation angle :math:`\theta`
        pauli_word (string): the Pauli word defining the rotation
        wires (Sequence[int] or int): the wire the operation acts on
    """
    num_params = 2
    num_wires = AnyWires
    do_check_domain = False
    par_domain = "R"
    grad_method = "A"

    _ALLOWED_CHARACTERS = "IXYZ"

    _PAULI_CONJUGATION_MATRICES = {
        "X": Hadamard._matrix(),
        "Y": RX._matrix(np.pi / 2),
        "Z": np.array([[1, 0], [0, 1]]),
    }

    def __init__(self, *params, wires=None, do_queue=True):
        super().__init__(*params, wires=wires, do_queue=do_queue)

        pauli_word = params[1]

        if not PauliRot._check_pauli_word(pauli_word):
            raise ValueError(
                'The given Pauli word "{}" contains characters that are not allowed.'
                " Allowed characters are I, X, Y and Z".format(pauli_word)
            )

        num_wires = 1 if isinstance(wires, int) else len(wires)

        if not len(pauli_word) == num_wires:
            raise ValueError(
                "The given Pauli word has length {}, length {} was expected for wires {}".format(
                    len(pauli_word), num_wires, wires
                )
            )

    @staticmethod
    def _check_pauli_word(pauli_word):
        """Check that the given Pauli word has correct structure.

        Args:
            pauli_word (str): Pauli word to be checked

        Returns:
            bool: Whether the Pauli word has correct structure.
        """
        return all(pauli in PauliRot._ALLOWED_CHARACTERS for pauli in pauli_word)

    @classmethod
    def _matrix(cls, *params):
        theta = params[0]
        pauli_word = params[1]

        if not PauliRot._check_pauli_word(pauli_word):
            raise ValueError(
                'The given Pauli word "{}" contains characters that are not allowed.'
                " Allowed characters are I, X, Y and Z".format(pauli_word)
            )

        # Simplest case is if the Pauli is the identity matrix
        if pauli_word == "I" * len(pauli_word):
            return np.exp(-1j * theta / 2) * np.eye(2 ** len(pauli_word))

        # We first generate the matrix excluding the identity parts and expand it afterwards.
        # To this end, we have to store on which wires the non-identity parts act
        non_identity_wires, non_identity_gates = zip(
            *[(wire, gate) for wire, gate in enumerate(pauli_word) if gate != "I"]
        )

        multi_Z_rot_matrix = MultiRZ._matrix(theta, len(non_identity_gates))

        # now we conjugate with Hadamard and RX to create the Pauli string
        conjugation_matrix = functools.reduce(
            np.kron,
            [PauliRot._PAULI_CONJUGATION_MATRICES[gate] for gate in non_identity_gates],
        )

        return expand(
            conjugation_matrix.T.conj() @ multi_Z_rot_matrix @ conjugation_matrix,
            non_identity_wires,
            list(range(len(pauli_word))),
        )

    _generator = None

    @property
    def generator(self):
        if self._generator is None:
            pauli_word = self.parameters[1]

            # Simplest case is if the Pauli is the identity matrix
            if pauli_word == "I" * len(pauli_word):
                self._generator = [np.eye(2 ** len(pauli_word)), -1 / 2]
                return self._generator

            # We first generate the matrix excluding the identity parts and expand it afterwards.
            # To this end, we have to store on which wires the non-identity parts act
            non_identity_wires, non_identity_gates = zip(
                *[(wire, gate) for wire, gate in enumerate(pauli_word) if gate != "I"]
            )

            # get MultiRZ's generator
            multi_Z_rot_generator = np.diag(pauli_eigs(len(non_identity_gates)))

            # now we conjugate with Hadamard and RX to create the Pauli string
            conjugation_matrix = functools.reduce(
                np.kron,
                [PauliRot._PAULI_CONJUGATION_MATRICES[gate] for gate in non_identity_gates],
            )

            self._generator = [
                expand(
                    conjugation_matrix.T.conj() @ multi_Z_rot_generator @ conjugation_matrix,
                    non_identity_wires,
                    list(range(len(pauli_word))),
                ),
                -1 / 2,
            ]

        return self._generator

    @classmethod
    def _eigvals(cls, theta, pauli_word):
        # Identity must be treated specially because its eigenvalues are all the same
        if pauli_word == "I" * len(pauli_word):
            return np.exp(-1j * theta / 2) * np.ones(2 ** len(pauli_word))

        return MultiRZ._eigvals(theta, len(pauli_word))

    @staticmethod
    @template
    def decomposition(theta, pauli_word, wires):
        # Catch cases when the wire is passed as a single int.
        if isinstance(wires, int):
            wires = [wires]

        # Check for identity and do nothing
        if pauli_word == "I" * len(wires):
            return

        active_wires, active_gates = zip(
            *[(wire, gate) for wire, gate in zip(wires, pauli_word) if gate != "I"]
        )

        for wire, gate in zip(active_wires, active_gates):
            if gate == "X":
                Hadamard(wires=[wire])
            elif gate == "Y":
                RX(np.pi / 2, wires=[wire])

        MultiRZ(theta, wires=list(active_wires))

        for wire, gate in zip(active_wires, active_gates):
            if gate == "X":
                Hadamard(wires=[wire])
            elif gate == "Y":
                RX(-np.pi / 2, wires=[wire])

    def adjoint(self, do_queue=False):
        return PauliRot(
            -self.parameters[0], self.parameters[1], wires=self.wires, do_queue=do_queue
        )


# Four term gradient recipe for controlled rotations
c1 = (np.sqrt(2) - 4 * np.cos(np.pi / 8)) / (4 - 8 * np.cos(np.pi / 8))
c2 = (np.sqrt(2) - 1) / (4 * np.cos(np.pi / 8) - 2)
a = np.pi / 2
b = 3 * np.pi / 4
four_term_grad_recipe = ([[c1, 1, a], [-c1, 1, -a], [-c2, 1, b], [c2, 1, -b]],)


class CRX(Operation):
    r"""CRX(phi, wires)
    The controlled-RX operator

    .. math::

        \begin{align}
            CRX(\phi) &= I_{1}\otimes RZ_{2}(\pi / 2) ~\cdot~ I_{1}\otimes RY_{2}(\phi/2) ~\cdot~ CNOT_{12} ~\cdot~ RY_{2}(-\phi/2) ~\cdot~ CNOT_{12} ~\cdot~ I_{1}\otimes RZ_{2}(-\pi / 2)\notag \\[10pt]
            &=
            \begin{bmatrix}
            & 1 & 0 & 0 & 0 \\
            & 0 & 1 & 0 & 0\\
            & 0 & 0 & \cos(\phi/2) & -i\sin(\phi/2)\\
            & 0 & 0 & -i\sin(\phi/2) & \cos(\phi/2)
            \end{bmatrix}.
        \end{align}

    .. note:: The subscripts of the operations in the formula refer to the wires they act on, e.g., 1 corresponds to the first element in ``wires`` that is the **control qubit**.


    **Details:**

    * Number of wires: 2
    * Number of parameters: 1
    * Gradient recipe: :math:`\frac{d}{d\phi}f(CR_x(\phi)) = \frac{1}{2}\left[f(CR_x(\phi+\pi/2)) - f(CR_x(\phi-\pi/2))\right]`
      where :math:`f` is an expectation value depending on :math:`CR_x(\phi)`.

    **Decomposition**

    If the ``CRX`` gate is not supported on the targeted device, PennyLane
    will attempt to decompose the gate into :class:`~.RZ`, :class:`~.RY`
    and :class:`~.CNOT` gates the following way:


    .. image:: ../../_static/crx_circuit.png
        :align: center
        :width: 800px

    Args:
        phi (float): rotation angle :math:`\phi`
        wires (Sequence[int]): the wire the operation acts on
    """
    num_params = 1
    num_wires = 2
    par_domain = "R"
    grad_method = "A"
    grad_recipe = four_term_grad_recipe

    generator = [np.array([[0, 0, 0, 0], [0, 0, 0, 0], [0, 0, 0, 1], [0, 0, 1, 0]]), -1 / 2]

    @classmethod
    def _matrix(cls, *params):
        theta = params[0]
        c = math.cos(theta / 2)
        js = 1j * math.sin(-theta / 2)

        return np.array([[1, 0, 0, 0], [0, 1, 0, 0], [0, 0, c, js], [0, 0, js, c]])

    @staticmethod
    def decomposition(theta, wires):
        decomp_ops = [
            RZ(np.pi / 2, wires=wires[1]),
            RY(theta / 2, wires=wires[1]),
            CNOT(wires=wires),
            RY(-theta / 2, wires=wires[1]),
            CNOT(wires=wires),
            RZ(-np.pi / 2, wires=wires[1]),
        ]
        return decomp_ops

    def adjoint(self, do_queue=False):
        return CRX(-self.data[0], wires=self.wires, do_queue=do_queue)


class CRY(Operation):
    r"""CRY(phi, wires)
    The controlled-RY operator

    .. math::

        \begin{align}
             CRY(\phi) &= I_{1}\otimes RY_{2}(\pi / 2) ~\cdot~ CNOT_{12} ~\cdot~ I_{1}\otimes RY_{2}(-\pi / 2) ~\cdot~ CNOT_{12} \notag \\[10pt]
            &=
        \begin{bmatrix}
            1 & 0 & 0 & 0 \\
            0 & 1 & 0 & 0\\
            0 & 0 & \cos(\phi/2) & -\sin(\phi/2)\\
            0 & 0 & \sin(\phi/2) & \cos(\phi/2)
        \end{bmatrix}.
        \end{align}

    .. note:: The subscripts of the operations in the formula refer to the wires they act on, e.g. 1 corresponds to the first element in ``wires`` that is the **control qubit**.

    **Details:**

    * Number of wires: 2
    * Number of parameters: 1
    * Gradient recipe: :math:`\frac{d}{d\phi}f(CR_y(\phi)) = \frac{1}{2}\left[f(CR_y(\phi+\pi/2)) - f(CR_y(\phi-\pi/2))\right]`
      where :math:`f` is an expectation value depending on :math:`CR_y(\phi)`.

    **Decomposition**

    If the ``CRY`` gate is not supported on the targeted device, PennyLane
    will attempt to decompose the gate into :class:`~.RY` and :class:`~.CNOT` gates the following way:

    .. image:: ../../_static/cry_circuit.png
        :align: center
        :width: 650px


    Args:
        phi (float): rotation angle :math:`\phi`
        wires (Sequence[int]): the wire the operation acts on
    """
    num_params = 1
    num_wires = 2
    par_domain = "R"
    grad_method = "A"
    grad_recipe = four_term_grad_recipe

    generator = [np.array([[0, 0, 0, 0], [0, 0, 0, 0], [0, 0, 0, -1j], [0, 0, 1j, 0]]), -1 / 2]

    @classmethod
    def _matrix(cls, *params):
        theta = params[0]
        c = math.cos(theta / 2)
        s = math.sin(theta / 2)

        return np.array([[1, 0, 0, 0], [0, 1, 0, 0], [0, 0, c, -s], [0, 0, s, c]])

    @staticmethod
    def decomposition(theta, wires):
        decomp_ops = [
            RY(theta / 2, wires=wires[1]),
            CNOT(wires=wires),
            RY(-theta / 2, wires=wires[1]),
            CNOT(wires=wires),
        ]
        return decomp_ops

    def adjoint(self, do_queue=False):
        return CRY(-self.data[0], wires=self.wires, do_queue=do_queue)


class CRZ(DiagonalOperation):
    r"""CRZ(phi, wires)
    The controlled-RZ operator

    .. math::

        \begin{align}
             CRZ(\phi) &= I_{1}\otimes PhaseShift_{2}(\pi / 2) ~\cdot~ CNOT_{12} ~\cdot~ I_{1}\otimes PhaseShift_{2}(-\pi / 2) ~\cdot~ CNOT_{12} \notag \\[10pt]
            &=
         \begin{bmatrix}
            1 & 0 & 0 & 0 \\
            0 & 1 & 0 & 0\\
            0 & 0 & e^{-i\phi/2} & 0\\
            0 & 0 & 0 & e^{i\phi/2}
        \end{bmatrix}.
        \end{align}


    .. note:: The subscripts of the operations in the formula refer to the wires they act on, e.g. 1 corresponds to the first element in ``wires`` that is the **control qubit**.

    **Details:**

    * Number of wires: 2
    * Number of parameters: 1
    * Gradient recipe: :math:`\frac{d}{d\phi}f(CR_z(\phi)) = \frac{1}{2}\left[f(CR_z(\phi+\pi/2)) - f(CR_z(\phi-\pi/2))\right]`
      where :math:`f` is an expectation value depending on :math:`CR_z(\phi)`.

    **Decomposition**

    If the ``CRZ`` gate is not supported on the targeted device, PennyLane
    will attempt to decompose the gate into :class:`~.PhaseShift` and :class:`~.CNOT` gates the following way:

    .. image:: ../../_static/crz_circuit.png
        :align: center
        :width: 650px

    Args:
        phi (float): rotation angle :math:`\phi`
        wires (Sequence[int]): the wire the operation acts on
    """
    num_params = 1
    num_wires = 2
    par_domain = "R"
    grad_method = "A"
    grad_recipe = four_term_grad_recipe

    generator = [np.array([[0, 0, 0, 0], [0, 0, 0, 0], [0, 0, 1, 0], [0, 0, 0, -1]]), -1 / 2]

    @classmethod
    def _matrix(cls, *params):
        theta = params[0]
        return np.array(
            [
                [1, 0, 0, 0],
                [0, 1, 0, 0],
                [0, 0, cmath.exp(-0.5j * theta), 0],
                [0, 0, 0, cmath.exp(0.5j * theta)],
            ]
        )

    @classmethod
    def _eigvals(cls, *params):
        theta = params[0]
        return np.array(
            [
                1,
                1,
                cmath.exp(-0.5j * theta),
                cmath.exp(0.5j * theta),
            ]
        )

    @staticmethod
    def decomposition(lam, wires):
        decomp_ops = [
            PhaseShift(lam / 2, wires=wires[1]),
            CNOT(wires=wires),
            PhaseShift(-lam / 2, wires=wires[1]),
            CNOT(wires=wires),
        ]
        return decomp_ops

    def adjoint(self, do_queue=False):
        return CRZ(-self.data[0], wires=self.wires, do_queue=do_queue)


class CRot(Operation):
    r"""CRot(phi, theta, omega, wires)
    The controlled-Rot operator

    .. math:: CR(\phi, \theta, \omega) = \begin{bmatrix}
            1 & 0 & 0 & 0 \\
            0 & 1 & 0 & 0\\
            0 & 0 & e^{-i(\phi+\omega)/2}\cos(\theta/2) & -e^{i(\phi-\omega)/2}\sin(\theta/2)\\
            0 & 0 & e^{-i(\phi-\omega)/2}\sin(\theta/2) & e^{i(\phi+\omega)/2}\cos(\theta/2)
        \end{bmatrix}.

    .. note:: The first wire provided corresponds to the **control qubit**.

    **Details:**

    * Number of wires: 2
    * Number of parameters: 3
    * Gradient recipe: :math:`\frac{d}{d\phi}f(CR(\phi, \theta, \omega)) = \frac{1}{2}\left[f(CR(\phi+\pi/2, \theta, \omega)) - f(CR(\phi-\pi/2, \theta, \omega))\right]`
      where :math:`f` is an expectation value depending on :math:`CR(\phi, \theta, \omega)`.
      This gradient recipe applies for each angle argument :math:`\{\phi, \theta, \omega\}`.

    Args:
        phi (float): rotation angle :math:`\phi`
        theta (float): rotation angle :math:`\theta`
        omega (float): rotation angle :math:`\omega`
        wires (Sequence[int]): the wire the operation acts on
    """
    num_params = 3
    num_wires = 2
    par_domain = "R"
    grad_method = "A"
    grad_recipe = four_term_grad_recipe * 3

    @classmethod
    def _matrix(cls, *params):
        phi, theta, omega = params
        c = math.cos(theta / 2)
        s = math.sin(theta / 2)

        return np.array(
            [
                [1, 0, 0, 0],
                [0, 1, 0, 0],
                [0, 0, cmath.exp(-0.5j * (phi + omega)) * c, -cmath.exp(0.5j * (phi - omega)) * s],
                [0, 0, cmath.exp(-0.5j * (phi - omega)) * s, cmath.exp(0.5j * (phi + omega)) * c],
            ]
        )

    @staticmethod
    def decomposition(phi, theta, omega, wires):
        if qml.tape_mode_active():
            decomp_ops = [
                RZ((phi - omega) / 2, wires=wires[1]),
                CNOT(wires=wires),
                RZ(-(phi + omega) / 2, wires=wires[1]),
                RY(-theta / 2, wires=wires[1]),
                CNOT(wires=wires),
                RY(theta / 2, wires=wires[1]),
                RZ(omega, wires=wires[1]),
            ]
        else:  # We cannot add gate parameters in non-tape mode, resulting in greater depth
            decomp_ops = [
                RZ(phi / 2, wires=wires[1]),
                RZ(-omega / 2, wires=wires[1]),
                CNOT(wires=wires),
                RZ(-phi / 2, wires=wires[1]),
                RZ(-omega / 2, wires=wires[1]),
                RY(-theta / 2, wires=wires[1]),
                CNOT(wires=wires),
                RY(theta / 2, wires=wires[1]),
                RZ(omega, wires=wires[1]),
            ]
        return decomp_ops

    def adjoint(self, do_queue=False):
        # TODO(chase): Replacing this with a CRot with the parameters
        # negated fails the consistency check. We should remove the `inv()` when that
        # is fixed.
        phi, theta, omega = self.parameters
        return CRot(-omega, -theta, -phi, wires=self.wires, do_queue=do_queue)


class U1(Operation):
    r"""U1(phi)
    U1 gate.

    .. math:: U_1(\phi) = e^{i\phi/2}R_z(\phi) = \begin{bmatrix}
                1 & 0 \\
                0 & e^{i\phi}
            \end{bmatrix}.

    .. note::

        The ``U1`` gate is an alias for the phase shift operation :class:`~.PhaseShift`.

    **Details:**

    * Number of wires: 1
    * Number of parameters: 1
    * Gradient recipe: :math:`\frac{d}{d\phi}f(U_1(\phi)) = \frac{1}{2}\left[f(U_1(\phi+\pi/2)) - f(U_1(\phi-\pi/2))\right]`
      where :math:`f` is an expectation value depending on :math:`U_1(\phi)`.

    Args:
        phi (float): rotation angle :math:`\phi`
        wires (Sequence[int] or int): the wire the operation acts on
    """
    num_params = 1
    num_wires = 1
    par_domain = "R"
    grad_method = "A"
    generator = [np.array([[0, 0], [0, 1]]), 1]

    @classmethod
    def _matrix(cls, *params):
        phi = params[0]
        return np.array([[1, 0], [0, cmath.exp(1j * phi)]])

    @staticmethod
    def decomposition(phi, wires):
        return [PhaseShift(phi, wires=wires)]

    def adjoint(self, do_queue=False):
        return U1(-self.data[0], wires=self.wires, do_queue=do_queue)


class U2(Operation):
    r"""U2(phi, lambda, wires)
    U2 gate.

    .. math::

        U_2(\phi, \lambda) = \frac{1}{\sqrt{2}}\begin{bmatrix} 1 & -\exp(i \lambda)
        \\ \exp(i \phi) & \exp(i (\phi + \lambda)) \end{bmatrix}

    The :math:`U_2` gate is related to the single-qubit rotation :math:`R` (:class:`Rot`) and the
    :math:`R_\phi` (:class:`PhaseShift`) gates via the following relation:

    .. math::

        U_2(\phi, \lambda) = R_\phi(\phi+\lambda) R(\lambda,\pi/2,-\lambda)

    .. note::

        If the ``U2`` gate is not supported on the targeted device, PennyLane
        will attempt to decompose the gate into :class:`~.Rot` and :class:`~.PhaseShift` gates.

    **Details:**

    * Number of wires: 1
    * Number of parameters: 2
    * Gradient recipe: :math:`\frac{d}{d\phi}f(U_2(\phi, \lambda)) = \frac{1}{2}\left[f(U_2(\phi+\pi/2, \lambda)) - f(U_2(\phi-\pi/2, \lambda))\right]`
      where :math:`f` is an expectation value depending on :math:`U_2(\phi, \lambda)`.
      This gradient recipe applies for each angle argument :math:`\{\phi, \lambda\}`.

    Args:
        phi (float): azimuthal angle :math:`\phi`
        lambda (float): quantum phase :math:`\lambda`
        wires (Sequence[int] or int): the subsystem the gate acts on
    """
    num_params = 2
    num_wires = 1
    par_domain = "R"
    grad_method = "A"

    @classmethod
    def _matrix(cls, *params):
        phi, lam = params
        return INV_SQRT2 * np.array(
            [[1, -cmath.exp(1j * lam)], [cmath.exp(1j * phi), cmath.exp(1j * (phi + lam))]]
        )

    @staticmethod
    def decomposition(phi, lam, wires):
        decomp_ops = [
            Rot(lam, np.pi / 2, -lam, wires=wires),
            PhaseShift(lam, wires=wires),
            PhaseShift(phi, wires=wires),
        ]
        return decomp_ops

    def adjoint(self, do_queue=False):
        # TODO(chase): Replace the `inv()` by instead modifying the parameters.
        return U2(*self.parameters, wires=self.wires, do_queue=do_queue).inv()


class U3(Operation):
    r"""U3(theta, phi, lambda, wires)
    Arbitrary single qubit unitary.

    .. math::

        U_3(\theta, \phi, \lambda) = \begin{bmatrix} \cos(\theta/2) & -\exp(i \lambda)\sin(\theta/2) \\
        \exp(i \phi)\sin(\theta/2) & \exp(i (\phi + \lambda))\cos(\theta/2) \end{bmatrix}

    The :math:`U_3` gate is related to the single-qubit rotation :math:`R` (:class:`Rot`) and the
    :math:`R_\phi` (:class:`PhaseShift`) gates via the following relation:

    .. math::

        U_3(\theta, \phi, \lambda) = R_\phi(\phi+\lambda) R(\lambda,\theta,-\lambda)

    .. note::

        If the ``U3`` gate is not supported on the targeted device, PennyLane
        will attempt to decompose the gate into :class:`~.PhaseShift` and :class:`~.Rot` gates.

    **Details:**

    * Number of wires: 1
    * Number of parameters: 3
    * Gradient recipe: :math:`\frac{d}{d\phi}f(U_3(\theta, \phi, \lambda)) = \frac{1}{2}\left[f(U_3(\theta+\pi/2, \phi, \lambda)) - f(U_3(\theta-\pi/2, \phi, \lambda))\right]`
      where :math:`f` is an expectation value depending on :math:`U_3(\theta, \phi, \lambda)`.
      This gradient recipe applies for each angle argument :math:`\{\theta, \phi, \lambda\}`.

    Args:
        theta (float): polar angle :math:`\theta`
        phi (float): azimuthal angle :math:`\phi`
        lambda (float): quantum phase :math:`\lambda`
        wires (Sequence[int] or int): the subsystem the gate acts on
    """
    num_params = 3
    num_wires = 1
    par_domain = "R"
    grad_method = "A"

    @classmethod
    def _matrix(cls, *params):
        theta, phi, lam = params
        c = math.cos(theta / 2)
        s = math.sin(theta / 2)

        return np.array(
            [
                [c, -s * cmath.exp(1j * lam)],
                [s * cmath.exp(1j * phi), c * cmath.exp(1j * (phi + lam))],
            ]
        )

    @staticmethod
    def decomposition(theta, phi, lam, wires):
        decomp_ops = [
            Rot(lam, theta, -lam, wires=wires),
            PhaseShift(lam, wires=wires),
            PhaseShift(phi, wires=wires),
        ]
        return decomp_ops

    def adjoint(self, do_queue=False):
        # TODO(chase): Replace the `inv()` by instead modifying the parameters.
        return U3(*self.parameters, wires=self.wires, do_queue=do_queue).inv()


# =============================================================================
# Arbitrary operations
# =============================================================================


class QubitUnitary(Operation):
    r"""QubitUnitary(U, wires)
    Apply an arbitrary fixed unitary matrix.

    **Details:**

    * Number of wires: Any (the operation can act on any number of wires)
    * Number of parameters: 1
    * Gradient recipe: None

    Args:
        U (array[complex]): square unitary matrix
        wires (Sequence[int] or int): the wire(s) the operation acts on
    """
    num_params = 1
    num_wires = AnyWires
    par_domain = "A"
    grad_method = None

    @classmethod
    def _matrix(cls, *params):
        U = np.asarray(params[0])

        if U.ndim != 2 or U.shape[0] != U.shape[1]:
            raise ValueError("Operator must be a square matrix.")

        if not np.allclose(U @ U.conj().T, np.identity(U.shape[0])):
            raise ValueError("Operator must be unitary.")

        return U

    def adjoint(self, do_queue=False):
        return QubitUnitary(self.data[0].conj().T, wires=self.wires, do_queue=do_queue)


class ControlledQubitUnitary(QubitUnitary):
    r"""ControlledQubitUnitary(U, control_wires, wires, control_values)
    Apply an arbitrary fixed unitary to ``wires`` with control from the ``control_wires``.

    **Details:**

    * Number of wires: Any (the operation can act on any number of wires)
    * Number of parameters: 1
    * Gradient recipe: None

    Args:
        U (array[complex]): square unitary matrix
        control_wires (Union[Wires, Sequence[int], or int]): the control wire(s)
        wires (Union[Wires, Sequence[int], or int]): the wire(s) the unitary acts on
        control_values (str): a string of bits representing the state of the control
            qubits to control on (default is the all 1s state)

    **Example**

    The following shows how a single-qubit unitary can be applied to wire ``2`` with control on
    both wires ``0`` and ``1``:

    >>> U = np.array([[ 0.94877869,  0.31594146], [-0.31594146,  0.94877869]])
    >>> qml.ControlledQubitUnitary(U, control_wires=[0, 1], wires=2)

    Typically controlled operations apply a desired gate if the control qubits
    are all in the state :math:`\vert 1\rangle`. However, there are some situations where
    it is necessary to apply a gate conditioned on all qubits being in the
    :math:`\vert 0\rangle` state, or a mix of the two.

    The state on which to control can be changed by passing a string of bits to
    `control_values`. For example, if we want to apply a single-qubit unitary to
    wire ``3`` conditioned on three wires where the first is in state ``0``, the
    second is in state ``1``, and the third in state ``1``, we can write:

    >>> qml.ControlledQubitUnitary(U, control_wires=[0, 1, 2], wires=3, control_values='011')

    """
    num_params = 1
    num_wires = AnyWires
    par_domain = "A"
    grad_method = None

    def __init__(self, *params, control_wires=None, wires=None, control_values=None, do_queue=True):
        if control_wires is None:
            raise ValueError("Must specify control wires")

        wires = Wires(wires)
        control_wires = Wires(control_wires)

        if Wires.shared_wires([wires, control_wires]):
            raise ValueError(
                "The control wires must be different from the wires specified to apply the unitary on."
            )

        U = params[0]
        target_dim = 2 ** len(wires)
        if len(U) != target_dim:
            raise ValueError(f"Input unitary must be of shape {(target_dim, target_dim)}")
        wires = control_wires + wires

        # If control values unspecified, we control on the all-ones string
        if not control_values:
            control_values = "1" * len(control_wires)

        control_int = self._parse_control_values(control_wires, control_values)

        # A multi-controlled operation is a block-diagonal matrix partitioned into
        # blocks where the operation being applied sits in the block positioned at
        # the integer value of the control string. For example, controlling a
        # unitary U with 2 qubits will produce matrices with block structure
        # (U, I, I, I) if the control is on bits '00', (I, U, I, I) if on bits '01',
        # etc. The positioning of the block is controlled by padding the block diagonal
        # to the left and right with the correct amount of identity blocks.

        padding_left = control_int * len(U)
        padding_right = 2 ** len(wires) - len(U) - padding_left

        CU = block_diag(np.eye(padding_left), U, np.eye(padding_right))

        params = list(params)
        params[0] = CU

        super().__init__(*params, wires=wires, do_queue=do_queue)

<<<<<<< HEAD
    def adjoint(self, do_queue=False):
        return ControlledQubitUnitary(self.parameters[0], wires=self.wires, do_queue=do_queue)
=======
    @staticmethod
    def _parse_control_values(control_wires, control_values):
        """Ensure any user-specified control strings have the right format."""
        if isinstance(control_values, str):
            if len(control_values) != len(control_wires):
                raise ValueError("Length of control bit string must equal number of control wires.")

            # Make sure all values are either 0 or 1
            if any([x not in ["0", "1"] for x in control_values]):
                raise ValueError("String of control values can contain only '0' or '1'.")

            control_int = int(control_values, 2)
        else:
            raise ValueError("Alternative control values must be passed as a binary string.")

        return control_int


class MultiControlledX(ControlledQubitUnitary):
    r"""MultiControlledX(control_wires, wires, control_values)
    Apply a Pauli X gate controlled on an arbitrary computational basis state.

    **Details:**

    * Number of wires: Any (the operation can act on any number of wires)
    * Number of parameters: 1
    * Gradient recipe: None

    Args:
        control_wires (Union[Wires, Sequence[int], or int]): the control wire(s)
        wires (Union[Wires or int]): a single target wire the operation acts on
        control_values (str): a string of bits representing the state of the control
            qubits to control on (default is the all 1s state)

    **Example**

    The ``MultiControlledX`` operation (sometimes called a mixed-polarity
    multi-controlled Toffoli) is a commonly-encountered case of the
    :class:`~.pennylane.ControlledQubitUnitary` operation wherein the applied
    unitary is the Pauli X (NOT) gate. It can be used in the same manner as
    ``ControlledQubitUnitary``, but there is no need to specify a matrix
    argument:

    >>> qml.MultiControlledX(control_wires=[0, 1, 2, 3], wires=4, control_values='1110'])

    """
    num_params = 1
    num_wires = AnyWires
    par_domain = "A"
    grad_method = None

    def __init__(self, control_wires=None, wires=None, control_values=None, do_queue=True):
        if len(Wires(wires)) != 1:
            raise ValueError("MultiControlledX accepts a single target wire.")

        super().__init__(
            np.array([[0, 1], [1, 0]]),
            control_wires=control_wires,
            wires=wires,
            control_values=control_values,
            do_queue=do_queue,
        )
>>>>>>> f87e5c5f


class DiagonalQubitUnitary(DiagonalOperation):
    r"""DiagonalQubitUnitary(D, wires)
    Apply an arbitrary fixed diagonal unitary matrix.

    **Details:**

    * Number of wires: Any (the operation can act on any number of wires)
    * Number of parameters: 1
    * Gradient recipe: None

    Args:
        D (array[complex]): diagonal of unitary matrix
        wires (Sequence[int] or int): the wire(s) the operation acts on
    """
    num_params = 1
    num_wires = AnyWires
    par_domain = "A"
    grad_method = None

    @classmethod
    def _eigvals(cls, *params):
        D = np.asarray(params[0])

        if not np.allclose(D * D.conj(), np.ones_like(D)):
            raise ValueError("Operator must be unitary.")

        return D

    @staticmethod
    def decomposition(D, wires):
        return [QubitUnitary(np.diag(D), wires=wires)]

    def adjoint(self, do_queue=False):
        return DiagonalQubitUnitary(self.parameters[0].conj(), wires=self.wires, do_queue=do_queue)


class QFT(Operation):
    r"""QFT(wires)
    Apply a quantum Fourier transform (QFT).

    For the :math:`N`-qubit computational basis state :math:`|m\rangle`, the QFT performs the
    transformation

    .. math::

        |m\rangle \rightarrow \frac{1}{\sqrt{2^{N}}}\sum_{n=0}^{2^{N} - 1}\omega_{N}^{mn} |n\rangle,

    where :math:`\omega_{N} = e^{\frac{2 \pi i}{2^{N}}}` is the :math:`2^{N}`-th root of unity.

    **Details:**

    * Number of wires: Any (the operation can act on any number of wires)
    * Number of parameters: 0
    * Gradient recipe: None

    Args:
        wires (int or Iterable[Number, str]]): the wire(s) the operation acts on

    **Example**

    The quantum Fourier transform is applied by specifying the corresponding wires:

    .. code-block::

        wires = 3

        @qml.qnode(dev)
        def circuit_qft(basis_state):
            qml.BasisState(basis_state, wires=range(wires))
            qml.QFT(wires=range(wires))
            return qml.state()

    The inverse quantum Fourier transform is accessed using ``qml.QFT(wires).inv()``.
    """
    num_params = 0
    num_wires = AnyWires
    par_domain = None
    grad_method = None

    @property
    def matrix(self):
        # Redefine the property here to allow for a custom _matrix signature
        mat = self._matrix(len(self.wires))
        if self.inverse:
            mat = mat.conj()
        return mat

    @classmethod
    @functools.lru_cache()
    def _matrix(cls, num_wires):
        dimension = 2 ** num_wires

        mat = np.zeros((dimension, dimension), dtype=np.complex128)
        omega = np.exp(2 * np.pi * 1j / dimension)

        for m in range(dimension):
            for n in range(dimension):
                mat[m, n] = omega ** (m * n)

        return mat / np.sqrt(dimension)

    @staticmethod
    def decomposition(wires):
        num_wires = len(wires)
        shifts = [2 * np.pi * 2 ** -i for i in range(2, num_wires + 1)]

        decomp_ops = []
        for i, wire in enumerate(wires):
            decomp_ops.append(qml.Hadamard(wire))

            for shift, control_wire in zip(shifts[: len(shifts) - i], wires[i + 1 :]):
                op = qml.ControlledPhaseShift(shift, wires=[control_wire, wire])
                decomp_ops.append(op)

        first_half_wires = wires[: num_wires // 2]
        last_half_wires = wires[-(num_wires // 2) :]

        for wire1, wire2 in zip(first_half_wires, reversed(last_half_wires)):
            swap = qml.SWAP(wires=[wire1, wire2])
            decomp_ops.append(swap)

        return decomp_ops

    def adjoint(self, do_queue=False):
        return QFT(wires=self.wires, do_queue=do_queue).inv()


# =============================================================================
# State preparation
# =============================================================================


class BasisState(Operation):
    r"""BasisState(n, wires)
    Prepares a single computational basis state.

    **Details:**

    * Number of wires: Any (the operation can act on any number of wires)
    * Number of parameters: 1
    * Gradient recipe: None (integer parameters not supported)

    .. note::

        If the ``BasisState`` operation is not supported natively on the
        target device, PennyLane will attempt to decompose the operation
        into :class:`~.PauliX` operations.

    Args:
        n (array): prepares the basis state :math:`\ket{n}`, where ``n`` is an
            array of integers from the set :math:`\{0, 1\}`, i.e.,
            if ``n = np.array([0, 1, 0])``, prepares the state :math:`|010\rangle`.
        wires (Sequence[int] or int): the wire(s) the operation acts on
    """
    num_params = 1
    num_wires = AnyWires
    par_domain = "A"
    grad_method = None

    @staticmethod
    def decomposition(n, wires):
        return BasisStatePreparation(n, wires)

    def adjoint(self, do_queue=False):
        raise NotImplementedError


class QubitStateVector(Operation):
    r"""QubitStateVector(state, wires)
    Prepare subsystems using the given ket vector in the computational basis.

    **Details:**

    * Number of wires: Any (the operation can act on any number of wires)
    * Number of parameters: 1
    * Gradient recipe: None

    .. note::

        If the ``QubitStateVector`` operation is not supported natively on the
        target device, PennyLane will attempt to decompose the operation
        using the method developed by Möttönen et al. (Quantum Info. Comput.,
        2005).

    Args:
        state (array[complex]): a state vector of size 2**len(wires)
        wires (Sequence[int] or int): the wire(s) the operation acts on
    """
    num_params = 1
    num_wires = AnyWires
    par_domain = "A"
    grad_method = None

    @staticmethod
    def decomposition(state, wires):
        return MottonenStatePreparation(state, wires)

    def adjoint(self, do_queue=False):
        raise NotImplementedError


# =============================================================================
# Observables
# =============================================================================


class Hermitian(Observable):
    r"""Hermitian(A, wires)
    An arbitrary Hermitian observable.

    For a Hermitian matrix :math:`A`, the expectation command returns the value

    .. math::
        \braket{A} = \braketT{\psi}{\cdots \otimes I\otimes A\otimes I\cdots}{\psi}

    where :math:`A` acts on the requested wires.

    If acting on :math:`N` wires, then the matrix :math:`A` must be of size
    :math:`2^N\times 2^N`.

    **Details:**

    * Number of wires: Any
    * Number of parameters: 1
    * Gradient recipe: None

    Args:
        A (array): square hermitian matrix
        wires (Sequence[int] or int): the wire(s) the operation acts on
    """
    num_wires = AnyWires
    num_params = 1
    par_domain = "A"
    grad_method = "F"
    _eigs = {}

    @classmethod
    def _matrix(cls, *params):
        A = np.asarray(params[0])

        if A.shape[0] != A.shape[1]:
            raise ValueError("Observable must be a square matrix.")

        if not np.allclose(A, A.conj().T):
            raise ValueError("Observable must be Hermitian.")

        return A

    @property
    def eigendecomposition(self):
        """Return the eigendecomposition of the matrix specified by the Hermitian observable.

        This method uses pre-stored eigenvalues for standard observables where
        possible and stores the corresponding eigenvectors from the eigendecomposition.

        It transforms the input operator according to the wires specified.

        Returns:
            dict[str, array]: dictionary containing the eigenvalues and the eigenvectors of the Hermitian observable
        """
        Hmat = self.matrix
        Hkey = tuple(Hmat.flatten().tolist())
        if Hkey not in Hermitian._eigs:
            w, U = np.linalg.eigh(Hmat)
            Hermitian._eigs[Hkey] = {"eigvec": U, "eigval": w}

        return Hermitian._eigs[Hkey]

    @property
    def eigvals(self):
        """Return the eigenvalues of the specified Hermitian observable.

        This method uses pre-stored eigenvalues for standard observables where
        possible and stores the corresponding eigenvectors from the eigendecomposition.

        Returns:
            array: array containing the eigenvalues of the Hermitian observable
        """
        return self.eigendecomposition["eigval"]

    def diagonalizing_gates(self):
        """Return the gate set that diagonalizes a circuit according to the
        specified Hermitian observable.

        This method uses pre-stored eigenvalues for standard observables where
        possible and stores the corresponding eigenvectors from the eigendecomposition.

        Returns:
            list: list containing the gates diagonalizing the Hermitian observable
        """
        return [QubitUnitary(self.eigendecomposition["eigvec"].conj().T, wires=list(self.wires))]


ops = {
    "Hadamard",
    "PauliX",
    "PauliY",
    "PauliZ",
    "PauliRot",
    "MultiRZ",
    "S",
    "T",
    "SX",
    "CNOT",
    "CZ",
    "CY",
    "SWAP",
    "CSWAP",
    "Toffoli",
    "RX",
    "RY",
    "RZ",
    "PhaseShift",
    "ControlledPhaseShift",
    "Rot",
    "CRX",
    "CRY",
    "CRZ",
    "CRot",
    "U1",
    "U2",
    "U3",
    "BasisState",
    "QubitStateVector",
    "QubitUnitary",
    "ControlledQubitUnitary",
    "MultiControlledX",
    "DiagonalQubitUnitary",
    "QFT",
}


obs = {"Hadamard", "PauliX", "PauliY", "PauliZ", "Hermitian"}


__all__ = list(ops | obs)<|MERGE_RESOLUTION|>--- conflicted
+++ resolved
@@ -1783,10 +1783,9 @@
 
         super().__init__(*params, wires=wires, do_queue=do_queue)
 
-<<<<<<< HEAD
     def adjoint(self, do_queue=False):
         return ControlledQubitUnitary(self.parameters[0], wires=self.wires, do_queue=do_queue)
-=======
+
     @staticmethod
     def _parse_control_values(control_wires, control_values):
         """Ensure any user-specified control strings have the right format."""
@@ -1849,7 +1848,6 @@
             control_values=control_values,
             do_queue=do_queue,
         )
->>>>>>> f87e5c5f
 
 
 class DiagonalQubitUnitary(DiagonalOperation):
