# Copyright 2018-2020 Xanadu Quantum Technologies Inc.

# Licensed under the Apache License, Version 2.0 (the "License");
# you may not use this file except in compliance with the License.
# You may obtain a copy of the License at

#     http://www.apache.org/licenses/LICENSE-2.0

# Unless required by applicable law or agreed to in writing, software
# distributed under the License is distributed on an "AS IS" BASIS,
# WITHOUT WARRANTIES OR CONDITIONS OF ANY KIND, either express or implied.
# See the License for the specific language governing permissions and
# limitations under the License.
"""
This module contains the available built-in discrete-variable
quantum operations supported by PennyLane, as well as their conventions.
"""
import cmath
import functools

# pylint:disable=abstract-method,arguments-differ,protected-access
import math
import numpy as np
from scipy.linalg import block_diag

import pennylane as qml
from pennylane.operation import AnyWires, DiagonalOperation, Observable, Operation
from pennylane.templates.decorator import template
from pennylane.templates.state_preparations import BasisStatePreparation, MottonenStatePreparation
from pennylane.utils import expand, pauli_eigs
from pennylane.wires import Wires

INV_SQRT2 = 1 / math.sqrt(2)


class AdjointError(Exception):
    """Exception for non-adjointable operations."""

    pass


class Hadamard(Observable, Operation):
    r"""Hadamard(wires)
    The Hadamard operator

    .. math:: H = \frac{1}{\sqrt{2}}\begin{bmatrix} 1 & 1\\ 1 & -1\end{bmatrix}.

    **Details:**

    * Number of wires: 1
    * Number of parameters: 0

    Args:
        wires (Sequence[int] or int): the wire the operation acts on
    """
    num_params = 0
    num_wires = 1
    par_domain = None
    eigvals = pauli_eigs(1)
    matrix = np.array([[INV_SQRT2, INV_SQRT2], [INV_SQRT2, -INV_SQRT2]])

    @classmethod
    def _matrix(cls, *params):
        return cls.matrix

    @classmethod
    def _eigvals(cls, *params):
        return cls.eigvals

    def diagonalizing_gates(self):
        r"""Rotates the specified wires such that they
        are in the eigenbasis of the Hadamard operator.

        For the Hadamard operator,

        .. math:: H = U^\dagger Z U

        where :math:`U = R_y(-\pi/4)`.

        Returns:
            list(~.Operation): A list of gates that diagonalize Hadamard in
            the computational basis.
        """
        return [RY(-np.pi / 4, wires=self.wires)]

    @staticmethod
    def decomposition(wires):
        decomp_ops = [
            PhaseShift(np.pi / 2, wires=wires),
            RX(np.pi / 2, wires=wires),
            PhaseShift(np.pi / 2, wires=wires),
        ]
        return decomp_ops

    def adjoint(self, do_queue=False):
        return Hadamard(wires=self.wires, do_queue=do_queue)


class PauliX(Observable, Operation):
    r"""PauliX(wires)
    The Pauli X operator

    .. math:: \sigma_x = \begin{bmatrix} 0 & 1 \\ 1 & 0\end{bmatrix}.

    **Details:**

    * Number of wires: 1
    * Number of parameters: 0

    Args:
        wires (Sequence[int] or int): the wire the operation acts on
    """
    num_params = 0
    num_wires = 1
    par_domain = None
    eigvals = pauli_eigs(1)
    matrix = np.array([[0, 1], [1, 0]])

    @classmethod
    def _matrix(cls, *params):
        return cls.matrix

    @classmethod
    def _eigvals(cls, *params):
        return cls.eigvals

    def diagonalizing_gates(self):
        r"""Rotates the specified wires such that they
        are in the eigenbasis of the Pauli-X operator.

        For the Pauli-X operator,

        .. math:: X = H^\dagger Z H.

        Returns:
            list(qml.Operation): A list of gates that diagonalize PauliY in the
            computational basis.
        """
        return [Hadamard(wires=self.wires)]

    @staticmethod
    def decomposition(wires):
        decomp_ops = [
            PhaseShift(np.pi / 2, wires=wires),
            RX(np.pi, wires=wires),
            PhaseShift(np.pi / 2, wires=wires),
        ]
        return decomp_ops

    def adjoint(self, do_queue=False):
        return PauliX(wires=self.wires, do_queue=do_queue)


class PauliY(Observable, Operation):
    r"""PauliY(wires)
    The Pauli Y operator

    .. math:: \sigma_y = \begin{bmatrix} 0 & -i \\ i & 0\end{bmatrix}.

    **Details:**

    * Number of wires: 1
    * Number of parameters: 0

    Args:
        wires (Sequence[int] or int): the wire the operation acts on
    """
    num_params = 0
    num_wires = 1
    par_domain = None
    eigvals = pauli_eigs(1)
    matrix = np.array([[0, -1j], [1j, 0]])

    @classmethod
    def _matrix(cls, *params):
        return cls.matrix

    @classmethod
    def _eigvals(cls, *params):
        return cls.eigvals

    def diagonalizing_gates(self):
        r"""Rotates the specified wires such that they
        are in the eigenbasis of PauliY.

        For the Pauli-Y observable,

        .. math:: Y = U^\dagger Z U

        where :math:`U=HSZ`.

        Returns:
            list(~.Operation): A list of gates that diagonalize PauliY in the
                computational basis.
        """
        return [PauliZ(wires=self.wires), S(wires=self.wires), Hadamard(wires=self.wires)]

    @staticmethod
    def decomposition(wires):
        decomp_ops = [
            PhaseShift(np.pi / 2, wires=wires),
            RY(np.pi, wires=wires),
            PhaseShift(np.pi / 2, wires=wires),
        ]
        return decomp_ops

    def adjoint(self, do_queue=False):
        return PauliY(wires=self.wires, do_queue=do_queue)


class PauliZ(Observable, DiagonalOperation):
    r"""PauliZ(wires)
    The Pauli Z operator

    .. math:: \sigma_z = \begin{bmatrix} 1 & 0 \\ 0 & -1\end{bmatrix}.

    **Details:**

    * Number of wires: 1
    * Number of parameters: 0

    Args:
        wires (Sequence[int] or int): the wire the operation acts on
    """
    num_params = 0
    num_wires = 1
    par_domain = None
    eigvals = pauli_eigs(1)
    matrix = np.array([[1, 0], [0, -1]])

    @classmethod
    def _matrix(cls, *params):
        return cls.matrix

    @classmethod
    def _eigvals(cls, *params):
        return cls.eigvals

    def diagonalizing_gates(self):
        return []

    @staticmethod
    def decomposition(wires):
        decomp_ops = [PhaseShift(np.pi, wires=wires)]
        return decomp_ops

    def adjoint(self, do_queue=False):
        return PauliZ(wires=self.wires, do_queue=do_queue)


class S(DiagonalOperation):
    r"""S(wires)
    The single-qubit phase gate

    .. math:: S = \begin{bmatrix}
                1 & 0 \\
                0 & i
            \end{bmatrix}.

    **Details:**

    * Number of wires: 1
    * Number of parameters: 0

    Args:
        wires (Sequence[int] or int): the wire the operation acts on
    """
    num_params = 0
    num_wires = 1
    par_domain = None

    @classmethod
    def _matrix(cls, *params):
        return np.array([[1, 0], [0, 1j]])

    @classmethod
    def _eigvals(cls, *params):
        return np.array([1, 1j])

    @staticmethod
    def decomposition(wires):
        decomp_ops = [PhaseShift(np.pi / 2, wires=wires)]
        return decomp_ops

    def adjoint(self, do_queue=False):
        return S(wires=self.wires, do_queue=do_queue).inv()


class T(DiagonalOperation):
    r"""T(wires)
    The single-qubit T gate

    .. math:: T = \begin{bmatrix}
                1 & 0 \\
                0 & e^{\frac{i\pi}{4}}
            \end{bmatrix}.

    **Details:**

    * Number of wires: 1
    * Number of parameters: 0

    Args:
        wires (Sequence[int] or int): the wire the operation acts on
    """
    num_params = 0
    num_wires = 1
    par_domain = None

    @classmethod
    def _matrix(cls, *params):
        return np.array([[1, 0], [0, cmath.exp(1j * np.pi / 4)]])

    @classmethod
    def _eigvals(cls, *params):
        return np.array([1, cmath.exp(1j * np.pi / 4)])

    @staticmethod
    def decomposition(wires):
        decomp_ops = [PhaseShift(np.pi / 4, wires=wires)]
        return decomp_ops

    def adjoint(self, do_queue=False):
        return T(wires=self.wires, do_queue=do_queue).inv()


class SX(Operation):
    r"""SX(wires)
    The single-qubit Square-Root X operator.

    .. math:: SX = \sqrt{X} = \frac{1}{2} \begin{bmatrix}
            1+i &   1-i \\
            1-i &   1+i \\
        \end{bmatrix}.

    **Details:**

    * Number of wires: 1
    * Number of parameters: 0

    Args:
        wires (Sequence[int] or int): the wire the operation acts on
    """
    num_params = 0
    num_wires = 1
    par_domain = None

    @classmethod
    def _matrix(cls, *params):
        return 0.5 * np.array([[1 + 1j, 1 - 1j], [1 - 1j, 1 + 1j]])

    @classmethod
    def _eigvals(cls, *params):
        return np.array([1, 1j])

    @staticmethod
    def decomposition(wires):
        decomp_ops = [
            RZ(np.pi / 2, wires=wires),
            RY(np.pi / 2, wires=wires),
            RZ(-np.pi, wires=wires),
            PhaseShift(np.pi / 2, wires=wires),
        ]
        return decomp_ops

    def adjoint(self, do_queue=False):
        return SX(wires=self.wires, do_queue=do_queue).inv()


class CNOT(Operation):
    r"""CNOT(wires)
    The controlled-NOT operator

    .. math:: CNOT = \begin{bmatrix}
            1 & 0 & 0 & 0 \\
            0 & 1 & 0 & 0\\
            0 & 0 & 0 & 1\\
            0 & 0 & 1 & 0
        \end{bmatrix}.

    .. note:: The first wire provided corresponds to the **control qubit**.

    **Details:**

    * Number of wires: 2
    * Number of parameters: 0

    Args:
        wires (Sequence[int]): the wires the operation acts on
    """
    num_params = 0
    num_wires = 2
    par_domain = None
    matrix = np.array([[1, 0, 0, 0], [0, 1, 0, 0], [0, 0, 0, 1], [0, 0, 1, 0]])

    @classmethod
    def _matrix(cls, *params):
        return CNOT.matrix

    def adjoint(self, do_queue=False):
        return CNOT(wires=self.wires, do_queue=do_queue)


class CZ(DiagonalOperation):
    r"""CZ(wires)
    The controlled-Z operator

    .. math:: CZ = \begin{bmatrix}
            1 & 0 & 0 & 0 \\
            0 & 1 & 0 & 0\\
            0 & 0 & 1 & 0\\
            0 & 0 & 0 & -1
        \end{bmatrix}.

    .. note:: The first wire provided corresponds to the **control qubit**.

    **Details:**

    * Number of wires: 2
    * Number of parameters: 0

    Args:
        wires (Sequence[int]): the wires the operation acts on
    """
    num_params = 0
    num_wires = 2
    par_domain = None
    eigvals = np.array([1, 1, 1, -1])
    matrix = np.array([[1, 0, 0, 0], [0, 1, 0, 0], [0, 0, 1, 0], [0, 0, 0, -1]])

    @classmethod
    def _matrix(cls, *params):
        return cls.matrix

    @classmethod
    def _eigvals(cls, *params):
        return cls.eigvals

    def adjoint(self, do_queue=False):
        return CZ(wires=self.wires, do_queue=do_queue)


class CY(Operation):
    r"""CY(wires)
    The controlled-Y operator

    .. math:: CY = \begin{bmatrix}
            1 & 0 & 0 & 0 \\
            0 & 1 & 0 & 0\\
            0 & 0 & 0 & -i\\
            0 & 0 & i & 0
        \end{bmatrix}.

    .. note:: The first wire provided corresponds to the **control qubit**.

    **Details:**

    * Number of wires: 2
    * Number of parameters: 0

    Args:
        wires (Sequence[int]): the wires the operation acts on
    """
    num_params = 0
    num_wires = 2
    par_domain = None
    matrix = np.array(
        [
            [1, 0, 0, 0],
            [0, 1, 0, 0],
            [0, 0, 0, -1j],
            [0, 0, 1j, 0],
        ]
    )

    @classmethod
    def _matrix(cls, *params):
        return cls.matrix

    @staticmethod
    def decomposition(wires):
        decomp_ops = [CRY(np.pi, wires=wires), S(wires=wires[0])]
        return decomp_ops

    def adjoint(self, do_queue=False):
        return CY(wires=self.wires, do_queue=do_queue)


class SWAP(Operation):
    r"""SWAP(wires)
    The swap operator

    .. math:: SWAP = \begin{bmatrix}
            1 & 0 & 0 & 0 \\
            0 & 0 & 1 & 0\\
            0 & 1 & 0 & 0\\
            0 & 0 & 0 & 1
        \end{bmatrix}.

    **Details:**

    * Number of wires: 2
    * Number of parameters: 0

    Args:
        wires (Sequence[int]): the wires the operation acts on
    """
    num_params = 0
    num_wires = 2
    par_domain = None
    matrix = np.array([[1, 0, 0, 0], [0, 0, 1, 0], [0, 1, 0, 0], [0, 0, 0, 1]])

    @classmethod
    def _matrix(cls, *params):
        return cls.matrix

    def adjoint(self, do_queue=False):
        return SWAP(wires=self.wires, do_queue=do_queue)


class CSWAP(Operation):
    r"""CSWAP(wires)
    The controlled-swap operator

    .. math:: CSWAP = \begin{bmatrix}
            1 & 0 & 0 & 0 & 0 & 0 & 0 & 0 \\
            0 & 1 & 0 & 0 & 0 & 0 & 0 & 0 \\
            0 & 0 & 1 & 0 & 0 & 0 & 0 & 0 \\
            0 & 0 & 0 & 1 & 0 & 0 & 0 & 0 \\
            0 & 0 & 0 & 0 & 1 & 0 & 0 & 0 \\
            0 & 0 & 0 & 0 & 0 & 0 & 1 & 0 \\
            0 & 0 & 0 & 0 & 0 & 1 & 0 & 0 \\
            0 & 0 & 0 & 0 & 0 & 0 & 0 & 1
        \end{bmatrix}.

    .. note:: The first wire provided corresponds to the **control qubit**.

    **Details:**

    * Number of wires: 3
    * Number of parameters: 0

    Args:
        wires (Sequence[int]): the wires the operation acts on
    """
    num_params = 0
    num_wires = 3
    par_domain = None
    matrix = np.array(
        [
            [1, 0, 0, 0, 0, 0, 0, 0],
            [0, 1, 0, 0, 0, 0, 0, 0],
            [0, 0, 1, 0, 0, 0, 0, 0],
            [0, 0, 0, 1, 0, 0, 0, 0],
            [0, 0, 0, 0, 1, 0, 0, 0],
            [0, 0, 0, 0, 0, 0, 1, 0],
            [0, 0, 0, 0, 0, 1, 0, 0],
            [0, 0, 0, 0, 0, 0, 0, 1],
        ]
    )

    @classmethod
    def _matrix(cls, *params):
        return cls.matrix

    def adjoint(self, do_queue=False):
        return CSWAP(wires=self.wires, do_queue=do_queue)


class Toffoli(Operation):
    r"""Toffoli(wires)
    Toffoli (controlled-controlled-X) gate.

    .. math::

        Toffoli =
        \begin{pmatrix}
        1 & 0 & 0 & 0 & 0 & 0 & 0 & 0\\
        0 & 1 & 0 & 0 & 0 & 0 & 0 & 0\\
        0 & 0 & 1 & 0 & 0 & 0 & 0 & 0\\
        0 & 0 & 0 & 1 & 0 & 0 & 0 & 0\\
        0 & 0 & 0 & 0 & 1 & 0 & 0 & 0\\
        0 & 0 & 0 & 0 & 0 & 1 & 0 & 0\\
        0 & 0 & 0 & 0 & 0 & 0 & 0 & 1\\
        0 & 0 & 0 & 0 & 0 & 0 & 1 & 0
        \end{pmatrix}

    **Details:**

    * Number of wires: 3
    * Number of parameters: 0

    Args:
        wires (Sequence[int]): the subsystem the gate acts on
    """
    num_params = 0
    num_wires = 3
    par_domain = None
    matrix = np.array(
        [
            [1, 0, 0, 0, 0, 0, 0, 0],
            [0, 1, 0, 0, 0, 0, 0, 0],
            [0, 0, 1, 0, 0, 0, 0, 0],
            [0, 0, 0, 1, 0, 0, 0, 0],
            [0, 0, 0, 0, 1, 0, 0, 0],
            [0, 0, 0, 0, 0, 1, 0, 0],
            [0, 0, 0, 0, 0, 0, 0, 1],
            [0, 0, 0, 0, 0, 0, 1, 0],
        ]
    )

    @classmethod
    def _matrix(cls, *params):
        return cls.matrix

    def adjoint(self, do_queue=False):
        return Toffoli(wires=self.wires, do_queue=do_queue)


class RX(Operation):
    r"""RX(phi, wires)
    The single qubit X rotation

    .. math:: R_x(\phi) = e^{-i\phi\sigma_x/2} = \begin{bmatrix}
                \cos(\phi/2) & -i\sin(\phi/2) \\
                -i\sin(\phi/2) & \cos(\phi/2)
            \end{bmatrix}.

    **Details:**

    * Number of wires: 1
    * Number of parameters: 1
    * Gradient recipe: :math:`\frac{d}{d\phi}f(R_x(\phi)) = \frac{1}{2}\left[f(R_x(\phi+\pi/2)) - f(R_x(\phi-\pi/2))\right]`
      where :math:`f` is an expectation value depending on :math:`R_x(\phi)`.

    Args:
        phi (float): rotation angle :math:`\phi`
        wires (Sequence[int] or int): the wire the operation acts on
    """
    num_params = 1
    num_wires = 1
    par_domain = "R"
    grad_method = "A"
    generator = [PauliX, -1 / 2]

    @classmethod
    def _matrix(cls, *params):
        theta = params[0]
        c = math.cos(theta / 2)
        js = 1j * math.sin(-theta / 2)

        return np.array([[c, js], [js, c]])

    def adjoint(self, do_queue=False):
        return RX(-self.data[0], wires=self.wires, do_queue=do_queue)


class RY(Operation):
    r"""RY(phi, wires)
    The single qubit Y rotation

    .. math:: R_y(\phi) = e^{-i\phi\sigma_y/2} = \begin{bmatrix}
                \cos(\phi/2) & -\sin(\phi/2) \\
                \sin(\phi/2) & \cos(\phi/2)
            \end{bmatrix}.

    **Details:**

    * Number of wires: 1
    * Number of parameters: 1
    * Gradient recipe: :math:`\frac{d}{d\phi}f(R_y(\phi)) = \frac{1}{2}\left[f(R_y(\phi+\pi/2)) - f(R_y(\phi-\pi/2))\right]`
      where :math:`f` is an expectation value depending on :math:`R_y(\phi)`.

    Args:
        phi (float): rotation angle :math:`\phi`
        wires (Sequence[int] or int): the wire the operation acts on
    """
    num_params = 1
    num_wires = 1
    par_domain = "R"
    grad_method = "A"
    generator = [PauliY, -1 / 2]

    @classmethod
    def _matrix(cls, *params):
        theta = params[0]
        c = math.cos(theta / 2)
        s = math.sin(theta / 2)

        return np.array([[c, -s], [s, c]])

    def adjoint(self, do_queue=False):
        return RY(-self.data[0], wires=self.wires, do_queue=do_queue)


class RZ(DiagonalOperation):
    r"""RZ(phi, wires)
    The single qubit Z rotation

    .. math:: R_z(\phi) = e^{-i\phi\sigma_z/2} = \begin{bmatrix}
                e^{-i\phi/2} & 0 \\
                0 & e^{i\phi/2}
            \end{bmatrix}.

    **Details:**

    * Number of wires: 1
    * Number of parameters: 1
    * Gradient recipe: :math:`\frac{d}{d\phi}f(R_z(\phi)) = \frac{1}{2}\left[f(R_z(\phi+\pi/2)) - f(R_z(\phi-\pi/2))\right]`
      where :math:`f` is an expectation value depending on :math:`R_z(\phi)`.

    Args:
        phi (float): rotation angle :math:`\phi`
        wires (Sequence[int] or int): the wire the operation acts on
    """
    num_params = 1
    num_wires = 1
    par_domain = "R"
    grad_method = "A"
    generator = [PauliZ, -1 / 2]

    @classmethod
    def _matrix(cls, *params):
        theta = params[0]
        p = cmath.exp(-0.5j * theta)

        return np.array([[p, 0], [0, p.conjugate()]])

    @classmethod
    def _eigvals(cls, *params):
        theta = params[0]
        p = cmath.exp(-0.5j * theta)

        return np.array([p, p.conjugate()])

    def adjoint(self, do_queue=False):
        return RZ(-self.data[0], wires=self.wires, do_queue=do_queue)


class PhaseShift(DiagonalOperation):
    r"""PhaseShift(phi, wires)
    Arbitrary single qubit local phase shift

    .. math:: R_\phi(\phi) = e^{i\phi/2}R_z(\phi) = \begin{bmatrix}
                1 & 0 \\
                0 & e^{i\phi}
            \end{bmatrix}.

    **Details:**

    * Number of wires: 1
    * Number of parameters: 1
    * Gradient recipe: :math:`\frac{d}{d\phi}f(R_\phi(\phi)) = \frac{1}{2}\left[f(R_\phi(\phi+\pi/2)) - f(R_\phi(\phi-\pi/2))\right]`
      where :math:`f` is an expectation value depending on :math:`R_{\phi}(\phi)`.

    Args:
        phi (float): rotation angle :math:`\phi`
        wires (Sequence[int] or int): the wire the operation acts on
    """
    num_params = 1
    num_wires = 1
    par_domain = "R"
    grad_method = "A"
    generator = [np.array([[0, 0], [0, 1]]), 1]

    @classmethod
    def _matrix(cls, *params):
        phi = params[0]
        return np.array([[1, 0], [0, cmath.exp(1j * phi)]])

    @classmethod
    def _eigvals(cls, *params):
        phi = params[0]
        return np.array([1, cmath.exp(1j * phi)])

    @staticmethod
    def decomposition(phi, wires):
        decomp_ops = [RZ(phi, wires=wires)]
        return decomp_ops

    def adjoint(self, do_queue=False):
        return PhaseShift(-self.data[0], wires=self.wires, do_queue=do_queue)


class ControlledPhaseShift(DiagonalOperation):
    r"""ControlledPhaseShift(phi, wires)
    A qubit controlled phase shift.

    .. math:: CR_\phi(\phi) = \begin{bmatrix}
                1 & 0 & 0 & 0 \\
                0 & 1 & 0 & 0 \\
                0 & 0 & 1 & 0 \\
                0 & 0 & 0 & e^{i\phi}
            \end{bmatrix}.

    .. note:: The first wire provided corresponds to the **control qubit**.

    **Details:**

    * Number of wires: 2
    * Number of parameters: 1
    * Gradient recipe: :math:`\frac{d}{d\phi}f(CR_\phi(\phi)) = \frac{1}{2}\left[f(CR_\phi(\phi+\pi/2)) - f(CR_\phi(\phi-\pi/2))\right]`
      where :math:`f` is an expectation value depending on :math:`CR_{\phi}(\phi)`.

    Args:
        phi (float): rotation angle :math:`\phi`
        wires (Sequence[int]): the wire the operation acts on
    """
    num_params = 1
    num_wires = 2
    par_domain = "R"
    grad_method = "A"
    generator = [np.array([[0, 0, 0, 0], [0, 0, 0, 0], [0, 0, 0, 0], [0, 0, 0, 1]]), 1]

    @classmethod
    def _matrix(cls, *params):
        phi = params[0]
        return np.array([[1, 0, 0, 0], [0, 1, 0, 0], [0, 0, 1, 0], [0, 0, 0, cmath.exp(1j * phi)]])

    @classmethod
    def _eigvals(cls, *params):
        phi = params[0]
        return np.array([1, 1, 1, cmath.exp(1j * phi)])

    @staticmethod
    def decomposition(phi, wires):
        decomp_ops = [
            qml.PhaseShift(phi / 2, wires=wires[0]),
            qml.CNOT(wires=[0, 1]),
            qml.PhaseShift(-phi / 2, wires=wires[1]),
            qml.CNOT(wires=[0, 1]),
            qml.PhaseShift(phi / 2, wires=wires[1]),
        ]
        return decomp_ops

    def adjoint(self, do_queue=False):
        return ControlledPhaseShift(-self.data[0], wires=self.wires, do_queue=do_queue)


class Rot(Operation):
    r"""Rot(phi, theta, omega, wires)
    Arbitrary single qubit rotation

    .. math::

        R(\phi,\theta,\omega) = RZ(\omega)RY(\theta)RZ(\phi)= \begin{bmatrix}
        e^{-i(\phi+\omega)/2}\cos(\theta/2) & -e^{i(\phi-\omega)/2}\sin(\theta/2) \\
        e^{-i(\phi-\omega)/2}\sin(\theta/2) & e^{i(\phi+\omega)/2}\cos(\theta/2)
        \end{bmatrix}.

    **Details:**

    * Number of wires: 1
    * Number of parameters: 3
    * Gradient recipe: :math:`\frac{d}{d\phi}f(R(\phi, \theta, \omega)) = \frac{1}{2}\left[f(R(\phi+\pi/2, \theta, \omega)) - f(R(\phi-\pi/2, \theta, \omega))\right]`
      where :math:`f` is an expectation value depending on :math:`R(\phi, \theta, \omega)`.
      This gradient recipe applies for each angle argument :math:`\{\phi, \theta, \omega\}`.

    .. note::

        If the ``Rot`` gate is not supported on the targeted device, PennyLane
        will attempt to decompose the gate into :class:`~.RZ` and :class:`~.RY` gates.

    Args:
        phi (float): rotation angle :math:`\phi`
        theta (float): rotation angle :math:`\theta`
        omega (float): rotation angle :math:`\omega`
        wires (Sequence[int] or int): the wire the operation acts on
    """
    num_params = 3
    num_wires = 1
    par_domain = "R"
    grad_method = "A"

    @classmethod
    def _matrix(cls, *params):
        phi, theta, omega = params
        c = math.cos(theta / 2)
        s = math.sin(theta / 2)

        return np.array(
            [
                [cmath.exp(-0.5j * (phi + omega)) * c, -cmath.exp(0.5j * (phi - omega)) * s],
                [cmath.exp(-0.5j * (phi - omega)) * s, cmath.exp(0.5j * (phi + omega)) * c],
            ]
        )

    @staticmethod
    def decomposition(phi, theta, omega, wires):
        decomp_ops = [RZ(phi, wires=wires), RY(theta, wires=wires), RZ(omega, wires=wires)]
        return decomp_ops

    def adjoint(self, do_queue=False):
        phi, theta, omega = self.parameters
        return Rot(-omega, -theta, -phi, wires=self.wires, do_queue=do_queue)


class MultiRZ(DiagonalOperation):
    r"""MultiRZ(theta, wires)
    Arbitrary multi Z rotation.

    .. math::

        MultiRZ(\theta) = \exp(-i \frac{\theta}{2} Z^{\otimes n})

    **Details:**

    * Number of wires: Any
    * Number of parameters: 1
    * Gradient recipe: :math:`\frac{d}{d\theta}f(MultiRZ(\theta)) = \frac{1}{2}\left[f(MultiRZ(\theta +\pi/2)) - f(MultiRZ(\theta-\pi/2))\right]`
      where :math:`f` is an expectation value depending on :math:`MultiRZ(\theta)`.

    .. note::

        If the ``MultiRZ`` gate is not supported on the targeted device, PennyLane
        will decompose the gate using :class:`~.RZ` and :class:`~.CNOT` gates.

    Args:
        theta (float): rotation angle :math:`\theta`
        wires (Sequence[int] or int): the wires the operation acts on
    """
    num_params = 1
    num_wires = AnyWires
    par_domain = "R"
    grad_method = "A"

    @classmethod
    def _matrix(cls, theta, n):
        """Matrix representation of a MultiRZ gate.

        Args:
            theta (float): Rotation angle.
            n (int): Number of wires the rotation acts on. This has
                to be given explicitly in the static method as the
                wires object is not available.

        Returns:
            array[complex]: The matrix representation
        """
        multi_Z_rot_eigs = MultiRZ._eigvals(theta, n)
        multi_Z_rot_matrix = np.diag(multi_Z_rot_eigs)

        return multi_Z_rot_matrix

    _generator = None

    @property
    def generator(self):
        if self._generator is None:
            self._generator = [np.diag(pauli_eigs(len(self.wires))), -1 / 2]
        return self._generator

    @property
    def matrix(self):
        # Redefine the property here to pass additionally the number of wires to the ``_matrix`` method
        if self.inverse:
            # The matrix is diagonal, so there is no need to transpose
            return self._matrix(*self.parameters, len(self.wires)).conj()

        return self._matrix(*self.parameters, len(self.wires))

    @classmethod
    def _eigvals(cls, theta, n):
        return np.exp(-1j * theta / 2 * pauli_eigs(n))

    @property
    def eigvals(self):
        # Redefine the property here to pass additionally the number of wires to the ``_eigvals`` method
        if self.inverse:
            return self._eigvals(*self.parameters, len(self.wires)).conj()

        return self._eigvals(*self.parameters, len(self.wires))

    @staticmethod
    @template
    def decomposition(theta, wires):
        for i in range(len(wires) - 1, 0, -1):
            CNOT(wires=[wires[i], wires[i - 1]])

        RZ(theta, wires=wires[0])

        for i in range(len(wires) - 1):
            CNOT(wires=[wires[i + 1], wires[i]])

    def adjoint(self, do_queue=False):
        return MultiRZ(-self.parameters[0], wires=self.wires)


class PauliRot(Operation):
    r"""PauliRot(theta, pauli_word, wires)
    Arbitrary Pauli word rotation.

    .. math::

        RP(\theta, P) = \exp(-i \frac{\theta}{2} P)

    **Details:**

    * Number of wires: Any
    * Number of parameters: 2 (1 differentiable parameter)
    * Gradient recipe: :math:`\frac{d}{d\theta}f(RP(\theta)) = \frac{1}{2}\left[f(RP(\theta +\pi/2)) - f(RP(\theta-\pi/2))\right]`
      where :math:`f` is an expectation value depending on :math:`RP(\theta)`.

    .. note::

        If the ``PauliRot`` gate is not supported on the targeted device, PennyLane
        will decompose the gate using :class:`~.RX`, :class:`~.Hadamard`, :class:`~.RZ`
        and :class:`~.CNOT` gates.

    Args:
        theta (float): rotation angle :math:`\theta`
        pauli_word (string): the Pauli word defining the rotation
        wires (Sequence[int] or int): the wire the operation acts on
    """
    num_params = 2
    num_wires = AnyWires
    do_check_domain = False
    par_domain = "R"
    grad_method = "A"

    _ALLOWED_CHARACTERS = "IXYZ"

    _PAULI_CONJUGATION_MATRICES = {
        "X": Hadamard._matrix(),
        "Y": RX._matrix(np.pi / 2),
        "Z": np.array([[1, 0], [0, 1]]),
    }

    def __init__(self, *params, wires=None, do_queue=True):
        super().__init__(*params, wires=wires, do_queue=do_queue)

        pauli_word = params[1]

        if not PauliRot._check_pauli_word(pauli_word):
            raise ValueError(
                'The given Pauli word "{}" contains characters that are not allowed.'
                " Allowed characters are I, X, Y and Z".format(pauli_word)
            )

        num_wires = 1 if isinstance(wires, int) else len(wires)

        if not len(pauli_word) == num_wires:
            raise ValueError(
                "The given Pauli word has length {}, length {} was expected for wires {}".format(
                    len(pauli_word), num_wires, wires
                )
            )

    @staticmethod
    def _check_pauli_word(pauli_word):
        """Check that the given Pauli word has correct structure.

        Args:
            pauli_word (str): Pauli word to be checked

        Returns:
            bool: Whether the Pauli word has correct structure.
        """
        return all(pauli in PauliRot._ALLOWED_CHARACTERS for pauli in pauli_word)

    @classmethod
    def _matrix(cls, *params):
        theta = params[0]
        pauli_word = params[1]

        if not PauliRot._check_pauli_word(pauli_word):
            raise ValueError(
                'The given Pauli word "{}" contains characters that are not allowed.'
                " Allowed characters are I, X, Y and Z".format(pauli_word)
            )

        # Simplest case is if the Pauli is the identity matrix
        if pauli_word == "I" * len(pauli_word):
            return np.exp(-1j * theta / 2) * np.eye(2 ** len(pauli_word))

        # We first generate the matrix excluding the identity parts and expand it afterwards.
        # To this end, we have to store on which wires the non-identity parts act
        non_identity_wires, non_identity_gates = zip(
            *[(wire, gate) for wire, gate in enumerate(pauli_word) if gate != "I"]
        )

        multi_Z_rot_matrix = MultiRZ._matrix(theta, len(non_identity_gates))

        # now we conjugate with Hadamard and RX to create the Pauli string
        conjugation_matrix = functools.reduce(
            np.kron,
            [PauliRot._PAULI_CONJUGATION_MATRICES[gate] for gate in non_identity_gates],
        )

        return expand(
            conjugation_matrix.T.conj() @ multi_Z_rot_matrix @ conjugation_matrix,
            non_identity_wires,
            list(range(len(pauli_word))),
        )

    _generator = None

    @property
    def generator(self):
        if self._generator is None:
            pauli_word = self.parameters[1]

            # Simplest case is if the Pauli is the identity matrix
            if pauli_word == "I" * len(pauli_word):
                self._generator = [np.eye(2 ** len(pauli_word)), -1 / 2]
                return self._generator

            # We first generate the matrix excluding the identity parts and expand it afterwards.
            # To this end, we have to store on which wires the non-identity parts act
            non_identity_wires, non_identity_gates = zip(
                *[(wire, gate) for wire, gate in enumerate(pauli_word) if gate != "I"]
            )

            # get MultiRZ's generator
            multi_Z_rot_generator = np.diag(pauli_eigs(len(non_identity_gates)))

            # now we conjugate with Hadamard and RX to create the Pauli string
            conjugation_matrix = functools.reduce(
                np.kron,
                [PauliRot._PAULI_CONJUGATION_MATRICES[gate] for gate in non_identity_gates],
            )

            self._generator = [
                expand(
                    conjugation_matrix.T.conj() @ multi_Z_rot_generator @ conjugation_matrix,
                    non_identity_wires,
                    list(range(len(pauli_word))),
                ),
                -1 / 2,
            ]

        return self._generator

    @classmethod
    def _eigvals(cls, theta, pauli_word):
        # Identity must be treated specially because its eigenvalues are all the same
        if pauli_word == "I" * len(pauli_word):
            return np.exp(-1j * theta / 2) * np.ones(2 ** len(pauli_word))

        return MultiRZ._eigvals(theta, len(pauli_word))

    @staticmethod
    @template
    def decomposition(theta, pauli_word, wires):
        # Catch cases when the wire is passed as a single int.
        if isinstance(wires, int):
            wires = [wires]

        # Check for identity and do nothing
        if pauli_word == "I" * len(wires):
            return

        active_wires, active_gates = zip(
            *[(wire, gate) for wire, gate in zip(wires, pauli_word) if gate != "I"]
        )

        for wire, gate in zip(active_wires, active_gates):
            if gate == "X":
                Hadamard(wires=[wire])
            elif gate == "Y":
                RX(np.pi / 2, wires=[wire])

        MultiRZ(theta, wires=list(active_wires))

        for wire, gate in zip(active_wires, active_gates):
            if gate == "X":
                Hadamard(wires=[wire])
            elif gate == "Y":
                RX(-np.pi / 2, wires=[wire])

    def adjoint(self, do_queue=False):
        return PauliRot(
            -self.parameters[0], self.parameters[1], wires=self.wires, do_queue=do_queue
        )


# Four term gradient recipe for controlled rotations
c1 = (np.sqrt(2) - 4 * np.cos(np.pi / 8)) / (4 - 8 * np.cos(np.pi / 8))
c2 = (np.sqrt(2) - 1) / (4 * np.cos(np.pi / 8) - 2)
a = np.pi / 2
b = 3 * np.pi / 4
four_term_grad_recipe = ([[c1, 1, a], [-c1, 1, -a], [-c2, 1, b], [c2, 1, -b]],)


class CRX(Operation):
    r"""CRX(phi, wires)
    The controlled-RX operator

    .. math::

        \begin{align}
            CRX(\phi) &= I_{1}\otimes RZ_{2}(\pi / 2) ~\cdot~ I_{1}\otimes RY_{2}(\phi/2) ~\cdot~ CNOT_{12} ~\cdot~ RY_{2}(-\phi/2) ~\cdot~ CNOT_{12} ~\cdot~ I_{1}\otimes RZ_{2}(-\pi / 2)\notag \\[10pt]
            &=
            \begin{bmatrix}
            & 1 & 0 & 0 & 0 \\
            & 0 & 1 & 0 & 0\\
            & 0 & 0 & \cos(\phi/2) & -i\sin(\phi/2)\\
            & 0 & 0 & -i\sin(\phi/2) & \cos(\phi/2)
            \end{bmatrix}.
        \end{align}

    .. note:: The subscripts of the operations in the formula refer to the wires they act on, e.g., 1 corresponds to the first element in ``wires`` that is the **control qubit**.


    **Details:**

    * Number of wires: 2
    * Number of parameters: 1
    * Gradient recipe: :math:`\frac{d}{d\phi}f(CR_x(\phi)) = \frac{1}{2}\left[f(CR_x(\phi+\pi/2)) - f(CR_x(\phi-\pi/2))\right]`
      where :math:`f` is an expectation value depending on :math:`CR_x(\phi)`.

    **Decomposition**

    If the ``CRX`` gate is not supported on the targeted device, PennyLane
    will attempt to decompose the gate into :class:`~.RZ`, :class:`~.RY`
    and :class:`~.CNOT` gates the following way:


    .. image:: ../../_static/crx_circuit.png
        :align: center
        :width: 800px

    Args:
        phi (float): rotation angle :math:`\phi`
        wires (Sequence[int]): the wire the operation acts on
    """
    num_params = 1
    num_wires = 2
    par_domain = "R"
    grad_method = "A"
    grad_recipe = four_term_grad_recipe

    generator = [np.array([[0, 0, 0, 0], [0, 0, 0, 0], [0, 0, 0, 1], [0, 0, 1, 0]]), -1 / 2]

    @classmethod
    def _matrix(cls, *params):
        theta = params[0]
        c = math.cos(theta / 2)
        js = 1j * math.sin(-theta / 2)

        return np.array([[1, 0, 0, 0], [0, 1, 0, 0], [0, 0, c, js], [0, 0, js, c]])

    @staticmethod
    def decomposition(theta, wires):
        decomp_ops = [
            RZ(np.pi / 2, wires=wires[1]),
            RY(theta / 2, wires=wires[1]),
            CNOT(wires=wires),
            RY(-theta / 2, wires=wires[1]),
            CNOT(wires=wires),
            RZ(-np.pi / 2, wires=wires[1]),
        ]
        return decomp_ops

    def adjoint(self, do_queue=False):
        return CRX(-self.data[0], wires=self.wires, do_queue=do_queue)


class CRY(Operation):
    r"""CRY(phi, wires)
    The controlled-RY operator

    .. math::

        \begin{align}
             CRY(\phi) &= I_{1}\otimes RY_{2}(\pi / 2) ~\cdot~ CNOT_{12} ~\cdot~ I_{1}\otimes RY_{2}(-\pi / 2) ~\cdot~ CNOT_{12} \notag \\[10pt]
            &=
        \begin{bmatrix}
            1 & 0 & 0 & 0 \\
            0 & 1 & 0 & 0\\
            0 & 0 & \cos(\phi/2) & -\sin(\phi/2)\\
            0 & 0 & \sin(\phi/2) & \cos(\phi/2)
        \end{bmatrix}.
        \end{align}

    .. note:: The subscripts of the operations in the formula refer to the wires they act on, e.g. 1 corresponds to the first element in ``wires`` that is the **control qubit**.

    **Details:**

    * Number of wires: 2
    * Number of parameters: 1
    * Gradient recipe: :math:`\frac{d}{d\phi}f(CR_y(\phi)) = \frac{1}{2}\left[f(CR_y(\phi+\pi/2)) - f(CR_y(\phi-\pi/2))\right]`
      where :math:`f` is an expectation value depending on :math:`CR_y(\phi)`.

    **Decomposition**

    If the ``CRY`` gate is not supported on the targeted device, PennyLane
    will attempt to decompose the gate into :class:`~.RY` and :class:`~.CNOT` gates the following way:

    .. image:: ../../_static/cry_circuit.png
        :align: center
        :width: 650px


    Args:
        phi (float): rotation angle :math:`\phi`
        wires (Sequence[int]): the wire the operation acts on
    """
    num_params = 1
    num_wires = 2
    par_domain = "R"
    grad_method = "A"
    grad_recipe = four_term_grad_recipe

    generator = [np.array([[0, 0, 0, 0], [0, 0, 0, 0], [0, 0, 0, -1j], [0, 0, 1j, 0]]), -1 / 2]

    @classmethod
    def _matrix(cls, *params):
        theta = params[0]
        c = math.cos(theta / 2)
        s = math.sin(theta / 2)

        return np.array([[1, 0, 0, 0], [0, 1, 0, 0], [0, 0, c, -s], [0, 0, s, c]])

    @staticmethod
    def decomposition(theta, wires):
        decomp_ops = [
            RY(theta / 2, wires=wires[1]),
            CNOT(wires=wires),
            RY(-theta / 2, wires=wires[1]),
            CNOT(wires=wires),
        ]
        return decomp_ops

    def adjoint(self, do_queue=False):
        return CRY(-self.data[0], wires=self.wires, do_queue=do_queue)


class CRZ(DiagonalOperation):
    r"""CRZ(phi, wires)
    The controlled-RZ operator

    .. math::

        \begin{align}
             CRZ(\phi) &= I_{1}\otimes PhaseShift_{2}(\pi / 2) ~\cdot~ CNOT_{12} ~\cdot~ I_{1}\otimes PhaseShift_{2}(-\pi / 2) ~\cdot~ CNOT_{12} \notag \\[10pt]
            &=
         \begin{bmatrix}
            1 & 0 & 0 & 0 \\
            0 & 1 & 0 & 0\\
            0 & 0 & e^{-i\phi/2} & 0\\
            0 & 0 & 0 & e^{i\phi/2}
        \end{bmatrix}.
        \end{align}


    .. note:: The subscripts of the operations in the formula refer to the wires they act on, e.g. 1 corresponds to the first element in ``wires`` that is the **control qubit**.

    **Details:**

    * Number of wires: 2
    * Number of parameters: 1
    * Gradient recipe: :math:`\frac{d}{d\phi}f(CR_z(\phi)) = \frac{1}{2}\left[f(CR_z(\phi+\pi/2)) - f(CR_z(\phi-\pi/2))\right]`
      where :math:`f` is an expectation value depending on :math:`CR_z(\phi)`.

    **Decomposition**

    If the ``CRZ`` gate is not supported on the targeted device, PennyLane
    will attempt to decompose the gate into :class:`~.PhaseShift` and :class:`~.CNOT` gates the following way:

    .. image:: ../../_static/crz_circuit.png
        :align: center
        :width: 650px

    Args:
        phi (float): rotation angle :math:`\phi`
        wires (Sequence[int]): the wire the operation acts on
    """
    num_params = 1
    num_wires = 2
    par_domain = "R"
    grad_method = "A"
    grad_recipe = four_term_grad_recipe

    generator = [np.array([[0, 0, 0, 0], [0, 0, 0, 0], [0, 0, 1, 0], [0, 0, 0, -1]]), -1 / 2]

    @classmethod
    def _matrix(cls, *params):
        theta = params[0]
        return np.array(
            [
                [1, 0, 0, 0],
                [0, 1, 0, 0],
                [0, 0, cmath.exp(-0.5j * theta), 0],
                [0, 0, 0, cmath.exp(0.5j * theta)],
            ]
        )

    @classmethod
    def _eigvals(cls, *params):
        theta = params[0]
        return np.array(
            [
                1,
                1,
                cmath.exp(-0.5j * theta),
                cmath.exp(0.5j * theta),
            ]
        )

    @staticmethod
    def decomposition(lam, wires):
        decomp_ops = [
            PhaseShift(lam / 2, wires=wires[1]),
            CNOT(wires=wires),
            PhaseShift(-lam / 2, wires=wires[1]),
            CNOT(wires=wires),
        ]
        return decomp_ops

    def adjoint(self, do_queue=False):
        return CRZ(-self.data[0], wires=self.wires, do_queue=do_queue)


class CRot(Operation):
    r"""CRot(phi, theta, omega, wires)
    The controlled-Rot operator

    .. math:: CR(\phi, \theta, \omega) = \begin{bmatrix}
            1 & 0 & 0 & 0 \\
            0 & 1 & 0 & 0\\
            0 & 0 & e^{-i(\phi+\omega)/2}\cos(\theta/2) & -e^{i(\phi-\omega)/2}\sin(\theta/2)\\
            0 & 0 & e^{-i(\phi-\omega)/2}\sin(\theta/2) & e^{i(\phi+\omega)/2}\cos(\theta/2)
        \end{bmatrix}.

    .. note:: The first wire provided corresponds to the **control qubit**.

    **Details:**

    * Number of wires: 2
    * Number of parameters: 3
    * Gradient recipe: :math:`\frac{d}{d\phi}f(CR(\phi, \theta, \omega)) = \frac{1}{2}\left[f(CR(\phi+\pi/2, \theta, \omega)) - f(CR(\phi-\pi/2, \theta, \omega))\right]`
      where :math:`f` is an expectation value depending on :math:`CR(\phi, \theta, \omega)`.
      This gradient recipe applies for each angle argument :math:`\{\phi, \theta, \omega\}`.

    Args:
        phi (float): rotation angle :math:`\phi`
        theta (float): rotation angle :math:`\theta`
        omega (float): rotation angle :math:`\omega`
        wires (Sequence[int]): the wire the operation acts on
    """
    num_params = 3
    num_wires = 2
    par_domain = "R"
    grad_method = "A"
    grad_recipe = four_term_grad_recipe * 3

    @classmethod
    def _matrix(cls, *params):
        phi, theta, omega = params
        c = math.cos(theta / 2)
        s = math.sin(theta / 2)

        return np.array(
            [
                [1, 0, 0, 0],
                [0, 1, 0, 0],
                [0, 0, cmath.exp(-0.5j * (phi + omega)) * c, -cmath.exp(0.5j * (phi - omega)) * s],
                [0, 0, cmath.exp(-0.5j * (phi - omega)) * s, cmath.exp(0.5j * (phi + omega)) * c],
            ]
        )

    @staticmethod
    def decomposition(phi, theta, omega, wires):
        decomp_ops = [
            RZ((phi - omega) / 2, wires=wires[1]),
            CNOT(wires=wires),
            RZ(-(phi + omega) / 2, wires=wires[1]),
            RY(-theta / 2, wires=wires[1]),
            CNOT(wires=wires),
            RY(theta / 2, wires=wires[1]),
            RZ(omega, wires=wires[1]),
        ]
        return decomp_ops

    def adjoint(self, do_queue=False):
        phi, theta, omega = self.parameters
        return CRot(-omega, -theta, -phi, wires=self.wires, do_queue=do_queue)


class U1(Operation):
    r"""U1(phi)
    U1 gate.

    .. math:: U_1(\phi) = e^{i\phi/2}R_z(\phi) = \begin{bmatrix}
                1 & 0 \\
                0 & e^{i\phi}
            \end{bmatrix}.

    .. note::

        The ``U1`` gate is an alias for the phase shift operation :class:`~.PhaseShift`.

    **Details:**

    * Number of wires: 1
    * Number of parameters: 1
    * Gradient recipe: :math:`\frac{d}{d\phi}f(U_1(\phi)) = \frac{1}{2}\left[f(U_1(\phi+\pi/2)) - f(U_1(\phi-\pi/2))\right]`
      where :math:`f` is an expectation value depending on :math:`U_1(\phi)`.

    Args:
        phi (float): rotation angle :math:`\phi`
        wires (Sequence[int] or int): the wire the operation acts on
    """
    num_params = 1
    num_wires = 1
    par_domain = "R"
    grad_method = "A"
    generator = [np.array([[0, 0], [0, 1]]), 1]

    @classmethod
    def _matrix(cls, *params):
        phi = params[0]
        return np.array([[1, 0], [0, cmath.exp(1j * phi)]])

    @staticmethod
    def decomposition(phi, wires):
        return [PhaseShift(phi, wires=wires)]

    def adjoint(self, do_queue=False):
        return U1(-self.data[0], wires=self.wires, do_queue=do_queue)


class U2(Operation):
    r"""U2(phi, lambda, wires)
    U2 gate.

    .. math::

        U_2(\phi, \lambda) = \frac{1}{\sqrt{2}}\begin{bmatrix} 1 & -\exp(i \lambda)
        \\ \exp(i \phi) & \exp(i (\phi + \lambda)) \end{bmatrix}

    The :math:`U_2` gate is related to the single-qubit rotation :math:`R` (:class:`Rot`) and the
    :math:`R_\phi` (:class:`PhaseShift`) gates via the following relation:

    .. math::

        U_2(\phi, \lambda) = R_\phi(\phi+\lambda) R(\lambda,\pi/2,-\lambda)

    .. note::

        If the ``U2`` gate is not supported on the targeted device, PennyLane
        will attempt to decompose the gate into :class:`~.Rot` and :class:`~.PhaseShift` gates.

    **Details:**

    * Number of wires: 1
    * Number of parameters: 2
    * Gradient recipe: :math:`\frac{d}{d\phi}f(U_2(\phi, \lambda)) = \frac{1}{2}\left[f(U_2(\phi+\pi/2, \lambda)) - f(U_2(\phi-\pi/2, \lambda))\right]`
      where :math:`f` is an expectation value depending on :math:`U_2(\phi, \lambda)`.
      This gradient recipe applies for each angle argument :math:`\{\phi, \lambda\}`.

    Args:
        phi (float): azimuthal angle :math:`\phi`
        lambda (float): quantum phase :math:`\lambda`
        wires (Sequence[int] or int): the subsystem the gate acts on
    """
    num_params = 2
    num_wires = 1
    par_domain = "R"
    grad_method = "A"

    @classmethod
    def _matrix(cls, *params):
        phi, lam = params
        return INV_SQRT2 * np.array(
            [[1, -cmath.exp(1j * lam)], [cmath.exp(1j * phi), cmath.exp(1j * (phi + lam))]]
        )

    @staticmethod
    def decomposition(phi, lam, wires):
        decomp_ops = [
            Rot(lam, np.pi / 2, -lam, wires=wires),
            PhaseShift(lam, wires=wires),
            PhaseShift(phi, wires=wires),
        ]
        return decomp_ops

    def adjoint(self, do_queue=False):
        # TODO(chase): Replace the `inv()` by instead modifying the parameters.
        return U2(*self.parameters, wires=self.wires, do_queue=do_queue).inv()


class U3(Operation):
    r"""U3(theta, phi, lambda, wires)
    Arbitrary single qubit unitary.

    .. math::

        U_3(\theta, \phi, \lambda) = \begin{bmatrix} \cos(\theta/2) & -\exp(i \lambda)\sin(\theta/2) \\
        \exp(i \phi)\sin(\theta/2) & \exp(i (\phi + \lambda))\cos(\theta/2) \end{bmatrix}

    The :math:`U_3` gate is related to the single-qubit rotation :math:`R` (:class:`Rot`) and the
    :math:`R_\phi` (:class:`PhaseShift`) gates via the following relation:

    .. math::

        U_3(\theta, \phi, \lambda) = R_\phi(\phi+\lambda) R(\lambda,\theta,-\lambda)

    .. note::

        If the ``U3`` gate is not supported on the targeted device, PennyLane
        will attempt to decompose the gate into :class:`~.PhaseShift` and :class:`~.Rot` gates.

    **Details:**

    * Number of wires: 1
    * Number of parameters: 3
    * Gradient recipe: :math:`\frac{d}{d\phi}f(U_3(\theta, \phi, \lambda)) = \frac{1}{2}\left[f(U_3(\theta+\pi/2, \phi, \lambda)) - f(U_3(\theta-\pi/2, \phi, \lambda))\right]`
      where :math:`f` is an expectation value depending on :math:`U_3(\theta, \phi, \lambda)`.
      This gradient recipe applies for each angle argument :math:`\{\theta, \phi, \lambda\}`.

    Args:
        theta (float): polar angle :math:`\theta`
        phi (float): azimuthal angle :math:`\phi`
        lambda (float): quantum phase :math:`\lambda`
        wires (Sequence[int] or int): the subsystem the gate acts on
    """
    num_params = 3
    num_wires = 1
    par_domain = "R"
    grad_method = "A"

    @classmethod
    def _matrix(cls, *params):
        theta, phi, lam = params
        c = math.cos(theta / 2)
        s = math.sin(theta / 2)

        return np.array(
            [
                [c, -s * cmath.exp(1j * lam)],
                [s * cmath.exp(1j * phi), c * cmath.exp(1j * (phi + lam))],
            ]
        )

    @staticmethod
    def decomposition(theta, phi, lam, wires):
        decomp_ops = [
            Rot(lam, theta, -lam, wires=wires),
            PhaseShift(lam, wires=wires),
            PhaseShift(phi, wires=wires),
        ]
        return decomp_ops

    def adjoint(self, do_queue=False):
        # TODO(chase): Replace the `inv()` by instead modifying the parameters.
        return U3(*self.parameters, wires=self.wires, do_queue=do_queue).inv()


# =============================================================================
# Quantum chemistry
# =============================================================================


class SingleExcitation(Operation):
    r"""SingleExcitation(phi, wires)
    Single excitation rotation.

    .. math:: U(\phi) = \begin{bmatrix}
                1 & 0 & 0 & 0 \\
                0 & \cos(\phi/2) & -\sin(\phi/2) & 0 \\
                0 & \sin(\phi/2) & \cos(\phi/2) & 0 \\
                0 & 0 & 0 & 1
            \end{bmatrix}.

    This operation performs a rotation in the two-dimensional subspace :math:`\{|01\rangle,
    |10\rangle\}`. The name originates from the occupation-number representation of
    fermionic wavefunctions, where the transformation  from :math:`|10\rangle` to :math:`|01\rangle`
    is interpreted as "exciting" a particle from the first qubit to the second.

    **Details:**

    * Number of wires: 2
    * Number of parameters: 1
    * Gradient recipe: Obtained from its decomposition in terms of the
      :class:`~.SingleExcitationPlus` and :class:`~.SingleExcitationMinus` operations

    Args:
        phi (float): rotation angle :math:`\phi`
        wires (Sequence[int]): the wires the operation acts on


    **Example**

    The following circuit performs the transformation :math:`|10\rangle\rightarrow \cos(
    \phi/2)|10\rangle -\sin(\phi/2)|01\rangle`:

    .. code-block::

        @qml.qnode(dev)
        def circuit(phi):
            qml.PauliX(wires=0)
            qml.SingleExcitation(phi, wires=[0, 1])
    """

    num_params = 1
    num_wires = 2
    par_domain = "R"
    grad_method = "A"
    generator = [np.array([[0, 0, 0, 0], [0, 0, -1j, 0], [0, 1j, 0, 0], [0, 0, 0, 0]]), -1 / 2]

    @classmethod
    def _matrix(cls, *params):
        theta = params[0]
        c = math.cos(theta / 2)
        s = math.sin(theta / 2)

        return np.array([[1, 0, 0, 0], [0, c, -s, 0], [0, s, c, 0], [0, 0, 0, 1]])

    @staticmethod
    def decomposition(theta, wires):
        decomp_ops = [
            SingleExcitationPlus(theta / 2, wires=wires),
            SingleExcitationMinus(theta / 2, wires=wires),
        ]
        return decomp_ops


class SingleExcitationMinus(Operation):
    r"""SingleExcitationMinus(phi, wires)
    Single excitation rotation with negative phase-shift outside the rotation subspace.

    .. math:: U_-(\phi) = \begin{bmatrix}
                e^{-i\phi/2} & 0 & 0 & 0 \\
                0 & \cos(\phi/2) & -\sin(\phi/2) & 0 \\
                0 & \sin(\phi/2) & \cos(\phi/2) & 0 \\
                0 & 0 & 0 & e^{-i\phi/2}
            \end{bmatrix}.

    **Details:**

    * Number of wires: 2
    * Number of parameters: 1
    * Gradient recipe: :math:`\frac{d}{d\phi}f(U_-(\phi)) = \frac{1}{2}\left[f(U_-(\phi+\pi/2)) - f(U_-(\phi-\pi/2))\right]`
      where :math:`f` is an expectation value depending on :math:`U_-(\phi)`.

    Args:
        phi (float): rotation angle :math:`\phi`
        wires (Sequence[int] or int): the wires the operation acts on

    """
    num_params = 1
    num_wires = 2
    par_domain = "R"
    grad_method = "A"
    generator = [np.array([[1, 0, 0, 0], [0, 0, -1j, 0], [0, 1j, 0, 0], [0, 0, 0, 1]]), -1 / 2]

    @classmethod
    def _matrix(cls, *params):
        theta = params[0]
        c = math.cos(theta / 2)
        s = math.sin(theta / 2)
        e = cmath.exp(-1j * theta / 2)

        return np.array([[e, 0, 0, 0], [0, c, -s, 0], [0, s, c, 0], [0, 0, 0, e]])


class SingleExcitationPlus(Operation):
    r"""SingleExcitationPlus(phi, wires)
    Single excitation rotation with positive phase-shift outside the rotation subspace.

    .. math:: U_+(\phi) = \begin{bmatrix}
                e^{i\phi/2} & 0 & 0 & 0 \\
                0 & \cos(\phi/2) & -\sin(\phi/2) & 0 \\
                0 & \sin(\phi/2) & \cos(\phi/2) & 0 \\
                0 & 0 & 0 & e^{i\phi/2}
            \end{bmatrix}.

    **Details:**

    * Number of wires: 2
    * Number of parameters: 1
    * Gradient recipe: :math:`\frac{d}{d\phi}f(U_+(\phi)) = \frac{1}{2}\left[f(U_+(\phi+\pi/2)) - f(U_+(\phi-\pi/2))\right]`
      where :math:`f` is an expectation value depending on :math:`U_+(\phi)`.

    Args:
        phi (float): rotation angle :math:`\phi`
        wires (Sequence[int] or int): the wires the operation acts on

    """
    num_params = 1
    num_wires = 2
    par_domain = "R"
    grad_method = "A"
    generator = [np.array([[-1, 0, 0, 0], [0, 0, -1j, 0], [0, 1j, 0, 0], [0, 0, 0, -1]]), -1 / 2]

    @classmethod
    def _matrix(cls, *params):
        theta = params[0]
        c = math.cos(theta / 2)
        s = math.sin(theta / 2)
        e = cmath.exp(1j * theta / 2)

        return np.array([[e, 0, 0, 0], [0, c, -s, 0], [0, s, c, 0], [0, 0, 0, e]])


# =============================================================================
# Arbitrary operations
# =============================================================================


class QubitUnitary(Operation):
    r"""QubitUnitary(U, wires)
    Apply an arbitrary fixed unitary matrix.

    **Details:**

    * Number of wires: Any (the operation can act on any number of wires)
    * Number of parameters: 1
    * Gradient recipe: None

    Args:
        U (array[complex]): square unitary matrix
        wires (Sequence[int] or int): the wire(s) the operation acts on
    """
    num_params = 1
    num_wires = AnyWires
    par_domain = "A"
    grad_method = None

    @classmethod
    def _matrix(cls, *params):
        U = np.asarray(params[0])

        if U.ndim != 2 or U.shape[0] != U.shape[1]:
            raise ValueError("Operator must be a square matrix.")

        if not np.allclose(U @ U.conj().T, np.identity(U.shape[0])):
            raise ValueError("Operator must be unitary.")

        return U

    def adjoint(self, do_queue=False):
        return QubitUnitary(
            qml.math.T(qml.math.conj(self.data[0])), wires=self.wires, do_queue=do_queue
        )


class ControlledQubitUnitary(QubitUnitary):
    r"""ControlledQubitUnitary(U, control_wires, wires, control_values)
    Apply an arbitrary fixed unitary to ``wires`` with control from the ``control_wires``.

    **Details:**

    * Number of wires: Any (the operation can act on any number of wires)
    * Number of parameters: 1
    * Gradient recipe: None

    Args:
        U (array[complex]): square unitary matrix
        control_wires (Union[Wires, Sequence[int], or int]): the control wire(s)
        wires (Union[Wires, Sequence[int], or int]): the wire(s) the unitary acts on
        control_values (str): a string of bits representing the state of the control
            qubits to control on (default is the all 1s state)

    **Example**

    The following shows how a single-qubit unitary can be applied to wire ``2`` with control on
    both wires ``0`` and ``1``:

    >>> U = np.array([[ 0.94877869,  0.31594146], [-0.31594146,  0.94877869]])
    >>> qml.ControlledQubitUnitary(U, control_wires=[0, 1], wires=2)

    Typically controlled operations apply a desired gate if the control qubits
    are all in the state :math:`\vert 1\rangle`. However, there are some situations where
    it is necessary to apply a gate conditioned on all qubits being in the
    :math:`\vert 0\rangle` state, or a mix of the two.

    The state on which to control can be changed by passing a string of bits to
    `control_values`. For example, if we want to apply a single-qubit unitary to
    wire ``3`` conditioned on three wires where the first is in state ``0``, the
    second is in state ``1``, and the third in state ``1``, we can write:

    >>> qml.ControlledQubitUnitary(U, control_wires=[0, 1, 2], wires=3, control_values='011')

    """
    num_params = 1
    num_wires = AnyWires
    par_domain = "A"
    grad_method = None

    def __init__(self, *params, control_wires=None, wires=None, control_values=None, do_queue=True):
        if control_wires is None:
            raise ValueError("Must specify control wires")

        wires = Wires(wires)
        control_wires = Wires(control_wires)

        if Wires.shared_wires([wires, control_wires]):
            raise ValueError(
                "The control wires must be different from the wires specified to apply the unitary on."
            )

        U = params[0]
        target_dim = 2 ** len(wires)
        if len(U) != target_dim:
            raise ValueError(f"Input unitary must be of shape {(target_dim, target_dim)}")
        wires = control_wires + wires

        # If control values unspecified, we control on the all-ones string
        if not control_values:
            control_values = "1" * len(control_wires)

        control_int = self._parse_control_values(control_wires, control_values)

        # A multi-controlled operation is a block-diagonal matrix partitioned into
        # blocks where the operation being applied sits in the block positioned at
        # the integer value of the control string. For example, controlling a
        # unitary U with 2 qubits will produce matrices with block structure
        # (U, I, I, I) if the control is on bits '00', (I, U, I, I) if on bits '01',
        # etc. The positioning of the block is controlled by padding the block diagonal
        # to the left and right with the correct amount of identity blocks.

        padding_left = control_int * len(U)
        padding_right = 2 ** len(wires) - len(U) - padding_left

        CU = block_diag(np.eye(padding_left), U, np.eye(padding_right))

        params = list(params)
        params[0] = CU

        super().__init__(*params, wires=wires, do_queue=do_queue)

    @staticmethod
    def _parse_control_values(control_wires, control_values):
        """Ensure any user-specified control strings have the right format."""
        if isinstance(control_values, str):
            if len(control_values) != len(control_wires):
                raise ValueError("Length of control bit string must equal number of control wires.")

            # Make sure all values are either 0 or 1
            if any([x not in ["0", "1"] for x in control_values]):
                raise ValueError("String of control values can contain only '0' or '1'.")

            control_int = int(control_values, 2)
        else:
            raise ValueError("Alternative control values must be passed as a binary string.")

        return control_int


class MultiControlledX(ControlledQubitUnitary):
    r"""MultiControlledX(control_wires, wires, control_values)
    Apply a Pauli X gate controlled on an arbitrary computational basis state.

    **Details:**

    * Number of wires: Any (the operation can act on any number of wires)
    * Number of parameters: 1
    * Gradient recipe: None

    Args:
        control_wires (Union[Wires, Sequence[int], or int]): the control wire(s)
        wires (Union[Wires or int]): a single target wire the operation acts on
        control_values (str): a string of bits representing the state of the control
            qubits to control on (default is the all 1s state)

    **Example**

    The ``MultiControlledX`` operation (sometimes called a mixed-polarity
    multi-controlled Toffoli) is a commonly-encountered case of the
    :class:`~.pennylane.ControlledQubitUnitary` operation wherein the applied
    unitary is the Pauli X (NOT) gate. It can be used in the same manner as
    ``ControlledQubitUnitary``, but there is no need to specify a matrix
    argument:

    >>> qml.MultiControlledX(control_wires=[0, 1, 2, 3], wires=4, control_values='1110'])

    """
    num_params = 1
    num_wires = AnyWires
    par_domain = "A"
    grad_method = None

    def __init__(self, control_wires=None, wires=None, control_values=None, do_queue=True):
        if len(Wires(wires)) != 1:
            raise ValueError("MultiControlledX accepts a single target wire.")

        super().__init__(
            np.array([[0, 1], [1, 0]]),
            control_wires=control_wires,
            wires=wires,
            control_values=control_values,
            do_queue=do_queue,
        )


class DiagonalQubitUnitary(DiagonalOperation):
    r"""DiagonalQubitUnitary(D, wires)
    Apply an arbitrary fixed diagonal unitary matrix.

    **Details:**

    * Number of wires: Any (the operation can act on any number of wires)
    * Number of parameters: 1
    * Gradient recipe: None

    Args:
        D (array[complex]): diagonal of unitary matrix
        wires (Sequence[int] or int): the wire(s) the operation acts on
    """
    num_params = 1
    num_wires = AnyWires
    par_domain = "A"
    grad_method = None

    @classmethod
    def _eigvals(cls, *params):
        D = np.asarray(params[0])

        if not np.allclose(D * D.conj(), np.ones_like(D)):
            raise ValueError("Operator must be unitary.")

        return D

    @staticmethod
    def decomposition(D, wires):
        return [QubitUnitary(np.diag(D), wires=wires)]

    def adjoint(self, do_queue=False):
        return DiagonalQubitUnitary(self.parameters[0].conj(), wires=self.wires, do_queue=do_queue)


class QFT(Operation):
    r"""QFT(wires)
    Apply a quantum Fourier transform (QFT).

    For the :math:`N`-qubit computational basis state :math:`|m\rangle`, the QFT performs the
    transformation

    .. math::

        |m\rangle \rightarrow \frac{1}{\sqrt{2^{N}}}\sum_{n=0}^{2^{N} - 1}\omega_{N}^{mn} |n\rangle,

    where :math:`\omega_{N} = e^{\frac{2 \pi i}{2^{N}}}` is the :math:`2^{N}`-th root of unity.

    **Details:**

    * Number of wires: Any (the operation can act on any number of wires)
    * Number of parameters: 0
    * Gradient recipe: None

    Args:
        wires (int or Iterable[Number, str]]): the wire(s) the operation acts on

    **Example**

    The quantum Fourier transform is applied by specifying the corresponding wires:

    .. code-block::

        wires = 3

        @qml.qnode(dev)
        def circuit_qft(basis_state):
            qml.BasisState(basis_state, wires=range(wires))
            qml.QFT(wires=range(wires))
            return qml.state()

    The inverse quantum Fourier transform is accessed using ``qml.QFT(wires).inv()``.
    """
    num_params = 0
    num_wires = AnyWires
    par_domain = None
    grad_method = None

    @property
    def matrix(self):
        # Redefine the property here to allow for a custom _matrix signature
        mat = self._matrix(len(self.wires))
        if self.inverse:
            mat = mat.conj()
        return mat

    @classmethod
    @functools.lru_cache()
    def _matrix(cls, num_wires):
        dimension = 2 ** num_wires

        mat = np.zeros((dimension, dimension), dtype=np.complex128)
        omega = np.exp(2 * np.pi * 1j / dimension)

        for m in range(dimension):
            for n in range(dimension):
                mat[m, n] = omega ** (m * n)

        return mat / np.sqrt(dimension)

    @staticmethod
    def decomposition(wires):
        num_wires = len(wires)
        shifts = [2 * np.pi * 2 ** -i for i in range(2, num_wires + 1)]

        decomp_ops = []
        for i, wire in enumerate(wires):
            decomp_ops.append(qml.Hadamard(wire))

            for shift, control_wire in zip(shifts[: len(shifts) - i], wires[i + 1 :]):
                op = qml.ControlledPhaseShift(shift, wires=[control_wire, wire])
                decomp_ops.append(op)

        first_half_wires = wires[: num_wires // 2]
        last_half_wires = wires[-(num_wires // 2) :]

        for wire1, wire2 in zip(first_half_wires, reversed(last_half_wires)):
            swap = qml.SWAP(wires=[wire1, wire2])
            decomp_ops.append(swap)

        return decomp_ops

    def adjoint(self, do_queue=False):
        return QFT(wires=self.wires, do_queue=do_queue).inv()


# =============================================================================
# Quantum chemistry
# =============================================================================


class DoubleExcitation(Operation):
    r"""DoubleExcitation(phi, wires)
    Double excitation rotation.

    This operation performs an :math:`SO(2)` rotation in the two-dimensional subspace :math:`\{
    |1100\rangle,|0011\rangle\}`. More precisely, it performs the transformation

    .. math::

        &|0011\rangle \rightarrow \cos(\phi) |0011\rangle - \sin(\phi) |1100\rangle\\
        &|1100\rangle \rightarrow \cos(\phi) |1100\rangle + \sin(\phi) |0011\rangle,

    while leaving all other basis states unchanged.

    The name originates from the occupation-number representation of fermionic wavefunctions, where
    the transformation from :math:`|1100\rangle` to :math:`|0011\rangle` is interpreted as
    "exciting" two particles from the first pair of qubits to the second pair of qubits.

    **Details:**

    * Number of wires: 4
    * Number of parameters: 1
    * Gradient recipe: Obtained from its decomposition in terms of the
      :class:`~.DoubleExcitationPlus` and :class:`~.DoubleExcitationMinus` operations

    Args:
        phi (float): rotation angle :math:`\phi`
        wires (Sequence[int]): the wires the operation acts on

    **Example**

    The following circuit performs the transformation :math:`|1100\rangle\rightarrow \cos(
    \phi/2)|1100\rangle -\sin(\phi/2)|0011\rangle)`:

    .. code-block::

        @qml.qnode(dev)
        def circuit(phi):
            qml.PauliX(wires=0)
            qml.PauliX(wires=1)
            qml.DoubleExcitation(phi, wires=[0, 1, 2, 3])
    """

    num_params = 1
    num_wires = 4
    par_domain = "R"
    grad_method = "A"

    G = np.zeros((16, 16), dtype=np.complex64)
    G[3, 12] = -1j  # 3 (dec) = 0011 (bin)
    G[12, 3] = 1j  # 12 (dec) = 1100 (bin)
    generator = [G, -1 / 2]

    @classmethod
    def _matrix(cls, *params):
        theta = params[0]
        c = math.cos(theta / 2)
        s = math.sin(theta / 2)

        U = np.eye(16)
        U[3, 3] = c  # 3 (dec) = 0011 (bin)
        U[3, 12] = -s  # 12 (dec) = 1100 (bin)
        U[12, 3] = s
        U[12, 12] = c

        return U

    @staticmethod
    def decomposition(theta, wires):
        decomp_ops = [
            DoubleExcitationPlus(theta / 2, wires=wires),
            DoubleExcitationMinus(theta / 2, wires=wires),
        ]
        return decomp_ops


class DoubleExcitationPlus(Operation):
    r"""DoubleExcitationPlus(phi, wires)
    Double excitation rotation with positive phase-shift outside the rotation subspace.

    This operation performs an :math:`SO(2)` rotation in the two-dimensional subspace :math:`\{
    |1100\rangle,|0011\rangle\}` while applying a phase-shift on other states. More precisely,
    it performs the transformation

    .. math::

        &|0011\rangle \rightarrow \cos(\phi) |0011\rangle - \sin(\phi) |1100\rangle\\
        &|1100\rangle \rightarrow \cos(\phi) |1100\rangle + \sin(\phi) |0011\rangle\\
        &|x\rangle \rightarrow e^{i\phi} |x\rangle,

    for all other basis states :math:`|x\rangle`.

    **Details:**

    * Number of wires: 4
    * Number of parameters: 1
    * Gradient recipe: :math:`\frac{d}{d\phi}f(U_+(\phi)) = \frac{1}{2}\left[f(U_+(\phi+\pi/2)) - f(U_+(\phi-\pi/2))\right]`
      where :math:`f` is an expectation value depending on :math:`U_+(\phi)`

    Args:
        phi (float): rotation angle :math:`\phi`
        wires (Sequence[int]): the wires the operation acts on
    """

    num_params = 1
    num_wires = 4
    par_domain = "R"
    grad_method = "A"

    G = -1 * np.eye(16, dtype=np.complex64)
    G[3, 3] = 0
    G[12, 12] = 0
    G[3, 12] = -1j  # 3 (dec) = 0011 (bin)
    G[12, 3] = 1j  # 12 (dec) = 1100 (bin)
    generator = [G, -1 / 2]

    @classmethod
    def _matrix(cls, *params):
        theta = params[0]
        c = math.cos(theta / 2)
        s = math.sin(theta / 2)
        e = cmath.exp(1j * theta / 2)

        U = e * np.eye(16, dtype=np.complex64)
        U[3, 3] = c  # 3 (dec) = 0011 (bin)
        U[3, 12] = -s  # 12 (dec) = 1100 (bin)
        U[12, 3] = s
        U[12, 12] = c

        return U


class DoubleExcitationMinus(Operation):
    r"""DoubleExcitationMinus(phi, wires)
    Double excitation rotation with negative phase-shift outside the rotation subspace.

    This operation performs an :math:`SO(2)` rotation in the two-dimensional subspace :math:`\{
    |1100\rangle,|0011\rangle\}` while applying a phase-shift on other states. More precisely,
    it performs the transformation

    .. math::

        &|0011\rangle \rightarrow \cos(\phi) |0011\rangle - \sin(\phi) |1100\rangle\\
        &|1100\rangle \rightarrow \cos(\phi) |1100\rangle + \sin(\phi) |0011\rangle\\
        &|x\rangle \rightarrow e^{-i\phi} |x\rangle,

    for all other basis states :math:`|x\rangle`.

    **Details:**

    * Number of wires: 4
    * Number of parameters: 1
    * Gradient recipe: :math:`\frac{d}{d\phi}f(U_-(\phi)) = \frac{1}{2}\left[f(U_-(\phi+\pi/2)) - f(U_-(\phi-\pi/2))\right]`
      where :math:`f` is an expectation value depending on :math:`U_-(\phi)`

    Args:
        phi (float): rotation angle :math:`\phi`
        wires (Sequence[int]): the wires the operation acts on
    """

    num_params = 1
    num_wires = 4
    par_domain = "R"
    grad_method = "A"

    G = np.eye(16, dtype=np.complex64)
    G[3, 3] = 0
    G[12, 12] = 0
    G[3, 12] = -1j  # 3 (dec) = 0011 (bin)
    G[12, 3] = 1j  # 12 (dec) = 1100 (bin)
    generator = [G, -1 / 2]

    @classmethod
    def _matrix(cls, *params):
        theta = params[0]
        c = math.cos(theta / 2)
        s = math.sin(theta / 2)
        e = cmath.exp(-1j * theta / 2)

        U = e * np.eye(16, dtype=np.complex64)
        U[3, 3] = c  # 3 (dec) = 0011 (bin)
        U[3, 12] = -s  # 12 (dec) = 1100 (bin)
        U[12, 3] = s
        U[12, 12] = c

        return U


# =============================================================================
# State preparation
# =============================================================================


class BasisState(Operation):
    r"""BasisState(n, wires)
    Prepares a single computational basis state.

    **Details:**

    * Number of wires: Any (the operation can act on any number of wires)
    * Number of parameters: 1
    * Gradient recipe: None (integer parameters not supported)

    .. note::

        If the ``BasisState`` operation is not supported natively on the
        target device, PennyLane will attempt to decompose the operation
        into :class:`~.PauliX` operations.

    Args:
        n (array): prepares the basis state :math:`\ket{n}`, where ``n`` is an
            array of integers from the set :math:`\{0, 1\}`, i.e.,
            if ``n = np.array([0, 1, 0])``, prepares the state :math:`|010\rangle`.
        wires (Sequence[int] or int): the wire(s) the operation acts on
    """
    num_params = 1
    num_wires = AnyWires
    par_domain = "A"
    grad_method = None

    @staticmethod
    def decomposition(n, wires):
        return BasisStatePreparation(n, wires)

    def adjoint(self, do_queue=False):
        raise AdjointError("No adjoint exists for BasisState operations.")


class QubitStateVector(Operation):
    r"""QubitStateVector(state, wires)
    Prepare subsystems using the given ket vector in the computational basis.

    **Details:**

    * Number of wires: Any (the operation can act on any number of wires)
    * Number of parameters: 1
    * Gradient recipe: None

    .. note::

        If the ``QubitStateVector`` operation is not supported natively on the
        target device, PennyLane will attempt to decompose the operation
        using the method developed by Möttönen et al. (Quantum Info. Comput.,
        2005).

    Args:
        state (array[complex]): a state vector of size 2**len(wires)
        wires (Sequence[int] or int): the wire(s) the operation acts on
    """
    num_params = 1
    num_wires = AnyWires
    par_domain = "A"
    grad_method = None

    @staticmethod
    def decomposition(state, wires):
        return MottonenStatePreparation(state, wires)

    def adjoint(self, do_queue=False):
        raise AdjointError("No adjoint exists for QubitStateVector operations.")


# =============================================================================
# Observables
# =============================================================================


class Hermitian(Observable):
    r"""Hermitian(A, wires)
    An arbitrary Hermitian observable.

    For a Hermitian matrix :math:`A`, the expectation command returns the value

    .. math::
        \braket{A} = \braketT{\psi}{\cdots \otimes I\otimes A\otimes I\cdots}{\psi}

    where :math:`A` acts on the requested wires.

    If acting on :math:`N` wires, then the matrix :math:`A` must be of size
    :math:`2^N\times 2^N`.

    **Details:**

    * Number of wires: Any
    * Number of parameters: 1
    * Gradient recipe: None

    Args:
        A (array): square hermitian matrix
        wires (Sequence[int] or int): the wire(s) the operation acts on
    """
    num_wires = AnyWires
    num_params = 1
    par_domain = "A"
    grad_method = "F"
    _eigs = {}

    @classmethod
    def _matrix(cls, *params):
        A = np.asarray(params[0])

        if A.shape[0] != A.shape[1]:
            raise ValueError("Observable must be a square matrix.")

        if not np.allclose(A, A.conj().T):
            raise ValueError("Observable must be Hermitian.")

        return A

    @property
    def eigendecomposition(self):
        """Return the eigendecomposition of the matrix specified by the Hermitian observable.

        This method uses pre-stored eigenvalues for standard observables where
        possible and stores the corresponding eigenvectors from the eigendecomposition.

        It transforms the input operator according to the wires specified.

        Returns:
            dict[str, array]: dictionary containing the eigenvalues and the eigenvectors of the Hermitian observable
        """
        Hmat = self.matrix
        Hkey = tuple(Hmat.flatten().tolist())
        if Hkey not in Hermitian._eigs:
            w, U = np.linalg.eigh(Hmat)
            Hermitian._eigs[Hkey] = {"eigvec": U, "eigval": w}

        return Hermitian._eigs[Hkey]

    @property
    def eigvals(self):
        """Return the eigenvalues of the specified Hermitian observable.

        This method uses pre-stored eigenvalues for standard observables where
        possible and stores the corresponding eigenvectors from the eigendecomposition.

        Returns:
            array: array containing the eigenvalues of the Hermitian observable
        """
        return self.eigendecomposition["eigval"]

    def diagonalizing_gates(self):
        """Return the gate set that diagonalizes a circuit according to the
        specified Hermitian observable.

        This method uses pre-stored eigenvalues for standard observables where
        possible and stores the corresponding eigenvectors from the eigendecomposition.

        Returns:
            list: list containing the gates diagonalizing the Hermitian observable
        """
        return [QubitUnitary(self.eigendecomposition["eigvec"].conj().T, wires=list(self.wires))]


ops = {
    "Hadamard",
    "PauliX",
    "PauliY",
    "PauliZ",
    "PauliRot",
    "MultiRZ",
    "S",
    "T",
    "SX",
    "CNOT",
    "CZ",
    "CY",
    "SWAP",
    "CSWAP",
    "Toffoli",
    "RX",
    "RY",
    "RZ",
    "PhaseShift",
    "ControlledPhaseShift",
    "Rot",
    "CRX",
    "CRY",
    "CRZ",
    "CRot",
    "U1",
    "U2",
    "U3",
    "BasisState",
    "QubitStateVector",
    "QubitUnitary",
    "ControlledQubitUnitary",
    "MultiControlledX",
    "DiagonalQubitUnitary",
    "QFT",
<<<<<<< HEAD
    "DoubleExcitation",
    "DoubleExcitationPlus",
    "DoubleExcitationMinus",
=======
    "SingleExcitation",
    "SingleExcitationPlus",
    "SingleExcitationMinus",
>>>>>>> 8803e1f7
}


obs = {"Hadamard", "PauliX", "PauliY", "PauliZ", "Hermitian"}


__all__ = list(ops | obs)<|MERGE_RESOLUTION|>--- conflicted
+++ resolved
@@ -2508,15 +2508,12 @@
     "MultiControlledX",
     "DiagonalQubitUnitary",
     "QFT",
-<<<<<<< HEAD
+    "SingleExcitation",
+    "SingleExcitationPlus",
+    "SingleExcitationMinus",
     "DoubleExcitation",
     "DoubleExcitationPlus",
     "DoubleExcitationMinus",
-=======
-    "SingleExcitation",
-    "SingleExcitationPlus",
-    "SingleExcitationMinus",
->>>>>>> 8803e1f7
 }
 
 
