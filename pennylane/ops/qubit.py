--- conflicted
+++ resolved
@@ -61,13 +61,8 @@
         where :math:`U = R_y(-\pi/4)`.
 
         Returns:
-<<<<<<< HEAD
             list(pennylane.Operation): A list of gates that diagonalize Hadamard in
             the computational basis.
-=======
-            list(qml.Operation): A list of gates that diagonalize Hadamard in the
-            computational basis.
->>>>>>> b33712a3
         """
         return [RY(-np.pi/4, wires=self.wires)]
 
@@ -144,13 +139,8 @@
         where :math:`U=HSZ`.
 
         Returns:
-<<<<<<< HEAD
             list(pennylane.Operation): A list of gates that diagonalize PauliY in the
                 computational basis.
-=======
-            list(qml.Operation): A list of gates that diagonalize PauliY in the
-            computational basis.
->>>>>>> b33712a3
         """
         return [Hadamard(wires=self.wires), S(wires=self.wires), PauliZ(wires=self.wires)]
 
