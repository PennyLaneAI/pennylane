# Copyright 2018-2020 Xanadu Quantum Technologies Inc.

# Licensed under the Apache License, Version 2.0 (the "License");
# you may not use this file except in compliance with the License.
# You may obtain a copy of the License at

#     http://www.apache.org/licenses/LICENSE-2.0

# Unless required by applicable law or agreed to in writing, software
# distributed under the License is distributed on an "AS IS" BASIS,
# WITHOUT WARRANTIES OR CONDITIONS OF ANY KIND, either express or implied.
# See the License for the specific language governing permissions and
# limitations under the License.
"""
This module contains the available built-in discrete-variable
quantum operations supported by PennyLane, as well as their conventions.
"""
import cmath
import functools

# pylint:disable=abstract-method,arguments-differ,protected-access
import math

import numpy as np

import pennylane as qml
from pennylane.operation import AnyWires, DiagonalOperation, Observable, Operation
from pennylane.templates import template
<<<<<<< HEAD
from pennylane.operation import AnyWires, Observable, Operation, DiagonalOperation, Projection
=======
>>>>>>> 75fe5448
from pennylane.templates.state_preparations import BasisStatePreparation, MottonenStatePreparation
from pennylane.utils import expand, pauli_eigs

INV_SQRT2 = 1 / math.sqrt(2)


class Hadamard(Observable, Operation):
    r"""Hadamard(wires)
    The Hadamard operator

    .. math:: H = \frac{1}{\sqrt{2}}\begin{bmatrix} 1 & 1\\ 1 & -1\end{bmatrix}.

    **Details:**

    * Number of wires: 1
    * Number of parameters: 0

    Args:
        wires (Sequence[int] or int): the wire the operation acts on
    """
    num_params = 0
    num_wires = 1
    par_domain = None
    eigvals = pauli_eigs(1)
    matrix = np.array([[INV_SQRT2, INV_SQRT2], [INV_SQRT2, -INV_SQRT2]])

    @classmethod
    def _matrix(cls, *params):
        return cls.matrix

    @classmethod
    def _eigvals(cls, *params):
        return cls.eigvals

    def diagonalizing_gates(self):
        r"""Rotates the specified wires such that they
        are in the eigenbasis of the Hadamard operator.

        For the Hadamard operator,

        .. math:: H = U^\dagger Z U

        where :math:`U = R_y(-\pi/4)`.

        Returns:
            list(~.Operation): A list of gates that diagonalize Hadamard in
            the computational basis.
        """
        return [RY(-np.pi / 4, wires=self.wires)]

    @staticmethod
    def decomposition(wires):
        decomp_ops = [
            PhaseShift(np.pi / 2, wires=wires),
            RX(np.pi / 2, wires=wires),
            PhaseShift(np.pi / 2, wires=wires),
        ]
        return decomp_ops


class PauliX(Observable, Operation):
    r"""PauliX(wires)
    The Pauli X operator

    .. math:: \sigma_x = \begin{bmatrix} 0 & 1 \\ 1 & 0\end{bmatrix}.

    **Details:**

    * Number of wires: 1
    * Number of parameters: 0

    Args:
        wires (Sequence[int] or int): the wire the operation acts on
    """
    num_params = 0
    num_wires = 1
    par_domain = None
    eigvals = pauli_eigs(1)
    matrix = np.array([[0, 1], [1, 0]])

    @classmethod
    def _matrix(cls, *params):
        return cls.matrix

    @classmethod
    def _eigvals(cls, *params):
        return cls.eigvals

    def diagonalizing_gates(self):
        r"""Rotates the specified wires such that they
        are in the eigenbasis of the Pauli-X operator.

        For the Pauli-X operator,

        .. math:: X = H^\dagger Z H.

        Returns:
            list(qml.Operation): A list of gates that diagonalize PauliY in the
            computational basis.
        """
        return [Hadamard(wires=self.wires)]

    @staticmethod
    def decomposition(wires):
        decomp_ops = [
            PhaseShift(np.pi / 2, wires=wires),
            RX(np.pi, wires=wires),
            PhaseShift(np.pi / 2, wires=wires),
        ]
        return decomp_ops


class PauliY(Observable, Operation):
    r"""PauliY(wires)
    The Pauli Y operator

    .. math:: \sigma_y = \begin{bmatrix} 0 & -i \\ i & 0\end{bmatrix}.

    **Details:**

    * Number of wires: 1
    * Number of parameters: 0

    Args:
        wires (Sequence[int] or int): the wire the operation acts on
    """
    num_params = 0
    num_wires = 1
    par_domain = None
    eigvals = pauli_eigs(1)
    matrix = np.array([[0, -1j], [1j, 0]])

    @classmethod
    def _matrix(cls, *params):
        return cls.matrix

    @classmethod
    def _eigvals(cls, *params):
        return cls.eigvals

    def diagonalizing_gates(self):
        r"""Rotates the specified wires such that they
        are in the eigenbasis of PauliY.

        For the Pauli-Y observable,

        .. math:: Y = U^\dagger Z U

        where :math:`U=HSZ`.

        Returns:
            list(~.Operation): A list of gates that diagonalize PauliY in the
                computational basis.
        """
        return [PauliZ(wires=self.wires), S(wires=self.wires), Hadamard(wires=self.wires)]

    @staticmethod
    def decomposition(wires):
        decomp_ops = [
            PhaseShift(np.pi / 2, wires=wires),
            RY(np.pi, wires=wires),
            PhaseShift(np.pi / 2, wires=wires),
        ]
        return decomp_ops


class PauliZ(Observable, DiagonalOperation):
    r"""PauliZ(wires)
    The Pauli Z operator

    .. math:: \sigma_z = \begin{bmatrix} 1 & 0 \\ 0 & -1\end{bmatrix}.

    **Details:**

    * Number of wires: 1
    * Number of parameters: 0

    Args:
        wires (Sequence[int] or int): the wire the operation acts on
    """
    num_params = 0
    num_wires = 1
    par_domain = None
    eigvals = pauli_eigs(1)
    matrix = np.array([[1, 0], [0, -1]])

    @classmethod
    def _matrix(cls, *params):
        return cls.matrix

    @classmethod
    def _eigvals(cls, *params):
        return cls.eigvals

    def diagonalizing_gates(self):
        return []

    @staticmethod
    def decomposition(wires):
        decomp_ops = [PhaseShift(np.pi, wires=wires)]
        return decomp_ops


class S(DiagonalOperation):
    r"""S(wires)
    The single-qubit phase gate

    .. math:: S = \begin{bmatrix}
                1 & 0 \\
                0 & i
            \end{bmatrix}.

    **Details:**

    * Number of wires: 1
    * Number of parameters: 0

    Args:
        wires (Sequence[int] or int): the wire the operation acts on
    """
    num_params = 0
    num_wires = 1
    par_domain = None

    @classmethod
    def _matrix(cls, *params):
        return np.array([[1, 0], [0, 1j]])

    @classmethod
    def _eigvals(cls, *params):
        return np.array([1, 1j])

    @staticmethod
    def decomposition(wires):
        decomp_ops = [PhaseShift(np.pi / 2, wires=wires)]
        return decomp_ops


class T(DiagonalOperation):
    r"""T(wires)
    The single-qubit T gate

    .. math:: T = \begin{bmatrix}
                1 & 0 \\
                0 & e^{\frac{i\pi}{4}}
            \end{bmatrix}.

    **Details:**

    * Number of wires: 1
    * Number of parameters: 0

    Args:
        wires (Sequence[int] or int): the wire the operation acts on
    """
    num_params = 0
    num_wires = 1
    par_domain = None

    @classmethod
    def _matrix(cls, *params):
        return np.array([[1, 0], [0, cmath.exp(1j * np.pi / 4)]])

    @classmethod
    def _eigvals(cls, *params):
        return np.array([1, cmath.exp(1j * np.pi / 4)])

    @staticmethod
    def decomposition(wires):
        decomp_ops = [PhaseShift(np.pi / 4, wires=wires)]
        return decomp_ops


class SX(Operation):
    r"""SX(wires)
    The single-qubit Square-Root X operator.

    .. math:: SX = \sqrt{X} = \frac{1}{2} \begin{bmatrix}
            1+i &   1-i \\
            1-i &   1+i \\
        \end{bmatrix}.

    **Details:**

    * Number of wires: 1
    * Number of parameters: 0

    Args:
        wires (Sequence[int] or int): the wire the operation acts on
    """
    num_params = 0
    num_wires = 1
    par_domain = None

    @classmethod
    def _matrix(cls, *params):
        return 0.5 * np.array([[1 + 1j, 1 - 1j], [1 - 1j, 1 + 1j]])

    @classmethod
    def _eigvals(cls, *params):
        return np.array([1, 1j])

    @staticmethod
    def decomposition(wires):
        decomp_ops = [
            RZ(np.pi / 2, wires=wires),
            RY(np.pi / 2, wires=wires),
            RZ(-np.pi, wires=wires),
            PhaseShift(np.pi / 2, wires=wires),
        ]
        return decomp_ops


class CNOT(Operation):
    r"""CNOT(wires)
    The controlled-NOT operator

    .. math:: CNOT = \begin{bmatrix}
            1 & 0 & 0 & 0 \\
            0 & 1 & 0 & 0\\
            0 & 0 & 0 & 1\\
            0 & 0 & 1 & 0
        \end{bmatrix}.

    .. note:: The first wire provided corresponds to the **control qubit**.

    **Details:**

    * Number of wires: 2
    * Number of parameters: 0

    Args:
        wires (Sequence[int] or int): the wires the operation acts on
    """
    num_params = 0
    num_wires = 2
    par_domain = None
    matrix = np.array([[1, 0, 0, 0], [0, 1, 0, 0], [0, 0, 0, 1], [0, 0, 1, 0]])

    @classmethod
    def _matrix(cls, *params):
        return CNOT.matrix


class CZ(DiagonalOperation):
    r"""CZ(wires)
    The controlled-Z operator

    .. math:: CZ = \begin{bmatrix}
            1 & 0 & 0 & 0 \\
            0 & 1 & 0 & 0\\
            0 & 0 & 1 & 0\\
            0 & 0 & 0 & -1
        \end{bmatrix}.

    .. note:: The first wire provided corresponds to the **control qubit**.

    **Details:**

    * Number of wires: 2
    * Number of parameters: 0

    Args:
        wires (Sequence[int] or int): the wires the operation acts on
    """
    num_params = 0
    num_wires = 2
    par_domain = None
    eigvals = np.array([1, 1, 1, -1])
    matrix = np.array([[1, 0, 0, 0], [0, 1, 0, 0], [0, 0, 1, 0], [0, 0, 0, -1]])

    @classmethod
    def _matrix(cls, *params):
        return cls.matrix

    @classmethod
    def _eigvals(cls, *params):
        return cls.eigvals


class CY(Operation):
    r"""CY(wires)
    The controlled-Y operator

    .. math:: CY = \begin{bmatrix}
            1 & 0 & 0 & 0 \\
            0 & 1 & 0 & 0\\
            0 & 0 & 0 & -i\\
            0 & 0 & i & 0
        \end{bmatrix}.

    .. note:: The first wire provided corresponds to the **control qubit**.

    **Details:**

    * Number of wires: 2
    * Number of parameters: 0

    Args:
        wires (Sequence[int] or int): the wires the operation acts on
    """
    num_params = 0
    num_wires = 2
    par_domain = None
    matrix = np.array(
        [
            [1, 0, 0, 0],
            [0, 1, 0, 0],
            [0, 0, 0, -1j],
            [0, 0, 1j, 0],
        ]
    )

    @classmethod
    def _matrix(cls, *params):
        return cls.matrix

    @staticmethod
    def decomposition(wires):
        decomp_ops = [CRY(np.pi, wires=wires), S(wires=wires[0])]
        return decomp_ops


class SWAP(Operation):
    r"""SWAP(wires)
    The swap operator

    .. math:: SWAP = \begin{bmatrix}
            1 & 0 & 0 & 0 \\
            0 & 0 & 1 & 0\\
            0 & 1 & 0 & 0\\
            0 & 0 & 0 & 1
        \end{bmatrix}.

    **Details:**

    * Number of wires: 2
    * Number of parameters: 0

    Args:
        wires (Sequence[int] or int): the wires the operation acts on
    """
    num_params = 0
    num_wires = 2
    par_domain = None
    matrix = np.array([[1, 0, 0, 0], [0, 0, 1, 0], [0, 1, 0, 0], [0, 0, 0, 1]])

    @classmethod
    def _matrix(cls, *params):
        return cls.matrix


class CSWAP(Operation):
    r"""CSWAP(wires)
    The controlled-swap operator

    .. math:: CSWAP = \begin{bmatrix}
            1 & 0 & 0 & 0 & 0 & 0 & 0 & 0 \\
            0 & 1 & 0 & 0 & 0 & 0 & 0 & 0 \\
            0 & 0 & 1 & 0 & 0 & 0 & 0 & 0 \\
            0 & 0 & 0 & 1 & 0 & 0 & 0 & 0 \\
            0 & 0 & 0 & 0 & 1 & 0 & 0 & 0 \\
            0 & 0 & 0 & 0 & 0 & 0 & 1 & 0 \\
            0 & 0 & 0 & 0 & 0 & 1 & 0 & 0 \\
            0 & 0 & 0 & 0 & 0 & 0 & 0 & 1
        \end{bmatrix}.

    .. note:: The first wire provided corresponds to the **control qubit**.

    **Details:**

    * Number of wires: 3
    * Number of parameters: 0

    Args:
        wires (Sequence[int] or int): the wires the operation acts on
    """
    num_params = 0
    num_wires = 3
    par_domain = None
    matrix = np.array(
        [
            [1, 0, 0, 0, 0, 0, 0, 0],
            [0, 1, 0, 0, 0, 0, 0, 0],
            [0, 0, 1, 0, 0, 0, 0, 0],
            [0, 0, 0, 1, 0, 0, 0, 0],
            [0, 0, 0, 0, 1, 0, 0, 0],
            [0, 0, 0, 0, 0, 0, 1, 0],
            [0, 0, 0, 0, 0, 1, 0, 0],
            [0, 0, 0, 0, 0, 0, 0, 1],
        ]
    )

    @classmethod
    def _matrix(cls, *params):
        return cls.matrix


class Toffoli(Operation):
    r"""Toffoli(wires)
    Toffoli (controlled-controlled-X) gate.

    .. math::

        Toffoli =
        \begin{pmatrix}
        1 & 0 & 0 & 0 & 0 & 0 & 0 & 0\\
        0 & 1 & 0 & 0 & 0 & 0 & 0 & 0\\
        0 & 0 & 1 & 0 & 0 & 0 & 0 & 0\\
        0 & 0 & 0 & 1 & 0 & 0 & 0 & 0\\
        0 & 0 & 0 & 0 & 1 & 0 & 0 & 0\\
        0 & 0 & 0 & 0 & 0 & 1 & 0 & 0\\
        0 & 0 & 0 & 0 & 0 & 0 & 0 & 1\\
        0 & 0 & 0 & 0 & 0 & 0 & 1 & 0
        \end{pmatrix}

    **Details:**

    * Number of wires: 3
    * Number of parameters: 0

    Args:
        wires (int): the subsystem the gate acts on
    """
    num_params = 0
    num_wires = 3
    par_domain = None
    matrix = np.array(
        [
            [1, 0, 0, 0, 0, 0, 0, 0],
            [0, 1, 0, 0, 0, 0, 0, 0],
            [0, 0, 1, 0, 0, 0, 0, 0],
            [0, 0, 0, 1, 0, 0, 0, 0],
            [0, 0, 0, 0, 1, 0, 0, 0],
            [0, 0, 0, 0, 0, 1, 0, 0],
            [0, 0, 0, 0, 0, 0, 0, 1],
            [0, 0, 0, 0, 0, 0, 1, 0],
        ]
    )

    @classmethod
    def _matrix(cls, *params):
        return cls.matrix


class RX(Operation):
    r"""RX(phi, wires)
    The single qubit X rotation

    .. math:: R_x(\phi) = e^{-i\phi\sigma_x/2} = \begin{bmatrix}
                \cos(\phi/2) & -i\sin(\phi/2) \\
                -i\sin(\phi/2) & \cos(\phi/2)
            \end{bmatrix}.

    **Details:**

    * Number of wires: 1
    * Number of parameters: 1
    * Gradient recipe: :math:`\frac{d}{d\phi}f(R_x(\phi)) = \frac{1}{2}\left[f(R_x(\phi+\pi/2)) - f(R_x(\phi-\pi/2))\right]`
      where :math:`f` is an expectation value depending on :math:`R_x(\phi)`.

    Args:
        phi (float): rotation angle :math:`\phi`
        wires (Sequence[int] or int): the wire the operation acts on
    """
    num_params = 1
    num_wires = 1
    par_domain = "R"
    grad_method = "A"
    generator = [PauliX, -1 / 2]

    @classmethod
    def _matrix(cls, *params):
        theta = params[0]
        c = math.cos(theta / 2)
        js = 1j * math.sin(-theta / 2)

        return np.array([[c, js], [js, c]])


class RY(Operation):
    r"""RY(phi, wires)
    The single qubit Y rotation

    .. math:: R_y(\phi) = e^{-i\phi\sigma_y/2} = \begin{bmatrix}
                \cos(\phi/2) & -\sin(\phi/2) \\
                \sin(\phi/2) & \cos(\phi/2)
            \end{bmatrix}.

    **Details:**

    * Number of wires: 1
    * Number of parameters: 1
    * Gradient recipe: :math:`\frac{d}{d\phi}f(R_y(\phi)) = \frac{1}{2}\left[f(R_y(\phi+\pi/2)) - f(R_y(\phi-\pi/2))\right]`
      where :math:`f` is an expectation value depending on :math:`R_y(\phi)`.

    Args:
        phi (float): rotation angle :math:`\phi`
        wires (Sequence[int] or int): the wire the operation acts on
    """
    num_params = 1
    num_wires = 1
    par_domain = "R"
    grad_method = "A"
    generator = [PauliY, -1 / 2]

    @classmethod
    def _matrix(cls, *params):
        theta = params[0]
        c = math.cos(theta / 2)
        s = math.sin(theta / 2)

        return np.array([[c, -s], [s, c]])


class RZ(DiagonalOperation):
    r"""RZ(phi, wires)
    The single qubit Z rotation

    .. math:: R_z(\phi) = e^{-i\phi\sigma_z/2} = \begin{bmatrix}
                e^{-i\phi/2} & 0 \\
                0 & e^{i\phi/2}
            \end{bmatrix}.

    **Details:**

    * Number of wires: 1
    * Number of parameters: 1
    * Gradient recipe: :math:`\frac{d}{d\phi}f(R_z(\phi)) = \frac{1}{2}\left[f(R_z(\phi+\pi/2)) - f(R_z(\phi-\pi/2))\right]`
      where :math:`f` is an expectation value depending on :math:`R_z(\phi)`.

    Args:
        phi (float): rotation angle :math:`\phi`
        wires (Sequence[int] or int): the wire the operation acts on
    """
    num_params = 1
    num_wires = 1
    par_domain = "R"
    grad_method = "A"
    generator = [PauliZ, -1 / 2]

    @classmethod
    def _matrix(cls, *params):
        theta = params[0]
        p = cmath.exp(-0.5j * theta)

        return np.array([[p, 0], [0, p.conjugate()]])

    @classmethod
    def _eigvals(cls, *params):
        theta = params[0]
        p = cmath.exp(-0.5j * theta)

        return np.array([p, p.conjugate()])


class PhaseShift(DiagonalOperation):
    r"""PhaseShift(phi, wires)
    Arbitrary single qubit local phase shift

    .. math:: R_\phi(\phi) = e^{i\phi/2}R_z(\phi) = \begin{bmatrix}
                1 & 0 \\
                0 & e^{i\phi}
            \end{bmatrix}.

    **Details:**

    * Number of wires: 1
    * Number of parameters: 1
    * Gradient recipe: :math:`\frac{d}{d\phi}f(R_\phi(\phi)) = \frac{1}{2}\left[f(R_\phi(\phi+\pi/2)) - f(R_\phi(\phi-\pi/2))\right]`
      where :math:`f` is an expectation value depending on :math:`R_{\phi}(\phi)`.

    Args:
        phi (float): rotation angle :math:`\phi`
        wires (Sequence[int] or int): the wire the operation acts on
    """
    num_params = 1
    num_wires = 1
    par_domain = "R"
    grad_method = "A"
    generator = [np.array([[0, 0], [0, 1]]), 1]

    @classmethod
    def _matrix(cls, *params):
        phi = params[0]
        return np.array([[1, 0], [0, cmath.exp(1j * phi)]])

    @classmethod
    def _eigvals(cls, *params):
        phi = params[0]
        return np.array([1, cmath.exp(1j * phi)])

    @staticmethod
    def decomposition(phi, wires):
        decomp_ops = [RZ(phi, wires=wires)]
        return decomp_ops


class ControlledPhaseShift(DiagonalOperation):
    r"""ControlledPhaseShift(phi, wires)
    A qubit controlled phase shift.

    .. math:: CR_\phi(\phi) = \begin{bmatrix}
                1 & 0 & 0 & 0 \\
                0 & 1 & 0 & 0 \\
                0 & 0 & 1 & 0 \\
                0 & 0 & 0 & e^{i\phi}
            \end{bmatrix}.

    .. note:: The first wire provided corresponds to the **control qubit**.

    **Details:**

    * Number of wires: 2
    * Number of parameters: 1
    * Gradient recipe: :math:`\frac{d}{d\phi}f(CR_\phi(\phi)) = \frac{1}{2}\left[f(CR_\phi(\phi+\pi/2)) - f(CR_\phi(\phi-\pi/2))\right]`
      where :math:`f` is an expectation value depending on :math:`CR_{\phi}(\phi)`.

    Args:
        phi (float): rotation angle :math:`\phi`
        wires (Sequence[int] or int): the wire the operation acts on
    """
    num_params = 1
    num_wires = 2
    par_domain = "R"
    grad_method = "A"
    generator = [np.array([[0, 0, 0, 0], [0, 0, 0, 0], [0, 0, 0, 0], [0, 0, 0, 1]]), 1]

    @classmethod
    def _matrix(cls, *params):
        phi = params[0]
        return np.array([[1, 0, 0, 0], [0, 1, 0, 0], [0, 0, 1, 0], [0, 0, 0, cmath.exp(1j * phi)]])

    @classmethod
    def _eigvals(cls, *params):
        phi = params[0]
        return np.array([1, 1, 1, cmath.exp(1j * phi)])

    @staticmethod
    def decomposition(phi, wires):
        decomp_ops = [
            qml.PhaseShift(phi / 2, wires=wires[0]),
            qml.CNOT(wires=[0, 1]),
            qml.PhaseShift(-phi / 2, wires=wires[1]),
            qml.CNOT(wires=[0, 1]),
            qml.PhaseShift(phi / 2, wires=wires[1]),
        ]
        return decomp_ops


class Rot(Operation):
    r"""Rot(phi, theta, omega, wires)
    Arbitrary single qubit rotation

    .. math::

        R(\phi,\theta,\omega) = RZ(\omega)RY(\theta)RZ(\phi)= \begin{bmatrix}
        e^{-i(\phi+\omega)/2}\cos(\theta/2) & -e^{i(\phi-\omega)/2}\sin(\theta/2) \\
        e^{-i(\phi-\omega)/2}\sin(\theta/2) & e^{i(\phi+\omega)/2}\cos(\theta/2)
        \end{bmatrix}.

    **Details:**

    * Number of wires: 1
    * Number of parameters: 3
    * Gradient recipe: :math:`\frac{d}{d\phi}f(R(\phi, \theta, \omega)) = \frac{1}{2}\left[f(R(\phi+\pi/2, \theta, \omega)) - f(R(\phi-\pi/2, \theta, \omega))\right]`
      where :math:`f` is an expectation value depending on :math:`R(\phi, \theta, \omega)`.
      This gradient recipe applies for each angle argument :math:`\{\phi, \theta, \omega\}`.

    .. note::

        If the ``Rot`` gate is not supported on the targeted device, PennyLane
        will attempt to decompose the gate into :class:`~.RZ` and :class:`~.RY` gates.

    Args:
        phi (float): rotation angle :math:`\phi`
        theta (float): rotation angle :math:`\theta`
        omega (float): rotation angle :math:`\omega`
        wires (Sequence[int] or int): the wire the operation acts on
    """
    num_params = 3
    num_wires = 1
    par_domain = "R"
    grad_method = "A"

    @classmethod
    def _matrix(cls, *params):
        phi, theta, omega = params
        c = math.cos(theta / 2)
        s = math.sin(theta / 2)

        return np.array(
            [
                [cmath.exp(-0.5j * (phi + omega)) * c, -cmath.exp(0.5j * (phi - omega)) * s],
                [cmath.exp(-0.5j * (phi - omega)) * s, cmath.exp(0.5j * (phi + omega)) * c],
            ]
        )

    @staticmethod
    def decomposition(phi, theta, omega, wires):
        decomp_ops = [RZ(phi, wires=wires), RY(theta, wires=wires), RZ(omega, wires=wires)]
        return decomp_ops


class MultiRZ(DiagonalOperation):
    r"""MultiRZ(theta, wires)
    Arbitrary multi Z rotation.

    .. math::

        MultiRZ(\theta) = \exp(-i \frac{\theta}{2} Z^{\otimes n})

    **Details:**

    * Number of wires: Any
    * Number of parameters: 1
    * Gradient recipe: :math:`\frac{d}{d\theta}f(MultiRZ(\theta)) = \frac{1}{2}\left[f(MultiRZ(\theta +\pi/2)) - f(MultiRZ(\theta-\pi/2))\right]`
      where :math:`f` is an expectation value depending on :math:`MultiRZ(\theta)`.

    .. note::

        If the ``MultiRZ`` gate is not supported on the targeted device, PennyLane
        will decompose the gate using :class:`~.RZ` and :class:`~.CNOT` gates.

    Args:
        theta (float): rotation angle :math:`\theta`
        wires (Sequence[int] or int): the wires the operation acts on
    """
    num_params = 1
    num_wires = AnyWires
    par_domain = "R"
    grad_method = "A"

    @classmethod
    def _matrix(cls, theta, n):
        """Matrix representation of a MultiRZ gate.

        Args:
            theta (float): Rotation angle.
            n (int): Number of wires the rotation acts on. This has
                to be given explicitly in the static method as the
                wires object is not available.

        Returns:
            array[complex]: The matrix representation
        """
        multi_Z_rot_eigs = MultiRZ._eigvals(theta, n)
        multi_Z_rot_matrix = np.diag(multi_Z_rot_eigs)

        return multi_Z_rot_matrix

    _generator = None

    @property
    def generator(self):
        if self._generator is None:
            self._generator = [np.diag(pauli_eigs(len(self.wires))), -1 / 2]
        return self._generator

    @property
    def matrix(self):
        # Redefine the property here to pass additionally the number of wires to the ``_matrix`` method
        if self.inverse:
            # The matrix is diagonal, so there is no need to transpose
            return self._matrix(*self.parameters, len(self.wires)).conj()

        return self._matrix(*self.parameters, len(self.wires))

    @classmethod
    def _eigvals(cls, theta, n):
        return np.exp(-1j * theta / 2 * pauli_eigs(n))

    @property
    def eigvals(self):
        # Redefine the property here to pass additionally the number of wires to the ``_eigvals`` method
        if self.inverse:
            return self._eigvals(*self.parameters, len(self.wires)).conj()

        return self._eigvals(*self.parameters, len(self.wires))

    @staticmethod
    @template
    def decomposition(theta, wires):
        for i in range(len(wires) - 1, 0, -1):
            CNOT(wires=[wires[i], wires[i - 1]])

        RZ(theta, wires=wires[0])

        for i in range(len(wires) - 1):
            CNOT(wires=[wires[i + 1], wires[i]])


class PauliRot(Operation):
    r"""PauliRot(theta, pauli_word, wires)
    Arbitrary Pauli word rotation.

    .. math::

        RP(\theta, P) = \exp(-i \frac{\theta}{2} P)

    **Details:**

    * Number of wires: Any
    * Number of parameters: 2 (1 differentiable parameter)
    * Gradient recipe: :math:`\frac{d}{d\theta}f(RP(\theta)) = \frac{1}{2}\left[f(RP(\theta +\pi/2)) - f(RP(\theta-\pi/2))\right]`
      where :math:`f` is an expectation value depending on :math:`RP(\theta)`.

    .. note::

        If the ``PauliRot`` gate is not supported on the targeted device, PennyLane
        will decompose the gate using :class:`~.RX`, :class:`~.Hadamard`, :class:`~.RZ`
        and :class:`~.CNOT` gates.

    Args:
        theta (float): rotation angle :math:`\theta`
        pauli_word (string): the Pauli word defining the rotation
        wires (Sequence[int] or int): the wire the operation acts on
    """
    num_params = 2
    num_wires = AnyWires
    do_check_domain = False
    par_domain = "R"
    grad_method = "A"

    _ALLOWED_CHARACTERS = "IXYZ"

    _PAULI_CONJUGATION_MATRICES = {
        "X": Hadamard._matrix(),
        "Y": RX._matrix(np.pi / 2),
        "Z": np.array([[1, 0], [0, 1]]),
    }

    def __init__(self, *params, wires=None, do_queue=True):
        super().__init__(*params, wires=wires, do_queue=do_queue)

        pauli_word = params[1]

        if not PauliRot._check_pauli_word(pauli_word):
            raise ValueError(
                'The given Pauli word "{}" contains characters that are not allowed.'
                " Allowed characters are I, X, Y and Z".format(pauli_word)
            )

        num_wires = 1 if isinstance(wires, int) else len(wires)

        if not len(pauli_word) == num_wires:
            raise ValueError(
                "The given Pauli word has length {}, length {} was expected for wires {}".format(
                    len(pauli_word), num_wires, wires
                )
            )

    @staticmethod
    def _check_pauli_word(pauli_word):
        """Check that the given Pauli word has correct structure.

        Args:
            pauli_word (str): Pauli word to be checked

        Returns:
            bool: Whether the Pauli word has correct structure.
        """
        return all(pauli in PauliRot._ALLOWED_CHARACTERS for pauli in pauli_word)

    @classmethod
    def _matrix(cls, *params):
        theta = params[0]
        pauli_word = params[1]

        if not PauliRot._check_pauli_word(pauli_word):
            raise ValueError(
                'The given Pauli word "{}" contains characters that are not allowed.'
                " Allowed characters are I, X, Y and Z".format(pauli_word)
            )

        # Simplest case is if the Pauli is the identity matrix
        if pauli_word == "I" * len(pauli_word):
            return np.exp(-1j * theta / 2) * np.eye(2 ** len(pauli_word))

        # We first generate the matrix excluding the identity parts and expand it afterwards.
        # To this end, we have to store on which wires the non-identity parts act
        non_identity_wires, non_identity_gates = zip(
            *[(wire, gate) for wire, gate in enumerate(pauli_word) if gate != "I"]
        )

        multi_Z_rot_matrix = MultiRZ._matrix(theta, len(non_identity_gates))

        # now we conjugate with Hadamard and RX to create the Pauli string
        conjugation_matrix = functools.reduce(
            np.kron,
            [PauliRot._PAULI_CONJUGATION_MATRICES[gate] for gate in non_identity_gates],
        )

        return expand(
            conjugation_matrix.T.conj() @ multi_Z_rot_matrix @ conjugation_matrix,
            non_identity_wires,
            list(range(len(pauli_word))),
        )

    _generator = None

    @property
    def generator(self):
        if self._generator is None:
            pauli_word = self.parameters[1]

            # Simplest case is if the Pauli is the identity matrix
            if pauli_word == "I" * len(pauli_word):
                self._generator = [np.eye(2 ** len(pauli_word)), -1 / 2]
                return self._generator

            # We first generate the matrix excluding the identity parts and expand it afterwards.
            # To this end, we have to store on which wires the non-identity parts act
            non_identity_wires, non_identity_gates = zip(
                *[(wire, gate) for wire, gate in enumerate(pauli_word) if gate != "I"]
            )

            # get MultiRZ's generator
            multi_Z_rot_generator = np.diag(pauli_eigs(len(non_identity_gates)))

            # now we conjugate with Hadamard and RX to create the Pauli string
            conjugation_matrix = functools.reduce(
                np.kron,
                [PauliRot._PAULI_CONJUGATION_MATRICES[gate] for gate in non_identity_gates],
            )

            self._generator = [
                expand(
                    conjugation_matrix.T.conj() @ multi_Z_rot_generator @ conjugation_matrix,
                    non_identity_wires,
                    list(range(len(pauli_word))),
                ),
                -1 / 2,
            ]

        return self._generator

    @classmethod
    def _eigvals(cls, theta, pauli_word):
        # Identity must be treated specially because its eigenvalues are all the same
        if pauli_word == "I" * len(pauli_word):
            return np.exp(-1j * theta / 2) * np.ones(2 ** len(pauli_word))

        return MultiRZ._eigvals(theta, len(pauli_word))

    @staticmethod
    @template
    def decomposition(theta, pauli_word, wires):
        # Catch cases when the wire is passed as a single int.
        if isinstance(wires, int):
            wires = [wires]

        # Check for identity and do nothing
        if pauli_word == "I" * len(wires):
            return

        active_wires, active_gates = zip(
            *[(wire, gate) for wire, gate in zip(wires, pauli_word) if gate != "I"]
        )

        for wire, gate in zip(active_wires, active_gates):
            if gate == "X":
                Hadamard(wires=[wire])
            elif gate == "Y":
                RX(np.pi / 2, wires=[wire])

        MultiRZ(theta, wires=list(active_wires))

        for wire, gate in zip(active_wires, active_gates):
            if gate == "X":
                Hadamard(wires=[wire])
            elif gate == "Y":
                RX(-np.pi / 2, wires=[wire])


# Four term gradient recipe for controlled rotations
c1 = (np.sqrt(2) - 4 * np.cos(np.pi / 8)) / (4 - 8 * np.cos(np.pi / 8))
c2 = (np.sqrt(2) - 1) / (4 * np.cos(np.pi / 8) - 2)
a = np.pi / 2
b = 3 * np.pi / 4
four_term_grad_recipe = ([[c1, 1, a], [-c1, 1, -a], [-c2, 1, b], [c2, 1, -b]],)


class CRX(Operation):
    r"""CRX(phi, wires)
    The controlled-RX operator

    .. math::

        \begin{align}
            CRX(\phi) &= I_{1}\otimes RZ_{2}(\pi / 2) ~\cdot~ I_{1}\otimes RY_{2}(\phi/2) ~\cdot~ CNOT_{12} ~\cdot~ RY_{2}(-\phi/2) ~\cdot~ CNOT_{12} ~\cdot~ I_{1}\otimes RZ_{2}(-\pi / 2)\notag \\[10pt]
            &=
            \begin{bmatrix}
            & 1 & 0 & 0 & 0 \\
            & 0 & 1 & 0 & 0\\
            & 0 & 0 & \cos(\phi/2) & -i\sin(\phi/2)\\
            & 0 & 0 & -i\sin(\phi/2) & \cos(\phi/2)
            \end{bmatrix}.
        \end{align}

    .. note:: The subscripts of the operations in the formula refer to the wires they act on, e.g., 1 corresponds to the first element in ``wires`` that is the **control qubit**.


    **Details:**

    * Number of wires: 2
    * Number of parameters: 1
    * Gradient recipe: :math:`\frac{d}{d\phi}f(CR_x(\phi)) = \frac{1}{2}\left[f(CR_x(\phi+\pi/2)) - f(CR_x(\phi-\pi/2))\right]`
      where :math:`f` is an expectation value depending on :math:`CR_x(\phi)`.

    **Decomposition**

    If the ``CRX`` gate is not supported on the targeted device, PennyLane
    will attempt to decompose the gate into :class:`~.RZ`, :class:`~.RY`
    and :class:`~.CNOT` gates the following way:


    .. image:: ../../_static/crx_circuit.png
        :align: center
        :width: 800px

    Args:
        phi (float): rotation angle :math:`\phi`
        wires (Sequence[int] or int): the wire the operation acts on
    """
    num_params = 1
    num_wires = 2
    par_domain = "R"
    grad_method = "A"
    grad_recipe = four_term_grad_recipe

    generator = [np.array([[0, 0, 0, 0], [0, 0, 0, 0], [0, 0, 0, 1], [0, 0, 1, 0]]), -1 / 2]

    @classmethod
    def _matrix(cls, *params):
        theta = params[0]
        c = math.cos(theta / 2)
        js = 1j * math.sin(-theta / 2)

        return np.array([[1, 0, 0, 0], [0, 1, 0, 0], [0, 0, c, js], [0, 0, js, c]])

    @staticmethod
    def decomposition(theta, wires):
        decomp_ops = [
            RZ(np.pi / 2, wires=wires[1]),
            RY(theta / 2, wires=wires[1]),
            CNOT(wires=wires),
            RY(-theta / 2, wires=wires[1]),
            CNOT(wires=wires),
            RZ(-np.pi / 2, wires=wires[1]),
        ]
        return decomp_ops


class CRY(Operation):
    r"""CRY(phi, wires)
    The controlled-RY operator

    .. math::

        \begin{align}
             CRY(\phi) &= I_{1}\otimes RY_{2}(\pi / 2) ~\cdot~ CNOT_{12} ~\cdot~ I_{1}\otimes RY_{2}(-\pi / 2) ~\cdot~ CNOT_{12} \notag \\[10pt]
            &=
        \begin{bmatrix}
            1 & 0 & 0 & 0 \\
            0 & 1 & 0 & 0\\
            0 & 0 & \cos(\phi/2) & -\sin(\phi/2)\\
            0 & 0 & \sin(\phi/2) & \cos(\phi/2)
        \end{bmatrix}.
        \end{align}

    .. note:: The subscripts of the operations in the formula refer to the wires they act on, e.g. 1 corresponds to the first element in ``wires`` that is the **control qubit**.

    **Details:**

    * Number of wires: 2
    * Number of parameters: 1
    * Gradient recipe: :math:`\frac{d}{d\phi}f(CR_y(\phi)) = \frac{1}{2}\left[f(CR_y(\phi+\pi/2)) - f(CR_y(\phi-\pi/2))\right]`
      where :math:`f` is an expectation value depending on :math:`CR_y(\phi)`.

    **Decomposition**

    If the ``CRY`` gate is not supported on the targeted device, PennyLane
    will attempt to decompose the gate into :class:`~.RY` and :class:`~.CNOT` gates the following way:

    .. image:: ../../_static/cry_circuit.png
        :align: center
        :width: 650px


    Args:
        phi (float): rotation angle :math:`\phi`
        wires (Sequence[int] or int): the wire the operation acts on
    """
    num_params = 1
    num_wires = 2
    par_domain = "R"
    grad_method = "A"
    grad_recipe = four_term_grad_recipe

    generator = [np.array([[0, 0, 0, 0], [0, 0, 0, 0], [0, 0, 0, -1j], [0, 0, 1j, 0]]), -1 / 2]

    @classmethod
    def _matrix(cls, *params):
        theta = params[0]
        c = math.cos(theta / 2)
        s = math.sin(theta / 2)

        return np.array([[1, 0, 0, 0], [0, 1, 0, 0], [0, 0, c, -s], [0, 0, s, c]])

    @staticmethod
    def decomposition(theta, wires):
        decomp_ops = [
            RY(theta / 2, wires=wires[1]),
            CNOT(wires=wires),
            RY(-theta / 2, wires=wires[1]),
            CNOT(wires=wires),
        ]
        return decomp_ops


class CRZ(DiagonalOperation):
    r"""CRZ(phi, wires)
    The controlled-RZ operator

    .. math::

        \begin{align}
             CRZ(\phi) &= I_{1}\otimes PhaseShift_{2}(\pi / 2) ~\cdot~ CNOT_{12} ~\cdot~ I_{1}\otimes PhaseShift_{2}(-\pi / 2) ~\cdot~ CNOT_{12} \notag \\[10pt]
            &=
         \begin{bmatrix}
            1 & 0 & 0 & 0 \\
            0 & 1 & 0 & 0\\
            0 & 0 & e^{-i\phi/2} & 0\\
            0 & 0 & 0 & e^{i\phi/2}
        \end{bmatrix}.
        \end{align}


    .. note:: The subscripts of the operations in the formula refer to the wires they act on, e.g. 1 corresponds to the first element in ``wires`` that is the **control qubit**.

    **Details:**

    * Number of wires: 2
    * Number of parameters: 1
    * Gradient recipe: :math:`\frac{d}{d\phi}f(CR_z(\phi)) = \frac{1}{2}\left[f(CR_z(\phi+\pi/2)) - f(CR_z(\phi-\pi/2))\right]`
      where :math:`f` is an expectation value depending on :math:`CR_z(\phi)`.

    **Decomposition**

    If the ``CRZ`` gate is not supported on the targeted device, PennyLane
    will attempt to decompose the gate into :class:`~.PhaseShift` and :class:`~.CNOT` gates the following way:

    .. image:: ../../_static/crz_circuit.png
        :align: center
        :width: 650px

    Args:
        phi (float): rotation angle :math:`\phi`
        wires (Sequence[int] or int): the wire the operation acts on
    """
    num_params = 1
    num_wires = 2
    par_domain = "R"
    grad_method = "A"
    grad_recipe = four_term_grad_recipe

    generator = [np.array([[0, 0, 0, 0], [0, 0, 0, 0], [0, 0, 1, 0], [0, 0, 0, -1]]), -1 / 2]

    @classmethod
    def _matrix(cls, *params):
        theta = params[0]
        return np.array(
            [
                [1, 0, 0, 0],
                [0, 1, 0, 0],
                [0, 0, cmath.exp(-0.5j * theta), 0],
                [0, 0, 0, cmath.exp(0.5j * theta)],
            ]
        )

    @classmethod
    def _eigvals(cls, *params):
        theta = params[0]
        return np.array(
            [
                1,
                1,
                cmath.exp(-0.5j * theta),
                cmath.exp(0.5j * theta),
            ]
        )

    @staticmethod
    def decomposition(lam, wires):
        decomp_ops = [
            PhaseShift(lam / 2, wires=wires[1]),
            CNOT(wires=wires),
            PhaseShift(-lam / 2, wires=wires[1]),
            CNOT(wires=wires),
        ]
        return decomp_ops


class CRot(Operation):
    r"""CRot(phi, theta, omega, wires)
    The controlled-Rot operator

    .. math:: CR(\phi, \theta, \omega) = \begin{bmatrix}
            1 & 0 & 0 & 0 \\
            0 & 1 & 0 & 0\\
            0 & 0 & e^{-i(\phi+\omega)/2}\cos(\theta/2) & -e^{i(\phi-\omega)/2}\sin(\theta/2)\\
            0 & 0 & e^{-i(\phi-\omega)/2}\sin(\theta/2) & e^{i(\phi+\omega)/2}\cos(\theta/2)
        \end{bmatrix}.

    .. note:: The first wire provided corresponds to the **control qubit**.

    **Details:**

    * Number of wires: 2
    * Number of parameters: 3
    * Gradient recipe: :math:`\frac{d}{d\phi}f(CR(\phi, \theta, \omega)) = \frac{1}{2}\left[f(CR(\phi+\pi/2, \theta, \omega)) - f(CR(\phi-\pi/2, \theta, \omega))\right]`
      where :math:`f` is an expectation value depending on :math:`CR(\phi, \theta, \omega)`.
      This gradient recipe applies for each angle argument :math:`\{\phi, \theta, \omega\}`.

    Args:
        phi (float): rotation angle :math:`\phi`
        theta (float): rotation angle :math:`\theta`
        omega (float): rotation angle :math:`\omega`
        wires (Sequence[int] or int): the wire the operation acts on
    """
    num_params = 3
    num_wires = 2
    par_domain = "R"
    grad_method = "A"
    grad_recipe = four_term_grad_recipe * 3

    @classmethod
    def _matrix(cls, *params):
        phi, theta, omega = params
        c = math.cos(theta / 2)
        s = math.sin(theta / 2)

        return np.array(
            [
                [1, 0, 0, 0],
                [0, 1, 0, 0],
                [0, 0, cmath.exp(-0.5j * (phi + omega)) * c, -cmath.exp(0.5j * (phi - omega)) * s],
                [0, 0, cmath.exp(-0.5j * (phi - omega)) * s, cmath.exp(0.5j * (phi + omega)) * c],
            ]
        )

    @staticmethod
    def decomposition(phi, theta, omega, wires):
        if qml.tape_mode_active():
            decomp_ops = [
                RZ((phi - omega) / 2, wires=wires[1]),
                CNOT(wires=wires),
                RZ(-(phi + omega) / 2, wires=wires[1]),
                RY(-theta / 2, wires=wires[1]),
                CNOT(wires=wires),
                RY(theta / 2, wires=wires[1]),
                RZ(omega, wires=wires[1]),
            ]
        else:  # We cannot add gate parameters in non-tape mode, resulting in greater depth
            decomp_ops = [
                RZ(phi / 2, wires=wires[1]),
                RZ(-omega / 2, wires=wires[1]),
                CNOT(wires=wires),
                RZ(-phi / 2, wires=wires[1]),
                RZ(-omega / 2, wires=wires[1]),
                RY(-theta / 2, wires=wires[1]),
                CNOT(wires=wires),
                RY(theta / 2, wires=wires[1]),
                RZ(omega, wires=wires[1]),
            ]
        return decomp_ops


class U1(Operation):
    r"""U1(phi)
    U1 gate.

    .. math:: U_1(\phi) = e^{i\phi/2}R_z(\phi) = \begin{bmatrix}
                1 & 0 \\
                0 & e^{i\phi}
            \end{bmatrix}.

    .. note::

        The ``U1`` gate is an alias for the phase shift operation :class:`~.PhaseShift`.

    **Details:**

    * Number of wires: 1
    * Number of parameters: 1
    * Gradient recipe: :math:`\frac{d}{d\phi}f(U_1(\phi)) = \frac{1}{2}\left[f(U_1(\phi+\pi/2)) - f(U_1(\phi-\pi/2))\right]`
      where :math:`f` is an expectation value depending on :math:`U_1(\phi)`.

    Args:
        phi (float): rotation angle :math:`\phi`
        wires (Sequence[int] or int): the wire the operation acts on
    """
    num_params = 1
    num_wires = 1
    par_domain = "R"
    grad_method = "A"
    generator = [np.array([[0, 0], [0, 1]]), 1]

    @classmethod
    def _matrix(cls, *params):
        phi = params[0]
        return np.array([[1, 0], [0, cmath.exp(1j * phi)]])

    @staticmethod
    def decomposition(phi, wires):
        return [PhaseShift(phi, wires=wires)]


class U2(Operation):
    r"""U2(phi, lambda, wires)
    U2 gate.

    .. math::

        U_2(\phi, \lambda) = \frac{1}{\sqrt{2}}\begin{bmatrix} 1 & -\exp(i \lambda)
        \\ \exp(i \phi) & \exp(i (\phi + \lambda)) \end{bmatrix}

    The :math:`U_2` gate is related to the single-qubit rotation :math:`R` (:class:`Rot`) and the
    :math:`R_\phi` (:class:`PhaseShift`) gates via the following relation:

    .. math::

        U_2(\phi, \lambda) = R_\phi(\phi+\lambda) R(\lambda,\pi/2,-\lambda)

    .. note::

        If the ``U2`` gate is not supported on the targeted device, PennyLane
        will attempt to decompose the gate into :class:`~.Rot` and :class:`~.PhaseShift` gates.

    **Details:**

    * Number of wires: 1
    * Number of parameters: 2
    * Gradient recipe: :math:`\frac{d}{d\phi}f(U_2(\phi, \lambda)) = \frac{1}{2}\left[f(U_2(\phi+\pi/2, \lambda)) - f(U_2(\phi-\pi/2, \lambda))\right]`
      where :math:`f` is an expectation value depending on :math:`U_2(\phi, \lambda)`.
      This gradient recipe applies for each angle argument :math:`\{\phi, \lambda\}`.

    Args:
        phi (float): azimuthal angle :math:`\phi`
        lambda (float): quantum phase :math:`\lambda`
        wires (Sequence[int] or int): the subsystem the gate acts on
    """
    num_params = 2
    num_wires = 1
    par_domain = "R"
    grad_method = "A"

    @classmethod
    def _matrix(cls, *params):
        phi, lam = params
        return INV_SQRT2 * np.array(
            [[1, -cmath.exp(1j * lam)], [cmath.exp(1j * phi), cmath.exp(1j * (phi + lam))]]
        )

    @staticmethod
    def decomposition(phi, lam, wires):
        decomp_ops = [
            Rot(lam, np.pi / 2, -lam, wires=wires),
            PhaseShift(lam, wires=wires),
            PhaseShift(phi, wires=wires),
        ]
        return decomp_ops


class U3(Operation):
    r"""U3(theta, phi, lambda, wires)
    Arbitrary single qubit unitary.

    .. math::

        U_3(\theta, \phi, \lambda) = \begin{bmatrix} \cos(\theta/2) & -\exp(i \lambda)\sin(\theta/2) \\
        \exp(i \phi)\sin(\theta/2) & \exp(i (\phi + \lambda))\cos(\theta/2) \end{bmatrix}

    The :math:`U_3` gate is related to the single-qubit rotation :math:`R` (:class:`Rot`) and the
    :math:`R_\phi` (:class:`PhaseShift`) gates via the following relation:

    .. math::

        U_3(\theta, \phi, \lambda) = R_\phi(\phi+\lambda) R(\lambda,\theta,-\lambda)

    .. note::

        If the ``U3`` gate is not supported on the targeted device, PennyLane
        will attempt to decompose the gate into :class:`~.PhaseShift` and :class:`~.Rot` gates.

    **Details:**

    * Number of wires: 1
    * Number of parameters: 3
    * Gradient recipe: :math:`\frac{d}{d\phi}f(U_3(\theta, \phi, \lambda)) = \frac{1}{2}\left[f(U_3(\theta+\pi/2, \phi, \lambda)) - f(U_3(\theta-\pi/2, \phi, \lambda))\right]`
      where :math:`f` is an expectation value depending on :math:`U_3(\theta, \phi, \lambda)`.
      This gradient recipe applies for each angle argument :math:`\{\theta, \phi, \lambda\}`.

    Args:
        theta (float): polar angle :math:`\theta`
        phi (float): azimuthal angle :math:`\phi`
        lambda (float): quantum phase :math:`\lambda`
        wires (Sequence[int] or int): the subsystem the gate acts on
    """
    num_params = 3
    num_wires = 1
    par_domain = "R"
    grad_method = "A"

    @classmethod
    def _matrix(cls, *params):
        theta, phi, lam = params
        c = math.cos(theta / 2)
        s = math.sin(theta / 2)

        return np.array(
            [
                [c, -s * cmath.exp(1j * lam)],
                [s * cmath.exp(1j * phi), c * cmath.exp(1j * (phi + lam))],
            ]
        )

    @staticmethod
    def decomposition(theta, phi, lam, wires):
        decomp_ops = [
            Rot(lam, theta, -lam, wires=wires),
            PhaseShift(lam, wires=wires),
            PhaseShift(phi, wires=wires),
        ]
        return decomp_ops


# =============================================================================
# Arbitrary operations
# =============================================================================


class QubitUnitary(Operation):
    r"""QubitUnitary(U, wires)
    Apply an arbitrary fixed unitary matrix.

    **Details:**

    * Number of wires: Any (the operation can act on any number of wires)
    * Number of parameters: 1
    * Gradient recipe: None

    Args:
        U (array[complex]): square unitary matrix
        wires (Sequence[int] or int): the wire(s) the operation acts on
    """
    num_params = 1
    num_wires = AnyWires
    par_domain = "A"
    grad_method = None

    @classmethod
    def _matrix(cls, *params):
        U = np.asarray(params[0])

        if U.shape[0] != U.shape[1]:
            raise ValueError("Operator must be a square matrix.")

        if not np.allclose(U @ U.conj().T, np.identity(U.shape[0])):
            raise ValueError("Operator must be unitary.")

        return U


class DiagonalQubitUnitary(DiagonalOperation):
    r"""DiagonalQubitUnitary(D, wires)
    Apply an arbitrary fixed diagonal unitary matrix.

    **Details:**

    * Number of wires: Any (the operation can act on any number of wires)
    * Number of parameters: 1
    * Gradient recipe: None

    Args:
        D (array[complex]): diagonal of unitary matrix
        wires (Sequence[int] or int): the wire(s) the operation acts on
    """
    num_params = 1
    num_wires = AnyWires
    par_domain = "A"
    grad_method = None

    @classmethod
    def _eigvals(cls, *params):
        D = np.asarray(params[0])

        if not np.allclose(D * D.conj(), np.ones_like(D)):
            raise ValueError("Operator must be unitary.")

        return D

    @staticmethod
    def decomposition(D, wires):
        return [QubitUnitary(np.diag(D), wires=wires)]


class QFT(Operation):
    r"""QFT(wires)
    Apply a quantum Fourier transform (QFT).

    For the :math:`N`-qubit computational basis state :math:`|m\rangle`, the QFT performs the
    transformation

    .. math::

        |m\rangle \rightarrow \frac{1}{\sqrt{2^{N}}}\sum_{n=0}^{2^{N} - 1}\omega_{N}^{mn} |n\rangle,

    where :math:`\omega_{N} = e^{\frac{2 \pi i}{2^{N}}}` is the :math:`2^{N}`-th root of unity.

    **Details:**

    * Number of wires: Any (the operation can act on any number of wires)
    * Number of parameters: 0
    * Gradient recipe: None

    Args:
        wires (int or Iterable[Number, str]]): the wire(s) the operation acts on

    **Example**

    The quantum Fourier transform is applied by specifying the corresponding wires:

    .. code-block::

        wires = 3

        @qml.qnode(dev)
        def circuit_qft(basis_state):
            qml.BasisState(basis_state, wires=range(wires))
            qml.QFT(wires=range(wires))
            return qml.state()

    The inverse quantum Fourier transform is accessed using ``qml.QFT(wires).inv()``.
    """
    num_params = 0
    num_wires = AnyWires
    par_domain = None
    grad_method = None

    @property
    def matrix(self):
        # Redefine the property here to allow for a custom _matrix signature
        mat = self._matrix(len(self.wires))
        if self.inverse:
            mat = mat.conj()
        return mat

    @classmethod
    @functools.lru_cache()
    def _matrix(cls, num_wires):
        dimension = 2 ** num_wires

        mat = np.zeros((dimension, dimension), dtype=np.complex128)
        omega = np.exp(2 * np.pi * 1j / dimension)

        for m in range(dimension):
            for n in range(dimension):
                mat[m, n] = omega ** (m * n)

        return mat / np.sqrt(dimension)

    @staticmethod
    def decomposition(wires):
        num_wires = len(wires)
        shifts = [2 * np.pi * 2 ** -i for i in range(2, num_wires + 1)]

        decomp_ops = []
        for i, wire in enumerate(wires):
            decomp_ops.append(qml.Hadamard(wire))

            for shift, control_wire in zip(shifts[: len(shifts) - i], wires[i + 1 :]):
                op = qml.ControlledPhaseShift(shift, wires=[control_wire, wire])
                decomp_ops.append(op)

        first_half_wires = wires[: num_wires // 2]
        last_half_wires = wires[-(num_wires // 2) :]

        for wire1, wire2 in zip(first_half_wires, reversed(last_half_wires)):
            swap = qml.SWAP(wires=[wire1, wire2])
            decomp_ops.append(swap)

        return decomp_ops


# =============================================================================
# State preparation
# =============================================================================


class BasisState(Operation):
    r"""BasisState(n, wires)
    Prepares a single computational basis state.

    **Details:**

    * Number of wires: Any (the operation can act on any number of wires)
    * Number of parameters: 1
    * Gradient recipe: None (integer parameters not supported)

    .. note::

        If the ``BasisState`` operation is not supported natively on the
        target device, PennyLane will attempt to decompose the operation
        into :class:`~.PauliX` operations.

    Args:
        n (array): prepares the basis state :math:`\ket{n}`, where ``n`` is an
            array of integers from the set :math:`\{0, 1\}`, i.e.,
            if ``n = np.array([0, 1, 0])``, prepares the state :math:`|010\rangle`.
        wires (Sequence[int] or int): the wire(s) the operation acts on
    """
    num_params = 1
    num_wires = AnyWires
    par_domain = "A"
    grad_method = None

    @staticmethod
    def decomposition(n, wires):
        return BasisStatePreparation(n, wires)


class QubitStateVector(Operation):
    r"""QubitStateVector(state, wires)
    Prepare subsystems using the given ket vector in the computational basis.

    **Details:**

    * Number of wires: Any (the operation can act on any number of wires)
    * Number of parameters: 1
    * Gradient recipe: None

    .. note::

        If the ``QubitStateVector`` operation is not supported natively on the
        target device, PennyLane will attempt to decompose the operation
        using the method developed by Möttönen et al. (Quantum Info. Comput.,
        2005).

    Args:
        state (array[complex]): a state vector of size 2**len(wires)
        wires (Sequence[int] or int): the wire(s) the operation acts on
    """
    num_params = 1
    num_wires = AnyWires
    par_domain = "A"
    grad_method = None

    @staticmethod
    def decomposition(state, wires):
        return MottonenStatePreparation(state, wires)


# =============================================================================
# Observables
# =============================================================================


class Hermitian(Observable):
    r"""Hermitian(A, wires)
    An arbitrary Hermitian observable.

    For a Hermitian matrix :math:`A`, the expectation command returns the value

    .. math::
        \braket{A} = \braketT{\psi}{\cdots \otimes I\otimes A\otimes I\cdots}{\psi}

    where :math:`A` acts on the requested wires.

    If acting on :math:`N` wires, then the matrix :math:`A` must be of size
    :math:`2^N\times 2^N`.

    **Details:**

    * Number of wires: Any
    * Number of parameters: 1
    * Gradient recipe: None

    Args:
        A (array): square hermitian matrix
        wires (Sequence[int] or int): the wire(s) the operation acts on
    """
    num_wires = AnyWires
    num_params = 1
    par_domain = "A"
    grad_method = "F"
    _eigs = {}

    @classmethod
    def _matrix(cls, *params):
        A = np.asarray(params[0])

        if A.shape[0] != A.shape[1]:
            raise ValueError("Observable must be a square matrix.")

        if not np.allclose(A, A.conj().T):
            raise ValueError("Observable must be Hermitian.")

        return A

    @property
    def eigendecomposition(self):
        """Return the eigendecomposition of the matrix specified by the Hermitian observable.

        This method uses pre-stored eigenvalues for standard observables where
        possible and stores the corresponding eigenvectors from the eigendecomposition.

        It transforms the input operator according to the wires specified.

        Returns:
            dict[str, array]: dictionary containing the eigenvalues and the eigenvectors of the Hermitian observable
        """
        Hmat = self.matrix
        Hkey = tuple(Hmat.flatten().tolist())
        if Hkey not in Hermitian._eigs:
            w, U = np.linalg.eigh(Hmat)
            Hermitian._eigs[Hkey] = {"eigvec": U, "eigval": w}

        return Hermitian._eigs[Hkey]

    @property
    def eigvals(self):
        """Return the eigenvalues of the specified Hermitian observable.

        This method uses pre-stored eigenvalues for standard observables where
        possible and stores the corresponding eigenvectors from the eigendecomposition.

        Returns:
            array: array containing the eigenvalues of the Hermitian observable
        """
        return self.eigendecomposition["eigval"]

    def diagonalizing_gates(self):
        """Return the gate set that diagonalizes a circuit according to the
        specified Hermitian observable.

        This method uses pre-stored eigenvalues for standard observables where
        possible and stores the corresponding eigenvectors from the eigendecomposition.

        Returns:
            list: list containing the gates diagonalizing the Hermitian observable
        """
        return [QubitUnitary(self.eigendecomposition["eigvec"].conj().T, wires=list(self.wires))]


# =============================================================================
# Measurements
# =============================================================================


class Measure(Projection):
    r"""Measure(wires)
    A measurement in the computational basis.

    **Details:**

    * Number of wires: Any
    * Number of parameters: 0
    * Gradient recipe: None

    Args:
        wires (Sequence[int] or int): the wire(s) the operation acts on
    """
    num_params = 0
    num_wires = AnyWires
    par_domain = None

    @classmethod
    def _projectors(cls, wires):
        nr_proj = int(2 ** len(wires))
        projectors = [np.zeros((nr_proj, nr_proj)) for i in range(nr_proj)]

        for i in range(nr_proj):
            projectors[i][i, i] = 1

        return projectors


ops = {
    "Hadamard",
    "PauliX",
    "PauliY",
    "PauliZ",
    "PauliRot",
    "MultiRZ",
    "S",
    "T",
    "SX",
    "CNOT",
    "CZ",
    "CY",
    "SWAP",
    "CSWAP",
    "Toffoli",
    "RX",
    "RY",
    "RZ",
    "PhaseShift",
    "ControlledPhaseShift",
    "Rot",
    "CRX",
    "CRY",
    "CRZ",
    "CRot",
    "U1",
    "U2",
    "U3",
    "BasisState",
    "QubitStateVector",
    "QubitUnitary",
    "DiagonalQubitUnitary",
<<<<<<< HEAD
    "Measure",
=======
    "QFT",
>>>>>>> 75fe5448
}


obs = {"Hadamard", "PauliX", "PauliY", "PauliZ", "Hermitian"}


__all__ = list(ops | obs)<|MERGE_RESOLUTION|>--- conflicted
+++ resolved
@@ -24,12 +24,8 @@
 import numpy as np
 
 import pennylane as qml
-from pennylane.operation import AnyWires, DiagonalOperation, Observable, Operation
+from pennylane.operation import AnyWires, DiagonalOperation, Observable, Operation, Projection
 from pennylane.templates import template
-<<<<<<< HEAD
-from pennylane.operation import AnyWires, Observable, Operation, DiagonalOperation, Projection
-=======
->>>>>>> 75fe5448
 from pennylane.templates.state_preparations import BasisStatePreparation, MottonenStatePreparation
 from pennylane.utils import expand, pauli_eigs
 
@@ -1952,11 +1948,8 @@
     "QubitStateVector",
     "QubitUnitary",
     "DiagonalQubitUnitary",
-<<<<<<< HEAD
+    "QFT",
     "Measure",
-=======
-    "QFT",
->>>>>>> 75fe5448
 }
 
 
