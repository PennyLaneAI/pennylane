--- conflicted
+++ resolved
@@ -80,17 +80,12 @@
     _name = "Evolution"
     num_params = 1
 
-<<<<<<< HEAD
     # pylint: disable=too-many-arguments
     def __init__(self, generator, param=1, num_steps=None, do_queue=True, id=None):
-        super().__init__(generator, coeff=1j * param, num_steps=num_steps, do_queue=do_queue, id=id)
-=======
-    def __init__(self, generator, param=1, do_queue=True, id=None):
         warnings.warn(
             "Please use `qml.evolve` to instantiate an `Evolution` operator.", UserWarning
         )
-        super().__init__(generator, coeff=1j * param, do_queue=do_queue, id=id)
->>>>>>> 9514fffa
+        super().__init__(generator, coeff=1j * param, num_steps=num_steps, do_queue=do_queue, id=id)
         self._data = [param]
 
     @property
