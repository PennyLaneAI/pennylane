# Copyright 2018-2021 Xanadu Quantum Technologies Inc.

# Licensed under the Apache License, Version 2.0 (the "License");
# you may not use this file except in compliance with the License.
# You may obtain a copy of the License at

#     http://www.apache.org/licenses/LICENSE-2.0

# Unless required by applicable law or agreed to in writing, software
# distributed under the License is distributed on an "AS IS" BASIS,
# WITHOUT WARRANTIES OR CONDITIONS OF ANY KIND, either express or implied.
# See the License for the specific language governing permissions and
# limitations under the License.
"""Contains transforms and helpers functions for decomposing arbitrary two-qubit
unitary operations into elementary gates.
"""
import warnings

import numpy as np
import scipy as sp

import pennylane as qml
from pennylane import math

from .single_qubit_unitary import one_qubit_decomposition

###################################################################################
# Developer notes:
#
# I was not able to get this transform to be fully differentiable for unitary
# matrices that were constructed within a QNode, based on the QNode's input
# arguments. I would argue this is a fairly limited use case, but it would still
# be nice to have this eventually. Each interface fails for different reasons.
#
# - In Autograd, we obtain the AttributeError
#       'ArrayBox' object has no attribute 'conjugate'
#   for the 0-CNOT case when the zyz_decomposition function is called. In the
#   other cases, it cannot autodifferentiate through the linalg.eigvals function.
# - In Torch, it is not currently possible to autodiff through linalg.det for
#   complex values.
# - In Tensorflow, it sometimes works in limited cases (0, sometimes 1 CNOT), but
#   for others it fails without output making it hard to pinpoint the cause.
# - In JAX, we receive the TypeError:
#       Can't differentiate w.r.t. type <class 'jaxlib.xla_extension.Array'>
#
###################################################################################


def _check_differentiability_warning(U):
    """Check conditions that may lead to non-differentiability and raise appropriate warnings.

    Args:
        U (tensor_like): Input unitary matrix to check.
    """

    if qml.math.requires_grad(U):
        warnings.warn(
            "The two-qubit decomposition may not be differentiable when the input "
            "unitary depends on trainable parameters.",
            RuntimeWarning,
            stacklevel=2,
        )


# This gate E is called the "magic basis". It can be used to convert between
# SO(4) and SU(2) x SU(2). For A in SO(4), E A E^\dag is in SU(2) x SU(2).
E = np.array([[1, 1j, 0, 0], [0, 0, 1j, 1], [0, 0, 1j, -1], [1, -1j, 0, 0]]) / np.sqrt(2)
Edag = E.conj().T

# Helpful to have static copies of these since they are needed in a few places.
CNOT01 = np.array([[1, 0, 0, 0], [0, 1, 0, 0], [0, 0, 0, 1], [0, 0, 1, 0]])
CNOT10 = np.array([[1, 0, 0, 0], [0, 0, 0, 1], [0, 0, 1, 0], [0, 1, 0, 0]])
SWAP = np.array([[1, 0, 0, 0], [0, 0, 1, 0], [0, 1, 0, 0], [0, 0, 0, 1]])

# S \otimes SX
S_SX = np.array(
    [
        [0.5 + 0.5j, 0.5 - 0.5j, 0.0 + 0.0j, 0.0 + 0.0j],
        [0.5 - 0.5j, 0.5 + 0.5j, 0.0 + 0.0j, 0.0 + 0.0j],
        [0.0 + 0.0j, 0.0 + 0.0j, -0.5 + 0.5j, 0.5 + 0.5j],
        [0.0 + 0.0j, 0.0 + 0.0j, 0.5 + 0.5j, -0.5 + 0.5j],
    ]
)

# Any two-qubit operation can be decomposed into single-qubit operations and
# at most 3 CNOTs. The number of CNOTs needed affects the form of the decomposition,
# so we separate the code into four cases.


# This constant matrix is used in the 1-CNOT decomposition
v_one_cnot = np.array(
    [
        [0.5, 0.5j, 0.5j, -0.5],
        [-0.5j, 0.5, -0.5, -0.5j],
        [-0.5j, -0.5, 0.5, -0.5j],
        [0.5, -0.5j, -0.5j, -0.5],
    ]
)

# This q is properly in SO(4) and is used in the 1-CNOT decomposition
q_one_cnot = (1 / np.sqrt(2)) * np.array(
    [[-1, 0, -1, 0], [0, 1, 0, 1], [0, 1, 0, -1], [1, 0, -1, 0]]
)


global_arrays_name = ["E", "Edag", "CNOT01", "CNOT10", "SWAP", "S_SX", "v_one_cnot", "q_one_cnot"]


<<<<<<< HEAD
=======
def _convert_to_su4(U, return_global_phase=False):
    r"""Convert a 4x4 matrix to :math:`SU(4)`.

    Args:
        U (array[complex]): A matrix, presumed to be :math:`4 \times 4` and unitary.

    Returns:
        array[complex]: A :math:`4 \times 4` matrix in :math:`SU(4)` that is
        equivalent to U up to a global phase.
    """
    # Compute the determinant
    det = math.linalg.det(U)

    exp_angle = -1j * math.cast_like(math.angle(det), 1j) / 4
    if return_global_phase:
        return math.cast_like(U, det) * math.exp(exp_angle), qml.math.angle(math.exp(exp_angle))
    return math.cast_like(U, det) * math.exp(exp_angle)


>>>>>>> 6f15eb5c
def _compute_num_cnots(U):
    r"""Compute the number of CNOTs required to implement a U in SU(4). This is based on
    the trace of

    .. math::

        \gamma(U) = (E^\dag U E) (E^\dag U E)^T,

    and follows the arguments of this paper: https://arxiv.org/abs/quant-ph/0308045.
    """
    u = math.dot(Edag, math.dot(U, E))
    gammaU = math.dot(u, math.T(u))
    trace = math.trace(gammaU)
    gU2 = math.dot(gammaU, gammaU)
    id4 = math.eye(4)

    # Case: 0 CNOTs (tensor product), the trace is +/- 4
    # We need a tolerance of around 1e-7 here in order to work with the case where U
    # is specified with 8 decimal places.
    if math.allclose(trace, 4, atol=1e-7) or math.allclose(trace, -4, atol=1e-7):
        return 0

    # Case: 1 CNOT, the trace is 0, and the eigenvalues of gammaU are [-1j, -1j, 1j, 1j]
    # Try gammaU^2 + I = 0 along with zero trace
    if math.allclose(trace, 0j, atol=1e-7) and math.allclose(gU2 + id4, 0):
        return 1

    # Case: 2 CNOTs, the trace has only a real part (or is 0)
    if math.allclose(math.imag(trace), 0.0, atol=1e-7):
        return 2

    # For the case with 3 CNOTs, the trace is a non-zero complex number
    # with both real and imaginary parts.
    return 3


def _su2su2_to_tensor_products(U):
    r"""Given a matrix :math:`U = A \otimes B` in SU(2) x SU(2), extract the two SU(2)
    operations A and B.

    This process has been described in detail in the Appendix of Coffey & Deiotte
    https://link.springer.com/article/10.1007/s11128-009-0156-3
    """

    # First, write A = [[a1, a2], [-a2*, a1*]], which we can do for any SU(2) element.
    # Then, A \otimes B = [[a1 B, a2 B], [-a2*B, a1*B]] = [[C1, C2], [C3, C4]]
    # where the Ci are 2x2 matrices.
    C1 = U[0:2, 0:2]
    C2 = U[0:2, 2:4]
    C3 = U[2:4, 0:2]
    C4 = U[2:4, 2:4]

    # From the definition of A \otimes B, C1 C4^\dag = a1^2 I, so we can extract a1
    C14 = math.dot(C1, math.conj(math.T(C4)))
    a1 = math.sqrt(math.cast_like(C14[0, 0], 1j))

    # Similarly, -C2 C3^\dag = a2^2 I, so we can extract a2
    C23 = math.dot(C2, math.conj(math.T(C3)))
    a2 = math.sqrt(-math.cast_like(C23[0, 0], 1j))

    # This gets us a1, a2 up to a sign. To resolve the sign, ensure that
    # C1 C2^dag = a1 a2* I
    C12 = math.dot(C1, math.conj(math.T(C2)))

    if not math.is_abstract(C12):
        if not math.allclose(a1 * math.conj(a2), C12[0, 0]):
            a2 *= -1
    else:
        sign_is_correct = math.allclose(a1 * math.conj(a2), C12[0, 0])
        sign = (-1) ** (sign_is_correct + 1)  # True + 1 = 2, False + 1 = 1
        a2 *= sign

    # Construct A
    A = math.stack([math.stack([a1, a2]), math.stack([-math.conj(a2), math.conj(a1)])])

    # Next, extract B. Can do from any of the C, just need to be careful in
    # case one of the elements of A is 0.
    # We use B1 unless division by 0 would cause all elements to be inf.
    use_B2 = math.allclose(A[0, 0], 0.0, atol=1e-6)
    if math.is_abstract(A) and qml.math.get_interface(A) == "jax":
        B = qml.math.cond(
            use_B2,
            lambda x: C2 / math.cast_like(A[0, 1], 1j),
            lambda x: C1 / math.cast_like(A[0, 0], 1j),
            [0],  # arbitrary value for x
        )
    else:
        B = C2 / math.cast_like(A[0, 1], 1j) if use_B2 else C1 / math.cast_like(A[0, 0], 1j)

    return math.convert_like(A, U), math.convert_like(B, U)


def _extract_su2su2_prefactors(U, V):
    r"""This function is used for the case of 2 CNOTs and 3 CNOTs. It does something
    similar as the 1-CNOT case, but there is no special form for one of the
    SO(4) operations.

    Suppose U, V are SU(4) matrices for which there exists A, B, C, D such that
    (A \otimes B) V (C \otimes D) = U. The problem is to find A, B, C, D in SU(2)
    in an analytic and fully differentiable manner.

    This decomposition is possible when U and V are in the same double coset of
    SU(4), meaning there exists G, H in SO(4) s.t. G (Edag V E) H = (Edag U
    E). This is guaranteed here by how V was constructed in both the
    _decomposition_2_cnots and _decomposition_3_cnots methods.

    Then, we can use the fact that E SO(4) Edag gives us something in SU(2) x
    SU(2) to give A, B, C, D.
    """

    # A lot of the work here happens in the magic basis. Essentially, we
    # don't look explicitly at some U = G V H, but rather at
    #     E^\dagger U E = G E^\dagger V E H
    # so that we can recover
    #     U = (E G E^\dagger) V (E H E^\dagger) = (A \otimes B) V (C \otimes D).
    # There is some math in the paper explaining how when we define U in this way,
    # we can simultaneously diagonalize functions of U and V to ensure they are
    # in the same coset and recover the decomposition.
    u = math.dot(math.cast_like(Edag, V), math.dot(U, math.cast_like(E, V)))
    v = math.dot(math.cast_like(Edag, V), math.dot(V, math.cast_like(E, V)))

    uuT = math.dot(u, math.T(u))
    vvT = math.dot(v, math.T(v))

    # Get the p and q in SO(4) that diagonalize uuT and vvT respectively (and
    # their eigenvalues). We are looking for a simultaneous diagonalization,
    # which we know exists because of how U and V were constructed. Furthermore,
    # The way we will do this is by noting that, since uuT/vvT are complex and
    # symmetric, so both their real and imaginary parts share a set of
    # real-valued eigenvectors, which are also eigenvectors of uuT/vvT
    # themselves. So we can use eigh, which orders the eigenvectors, and so we
    # are guaranteed that the p and q returned will be "in the same order".
    _, p = math.linalg.eigh(math.real(uuT) + math.imag(uuT))
    _, q = math.linalg.eigh(math.real(vvT) + math.imag(vvT))

    # If determinant of p/q is not 1, it is in O(4) but not SO(4), and has determinant
    # We can transform it to SO(4) by simply negating one of the columns.
    p = math.dot(p, math.diag([1, 1, 1, math.sign(math.linalg.det(p))]))
    q = math.dot(q, math.diag([1, 1, 1, math.sign(math.linalg.det(q))]))

    # Now, we should have p, q in SO(4) such that p^T u u^T p = q^T v v^T q.
    # Then (v^\dag q p^T u)(v^\dag q p^T u)^T = I.
    # So we can set G = p q^T, H = v^\dag q p^T u to obtain G v H = u.
    G = math.dot(math.cast_like(p, 1j), math.T(q))
    H = math.dot(math.conj(math.T(v)), math.dot(math.T(G), u))

    # These are still in SO(4) though - we want to convert things into SU(2) x SU(2)
    # so use the entangler. Since u = E^\dagger U E and v = E^\dagger V E where U, V
    # are the target matrices, we can reshuffle as in the docstring above,
    #     U = (E G E^\dagger) V (E H E^\dagger) = (A \otimes B) V (C \otimes D)
    # where A, B, C, D are in SU(2) x SU(2).
    AB = math.dot(math.cast_like(E, G), math.dot(G, math.cast_like(Edag, G)))
    CD = math.dot(math.cast_like(E, H), math.dot(H, math.cast_like(Edag, H)))

    # Now, we just need to extract the constituent tensor products.
    A, B = _su2su2_to_tensor_products(AB)
    C, D = _su2su2_to_tensor_products(CD)

    return A, B, C, D


def _decomposition_0_cnots(U, wires):
    r"""If there are no CNOTs, this is just a tensor product of two single-qubit gates.
    We can perform that decomposition directly:
     -╭U- = -A-
     -╰U- = -B-
    """
    A, B = _su2su2_to_tensor_products(U)
    A_ops = one_qubit_decomposition(A, wires[0], return_global_phase=True)
    B_ops = one_qubit_decomposition(B, wires[1], return_global_phase=True)
    return A_ops + B_ops


def _decomposition_1_cnot(U, wires):
    r"""If there is just one CNOT, we can write the circuit in the form
     -╭U- = -C--╭C--A-
     -╰U- = -D--╰X--B-

    To do this decomposition, first we find G, H in SO(4) such that
        G (Edag V E) H = (Edag U E)

    where V depends on the central CNOT gate, and both U, V are in SU(4). This
    is done following the methods in https://arxiv.org/abs/quant-ph/0308045.

    Once we find G and H, we can use the fact that E SO(4) Edag gives us
    something in SU(2) x SU(2) to give A, B, C, D.
    """
    # We will actually find a decomposition for the following circuit instead
    # of the original U
    # -╭U-╭SWAP- = -C--╭C-╭SWAP--B-
    # -╰U-╰SWAP- = -D--╰X-╰SWAP--A-
    # This ensures that the internal part of the decomposition has determinant 1.
    swap_U = np.exp(1j * np.pi / 4) * math.dot(math.cast_like(SWAP, U), U)

    # First let's compute gamma(u). For the one-CNOT case, uuT is always real.
    u = math.dot(math.cast_like(Edag, U), math.dot(swap_U, math.cast_like(E, U)))
    uuT = math.dot(u, math.T(u))

    # Since uuT is real, we can use eigh of its real part. eigh also orders the
    # eigenvalues in ascending order.
    _, p = math.linalg.eigh(qml.math.real(uuT))

    # Fix the determinant if necessary so that p is in SO(4)
    p = math.dot(p, math.diag([1, 1, 1, math.sign(math.linalg.det(p))]))

    # Now, we must find q such that p uu^T p^T = q vv^T q^T.
    # For this case, our V = SWAP CNOT01 is constant. Thus, we can compute v,
    # vvT, and its eigenvalues and eigenvectors directly. These matrices are stored
    # above as the constants v_one_cnot and q_one_cnot.

    # Once we have p and q properly in SO(4), we compute G and H in SO(4) such
    # that U = G V H
    G = math.dot(p, q_one_cnot.T)
    H = math.dot(math.conj(math.T(v_one_cnot)), math.dot(math.T(G), u))

    # We now use the magic basis to convert G, H to SU(2) x SU(2)
    AB = math.dot(E, math.dot(G, Edag))
    CD = math.dot(E, math.dot(H, Edag))

    # Extract the tensor prodcts to SU(2) x SU(2)
    A, B = _su2su2_to_tensor_products(AB)
    C, D = _su2su2_to_tensor_products(CD)

    # Recover the operators in the decomposition; note that because of the
    # initial SWAP, we exchange the order of A and B
    A_ops = one_qubit_decomposition(A, wires[1])
    B_ops = one_qubit_decomposition(B, wires[0])
    C_ops = one_qubit_decomposition(C, wires[0])
    D_ops = one_qubit_decomposition(D, wires[1])

    return C_ops + D_ops + [qml.CNOT(wires=wires)] + A_ops + B_ops + [qml.GlobalPhase(np.pi / 4)]


def _decomposition_2_cnots(U, wires):
    r"""If 2 CNOTs are required, we can write the circuit as
     -╭U- = -A--╭X--RZ(d)--╭X--C-
     -╰U- = -B--╰C--RX(p)--╰C--D-
    We need to find the angles for the Z and X rotations such that the inner
    part has the same spectrum as U, and then we can recover A, B, C, D.
    """
    # Compute the rotation angles

    u = math.dot(Edag, math.dot(U, E))
    gammaU = math.dot(u, math.T(u))
    evs, _ = math.linalg.eig(gammaU)

    # These choices are based on Proposition III.3 of
    # https://arxiv.org/abs/quant-ph/0308045
    # There is, however, a special case where the circuit has the form
    # -╭U- = -A--╭C--╭X--C-
    # -╰U- = -B--╰X--╰C--D-
    #
    # or some variant of this, where the two CNOTs are adjacent.
    #
    # What happens here is that the set of evs is -1, -1, 1, 1 and we can write
    # -╭U- = -A--╭X--SZ--╭X--C-
    # -╰U- = -B--╰C--SX--╰C--D-
    # where SZ and SX are square roots of Z and X respectively. (This
    # decomposition comes from using Hadamards to flip the direction of the
    # first CNOT, and then decomposing them and merging single-qubit gates.) For
    # some reason this case is not handled properly with the full algorithm, so
    # we treat it separately.

    sorted_evs = math.sort(math.real(evs))

    if math.allclose(sorted_evs, [-1, -1, 1, 1]):
        interior_decomp = [
            qml.CNOT(wires=[wires[1], wires[0]]),
            qml.S(wires=wires[0]),
            qml.SX(wires=wires[1]),
            qml.CNOT(wires=[wires[1], wires[0]]),
        ]

        # S \otimes SX
        inner_matrix = S_SX
    else:
        # For the non-special case, the eigenvalues come in conjugate pairs.
        # We need to find two non-conjugate eigenvalues to extract the angles.

        x = math.angle(evs[0])
        y = math.angle(evs[1])

        # If it was the conjugate, grab a different eigenvalue.
        if math.allclose(x, -y):
            y = math.angle(evs[2])

        delta = (x + y) / 2
        phi = (x - y) / 2
        interior_decomp = [
            qml.CNOT(wires=[wires[1], wires[0]]),
            qml.RZ(delta, wires=wires[0]),
            qml.RX(phi, wires=wires[1]),
            qml.CNOT(wires=[wires[1], wires[0]]),
        ]

        # need to perturb x by 5 precision to avoid a discontinuity at a special case.
        # see https://github.com/PennyLaneAI/pennylane/issues/5308
        precision = qml.math.finfo(delta.dtype).eps
        RZd = qml.RZ(math.cast_like(delta + 5 * precision, 1j), wires=0).matrix()
        RXp = qml.RX(phi, wires=0).matrix()
        inner_matrix = math.kron(RZd, RXp)

    # We need the matrix representation of this interior part, V, in order to
    # decompose U = (A \otimes B) V (C \otimes D)
    V = math.dot(math.cast_like(CNOT10, U), math.dot(inner_matrix, math.cast_like(CNOT10, U)))

    # Now we find the A, B, C, D in SU(2), and return the decomposition
    A, B, C, D = _extract_su2su2_prefactors(U, V)

    A_ops = one_qubit_decomposition(A, wires[0])
    B_ops = one_qubit_decomposition(B, wires[1])
    C_ops = one_qubit_decomposition(C, wires[0])
    D_ops = one_qubit_decomposition(D, wires[1])

    return C_ops + D_ops + interior_decomp + A_ops + B_ops


def _decomposition_3_cnots(U, wires):
    r"""The most general form of this decomposition is U = (A \otimes B) V (C \otimes D),
    where V is as depicted in the circuit below:
     -╭U- = -C--╭X--RZ(d)--╭C---------╭X--A-
     -╰U- = -D--╰C--RY(b)--╰X--RY(a)--╰C--B-
    """

    # First we add a SWAP as per v1 of arXiv:0308033, which helps with some
    # rearranging of gates in the decomposition (it will cancel out the fact
    # that we need to add a SWAP to fix the determinant in another part later).
    swap_U = np.exp(1j * np.pi / 4) * math.dot(math.cast_like(SWAP, U), U)

    # Choose the rotation angles of RZ, RY in the two-qubit decomposition.
    # They are chosen as per Proposition V.1 in quant-ph/0308033 and are based
    # on the phases of the eigenvalues of :math:`E^\dagger \gamma(U) E`, where
    #    \gamma(U) = (E^\dag U E) (E^\dag U E)^T.
    # The rotation angles can be computed as follows (any three eigenvalues can be used)
    u = math.dot(Edag, math.dot(swap_U, E))
    gammaU = math.dot(u, math.T(u))
    evs, _ = math.linalg.eig(gammaU)

    angles = [math.angle(ev) for ev in evs]

    # We will sort the angles so that results are consistent across interfaces.
    # This step is skipped when using JAX-JIT, because it cannot sort without making the
    # magnitude of the angles concrete. This does not impact the validity of the resulting
    # decomposition, but may result in a different decompositions for jitting vs not.
    if not qml.math.is_abstract(U):
        angles = math.sort(angles)

    x, y, z = angles[0], angles[1], angles[2]

    # Compute functions of the eigenvalues; there are different options in v1
    # vs. v3 of the paper, I'm not entirely sure why. This is the version from v3.
    alpha = (x + y) / 2
    beta = (x + z) / 2
    delta = (z + y) / 2

    # This is the interior portion of the decomposition circuit
    interior_decomp = [
        qml.CNOT(wires=[wires[1], wires[0]]),
        qml.RZ(delta, wires=wires[0]),
        qml.RY(beta, wires=wires[1]),
        qml.CNOT(wires=wires),
        qml.RY(alpha, wires=wires[1]),
        qml.CNOT(wires=[wires[1], wires[0]]),
    ]

    # We need the matrix representation of this interior part, V, in order to
    # decompose U = (A \otimes B) V (C \otimes D)
    #
    # Looking at the decomposition above, V has determinant -1 (because there
    # are 3 CNOTs, each with determinant -1). The relationship between U and V
    # requires that both are in SU(4), so we add a SWAP after to V. We will see
    # how this gets fixed later.
    #
    # -╭V- = -╭X--RZ(d)--╭C---------╭X--╭SWAP-
    # -╰V- = -╰C--RY(b)--╰X--RY(a)--╰C--╰SWAP-

    RZd = qml.RZ(math.cast_like(delta, 1j), wires=wires[0]).matrix()
    RYb = qml.RY(beta, wires=wires[0]).matrix()
    RYa = qml.RY(alpha, wires=wires[0]).matrix()

    V_mats = [CNOT10, math.kron(RZd, RYb), CNOT01, math.kron(math.eye(2), RYa), CNOT10, SWAP]

    V = math.convert_like(math.eye(4), U)

    for mat in V_mats:
        V = math.dot(math.cast_like(mat, U), V)

    # Now we need to find the four SU(2) operations A, B, C, D
    A, B, C, D = _extract_su2su2_prefactors(swap_U, V)

    # At this point, we have the following:
    # -╭U-╭SWAP- = --C--╭X-RZ(d)-╭C-------╭X-╭SWAP--A
    # -╰U-╰SWAP- = --D--╰C-RZ(b)-╰X-RY(a)-╰C-╰SWAP--B
    #
    # Using the relationship that SWAP(A \otimes B) SWAP = B \otimes A,
    # -╭U-╭SWAP- = --C--╭X-RZ(d)-╭C-------╭X--B--╭SWAP-
    # -╰U-╰SWAP- = --D--╰C-RZ(b)-╰X-RY(a)-╰C--A--╰SWAP-
    #
    # Now the SWAPs cancel, giving us the desired decomposition
    # (up to a global phase).
    # -╭U- = --C--╭X-RZ(d)-╭C-------╭X--B--
    # -╰U- = --D--╰C-RZ(b)-╰X-RY(a)-╰C--A--

    A_ops = one_qubit_decomposition(A, wires[1])
    B_ops = one_qubit_decomposition(B, wires[0])
    C_ops = one_qubit_decomposition(C, wires[0])
    D_ops = one_qubit_decomposition(D, wires[1])

    # Return the full decomposition
    return C_ops + D_ops + interior_decomp + A_ops + B_ops + [qml.GlobalPhase(np.pi / 4)]


def two_qubit_decomposition(U, wires):
    r"""Decompose a two-qubit unitary :math:`U` in terms of elementary operations.

    It is known that an arbitrary two-qubit operation can be implemented using a
    maximum of 3 CNOTs. This transform first determines the required number of
    CNOTs, then decomposes the operator into a circuit with a fixed form.  These
    decompositions are based a number of works by Shende, Markov, and Bullock
    `(1) <https://arxiv.org/abs/quant-ph/0308033>`__, `(2)
    <https://arxiv.org/abs/quant-ph/0308045v3>`__, `(3)
    <https://web.eecs.umich.edu/~imarkov/pubs/conf/spie04-2qubits.pdf>`__,
    though we note that many alternative decompositions are possible.

    For the 3-CNOT case, we recover the following circuit, which is Figure 2 in
    reference (1) above:

    .. figure:: ../../_static/two_qubit_decomposition_3_cnots.svg
        :align: center
        :width: 70%
        :target: javascript:void(0);

    where :math:`A, B, C, D` are :math:`SU(2)` operations, and the rotation angles are
    computed based on features of the input unitary :math:`U`.

    For the 2-CNOT case, the decomposition is

    .. figure:: ../../_static/two_qubit_decomposition_2_cnots.svg
        :align: center
        :width: 50%
        :target: javascript:void(0);

    For 1 CNOT, we have a CNOT surrounded by one :math:`SU(2)` per wire on each
    side.  The special case of no CNOTs simply returns a tensor product of two
    :math:`SU(2)` operations.

    This decomposition can be applied automatically to all two-qubit
    :class:`~.QubitUnitary` operations using the
    :func:`~pennylane.transforms.unitary_to_rot` transform.

    .. warning::

        This decomposition will not be differentiable in the ``unitary_to_rot``
        transform if the matrix being decomposed depends on parameters with
        respect to which we would like to take the gradient.  See the
        documentation of :func:`~pennylane.transforms.unitary_to_rot` for
        explicit examples of the differentiable and non-differentiable cases.

    Args:
        U (tensor): A :math:`4 \times 4` unitary matrix.
        wires (Union[Wires, Sequence[int] or int]): The wires on which to apply the operation.

    Returns:
        list[Operation]: A list of operations that represent the decomposition
        of the matrix U.

    **Example**

    Suppose we create a random element of :math:`U(4)`, and would like to decompose it
    into elementary gates in our circuit.

    >>> from scipy.stats import unitary_group
    >>> U = unitary_group.rvs(4)
    >>> U
    array([[-0.29113625+0.56393527j,  0.39546712-0.14193837j,
             0.04637428+0.01311566j, -0.62006741+0.18403743j],
           [-0.45479211+0.25978444j, -0.52737418-0.5549423j ,
            -0.23429057+0.10728103j,  0.16061807-0.21769762j],
           [-0.4501231 +0.04065613j, -0.25558662+0.38209554j,
            -0.04143479-0.56598134j,  0.12983673+0.49548507j],
           [ 0.23899902+0.24800931j,  0.03374589-0.15784319j,
             0.24898226-0.73975147j,  0.0269508 -0.49534518j]])

    We can compute its decompositon like so:

    >>> decomp = qml.ops.two_qubit_decomposition(np.array(U), wires=[0, 1])
    >>> decomp
    [Rot(tensor(-1.69488788, requires_grad=True), tensor(1.06701916, requires_grad=True), tensor(0.41190893, requires_grad=True), wires=[0]),
     Rot(tensor(1.57705621, requires_grad=True), tensor(2.42621204, requires_grad=True), tensor(2.57842249, requires_grad=True), wires=[1]),
     CNOT(wires=[1, 0]),
     RZ(0.4503059654281863, wires=[0]),
     RY(-0.8872497960867665, wires=[1]),
     CNOT(wires=[0, 1]),
     RY(-1.6472464849278514, wires=[1]),
     CNOT(wires=[1, 0]),
     Rot(tensor(2.93239686, requires_grad=True), tensor(1.8725019, requires_grad=True), tensor(0.0418203, requires_grad=True), wires=[1]),
     Rot(tensor(-3.78673588, requires_grad=True), tensor(2.03936812, requires_grad=True), tensor(-2.46956972, requires_grad=True), wires=[0])]

    """
    _check_differentiability_warning(U)
    # First, we note that this method works only for SU(4) gates, meaning that
    # we need to rescale the matrix by its determinant.
    if sp.sparse.issparse(U):
        raise qml.operation.DecompositionUndefinedError(
            "two_qubit_decomposition does not accept sparse matrics."
        )
<<<<<<< HEAD
    U = math.convert_to_su4(U)
=======

    U, angle = _convert_to_su4(U, return_global_phase=True)
>>>>>>> 6f15eb5c

    # The next thing we will do is compute the number of CNOTs needed, as this affects
    # the form of the decomposition.
    if qml.math.is_abstract(U):
        # Currently we can only support 3 CNOT decomposition
        num_cnots = 3
    else:
        num_cnots = _compute_num_cnots(U)

    with qml.QueuingManager.stop_recording():
        if num_cnots == 0:
            decomp = _decomposition_0_cnots(U, wires)
        elif num_cnots == 1:
            decomp = _decomposition_1_cnot(U, wires)
        elif num_cnots == 2:
            decomp = _decomposition_2_cnots(U, wires)
        else:
            decomp = _decomposition_3_cnots(U, wires)

    decomp.append(qml.GlobalPhase(angle))
    # If there is an active tape, queue the decomposition so that expand works
    current_tape = qml.queuing.QueuingManager.active_context()

    if current_tape is not None:
        for op in decomp:  # pragma: no cover
            qml.apply(op, context=current_tape)

    return decomp<|MERGE_RESOLUTION|>--- conflicted
+++ resolved
@@ -106,8 +106,6 @@
 global_arrays_name = ["E", "Edag", "CNOT01", "CNOT10", "SWAP", "S_SX", "v_one_cnot", "q_one_cnot"]
 
 
-<<<<<<< HEAD
-=======
 def _convert_to_su4(U, return_global_phase=False):
     r"""Convert a 4x4 matrix to :math:`SU(4)`.
 
@@ -127,7 +125,6 @@
     return math.cast_like(U, det) * math.exp(exp_angle)
 
 
->>>>>>> 6f15eb5c
 def _compute_num_cnots(U):
     r"""Compute the number of CNOTs required to implement a U in SU(4). This is based on
     the trace of
@@ -634,12 +631,8 @@
         raise qml.operation.DecompositionUndefinedError(
             "two_qubit_decomposition does not accept sparse matrics."
         )
-<<<<<<< HEAD
-    U = math.convert_to_su4(U)
-=======
-
-    U, angle = _convert_to_su4(U, return_global_phase=True)
->>>>>>> 6f15eb5c
+
+    U, angle = math.convert_to_su4(U, return_global_phase=True)
 
     # The next thing we will do is compute the number of CNOTs needed, as this affects
     # the form of the decomposition.
@@ -659,7 +652,8 @@
         else:
             decomp = _decomposition_3_cnots(U, wires)
 
-    decomp.append(qml.GlobalPhase(angle))
+        decomp.append(qml.GlobalPhase(-angle))
+
     # If there is an active tape, queue the decomposition so that expand works
     current_tape = qml.queuing.QueuingManager.active_context()
 
