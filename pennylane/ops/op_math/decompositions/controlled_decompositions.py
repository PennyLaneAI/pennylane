--- conflicted
+++ resolved
@@ -24,13 +24,7 @@
     register_resources,
     resource_rep,
 )
-<<<<<<< HEAD
-from pennylane.decomposition.symbolic_decomposition import (  # pylint: disable=protected-access
-    _controlled_resource_rep,
-    flip_zero_control,
-)
-=======
->>>>>>> 556aba28
+from pennylane.decomposition.symbolic_decomposition import flip_zero_control
 from pennylane.operation import Operation, Operator
 from pennylane.ops.op_math.decompositions.unitary_decompositions import two_qubit_decomp_rule
 from pennylane.wires import Wires
