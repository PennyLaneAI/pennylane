# Copyright 2018-2025 Xanadu Quantum Technologies Inc.

# Licensed under the Apache License, Version 2.0 (the "License");
# you may not use this file except in compliance with the License.
# You may obtain a copy of the License at

#     http://www.apache.org/licenses/LICENSE-2.0

# Unless required by applicable law or agreed to in writing, software
# distributed under the License is distributed on an "AS IS" BASIS,
# WITHOUT WARRANTIES OR CONDITIONS OF ANY KIND, either express or implied.
# See the License for the specific language governing permissions and
# limitations under the License.

"""This submodule defines functions to decompose controlled operations."""


import numpy as np

from pennylane import allocation, control_flow, math, ops, queuing
from pennylane.decomposition import (
    adjoint_resource_rep,
    controlled_resource_rep,
    register_condition,
    register_resources,
    resource_rep,
)
from pennylane.decomposition.symbolic_decomposition import flip_zero_control
from pennylane.operation import Operation, Operator
from pennylane.ops.op_math.decompositions.unitary_decompositions import two_qubit_decomp_rule
from pennylane.wires import Wires


def ctrl_decomp_bisect(target_operation: Operator, control_wires: Wires):
    """Decompose the controlled version of a target single-qubit operation

    Not backpropagation compatible (as currently implemented). Use only with numpy.

    Automatically selects the best algorithm based on the matrix (uses specialized more efficient
    algorithms if the matrix has a certain form, otherwise falls back to the general algorithm).
    These algorithms are defined in sections 3.1 and 3.2 of
    `Vale et al. (2023) <https://arxiv.org/abs/2302.06377>`_.

    .. warning:: This method will add a global phase for target operations that do not
        belong to the SU(2) group.

    Args:
        target_operation (~.operation.Operator): the target operation to decompose
        control_wires (~.wires.Wires): the control wires of the operation

    Returns:
        list[Operation]: the decomposed operations

    Raises:
        ValueError: if ``target_operation`` is not a single-qubit operation

    **Example:**

    >>> from pennylane.ops.op_math import ctrl_decomp_bisect
    >>> op = qml.T(0) # uses OD algorithm
    >>> print(qml.draw(ctrl_decomp_bisect, wire_order=(0,1,2,3,4,5), show_matrices=False)(op, (1,2,3,4,5)))
    0: ─╭X──U(M0)─╭X──U(M0)†─╭X──U(M0)─╭X──U(M0)†─┤
    1: ─├●────────│──────────├●────────│──────────┤
    2: ─├●────────│──────────├●────────│──────────┤
    3: ─╰●────────│──────────╰●────────│──────────┤
    4: ───────────├●───────────────────├●─────────┤
    5: ───────────╰●───────────────────╰●─────────┤
    >>> op = qml.QubitUnitary([[0,1j],[1j,0]], 0) # uses MD algorithm
    >>> print(qml.draw(ctrl_decomp_bisect, wire_order=(0,1,2,3,4,5), show_matrices=False)(op, (1,2,3,4,5)))
    0: ──H─╭X──U(M0)─╭X──U(M0)†─╭X──U(M0)─╭X──U(M0)†──H─┤
    1: ────├●────────│──────────├●────────│─────────────┤
    2: ────├●────────│──────────├●────────│─────────────┤
    3: ────╰●────────│──────────╰●────────│─────────────┤
    4: ──────────────├●───────────────────├●────────────┤
    5: ──────────────╰●───────────────────╰●────────────┤
    >>> op = qml.Hadamard(0) # uses general algorithm
    >>> print(qml.draw(ctrl_decomp_bisect, wire_order=(0,1,2,3,4,5), show_matrices=False)(op, (1,2,3,4,5)))
    0: ──U(M0)─╭X──U(M1)†──U(M2)─╭X──U(M2)†─╭X──U(M2)─╭X──U(M2)†─╭X──U(M1)─╭X ···
    1: ────────│─────────────────│──────────├●────────│──────────├●────────│─ ···
    2: ────────│─────────────────│──────────├●────────│──────────├●────────│─ ···
    3: ────────│─────────────────│──────────╰●────────│──────────╰●────────│─ ···
    4: ────────├●────────────────├●───────────────────├●───────────────────├● ···
    5: ────────╰●────────────────╰●───────────────────╰●───────────────────╰● ···
    <BLANKLINE>
    0: ··· ──U(M0)†GlobalPhase(-1.57)─┤
    1: ··· ─╭●GlobalPhase(-1.57)──────┤
    2: ··· ─├●GlobalPhase(-1.57)──────┤
    3: ··· ─├●GlobalPhase(-1.57)──────┤
    4: ··· ─├●GlobalPhase(-1.57)──────┤
    5: ··· ─╰●GlobalPhase(-1.57)──────┤

    """
    if len(target_operation.wires) > 1:
        raise ValueError(
            "The target operation must be a single-qubit operation, instead "
            f"got {target_operation}."
        )

    with queuing.AnnotatedQueue() as q:
        ctrl_decomp_bisect_rule(target_operation.matrix(), control_wires + target_operation.wires)

    # If there is an active queuing context, queue the decomposition so that expand works
    if queuing.QueuingManager.recording():
        for op in q.queue:  # pragma: no cover
            queuing.apply(op)

    return q.queue


def ctrl_decomp_zyz(
    target_operation: Operator,
    control_wires: Wires,
    work_wires: Wires | None = None,
    work_wire_type: str | None = "borrowed",
) -> list[Operation]:
    """Decompose the controlled version of a target single-qubit operation

    This function decomposes both single and multiple controlled single-qubit
    target operations using the decomposition defined in Lemma 4.3 and Lemma 5.1
    for single ``controlled_wires``, and Lemma 7.9 for multiple ``controlled_wires``
    from `Barenco et al. (1995) <https://arxiv.org/abs/quant-ph/9503016>`_.

    Args:
        target_operation (~.operation.Operator): the target operation or matrix to decompose
        control_wires (~.wires.Wires): the control wires of the operation.
        work_wires (~.wires.Wires): the work wires available for this decomposition
        work_wire_type (str): the type of work wires, either "zeroed" or "borrowed".

    Returns:
        list[Operation]: the decomposed operations

    Raises:
        ValueError: if ``target_operation`` is not a single-qubit operation

    **Example**

    We can create a controlled operation using ``qml.ctrl``, or by creating the
    decomposed controlled version using ``qml.ctrl_decomp_zyz``.

    .. code-block:: python

        import pennylane as qml

        dev = qml.device("default.qubit", wires=2)

        @qml.qnode(dev)
        def expected_circuit(op):
            qml.Hadamard(wires=0)
            qml.ctrl(op, [0])
            return qml.probs()

        @qml.qnode(dev)
        def decomp_circuit(op):
            qml.Hadamard(wires=0)
            qml.ops.ctrl_decomp_zyz(op, [0])
            return qml.probs()

    Measurements on both circuits will give us the same results:

    >>> op = qml.RX(0.123, wires=1)
    >>> expected_circuit(op)
    tensor([0.5       , 0.        , 0.49811126, 0.00188874], requires_grad=True)

    >>> decomp_circuit(op)
    tensor([0.5       , 0.        , 0.49811126, 0.00188874], requires_grad=True)

    """
    if len(target_operation.wires) != 1:
        raise ValueError(
            "The target operation must be a single-qubit operation, instead "
            f"got {target_operation.__class__.__name__}."
        )

    control_wires = Wires(control_wires)
    target_wire = target_operation.wires

    if isinstance(target_operation, Operation):
        try:
            rot_angles = target_operation.single_qubit_rot_angles()
            _, global_phase = math.convert_to_su2(
                ops.functions.matrix(target_operation), return_global_phase=True
            )
        except NotImplementedError:
            *rot_angles, global_phase = math.decomposition.zyz_rotation_angles(
                ops.functions.matrix(target_operation), return_global_phase=True
            )
    else:
        *rot_angles, global_phase = math.decomposition.zyz_rotation_angles(
            ops.functions.matrix(target_operation), return_global_phase=True
        )

    with queuing.AnnotatedQueue() as q:
        all_wires = control_wires + target_wire
        if len(control_wires) > 1:
            _multi_control_zyz(
                *rot_angles, wires=all_wires, work_wires=work_wires, work_wire_type=work_wire_type
            )
        else:
            _single_control_zyz(*rot_angles, wires=all_wires)
        ops.cond(_not_zero(global_phase), _ctrl_global_phase)(
            global_phase,
            control_wires,
            work_wires,
            work_wire_type,
        )

    # If there is an active queuing context, queue the decomposition so that expand works
    if queuing.QueuingManager.recording():
        for op in q.queue:  # pragma: no cover
            queuing.apply(op)

    return q.queue


#######################
# Decomposition Rules #
#######################


def _ctrl_decomp_bisect_condition(num_target_wires, num_control_wires, **__):
    # This decomposition rule is only applicable when the target is a single-qubit unitary.
    # Also, it is not helpful when there's only a single control wire.
    return num_target_wires == 1 and num_control_wires > 1


def _ctrl_decomp_bisect_resources(num_target_wires, num_control_wires, **__):

    len_k1 = (num_control_wires + 1) // 2
    len_k2 = num_control_wires - len_k1
    # this is a general overestimate based on the resource requirement of the general case.
    if len_k1 == len_k2:
        return {
            resource_rep(ops.QubitUnitary, num_wires=num_target_wires): 4,
            adjoint_resource_rep(ops.QubitUnitary, {"num_wires": num_target_wires}): 4,
            controlled_resource_rep(
                ops.X,
                {},
                num_control_wires=len_k2,
                num_work_wires=len_k1,
                work_wire_type="borrowed",
            ): 6,
            # we only need Hadamard for the main diagonal case (see _ctrl_decomp_bisect_md), but it still needs to be accounted for.
            ops.Hadamard: 2,
            controlled_resource_rep(
                ops.GlobalPhase,
                {},
                num_control_wires=num_control_wires,
                num_work_wires=1,
                work_wire_type="borrowed",
            ): 1,
        }
    return {
        resource_rep(ops.QubitUnitary, num_wires=num_target_wires): 4,
        adjoint_resource_rep(ops.QubitUnitary, {"num_wires": num_target_wires}): 4,
        controlled_resource_rep(
            ops.X,
            {},
            num_control_wires=len_k2,
            num_work_wires=len_k1,
            work_wire_type="borrowed",
        ): 4,
        controlled_resource_rep(
            ops.X,
            {},
            num_control_wires=len_k1,
            num_work_wires=len_k2,
            work_wire_type="borrowed",
        ): 2,
        # we only need Hadamard for the main diagonal case (see _ctrl_decomp_bisect_md), but it still needs to be accounted for.
        ops.Hadamard: 2,
        controlled_resource_rep(
            ops.GlobalPhase,
            {},
            num_control_wires=num_control_wires,
            num_work_wires=1,
            work_wire_type="borrowed",
        ): 1,
    }


@register_condition(_ctrl_decomp_bisect_condition)
@register_resources(_ctrl_decomp_bisect_resources)
def ctrl_decomp_bisect_rule(U, wires, **__):
    """The decomposition rule for ControlledQubitUnitary from
    `Vale et al. (2023) <https://arxiv.org/abs/2302.06377>`_."""
    U, phase = math.convert_to_su2(U, return_global_phase=True)
    imag_U = math.imag(U)
    ops.cond(
        math.allclose(imag_U[1, 0], 0) & math.allclose(imag_U[0, 1], 0),
        # Real off-diagonal specialized algorithm - 16n+O(1) CNOTs
        _ctrl_decomp_bisect_od,
        # General algorithm - 20n+O(1) CNOTs
        _ctrl_decomp_bisect_general,
        elifs=[
            (
                # Real main-diagonal specialized algorithm - 16n+O(1) CNOTs
                math.allclose(imag_U[0, 0], 0) & math.allclose(imag_U[1, 1], 0),
                _ctrl_decomp_bisect_md,
            )
        ],
    )(U, wires)
    ops.cond(_not_zero(phase), _ctrl_global_phase)(phase, wires[:-1], wires[-1], "borrowed")


def _single_ctrl_decomp_zyz_condition(num_target_wires, num_control_wires, **__):
    return num_target_wires == 1 and num_control_wires == 1


def _single_ctrl_decomp_zyz_resources(**__):
    return {
        ops.RZ: 3,
        ops.RY: 2,
        ops.CNOT: 2,
        controlled_resource_rep(ops.GlobalPhase, {}, num_control_wires=1): 1,
    }


@register_condition(_single_ctrl_decomp_zyz_condition)
@register_resources(_single_ctrl_decomp_zyz_resources)
def single_ctrl_decomp_zyz_rule(U, wires, **__):
    """The decomposition rule for ControlledQubitUnitary from Lemma 5.1 of
    https://arxiv.org/pdf/quant-ph/9503016"""

    phi, theta, omega, phase = math.decomposition.zyz_rotation_angles(U, return_global_phase=True)
    _single_control_zyz(phi, theta, omega, wires=wires)
    ops.cond(_not_zero(phase), _ctrl_global_phase)(phase, wires[:-1])


def _multi_ctrl_decomp_zyz_condition(num_target_wires, num_control_wires, **__):
    return num_target_wires == 1 and num_control_wires > 1


def _multi_ctrl_decomp_zyz_resources(num_control_wires, num_work_wires, work_wire_type, **__):
    return {
        ops.CRZ: 3,
        ops.CRY: 2,
        controlled_resource_rep(
            ops.X,
            {},
            num_control_wires=num_control_wires - 1,
            num_work_wires=num_work_wires,
            work_wire_type=work_wire_type,
        ): 2,
        controlled_resource_rep(
            ops.GlobalPhase,
            {},
            num_control_wires=num_control_wires,
            num_work_wires=1,
            work_wire_type="borrowed",
        ): 1,
    }


@register_condition(_multi_ctrl_decomp_zyz_condition)
@register_resources(_multi_ctrl_decomp_zyz_resources)
def multi_control_decomp_zyz_rule(U, wires, work_wires, work_wire_type, **__):
    """The decomposition rule for ControlledQubitUnitary from Lemma 7.9 of
    https://arxiv.org/pdf/quant-ph/9503016"""

    phi, theta, omega, phase = math.decomposition.zyz_rotation_angles(U, return_global_phase=True)
    _multi_control_zyz(
        phi,
        theta,
        omega,
        wires=wires,
        work_wires=work_wires,
        work_wire_type=work_wire_type,
    )
    ops.cond(_not_zero(phase), _ctrl_global_phase)(phase, wires[:-1], wires[-1], "borrowed")


def _controlled_two_qubit_unitary_resource(
    num_target_wires,
    num_control_wires,
    num_zero_control_values,
    num_work_wires,
    work_wire_type,
    **__,
):
    base_resources = two_qubit_decomp_rule.compute_resources(num_wires=num_target_wires)
    gate_counts = {
        controlled_resource_rep(
            base_class=base_op_rep.op_type,
            base_params=base_op_rep.params,
            num_control_wires=num_control_wires,
            num_zero_control_values=0,
            num_work_wires=num_work_wires,
            work_wire_type=work_wire_type,
        ): count
        for base_op_rep, count in base_resources.gate_counts.items()
    }
    gate_counts[ops.X] = num_zero_control_values * 2
    return gate_counts


@register_condition(lambda num_target_wires, **_: num_target_wires == 2)
@register_resources(_controlled_two_qubit_unitary_resource)
def controlled_two_qubit_unitary_rule(U, wires, control_values, work_wires, work_wire_type, **__):
    """A controlled two-qubit unitary is decomposed by applying ctrl to the base decomposition."""
    zero_control_wires = [w for w, val in zip(wires[:-2], control_values) if not val]
    for w in zero_control_wires:
        ops.PauliX(w)
    ops.ctrl(
        two_qubit_decomp_rule._impl,  # pylint: disable=protected-access
        control=wires[:-2],
        work_wires=work_wires,
        work_wire_type=work_wire_type,
    )(U, wires=wires[-2:])
    for w in zero_control_wires:
        ops.PauliX(w)


def _mcx_many_workers_condition(num_control_wires, num_work_wires, **__):
    return num_control_wires > 2 and num_work_wires >= num_control_wires - 2


def _mcx_many_workers_resource(num_control_wires, work_wire_type, **__):
    return {
        ops.Toffoli: (
            4 * (num_control_wires - 2)
            if work_wire_type == "borrowed"
            else 2 * (num_control_wires - 2) + 1
        )
    }


# pylint: disable=no-value-for-parameter
@register_condition(_mcx_many_workers_condition)
@register_resources(_mcx_many_workers_resource)
def _mcx_many_workers(wires, work_wires, work_wire_type, **__):
    """Decomposes the multi-controlled PauliX gate using the approach in Lemma 7.2 of
    https://arxiv.org/abs/quant-ph/9503016, which requires a suitably large register of
    work wires"""

    target_wire, control_wires = wires[-1], wires[:-1]
    work_wires = work_wires[: len(control_wires) - 2]

    @control_flow.for_loop(1, len(work_wires), 1)
    def loop_up(i):
        ops.Toffoli(wires=[control_wires[i], work_wires[i], work_wires[i - 1]])

    @control_flow.for_loop(len(work_wires) - 1, 0, -1)
    def loop_down(i):
        ops.Toffoli(wires=[control_wires[i], work_wires[i], work_wires[i - 1]])

    if work_wire_type == "borrowed":
        ops.Toffoli(wires=[control_wires[0], work_wires[0], target_wire])
        loop_up()

    ops.Toffoli(wires=[control_wires[-1], control_wires[-2], work_wires[-1]])
    loop_down()
    ops.Toffoli(wires=[control_wires[0], work_wires[0], target_wire])
    loop_up()
    ops.Toffoli(wires=[control_wires[-1], control_wires[-2], work_wires[-1]])

    if work_wire_type == "borrowed":
        loop_down()


decompose_mcx_many_workers_explicit = flip_zero_control(_mcx_many_workers)


@register_condition(lambda num_work_wires, **_: not num_work_wires)
@register_condition(lambda num_control_wires, **_: num_control_wires > 2)
@register_resources(
    lambda num_control_wires, **_: _mcx_many_workers_resource(num_control_wires, "zeroed"),
    work_wires=lambda num_control_wires, **_: {"zeroed": num_control_wires - 2},
)
def _mcx_many_zeroed_workers(wires, **kwargs):
    num_control_wires = len(wires) - 1
    num_work_wires = num_control_wires - 2
    with allocation.allocate(num_work_wires, require_zeros=True, restored=True) as work_wires:
        kwargs.update({"work_wires": work_wires, "work_wire_type": "zeroed"})
        _mcx_many_workers(wires, **kwargs)


decompose_mcx_many_zeroed_workers = flip_zero_control(_mcx_many_zeroed_workers)


@register_condition(lambda num_work_wires, **_: not num_work_wires)
@register_condition(lambda num_control_wires, **_: num_control_wires > 2)
@register_resources(
    lambda num_control_wires, **_: _mcx_many_workers_resource(num_control_wires, "borrowed"),
    work_wires=lambda num_control_wires, **_: {"borrowed": num_control_wires - 2},
)
def _mcx_many_borroed_workers(wires, **kwargs):
    num_control_wires = len(wires) - 1
    num_work_wires = num_control_wires - 2
    with allocation.allocate(num_work_wires, require_zeros=False, restored=True) as work_wires:
        kwargs.update({"work_wires": work_wires, "work_wire_type": "borrowed"})
        _mcx_many_workers(wires, **kwargs)


decompose_mcx_many_borroed_workers = flip_zero_control(_mcx_many_borroed_workers)


def _mcx_two_workers_condition(num_control_wires, num_work_wires, **__):
    return num_control_wires > 2 and num_work_wires >= 2


<<<<<<< HEAD
def _mcx_two_workers_resource(num_control_wires, work_wire_type, **__):
    if work_wire_type == "clean":
=======
def _two_workers_resource(num_control_wires, work_wire_type, **__):
    if work_wire_type == "zeroed":
>>>>>>> a894b3b0
        n_ccx = 2 * num_control_wires - 3
        return {ops.Toffoli: n_ccx, ops.X: n_ccx - 3 if num_control_wires < 6 else n_ccx - 5}
    # Otherwise, we assume the work wires are borrowed
    n_ccx = 4 * num_control_wires - 8
    return {ops.Toffoli: n_ccx, ops.X: n_ccx - 4 if num_control_wires < 6 else n_ccx - 8}


@register_condition(_mcx_two_workers_condition)
@register_resources(_mcx_two_workers_resource)
def _mcx_two_workers(wires, work_wires, work_wire_type, **__):
    r"""
    Synthesise a multi-controlled X gate with :math:`k` controls using :math:`2` ancillary qubits.
    It produces a circuit with :math:`2k-3` Toffoli gates and depth :math:`O(\log(k))` if using
    zeroed ancillae, and :math:`4k-8` Toffoli gates and depth :math:`O(\log(k))` if using borrowed
    ancillae as described in Sec. 5 of [1].

    References:
        1. Khattar and Gidney, Rise of conditionally clean ancillae for optimizing quantum circuits
        `arXiv:2407.17966 <https://arxiv.org/abs/2407.17966>`__

    """

    # First use the work wire to prepare the first two control wires as conditionally clean.
    ops.Toffoli([wires[0], wires[1], work_wires[0]])
    middle_ctrl_indices = _build_log_n_depth_ccx_ladder(wires[:-1])

    # Apply the MCX in the middle
    if len(middle_ctrl_indices) == 1:
        ops.Toffoli([work_wires[0], wires[middle_ctrl_indices[0]], wires[-1]])
    else:
        middle_wires = [wires[i] for i in middle_ctrl_indices]
        _mcx_one_worker(work_wires[:1] + middle_wires + wires[-1:], work_wires[1:])

    # Uncompute the first ladder
    ops.adjoint(_build_log_n_depth_ccx_ladder, lazy=False)(wires[:-1])
    ops.Toffoli([wires[0], wires[1], work_wires[0]])

    if work_wire_type == "borrowed":
        # Perform toggle-detection of the work wire is borrowed
        middle_ctrl_indices = _build_log_n_depth_ccx_ladder(wires[:-1])
        if len(middle_ctrl_indices) == 1:
            ops.Toffoli([work_wires[0], wires[middle_ctrl_indices[0]], wires[-1]])
        else:
            middle_wires = [wires[i] for i in middle_ctrl_indices]
            _mcx_one_worker(work_wires[:1] + middle_wires + wires[-1:], work_wires[1:])
        ops.adjoint(_build_log_n_depth_ccx_ladder, lazy=False)(wires[:-1])


decompose_mcx_two_workers_explicit = flip_zero_control(_mcx_two_workers)


@register_condition(lambda num_work_wires, **_: not num_work_wires)
@register_condition(lambda num_control_wires, **_: num_control_wires > 2)
@register_resources(
    lambda num_control_wires, **_: _mcx_two_workers_resource(num_control_wires, "zeroed"),
    work_wires={"zeroed": 2},
)
def _mcx_two_zeroed_workers(wires, **kwargs):
    with allocation.allocate(2, require_zeros=True, restored=True) as work_wires:
        kwargs.update({"work_wires": work_wires, "work_wire_type": "zeroed"})
        _mcx_two_workers(wires, **kwargs)


decompose_mcx_two_zeroed_workers = flip_zero_control(_mcx_two_zeroed_workers)


@register_condition(lambda num_work_wires, **_: not num_work_wires)
@register_condition(lambda num_control_wires, **_: num_control_wires > 2)
@register_resources(
    lambda num_control_wires, **_: _mcx_two_workers_resource(num_control_wires, "borrowed"),
    work_wires={"borrowed": 2},
)
def _mcx_two_borrowed_workers(wires, **kwargs):
    with allocation.allocate(2, require_zeros=False, restored=True) as work_wires:
        kwargs.update({"work_wires": work_wires, "work_wire_type": "borrowed"})
        _mcx_two_workers(wires, **kwargs)


decompose_mcx_two_borrowed_workers = flip_zero_control(_mcx_two_borrowed_workers)


def _mcx_one_worker_condition(num_control_wires, num_work_wires, **__):
    return num_control_wires > 2 and num_work_wires == 1


<<<<<<< HEAD
def _mcx_one_worker_resource(num_control_wires, work_wire_type, **__):
    if work_wire_type == "clean":
=======
def _decompose_mcx_one_worker_resource(num_control_wires, work_wire_type, **__):
    if work_wire_type == "zeroed":
>>>>>>> a894b3b0
        n_ccx = 2 * num_control_wires - 3
        return {ops.Toffoli: n_ccx, ops.X: n_ccx - 3}
    # Otherwise, we assume the work wire is borrowed
    n_ccx = 4 * num_control_wires - 8
    return {ops.Toffoli: n_ccx, ops.X: n_ccx - 4}


<<<<<<< HEAD
@register_condition(_mcx_one_worker_condition)
@register_resources(_mcx_one_worker_resource)
def _mcx_one_worker(wires, work_wires, work_wire_type="clean", **__):
=======
@register_condition(_decompose_mcx_one_worker_condition)
@register_resources(_decompose_mcx_one_worker_resource)
def _decompose_mcx_with_one_worker(wires, work_wires, work_wire_type="zeroed", **__):
>>>>>>> a894b3b0
    r"""
    Synthesise a multi-controlled X gate with :math:`k` controls using :math:`1` ancillary qubit. It
    produces a circuit with :math:`2k-3` Toffoli gates and depth :math:`O(k)` if the ancilla is zeroed
    and :math:`4k-3` Toffoli gates and depth :math:`O(k)` if the ancilla is borrowed as described in
    Sec. 5.1 of [1].

    References:
        1. Khattar and Gidney, Rise of conditionally clean ancillae for optimizing quantum circuits
        `arXiv:2407.17966 <https://arxiv.org/abs/2407.17966>`__

    """

    ops.Toffoli([wires[0], wires[1], work_wires[0]])

    final_ctrl_index = _build_linear_depth_ladder(wires[:-1])
    ops.Toffoli([work_wires[0], wires[final_ctrl_index], wires[-1]])
    ops.adjoint(_build_linear_depth_ladder, lazy=False)(wires[:-1])
    ops.Toffoli([wires[0], wires[1], work_wires[0]])

    if work_wire_type == "borrowed":
        # Perform toggle-detection of the work wire is borrowed
        _build_linear_depth_ladder(wires[:-1])
        ops.Toffoli([work_wires[0], wires[final_ctrl_index], wires[-1]])
        ops.adjoint(_build_linear_depth_ladder, lazy=False)(wires[:-1])


decompose_mcx_one_worker_explicit = flip_zero_control(_mcx_one_worker)


@register_condition(lambda num_work_wires, **_: not num_work_wires)
@register_condition(lambda num_control_wires, **_: num_control_wires > 2)
@register_resources(
    lambda num_control_wires, **_: _mcx_one_worker_resource(num_control_wires, "zeroed"),
    work_wires={"zeroed": 1},
)
def _mcx_one_zeroed_worker(wires, **kwargs):
    with allocation.allocate(1, require_zeros=True, restored=True) as work_wires:
        kwargs.update({"work_wires": work_wires, "work_wire_type": "zeroed"})
        _mcx_one_worker(wires, **kwargs)


decompose_mcx_one_zeroed_worker = flip_zero_control(_mcx_one_zeroed_worker)


@register_condition(lambda num_work_wires, **_: not num_work_wires)
@register_condition(lambda num_control_wires, **_: num_control_wires > 2)
@register_resources(
    lambda num_control_wires, **_: _mcx_one_worker_resource(num_control_wires, "borrowed"),
    work_wires={"borrowed": 1},
)
def _mcx_one_borrowed_worker(wires, **kwargs):
    with allocation.allocate(1, require_zeros=False, restored=True) as work_wires:
        kwargs.update({"work_wires": work_wires, "work_wire_type": "borrowed"})
        _mcx_one_worker(wires, **kwargs)


decompose_mcx_one_borrowed_worker = flip_zero_control(_mcx_one_borrowed_worker)


def _decompose_mcx_no_worker_resource(num_control_wires, **__):
    len_k1 = (num_control_wires + 1) // 2
    len_k2 = num_control_wires - len_k1
    if len_k1 == len_k2:
        return {
            ops.Hadamard: 2,
            resource_rep(ops.QubitUnitary, num_wires=1): 2,
            controlled_resource_rep(
                ops.X,
                {},
                num_control_wires=len_k2,
                num_work_wires=len_k1,
                work_wire_type="borrowed",
            ): 4,
            adjoint_resource_rep(ops.QubitUnitary, {"num_wires": 1}): 2,
            controlled_resource_rep(ops.GlobalPhase, {}, num_control_wires=num_control_wires): 1,
        }
    return {
        ops.Hadamard: 2,
        resource_rep(ops.QubitUnitary, num_wires=1): 2,
        controlled_resource_rep(
            ops.X,
            {},
            num_control_wires=len_k2,
            num_work_wires=len_k1,
            work_wire_type="borrowed",
        ): 2,
        controlled_resource_rep(
            ops.X,
            {},
            num_control_wires=len_k1,
            num_work_wires=len_k2,
            work_wire_type="borrowed",
        ): 2,
        adjoint_resource_rep(ops.QubitUnitary, {"num_wires": 1}): 2,
        controlled_resource_rep(ops.GlobalPhase, {}, num_control_wires=num_control_wires): 1,
    }


@register_condition(lambda num_control_wires, **_: num_control_wires > 2)
@register_resources(_decompose_mcx_no_worker_resource)
def _decompose_mcx_with_no_worker(wires, **_):
    """Use ctrl_decomp_bisect_md to decompose a multi-controlled X gate with no work wires."""
    U = ops.RX.compute_matrix(np.pi)
    _ctrl_decomp_bisect_md(U, wires)
    ops.ctrl(ops.GlobalPhase(-np.pi / 2), control=wires[:-1])


decompose_mcx_with_no_worker = flip_zero_control(_decompose_mcx_with_no_worker)

####################
# Helper Functions #
####################


def _not_zero(x):
    return math.logical_not(math.allclose(x, 0))


def _ctrl_decomp_bisect_general(U, wires):
    """Decompose the controlled version of a target single-qubit operation

    This function decomposes a controlled single-qubit target operation using the
    decomposition defined in section 3.2 of
    `Vale et al. (2023) <https://arxiv.org/abs/2302.06377>`_.

    Args:
        U (tensor): the target operation to decompose
        wires (WiresLike): the wires of the operation (control wires followed by the target wire)

    """

    x_matrix = ops.X.compute_matrix()
    h_matrix = ops.Hadamard.compute_matrix()
    alternate_h_matrix = x_matrix @ h_matrix @ x_matrix

    d, q = math.linalg.eig(U)
    d = math.diag(d)
    q = _convert_to_real_diagonal(q)
    b = _bisect_compute_b(q)
    c1 = math.matmul(b, alternate_h_matrix)
    c2t = math.matmul(b, h_matrix)

    mid = len(wires) // 2  # for odd n, make control_k1 bigger
    ctrl_k1 = wires[:mid]
    ctrl_k2 = wires[mid:-1]

    # The component
    ops.QubitUnitary(c2t, wires[-1])
    _controlled_x(wires[-1], control=ctrl_k2, work_wires=ctrl_k1, work_wire_type="borrowed")
    ops.adjoint(ops.QubitUnitary(c1, wires[-1]))

    # Cancel the two identity controlled X gates
    _ctrl_decomp_bisect_od(d, wires, skip_initial_cx=True)

    # Adjoint of the component
    _controlled_x(wires[-1], control=ctrl_k1, work_wires=ctrl_k2, work_wire_type="borrowed")
    ops.QubitUnitary(c1, wires[-1])
    _controlled_x(wires[-1], control=ctrl_k2, work_wires=ctrl_k1, work_wire_type="borrowed")
    ops.adjoint(ops.QubitUnitary(c2t, wires[-1]))


def _ctrl_decomp_bisect_od(U, wires, skip_initial_cx=False):
    """Decompose the controlled version of a target single-qubit operation

    This function decomposes a controlled single-qubit target operation using the
    decomposition defined in section 3.1, Theorem 1 of
    `Vale et al. (2023) <https://arxiv.org/abs/2302.06377>`_.

    The target operation's matrix must have a real off-diagonal for this specialized method to work.

    Args:
        U (tensor): the target operation to decompose
        wires (WiresLike): the wires of the operation (control wires followed by the target wire)

    """
    a = _bisect_compute_a(U)

    mid = len(wires) // 2  # for odd n, make control_k1 bigger
    ctrl_k1 = wires[:mid]
    ctrl_k2 = wires[mid:-1]

    if not skip_initial_cx:
        _controlled_x(wires[-1], control=ctrl_k1, work_wires=ctrl_k2, work_wire_type="borrowed")

    ops.QubitUnitary(a, wires[-1])
    _controlled_x(wires[-1], control=ctrl_k2, work_wires=ctrl_k1, work_wire_type="borrowed")
    ops.adjoint(ops.QubitUnitary(a, wires[-1]))
    _controlled_x(wires[-1], control=ctrl_k1, work_wires=ctrl_k2, work_wire_type="borrowed")
    ops.QubitUnitary(a, wires[-1])
    _controlled_x(wires[-1], control=ctrl_k2, work_wires=ctrl_k1, work_wire_type="borrowed")
    ops.adjoint(ops.QubitUnitary(a, wires[-1]))


def _ctrl_decomp_bisect_md(U, wires):
    """Decompose the controlled version of a target single-qubit operation

    This function decomposes a controlled single-qubit target operation using the
    decomposition defined in section 3.1, Theorem 2 of
    `Vale et al. (2023) <https://arxiv.org/abs/2302.06377>`_.

    The target operation's matrix must have a real main-diagonal for this specialized method to work.

    Args:
        U (tensor): the target operation to decompose
        wires (WiresLike): the wires of the operation (control wires followed by the target wire)

    """
    h_matrix = ops.Hadamard.compute_matrix()
    mod_u = math.matmul(math.matmul(h_matrix, U), h_matrix)

    ops.H(wires[-1])
    _ctrl_decomp_bisect_od(mod_u, wires)
    ops.H(wires[-1])


def _convert_to_real_diagonal(q):
    """
    Change the phases of Q so the main diagonal is real, and return the modified Q.
    """
    exp_angles = math.angle(math.diag(q))
    return q * math.reshape(math.exp(-1j * exp_angles), (1, 2))


def _param_su2(ar, ai, br, bi):
    """
    Create a matrix in the SU(2) form from complex parameters a, b.
    The resulting matrix is not guaranteed to be in SU(2), unless |a|^2 + |b|^2 = 1.
    """
    return math.array([[ar + 1j * ai, -br + 1j * bi], [br + 1j * bi, ar + 1j * -ai]])


def _bisect_compute_a(u):
    """
    Given the U matrix, compute the A matrix such that
    At x A x At x A x = U
    where At is the adjoint of A
    and x is the Pauli X matrix.
    """
    x = math.real(u[0, 1])
    z = u[1, 1]
    zr = math.real(z)
    zi = math.imag(z)

    def _compute_a():
        ar = math.sqrt((math.sqrt((zr + 1) / 2) + 1) / 2)
        mul = 1 / (2 * math.sqrt((zr + 1) * (math.sqrt((zr + 1) / 2) + 1)))
        ai = zi * mul
        br = x * mul
        bi = 0
        return _param_su2(ar, ai, br, bi)

    return math.cond(
        math.allclose(zr, -1), lambda: math.array([[1, -1], [1, 1]]) * 2**-0.5, _compute_a, ()
    )


def _bisect_compute_b(u):
    """
    Given the U matrix, compute the B matrix such that
    H Bt x B x H = U
    where Bt is the adjoint of B,
    H is the Hadamard matrix,
    and x is the Pauli X matrix.
    """
    w = math.real(u[0, 0])
    s = math.real(u[1, 0])
    t = math.imag(u[1, 0])

    b = math.cond(
        math.allclose(s, 0),
        lambda: 0,
        lambda: math.cond(
            math.allclose(t, 0),
            lambda: (1 / 2 - w / 2) * math.sqrt(2 * w + 2) / s,
            lambda: math.sqrt(2) * s * math.sqrt((1 - w) / (s**2 + t**2)) * math.abs(t) / (2 * t),
            (),
        ),
        (),
    )

    c = math.cond(
        math.allclose(s, 0),
        lambda: math.cond(
            math.allclose(t, 0),
            lambda: math.cond(w < 0, lambda: 0, lambda: math.sqrt(w), ()),
            lambda: math.sqrt(2 - 2 * w) * (-w / 2 - 1 / 2) / t,
            (),
        ),
        lambda: math.cond(
            math.allclose(t, 0),
            lambda: math.sqrt(2 * w + 2) / 2,
            lambda: math.sqrt(2)
            * math.sqrt((1 - w) / (s**2 + t**2))
            * (w + 1)
            * math.abs(t)
            / (2 * t),
            (),
        ),
        (),
    )

    d = math.cond(
        math.allclose(s, 0),
        lambda: math.cond(
            math.allclose(t, 0),
            lambda: math.cond(w < 0, lambda: math.sqrt(-w), lambda: 0, ()),
            lambda: math.sqrt(2 - 2 * w) / 2,
            (),
        ),
        lambda: math.cond(
            math.allclose(t, 0),
            lambda: 0,
            lambda: -math.sqrt(2) * math.sqrt((1 - w) / (s**2 + t**2)) * math.abs(t) / 2,
            (),
        ),
        (),
    )

    return _param_su2(c, d, b, 0)


def _single_control_zyz(phi, theta, omega, wires):
    """Implements Lemma 5.1 from https://arxiv.org/pdf/quant-ph/9503016"""

    # Operator A
    ops.cond(_not_zero(phi), _RZ)(phi, wires=wires[-1])
    ops.cond(_not_zero(theta), _RY)(theta / 2, wires=wires[-1])

    ops.CNOT(wires)

    # Operator B
    ops.cond(_not_zero(theta), _RY)(-theta / 2, wires=wires[-1])
    ops.cond(_not_zero(phi + omega), _RZ)(-(phi + omega) / 2, wires=wires[-1])

    ops.CNOT(wires)

    # Operator C
    ops.cond(_not_zero(omega - phi), _RZ)((omega - phi) / 2, wires=wires[-1])


def _multi_control_zyz(
    phi, theta, omega, wires, work_wires, work_wire_type
):  # pylint: disable=too-many-arguments
    """Implements Lemma 7.9 from https://arxiv.org/pdf/quant-ph/9503016"""

    # Operator A
    ops.cond(_not_zero(phi), _CRZ)(phi, wires=wires[-2:])
    ops.cond(_not_zero(theta), _CRY)(theta / 2, wires=wires[-2:])

    ops.ctrl(
        ops.X(wires[-1]), control=wires[:-2], work_wires=work_wires, work_wire_type=work_wire_type
    )

    # Operator B
    ops.cond(_not_zero(theta), _CRY)(-theta / 2, wires=wires[-2:])
    ops.cond(_not_zero(phi + omega), _CRZ)(-(phi + omega) / 2, wires=wires[-2:])

    ops.ctrl(
        ops.X(wires[-1]), control=wires[:-2], work_wires=work_wires, work_wire_type=work_wire_type
    )

    # Operator C
    ops.cond(_not_zero(omega - phi), _CRZ)((omega - phi) / 2, wires=wires[-2:])


def _RZ(phi, wires):
    ops.RZ(phi, wires=wires)


def _RY(phi, wires):
    ops.RY(phi, wires=wires)


def _CRZ(phi, wires):
    ops.CRZ(phi, wires=wires)


def _CRY(phi, wires):
    ops.CRY(phi, wires=wires)


def _ctrl_global_phase(phase, control_wires, work_wires=None, work_wire_type="borrowed"):
    ops.ctrl(
        ops.GlobalPhase(-phase),
        control=control_wires,
        work_wires=work_wires,
        work_wire_type=work_wire_type,
    )


def _controlled_x(target_wire, control, work_wires, work_wire_type):
    if len(control) == 1:
        ops.CNOT([control[0], target_wire])
    elif len(control) == 2:
        ops.Toffoli([control[0], control[1], target_wire])
    else:
        ops.MultiControlledX(
            control + [target_wire], work_wires=work_wires, work_wire_type=work_wire_type
        )


# pylint: disable=no-value-for-parameter
def _n_parallel_ccx_x(control_wires_x, control_wires_y, target_wires):
    r"""
    Construct a quantum circuit for creating n-condionally zeroed ancillae using 3n qubits. This
    implements Fig. 4a of [1]. Each wire is of the same size :math:`n`.

    Args:
        control_wires_x: The control wires for register 1.
        control_wires_y: The control wires for register 2.
        target_wires: The wires for target register.

    References:
        1. Khattar and Gidney, Rise of conditionally clean ancillae for optimizing quantum circuits
        `arXiv:2407.17966 <https://arxiv.org/abs/2407.17966>`__
    """

    @control_flow.for_loop(0, len(control_wires_x), 1)
    def loop(i):
        ops.X(target_wires[i])
        ops.Toffoli([control_wires_x[i], control_wires_y[i], target_wires[i]])

    loop()


def _build_linear_depth_ladder(wires) -> int:
    r"""
    Helper function to create linear-depth ladder operations used in Khattar and Gidney's MCX synthesis.
    In particular, this implements Step-1 and Step-2 on Fig. 3 of [1] except for the first and last
    CCX gates.

    Preconditions:
        - The number of wires must be greater than 2.

    Args:
        wires: the list of wires.

    Returns:
        int: the index of the last unmarked wire.

    References:
        1. Khattar and Gidney, Rise of conditionally clean ancillae for optimizing quantum circuits
        `arXiv:2407.17966 <https://arxiv.org/abs/2407.17966>`__

    """

    if len(wires) == 3:
        return 2

    if len(wires) == 4:
        ops.Toffoli([wires[2], wires[3], wires[1]])
        ops.X(wires[1])
        return 1

    i = -1
    while i + 2 < len(wires) - 2:
        i += 2
        ops.Toffoli([wires[i + 1], wires[i + 2], wires[i]])
        ops.X(wires[i])

    x, y = (i - 2, i) if i + 2 == len(wires) - 1 else (i, i + 3)
    k = x - 1

    ops.Toffoli([wires[x], wires[y], wires[k]])
    ops.X(wires[k])

    for i in range(k, 1, -2):
        ops.Toffoli([wires[i - 1], wires[i], wires[i - 2]])
        ops.X(wires[i - 2])

    return 0


def _build_log_n_depth_ccx_ladder(control_wires) -> list:
    r"""
    Helper function to build a log-depth ladder compose of CCX and X gates as shown in Fig. 4b of [1].

    Args:
        control_wires: The control wires.

    Returns:
        list: The list of unmarked wires to use as control wires.

    References:
        1. Khattar and Gidney, Rise of conditionally clean ancillae for optimizing quantum circuits
        `arXiv:2407.17966 <https://arxiv.org/abs/2407.17966>`__
    """

    final_control_wires = []

    # See Section 5.2 of [1] for what the following variables mean
    rightmost_marked = 1
    timestep = 1

    while rightmost_marked < len(control_wires) - 1:

        # At every time step, we aim to flip the next 2^i + 1 unmarked wires, but if
        # there are not enough wires available, we just flip all the remaining wires.
        n_to_flip = min(2**timestep + 1, len(control_wires) - rightmost_marked - 1)
        rightmost_ctrl = rightmost_marked + n_to_flip
        new_rightmost_marked = rightmost_ctrl
        leftmost_unmarked = rightmost_marked + 1

        while n_to_flip > 1:

            ccx_n = n_to_flip // 2
            ccx_t = control_wires[rightmost_marked + 1 - ccx_n : rightmost_marked + 1]
            ccx_y = control_wires[rightmost_ctrl + 1 - ccx_n : rightmost_ctrl + 1]
            ccx_x = control_wires[rightmost_ctrl + 1 - ccx_n * 2 : rightmost_ctrl + 1 - ccx_n]

            leftmost_unmarked = rightmost_marked + 1 - ccx_n
            _n_parallel_ccx_x(ccx_x, ccx_y, ccx_t)

            # The primitive used ccx_n target wires to flip the 2 * ccx_n control wires. The
            # total number of remaining wires to flip in this timestep is given by the original
            # number of wires minus the 2 * ccx_n wires that were flipped, plus the ccx_n
            # target wires that were unmarked as a result of this primitive.
            n_to_flip = n_to_flip - ccx_n
            rightmost_marked -= ccx_n
            rightmost_ctrl -= ccx_n * 2

        final_control_wires.append(leftmost_unmarked)
        rightmost_marked = new_rightmost_marked
        timestep += 1

    return final_control_wires<|MERGE_RESOLUTION|>--- conflicted
+++ resolved
@@ -498,13 +498,8 @@
     return num_control_wires > 2 and num_work_wires >= 2
 
 
-<<<<<<< HEAD
 def _mcx_two_workers_resource(num_control_wires, work_wire_type, **__):
-    if work_wire_type == "clean":
-=======
-def _two_workers_resource(num_control_wires, work_wire_type, **__):
     if work_wire_type == "zeroed":
->>>>>>> a894b3b0
         n_ccx = 2 * num_control_wires - 3
         return {ops.Toffoli: n_ccx, ops.X: n_ccx - 3 if num_control_wires < 6 else n_ccx - 5}
     # Otherwise, we assume the work wires are borrowed
@@ -590,13 +585,8 @@
     return num_control_wires > 2 and num_work_wires == 1
 
 
-<<<<<<< HEAD
 def _mcx_one_worker_resource(num_control_wires, work_wire_type, **__):
-    if work_wire_type == "clean":
-=======
-def _decompose_mcx_one_worker_resource(num_control_wires, work_wire_type, **__):
     if work_wire_type == "zeroed":
->>>>>>> a894b3b0
         n_ccx = 2 * num_control_wires - 3
         return {ops.Toffoli: n_ccx, ops.X: n_ccx - 3}
     # Otherwise, we assume the work wire is borrowed
@@ -604,15 +594,9 @@
     return {ops.Toffoli: n_ccx, ops.X: n_ccx - 4}
 
 
-<<<<<<< HEAD
 @register_condition(_mcx_one_worker_condition)
 @register_resources(_mcx_one_worker_resource)
-def _mcx_one_worker(wires, work_wires, work_wire_type="clean", **__):
-=======
-@register_condition(_decompose_mcx_one_worker_condition)
-@register_resources(_decompose_mcx_one_worker_resource)
-def _decompose_mcx_with_one_worker(wires, work_wires, work_wire_type="zeroed", **__):
->>>>>>> a894b3b0
+def _mcx_one_worker(wires, work_wires, work_wire_type="zeroed", **__):
     r"""
     Synthesise a multi-controlled X gate with :math:`k` controls using :math:`1` ancillary qubit. It
     produces a circuit with :math:`2k-3` Toffoli gates and depth :math:`O(k)` if the ancilla is zeroed
