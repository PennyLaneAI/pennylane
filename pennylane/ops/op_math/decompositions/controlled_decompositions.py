# Copyright 2018-2025 Xanadu Quantum Technologies Inc.

# Licensed under the Apache License, Version 2.0 (the "License");
# you may not use this file except in compliance with the License.
# You may obtain a copy of the License at

#     http://www.apache.org/licenses/LICENSE-2.0

# Unless required by applicable law or agreed to in writing, software
# distributed under the License is distributed on an "AS IS" BASIS,
# WITHOUT WARRANTIES OR CONDITIONS OF ANY KIND, either express or implied.
# See the License for the specific language governing permissions and
# limitations under the License.

"""This submodule defines functions to decompose controlled operations."""


import numpy as np

from pennylane import control_flow, math, ops, queuing
from pennylane.decomposition import (
    adjoint_resource_rep,
    controlled_resource_rep,
    register_condition,
    register_resources,
    resource_rep,
)
from pennylane.decomposition.symbolic_decomposition import flip_zero_control
from pennylane.operation import Operation, Operator
from pennylane.ops.op_math.decompositions.unitary_decompositions import two_qubit_decomp_rule
from pennylane.wires import Wires


def ctrl_decomp_bisect(target_operation: Operator, control_wires: Wires):
    """Decompose the controlled version of a target single-qubit operation

    Not backpropagation compatible (as currently implemented). Use only with numpy.

    Automatically selects the best algorithm based on the matrix (uses specialized more efficient
    algorithms if the matrix has a certain form, otherwise falls back to the general algorithm).
    These algorithms are defined in sections 3.1 and 3.2 of
    `Vale et al. (2023) <https://arxiv.org/abs/2302.06377>`_.

    .. warning:: This method will add a global phase for target operations that do not
        belong to the SU(2) group.

    Args:
        target_operation (~.operation.Operator): the target operation to decompose
        control_wires (~.wires.Wires): the control wires of the operation

    Returns:
        list[Operation]: the decomposed operations

    Raises:
        ValueError: if ``target_operation`` is not a single-qubit operation

    **Example:**

    >>> from pennylane.ops.op_math import ctrl_decomp_bisect
    >>> op = qml.T(0) # uses OD algorithm
    >>> print(qml.draw(ctrl_decomp_bisect, wire_order=(0,1,2,3,4,5), show_matrices=False)(op, (1,2,3,4,5)))
    0: ─╭X──U(M0)─╭X──U(M0)†─╭X──U(M0)─╭X──U(M0)†─┤
    1: ─├●────────│──────────├●────────│──────────┤
    2: ─├●────────│──────────├●────────│──────────┤
    3: ─╰●────────│──────────╰●────────│──────────┤
    4: ───────────├●───────────────────├●─────────┤
    5: ───────────╰●───────────────────╰●─────────┤
    >>> op = qml.QubitUnitary([[0,1j],[1j,0]], 0) # uses MD algorithm
    >>> print(qml.draw(ctrl_decomp_bisect, wire_order=(0,1,2,3,4,5), show_matrices=False)(op, (1,2,3,4,5)))
    0: ──H─╭X──U(M0)─╭X──U(M0)†─╭X──U(M0)─╭X──U(M0)†──H─┤
    1: ────├●────────│──────────├●────────│─────────────┤
    2: ────├●────────│──────────├●────────│─────────────┤
    3: ────╰●────────│──────────╰●────────│─────────────┤
    4: ──────────────├●───────────────────├●────────────┤
    5: ──────────────╰●───────────────────╰●────────────┤
    >>> op = qml.Hadamard(0) # uses general algorithm
    >>> print(qml.draw(ctrl_decomp_bisect, wire_order=(0,1,2,3,4,5), show_matrices=False)(op, (1,2,3,4,5)))
    0: ──U(M0)─╭X──U(M1)†──U(M2)─╭X──U(M2)†─╭X──U(M2)─╭X──U(M2)†─╭X──U(M1)─╭X ···
    1: ────────│─────────────────│──────────├●────────│──────────├●────────│─ ···
    2: ────────│─────────────────│──────────├●────────│──────────├●────────│─ ···
    3: ────────│─────────────────│──────────╰●────────│──────────╰●────────│─ ···
    4: ────────├●────────────────├●───────────────────├●───────────────────├● ···
    5: ────────╰●────────────────╰●───────────────────╰●───────────────────╰● ···
    <BLANKLINE>
    0: ··· ──U(M0)†GlobalPhase(-1.57)─┤
    1: ··· ─╭●GlobalPhase(-1.57)──────┤
    2: ··· ─├●GlobalPhase(-1.57)──────┤
    3: ··· ─├●GlobalPhase(-1.57)──────┤
    4: ··· ─├●GlobalPhase(-1.57)──────┤
    5: ··· ─╰●GlobalPhase(-1.57)──────┤

    """
    if len(target_operation.wires) > 1:
        raise ValueError(
            "The target operation must be a single-qubit operation, instead "
            f"got {target_operation}."
        )

    with queuing.AnnotatedQueue() as q:
        ctrl_decomp_bisect_rule(target_operation.matrix(), control_wires + target_operation.wires)

    # If there is an active queuing context, queue the decomposition so that expand works
    if queuing.QueuingManager.recording():
        for op in q.queue:  # pragma: no cover
            queuing.apply(op)

    return q.queue


def ctrl_decomp_zyz(
    target_operation: Operator,
    control_wires: Wires,
    work_wires: Wires | None = None,
    work_wire_type: str | None = "borrowed",
) -> list[Operation]:
    """Decompose the controlled version of a target single-qubit operation

    This function decomposes both single and multiple controlled single-qubit
    target operations using the decomposition defined in Lemma 4.3 and Lemma 5.1
    for single ``controlled_wires``, and Lemma 7.9 for multiple ``controlled_wires``
    from `Barenco et al. (1995) <https://arxiv.org/abs/quant-ph/9503016>`_.

    Args:
        target_operation (~.operation.Operator): the target operation or matrix to decompose
        control_wires (~.wires.Wires): the control wires of the operation.
        work_wires (~.wires.Wires): the work wires available for this decomposition
        work_wire_type (str): the type of work wires, either "zeroed" or "borrowed".

    Returns:
        list[Operation]: the decomposed operations

    Raises:
        ValueError: if ``target_operation`` is not a single-qubit operation

    **Example**

    We can create a controlled operation using ``qml.ctrl``, or by creating the
    decomposed controlled version using ``qml.ctrl_decomp_zyz``.

    .. code-block:: python

        import pennylane as qml

        dev = qml.device("default.qubit", wires=2)

        @qml.qnode(dev)
        def expected_circuit(op):
            qml.Hadamard(wires=0)
            qml.ctrl(op, [0])
            return qml.probs()

        @qml.qnode(dev)
        def decomp_circuit(op):
            qml.Hadamard(wires=0)
            qml.ops.ctrl_decomp_zyz(op, [0])
            return qml.probs()

    Measurements on both circuits will give us the same results:

    >>> op = qml.RX(0.123, wires=1)
    >>> expected_circuit(op)
    tensor([0.5       , 0.        , 0.49811126, 0.00188874], requires_grad=True)

    >>> decomp_circuit(op)
    tensor([0.5       , 0.        , 0.49811126, 0.00188874], requires_grad=True)

    """
    if len(target_operation.wires) != 1:
        raise ValueError(
            "The target operation must be a single-qubit operation, instead "
            f"got {target_operation.__class__.__name__}."
        )

    control_wires = Wires(control_wires)
    target_wire = target_operation.wires

    if isinstance(target_operation, Operation):
        try:
            rot_angles = target_operation.single_qubit_rot_angles()
            _, global_phase = math.convert_to_su2(
                ops.functions.matrix(target_operation), return_global_phase=True
            )
        except NotImplementedError:
            *rot_angles, global_phase = math.decomposition.zyz_rotation_angles(
                ops.functions.matrix(target_operation), return_global_phase=True
            )
    else:
        *rot_angles, global_phase = math.decomposition.zyz_rotation_angles(
            ops.functions.matrix(target_operation), return_global_phase=True
        )

    with queuing.AnnotatedQueue() as q:
        all_wires = control_wires + target_wire
        if len(control_wires) > 1:
            _multi_control_zyz(
                *rot_angles, wires=all_wires, work_wires=work_wires, work_wire_type=work_wire_type
            )
        else:
            _single_control_zyz(*rot_angles, wires=all_wires)
        ops.cond(_not_zero(global_phase), _ctrl_global_phase)(
            global_phase,
            control_wires,
            work_wires,
            work_wire_type,
        )

    # If there is an active queuing context, queue the decomposition so that expand works
    if queuing.QueuingManager.recording():
        for op in q.queue:  # pragma: no cover
            queuing.apply(op)

    return q.queue


#######################
# Decomposition Rules #
#######################


def _ctrl_decomp_bisect_condition(num_target_wires, num_control_wires, **__):
    # This decomposition rule is only applicable when the target is a single-qubit unitary.
    # Also, it is not helpful when there's only a single control wire.
    return num_target_wires == 1 and num_control_wires > 1


def _ctrl_decomp_bisect_resources(num_target_wires, num_control_wires, **__):

    len_k1 = (num_control_wires + 1) // 2
    len_k2 = num_control_wires - len_k1
    # this is a general overestimate based on the resource requirement of the general case.
    if len_k1 == len_k2:
        return {
            resource_rep(ops.QubitUnitary, num_wires=num_target_wires): 4,
            adjoint_resource_rep(ops.QubitUnitary, {"num_wires": num_target_wires}): 4,
            controlled_resource_rep(
                ops.X,
                {},
                num_control_wires=len_k2,
                num_work_wires=len_k1,
                work_wire_type="borrowed",
            ): 6,
            # we only need Hadamard for the main diagonal case (see _ctrl_decomp_bisect_md), but it still needs to be accounted for.
            ops.Hadamard: 2,
            controlled_resource_rep(
                ops.GlobalPhase,
                {},
                num_control_wires=num_control_wires,
                num_work_wires=1,
                work_wire_type="borrowed",
            ): 1,
        }
    return {
        resource_rep(ops.QubitUnitary, num_wires=num_target_wires): 4,
        adjoint_resource_rep(ops.QubitUnitary, {"num_wires": num_target_wires}): 4,
        controlled_resource_rep(
            ops.X,
            {},
            num_control_wires=len_k2,
            num_work_wires=len_k1,
            work_wire_type="borrowed",
        ): 4,
        controlled_resource_rep(
            ops.X,
            {},
            num_control_wires=len_k1,
            num_work_wires=len_k2,
            work_wire_type="borrowed",
        ): 2,
        # we only need Hadamard for the main diagonal case (see _ctrl_decomp_bisect_md), but it still needs to be accounted for.
        ops.Hadamard: 2,
        controlled_resource_rep(
            ops.GlobalPhase,
            {},
            num_control_wires=num_control_wires,
            num_work_wires=1,
            work_wire_type="borrowed",
        ): 1,
    }


@register_condition(_ctrl_decomp_bisect_condition)
@register_resources(_ctrl_decomp_bisect_resources)
def ctrl_decomp_bisect_rule(U, wires, **__):
    """The decomposition rule for ControlledQubitUnitary from
    `Vale et al. (2023) <https://arxiv.org/abs/2302.06377>`_."""
    U, phase = math.convert_to_su2(U, return_global_phase=True)
    imag_U = math.imag(U)
    ops.cond(
        math.allclose(imag_U[1, 0], 0) & math.allclose(imag_U[0, 1], 0),
        # Real off-diagonal specialized algorithm - 16n+O(1) CNOTs
        _ctrl_decomp_bisect_od,
        # General algorithm - 20n+O(1) CNOTs
        _ctrl_decomp_bisect_general,
        elifs=[
            (
                # Real main-diagonal specialized algorithm - 16n+O(1) CNOTs
                math.allclose(imag_U[0, 0], 0) & math.allclose(imag_U[1, 1], 0),
                _ctrl_decomp_bisect_md,
            )
        ],
    )(U, wires)
    ops.cond(_not_zero(phase), _ctrl_global_phase)(phase, wires[:-1], wires[-1], "borrowed")


def _single_ctrl_decomp_zyz_condition(num_target_wires, num_control_wires, **__):
    return num_target_wires == 1 and num_control_wires == 1


def _single_ctrl_decomp_zyz_resources(**__):
    return {
        ops.RZ: 3,
        ops.RY: 2,
        ops.CNOT: 2,
        controlled_resource_rep(ops.GlobalPhase, {}, num_control_wires=1): 1,
    }


@register_condition(_single_ctrl_decomp_zyz_condition)
@register_resources(_single_ctrl_decomp_zyz_resources)
def single_ctrl_decomp_zyz_rule(U, wires, **__):
    """The decomposition rule for ControlledQubitUnitary from Lemma 5.1 of
    https://arxiv.org/pdf/quant-ph/9503016"""

    phi, theta, omega, phase = math.decomposition.zyz_rotation_angles(U, return_global_phase=True)
    _single_control_zyz(phi, theta, omega, wires=wires)
    ops.cond(_not_zero(phase), _ctrl_global_phase)(phase, wires[:-1])


def _multi_ctrl_decomp_zyz_condition(num_target_wires, num_control_wires, **__):
    return num_target_wires == 1 and num_control_wires > 1


def _multi_ctrl_decomp_zyz_resources(num_control_wires, num_work_wires, work_wire_type, **__):
    return {
        ops.CRZ: 3,
        ops.CRY: 2,
        controlled_resource_rep(
            ops.X,
            {},
            num_control_wires=num_control_wires - 1,
            num_work_wires=num_work_wires,
            work_wire_type=work_wire_type,
        ): 2,
        controlled_resource_rep(
            ops.GlobalPhase,
            {},
            num_control_wires=num_control_wires,
            num_work_wires=1,
            work_wire_type="borrowed",
        ): 1,
    }


@register_condition(_multi_ctrl_decomp_zyz_condition)
@register_resources(_multi_ctrl_decomp_zyz_resources)
def multi_control_decomp_zyz_rule(U, wires, work_wires, work_wire_type, **__):
    """The decomposition rule for ControlledQubitUnitary from Lemma 7.9 of
    https://arxiv.org/pdf/quant-ph/9503016"""

    phi, theta, omega, phase = math.decomposition.zyz_rotation_angles(U, return_global_phase=True)
    _multi_control_zyz(
        phi,
        theta,
        omega,
        wires=wires,
        work_wires=work_wires,
        work_wire_type=work_wire_type,
    )
    ops.cond(_not_zero(phase), _ctrl_global_phase)(phase, wires[:-1], wires[-1], "borrowed")


def _controlled_two_qubit_unitary_resource(
    num_target_wires,
    num_control_wires,
    num_zero_control_values,
    num_work_wires,
    work_wire_type,
    **__,
):
    base_resources = two_qubit_decomp_rule.compute_resources(num_wires=num_target_wires)
    gate_counts = {
        controlled_resource_rep(
            base_class=base_op_rep.op_type,
            base_params=base_op_rep.params,
            num_control_wires=num_control_wires,
            num_zero_control_values=0,
            num_work_wires=num_work_wires,
            work_wire_type=work_wire_type,
        ): count
        for base_op_rep, count in base_resources.gate_counts.items()
    }
    gate_counts[ops.X] = num_zero_control_values * 2
    return gate_counts


@register_condition(lambda num_target_wires, **_: num_target_wires == 2)
@register_resources(_controlled_two_qubit_unitary_resource)
def controlled_two_qubit_unitary_rule(U, wires, control_values, work_wires, work_wire_type, **__):
    """A controlled two-qubit unitary is decomposed by applying ctrl to the base decomposition."""
    zero_control_wires = [w for w, val in zip(wires[:-2], control_values) if not val]
    for w in zero_control_wires:
        ops.PauliX(w)
    ops.ctrl(
        two_qubit_decomp_rule._impl,  # pylint: disable=protected-access
        control=wires[:-2],
        work_wires=work_wires,
        work_wire_type=work_wire_type,
    )(U, wires=wires[-2:])
    for w in zero_control_wires:
        ops.PauliX(w)


def _decompose_mcx_with_many_workers_condition(num_control_wires, num_work_wires, **__):
    return num_control_wires > 2 and num_work_wires >= num_control_wires - 2


def _decompose_mcx_with_many_workers_resource(num_control_wires, work_wire_type, **__):
    return {
        ops.Toffoli: (
            4 * (num_control_wires - 2)
            if work_wire_type == "borrowed"
            else 2 * (num_control_wires - 2) + 1
        )
    }


# pylint: disable=no-value-for-parameter
@register_condition(_decompose_mcx_with_many_workers_condition)
@register_resources(_decompose_mcx_with_many_workers_resource)
def _decompose_mcx_with_many_workers(wires, work_wires, work_wire_type, **__):
    """Decomposes the multi-controlled PauliX gate using the approach in Lemma 7.2 of
    https://arxiv.org/abs/quant-ph/9503016, which requires a suitably large register of
    work wires"""

    target_wire, control_wires = wires[-1], wires[:-1]
    work_wires = work_wires[: len(control_wires) - 2]

    @control_flow.for_loop(1, len(work_wires), 1)
    def loop_up(i):
        ops.Toffoli(wires=[control_wires[i], work_wires[i], work_wires[i - 1]])

    @control_flow.for_loop(len(work_wires) - 1, 0, -1)
    def loop_down(i):
        ops.Toffoli(wires=[control_wires[i], work_wires[i], work_wires[i - 1]])

    if work_wire_type == "borrowed":
        ops.Toffoli(wires=[control_wires[0], work_wires[0], target_wire])
        loop_up()

    ops.Toffoli(wires=[control_wires[-1], control_wires[-2], work_wires[-1]])
    loop_down()
    ops.Toffoli(wires=[control_wires[0], work_wires[0], target_wire])
    loop_up()
    ops.Toffoli(wires=[control_wires[-1], control_wires[-2], work_wires[-1]])

    if work_wire_type == "borrowed":
        loop_down()


decompose_mcx_with_many_workers = flip_zero_control(_decompose_mcx_with_many_workers)


def _two_workers_condition(num_control_wires, num_work_wires, **__):
    return num_control_wires > 2 and num_work_wires >= 2


def _two_workers_resource(num_control_wires, work_wire_type, **__):
    if work_wire_type == "zeroed":
        n_ccx = 2 * num_control_wires - 3
        return {ops.Toffoli: n_ccx, ops.X: n_ccx - 3 if num_control_wires < 6 else n_ccx - 5}
    # Otherwise, we assume the work wires are borrowed
    n_ccx = 4 * num_control_wires - 8
    return {ops.Toffoli: n_ccx, ops.X: n_ccx - 4 if num_control_wires < 6 else n_ccx - 8}


@register_condition(_two_workers_condition)
@register_resources(_two_workers_resource)
def _decompose_mcx_with_two_workers(wires, work_wires, work_wire_type, **__):
    r"""
    Synthesise a multi-controlled X gate with :math:`k` controls using :math:`2` auxiliary qubits.
    It produces a circuit with :math:`2k-3` Toffoli gates and depth :math:`O(\log(k))` if using
<<<<<<< HEAD
    clean auxiliary qubits, and :math:`4k-8` Toffoli gates and depth :math:`O(\log(k))` if using dirty
    auxiliary qubits as described in Sec. 5 of [1].
=======
    zeroed ancillae, and :math:`4k-8` Toffoli gates and depth :math:`O(\log(k))` if using borrowed
    ancillae as described in Sec. 5 of [1].
>>>>>>> 07608a33

    References:
        1. Khattar and Gidney, Rise of conditionally clean auxiliary qubits for optimizing quantum circuits
        `arXiv:2407.17966 <https://arxiv.org/abs/2407.17966>`__

    """

    # First use the work wire to prepare the first two control wires as conditionally clean.
    ops.Toffoli([wires[0], wires[1], work_wires[0]])
    middle_ctrl_indices = _build_log_n_depth_ccx_ladder(wires[:-1])

    # Apply the MCX in the middle
    if len(middle_ctrl_indices) == 1:
        ops.Toffoli([work_wires[0], wires[middle_ctrl_indices[0]], wires[-1]])
    else:
        middle_wires = [wires[i] for i in middle_ctrl_indices]
        _decompose_mcx_with_one_worker(work_wires[:1] + middle_wires + wires[-1:], work_wires[1:])

    # Uncompute the first ladder
    ops.adjoint(_build_log_n_depth_ccx_ladder, lazy=False)(wires[:-1])
    ops.Toffoli([wires[0], wires[1], work_wires[0]])

    if work_wire_type == "borrowed":
        # Perform toggle-detection of the work wire is borrowed
        middle_ctrl_indices = _build_log_n_depth_ccx_ladder(wires[:-1])
        if len(middle_ctrl_indices) == 1:
            ops.Toffoli([work_wires[0], wires[middle_ctrl_indices[0]], wires[-1]])
        else:
            middle_wires = [wires[i] for i in middle_ctrl_indices]
            _decompose_mcx_with_one_worker(
                work_wires[:1] + middle_wires + wires[-1:], work_wires[1:]
            )
        ops.adjoint(_build_log_n_depth_ccx_ladder, lazy=False)(wires[:-1])


decompose_mcx_with_two_workers = flip_zero_control(_decompose_mcx_with_two_workers)


def _decompose_mcx_one_worker_condition(num_control_wires, num_work_wires, **__):
    return num_control_wires > 2 and num_work_wires == 1


def _decompose_mcx_one_worker_resource(num_control_wires, work_wire_type, **__):
    if work_wire_type == "zeroed":
        n_ccx = 2 * num_control_wires - 3
        return {ops.Toffoli: n_ccx, ops.X: n_ccx - 3}
    # Otherwise, we assume the work wire is borrowed
    n_ccx = 4 * num_control_wires - 8
    return {ops.Toffoli: n_ccx, ops.X: n_ccx - 4}


@register_condition(_decompose_mcx_one_worker_condition)
@register_resources(_decompose_mcx_one_worker_resource)
def _decompose_mcx_with_one_worker(wires, work_wires, work_wire_type="zeroed", **__):
    r"""
<<<<<<< HEAD
    Synthesise a multi-controlled X gate with :math:`k` controls using :math:`1` auxiliary qubit. It
    produces a circuit with :math:`2k-3` Toffoli gates and depth :math:`O(k)` if the auxiliary is clean
    and :math:`4k-3` Toffoli gates and depth :math:`O(k)` if the auxiliary is dirty as described in
=======
    Synthesise a multi-controlled X gate with :math:`k` controls using :math:`1` ancillary qubit. It
    produces a circuit with :math:`2k-3` Toffoli gates and depth :math:`O(k)` if the ancilla is zeroed
    and :math:`4k-3` Toffoli gates and depth :math:`O(k)` if the ancilla is borrowed as described in
>>>>>>> 07608a33
    Sec. 5.1 of [1].

    References:
        1. Khattar and Gidney, Rise of conditionally clean auxiliary qubits for optimizing quantum circuits
        `arXiv:2407.17966 <https://arxiv.org/abs/2407.17966>`__

    """

    ops.Toffoli([wires[0], wires[1], work_wires[0]])

    final_ctrl_index = _build_linear_depth_ladder(wires[:-1])
    ops.Toffoli([work_wires[0], wires[final_ctrl_index], wires[-1]])
    ops.adjoint(_build_linear_depth_ladder, lazy=False)(wires[:-1])
    ops.Toffoli([wires[0], wires[1], work_wires[0]])

    if work_wire_type == "borrowed":
        # Perform toggle-detection of the work wire is borrowed
        _build_linear_depth_ladder(wires[:-1])
        ops.Toffoli([work_wires[0], wires[final_ctrl_index], wires[-1]])
        ops.adjoint(_build_linear_depth_ladder, lazy=False)(wires[:-1])


decompose_mcx_with_one_worker = flip_zero_control(_decompose_mcx_with_one_worker)


def _decompose_mcx_no_worker_resource(num_control_wires, **__):
    len_k1 = (num_control_wires + 1) // 2
    len_k2 = num_control_wires - len_k1
    if len_k1 == len_k2:
        return {
            ops.Hadamard: 2,
            resource_rep(ops.QubitUnitary, num_wires=1): 2,
            controlled_resource_rep(
                ops.X,
                {},
                num_control_wires=len_k2,
                num_work_wires=len_k1,
                work_wire_type="borrowed",
            ): 4,
            adjoint_resource_rep(ops.QubitUnitary, {"num_wires": 1}): 2,
            controlled_resource_rep(ops.GlobalPhase, {}, num_control_wires=num_control_wires): 1,
        }
    return {
        ops.Hadamard: 2,
        resource_rep(ops.QubitUnitary, num_wires=1): 2,
        controlled_resource_rep(
            ops.X,
            {},
            num_control_wires=len_k2,
            num_work_wires=len_k1,
            work_wire_type="borrowed",
        ): 2,
        controlled_resource_rep(
            ops.X,
            {},
            num_control_wires=len_k1,
            num_work_wires=len_k2,
            work_wire_type="borrowed",
        ): 2,
        adjoint_resource_rep(ops.QubitUnitary, {"num_wires": 1}): 2,
        controlled_resource_rep(ops.GlobalPhase, {}, num_control_wires=num_control_wires): 1,
    }


@register_condition(lambda num_control_wires, **_: num_control_wires > 2)
@register_resources(_decompose_mcx_no_worker_resource)
def _decompose_mcx_with_no_worker(wires, **_):
    """Use ctrl_decomp_bisect_md to decompose a multi-controlled X gate with no work wires."""
    U = ops.RX.compute_matrix(np.pi)
    _ctrl_decomp_bisect_md(U, wires)
    ops.ctrl(ops.GlobalPhase(-np.pi / 2), control=wires[:-1])


decompose_mcx_with_no_worker = flip_zero_control(_decompose_mcx_with_no_worker)

####################
# Helper Functions #
####################


def _not_zero(x):
    return math.logical_not(math.allclose(x, 0))


def _ctrl_decomp_bisect_general(U, wires):
    """Decompose the controlled version of a target single-qubit operation

    This function decomposes a controlled single-qubit target operation using the
    decomposition defined in section 3.2 of
    `Vale et al. (2023) <https://arxiv.org/abs/2302.06377>`_.

    Args:
        U (tensor): the target operation to decompose
        wires (WiresLike): the wires of the operation (control wires followed by the target wire)

    """

    x_matrix = ops.X.compute_matrix()
    h_matrix = ops.Hadamard.compute_matrix()
    alternate_h_matrix = x_matrix @ h_matrix @ x_matrix

    d, q = math.linalg.eig(U)
    d = math.diag(d)
    q = _convert_to_real_diagonal(q)
    b = _bisect_compute_b(q)
    c1 = math.matmul(b, alternate_h_matrix)
    c2t = math.matmul(b, h_matrix)

    mid = len(wires) // 2  # for odd n, make control_k1 bigger
    ctrl_k1 = wires[:mid]
    ctrl_k2 = wires[mid:-1]

    # The component
    ops.QubitUnitary(c2t, wires[-1])
    _controlled_x(wires[-1], control=ctrl_k2, work_wires=ctrl_k1, work_wire_type="borrowed")
    ops.adjoint(ops.QubitUnitary(c1, wires[-1]))

    # Cancel the two identity controlled X gates
    _ctrl_decomp_bisect_od(d, wires, skip_initial_cx=True)

    # Adjoint of the component
    _controlled_x(wires[-1], control=ctrl_k1, work_wires=ctrl_k2, work_wire_type="borrowed")
    ops.QubitUnitary(c1, wires[-1])
    _controlled_x(wires[-1], control=ctrl_k2, work_wires=ctrl_k1, work_wire_type="borrowed")
    ops.adjoint(ops.QubitUnitary(c2t, wires[-1]))


def _ctrl_decomp_bisect_od(U, wires, skip_initial_cx=False):
    """Decompose the controlled version of a target single-qubit operation

    This function decomposes a controlled single-qubit target operation using the
    decomposition defined in section 3.1, Theorem 1 of
    `Vale et al. (2023) <https://arxiv.org/abs/2302.06377>`_.

    The target operation's matrix must have a real off-diagonal for this specialized method to work.

    Args:
        U (tensor): the target operation to decompose
        wires (WiresLike): the wires of the operation (control wires followed by the target wire)

    """
    a = _bisect_compute_a(U)

    mid = len(wires) // 2  # for odd n, make control_k1 bigger
    ctrl_k1 = wires[:mid]
    ctrl_k2 = wires[mid:-1]

    if not skip_initial_cx:
        _controlled_x(wires[-1], control=ctrl_k1, work_wires=ctrl_k2, work_wire_type="borrowed")

    ops.QubitUnitary(a, wires[-1])
    _controlled_x(wires[-1], control=ctrl_k2, work_wires=ctrl_k1, work_wire_type="borrowed")
    ops.adjoint(ops.QubitUnitary(a, wires[-1]))
    _controlled_x(wires[-1], control=ctrl_k1, work_wires=ctrl_k2, work_wire_type="borrowed")
    ops.QubitUnitary(a, wires[-1])
    _controlled_x(wires[-1], control=ctrl_k2, work_wires=ctrl_k1, work_wire_type="borrowed")
    ops.adjoint(ops.QubitUnitary(a, wires[-1]))


def _ctrl_decomp_bisect_md(U, wires):
    """Decompose the controlled version of a target single-qubit operation

    This function decomposes a controlled single-qubit target operation using the
    decomposition defined in section 3.1, Theorem 2 of
    `Vale et al. (2023) <https://arxiv.org/abs/2302.06377>`_.

    The target operation's matrix must have a real main-diagonal for this specialized method to work.

    Args:
        U (tensor): the target operation to decompose
        wires (WiresLike): the wires of the operation (control wires followed by the target wire)

    """
    h_matrix = ops.Hadamard.compute_matrix()
    mod_u = math.matmul(math.matmul(h_matrix, U), h_matrix)

    ops.H(wires[-1])
    _ctrl_decomp_bisect_od(mod_u, wires)
    ops.H(wires[-1])


def _convert_to_real_diagonal(q):
    """
    Change the phases of Q so the main diagonal is real, and return the modified Q.
    """
    exp_angles = math.angle(math.diag(q))
    return q * math.reshape(math.exp(-1j * exp_angles), (1, 2))


def _param_su2(ar, ai, br, bi):
    """
    Create a matrix in the SU(2) form from complex parameters a, b.
    The resulting matrix is not guaranteed to be in SU(2), unless |a|^2 + |b|^2 = 1.
    """
    return math.array([[ar + 1j * ai, -br + 1j * bi], [br + 1j * bi, ar + 1j * -ai]])


def _bisect_compute_a(u):
    """
    Given the U matrix, compute the A matrix such that
    At x A x At x A x = U
    where At is the adjoint of A
    and x is the Pauli X matrix.
    """
    x = math.real(u[0, 1])
    z = u[1, 1]
    zr = math.real(z)
    zi = math.imag(z)

    def _compute_a():
        ar = math.sqrt((math.sqrt((zr + 1) / 2) + 1) / 2)
        mul = 1 / (2 * math.sqrt((zr + 1) * (math.sqrt((zr + 1) / 2) + 1)))
        ai = zi * mul
        br = x * mul
        bi = 0
        return _param_su2(ar, ai, br, bi)

    return math.cond(
        math.allclose(zr, -1), lambda: math.array([[1, -1], [1, 1]]) * 2**-0.5, _compute_a, ()
    )


def _bisect_compute_b(u):
    """
    Given the U matrix, compute the B matrix such that
    H Bt x B x H = U
    where Bt is the adjoint of B,
    H is the Hadamard matrix,
    and x is the Pauli X matrix.
    """
    w = math.real(u[0, 0])
    s = math.real(u[1, 0])
    t = math.imag(u[1, 0])

    b = math.cond(
        math.allclose(s, 0),
        lambda: 0,
        lambda: math.cond(
            math.allclose(t, 0),
            lambda: (1 / 2 - w / 2) * math.sqrt(2 * w + 2) / s,
            lambda: math.sqrt(2) * s * math.sqrt((1 - w) / (s**2 + t**2)) * math.abs(t) / (2 * t),
            (),
        ),
        (),
    )

    c = math.cond(
        math.allclose(s, 0),
        lambda: math.cond(
            math.allclose(t, 0),
            lambda: math.cond(w < 0, lambda: 0, lambda: math.sqrt(w), ()),
            lambda: math.sqrt(2 - 2 * w) * (-w / 2 - 1 / 2) / t,
            (),
        ),
        lambda: math.cond(
            math.allclose(t, 0),
            lambda: math.sqrt(2 * w + 2) / 2,
            lambda: math.sqrt(2)
            * math.sqrt((1 - w) / (s**2 + t**2))
            * (w + 1)
            * math.abs(t)
            / (2 * t),
            (),
        ),
        (),
    )

    d = math.cond(
        math.allclose(s, 0),
        lambda: math.cond(
            math.allclose(t, 0),
            lambda: math.cond(w < 0, lambda: math.sqrt(-w), lambda: 0, ()),
            lambda: math.sqrt(2 - 2 * w) / 2,
            (),
        ),
        lambda: math.cond(
            math.allclose(t, 0),
            lambda: 0,
            lambda: -math.sqrt(2) * math.sqrt((1 - w) / (s**2 + t**2)) * math.abs(t) / 2,
            (),
        ),
        (),
    )

    return _param_su2(c, d, b, 0)


def _single_control_zyz(phi, theta, omega, wires):
    """Implements Lemma 5.1 from https://arxiv.org/pdf/quant-ph/9503016"""

    # Operator A
    ops.cond(_not_zero(phi), _RZ)(phi, wires=wires[-1])
    ops.cond(_not_zero(theta), _RY)(theta / 2, wires=wires[-1])

    ops.CNOT(wires)

    # Operator B
    ops.cond(_not_zero(theta), _RY)(-theta / 2, wires=wires[-1])
    ops.cond(_not_zero(phi + omega), _RZ)(-(phi + omega) / 2, wires=wires[-1])

    ops.CNOT(wires)

    # Operator C
    ops.cond(_not_zero(omega - phi), _RZ)((omega - phi) / 2, wires=wires[-1])


def _multi_control_zyz(
    phi, theta, omega, wires, work_wires, work_wire_type
):  # pylint: disable=too-many-arguments
    """Implements Lemma 7.9 from https://arxiv.org/pdf/quant-ph/9503016"""

    # Operator A
    ops.cond(_not_zero(phi), _CRZ)(phi, wires=wires[-2:])
    ops.cond(_not_zero(theta), _CRY)(theta / 2, wires=wires[-2:])

    ops.ctrl(
        ops.X(wires[-1]), control=wires[:-2], work_wires=work_wires, work_wire_type=work_wire_type
    )

    # Operator B
    ops.cond(_not_zero(theta), _CRY)(-theta / 2, wires=wires[-2:])
    ops.cond(_not_zero(phi + omega), _CRZ)(-(phi + omega) / 2, wires=wires[-2:])

    ops.ctrl(
        ops.X(wires[-1]), control=wires[:-2], work_wires=work_wires, work_wire_type=work_wire_type
    )

    # Operator C
    ops.cond(_not_zero(omega - phi), _CRZ)((omega - phi) / 2, wires=wires[-2:])


def _RZ(phi, wires):
    ops.RZ(phi, wires=wires)


def _RY(phi, wires):
    ops.RY(phi, wires=wires)


def _CRZ(phi, wires):
    ops.CRZ(phi, wires=wires)


def _CRY(phi, wires):
    ops.CRY(phi, wires=wires)


def _ctrl_global_phase(phase, control_wires, work_wires=None, work_wire_type="borrowed"):
    ops.ctrl(
        ops.GlobalPhase(-phase),
        control=control_wires,
        work_wires=work_wires,
        work_wire_type=work_wire_type,
    )


def _controlled_x(target_wire, control, work_wires, work_wire_type):
    if len(control) == 1:
        ops.CNOT([control[0], target_wire])
    elif len(control) == 2:
        ops.Toffoli([control[0], control[1], target_wire])
    else:
        ops.MultiControlledX(
            control + [target_wire], work_wires=work_wires, work_wire_type=work_wire_type
        )


# pylint: disable=no-value-for-parameter
def _n_parallel_ccx_x(control_wires_x, control_wires_y, target_wires):
    r"""
<<<<<<< HEAD
    Construct a quantum circuit for creating n-condionally clean auxiliary qubits using 3n qubits. This
=======
    Construct a quantum circuit for creating n-condionally zeroed ancillae using 3n qubits. This
>>>>>>> 07608a33
    implements Fig. 4a of [1]. Each wire is of the same size :math:`n`.

    Args:
        control_wires_x: The control wires for register 1.
        control_wires_y: The control wires for register 2.
        target_wires: The wires for target register.

    References:
        1. Khattar and Gidney, Rise of conditionally clean auxiliary qubits for optimizing quantum circuits
        `arXiv:2407.17966 <https://arxiv.org/abs/2407.17966>`__
    """

    @control_flow.for_loop(0, len(control_wires_x), 1)
    def loop(i):
        ops.X(target_wires[i])
        ops.Toffoli([control_wires_x[i], control_wires_y[i], target_wires[i]])

    loop()


def _build_linear_depth_ladder(wires) -> int:
    r"""
    Helper function to create linear-depth ladder operations used in Khattar and Gidney's MCX synthesis.
    In particular, this implements Step-1 and Step-2 on Fig. 3 of [1] except for the first and last
    CCX gates.

    Preconditions:
        - The number of wires must be greater than 2.

    Args:
        wires: the list of wires.

    Returns:
        int: the index of the last unmarked wire.

    References:
        1. Khattar and Gidney, Rise of conditionally clean auxiliary qubits for optimizing quantum circuits
        `arXiv:2407.17966 <https://arxiv.org/abs/2407.17966>`__

    """

    if len(wires) == 3:
        return 2

    if len(wires) == 4:
        ops.Toffoli([wires[2], wires[3], wires[1]])
        ops.X(wires[1])
        return 1

    i = -1
    while i + 2 < len(wires) - 2:
        i += 2
        ops.Toffoli([wires[i + 1], wires[i + 2], wires[i]])
        ops.X(wires[i])

    x, y = (i - 2, i) if i + 2 == len(wires) - 1 else (i, i + 3)
    k = x - 1

    ops.Toffoli([wires[x], wires[y], wires[k]])
    ops.X(wires[k])

    for i in range(k, 1, -2):
        ops.Toffoli([wires[i - 1], wires[i], wires[i - 2]])
        ops.X(wires[i - 2])

    return 0


def _build_log_n_depth_ccx_ladder(control_wires) -> list:
    r"""
    Helper function to build a log-depth ladder compose of CCX and X gates as shown in Fig. 4b of [1].

    Args:
        control_wires: The control wires.

    Returns:
        list: The list of unmarked wires to use as control wires.

    References:
        1. Khattar and Gidney, Rise of conditionally clean auxiliary qubits for optimizing quantum circuits
        `arXiv:2407.17966 <https://arxiv.org/abs/2407.17966>`__
    """

    final_control_wires = []

    # See Section 5.2 of [1] for what the following variables mean
    rightmost_marked = 1
    timestep = 1

    while rightmost_marked < len(control_wires) - 1:

        # At every time step, we aim to flip the next 2^i + 1 unmarked wires, but if
        # there are not enough wires available, we just flip all the remaining wires.
        n_to_flip = min(2**timestep + 1, len(control_wires) - rightmost_marked - 1)
        rightmost_ctrl = rightmost_marked + n_to_flip
        new_rightmost_marked = rightmost_ctrl
        leftmost_unmarked = rightmost_marked + 1

        while n_to_flip > 1:

            ccx_n = n_to_flip // 2
            ccx_t = control_wires[rightmost_marked + 1 - ccx_n : rightmost_marked + 1]
            ccx_y = control_wires[rightmost_ctrl + 1 - ccx_n : rightmost_ctrl + 1]
            ccx_x = control_wires[rightmost_ctrl + 1 - ccx_n * 2 : rightmost_ctrl + 1 - ccx_n]

            leftmost_unmarked = rightmost_marked + 1 - ccx_n
            _n_parallel_ccx_x(ccx_x, ccx_y, ccx_t)

            # The primitive used ccx_n target wires to flip the 2 * ccx_n control wires. The
            # total number of remaining wires to flip in this timestep is given by the original
            # number of wires minus the 2 * ccx_n wires that were flipped, plus the ccx_n
            # target wires that were unmarked as a result of this primitive.
            n_to_flip = n_to_flip - ccx_n
            rightmost_marked -= ccx_n
            rightmost_ctrl -= ccx_n * 2

        final_control_wires.append(leftmost_unmarked)
        rightmost_marked = new_rightmost_marked
        timestep += 1

    return final_control_wires<|MERGE_RESOLUTION|>--- conflicted
+++ resolved
@@ -479,13 +479,8 @@
     r"""
     Synthesise a multi-controlled X gate with :math:`k` controls using :math:`2` auxiliary qubits.
     It produces a circuit with :math:`2k-3` Toffoli gates and depth :math:`O(\log(k))` if using
-<<<<<<< HEAD
-    clean auxiliary qubits, and :math:`4k-8` Toffoli gates and depth :math:`O(\log(k))` if using dirty
+    clean auxiliary qubits, and :math:`4k-8` Toffoli gates and depth :math:`O(\log(k))` if using borrowed
     auxiliary qubits as described in Sec. 5 of [1].
-=======
-    zeroed ancillae, and :math:`4k-8` Toffoli gates and depth :math:`O(\log(k))` if using borrowed
-    ancillae as described in Sec. 5 of [1].
->>>>>>> 07608a33
 
     References:
         1. Khattar and Gidney, Rise of conditionally clean auxiliary qubits for optimizing quantum circuits
@@ -541,15 +536,9 @@
 @register_resources(_decompose_mcx_one_worker_resource)
 def _decompose_mcx_with_one_worker(wires, work_wires, work_wire_type="zeroed", **__):
     r"""
-<<<<<<< HEAD
     Synthesise a multi-controlled X gate with :math:`k` controls using :math:`1` auxiliary qubit. It
-    produces a circuit with :math:`2k-3` Toffoli gates and depth :math:`O(k)` if the auxiliary is clean
-    and :math:`4k-3` Toffoli gates and depth :math:`O(k)` if the auxiliary is dirty as described in
-=======
-    Synthesise a multi-controlled X gate with :math:`k` controls using :math:`1` ancillary qubit. It
-    produces a circuit with :math:`2k-3` Toffoli gates and depth :math:`O(k)` if the ancilla is zeroed
-    and :math:`4k-3` Toffoli gates and depth :math:`O(k)` if the ancilla is borrowed as described in
->>>>>>> 07608a33
+    produces a circuit with :math:`2k-3` Toffoli gates and depth :math:`O(k)` if the auxiliary is zeroed
+    and :math:`4k-3` Toffoli gates and depth :math:`O(k)` if the auxiliary is borrowed as described in
     Sec. 5.1 of [1].
 
     References:
@@ -920,11 +909,7 @@
 # pylint: disable=no-value-for-parameter
 def _n_parallel_ccx_x(control_wires_x, control_wires_y, target_wires):
     r"""
-<<<<<<< HEAD
-    Construct a quantum circuit for creating n-condionally clean auxiliary qubits using 3n qubits. This
-=======
-    Construct a quantum circuit for creating n-condionally zeroed ancillae using 3n qubits. This
->>>>>>> 07608a33
+    Construct a quantum circuit for creating n-condionally zeroed auxiliary qubits using 3n qubits. This
     implements Fig. 4a of [1]. Each wire is of the same size :math:`n`.
 
     Args:
