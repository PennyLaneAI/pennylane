# Copyright 2025 Xanadu Quantum Technologies Inc.

# Licensed under the Apache License, Version 2.0 (the "License");
# you may not use this file except in compliance with the License.
# You may obtain a copy of the License at

#     http://www.apache.org/licenses/LICENSE-2.0

# Unless required by applicable law or agreed to in writing, software
# distributed under the License is distributed on an "AS IS" BASIS,
# WITHOUT WARRANTIES OR CONDITIONS OF ANY KIND, either express or implied.
# See the License for the specific language governing permissions and
# limitations under the License.

"""This module defines decomposition functions for unitary matrices."""

import warnings

import numpy as np
import scipy.sparse as sp

from pennylane import capture, compiler, math, ops, queuing
<<<<<<< HEAD
from pennylane.decomposition.decomposition_rule import register_resources
=======
from pennylane.decomposition.decomposition_rule import register_condition, register_resources
>>>>>>> 88c0a699
from pennylane.decomposition.resources import resource_rep
from pennylane.math.decomposition import (
    xyx_rotation_angles,
    xzx_rotation_angles,
    zxz_rotation_angles,
    zyz_rotation_angles,
)
from pennylane.operation import DecompositionUndefinedError
from pennylane.wires import Wires


def one_qubit_decomposition(U, wire, rotations="ZYZ", return_global_phase=False):
    r"""Decompose a one-qubit unitary :math:`U` in terms of elementary operations.

    Any one qubit unitary operation can be implemented up to a global phase by composing
    RX, RY, and RZ gates. Currently supported values for ``rotations`` are "rot", "ZYZ",
    "XYX", "XZX", and "ZXZ".

    Args:
        U (tensor): A :math:`2 \times 2` unitary matrix.
        wire (Union[Wires, Sequence[int] or int]): The wire on which to apply the operation.
        rotations (str): A string defining the sequence of rotations to decompose :math:`U` into.
        return_global_phase (bool): Whether to return the global phase as a ``qml.GlobalPhase(-alpha)``
            as the last element of the returned list of operations.

    Returns:
        list[Operation]: A list of gates which when applied in the order of appearance in the list
            is equivalent to the unitary :math:`U` up to a global phase. If ``return_global_phase=True``,
            the global phase is returned as the last element of the list.

    **Example**

    >>> U = np.array([[1, 1], [1, -1]]) / np.sqrt(2)  # Hadamard
    >>> qml.ops.one_qubit_decomposition(U, 0, rotations='ZYZ', return_global_phase=True)
    [RZ(3.1415926535897927, wires=[0]),
     RY(1.5707963267948963, wires=[0]),
     RZ(0.0, wires=[0]),
     GlobalPhase(-1.5707963267948966, wires=[])]
    >>> qml.ops.one_qubit_decomposition(U, 0, rotations='XZX', return_global_phase=True)
    [RX(1.5707963267948966, wires=[0]),
     RZ(1.5707963267948968, wires=[0]),
     RX(1.5707963267948966, wires=[0]),
     GlobalPhase(-1.5707963267948966, wires=[])]
    """

    supported_rotations = {
        "rot": _su2_rot_decomp,
        "ZYZ": _su2_zyz_decomp,
        "XYX": _su2_xyx_decomp,
        "XZX": _su2_xzx_decomp,
        "ZXZ": _su2_zxz_decomp,
    }

    if rotations not in supported_rotations:
        raise ValueError(
            f"Value {rotations} passed to rotations is either invalid or currently unsupported."
        )

    # It's fine to convert to dense here because the matrix is 2x2, and the decomposition
    # only consists of single-qubit rotation gates with a scalar rotation angle.
    if sp.issparse(U):
        U = U.todense()

    U, global_phase = math.convert_to_su2(U, return_global_phase=True)
    with queuing.AnnotatedQueue() as q:
        supported_rotations[rotations](U, wires=Wires(wire))
        if return_global_phase:
            ops.GlobalPhase(-global_phase)

    # If there is an active queuing context, queue the decomposition so that expand works
    current_queue = queuing.QueuingManager.active_context()
    if current_queue is not None:
        for op in q.queue:  # pragma: no cover
            queuing.apply(op, context=current_queue)

    return q.queue


def two_qubit_decomposition(U, wires):
    r"""Decompose a two-qubit unitary :math:`U` in terms of elementary operations.

    It is known that an arbitrary two-qubit operation can be implemented using a
    maximum of 3 CNOTs. This transform first determines the required number of
    CNOTs, then decomposes the operator into a circuit with a fixed form.  These
    decompositions are based a number of works by Shende, Markov, and Bullock
    `(1) <https://arxiv.org/abs/quant-ph/0308033>`__, `(2)
    <https://arxiv.org/abs/quant-ph/0308045v3>`__, `(3)
    <https://web.eecs.umich.edu/~imarkov/pubs/conf/spie04-2qubits.pdf>`__,
    though we note that many alternative decompositions are possible.

    For the 3-CNOT case, we recover the following circuit, which is Figure 2 in
    reference (1) above:

    .. figure:: ../../_static/two_qubit_decomposition_3_cnots.svg
        :align: center
        :width: 70%
        :target: javascript:void(0);

    where :math:`A, B, C, D` are :math:`SU(2)` operations, and the rotation angles are
    computed based on features of the input unitary :math:`U`.

    For the 2-CNOT case, the decomposition is

    .. figure:: ../../_static/two_qubit_decomposition_2_cnots.svg
        :align: center
        :width: 50%
        :target: javascript:void(0);

    For 1 CNOT, we have a CNOT surrounded by one :math:`SU(2)` per wire on each
    side.  The special case of no CNOTs simply returns a tensor product of two
    :math:`SU(2)` operations.

    This decomposition can be applied automatically to all two-qubit
    :class:`~.QubitUnitary` operations using the
    :func:`~pennylane.transforms.unitary_to_rot` transform.

    .. warning::

        This decomposition will not be differentiable in the ``unitary_to_rot``
        transform if the matrix being decomposed depends on parameters with
        respect to which we would like to take the gradient.  See the
        documentation of :func:`~pennylane.transforms.unitary_to_rot` for
        explicit examples of the differentiable and non-differentiable cases.

    Args:
        U (tensor): A :math:`4 \times 4` unitary matrix.
        wires (Union[Wires, Sequence[int] or int]): The wires on which to apply the operation.

    Returns:
        list[Operation]: A list of operations that represent the decomposition
        of the matrix U.

    **Example**

    Suppose we create a random element of :math:`U(4)`, and would like to decompose it
    into elementary gates in our circuit.

    >>> from scipy.stats import unitary_group
    >>> U = unitary_group.rvs(4)
    >>> U
    array([[-0.29113625+0.56393527j,  0.39546712-0.14193837j,
             0.04637428+0.01311566j, -0.62006741+0.18403743j],
           [-0.45479211+0.25978444j, -0.52737418-0.5549423j ,
            -0.23429057+0.10728103j,  0.16061807-0.21769762j],
           [-0.4501231 +0.04065613j, -0.25558662+0.38209554j,
            -0.04143479-0.56598134j,  0.12983673+0.49548507j],
           [ 0.23899902+0.24800931j,  0.03374589-0.15784319j,
             0.24898226-0.73975147j,  0.0269508 -0.49534518j]])

    We can compute its decompositon like so:

    >>> decomp = qml.ops.two_qubit_decomposition(np.array(U), wires=[0, 1])
    >>> decomp
    [QubitUnitary(array([[ 0.02867704+0.82548843j,  0.5568274 -0.08769111j],
           [-0.5568274 -0.08769111j,  0.02867704-0.82548843j]]), wires=[0]),
    QubitUnitary(array([[ 0.32799033-0.78598401j,  0.40660725+0.33063881j],
           [-0.40660725+0.33063881j,  0.32799033+0.78598401j]]), wires=[1]),
    CNOT(wires=[1, 0]),
    RZ(0.259291854677022, wires=[0]),
    RY(-0.05808874413267284, wires=[1]),
    CNOT(wires=[0, 1]),
    RY(-1.6742322786950354, wires=[1]),
    CNOT(wires=[1, 0]),
    QubitUnitary(array([[ 0.91031205-0.21930866j,  0.20674186-0.28371375j],
           [-0.20674186-0.28371375j,  0.91031205+0.21930866j]]), wires=[1]),
    QubitUnitary(array([[-0.81886788-0.02979899j,  0.53279787-0.21140919j],
           [-0.53279787-0.21140919j, -0.81886788+0.02979899j]]), wires=[0]),
    GlobalPhase(0.1180587403699308, wires=[])]

    """

    if math.requires_grad(U):
        warnings.warn(
            "The two-qubit decomposition may not be differentiable when the input "
            "unitary depends on trainable parameters.",
            RuntimeWarning,
            stacklevel=2,
        )

    if sp.issparse(U):
        raise DecompositionUndefinedError(
            "two_qubit_decomposition does not accept sparse matrices."
        )

    with queuing.AnnotatedQueue() as q:

        U, global_phase = math.convert_to_su4(U, return_global_phase=True)

        if _is_jax_jit(U):
            # Always use the 3-CNOT case when in jax.jit, because it is not compatible
            # with conditional logic. However, we want to still take advantage of the
            # more efficient decompositions in a qjit or program capture context.
            global_phase += _decompose_3_cnots(U, wires, global_phase)
        else:
            num_cnots = _compute_num_cnots(U)
            global_phase += ops.cond(
                num_cnots == 0,
                _decompose_0_cnots,
                _decompose_3_cnots,
                elifs=[
                    (num_cnots == 1, _decompose_1_cnot),
                    (num_cnots == 2, _decompose_2_cnots),
                ],
            )(U, wires, global_phase)

        if _is_jax_jit(U) or not math.allclose(global_phase, 0):
            ops.GlobalPhase(-global_phase)

    # If there is an active queuing context, queue the decomposition so that expand works
    current_queue = queuing.QueuingManager.active_context()
    if current_queue is not None:
        for op in q.queue:  # pragma: no cover
            queuing.apply(op, context=current_queue)

    return q.queue


def make_one_qubit_unitary_decomposition(su2_rule, su2_resource):
    """Wrapper around a naive one-qubit decomposition rule that adds a global phase."""

<<<<<<< HEAD
    def _resource_fn(num_wires):
        if num_wires != 1:
            raise DecompositionNotApplicable
        return su2_resource() | {ops.GlobalPhase: 1}

=======
    def _resource_fn(num_wires):  # pylint: disable=unused-argument
        return su2_resource() | {ops.GlobalPhase: 1}

    @register_condition(lambda num_wires: num_wires == 1)
>>>>>>> 88c0a699
    @register_resources(_resource_fn)
    def _impl(U, wires, **__):
        if sp.issparse(U):
            U = U.todense()
        U, global_phase = math.convert_to_su2(U, return_global_phase=True)
        su2_rule(U, wires=wires)
        ops.cond(math.logical_not(math.allclose(global_phase, 0)), _global_phase)(global_phase)

    return _impl


def _su2_rot_resource():
    return {
        ops.Rot: 1,
        ops.RZ: 1,  # RZ is produced in a special case, which has to be accounted for.
    }


def _su2_rot_decomp(U, wires, **__):
    phi, theta, omega = zyz_rotation_angles(U)
    ops.cond(
        math.allclose(U[..., 0, 1], 0.0),
        lambda: ops.RZ(2 * math.angle(U[..., 1, 1]) % (4 * np.pi), wires=wires[0]),
        lambda: ops.Rot(phi, theta, omega, wires=wires[0]),
    )()


def _su2_zyz_resource():
    return {ops.RZ: 2, ops.RY: 1}


def _su2_zyz_decomp(U, wires, **__):
    phi, theta, omega = zyz_rotation_angles(U)
    ops.RZ(phi, wires=wires[0])
    ops.RY(theta, wires=wires[0])
    ops.RZ(omega, wires=wires[0])


def _su2_xyx_resource():
    return {ops.RX: 2, ops.RY: 1}


def _su2_xyx_decomp(U, wires, **__):
    """Decomposes a QubitUnitary into a sequence of XYX rotations."""
    phi, theta, omega = xyx_rotation_angles(U)
    ops.RX(phi, wires=wires[0])
    ops.RY(theta, wires=wires[0])
    ops.RX(omega, wires=wires[0])


def _su2_xzx_resource():
    return {ops.RX: 2, ops.RZ: 1}


def _su2_xzx_decomp(U, wires, **__):
    phi, theta, omega = xzx_rotation_angles(U)
    ops.RX(phi, wires=wires[0])
    ops.RZ(theta, wires=wires[0])
    ops.RX(omega, wires=wires[0])


def _su2_zxz_resource():
    return {ops.RZ: 2, ops.RX: 1}


def _su2_zxz_decomp(U, wires, **__):
    phi, theta, omega = zxz_rotation_angles(U)
    ops.RZ(phi, wires=wires[0])
    ops.RX(theta, wires=wires[0])
    ops.RZ(omega, wires=wires[0])


rot_decomp_rule = make_one_qubit_unitary_decomposition(_su2_rot_decomp, _su2_rot_resource)
zyz_decomp_rule = make_one_qubit_unitary_decomposition(_su2_zyz_decomp, _su2_zyz_resource)
xyx_decomp_rule = make_one_qubit_unitary_decomposition(_su2_xyx_decomp, _su2_xyx_resource)
xzx_decomp_rule = make_one_qubit_unitary_decomposition(_su2_xzx_decomp, _su2_xzx_resource)
zxz_decomp_rule = make_one_qubit_unitary_decomposition(_su2_zxz_decomp, _su2_zxz_resource)

###################################################################################
# Developer notes:
#
# I was not able to get two-qubit decompositions to be fully differentiable for
# unitary matrices that were constructed within a QNode, based on the QNode's input
# arguments. I would argue this is a fairly limited use case, but it would still
# be nice to have this eventually. Each interface fails for different reasons.
#
# - In Autograd, we obtain the AttributeError
#       'ArrayBox' object has no attribute 'conjugate'
#   for the 0-CNOT case when the zyz_decomposition function is called. In the
#   other cases, it cannot autodifferentiate through the linalg.eigvals function.
# - In Torch, it is not currently possible to autodiff through linalg.det for
#   complex values.
# - In Tensorflow, it sometimes works in limited cases (0, sometimes 1 CNOT), but
#   for others it fails without output making it hard to pinpoint the cause.
# - In JAX, we receive the TypeError:
#       Can't differentiate w.r.t. type <class 'jaxlib.xla_extension.Array'>
#
###################################################################################

# This gate E is called the "magic basis". It can be used to convert between
# SO(4) and SU(2) x SU(2). For A in SO(4), E A E^\dag is in SU(2) x SU(2).
E = np.array([[1, 1j, 0, 0], [0, 0, 1j, 1], [0, 0, 1j, -1], [1, -1j, 0, 0]]) / np.sqrt(2)
E_dag = E.conj().T

# Helpful to have static copies of these since they are needed in a few places.
CNOT01 = np.array([[1, 0, 0, 0], [0, 1, 0, 0], [0, 0, 0, 1], [0, 0, 1, 0]])
CNOT10 = np.array([[1, 0, 0, 0], [0, 0, 0, 1], [0, 0, 1, 0], [0, 1, 0, 0]])
SWAP = np.array([[1, 0, 0, 0], [0, 0, 1, 0], [0, 1, 0, 0], [0, 0, 0, 1]])


def _compute_num_cnots(U):
    r"""Compute the number of CNOTs required to implement a U in SU(4).
    This is based on the trace of

    .. math::

        \gamma(U) = (E^\dag U E) (E^\dag U E)^T,

    and follows the arguments of this paper: https://arxiv.org/abs/quant-ph/0308045.

    """

    U = math.dot(E_dag, math.dot(U, E))
    gamma = math.dot(U, math.T(U))
    trace = math.trace(gamma)
    g2 = math.dot(gamma, gamma)
    id4 = math.eye(4, like=g2)

    # We need a tolerance of around 1e-7 here to accommodate U specified with 8 decimal places.
    return ops.cond(
        # Case: 0 CNOTs (tensor product), the trace is +/- 4
        math.allclose(trace, 4, atol=1e-7) | math.allclose(trace, -4, atol=1e-7),
        lambda: 0,
        # Case: 3 CNOTs, the trace is a non-zero complex number with both real and imaginary parts.
        lambda: 3,
        elifs=[
            # Case: 1 CNOT, the trace is 0, and the eigenvalues of gammaU are [-1j, -1j, 1j, 1j]
            (
                math.allclose(trace, 0.0, atol=1e-7) & math.allclose(g2 + id4, 0.0, atol=1e-7),
                lambda: 1,
            ),
            # Case: 2 CNOTs, the trace has only a real part (or is 0)
            (math.allclose(math.imag(trace), 0.0, atol=1e-7), lambda: 2),
        ],
    )()


def _extract_su2su2_prefactors(U, V):
    r"""This function is used for the case of 2 CNOTs and 3 CNOTs. It does something
    similar as the 1-CNOT case, but there is no special form for one of the
    SO(4) operations.

    Suppose U, V are SU(4) matrices for which there exists A, B, C, D such that
    (A \otimes B) V (C \otimes D) = U. The problem is to find A, B, C, D in SU(2)
    in an analytic and fully differentiable manner.

    This decomposition is possible when U and V are in the same double coset of
    SU(4), meaning there exists G, H in SO(4) s.t. G (Edag V E) H = (Edag U
    E). This is guaranteed here by how V was constructed in both the
    _decomposition_2_cnots and _decomposition_3_cnots methods.

    Then, we can use the fact that E SO(4) Edag gives us something in SU(2) x
    SU(2) to give A, B, C, D.
    """

    # A lot of the work here happens in the magic basis. Essentially, we
    # don't look explicitly at some U = G V H, but rather at
    #     E^\dagger U E = G E^\dagger V E H
    # so that we can recover
    #     U = (E G E^\dagger) V (E H E^\dagger) = (A \otimes B) V (C \otimes D).
    # There is some math in the paper explaining how when we define U in this way,
    # we can simultaneously diagonalize functions of U and V to ensure they are
    # in the same coset and recover the decomposition.
    u = math.dot(math.cast_like(E_dag, V), math.dot(U, math.cast_like(E, V)))
    v = math.dot(math.cast_like(E_dag, V), math.dot(V, math.cast_like(E, V)))

    uuT = math.dot(u, math.T(u))
    vvT = math.dot(v, math.T(v))

    # Get the p and q in SO(4) that diagonalize uuT and vvT respectively (and
    # their eigenvalues). We are looking for a simultaneous diagonalization,
    # which we know exists because of how U and V were constructed. Furthermore,
    # The way we will do this is by noting that, since uuT/vvT are complex and
    # symmetric, so both their real and imaginary parts share a set of
    # real-valued eigenvectors, which are also eigenvectors of uuT/vvT
    # themselves. So we can use eigh, which orders the eigenvectors, and so we
    # are guaranteed that the p and q returned will be "in the same order".
    _, p = math.linalg.eigh(math.real(uuT) + math.imag(uuT))
    _, q = math.linalg.eigh(math.real(vvT) + math.imag(vvT))

    # If determinant of p/q is not 1, it is in O(4) but not SO(4), and has determinant
    # We can transform it to SO(4) by simply negating one of the columns.
    p = math.dot(p, math.diag([1, 1, 1, math.sign(math.linalg.det(p))]))
    q = math.dot(q, math.diag([1, 1, 1, math.sign(math.linalg.det(q))]))

    # Now, we should have p, q in SO(4) such that p^T u u^T p = q^T v v^T q.
    # TODO: no you don't, the eigenvectors returned from math.linalg.eigh are not guaranteed to
    #       be in any particular order, especially when there is degeneracy. This means that p
    #       and q are not necessarily "in the same order" as claimed above. This may sometimes
    #       lead to incorrect results (see https://github.com/PennyLaneAI/pennylane/issues/5308)
    #       The current solution is to add a small perturbation to U and V to break the potential
    #       degeneracy. We should probably find a better algorithm at some point. [sc-89460]

    # Then (v^\dag q p^T u)(v^\dag q p^T u)^T = I.
    # So we can set G = p q^T, H = v^\dag q p^T u to obtain G v H = u.
    G = math.dot(math.cast_like(p, 1j), math.T(q))
    H = math.dot(math.conj(math.T(v)), math.dot(math.T(G), u))

    # These are still in SO(4) though - we want to convert things into SU(2) x SU(2)
    # so use the entangler. Since u = E^\dagger U E and v = E^\dagger V E where U, V
    # are the target matrices, we can reshuffle as in the docstring above,
    #     U = (E G E^\dagger) V (E H E^\dagger) = (A \otimes B) V (C \otimes D)
    # where A, B, C, D are in SU(2) x SU(2).
    AB = math.dot(math.cast_like(E, G), math.dot(G, math.cast_like(E_dag, G)))
    CD = math.dot(math.cast_like(E, H), math.dot(H, math.cast_like(E_dag, H)))

    # Now, we just need to extract the constituent tensor products.
    A, B = math.decomposition.su2su2_to_tensor_products(AB)
    C, D = math.decomposition.su2su2_to_tensor_products(CD)

    return A, B, C, D


def _decompose_0_cnots(U, wires, initial_phase):
    r"""If there are no CNOTs, this is just a tensor product of two single-qubit gates.
    We can perform that decomposition directly:
     -╭U- = -A-
     -╰U- = -B-
    """
    A, B = math.decomposition.su2su2_to_tensor_products(U)
    A, phaseA = math.convert_to_su2(A, return_global_phase=True)
    B, phaseB = math.convert_to_su2(B, return_global_phase=True)
    ops.QubitUnitary(A, wires=wires[0])
    ops.QubitUnitary(B, wires=wires[1])
    return math.cast_like(phaseA + phaseB, initial_phase)


def _decompose_1_cnot(U, wires, initial_phase):
    r"""If there is just one CNOT, we can write the circuit in the form
     -╭U- = -C--╭C--A-
     -╰U- = -D--╰X--B-

    To do this decomposition, first we find G, H in SO(4) such that
        G (Edag V E) H = (Edag U E)

    where V depends on the central CNOT gate, and both U, V are in SU(4). This
    is done following the methods in https://arxiv.org/abs/quant-ph/0308045.

    Once we find G and H, we can use the fact that E SO(4) Edag gives us
    something in SU(2) x SU(2) to give A, B, C, D.
    """

    # We will actually find a decomposition for the following circuit instead
    # of the original U
    # -╭U-╭SWAP- = -C--╭C-╭SWAP--B-
    # -╰U-╰SWAP- = -D--╰X-╰SWAP--A-
    # This ensures that the internal part of the decomposition has determinant 1.
    swap_U = np.exp(1j * np.pi / 4) * math.dot(math.cast_like(SWAP, U), U)

    # First let's compute gamma(u). For the one-CNOT case, uuT is always real.
    u = math.dot(math.cast_like(E_dag, U), math.dot(swap_U, math.cast_like(E, U)))
    uuT = math.dot(u, math.T(u))

    # Since uuT is real, we can use eigh of its real part. eigh also orders the
    # eigenvalues in ascending order.
    # !Note: future review on the eigh usage and risky eigvec order is needed: [sc-89460]
    _, p = math.linalg.eigh(math.real(uuT))

    # Fix the determinant if necessary so that p is in SO(4)
    p = math.dot(p, math.diag([1, 1, 1, math.sign(math.linalg.det(p))]))

    # Now, we must find q such that p uu^T p^T = q vv^T q^T.
    # For this case, our V = SWAP CNOT01 is constant. Thus, we can compute v,
    # vvT, and its eigenvalues and eigenvectors directly. These matrices are stored
    # above as the constants v_one_cnot and q_one_cnot.

    # Once we have p and q properly in SO(4), compute G and H in SO(4) such that U = G V H
    V = np.array(
        [
            [0.5, 0.5j, 0.5j, -0.5],
            [-0.5j, 0.5, -0.5, -0.5j],
            [-0.5j, -0.5, 0.5, -0.5j],
            [0.5, -0.5j, -0.5j, -0.5],
        ]
    )
    # This Q is properly in SO(4)
    Q = (1 / np.sqrt(2)) * np.array(
        [
            [-1, 0, -1, 0],
            [0, 1, 0, 1],
            [0, 1, 0, -1],
            [1, 0, -1, 0],
        ]
    )

    G = math.dot(p, math.T(Q))
    H = math.dot(math.conj(math.T(V)), math.dot(math.T(G), u))

    # We now use the magic basis to convert G, H to SU(2) x SU(2)
    AB = math.dot(E, math.dot(G, E_dag))
    CD = math.dot(E, math.dot(H, E_dag))

    # Extract the tensor prodcts to SU(2) x SU(2)
    A, B = math.decomposition.su2su2_to_tensor_products(AB)
    C, D = math.decomposition.su2su2_to_tensor_products(CD)

    # Recover the operators in the decomposition; note that because of the
    # initial SWAP, we exchange the order of A and B
    ops.QubitUnitary(C, wires=wires[0])
    ops.QubitUnitary(D, wires=wires[1])
    ops.CNOT(wires=wires)
    ops.QubitUnitary(A, wires=wires[1])
    ops.QubitUnitary(B, wires=wires[0])

    return math.cast_like(-np.pi / 4, initial_phase)


def _decompose_2_cnots(U, wires, initial_phase):
    r"""If 2 CNOTs are required, we can write the circuit as
     -╭U- = -A--╭X--RZ(d)--╭X--C-
     -╰U- = -B--╰C--RX(p)--╰C--D-
    We need to find the angles for the Z and X rotations such that the inner
    part has the same spectrum as U, and then we can recover A, B, C, D.
    """

    # Compute the rotation angles
    u = math.dot(E_dag, math.dot(U, E))
    gammaU = math.dot(u, math.T(u))
    evs = math.linalg.eigvals(gammaU)

    # These choices are based on Proposition III.3 of
    # https://arxiv.org/abs/quant-ph/0308045

    x = math.angle(evs[0])

    # If it was the conjugate, grab a different eigenvalue.
    y = math.cond(
        math.allclose(evs[0], math.conj(evs[1])),
        lambda: math.angle(evs[2]),
        lambda: math.angle(evs[1]),
        (),
    )

    delta = (x + y) / 2
    phi = (x - y) / 2

    # need to perturb x by 5 precision to avoid a discontinuity at a special case.
    # see https://github.com/PennyLaneAI/pennylane/issues/5308
    precision = math.finfo(delta.dtype).eps
    RZd = ops.RZ.compute_matrix(math.cast_like(delta + 5 * precision, 1j))
    RXp = ops.RX.compute_matrix(math.cast_like(phi + 5 * precision, 1j))
    inner_u = math.kron(RZd, RXp)

    # We need the matrix representation of this interior part, V, in order to
    # decompose U = (A \otimes B) V (C \otimes D)
    V = math.dot(math.cast_like(CNOT10, U), math.dot(inner_u, math.cast_like(CNOT10, U)))

    # Now we find the A, B, C, D in SU(2), and return the decomposition
    A, B, C, D = _extract_su2su2_prefactors(U, V)

    ops.QubitUnitary(C, wires[0])
    ops.QubitUnitary(D, wires[1])
    ops.CNOT(wires=[wires[1], wires[0]])
    ops.RZ(delta, wires=wires[0])
    ops.RX(phi, wires=wires[1])
    ops.CNOT(wires=[wires[1], wires[0]])
    ops.QubitUnitary(A, wires[0])
    ops.QubitUnitary(B, wires[1])

    return math.cast_like(0, initial_phase)


def _decompose_3_cnots(U, wires, initial_phase):
    r"""The most general form of this decomposition is U = (A \otimes B) V (C \otimes D),
    where V is as depicted in the circuit below:
     -╭U- = -C--╭X--RZ(d)--╭C---------╭X--A-
     -╰U- = -D--╰C--RY(b)--╰X--RY(a)--╰C--B-
    """

    # First we add a SWAP as per v1 of arXiv:0308033, which helps with some
    # rearranging of gates in the decomposition (it will cancel out the fact
    # that we need to add a SWAP to fix the determinant in another part later).
    swap_U = np.exp(1j * np.pi / 4) * math.dot(math.cast_like(SWAP, U), U)

    # Choose the rotation angles of RZ, RY in the two-qubit decomposition.
    # They are chosen as per Proposition V.1 in quant-ph/0308033 and are based
    # on the phases of the eigenvalues of :math:`E^\dagger \gamma(U) E`, where
    #    \gamma(U) = (E^\dag U E) (E^\dag U E)^T.
    # The rotation angles can be computed as follows (any three eigenvalues can be used)
    u = math.dot(E_dag, math.dot(swap_U, E))
    gammaU = math.dot(u, math.T(u))
    # !Note: [sc-89460]
    evs, _ = math.linalg.eig(gammaU)

    x = math.angle(evs[0])
    y = math.angle(evs[1])
    z = math.angle(evs[2])

    # Compute functions of the eigenvalues; there are different options in v1
    # vs. v3 of the paper, I'm not entirely sure why. This is the version from v3.
    alpha = (x + y) / 2
    beta = (x + z) / 2
    delta = (z + y) / 2

    # We need the matrix representation of this interior part, V, in order to
    # decompose U = (A \otimes B) V (C \otimes D)
    #
    # Looking at the decomposition above, V has determinant -1 (because there
    # are 3 CNOTs, each with determinant -1). The relationship between U and V
    # requires that both are in SU(4), so we add a SWAP after to V. We will see
    # how this gets fixed later.
    #
    # -╭V- = -╭X--RZ(d)--╭C---------╭X--╭SWAP-
    # -╰V- = -╰C--RY(b)--╰X--RY(a)--╰C--╰SWAP-

    EPS = math.finfo(delta.dtype).eps
    RZd = ops.RZ.compute_matrix(math.cast_like(delta + 5 * EPS, 1j))
    RYb = ops.RY.compute_matrix(beta + 5 * EPS)
    RYa = ops.RY.compute_matrix(alpha)

    V_mats = [
        CNOT10,
        math.kron(RZd, RYb),
        CNOT01,
        math.kron(math.eye(2), RYa),
        CNOT10,
        SWAP,
    ]
    V = math.convert_like(math.eye(4), U)
    for mat in V_mats:
        V = math.dot(math.cast_like(mat, U), V)

    # Now we need to find the four SU(2) operations A, B, C, D
    A, B, C, D = _extract_su2su2_prefactors(swap_U, V)

    # At this point, we have the following:
    # -╭U-╭SWAP- = --C--╭X-RZ(d)-╭C-------╭X-╭SWAP--A
    # -╰U-╰SWAP- = --D--╰C-RZ(b)-╰X-RY(a)-╰C-╰SWAP--B
    #
    # Using the relationship that SWAP(A \otimes B) SWAP = B \otimes A,
    # -╭U-╭SWAP- = --C--╭X-RZ(d)-╭C-------╭X--B--╭SWAP-
    # -╰U-╰SWAP- = --D--╰C-RZ(b)-╰X-RY(a)-╰C--A--╰SWAP-
    #
    # Now the SWAPs cancel, giving us the desired decomposition
    # (up to a global phase).
    # -╭U- = --C--╭X-RZ(d)-╭C-------╭X--B--
    # -╰U- = --D--╰C-RZ(b)-╰X-RY(a)-╰C--A--

    ops.QubitUnitary(C, wires[0])
    ops.QubitUnitary(D, wires[1])
    ops.CNOT(wires=[wires[1], wires[0]])
    ops.RZ(delta, wires=wires[0])
    ops.RY(beta, wires=wires[1])
    ops.CNOT(wires=wires)
    ops.RY(alpha, wires=wires[1])
    ops.CNOT(wires=[wires[1], wires[0]])
    ops.QubitUnitary(A, wires[1])
    ops.QubitUnitary(B, wires[0])

    return math.cast_like(-np.pi / 4, initial_phase)


def _two_qubit_resource(**_):
    """A worst-case over-estimate for the resources of two-qubit unitary decomposition."""
    return {
        resource_rep(ops.QubitUnitary, num_wires=1): 4,
        ops.CNOT: 3,
        ops.RZ: 1,
        ops.RY: 2,
        # The three-CNOT case does not involve an RX, but an RX must be accounted
        # for in case the two-CNOT case is chosen at runtime.
        ops.RX: 1,
        ops.GlobalPhase: 1,
    }


@register_condition(lambda num_wires: num_wires == 2)
@register_resources(_two_qubit_resource)
def two_qubit_decomp_rule(U, wires, **__):
    """The decomposition rule for a two-qubit unitary."""

    U, initial_phase = math.convert_to_su4(U, return_global_phase=True)
    num_cnots = _compute_num_cnots(U)
    additional_phase = ops.cond(
        num_cnots == 0,
        _decompose_0_cnots,
        _decompose_3_cnots,
        elifs=[
            (num_cnots == 1, _decompose_1_cnot),
            (num_cnots == 2, _decompose_2_cnots),
        ],
    )(U, wires, initial_phase)
    total_phase = initial_phase + additional_phase
<<<<<<< HEAD
    ops.cond(math.logical_not(math.allclose(total_phase, 0)), _global_phase)(total_phase)


def _global_phase(phase):
    ops.GlobalPhase(-phase)


def _is_jax_jit(U):
    """Assume jax-jit if U is abstract and not in a capture or qjit context."""
    return math.is_abstract(U) and not (capture.enabled() or compiler.active())
=======
    ops.GlobalPhase(-total_phase)


def _global_phase(phase):
    ops.GlobalPhase(-phase)
>>>>>>> 88c0a699
<|MERGE_RESOLUTION|>--- conflicted
+++ resolved
@@ -20,11 +20,7 @@
 import scipy.sparse as sp
 
 from pennylane import capture, compiler, math, ops, queuing
-<<<<<<< HEAD
-from pennylane.decomposition.decomposition_rule import register_resources
-=======
 from pennylane.decomposition.decomposition_rule import register_condition, register_resources
->>>>>>> 88c0a699
 from pennylane.decomposition.resources import resource_rep
 from pennylane.math.decomposition import (
     xyx_rotation_angles,
@@ -245,18 +241,10 @@
 def make_one_qubit_unitary_decomposition(su2_rule, su2_resource):
     """Wrapper around a naive one-qubit decomposition rule that adds a global phase."""
 
-<<<<<<< HEAD
-    def _resource_fn(num_wires):
-        if num_wires != 1:
-            raise DecompositionNotApplicable
-        return su2_resource() | {ops.GlobalPhase: 1}
-
-=======
     def _resource_fn(num_wires):  # pylint: disable=unused-argument
         return su2_resource() | {ops.GlobalPhase: 1}
 
     @register_condition(lambda num_wires: num_wires == 1)
->>>>>>> 88c0a699
     @register_resources(_resource_fn)
     def _impl(U, wires, **__):
         if sp.issparse(U):
@@ -750,7 +738,6 @@
         ],
     )(U, wires, initial_phase)
     total_phase = initial_phase + additional_phase
-<<<<<<< HEAD
     ops.cond(math.logical_not(math.allclose(total_phase, 0)), _global_phase)(total_phase)
 
 
@@ -760,11 +747,4 @@
 
 def _is_jax_jit(U):
     """Assume jax-jit if U is abstract and not in a capture or qjit context."""
-    return math.is_abstract(U) and not (capture.enabled() or compiler.active())
-=======
-    ops.GlobalPhase(-total_phase)
-
-
-def _global_phase(phase):
-    ops.GlobalPhase(-phase)
->>>>>>> 88c0a699
+    return math.is_abstract(U) and not (capture.enabled() or compiler.active())