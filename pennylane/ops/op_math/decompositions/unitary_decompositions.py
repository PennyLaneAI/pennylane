# Copyright 2025 Xanadu Quantum Technologies Inc.

# Licensed under the Apache License, Version 2.0 (the "License");
# you may not use this file except in compliance with the License.
# You may obtain a copy of the License at

#     http://www.apache.org/licenses/LICENSE-2.0

# Unless required by applicable law or agreed to in writing, software
# distributed under the License is distributed on an "AS IS" BASIS,
# WITHOUT WARRANTIES OR CONDITIONS OF ANY KIND, either express or implied.
# See the License for the specific language governing permissions and
# limitations under the License.

"""This module defines decomposition functions for unitary matrices."""

import warnings

import numpy as np
import scipy.sparse as sp

from pennylane import capture, compiler, math, ops, queuing
from pennylane.decomposition.decomposition_rule import register_condition, register_resources
from pennylane.decomposition.resources import resource_rep
from pennylane.math.decomposition import (
    xyx_rotation_angles,
    xzx_rotation_angles,
    zxz_rotation_angles,
    zyz_rotation_angles,
)
from pennylane.operation import DecompositionUndefinedError
from pennylane.wires import Wires


def one_qubit_decomposition(U, wire, rotations="ZYZ", return_global_phase=False):
    r"""Decompose a one-qubit unitary :math:`U` in terms of elementary operations.

    Any one qubit unitary operation can be implemented up to a global phase by composing
    RX, RY, and RZ gates. Currently supported values for ``rotations`` are "rot", "ZYZ",
    "XYX", "XZX", and "ZXZ".

    Args:
        U (tensor): A :math:`2 \times 2` unitary matrix.
        wire (Union[Wires, Sequence[int] or int]): The wire on which to apply the operation.
        rotations (str): A string defining the sequence of rotations to decompose :math:`U` into.
        return_global_phase (bool): Whether to return the global phase as a ``qml.GlobalPhase(-alpha)``
            as the last element of the returned list of operations.

    Returns:
        list[Operation]: A list of gates which when applied in the order of appearance in the list
            is equivalent to the unitary :math:`U` up to a global phase. If ``return_global_phase=True``,
            the global phase is returned as the last element of the list.

    **Example**

    >>> U = np.array([[1, 1], [1, -1]]) / np.sqrt(2)  # Hadamard
    >>> qml.ops.one_qubit_decomposition(U, 0, rotations='ZYZ', return_global_phase=True)
    [RZ(3.1415926535897927, wires=[0]),
     RY(1.5707963267948963, wires=[0]),
     RZ(0.0, wires=[0]),
     GlobalPhase(-1.5707963267948966, wires=[])]
    >>> qml.ops.one_qubit_decomposition(U, 0, rotations='XZX', return_global_phase=True)
    [RX(1.5707963267948966, wires=[0]),
     RZ(1.5707963267948968, wires=[0]),
     RX(1.5707963267948966, wires=[0]),
     GlobalPhase(-1.5707963267948966, wires=[])]
    """

    supported_rotations = {
        "rot": _su2_rot_decomp,
        "ZYZ": _su2_zyz_decomp,
        "XYX": _su2_xyx_decomp,
        "XZX": _su2_xzx_decomp,
        "ZXZ": _su2_zxz_decomp,
    }

    if rotations not in supported_rotations:
        raise ValueError(
            f"Value {rotations} passed to rotations is either invalid or currently unsupported."
        )

    # It's fine to convert to dense here because the matrix is 2x2, and the decomposition
    # only consists of single-qubit rotation gates with a scalar rotation angle.
    if sp.issparse(U):
        U = U.todense()

    U, global_phase = math.convert_to_su2(U, return_global_phase=True)
    with queuing.AnnotatedQueue() as q:
        supported_rotations[rotations](U, wires=Wires(wire))
        if return_global_phase:
            ops.GlobalPhase(-global_phase)

    # If there is an active queuing context, queue the decomposition so that expand works
    current_queue = queuing.QueuingManager.active_context()
    if current_queue is not None:
        for op in q.queue:  # pragma: no cover
            queuing.apply(op, context=current_queue)

    return q.queue


def two_qubit_decomposition(U, wires):
    r"""Decompose a two-qubit unitary :math:`U` in terms of elementary operations.

    It is known that an arbitrary two-qubit operation can be implemented using a
    maximum of 3 CNOTs. This transform first determines the required number of
    CNOTs, then decomposes the operator into a circuit with a fixed form.  These
    decompositions are based a number of works by Shende, Markov, and Bullock
    `(1) <https://arxiv.org/abs/quant-ph/0308033>`__, `(2)
    <https://arxiv.org/abs/quant-ph/0308045v3>`__, `(3)
    <https://web.eecs.umich.edu/~imarkov/pubs/conf/spie04-2qubits.pdf>`__,
    though we note that many alternative decompositions are possible.

    For the 3-CNOT case, we recover the following circuit, which is Figure 2 in
    reference (1) above:

    .. figure:: ../../_static/two_qubit_decomposition_3_cnots.svg
        :align: center
        :width: 70%
        :target: javascript:void(0);

    where :math:`A, B, C, D` are :math:`SU(2)` operations, and the rotation angles are
    computed based on features of the input unitary :math:`U`.

    For the 2-CNOT case, the decomposition is

    .. figure:: ../../_static/two_qubit_decomposition_2_cnots.svg
        :align: center
        :width: 50%
        :target: javascript:void(0);

    For 1 CNOT, we have a CNOT surrounded by one :math:`SU(2)` per wire on each
    side.  The special case of no CNOTs simply returns a tensor product of two
    :math:`SU(2)` operations.

    This decomposition can be applied automatically to all two-qubit
    :class:`~.QubitUnitary` operations using the
    :func:`~pennylane.transforms.unitary_to_rot` transform.

    .. warning::

        This decomposition will not be differentiable in the ``unitary_to_rot``
        transform if the matrix being decomposed depends on parameters with
        respect to which we would like to take the gradient.  See the
        documentation of :func:`~pennylane.transforms.unitary_to_rot` for
        explicit examples of the differentiable and non-differentiable cases.

    Args:
        U (tensor): A :math:`4 \times 4` unitary matrix.
        wires (Union[Wires, Sequence[int] or int]): The wires on which to apply the operation.

    Returns:
        list[Operation]: A list of operations that represent the decomposition
        of the matrix U.

    **Example**

    Suppose we create a random element of :math:`U(4)`, and would like to decompose it
    into elementary gates in our circuit.

    >>> from scipy.stats import unitary_group
    >>> U = unitary_group.rvs(4)
    >>> U
    array([[-0.29113625+0.56393527j,  0.39546712-0.14193837j,
             0.04637428+0.01311566j, -0.62006741+0.18403743j],
           [-0.45479211+0.25978444j, -0.52737418-0.5549423j ,
            -0.23429057+0.10728103j,  0.16061807-0.21769762j],
           [-0.4501231 +0.04065613j, -0.25558662+0.38209554j,
            -0.04143479-0.56598134j,  0.12983673+0.49548507j],
           [ 0.23899902+0.24800931j,  0.03374589-0.15784319j,
             0.24898226-0.73975147j,  0.0269508 -0.49534518j]])

    We can compute its decompositon like so:

    >>> decomp = qml.ops.two_qubit_decomposition(np.array(U), wires=[0, 1])
    >>> decomp
    [QubitUnitary(array([[ 0.02867704+0.82548843j,  0.5568274 -0.08769111j],
           [-0.5568274 -0.08769111j,  0.02867704-0.82548843j]]), wires=[0]),
    QubitUnitary(array([[ 0.32799033-0.78598401j,  0.40660725+0.33063881j],
           [-0.40660725+0.33063881j,  0.32799033+0.78598401j]]), wires=[1]),
    CNOT(wires=[1, 0]),
    RZ(0.259291854677022, wires=[0]),
    RY(-0.05808874413267284, wires=[1]),
    CNOT(wires=[0, 1]),
    RY(-1.6742322786950354, wires=[1]),
    CNOT(wires=[1, 0]),
    QubitUnitary(array([[ 0.91031205-0.21930866j,  0.20674186-0.28371375j],
           [-0.20674186-0.28371375j,  0.91031205+0.21930866j]]), wires=[1]),
    QubitUnitary(array([[-0.81886788-0.02979899j,  0.53279787-0.21140919j],
           [-0.53279787-0.21140919j, -0.81886788+0.02979899j]]), wires=[0]),
    GlobalPhase(0.1180587403699308, wires=[])]

    """

    if math.requires_grad(U):
        warnings.warn(
            "The two-qubit decomposition may not be differentiable when the input "
            "unitary depends on trainable parameters.",
            RuntimeWarning,
            stacklevel=2,
        )

    if sp.issparse(U):
        raise DecompositionUndefinedError(
            "two_qubit_decomposition does not accept sparse matrices."
        )

    with queuing.AnnotatedQueue() as q:

        U, global_phase = math.convert_to_su4(U, return_global_phase=True)

        if math.is_abstract(U) and not (capture.enabled() or compiler.active()):
            # Always use the 3-CNOT case when in jax.jit, because it is not compatible
            # with conditional logic. However, we want to still take advantage of the
            # more efficient decompositions in a qjit or program capture context.
            global_phase += _decompose_3_cnots(U, wires, global_phase)
        else:
            num_cnots = _compute_num_cnots(U)
            global_phase += ops.cond(
                num_cnots == 0,
                _decompose_0_cnots,
                _decompose_3_cnots,
                elifs=[
                    (num_cnots == 1, _decompose_1_cnot),
                    (num_cnots == 2, _decompose_2_cnots),
                ],
            )(U, wires, global_phase)

        ops.GlobalPhase(-global_phase)

    # If there is an active queuing context, queue the decomposition so that expand works
    current_queue = queuing.QueuingManager.active_context()
    if current_queue is not None:
        for op in q.queue:  # pragma: no cover
            queuing.apply(op, context=current_queue)

    return q.queue


def make_one_qubit_unitary_decomposition(su2_rule, su2_resource):
    """Wrapper around a naive one-qubit decomposition rule that adds a global phase."""

    def _resource_fn(num_wires):  # pylint: disable=unused-argument
        return su2_resource() | {ops.GlobalPhase: 1}

<<<<<<< HEAD
    def __init__(self, su2_rule, su2_resource):
        self._naive_rule = su2_rule
        self._naive_resources = su2_resource
        super().__init__(self._get_impl(), self._get_resource_fn())

    def _get_impl(self):
        """The implementation of the decomposition rule."""

        def _impl(U, wires, **__):
            if sp.issparse(U):
                U = U.todense()
            U, global_phase = math.convert_to_su2(U, return_global_phase=True)
            self._naive_rule(U, wires=wires)
            ops.GlobalPhase(-global_phase)
=======
    @register_condition(lambda num_wires: num_wires == 1)
    @register_resources(_resource_fn)
    def _impl(U, wires, **__):
        if sp.issparse(U):
            U = U.todense()
        U, global_phase = math.convert_to_su2(U, return_global_phase=True)
        su2_rule(U, wires=wires)
        ops.cond(math.logical_not(math.allclose(global_phase, 0)), _global_phase)(global_phase)
>>>>>>> f9de715a

    return _impl


def _su2_rot_resource():
    return {
        ops.Rot: 1,
        ops.RZ: 1,  # RZ is produced in a special case, which has to be accounted for.
    }


def _su2_rot_decomp(U, wires, **__):
    phi, theta, omega = zyz_rotation_angles(U)
    ops.cond(
        math.allclose(U[..., 0, 1], 0.0),
        lambda: ops.RZ(2 * math.angle(U[..., 1, 1]) % (4 * np.pi), wires=wires[0]),
        lambda: ops.Rot(phi, theta, omega, wires=wires[0]),
    )()


def _su2_zyz_resource():
    return {ops.RZ: 2, ops.RY: 1}


def _su2_zyz_decomp(U, wires, **__):
    phi, theta, omega = zyz_rotation_angles(U)
    ops.RZ(phi, wires=wires[0])
    ops.RY(theta, wires=wires[0])
    ops.RZ(omega, wires=wires[0])


def _su2_xyx_resource():
    return {ops.RX: 2, ops.RY: 1}


def _su2_xyx_decomp(U, wires, **__):
    """Decomposes a QubitUnitary into a sequence of XYX rotations."""
    phi, theta, omega = xyx_rotation_angles(U)
    ops.RX(phi, wires=wires[0])
    ops.RY(theta, wires=wires[0])
    ops.RX(omega, wires=wires[0])


def _su2_xzx_resource():
    return {ops.RX: 2, ops.RZ: 1}


def _su2_xzx_decomp(U, wires, **__):
    phi, theta, omega = xzx_rotation_angles(U)
    ops.RX(phi, wires=wires[0])
    ops.RZ(theta, wires=wires[0])
    ops.RX(omega, wires=wires[0])


def _su2_zxz_resource():
    return {ops.RZ: 2, ops.RX: 1}


def _su2_zxz_decomp(U, wires, **__):
    phi, theta, omega = zxz_rotation_angles(U)
    ops.RZ(phi, wires=wires[0])
    ops.RX(theta, wires=wires[0])
    ops.RZ(omega, wires=wires[0])


rot_decomp_rule = make_one_qubit_unitary_decomposition(_su2_rot_decomp, _su2_rot_resource)
zyz_decomp_rule = make_one_qubit_unitary_decomposition(_su2_zyz_decomp, _su2_zyz_resource)
xyx_decomp_rule = make_one_qubit_unitary_decomposition(_su2_xyx_decomp, _su2_xyx_resource)
xzx_decomp_rule = make_one_qubit_unitary_decomposition(_su2_xzx_decomp, _su2_xzx_resource)
zxz_decomp_rule = make_one_qubit_unitary_decomposition(_su2_zxz_decomp, _su2_zxz_resource)

###################################################################################
# Developer notes:
#
# I was not able to get two-qubit decompositions to be fully differentiable for
# unitary matrices that were constructed within a QNode, based on the QNode's input
# arguments. I would argue this is a fairly limited use case, but it would still
# be nice to have this eventually. Each interface fails for different reasons.
#
# - In Autograd, we obtain the AttributeError
#       'ArrayBox' object has no attribute 'conjugate'
#   for the 0-CNOT case when the zyz_decomposition function is called. In the
#   other cases, it cannot autodifferentiate through the linalg.eigvals function.
# - In Torch, it is not currently possible to autodiff through linalg.det for
#   complex values.
# - In Tensorflow, it sometimes works in limited cases (0, sometimes 1 CNOT), but
#   for others it fails without output making it hard to pinpoint the cause.
# - In JAX, we receive the TypeError:
#       Can't differentiate w.r.t. type <class 'jaxlib.xla_extension.Array'>
#
###################################################################################

# This gate E is called the "magic basis". It can be used to convert between
# SO(4) and SU(2) x SU(2). For A in SO(4), E A E^\dag is in SU(2) x SU(2).
E = np.array([[1, 1j, 0, 0], [0, 0, 1j, 1], [0, 0, 1j, -1], [1, -1j, 0, 0]]) / np.sqrt(2)
E_dag = E.conj().T

# Helpful to have static copies of these since they are needed in a few places.
CNOT01 = np.array([[1, 0, 0, 0], [0, 1, 0, 0], [0, 0, 0, 1], [0, 0, 1, 0]])
CNOT10 = np.array([[1, 0, 0, 0], [0, 0, 0, 1], [0, 0, 1, 0], [0, 1, 0, 0]])
SWAP = np.array([[1, 0, 0, 0], [0, 0, 1, 0], [0, 1, 0, 0], [0, 0, 0, 1]])


def _compute_num_cnots(U):
    r"""Compute the number of CNOTs required to implement a U in SU(4).
    This is based on the trace of

    .. math::

        \gamma(U) = (E^\dag U E) (E^\dag U E)^T,

    and follows the arguments of this paper: https://arxiv.org/abs/quant-ph/0308045.

    """

    U = math.dot(E_dag, math.dot(U, E))
    gamma = math.dot(U, math.T(U))
    trace = math.trace(gamma)
    g2 = math.dot(gamma, gamma)
    id4 = math.eye(4, like=g2)

    # We need a tolerance of around 1e-7 here to accommodate U specified with 8 decimal places.
    return ops.cond(
        # Case: 0 CNOTs (tensor product), the trace is +/- 4
        math.allclose(trace, 4, atol=1e-7) | math.allclose(trace, -4, atol=1e-7),
        lambda: 0,
        # Case: 3 CNOTs, the trace is a non-zero complex number with both real and imaginary parts.
        lambda: 3,
        elifs=[
            # Case: 1 CNOT, the trace is 0, and the eigenvalues of gammaU are [-1j, -1j, 1j, 1j]
            (
                math.allclose(trace, 0.0, atol=1e-7) & math.allclose(g2 + id4, 0.0, atol=1e-7),
                lambda: 1,
            ),
            # Case: 2 CNOTs, the trace has only a real part (or is 0)
            (math.allclose(math.imag(trace), 0.0, atol=1e-7), lambda: 2),
        ],
    )()


def _extract_su2su2_prefactors(U, V):
    r"""This function is used for the case of 2 CNOTs and 3 CNOTs. It does something
    similar as the 1-CNOT case, but there is no special form for one of the
    SO(4) operations.

    Suppose U, V are SU(4) matrices for which there exists A, B, C, D such that
    (A \otimes B) V (C \otimes D) = U. The problem is to find A, B, C, D in SU(2)
    in an analytic and fully differentiable manner.

    This decomposition is possible when U and V are in the same double coset of
    SU(4), meaning there exists G, H in SO(4) s.t. G (Edag V E) H = (Edag U
    E). This is guaranteed here by how V was constructed in both the
    _decomposition_2_cnots and _decomposition_3_cnots methods.

    Then, we can use the fact that E SO(4) Edag gives us something in SU(2) x
    SU(2) to give A, B, C, D.
    """

    # A lot of the work here happens in the magic basis. Essentially, we
    # don't look explicitly at some U = G V H, but rather at
    #     E^\dagger U E = G E^\dagger V E H
    # so that we can recover
    #     U = (E G E^\dagger) V (E H E^\dagger) = (A \otimes B) V (C \otimes D).
    # There is some math in the paper explaining how when we define U in this way,
    # we can simultaneously diagonalize functions of U and V to ensure they are
    # in the same coset and recover the decomposition.
    u = math.dot(math.cast_like(E_dag, V), math.dot(U, math.cast_like(E, V)))
    v = math.dot(math.cast_like(E_dag, V), math.dot(V, math.cast_like(E, V)))

    uuT = math.dot(u, math.T(u))
    vvT = math.dot(v, math.T(v))

    # Get the p and q in SO(4) that diagonalize uuT and vvT respectively (and
    # their eigenvalues). We are looking for a simultaneous diagonalization,
    # which we know exists because of how U and V were constructed. Furthermore,
    # The way we will do this is by noting that, since uuT/vvT are complex and
    # symmetric, so both their real and imaginary parts share a set of
    # real-valued eigenvectors, which are also eigenvectors of uuT/vvT
    # themselves. So we can use eigh, which orders the eigenvectors, and so we
    # are guaranteed that the p and q returned will be "in the same order".
    _, p = math.linalg.eigh(math.real(uuT) + math.imag(uuT))
    _, q = math.linalg.eigh(math.real(vvT) + math.imag(vvT))

    # If determinant of p/q is not 1, it is in O(4) but not SO(4), and has determinant
    # We can transform it to SO(4) by simply negating one of the columns.
    p = math.dot(p, math.diag([1, 1, 1, math.sign(math.linalg.det(p))]))
    q = math.dot(q, math.diag([1, 1, 1, math.sign(math.linalg.det(q))]))

    # Now, we should have p, q in SO(4) such that p^T u u^T p = q^T v v^T q.
    # TODO: no you don't, the eigenvectors returned from math.linalg.eigh are not guaranteed to
    #       be in any particular order, especially when there is degeneracy. This means that p
    #       and q are not necessarily "in the same order" as claimed above. This may sometimes
    #       lead to incorrect results (see https://github.com/PennyLaneAI/pennylane/issues/5308)
    #       The current solution is to add a small perturbation to U and V to break the potential
    #       degeneracy. We should probably find a better algorithm at some point. [sc-89460]

    # Then (v^\dag q p^T u)(v^\dag q p^T u)^T = I.
    # So we can set G = p q^T, H = v^\dag q p^T u to obtain G v H = u.
    G = math.dot(math.cast_like(p, 1j), math.T(q))
    H = math.dot(math.conj(math.T(v)), math.dot(math.T(G), u))

    # These are still in SO(4) though - we want to convert things into SU(2) x SU(2)
    # so use the entangler. Since u = E^\dagger U E and v = E^\dagger V E where U, V
    # are the target matrices, we can reshuffle as in the docstring above,
    #     U = (E G E^\dagger) V (E H E^\dagger) = (A \otimes B) V (C \otimes D)
    # where A, B, C, D are in SU(2) x SU(2).
    AB = math.dot(math.cast_like(E, G), math.dot(G, math.cast_like(E_dag, G)))
    CD = math.dot(math.cast_like(E, H), math.dot(H, math.cast_like(E_dag, H)))

    # Now, we just need to extract the constituent tensor products.
    A, B = math.decomposition.su2su2_to_tensor_products(AB)
    C, D = math.decomposition.su2su2_to_tensor_products(CD)

    return A, B, C, D


def _decompose_0_cnots(U, wires, initial_phase):
    r"""If there are no CNOTs, this is just a tensor product of two single-qubit gates.
    We can perform that decomposition directly:
     -╭U- = -A-
     -╰U- = -B-
    """
    A, B = math.decomposition.su2su2_to_tensor_products(U)
    A, phaseA = math.convert_to_su2(A, return_global_phase=True)
    B, phaseB = math.convert_to_su2(B, return_global_phase=True)
    ops.QubitUnitary(A, wires=wires[0])
    ops.QubitUnitary(B, wires=wires[1])
    return math.cast_like(phaseA + phaseB, initial_phase)


def _decompose_1_cnot(U, wires, initial_phase):
    r"""If there is just one CNOT, we can write the circuit in the form
     -╭U- = -C--╭C--A-
     -╰U- = -D--╰X--B-

    To do this decomposition, first we find G, H in SO(4) such that
        G (Edag V E) H = (Edag U E)

    where V depends on the central CNOT gate, and both U, V are in SU(4). This
    is done following the methods in https://arxiv.org/abs/quant-ph/0308045.

    Once we find G and H, we can use the fact that E SO(4) Edag gives us
    something in SU(2) x SU(2) to give A, B, C, D.
    """

    # We will actually find a decomposition for the following circuit instead
    # of the original U
    # -╭U-╭SWAP- = -C--╭C-╭SWAP--B-
    # -╰U-╰SWAP- = -D--╰X-╰SWAP--A-
    # This ensures that the internal part of the decomposition has determinant 1.
    swap_U = np.exp(1j * np.pi / 4) * math.dot(math.cast_like(SWAP, U), U)

    # First let's compute gamma(u). For the one-CNOT case, uuT is always real.
    u = math.dot(math.cast_like(E_dag, U), math.dot(swap_U, math.cast_like(E, U)))
    uuT = math.dot(u, math.T(u))

    # Since uuT is real, we can use eigh of its real part. eigh also orders the
    # eigenvalues in ascending order.
    # !Note: future review on the eigh usage and risky eigvec order is needed: [sc-89460]
    _, p = math.linalg.eigh(math.real(uuT))

    # Fix the determinant if necessary so that p is in SO(4)
    p = math.dot(p, math.diag([1, 1, 1, math.sign(math.linalg.det(p))]))

    # Now, we must find q such that p uu^T p^T = q vv^T q^T.
    # For this case, our V = SWAP CNOT01 is constant. Thus, we can compute v,
    # vvT, and its eigenvalues and eigenvectors directly. These matrices are stored
    # above as the constants v_one_cnot and q_one_cnot.

    # Once we have p and q properly in SO(4), compute G and H in SO(4) such that U = G V H
    V = np.array(
        [
            [0.5, 0.5j, 0.5j, -0.5],
            [-0.5j, 0.5, -0.5, -0.5j],
            [-0.5j, -0.5, 0.5, -0.5j],
            [0.5, -0.5j, -0.5j, -0.5],
        ]
    )
    # This Q is properly in SO(4)
    Q = (1 / np.sqrt(2)) * np.array(
        [
            [-1, 0, -1, 0],
            [0, 1, 0, 1],
            [0, 1, 0, -1],
            [1, 0, -1, 0],
        ]
    )

    G = math.dot(p, math.T(Q))
    H = math.dot(math.conj(math.T(V)), math.dot(math.T(G), u))

    # We now use the magic basis to convert G, H to SU(2) x SU(2)
    AB = math.dot(E, math.dot(G, E_dag))
    CD = math.dot(E, math.dot(H, E_dag))

    # Extract the tensor prodcts to SU(2) x SU(2)
    A, B = math.decomposition.su2su2_to_tensor_products(AB)
    C, D = math.decomposition.su2su2_to_tensor_products(CD)

    # Recover the operators in the decomposition; note that because of the
    # initial SWAP, we exchange the order of A and B
    ops.QubitUnitary(C, wires=wires[0])
    ops.QubitUnitary(D, wires=wires[1])
    ops.CNOT(wires=wires)
    ops.QubitUnitary(A, wires=wires[1])
    ops.QubitUnitary(B, wires=wires[0])

    return math.cast_like(-np.pi / 4, initial_phase)


def _decompose_2_cnots(U, wires, initial_phase):
    r"""If 2 CNOTs are required, we can write the circuit as
     -╭U- = -A--╭X--RZ(d)--╭X--C-
     -╰U- = -B--╰C--RX(p)--╰C--D-
    We need to find the angles for the Z and X rotations such that the inner
    part has the same spectrum as U, and then we can recover A, B, C, D.
    """

    # Compute the rotation angles
    u = math.dot(E_dag, math.dot(U, E))
    gammaU = math.dot(u, math.T(u))
    evs = math.linalg.eigvals(gammaU)

    # These choices are based on Proposition III.3 of
    # https://arxiv.org/abs/quant-ph/0308045

    x = math.angle(evs[0])

    # If it was the conjugate, grab a different eigenvalue.
    y = math.cond(
        math.allclose(evs[0], math.conj(evs[1])),
        lambda: math.angle(evs[2]),
        lambda: math.angle(evs[1]),
        (),
    )

    delta = (x + y) / 2
    phi = (x - y) / 2

    # need to perturb x by 5 precision to avoid a discontinuity at a special case.
    # see https://github.com/PennyLaneAI/pennylane/issues/5308
    precision = math.finfo(delta.dtype).eps
    RZd = ops.RZ.compute_matrix(math.cast_like(delta + 5 * precision, 1j))
    RXp = ops.RX.compute_matrix(math.cast_like(phi + 5 * precision, 1j))
    inner_u = math.kron(RZd, RXp)

    # We need the matrix representation of this interior part, V, in order to
    # decompose U = (A \otimes B) V (C \otimes D)
    V = math.dot(math.cast_like(CNOT10, U), math.dot(inner_u, math.cast_like(CNOT10, U)))

    # Now we find the A, B, C, D in SU(2), and return the decomposition
    A, B, C, D = _extract_su2su2_prefactors(U, V)

    ops.QubitUnitary(C, wires[0])
    ops.QubitUnitary(D, wires[1])
    ops.CNOT(wires=[wires[1], wires[0]])
    ops.RZ(delta, wires=wires[0])
    ops.RX(phi, wires=wires[1])
    ops.CNOT(wires=[wires[1], wires[0]])
    ops.QubitUnitary(A, wires[0])
    ops.QubitUnitary(B, wires[1])

    return math.cast_like(0, initial_phase)


def _decompose_3_cnots(U, wires, initial_phase):
    r"""The most general form of this decomposition is U = (A \otimes B) V (C \otimes D),
    where V is as depicted in the circuit below:
     -╭U- = -C--╭X--RZ(d)--╭C---------╭X--A-
     -╰U- = -D--╰C--RY(b)--╰X--RY(a)--╰C--B-
    """

    # First we add a SWAP as per v1 of arXiv:0308033, which helps with some
    # rearranging of gates in the decomposition (it will cancel out the fact
    # that we need to add a SWAP to fix the determinant in another part later).
    swap_U = np.exp(1j * np.pi / 4) * math.dot(math.cast_like(SWAP, U), U)

    # Choose the rotation angles of RZ, RY in the two-qubit decomposition.
    # They are chosen as per Proposition V.1 in quant-ph/0308033 and are based
    # on the phases of the eigenvalues of :math:`E^\dagger \gamma(U) E`, where
    #    \gamma(U) = (E^\dag U E) (E^\dag U E)^T.
    # The rotation angles can be computed as follows (any three eigenvalues can be used)
    u = math.dot(E_dag, math.dot(swap_U, E))
    gammaU = math.dot(u, math.T(u))
    # !Note: [sc-89460]
    evs, _ = math.linalg.eig(gammaU)

    x = math.angle(evs[0])
    y = math.angle(evs[1])
    z = math.angle(evs[2])

    # Compute functions of the eigenvalues; there are different options in v1
    # vs. v3 of the paper, I'm not entirely sure why. This is the version from v3.
    alpha = (x + y) / 2
    beta = (x + z) / 2
    delta = (z + y) / 2

    # We need the matrix representation of this interior part, V, in order to
    # decompose U = (A \otimes B) V (C \otimes D)
    #
    # Looking at the decomposition above, V has determinant -1 (because there
    # are 3 CNOTs, each with determinant -1). The relationship between U and V
    # requires that both are in SU(4), so we add a SWAP after to V. We will see
    # how this gets fixed later.
    #
    # -╭V- = -╭X--RZ(d)--╭C---------╭X--╭SWAP-
    # -╰V- = -╰C--RY(b)--╰X--RY(a)--╰C--╰SWAP-

    EPS = math.finfo(delta.dtype).eps
    RZd = ops.RZ.compute_matrix(math.cast_like(delta + 5 * EPS, 1j))
    RYb = ops.RY.compute_matrix(beta + 5 * EPS)
    RYa = ops.RY.compute_matrix(alpha)

    V_mats = [
        CNOT10,
        math.kron(RZd, RYb),
        CNOT01,
        math.kron(math.eye(2), RYa),
        CNOT10,
        SWAP,
    ]
    V = math.convert_like(math.eye(4), U)
    for mat in V_mats:
        V = math.dot(math.cast_like(mat, U), V)

    # Now we need to find the four SU(2) operations A, B, C, D
    A, B, C, D = _extract_su2su2_prefactors(swap_U, V)

    # At this point, we have the following:
    # -╭U-╭SWAP- = --C--╭X-RZ(d)-╭C-------╭X-╭SWAP--A
    # -╰U-╰SWAP- = --D--╰C-RZ(b)-╰X-RY(a)-╰C-╰SWAP--B
    #
    # Using the relationship that SWAP(A \otimes B) SWAP = B \otimes A,
    # -╭U-╭SWAP- = --C--╭X-RZ(d)-╭C-------╭X--B--╭SWAP-
    # -╰U-╰SWAP- = --D--╰C-RZ(b)-╰X-RY(a)-╰C--A--╰SWAP-
    #
    # Now the SWAPs cancel, giving us the desired decomposition
    # (up to a global phase).
    # -╭U- = --C--╭X-RZ(d)-╭C-------╭X--B--
    # -╰U- = --D--╰C-RZ(b)-╰X-RY(a)-╰C--A--

    ops.QubitUnitary(C, wires[0])
    ops.QubitUnitary(D, wires[1])
    ops.CNOT(wires=[wires[1], wires[0]])
    ops.RZ(delta, wires=wires[0])
    ops.RY(beta, wires=wires[1])
    ops.CNOT(wires=wires)
    ops.RY(alpha, wires=wires[1])
    ops.CNOT(wires=[wires[1], wires[0]])
    ops.QubitUnitary(A, wires[1])
    ops.QubitUnitary(B, wires[0])

    return math.cast_like(-np.pi / 4, initial_phase)


def _two_qubit_resource(num_wires):
    """A worst-case over-estimate for the resources of two-qubit unitary decomposition."""
    # Assume the 3-CNOT case.
    return {
        resource_rep(ops.QubitUnitary, num_wires=1): 4,
        ops.CNOT: 3,
        ops.RZ: 1,
        ops.RY: 2,
        # The three-CNOT case does not involve an RX, but an RX must be accounted
        # for in case the two-CNOT case is chosen at runtime.
        ops.RX: 1,
        ops.GlobalPhase: 1,
    }


@register_condition(lambda num_wires: num_wires == 2)
@register_resources(_two_qubit_resource)
def two_qubit_decomp_rule(U, wires, **__):
    """The decomposition rule for a two-qubit unitary."""

    U, initial_phase = math.convert_to_su4(U, return_global_phase=True)
    num_cnots = _compute_num_cnots(U)
    additional_phase = ops.cond(
        num_cnots == 0,
        _decompose_0_cnots,
        _decompose_3_cnots,
        elifs=[
            (num_cnots == 1, _decompose_1_cnot),
            (num_cnots == 2, _decompose_2_cnots),
        ],
    )(U, wires, initial_phase)
    total_phase = initial_phase + additional_phase
    ops.GlobalPhase(-total_phase)


def _global_phase(phase):
    ops.GlobalPhase(-phase)<|MERGE_RESOLUTION|>--- conflicted
+++ resolved
@@ -243,22 +243,6 @@
     def _resource_fn(num_wires):  # pylint: disable=unused-argument
         return su2_resource() | {ops.GlobalPhase: 1}
 
-<<<<<<< HEAD
-    def __init__(self, su2_rule, su2_resource):
-        self._naive_rule = su2_rule
-        self._naive_resources = su2_resource
-        super().__init__(self._get_impl(), self._get_resource_fn())
-
-    def _get_impl(self):
-        """The implementation of the decomposition rule."""
-
-        def _impl(U, wires, **__):
-            if sp.issparse(U):
-                U = U.todense()
-            U, global_phase = math.convert_to_su2(U, return_global_phase=True)
-            self._naive_rule(U, wires=wires)
-            ops.GlobalPhase(-global_phase)
-=======
     @register_condition(lambda num_wires: num_wires == 1)
     @register_resources(_resource_fn)
     def _impl(U, wires, **__):
@@ -267,7 +251,6 @@
         U, global_phase = math.convert_to_su2(U, return_global_phase=True)
         su2_rule(U, wires=wires)
         ops.cond(math.logical_not(math.allclose(global_phase, 0)), _global_phase)(global_phase)
->>>>>>> f9de715a
 
     return _impl
 
