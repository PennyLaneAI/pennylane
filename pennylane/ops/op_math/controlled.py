--- conflicted
+++ resolved
@@ -19,10 +19,7 @@
 from copy import copy
 from functools import wraps
 from inspect import signature
-<<<<<<< HEAD
 from typing import Any, Callable, List, Optional, Sequence, overload
-=======
->>>>>>> b30bf8cd
 
 import numpy as np
 from scipy import sparse
