--- conflicted
+++ resolved
@@ -19,11 +19,7 @@
 from copy import copy
 from functools import wraps
 from inspect import signature
-<<<<<<< HEAD
-from typing import Optional
-=======
 from typing import Any, Callable, Optional, Sequence, overload
->>>>>>> a5e21ce9
 
 import numpy as np
 from scipy import sparse
