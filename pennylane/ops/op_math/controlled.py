--- conflicted
+++ resolved
@@ -246,26 +246,15 @@
     ctrl_prim.prim_type = "higher_order"
 
     @ctrl_prim.def_impl
-<<<<<<< HEAD
     def _(*args, n_control, jaxpr, control_values, work_wires):
-=======
-    def _(*args, n_control, jaxpr, control_values, work_wires, n_consts):
         from pennylane.tape.plxpr_conversion import CollectOpsandMeas
 
-        consts = args[:n_consts]
->>>>>>> 0eb8f464
         control_wires = args[-n_control:]
         args = args[:-n_control]
 
-<<<<<<< HEAD
-        with qml.queuing.AnnotatedQueue() as q:
-            jax.core.eval_jaxpr(jaxpr, [], *args)
-        ops, _ = qml.queuing.process_queue(q)
-=======
         collector = CollectOpsandMeas()
         with qml.QueuingManager.stop_recording():
-            collector.eval(jaxpr, consts, *args)
->>>>>>> 0eb8f464
+            collector.eval(jaxpr, [], *args)
 
         for op in collector.state["ops"]:
             ctrl(op, control_wires, control_values, work_wires)
