# Copyright 2018-2022 Xanadu Quantum Technologies Inc.

# Licensed under the Apache License, Version 2.0 (the "License");
# you may not use this file except in compliance with the License.
# You may obtain a copy of the License at

#     http://www.apache.org/licenses/LICENSE-2.0

# Unless required by applicable law or agreed to in writing, software
# distributed under the License is distributed on an "AS IS" BASIS,
# WITHOUT WARRANTIES OR CONDITIONS OF ANY KIND, either express or implied.
# See the License for the specific language governing permissions and
# limitations under the License.

"""
This submodule defines the symbolic operation that indicates the control of an operator.
"""

from __future__ import annotations

import functools
import warnings
from collections.abc import Callable, Sequence
from copy import copy
from functools import wraps
from inspect import signature
from typing import Any, Optional, overload

import numpy as np
from scipy import sparse

import pennylane as qml
from pennylane import math
from pennylane.compiler import compiler
from pennylane.decomposition.resources import resolve_work_wire_type
from pennylane.operation import (
    GeneratorUndefinedError,
    Operation,
    Operator,
    ParameterFrequenciesUndefinedError,
    SparseMatrixUndefinedError,
    classproperty,
)
from pennylane.wires import Wires, WiresLike

from .decompositions.controlled_decompositions import ctrl_decomp_bisect, ctrl_decomp_zyz
from .symbolicop import SymbolicOp


@overload
def ctrl(
    op: Operator,
    control: Any,
    control_values: Optional[Sequence[bool | int]] = None,
    work_wires: Optional[Any] = None,
    work_wire_type: Optional[str] = "dirty",
) -> Operator: ...
@overload
def ctrl(
    op: Callable,
    control: Any,
    control_values: Optional[Sequence[bool | int]] = None,
    work_wires: Optional[Any] = None,
    work_wire_type: Optional[str] = "dirty",
) -> Callable: ...
def ctrl(op, control: Any, control_values=None, work_wires=None, work_wire_type="dirty"):
    r"""Create a method that applies a controlled version of the provided op.
    :func:`~.qjit` compatible.

    .. note::

        When used with :func:`~.qjit`, this function only supports the Catalyst compiler.
        See :func:`catalyst.ctrl` for more details.

        Please see the Catalyst :doc:`quickstart guide <catalyst:dev/quick_start>`,
        as well as the :doc:`sharp bits and debugging tips <catalyst:dev/sharp_bits>`
        page for an overview of the differences between Catalyst and PennyLane.

    Args:
        op (function or :class:`~.operation.Operator`): A single operator or a function that applies pennylane operators.
        control (Wires): The control wire(s).
        control_values (bool or int or list[bool or int]): The value(s) the control wire(s)
            should take. Integers other than 0 or 1 will be treated as ``int(bool(x))``.
        work_wires (Any): Any auxiliary wires that can be used in the decomposition
        work_wire_type: The type of work wire(s), can be ``"clean"`` or ``"dirty"``. ``"clean"``
            indicates that the work wires are in the :math:`|0\rangle` state, whereas ``"dirty"``
            work wires can be in any arbitrary state. Defaults to ``"dirty"``.

    Returns:
        function or :class:`~.operation.Operator`: If an Operator is provided, returns a Controlled version of the Operator.
        If a function is provided, returns a function with the same call signature that creates a controlled version of the
        provided function.

    .. seealso:: :class:`~.Controlled`.

    **Example**

    .. code-block:: python3

        @qml.qnode(qml.device('default.qubit', wires=range(4)))
        def circuit(x):
            qml.X(2)
            qml.ctrl(qml.RX, (1,2,3), control_values=(0,1,0))(x, wires=0)
            return qml.expval(qml.Z(0))

    >>> print(qml.draw(circuit)("x"))
    0: ────╭RX(x)─┤  <Z>
    1: ────├○─────┤
    2: ──X─├●─────┤
    3: ────╰○─────┤
    >>> x = np.array(1.2)
    >>> circuit(x)
    tensor(0.36235775, requires_grad=True)
    >>> qml.grad(circuit)(x)
    tensor(-0.93203909, requires_grad=True)

    :func:`~.ctrl` works on both callables like ``qml.RX`` or a quantum function
    and individual :class:`~.operation.Operator`'s.

    >>> qml.ctrl(qml.Hadamard(0), (1,2))
    Controlled(H(0), control_wires=[1, 2])

    Controlled operations work with all other forms of operator math and simplification:

    >>> op = qml.ctrl(qml.RX(1.2, wires=0) ** 2 @ qml.RY(0.1, wires=0), control=1)
    >>> qml.simplify(qml.adjoint(op))
    Controlled(RY(12.466370614359173, wires=[0]) @ RX(10.166370614359172, wires=[0]), control_wires=[1])

    **Example with compiler**

    .. code-block:: python

        dev = qml.device("lightning.qubit", wires=2)

        @qml.qjit
        @qml.qnode(dev)
        def workflow(theta, w, cw):
            qml.Hadamard(wires=[0])
            qml.Hadamard(wires=[1])

            def func(arg):
                qml.RX(theta, wires=arg)

            def cond_fn():
                qml.RY(theta, wires=w)

            qml.ctrl(func, control=[cw])(w)
            qml.ctrl(qml.cond(theta > 0.0, cond_fn), control=[cw])()
            qml.ctrl(qml.RZ, control=[cw])(theta, wires=w)
            qml.ctrl(qml.RY(theta, wires=w), control=[cw])
            return qml.probs()

    >>> workflow(jnp.pi/4, 1, 0)
    array([0.25, 0.25, 0.03661165, 0.46338835])
    """

    if active_jit := compiler.active_compiler():
        available_eps = compiler.AvailableCompilers.names_entrypoints
        ops_loader = available_eps[active_jit]["ops"].load()
        return ops_loader.ctrl(op, control, control_values=control_values, work_wires=work_wires)
    if math.is_abstract(op):
        return Controlled(
            op,
            control,
            control_values=control_values,
            work_wires=work_wires,
            work_wire_type=work_wire_type,
        )
    return create_controlled_op(
        op,
        control,
        control_values=control_values,
        work_wires=work_wires,
        work_wire_type=work_wire_type,
    )


def create_controlled_op(op, control, control_values=None, work_wires=None, work_wire_type="dirty"):
    """Default ``qml.ctrl`` implementation, allowing other implementations to call it when needed."""

    control = qml.wires.Wires(control)
    if isinstance(control_values, (int, bool)):
        control_values = [control_values]
    elif control_values is None:
        control_values = [True] * len(control)
    elif isinstance(control_values, tuple):
        control_values = list(control_values)

    ctrl_op = _try_wrap_in_custom_ctrl_op(
        op,
        control=control,
        control_values=control_values,
        work_wires=work_wires,
        work_wire_type=work_wire_type,
    )
    if ctrl_op is not None:
        return ctrl_op

    pauli_x_based_ctrl_ops = _get_pauli_x_based_ops()

    # Special handling for PauliX-based controlled operations
    if isinstance(op, pauli_x_based_ctrl_ops):
        qml.QueuingManager.remove(op)
        return _handle_pauli_x_based_controlled_ops(
            op,
            control=control,
            control_values=control_values,
            work_wires=work_wires,
            work_wire_type=work_wire_type,
        )

    # Flatten nested controlled operations to a multi-controlled operation for better
    # decomposition algorithms. This includes special cases like CRX, CRot, etc.
    if isinstance(op, Controlled):
        work_wires = Wires(() if work_wires is None else work_wires)
        work_wire_type = resolve_work_wire_type(
            op.work_wires, op.work_wire_type, work_wires, work_wire_type
        )
        qml.QueuingManager.remove(op)
        return ctrl(
            op.base,
            control=control + op.control_wires,
            control_values=control_values + op.control_values,
            work_wires=work_wires + op.work_wires,
            work_wire_type=work_wire_type,
        )

    if isinstance(op, Operator):
        return Controlled(
            op,
            control_wires=control,
            control_values=control_values,
            work_wires=work_wires,
            work_wire_type=work_wire_type,
        )

    if not callable(op):
        raise ValueError(
            f"The object {op} of type {type(op)} is not an Operator or callable. "
            "This error might occur if you apply ctrl to a list "
            "of operations instead of a function or Operator."
        )
    if qml.capture.enabled():
        return _capture_ctrl_transform(op, control, control_values, work_wires)
    return _ctrl_transform(op, control, control_values, work_wires)


def _ctrl_transform(op, control, control_values, work_wires):
    @wraps(op)
    def wrapper(*args, **kwargs):
        qscript = qml.tape.make_qscript(op)(*args, **kwargs)

        leaves, _ = qml.pytrees.flatten((args, kwargs), lambda obj: isinstance(obj, Operator))
        _ = [qml.QueuingManager.remove(l) for l in leaves if isinstance(l, Operator)]

        # flip control_values == 0 wires here, so we don't have to do it for each individual op.
        flip_control_on_zero = (len(qscript) > 1) and (control_values is not None)
        op_control_values = None if flip_control_on_zero else control_values
        if flip_control_on_zero:
            _ = [qml.X(w) for w, val in zip(control, control_values) if not val]

        _ = [
            ctrl(op, control=control, control_values=op_control_values, work_wires=work_wires)
            for op in qscript.operations
        ]

        if flip_control_on_zero:
            _ = [qml.X(w) for w, val in zip(control, control_values) if not val]

        if qml.QueuingManager.recording():
            _ = [qml.apply(m) for m in qscript.measurements]

        return qscript.measurements

    return wrapper


@functools.lru_cache  # only create the first time requested
def _get_ctrl_qfunc_prim():
    """See capture/explanations.md : Higher Order primitives for more information on this code."""
    # if capture is enabled, jax should be installed

    # pylint: disable=import-outside-toplevel
    from pennylane.capture.custom_primitives import QmlPrimitive

    ctrl_prim = QmlPrimitive("ctrl_transform")
    ctrl_prim.multiple_results = True
    ctrl_prim.prim_type = "higher_order"

    @ctrl_prim.def_impl
    def _(*args, n_control, jaxpr, control_values, work_wires, n_consts):
        from pennylane.tape.plxpr_conversion import CollectOpsandMeas

        consts = args[:n_consts]
        control_wires = args[-n_control:]
        args = args[n_consts:-n_control]

        collector = CollectOpsandMeas()
        with qml.QueuingManager.stop_recording():
            collector.eval(jaxpr, consts, *args)

        for op in collector.state["ops"]:
            ctrl(op, control_wires, control_values, work_wires)
        return []

    @ctrl_prim.def_abstract_eval
    def _(*_, **__):
        return []

    return ctrl_prim


def _capture_ctrl_transform(qfunc: Callable, control, control_values, work_wires) -> Callable:
    """Capture compatible way of performing an ctrl transform."""
    # note that this logic is tested in `tests/capture/test_nested_plxpr.py`
    import jax  # pylint: disable=import-outside-toplevel

    ctrl_prim = _get_ctrl_qfunc_prim()

    @wraps(qfunc)
    def new_qfunc(*args, **kwargs):
        abstracted_axes, abstract_shapes = qml.capture.determine_abstracted_axes(args)
        jaxpr = jax.make_jaxpr(functools.partial(qfunc, **kwargs), abstracted_axes=abstracted_axes)(
            *args
        )
        flat_args = jax.tree_util.tree_leaves(args)
        control_wires = qml.wires.Wires(control)  # make sure is iterable
        ctrl_prim.bind(
            *jaxpr.consts,
            *abstract_shapes,
            *flat_args,
            *control_wires,
            jaxpr=jaxpr.jaxpr,
            n_control=len(control_wires),
            control_values=control_values,
            work_wires=work_wires,
            n_consts=len(jaxpr.consts),
        )

    return new_qfunc


@functools.lru_cache(maxsize=1)
def _get_pauli_x_based_ops():
    """Gets a list of pauli-x based operations

    This is placed inside a function to avoid circular imports.

    """
    return qml.X, qml.CNOT, qml.Toffoli, qml.MultiControlledX


def _try_wrap_in_custom_ctrl_op(
    op, control, control_values=None, work_wires=None, work_wire_type="dirty"
):
    """Wraps a controlled operation in custom ControlledOp, returns None if not applicable."""

    ops_with_custom_ctrl_ops = base_to_custom_ctrl_op()
    custom_key = (type(op), len(control))

    if custom_key in ops_with_custom_ctrl_ops and all(control_values):
        qml.QueuingManager.remove(op)
        return ops_with_custom_ctrl_ops[custom_key](*op.data, control + op.wires)

    if isinstance(op, qml.QubitUnitary):
        qml.QueuingManager.remove(op)
        return qml.ControlledQubitUnitary(
            op.matrix() if op.has_matrix else op.sparse_matrix(),
            wires=control + op.wires,
            control_values=control_values,
            work_wires=work_wires,
            work_wire_type=work_wire_type,
        )

    return None


def _handle_pauli_x_based_controlled_ops(op, control, control_values, work_wires, work_wire_type):
    """Handles PauliX-based controlled operations."""

    op_map = {
        (qml.PauliX, 1): qml.CNOT,
        (qml.PauliX, 2): qml.Toffoli,
        (qml.CNOT, 1): qml.Toffoli,
    }

    custom_key = (type(op), len(control))
    if custom_key in op_map and all(control_values):
        qml.QueuingManager.remove(op)
        return op_map[custom_key](wires=control + op.wires)

    if isinstance(op, qml.PauliX):
        return qml.MultiControlledX(
            wires=control + op.wires,
            control_values=control_values,
            work_wires=work_wires,
            work_wire_type=work_wire_type,
        )

    work_wires = Wires([] if work_wires is None else work_wires)
    work_wire_type = resolve_work_wire_type(
        op.work_wires, op.work_wire_type, work_wires, work_wire_type
    )
    return qml.MultiControlledX(
        wires=control + op.wires,
        control_values=control_values + op.control_values,
        work_wires=work_wires + op.work_wires,
        work_wire_type=work_wire_type,
    )


# pylint: disable=too-many-arguments, too-many-public-methods
class Controlled(SymbolicOp):
    r"""Symbolic operator denoting a controlled operator.

    Args:
        base (~.operation.Operator): the operator that is controlled
        control_wires (Any): The wires to control on.

    Keyword Args:
        control_values (Iterable[Bool]): The values to control on. Must be the same
            length as ``control_wires``. Defaults to ``True`` for all control wires.
            Provided values are converted to `Bool` internally.
        work_wires (Any): Any auxiliary wires that can be used in the decomposition
        work_wire_type: The type of work wire(s), can be ``"clean"`` or ``"dirty"``. ``"clean"``
            indicates that the work wires are in the :math:`|0\rangle` state, whereas ``"dirty"``
            work wires can be in any arbitrary state. Defaults to ``"dirty"``.

    .. note::
        This class, ``Controlled``, denotes a controlled version of any individual operation.
        :class:`~.ControlledOp` adds :class:`~.Operation` specific methods and properties to the
        more general ``Controlled`` class.

    .. seealso:: :class:`~.ControlledOp`, and :func:`~.ctrl`

    **Example**

    >>> base = qml.RX(1.234, 1)
    >>> Controlled(base, (0, 2, 3), control_values=[True, False, True])
    Controlled(RX(1.234, wires=[1]), control_wires=[0, 2, 3], control_values=[True, False, True])
    >>> op = Controlled(base, 0, control_values=[0])
    >>> op
    Controlled(RX(1.234, wires=[1]), control_wires=[0], control_values=[0])

    The operation has both standard :class:`~.operation.Operator` properties
    and ``Controlled`` specific properties:

    >>> op.base
    RX(1.234, wires=[1])
    >>> op.data
    (1.234,)
    >>> op.wires
    Wires([0, 1])
    >>> op.control_wires
    Wires([0])
    >>> op.target_wires
    Wires([1])

    Control values are lists of booleans, indicating whether or not to control on the
    ``0==False`` value or the ``1==True`` wire.

    >>> op.control_values
    [0]

    Provided control values are converted to booleans internally, so
    any "truthy" or "falsy" objects work.

    >>> Controlled(base, ("a", "b", "c"), control_values=["", None, 5]).control_values
    [False, False, True]

    Representations for an operator are available if the base class defines them.
    Sparse matrices are available if the base class defines either a sparse matrix
    or only a dense matrix.

    >>> np.set_printoptions(precision=4) # easier to read the matrix
    >>> qml.matrix(op)
    array([[0.8156+0.j    , 0.    -0.5786j, 0.    +0.j    , 0.    +0.j    ],
           [0.    -0.5786j, 0.8156+0.j    , 0.    +0.j    , 0.    +0.j    ],
           [0.    +0.j    , 0.    +0.j    , 1.    +0.j    , 0.    +0.j    ],
           [0.    +0.j    , 0.    +0.j    , 0.    +0.j    , 1.    +0.j    ]])
    >>> qml.eigvals(op)
    array([1.    +0.j    , 1.    +0.j    , 0.8156+0.5786j, 0.8156-0.5786j])
    >>> print(qml.generator(op, format='observable'))
    (-0.5) [Projector0 X1]
    >>> op.sparse_matrix()
    <4x4 sparse matrix of type '<class 'numpy.complex128'>'
                with 6 stored elements in Compressed Sparse Row format>

    If the provided base matrix is an :class:`~.operation.Operation`, then the created
    object will be of type :class:`~.ops.op_math.ControlledOp`. This class adds some additional
    methods and properties to the basic :class:`~.ops.op_math.Controlled` class.

    >>> type(op)
    <class 'pennylane.ops.op_math.controlled_class.ControlledOp'>
    >>> op.parameter_frequencies
    [(0.5, 1.0)]

    """

    resource_keys = {
        "base_class",
        "base_params",
        "num_control_wires",
        "num_zero_control_values",
        "num_work_wires",
<<<<<<< HEAD
=======
        "work_wire_type",
>>>>>>> 94cbb951
    }

    def _flatten(self):
        return (self.base,), (
            self.control_wires,
            tuple(self.control_values),
            self.work_wires,
            self.work_wire_type,
        )

    @classmethod
    def _unflatten(cls, data, metadata):
        return cls(
            data[0],
            control_wires=metadata[0],
            control_values=metadata[1],
            work_wires=metadata[2],
            work_wire_type=metadata[3],
        )

    # pylint: disable=no-self-argument
    @classproperty
    def __signature__(cls):  # pragma: no cover
        # this method is defined so inspect.signature returns __init__ signature
        # instead of __new__ signature
        # See PEP 362

        # use __init__ signature instead of __new__ signature
        sig = signature(cls.__init__)
        # get rid of self from signature
        new_parameters = tuple(sig.parameters.values())[1:]
        new_sig = sig.replace(parameters=new_parameters)
        return new_sig

    # pylint: disable=unused-argument
    def __new__(cls, base, *_, **__):
        """If base is an ``Operation``, then a ``ControlledOp`` should be used instead."""
        if isinstance(base, Operation):
            return object.__new__(ControlledOp)
        return object.__new__(Controlled)

    # pylint: disable=arguments-differ, too-many-positional-arguments
    @classmethod
    def _primitive_bind_call(
        cls,
        base,
        control_wires,
        control_values=None,
        work_wires=None,
        work_wire_type="dirty",
        id=None,
    ):
        control_wires = Wires(control_wires)
        return cls._primitive.bind(
            base,
            *control_wires,
            control_values=control_values,
            work_wires=work_wires,
            work_wire_type=work_wire_type,
        )

    # pylint: disable=too-many-positional-arguments
    def __init__(
        self,
        base,
        control_wires: WiresLike,
        control_values=None,
        work_wires: WiresLike = None,
        work_wire_type: Optional[str] = "dirty",
        id=None,
    ):
        control_wires = Wires(control_wires)
        work_wires = Wires(() if work_wires is None else work_wires)

        if control_values is None:
            control_values = [True] * len(control_wires)
        else:
            control_values = (
                [bool(control_values)]
                if isinstance(control_values, int)
                else [bool(control_value) for control_value in control_values]
            )

            if len(control_values) != len(control_wires):
                raise ValueError("control_values should be the same length as control_wires")

        if len(Wires.shared_wires([base.wires, control_wires])) != 0:
            raise ValueError("The control wires must be different from the base operation wires.")

        if len(Wires.shared_wires([work_wires, base.wires + control_wires])) != 0:
            raise ValueError(
                "Work wires must be different the control_wires and base operation wires."
            )

        if work_wire_type not in {"clean", "dirty"}:
            raise ValueError(
                f"work_wire_type must be either 'clean' or 'dirty'. Got '{work_wire_type}'."
            )

        self.hyperparameters["control_wires"] = control_wires
        self.hyperparameters["control_values"] = control_values
        self.hyperparameters["work_wires"] = work_wires
        self.hyperparameters["work_wire_type"] = work_wire_type
        self._name = f"C({base.name})"

        super().__init__(base, id)

    @property
    def hash(self):
        # these gates do not consider global phases in their hash
        if self.base.name in ("RX", "RY", "RZ", "Rot"):
            base_params = str(
                [
                    (id(d) if math.is_abstract(d) else math.round(math.real(d) % (4 * np.pi), 10))
                    for d in self.base.data
                ]
            )
            base_hash = hash(
                (
                    str(self.base.name),
                    tuple(self.base.wires.tolist()),
                    base_params,
                )
            )
        else:
            base_hash = self.base.hash
        return hash(
            (
                "Controlled",
                base_hash,
                tuple(self.control_wires.tolist()),
                tuple(self.control_values),
                tuple(self.work_wires.tolist()),
            )
        )

    # pylint: disable=arguments-renamed, invalid-overridden-method
    @property
    def has_matrix(self):
        return self.base.has_matrix

    @property
    def batch_size(self):
        return self.base.batch_size

    @property
    def ndim_params(self):
        return self.base.ndim_params

    # Properties on the control values ######################
    @property
    def control_values(self):
        """Iterable[Bool]. For each control wire, denotes whether to control on ``True`` or
        ``False``."""
        return self.hyperparameters["control_values"]

    @property
    def _control_int(self):
        """Int. Conversion of ``control_values`` to an integer."""
        return sum(2**i for i, val in enumerate(reversed(self.control_values)) if val)

    # Properties on the wires ##########################

    @property
    def control_wires(self):
        """The control wires."""
        return self.hyperparameters["control_wires"]

    @property
    def target_wires(self):
        """The wires of the target operator."""
        return self.base.wires

    @property
    def work_wires(self):
        """Additional wires that can be used in the decomposition. Not modified by the operation."""
        return self.hyperparameters["work_wires"]

    @property
    def work_wire_type(self):
        """The type of work wires provided, can be ``"clean"`` or ``"dirty"``."""
        return self.hyperparameters["work_wire_type"]

    @property
    def wires(self):
        return self.control_wires + self.target_wires

    def map_wires(self, wire_map: dict):
        new_base = self.base.map_wires(wire_map=wire_map)
        new_control_wires = Wires([wire_map.get(wire, wire) for wire in self.control_wires])
        new_work_wires = Wires([wire_map.get(wire, wire) for wire in self.work_wires])

        return ctrl(
            op=new_base,
            control=new_control_wires,
            control_values=self.control_values,
            work_wires=new_work_wires,
        )

    # Properties for resource estimation ###############

    @property
    def resource_params(self):
        return {
            "base_class": type(self.base),
            "base_params": self.base.resource_params,
            "num_control_wires": len(self.control_wires),
            "num_zero_control_values": len([val for val in self.control_values if not val]),
            "num_work_wires": len(self.work_wires),
<<<<<<< HEAD
=======
            "work_wire_type": self.work_wire_type,
>>>>>>> 94cbb951
        }

    # Methods ##########################################

    def __repr__(self):
        params = [f"control_wires={self.control_wires.tolist()}"]
        if self.work_wires:
            params.append(f"work_wires={self.work_wires.tolist()}")
        if self.control_values and not all(self.control_values):
            params.append(f"control_values={self.control_values}")
        return f"Controlled({self.base}, {', '.join(params)})"

    def label(self, decimals=None, base_label=None, cache=None):
        return self.base.label(decimals=decimals, base_label=base_label, cache=cache)

    def _compute_matrix_from_base(self):
        base_matrix = self.base.matrix()
        interface = math.get_interface(base_matrix)

        num_target_states = 2 ** len(self.target_wires)
        num_control_states = 2 ** len(self.control_wires)
        total_matrix_size = num_control_states * num_target_states

        padding_left = self._control_int * num_target_states
        padding_right = total_matrix_size - padding_left - num_target_states

        left_pad = math.convert_like(
            math.cast_like(math.eye(padding_left, like=interface), 1j), base_matrix
        )
        right_pad = math.convert_like(
            math.cast_like(math.eye(padding_right, like=interface), 1j), base_matrix
        )

        shape = math.shape(base_matrix)
        if len(shape) == 3:  # stack if batching
            return math.stack([math.block_diag([left_pad, _U, right_pad]) for _U in base_matrix])

        return math.block_diag([left_pad, base_matrix, right_pad])

    def matrix(self, wire_order=None):
        if self.compute_matrix is not Operator.compute_matrix:
            canonical_matrix = self.compute_matrix(*self.data)
        else:
            canonical_matrix = self._compute_matrix_from_base()

        wire_order = wire_order or self.wires
        return math.expand_matrix(canonical_matrix, wires=self.wires, wire_order=wire_order)

    @property
    def has_sparse_matrix(self):
        return self.base.has_sparse_matrix or self.base.has_matrix

    def sparse_matrix(self, wire_order=None, format="csr"):
        try:
            target_mat = self.base.sparse_matrix()
        except SparseMatrixUndefinedError as e:
            if self.base.has_matrix:
                target_mat = sparse.lil_matrix(self.base.matrix())
            else:
                raise SparseMatrixUndefinedError from e

        num_target_states = 2 ** len(self.target_wires)
        num_control_states = 2 ** len(self.control_wires)
        total_states = num_target_states * num_control_states

        start_ind = self._control_int * num_target_states
        end_ind = start_ind + num_target_states

        m = sparse.eye(total_states, format="lil", dtype=target_mat.dtype)

        m[start_ind:end_ind, start_ind:end_ind] = target_mat

        wire_order = wire_order or self.wires
        m = math.expand_matrix(m, wires=self.wires, wire_order=wire_order)

        return m.asformat(format=format)

    def eigvals(self):
        base_eigvals = self.base.eigvals()
        num_target_wires = len(self.target_wires)
        num_control_wires = len(self.control_wires)

        total = 2 ** (num_target_wires + num_control_wires)
        ones = np.ones(total - len(base_eigvals))

        return math.concatenate([ones, base_eigvals])

    @property
    def has_diagonalizing_gates(self):
        return self.base.has_diagonalizing_gates

    def diagonalizing_gates(self):
        return self.base.diagonalizing_gates()

    @property
    def has_decomposition(self):
        if self.compute_decomposition is not Operator.compute_decomposition:
            return True
        if not all(self.control_values):
            return True
        # not already the simplified version
        if (
            len(self.control_wires) == 1
            and hasattr(self.base, "_controlled")
            and type(self) in {Controlled, ControlledOp}
        ):
            return True
        is_su2 = _is_single_qubit_special_unitary(self.base)
        if not math.is_abstract(is_su2) and is_su2:
            return True
        if self.base.has_decomposition:
            return True

        return False

    def decomposition(self):

        if self.compute_decomposition is not Operator.compute_decomposition:
            return self.compute_decomposition(*self.data, self.wires)

        if all(self.control_values):
            decomp = _decompose_no_control_values(self)
            if decomp is None:
                raise qml.operation.DecompositionUndefinedError
            return decomp

        # We need to add paulis to flip some control wires
        d = [qml.X(w) for w, val in zip(self.control_wires, self.control_values) if not val]

        decomp = _decompose_no_control_values(self)
        if decomp is None:
            no_control_values = copy(self).queue()
            no_control_values.hyperparameters["control_values"] = [1] * len(self.control_wires)
            d.append(no_control_values)
        else:
            d += decomp

        d += [qml.X(w) for w, val in zip(self.control_wires, self.control_values) if not val]
        return d

    # pylint: disable=arguments-renamed, invalid-overridden-method
    @property
    def has_generator(self):
        return self.base.has_generator

    def generator(self):
        sub_gen = self.base.generator()
        projectors = (
            qml.Projector([val], wires=w) for val, w in zip(self.control_values, self.control_wires)
        )
        # needs to return a new_opmath instance regardless of whether new_opmath is enabled, because
        # it otherwise can't handle ControlledGlobalPhase, see PR #5194
        return qml.prod(*projectors, sub_gen)

    @property
    def has_adjoint(self):
        return self.base.has_adjoint

    def adjoint(self):
        return ctrl(
            self.base.adjoint(),
            self.control_wires,
            control_values=self.control_values,
            work_wires=self.work_wires,
            work_wire_type=self.work_wire_type,
        )

    def pow(self, z):
        base_pow = self.base.pow(z)
        return [
            ctrl(
                op,
                self.control_wires,
                control_values=self.control_values,
                work_wires=self.work_wires,
                work_wire_type=self.work_wire_type,
            )
            for op in base_pow
        ]

    def simplify(self) -> "Operator":
        if isinstance(self.base, Controlled):
            base = self.base.base.simplify()
            return ctrl(
                base,
                control=self.control_wires + self.base.control_wires,
                control_values=self.control_values + self.base.control_values,
                work_wires=self.work_wires + self.base.work_wires,
                work_wire_type=resolve_work_wire_type(
                    self.base.work_wires,
                    self.base.work_wire_type,
                    self.work_wires,
                    self.work_wire_type,
                ),
            )

        simplified_base = self.base.simplify()
        if isinstance(simplified_base, qml.Identity):
            return simplified_base

        return ctrl(
            op=simplified_base,
            control=self.control_wires,
            control_values=self.control_values,
            work_wires=self.work_wires,
            work_wire_type=self.work_wire_type,
        )


def _is_single_qubit_special_unitary(op):
    if not op.has_matrix or len(op.wires) != 1:
        return False
    mat = op.matrix()
    det = mat[0, 0] * mat[1, 1] - mat[0, 1] * mat[1, 0]
    return math.allclose(det, 1)


def _decompose_pauli_x_based_no_control_values(op: Controlled):
    """Decomposes a PauliX-based operation"""

    if isinstance(op.base, qml.PauliX) and len(op.control_wires) == 1:
        return [qml.CNOT(wires=op.wires)]

    if isinstance(op.base, qml.PauliX) and len(op.control_wires) == 2:
        return qml.Toffoli.compute_decomposition(wires=op.wires)

    if isinstance(op.base, qml.CNOT) and len(op.control_wires) == 1:
        return qml.Toffoli.compute_decomposition(wires=op.wires)

    return qml.MultiControlledX.compute_decomposition(
        wires=op.wires,
        work_wires=op.work_wires,
        work_wire_type=op.work_wire_type,
    )


def _decompose_custom_ops(op: Controlled) -> Optional[list[Operator]]:
    """Custom handling for decomposing a controlled operation"""

    pauli_x_based_ctrl_ops = _get_pauli_x_based_ops()
    ops_with_custom_ctrl_ops = base_to_custom_ctrl_op()

    custom_key = (type(op.base), len(op.control_wires))
    if custom_key in ops_with_custom_ctrl_ops:
        custom_op_cls = ops_with_custom_ctrl_ops[custom_key]
        return custom_op_cls.compute_decomposition(*op.data, op.wires)
    if isinstance(op.base, pauli_x_based_ctrl_ops):
        # has some special case handling of its own for further decomposition
        return _decompose_pauli_x_based_no_control_values(op)

    if isinstance(op.base, qml.GlobalPhase):
        # A singly-controlled global phase is the same as a phase shift on the control wire
        # (Lemma 5.2 from https://arxiv.org/pdf/quant-ph/9503016)
        # Mathematically, this is the equation (with Id_2 being the 2-dim. identity matrix)
        # |0><0|⊗ Id_2 + |1><1|⊗ e^{i\phi} = [|0><0| + |1><1| e^{i\phi}] ⊗ Id_2
        phase_shift = qml.PhaseShift(phi=-op.data[0], wires=op.control_wires[-1])
        if len(op.control_wires) == 1:
            return [phase_shift]
        # For N>1 control wires, we simply add N-1 control wires to the phase shift
        # Mathematically, this is the equation (proven by inserting an identity)
        # (Id_{2^N} - |1><1|^N)⊗ Id_2 + |1><1|^N ⊗ e^{i\phi}
        # = (Id_{2^{N-1}} - |1><1|^{N-1}) ⊗ Id_4 + |1><1|^{N-1} ⊗ [|0><0|+|1><1|e^{i\phi}]⊗ Id_2
        return [ctrl(phase_shift, control=op.control_wires[:-1])]

    # TODO: will be removed in the second part of the controlled rework [sc-37951]
    if len(op.control_wires) == 1 and hasattr(op.base, "_controlled"):
        result = op.base._controlled(op.control_wires[0])  # pylint: disable=protected-access
        # disallow decomposing to itself
        # pylint: disable=unidiomatic-typecheck
        if type(result) != type(op):
            return [result]
        qml.QueuingManager.remove(result)

    return None


def _decompose_no_control_values(op: Controlled) -> Optional[list[Operator]]:
    """Decompose without considering control values. Returns None if no decomposition."""

    decomp = _decompose_custom_ops(op)
    if decomp is not None:
        return decomp

    is_su2 = _is_single_qubit_special_unitary(op.base)
    if not math.is_abstract(is_su2) and is_su2:
        if len(op.control_wires) >= 2 and math.get_interface(*op.data) == "numpy":
            return ctrl_decomp_bisect(op.base, op.control_wires)
        return ctrl_decomp_zyz(
            op.base,
            control_wires=op.control_wires,
            work_wires=op.work_wires,
            work_wire_type=op.work_wire_type,
        )

    if not op.base.has_decomposition:
        return None

    base_decomp = op.base.decomposition()
    return [
        ctrl(newop, op.control_wires, work_wires=op.work_wires, work_wire_type=op.work_wire_type)
        for newop in base_decomp
    ]


class ControlledOp(Controlled, Operation):
    """Operation-specific methods and properties for the :class:`~.ops.op_math.Controlled` class.

    When an :class:`~.operation.Operation` is provided to the :class:`~.ops.op_math.Controlled`
    class, this type is constructed instead. It adds some additional :class:`~.operation.Operation`
    specific methods and properties.

    When we no longer rely on certain functionality through ``Operation``, we can get rid of this
    class.

    .. seealso:: :class:`~.Controlled`
    """

    def __new__(cls, *_, **__):
        # overrides dispatch behaviour of ``Controlled``
        return object.__new__(cls)

    # pylint: disable=too-many-positional-arguments
    def __init__(
        self,
        base,
        control_wires,
        control_values=None,
        work_wires=None,
        work_wire_type="dirty",
        id=None,
    ):
        super().__init__(base, control_wires, control_values, work_wires, work_wire_type, id)
        # check the grad_recipe validity
        if self.grad_recipe is None:
            # Make sure grad_recipe is an iterable of correct length instead of None
            self.grad_recipe = [None] * self.num_params

    @property
    def name(self):
        return self._name

    @property
    def grad_method(self):
        return self.base.grad_method

    @property
    def parameter_frequencies(self):
        if self.base.num_params == 1:
            try:
                base_gen = qml.generator(self.base, format="observable")
            except GeneratorUndefinedError as e:
                raise ParameterFrequenciesUndefinedError(
                    f"Operation {self.base.name} does not have parameter frequencies defined."
                ) from e

            with warnings.catch_warnings():
                warnings.filterwarnings(
                    action="ignore", message=r".+ eigenvalues will be computed numerically\."
                )
                base_gen_eigvals = qml.eigvals(base_gen, k=2**self.base.num_wires)

            # The projectors in the full generator add a eigenvalue of `0` to
            # the eigenvalues of the base generator.
            gen_eigvals = np.append(base_gen_eigvals, 0)

            processed_gen_eigvals = tuple(np.round(gen_eigvals, 8))
            return [qml.gradients.eigvals_to_frequencies(processed_gen_eigvals)]
        raise ParameterFrequenciesUndefinedError(
            f"Operation {self.name} does not have parameter frequencies defined, "
            "and parameter frequencies can not be computed via generator for more than one "
            "parameter."
        )


# Program capture with controlled ops needs to unpack and re-pack the control wires to support dynamic wires
# See capture module for more information on primitives
# If None, jax isn't installed so the class never got a primitive.
if Controlled._primitive is not None:  # pylint: disable=protected-access

    @Controlled._primitive.def_impl  # pylint: disable=protected-access
    def _(
        base, *control_wires, control_values=None, work_wires=None, work_wire_type="dirty", id=None
    ):
        return type.__call__(
            Controlled,
            base,
            control_wires,
            control_values=control_values,
            work_wires=work_wires,
            work_wire_type=work_wire_type,
            id=id,
        )


# easier to just keep the same primitive for both versions
# dispatch between the two types happens inside instance creation anyway
ControlledOp._primitive = Controlled._primitive  # pylint: disable=protected-access


@functools.lru_cache(maxsize=1)
def base_to_custom_ctrl_op():
    """A dictionary mapping base op types to their custom controlled versions.
    This dictionary is used under the assumption that all custom controlled operations do not
    have resource params (which is why `ControlledQubitUnitary` is not included here).
    """

    ops_with_custom_ctrl_ops = {
        (qml.PauliZ, 1): qml.CZ,
        (qml.PauliZ, 2): qml.CCZ,
        (qml.PauliY, 1): qml.CY,
        (qml.CZ, 1): qml.CCZ,
        (qml.SWAP, 1): qml.CSWAP,
        (qml.Hadamard, 1): qml.CH,
        (qml.RX, 1): qml.CRX,
        (qml.RY, 1): qml.CRY,
        (qml.RZ, 1): qml.CRZ,
        (qml.Rot, 1): qml.CRot,
        (qml.PhaseShift, 1): qml.ControlledPhaseShift,
    }
    return ops_with_custom_ctrl_ops<|MERGE_RESOLUTION|>--- conflicted
+++ resolved
@@ -503,10 +503,7 @@
         "num_control_wires",
         "num_zero_control_values",
         "num_work_wires",
-<<<<<<< HEAD
-=======
         "work_wire_type",
->>>>>>> 94cbb951
     }
 
     def _flatten(self):
@@ -716,10 +713,7 @@
             "num_control_wires": len(self.control_wires),
             "num_zero_control_values": len([val for val in self.control_values if not val]),
             "num_work_wires": len(self.work_wires),
-<<<<<<< HEAD
-=======
             "work_wire_type": self.work_wire_type,
->>>>>>> 94cbb951
         }
 
     # Methods ##########################################
