--- conflicted
+++ resolved
@@ -249,15 +249,9 @@
         control_wires = args[-n_control:]
         args = args[n_consts:-n_control]
 
-<<<<<<< HEAD
-        with qml.queuing.AnnotatedQueue() as q:
-            qml.capture.eval_jaxpr(jaxpr, consts, *args)
-        ops, _ = qml.queuing.process_queue(q)
-=======
         collector = CollectOpsandMeas()
         with qml.QueuingManager.stop_recording():
             collector.eval(jaxpr, consts, *args)
->>>>>>> 731bd7db
 
         for op in collector.state["ops"]:
             ctrl(op, control_wires, control_values, work_wires)
