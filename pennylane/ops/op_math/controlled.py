--- conflicted
+++ resolved
@@ -212,11 +212,7 @@
     # Flatten nested controlled operations to a multi-controlled operation for better
     # decomposition algorithms. This includes special cases like CRX, CRot, etc.
     if isinstance(op, Controlled):
-<<<<<<< HEAD
-        work_wires = work_wires or ()
-=======
         work_wires = Wires(() if work_wires is None else work_wires)
->>>>>>> 26a7903b
         work_wire_type = resolve_work_wire_type(
             op.work_wires, op.work_wire_type, work_wires, work_wire_type
         )
@@ -401,11 +397,7 @@
             work_wire_type=work_wire_type,
         )
 
-<<<<<<< HEAD
-    work_wires = work_wires or []
-=======
     work_wires = Wires([] if work_wires is None else work_wires)
->>>>>>> 26a7903b
     work_wire_type = resolve_work_wire_type(
         op.work_wires, op.work_wire_type, work_wires, work_wire_type
     )
