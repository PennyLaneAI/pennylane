--- conflicted
+++ resolved
@@ -340,20 +340,11 @@
                 continue
             simplified_factor = factor.simplify()
             if isinstance(simplified_factor, Prod):
-<<<<<<< HEAD
-                new_factors += (simplified_factor.factors,)
-            elif isinstance(simplified_factor, Sum):
-                new_factors += (simplified_factor.summands,)
-            else:
-                if not isinstance(simplified_factor, qml.Identity):
-                    new_factors += ((simplified_factor,),)
-=======
                 new_factors += tuple((factor,) for factor in simplified_factor.factors)
             elif isinstance(simplified_factor, Sum):
                 new_factors += (simplified_factor.summands,)
             elif not isinstance(simplified_factor, qml.Identity):
                 new_factors += ((simplified_factor,),)
->>>>>>> 28386e36
 
         return new_factors
 
@@ -362,14 +353,7 @@
         factors = list(itertools.product(*factors))
         if len(factors) == 1:
             factor = factors[0]
-<<<<<<< HEAD
-            if len(factor) == 1:
-                return factor[0]
-            return Prod(*factor)
-        factors = [Prod(*factor).simplify() if len(factor) > 1 else factor[0] for factor in factors]
-=======
             return factor[0] if len(factor) == 1 else Prod(*factor)
         factors = [Prod(*factor).simplify() if len(factor) > 1 else factor[0] for factor in factors]
 
->>>>>>> 28386e36
         return Sum(*factors)