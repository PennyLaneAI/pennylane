# Copyright 2018-2022 Xanadu Quantum Technologies Inc.

# Licensed under the Apache License, Version 2.0 (the "License");
# you may not use this file except in compliance with the License.
# You may obtain a copy of the License at

#     http://www.apache.org/licenses/LICENSE-2.0

# Unless required by applicable law or agreed to in writing, software
# distributed under the License is distributed on an "AS IS" BASIS,
# WITHOUT WARRANTIES OR CONDITIONS OF ANY KIND, either express or implied.
# See the License for the specific language governing permissions and
# limitations under the License.
"""
This file contains the implementation of the Prod class which contains logic for
computing the product between operations.
"""
import itertools
from copy import copy
from itertools import combinations
from typing import List, Tuple, Union

import pennylane as qml
from pennylane import math
from pennylane.operation import Operator
<<<<<<< HEAD
from pennylane.wires import Wires
from pennylane.ops.op_math.pow_class import Pow
=======
from pennylane.ops.op_math.pow import Pow
>>>>>>> edc7ba2b
from pennylane.ops.op_math.sprod import SProd
from pennylane.ops.op_math.sum import Sum
from pennylane.ops.qubit.non_parametric_ops import PauliX, PauliY, PauliZ

from .composite import CompositeOp


def prod(*ops, do_queue=True, id=None):
    """Construct an operator which represents the generalized product of the
    operators provided.

    The generalized product operation represents both the tensor product as
    well as matrix composition. This can be resolved naturally from the wires
    that the given operators act on.

    Args:
        ops (tuple[~.operation.Operator]): The operators we would like to multiply

    Keyword Args:
        do_queue (bool): determines if the product operator will be queued. Default is True.
        id (str or None): id for the product operator. Default is None.

    Returns:
        ~ops.op_math.Prod: the operator representing the product.

    .. seealso:: :class:`~.ops.op_math.Prod`

    **Example**

    >>> prod_op = prod(qml.PauliX(0), qml.PauliZ(0))
    >>> prod_op
    PauliX(wires=[0]) @ PauliZ(wires=[0])
    >>> prod_op.matrix()
    array([[ 0, -1],
           [ 1,  0]])
    """
    return Prod(*ops, do_queue=do_queue, id=id)


class Prod(CompositeOp):
    r"""Symbolic operator representing the product of operators.

    Args:
        factors (tuple[~.operation.Operator]): a tuple of operators which will be multiplied
        together.

    Keyword Args:
        do_queue (bool): determines if the product operator will be queued. Default is True.
        id (str or None): id for the product operator. Default is None.

    .. seealso:: :func:`~.ops.op_math.prod`

    **Example**

    >>> prop_op = Prod(qml.PauliX(wires=0), qml.PauliZ(wires=0))
    >>> prop_op
    PauliX(wires=[0]) @ PauliZ(wires=[0])
    >>> qml.matrix(prop_op)
    array([[ 0,  -1],
           [ 1,   0]])
    >>> prop_op.terms()
    ([1.0], [PauliX(wires=[0]) @ PauliZ(wires=[0])])

    .. note::
        When a Prod operator is applied in a circuit, its factors are applied in the reverse order.
        (i.e ``Prod(op1, op2)`` corresponds to :math:`\hat{op}_{1}\dot\hat{op}_{2}` which indicates
        first applying :math:`\hat{op}_{2}` then :math:`\hat{op}_{1}` in the circuit. We can see this
        in the decomposition of the operator.

    >>> op = Prod(qml.PauliX(wires=0), qml.PauliZ(wires=1))
    >>> op.decomposition()
    [PauliZ(wires=[1]), PauliX(wires=[0])]

    .. details::
        :title: Usage Details

        The Prod operator represents both matrix composition and tensor products
        between operators.

        >>> prod_op = Prod(qml.RZ(1.23, wires=0), qml.PauliX(wires=0), qml.PauliZ(wires=1))
        >>> prod_op.matrix()
        array([[ 0.        +0.j        ,  0.        +0.j        ,
                 0.81677345-0.57695852j,  0.        +0.j        ],
               [ 0.        +0.j        ,  0.        +0.j        ,
                 0.        +0.j        , -0.81677345+0.57695852j],
               [ 0.81677345+0.57695852j,  0.        +0.j        ,
                 0.        +0.j        ,  0.        +0.j        ],
               [ 0.        +0.j        , -0.81677345-0.57695852j,
                 0.        +0.j        ,  0.        +0.j        ]])

        The Prod operation can be used inside a `qnode` as an operation which,
        if parameterized, can be differentiated.

        .. code-block:: python

            dev = qml.device("default.qubit", wires=3)

            @qml.qnode(dev)
            def circuit(theta):
                qml.prod(qml.PauliZ(0), qml.RX(theta, 1))
                return qml.expval(qml.PauliZ(1))

        >>> par = np.array(1.23, requires_grad=True)
        >>> circuit(par)
        tensor(0.33423773, requires_grad=True)
        >>> qml.grad(circuit)(par)
        tensor(-0.9424888, requires_grad=True)

        The Prod operation can also be measured as an observable.
        If the circuit is parameterized, then we can also differentiate through the
        product observable.

        .. code-block:: python

            prod_op = Prod(qml.PauliZ(wires=0), qml.Hadamard(wires=1))
            dev = qml.device("default.qubit", wires=2)

            @qml.qnode(dev)
            def circuit(weights):
                qml.RX(weights[0], wires=0)
                return qml.expval(prod_op)

        >>> weights = np.array([0.1], requires_grad=True)
        >>> qml.grad(circuit)(weights)
        array([-0.07059289])
    """
<<<<<<< HEAD
    _name = "Prod"
    _eigs = {}  # cache eigen vectors and values like in qml.Hermitian

    def __init__(
        self, *factors: Operator, do_queue=True, id=None
    ):  # pylint: disable=super-init-not-called
        """Initialize a Prod instance"""
        self._id = id
        self.queue_idx = None
        self._mat_cache = {}

        if len(factors) < 2:
            raise ValueError(f"Require at least two operators to multiply; got {len(factors)}")

        self.factors = factors
        self._wires = qml.wires.Wires.all_wires([f.wires for f in self.factors])
        self._hash = None
        self._has_overlapping_wires = None

        if do_queue:
            self.queue()

    def __repr__(self):
        """Constructor-call-like representation."""
        return " @ ".join([f"({f})" if f.arithmetic_depth > 0 else f"{f}" for f in self.factors])

    def __copy__(self):
        cls = self.__class__
        copied_op = cls.__new__(cls)
        copied_op.factors = tuple(copy(f) for f in self.factors)

        for attr, value in vars(self).items():
            if attr not in {"factors"}:
                setattr(copied_op, attr, value)
=======
>>>>>>> edc7ba2b

    _op_symbol = "@"

    def terms(self):  # is this method necessary for this class?
        return [1.0], [self]

    @property
    def batch_size(self):
        """Batch size of input parameters."""
        return next((op.batch_size for op in self if op.batch_size is not None), None)

    @property
    def is_hermitian(self):
        """Check if the product operator is hermitian.

        Note, this check is not exhaustive. There can be hermitian operators for which this check
        yields false, which ARE hermitian. So a false result only implies a more explicit check
        must be performed.
        """
        for o1, o2 in combinations(self.operands, r=2):
            if qml.wires.Wires.shared_wires([o1.wires, o2.wires]):
                return False
        return all(op.is_hermitian for op in self)

    def decomposition(self):
        r"""Decomposition of the product operator is given by each factor applied in succession.

        Note that the decomposition is the list of factors returned in reversed order. This is
        to support the intuition that when we write $\hat{O} = \hat{A} \dot \hat{B}$ it is implied
        that $\hat{B}$ is applied to the state before $\hat{A}$ in the quantum circuit.
        """
        if qml.queuing.QueuingContext.recording():
            return [qml.apply(op) for op in self[::-1]]
        return list(self[::-1])

    def eigvals(self):
        """Return the eigenvalues of the specified operator.

        This method uses pre-stored eigenvalues for standard observables where
        possible and stores the corresponding eigenvectors from the eigendecomposition.

        Returns:
            array: array containing the eigenvalues of the operator
        """
        if self.has_overlapping_wires:
            return self.eigendecomposition["eigval"]
        eigvals = [
            qml.utils.expand_vector(factor.eigvals(), list(factor.wires), list(self.wires))
            for factor in self
        ]

        return qml.math.prod(eigvals, axis=0)

    def matrix(self, wire_order=None):
        """Representation of the operator as a matrix in the computational basis."""
<<<<<<< HEAD
        wire_order = wire_order or self.wires
        if not isinstance(wire_order, Wires):
            wire_order = Wires(wire_order)
        if wire_order in self._mat_cache:
            return self._mat_cache[wire_order]

        mats = (
            math.expand_matrix(qml.matrix(op), op.wires, wire_order=wire_order)
            if isinstance(op, qml.Hamiltonian)
            else math.expand_matrix(op.matrix(), op.wires, wire_order=wire_order)
            for op in self.factors
        )

        mat = reduce(math.dot, mats)
        self._mat_cache[wire_order] = mat
        return mat

    def label(self, decimals=None, base_label=None, cache=None):
        r"""How the product is represented in diagrams and drawings.

        Args:
            decimals=None (Int): If ``None``, no parameters are included. Else,
                how to round the parameters.
            base_label=None (Iterable[str]): overwrite the non-parameter component of the label.
                Must be same length as ``factors`` attribute.
            cache=None (dict): dictionary that carries information between label calls
                in the same drawing

        Returns:
            str: label to use in drawings

        >>> op = qml.prod(qml.PauliX(0), qml.prod(qml.RY(1, wires=1), qml.PauliX(0)))
        >>> op.label()
        'X@(RY@X)'
        >>> op.label(decimals=2, base_label=["X0a", ["RY1", "X0b"]])
        'X0a@(RY1\n(1.00)@X0b)'

        """

        def _label(factor, decimals, base_label, cache):
            sub_label = factor.label(decimals, base_label, cache)
            return f"({sub_label})" if factor.arithmetic_depth > 0 else sub_label
=======
        mats_and_wires_gen = (
            (qml.matrix(op) if isinstance(op, qml.Hamiltonian) else op.matrix(), op.wires)
            for op in self
        )

        reduced_mat, prod_wires = math.reduce_matrices(
            mats_and_wires_gen=mats_and_wires_gen, reduce_func=math.dot
        )
>>>>>>> edc7ba2b

        wire_order = wire_order or self.wires

        return math.expand_matrix(reduced_mat, prod_wires, wire_order=wire_order)

    def sparse_matrix(self, wire_order=None):
        """Compute the sparse matrix representation of the Prod op in csr representation."""
        mats_and_wires_gen = ((op.sparse_matrix(), op.wires) for op in self)

        reduced_mat, prod_wires = math.reduce_matrices(
            mats_and_wires_gen=mats_and_wires_gen, reduce_func=math.dot
        )

        wire_order = wire_order or self.wires

        return math.expand_matrix(reduced_mat, prod_wires, wire_order=wire_order)

    # pylint: disable=protected-access
    @property
    def _queue_category(self):
        """Used for sorting objects into their respective lists in `QuantumTape` objects.
        This property is a temporary solution that should not exist long-term and should not be
        used outside of ``QuantumTape._process_queue``.

        Options are:
        * `"_prep"`
        * `"_ops"`
        * `"_measurements"`
        * `None`

        Returns (str or None): "_ops" if the _queue_catagory of all factors is "_ops", else None.
        """
        return "_ops" if all(op._queue_category == "_ops" for op in self) else None

    def adjoint(self):
        return Prod(*(qml.adjoint(factor) for factor in self[::-1]))

    @property
    def arithmetic_depth(self) -> int:
        return 1 + max(factor.arithmetic_depth for factor in self)

    def _simplify_factors(self, factors: Tuple[Operator]) -> Tuple[complex, Operator]:
        """Reduces the depth of nested factors and groups identical factors.

        Returns:
            Tuple[complex, List[~.operation.Operator]: tuple containing the global phase and a list
            of the simplified factors
        """
        new_factors = _ProductFactorsGrouping()

        for factor in factors:
            simplified_factor = factor.simplify()
            new_factors.add(factor=simplified_factor)
        new_factors.remove_factors(wires=self.wires)
        return new_factors.global_phase, new_factors.factors

    def simplify(self) -> Union["Prod", Sum]:
        global_phase, factors = self._simplify_factors(factors=self.operands)

        factors = list(itertools.product(*factors))
        if len(factors) == 1:
            factor = factors[0]
            if len(factor) == 0:
                op = (
                    Prod(*(qml.Identity(w) for w in self.wires))
                    if len(self.wires) > 1
                    else qml.Identity(self.wires[0])
                )
            else:
                op = factor[0] if len(factor) == 1 else Prod(*factor)
            return op if global_phase == 1 else qml.s_prod(global_phase, op)

        factors = [Prod(*factor).simplify() if len(factor) > 1 else factor[0] for factor in factors]
        op = Sum(*factors).simplify()
        return op if global_phase == 1 else qml.s_prod(global_phase, op).simplify()

    @classmethod
    def _sort(cls, op_list, wire_map: dict = None) -> List[Operator]:
        """Insertion sort algorithm that sorts a list of product factors by their wire indices, taking
        into account the operator commutivity.

        Args:
            op_list (List[.Operator]): list of operators to be sorted
            wire_map (dict): Dictionary containing the wire values as keys and its indexes as values.
                Defaults to None.

        Returns:
            List[.Operator]: sorted list of operators
        """

        if isinstance(op_list, tuple):
            op_list = list(op_list)

        for i in range(1, len(op_list)):

            key_op = op_list[i]

            j = i - 1
            while j >= 0 and _swappable_ops(op1=op_list[j], op2=key_op, wire_map=wire_map):
                op_list[j + 1] = op_list[j]
                j -= 1
            op_list[j + 1] = key_op

        return op_list


def _swappable_ops(op1, op2, wire_map: dict = None) -> bool:
    """Boolean expression that indicates if op1 and op2 don't have intersecting wires and if they
    should be swapped when sorting them by wire values.

    Args:
        op1 (.Operator): First operator.
        op2 (.Operator): Second operator.
        wire_map (dict): Dictionary containing the wire values as keys and its indexes as values.
            Defaults to None.

    Returns:
        bool: True if operators should be swapped, False otherwise.
    """
    wires1 = op1.wires
    wires2 = op2.wires
    if wire_map is not None:
        wires1 = wires1.map(wire_map)
        wires2 = wires2.map(wire_map)
    wires1 = set(wires1)
    wires2 = set(wires2)
    return False if wires1 & wires2 else wires1.pop() > wires2.pop()


class _ProductFactorsGrouping:
    """Utils class used for grouping identical product factors."""

    _identity_map = {
        "Identity": (1.0, "Identity"),
        "PauliX": (1.0, "PauliX"),
        "PauliY": (1.0, "PauliY"),
        "PauliZ": (1.0, "PauliZ"),
    }
    _x_map = {
        "Identity": (1.0, "PauliX"),
        "PauliX": (1.0, "Identity"),
        "PauliY": (1.0j, "PauliZ"),
        "PauliZ": (-1.0j, "PauliY"),
    }
    _y_map = {
        "Identity": (1.0, "PauliY"),
        "PauliX": (-1.0j, "PauliZ"),
        "PauliY": (1.0, "Identity"),
        "PauliZ": (1.0j, "PauliX"),
    }
    _z_map = {
        "Identity": (1.0, "PauliZ"),
        "PauliX": (1.0j, "PauliY"),
        "PauliY": (-1.0j, "PauliX"),
        "PauliZ": (1.0, "Identity"),
    }
    _pauli_mult = {"Identity": _identity_map, "PauliX": _x_map, "PauliY": _y_map, "PauliZ": _z_map}
    _paulis = {"PauliX": PauliX, "PauliY": PauliY, "PauliZ": PauliZ}

    def __init__(self):
        self._pauli_factors = {}  #  {wire: (pauli_coeff, pauli_word)}
        self._non_pauli_factors = {}  # {wires: [hash, exponent, operator]}
        self._factors = []
        self.global_phase = 1

    def add(self, factor: Operator):
        """Add factor.

        Args:
            factor (Operator): Factor to add.
        """
        wires = factor.wires
        if isinstance(factor, Prod):
            for prod_factor in factor:
                self.add(prod_factor)
        elif isinstance(factor, Sum):
            self._remove_pauli_factors(wires=wires)
            self._remove_non_pauli_factors(wires=wires)
            self._factors += (factor.operands,)
        elif not isinstance(factor, qml.Identity):
            if isinstance(factor, SProd):
                self.global_phase *= factor.scalar
                factor = factor.base
            if isinstance(factor, (qml.Identity, qml.PauliX, qml.PauliY, qml.PauliZ)):
                self._add_pauli_factor(factor=factor, wires=wires)
                self._remove_non_pauli_factors(wires=wires)
            else:
                self._add_non_pauli_factor(factor=factor, wires=wires)
                self._remove_pauli_factors(wires=wires)

    def _add_pauli_factor(self, factor: Operator, wires: List[int]):
        """Adds the given Pauli operator to the temporary ``self._pauli_factors`` dictionary. If
        there was another Pauli operator acting on the same wire, the two operators are grouped
        together using the ``self._pauli_mult`` dictionary.

        Args:
            factor (Operator): Factor to be added.
            wires (List[int]): Factor wires. This argument is added to avoid calling
                ``factor.wires`` several times.
        """
        wire = wires[0]
        op2_name = factor.name
        old_coeff, old_word = self._pauli_factors.get(wire, (1, "Identity"))
        coeff, new_word = self._pauli_mult[old_word][op2_name]
        self._pauli_factors[wire] = old_coeff * coeff, new_word

    def _add_non_pauli_factor(self, factor: Operator, wires: List[int]):
        """Adds the given non-Pauli factor to the temporary ``self._non_pauli_factors`` dictionary.
        If there alerady exists an identical operator in the dictionary, the two are grouped
        together.

        If there isn't an identical operator in the dictionary, all non Pauli factors that act on
        the same wires are removed and added to the ``self._factors`` tuple.

        Args:
            factor (Operator): Factor to be added.
            wires (List[int]): Factor wires. This argument is added to avoid calling
                ``factor.wires`` several times.
        """
        if isinstance(factor, Pow):
            exponent = factor.z
            factor = factor.base
        else:
            exponent = 1
        op_hash = factor.hash
        old_hash, old_exponent, old_op = self._non_pauli_factors.get(wires, [None, None, None])
        if isinstance(old_op, (qml.RX, qml.RY, qml.RZ)) and factor.name == old_op.name:
            self._non_pauli_factors[wires] = [
                op_hash,
                old_exponent,
                factor.__class__(factor.data[0] + old_op.data[0], wires).simplify(),
            ]
        elif op_hash == old_hash:
            self._non_pauli_factors[wires][1] += exponent
        else:
            self._remove_non_pauli_factors(wires=wires)
            self._non_pauli_factors[wires] = [op_hash, copy(exponent), factor]

    def _remove_non_pauli_factors(self, wires: List[int]):
        """Remove all factors from the ``self._non_pauli_factors`` dictionary that act on the given
        wires and add them to the ``self._factors`` tuple.

        Args:
            wires (List[int]): Wires of the operators to be removed.
        """
        if not self._non_pauli_factors:
            return
        for wire in wires:
            for key, (_, exponent, op) in list(self._non_pauli_factors.items()):
                if wire in key:
                    self._non_pauli_factors.pop(key)
                    if exponent == 0:
                        continue
                    if exponent != 1:
                        op = Pow(base=op, z=exponent).simplify()
                    if isinstance(op, Prod):
                        self._factors += tuple(
                            (factor,) for factor in op if not isinstance(factor, qml.Identity)
                        )
                    elif not isinstance(op, qml.Identity):
                        self._factors += ((op,),)

    def _remove_pauli_factors(self, wires: List[int]):
        """Remove all Pauli factors from the ``self._pauli_factors`` dictionary that act on the
        given wires and add them to the ``self._factors`` tuple.

        Args:
            wires (List[int]): Wires of the operators to be removed.
        """
        if not self._pauli_factors:
            return
        for wire in wires:
            pauli_coeff, pauli_word = self._pauli_factors.pop(wire, (1, "Identity"))
            if pauli_word != "Identity":
                pauli_op = self._paulis[pauli_word](wire)
                self._factors += ((pauli_op,),)
                self.global_phase *= pauli_coeff

    def remove_factors(self, wires: List[int]):
        """Remove all factors from the ``self._pauli_factors`` and ``self._non_pauli_factors``
        dictionaries that act on the given wires and add them to the ``self._factors`` tuple.

        Args:
            wires (List[int]): Wires of the operators to be removed.
        """
        self._remove_pauli_factors(wires=wires)
        self._remove_non_pauli_factors(wires=wires)

    @property
    def factors(self):
        """Grouped factors tuple.

        Returns:
            tuple: Tuple of grouped factors.
        """
        return tuple(self._factors)<|MERGE_RESOLUTION|>--- conflicted
+++ resolved
@@ -23,12 +23,8 @@
 import pennylane as qml
 from pennylane import math
 from pennylane.operation import Operator
-<<<<<<< HEAD
 from pennylane.wires import Wires
-from pennylane.ops.op_math.pow_class import Pow
-=======
 from pennylane.ops.op_math.pow import Pow
->>>>>>> edc7ba2b
 from pennylane.ops.op_math.sprod import SProd
 from pennylane.ops.op_math.sum import Sum
 from pennylane.ops.qubit.non_parametric_ops import PauliX, PauliY, PauliZ
@@ -155,43 +151,6 @@
         >>> qml.grad(circuit)(weights)
         array([-0.07059289])
     """
-<<<<<<< HEAD
-    _name = "Prod"
-    _eigs = {}  # cache eigen vectors and values like in qml.Hermitian
-
-    def __init__(
-        self, *factors: Operator, do_queue=True, id=None
-    ):  # pylint: disable=super-init-not-called
-        """Initialize a Prod instance"""
-        self._id = id
-        self.queue_idx = None
-        self._mat_cache = {}
-
-        if len(factors) < 2:
-            raise ValueError(f"Require at least two operators to multiply; got {len(factors)}")
-
-        self.factors = factors
-        self._wires = qml.wires.Wires.all_wires([f.wires for f in self.factors])
-        self._hash = None
-        self._has_overlapping_wires = None
-
-        if do_queue:
-            self.queue()
-
-    def __repr__(self):
-        """Constructor-call-like representation."""
-        return " @ ".join([f"({f})" if f.arithmetic_depth > 0 else f"{f}" for f in self.factors])
-
-    def __copy__(self):
-        cls = self.__class__
-        copied_op = cls.__new__(cls)
-        copied_op.factors = tuple(copy(f) for f in self.factors)
-
-        for attr, value in vars(self).items():
-            if attr not in {"factors"}:
-                setattr(copied_op, attr, value)
-=======
->>>>>>> edc7ba2b
 
     _op_symbol = "@"
 
@@ -247,50 +206,6 @@
 
     def matrix(self, wire_order=None):
         """Representation of the operator as a matrix in the computational basis."""
-<<<<<<< HEAD
-        wire_order = wire_order or self.wires
-        if not isinstance(wire_order, Wires):
-            wire_order = Wires(wire_order)
-        if wire_order in self._mat_cache:
-            return self._mat_cache[wire_order]
-
-        mats = (
-            math.expand_matrix(qml.matrix(op), op.wires, wire_order=wire_order)
-            if isinstance(op, qml.Hamiltonian)
-            else math.expand_matrix(op.matrix(), op.wires, wire_order=wire_order)
-            for op in self.factors
-        )
-
-        mat = reduce(math.dot, mats)
-        self._mat_cache[wire_order] = mat
-        return mat
-
-    def label(self, decimals=None, base_label=None, cache=None):
-        r"""How the product is represented in diagrams and drawings.
-
-        Args:
-            decimals=None (Int): If ``None``, no parameters are included. Else,
-                how to round the parameters.
-            base_label=None (Iterable[str]): overwrite the non-parameter component of the label.
-                Must be same length as ``factors`` attribute.
-            cache=None (dict): dictionary that carries information between label calls
-                in the same drawing
-
-        Returns:
-            str: label to use in drawings
-
-        >>> op = qml.prod(qml.PauliX(0), qml.prod(qml.RY(1, wires=1), qml.PauliX(0)))
-        >>> op.label()
-        'X@(RY@X)'
-        >>> op.label(decimals=2, base_label=["X0a", ["RY1", "X0b"]])
-        'X0a@(RY1\n(1.00)@X0b)'
-
-        """
-
-        def _label(factor, decimals, base_label, cache):
-            sub_label = factor.label(decimals, base_label, cache)
-            return f"({sub_label})" if factor.arithmetic_depth > 0 else sub_label
-=======
         mats_and_wires_gen = (
             (qml.matrix(op) if isinstance(op, qml.Hamiltonian) else op.matrix(), op.wires)
             for op in self
@@ -299,7 +214,6 @@
         reduced_mat, prod_wires = math.reduce_matrices(
             mats_and_wires_gen=mats_and_wires_gen, reduce_func=math.dot
         )
->>>>>>> edc7ba2b
 
         wire_order = wire_order or self.wires
 
