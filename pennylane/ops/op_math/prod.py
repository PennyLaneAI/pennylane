--- conflicted
+++ resolved
@@ -300,7 +300,6 @@
         )
         return reduce(math.dot, mats)
 
-<<<<<<< HEAD
     def label(self, decimals=None, base_label=None, cache=None):
         r"""How the product is represented in diagrams and drawings.
 
@@ -338,13 +337,12 @@
             )
 
         return "@".join(_label(f, decimals, None, cache) for f in self.factors)
-=======
+
     def sparse_matrix(self, wire_order=None):
         """Compute the sparse matrix representation of the Prod op in csr representation."""
         wire_order = wire_order or self.wires
         mats = (op.sparse_matrix(wire_order=wire_order) for op in self.factors)
         return reduce(math.dot, mats)
->>>>>>> 47cd5425
 
     # pylint: disable=protected-access
     @property
