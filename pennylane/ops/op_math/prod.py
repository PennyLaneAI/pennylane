--- conflicted
+++ resolved
@@ -25,13 +25,9 @@
 
 import pennylane as qml
 from pennylane import math
-<<<<<<< HEAD
-from pennylane.operation import Operator, expand_matrix
+from pennylane.operation import Operator
 from pennylane.ops.op_math.pow_class import Pow
 from pennylane.ops.op_math.sprod import SProd
-=======
-from pennylane.operation import Operator
->>>>>>> 345452a8
 from pennylane.ops.op_math.sum import Sum
 from pennylane.ops.qubit.non_parametric_ops import PauliX, PauliY, PauliZ
 
@@ -300,15 +296,9 @@
         if wire_order is None:
             wire_order = self.wires
         mats = (
-<<<<<<< HEAD
-            expand_matrix(qml.matrix(op), op.wires, wire_order=wire_order)
+            math.expand_matrix(qml.matrix(op), op.wires, wire_order=wire_order)
             if isinstance(op, qml.Hamiltonian)
-            else expand_matrix(op.matrix(), op.wires, wire_order=wire_order)
-=======
-            math.expand_matrix(op.matrix(), op.wires, wire_order=wire_order)
-            if not isinstance(op, qml.Hamiltonian)
-            else math.expand_matrix(qml.matrix(op), op.wires, wire_order=wire_order)
->>>>>>> 345452a8
+            else math.expand_matrix(op.matrix(), op.wires, wire_order=wire_order)
             for op in self.factors
         )
 
