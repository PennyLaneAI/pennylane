# Copyright 2018-2022 Xanadu Quantum Technologies Inc.

# Licensed under the Apache License, Version 2.0 (the "License");
# you may not use this file except in compliance with the License.
# You may obtain a copy of the License at

#     http://www.apache.org/licenses/LICENSE-2.0

# Unless required by applicable law or agreed to in writing, software
# distributed under the License is distributed on an "AS IS" BASIS,
# WITHOUT WARRANTIES OR CONDITIONS OF ANY KIND, either express or implied.
# See the License for the specific language governing permissions and
# limitations under the License.
"""
This file contains the implementation of the Prod class which contains logic for
computing the product between operations.
"""
import itertools
from copy import copy
from functools import reduce
from itertools import combinations
from typing import List, Tuple, Union

import pennylane as qml
from pennylane import math
from pennylane.operation import Operator
from pennylane.ops.op_math.pow_class import Pow
from pennylane.ops.op_math.sprod import SProd
from pennylane.ops.op_math.sum import Sum
from pennylane.ops.qubit.non_parametric_ops import PauliX, PauliY, PauliZ

from .composite import CompositeOp


def prod(*ops, do_queue=True, id=None):
    """Construct an operator which represents the generalized product of the
    operators provided.

    The generalized product operation represents both the tensor product as
    well as matrix composition. This can be resolved naturally from the wires
    that the given operators act on.

    Args:
        ops (tuple[~.operation.Operator]): The operators we would like to multiply

    Keyword Args:
        do_queue (bool): determines if the product operator will be queued. Default is True.
        id (str or None): id for the product operator. Default is None.

    Returns:
        ~ops.op_math.Prod: the operator representing the product.

    .. seealso:: :class:`~.ops.op_math.Prod`

    **Example**

    >>> prod_op = prod(qml.PauliX(0), qml.PauliZ(0))
    >>> prod_op
    PauliX(wires=[0]) @ PauliZ(wires=[0])
    >>> prod_op.matrix()
    array([[ 0, -1],
           [ 1,  0]])
    """
    return Prod(*ops, do_queue=do_queue, id=id)


class Prod(CompositeOp):
    r"""Symbolic operator representing the product of operators.

    Args:
        factors (tuple[~.operation.Operator]): a tuple of operators which will be multiplied
        together.

    Keyword Args:
        do_queue (bool): determines if the product operator will be queued. Default is True.
        id (str or None): id for the product operator. Default is None.

    .. seealso:: :func:`~.ops.op_math.prod`

    **Example**

    >>> prop_op = Prod(qml.PauliX(wires=0), qml.PauliZ(wires=0))
    >>> prop_op
    PauliX(wires=[0]) @ PauliZ(wires=[0])
    >>> qml.matrix(prop_op)
    array([[ 0,  -1],
           [ 1,   0]])
    >>> prop_op.terms()
    ([1.0], [PauliX(wires=[0]) @ PauliZ(wires=[0])])

    .. note::
        When a Prod operator is applied in a circuit, its factors are applied in the reverse order.
        (i.e ``Prod(op1, op2)`` corresponds to :math:`\hat{op}_{1}\dot\hat{op}_{2}` which indicates
        first applying :math:`\hat{op}_{2}` then :math:`\hat{op}_{1}` in the circuit. We can see this
        in the decomposition of the operator.

    >>> op = Prod(qml.PauliX(wires=0), qml.PauliZ(wires=1))
    >>> op.decomposition()
    [PauliZ(wires=[1]), PauliX(wires=[0])]

    .. details::
        :title: Usage Details

        The Prod operator represents both matrix composition and tensor products
        between operators.

        >>> prod_op = Prod(qml.RZ(1.23, wires=0), qml.PauliX(wires=0), qml.PauliZ(wires=1))
        >>> prod_op.matrix()
        array([[ 0.        +0.j        ,  0.        +0.j        ,
                 0.81677345-0.57695852j,  0.        +0.j        ],
               [ 0.        +0.j        ,  0.        +0.j        ,
                 0.        +0.j        , -0.81677345+0.57695852j],
               [ 0.81677345+0.57695852j,  0.        +0.j        ,
                 0.        +0.j        ,  0.        +0.j        ],
               [ 0.        +0.j        , -0.81677345-0.57695852j,
                 0.        +0.j        ,  0.        +0.j        ]])

        The Prod operation can be used inside a `qnode` as an operation which,
        if parameterized, can be differentiated.

        .. code-block:: python

            dev = qml.device("default.qubit", wires=3)

            @qml.qnode(dev)
            def circuit(theta):
                qml.prod(qml.PauliZ(0), qml.RX(theta, 1))
                return qml.expval(qml.PauliZ(1))

        >>> par = np.array(1.23, requires_grad=True)
        >>> circuit(par)
        tensor(0.33423773, requires_grad=True)
        >>> qml.grad(circuit)(par)
        tensor(-0.9424888, requires_grad=True)

        The Prod operation can also be measured as an observable.
        If the circuit is parameterized, then we can also differentiate through the
        product observable.

        .. code-block:: python

            prod_op = Prod(qml.PauliZ(wires=0), qml.Hadamard(wires=1))
            dev = qml.device("default.qubit", wires=2)

            @qml.qnode(dev)
            def circuit(weights):
                qml.RX(weights[0], wires=0)
                return qml.expval(prod_op)

        >>> weights = np.array([0.1], requires_grad=True)
        >>> qml.grad(circuit)(weights)
        array([-0.07059289])
    """
<<<<<<< HEAD
=======
    _name = "Prod"
    _eigs = {}  # cache eigen vectors and values like in qml.Hermitian

    def __init__(
        self, *factors: Operator, do_queue=True, id=None
    ):  # pylint: disable=super-init-not-called
        """Initialize a Prod instance"""
        self._id = id
        self.queue_idx = None

        if len(factors) < 2:
            raise ValueError(f"Require at least two operators to multiply; got {len(factors)}")

        self.factors = factors
        self._wires = qml.wires.Wires.all_wires([f.wires for f in self.factors])
        self._hash = None
        self._has_overlapping_wires = None

        if do_queue:
            self.queue()

    def __repr__(self):
        """Constructor-call-like representation."""
        return " @ ".join([f"({f})" if f.arithmetic_depth > 0 else f"{f}" for f in self.factors])
>>>>>>> 6b0fa7f5

    _op_symbol = "@"

    @property
    def factors(self):
        """Return the factors that compose this operator."""
        return self.operands

    def terms(self):  # is this method necessary for this class?
        return [1.0], [self]

    @property
    def batch_size(self):
        """Batch size of input parameters."""
        return next((op.batch_size for op in self if op.batch_size is not None), None)

    @property
    def is_hermitian(self):
        """Check if the product operator is hermitian.

        Note, this check is not exhaustive. There can be hermitian operators for which this check
        yields false, which ARE hermitian. So a false result only implies a more explicit check
        must be performed.
        """
        for o1, o2 in combinations(self.factors, r=2):
            if qml.wires.Wires.shared_wires([o1.wires, o2.wires]):
                return False
        return all(op.is_hermitian for op in self)

    @property
    def has_overlapping_wires(self) -> bool:
        """Boolean expression that indicates if the factors have overlapping wires."""
        if self._has_overlapping_wires is None:
            wires = []
            for op in self.factors:
                wires.extend(list(op.wires))
            self._has_overlapping_wires = len(wires) != len(set(wires))
        return self._has_overlapping_wires

    def decomposition(self):
        r"""Decomposition of the product operator is given by each factor applied in succession.

        Note that the decomposition is the list of factors returned in reversed order. This is
        to support the intuition that when we write $\hat{O} = \hat{A} \dot \hat{B}$ it is implied
        that $\hat{B}$ is applied to the state before $\hat{A}$ in the quantum circuit.
        """
        if qml.queuing.QueuingContext.recording():
            return [qml.apply(op) for op in self[::-1]]
        return list(self.factors[::-1])

<<<<<<< HEAD
=======
    @property
    def eigendecomposition(self):
        r"""Return the eigendecomposition of the matrix specified by the operator.

        This method uses pre-stored eigenvalues for standard observables where
        possible and stores the corresponding eigenvectors from the eigendecomposition.

        It transforms the input operator according to the wires specified.

        Returns:
            dict[str, array]: dictionary containing the eigenvalues and the
                eigenvectors of the operator.
        """
        if self.hash not in self._eigs:
            Hmat = self.matrix()
            Hmat = math.to_numpy(Hmat)
            w, U = np.linalg.eigh(Hmat)
            self._eigs[self.hash] = {"eigvec": U, "eigval": w}

        return self._eigs[self.hash]

    def diagonalizing_gates(self):
        r"""Sequence of gates that diagonalize the operator in the computational basis.

        Given the eigendecomposition :math:`O = U \Sigma U^{\dagger}` where
        :math:`\Sigma` is a diagonal matrix containing the eigenvalues,
        the sequence of diagonalizing gates implements the unitary :math:`U`.

        The diagonalizing gates rotate the state into the eigenbasis
        of the operator.

        A ``DiagGatesUndefinedError`` is raised if no representation by decomposition is defined.

        .. seealso:: :meth:`~.Operator.compute_diagonalizing_gates`.

        Returns:
            list[.Operator] or None: a list of operators
        """
        if self.has_overlapping_wires:
            eigen_vectors = self.eigendecomposition["eigvec"]
            return [qml.QubitUnitary(eigen_vectors.conj().T, wires=self.wires)]
        diag_gates = []
        for factor in self.factors:
            diag_gates.extend(factor.diagonalizing_gates())
        return diag_gates

    def eigvals(self):
        """Return the eigenvalues of the specified operator.

        This method uses pre-stored eigenvalues for standard observables where
        possible and stores the corresponding eigenvectors from the eigendecomposition.

        Returns:
            array: array containing the eigenvalues of the operator
        """
        if self.has_overlapping_wires:
            return self.eigendecomposition["eigval"]
        eigvals = [
            qml.utils.expand_vector(factor.eigvals(), list(factor.wires), list(self.wires))
            for factor in self.factors
        ]

        return qml.math.prod(eigvals, axis=0)

>>>>>>> 6b0fa7f5
    def matrix(self, wire_order=None):
        """Representation of the operator as a matrix in the computational basis."""
        wire_order = wire_order or self.wires
        mats = (
            math.expand_matrix(qml.matrix(op), op.wires, wire_order=wire_order)
            if isinstance(op, qml.Hamiltonian)
            else math.expand_matrix(op.matrix(), op.wires, wire_order=wire_order)
            for op in self
        )

        return reduce(math.dot, mats)

    def sparse_matrix(self, wire_order=None):
        """Compute the sparse matrix representation of the Prod op in csr representation."""
        wire_order = wire_order or self.wires
        mats = (op.sparse_matrix(wire_order=wire_order) for op in self)
        return reduce(math.dot, mats)

    # pylint: disable=protected-access
    @property
    def _queue_category(self):
        """Used for sorting objects into their respective lists in `QuantumTape` objects.
        This property is a temporary solution that should not exist long-term and should not be
        used outside of ``QuantumTape._process_queue``.

        Options are:
        * `"_prep"`
        * `"_ops"`
        * `"_measurements"`
        * `None`

        Returns (str or None): "_ops" if the _queue_catagory of all factors is "_ops", else None.
        """
        return "_ops" if all(op._queue_category == "_ops" for op in self) else None

    def adjoint(self):
        return Prod(*(qml.adjoint(factor) for factor in self[::-1]))

    @property
    def arithmetic_depth(self) -> int:
        return 1 + max(factor.arithmetic_depth for factor in self)

    def _simplify_factors(self, factors: Tuple[Operator]) -> Tuple[complex, Operator]:
        """Reduces the depth of nested factors and groups identical factors.

        Returns:
            Tuple[complex, List[~.operation.Operator]: tuple containing the global phase and a list
            of the simplified factors
        """
        new_factors = _ProductFactorsGrouping()

        for factor in factors:
            simplified_factor = factor.simplify()
            new_factors.add(factor=simplified_factor)
        new_factors.remove_factors(wires=self.wires)
        return new_factors.global_phase, new_factors.factors

    def simplify(self) -> Union["Prod", Sum]:
        global_phase, factors = self._simplify_factors(factors=self.factors)

        factors = list(itertools.product(*factors))
        if len(factors) == 1:
            factor = factors[0]
            if len(factor) == 0:
                op = (
                    Prod(*(qml.Identity(w) for w in self.wires))
                    if len(self.wires) > 1
                    else qml.Identity(self.wires[0])
                )
            else:
                op = factor[0] if len(factor) == 1 else Prod(*factor)
            return op if global_phase == 1 else qml.s_prod(global_phase, op)

        factors = [Prod(*factor).simplify() if len(factor) > 1 else factor[0] for factor in factors]
        op = Sum(*factors).simplify()
        return op if global_phase == 1 else qml.s_prod(global_phase, op).simplify()

    @property
    def hash(self):
        if self._hash is None:
            self._hash = hash(
                (str(self.name), str([factor.hash for factor in _prod_sort(self.factors)]))
            )
        return self._hash


def _prod_sort(op_list, wire_map: dict = None) -> List[Operator]:
    """Insertion sort algorithm that sorts a list of product factors by their wire indices, taking
    into account the operator commutivity.

    Args:
        op_list (List[.Operator]): list of operators to be sorted
        wire_map (dict): Dictionary containing the wire values as keys and its indexes as values.
            Defaults to None.

    Returns:
        List[.Operator]: sorted list of operators
    """

    if isinstance(op_list, tuple):
        op_list = list(op_list)

    for i in range(1, len(op_list)):

        key_op = op_list[i]

        j = i - 1
        while j >= 0 and _swappable_ops(op1=op_list[j], op2=key_op, wire_map=wire_map):
            op_list[j + 1] = op_list[j]
            j -= 1
        op_list[j + 1] = key_op

    return op_list


def _swappable_ops(op1, op2, wire_map: dict = None) -> bool:
    """Boolean expression that indicates if op1 and op2 don't have intersecting wires and if they
    should be swapped when sorting them by wire values.

    Args:
        op1 (.Operator): First operator.
        op2 (.Operator): Second operator.
        wire_map (dict): Dictionary containing the wire values as keys and its indexes as values.
            Defaults to None.

    Returns:
        bool: True if operators should be swapped, False otherwise.
    """
    wires1 = op1.wires
    wires2 = op2.wires
    if wire_map is not None:
        wires1 = wires1.map(wire_map)
        wires2 = wires2.map(wire_map)
    wires1 = set(wires1)
    wires2 = set(wires2)
    return False if wires1 & wires2 else wires1.pop() > wires2.pop()


class _ProductFactorsGrouping:
    """Utils class used for grouping identical product factors."""

    _identity_map = {
        "Identity": (1.0, "Identity"),
        "PauliX": (1.0, "PauliX"),
        "PauliY": (1.0, "PauliY"),
        "PauliZ": (1.0, "PauliZ"),
    }
    _x_map = {
        "Identity": (1.0, "PauliX"),
        "PauliX": (1.0, "Identity"),
        "PauliY": (1.0j, "PauliZ"),
        "PauliZ": (-1.0j, "PauliY"),
    }
    _y_map = {
        "Identity": (1.0, "PauliY"),
        "PauliX": (-1.0j, "PauliZ"),
        "PauliY": (1.0, "Identity"),
        "PauliZ": (1.0j, "PauliX"),
    }
    _z_map = {
        "Identity": (1.0, "PauliZ"),
        "PauliX": (1.0j, "PauliY"),
        "PauliY": (-1.0j, "PauliX"),
        "PauliZ": (1.0, "Identity"),
    }
    _pauli_mult = {"Identity": _identity_map, "PauliX": _x_map, "PauliY": _y_map, "PauliZ": _z_map}
    _paulis = {"PauliX": PauliX, "PauliY": PauliY, "PauliZ": PauliZ}

    def __init__(self):
        self._pauli_factors = {}  #  {wire: (pauli_coeff, pauli_word)}
        self._non_pauli_factors = {}  # {wires: [hash, exponent, operator]}
        self._factors = []
        self.global_phase = 1

    def add(self, factor: Operator):
        """Add factor.

        Args:
            factor (Operator): Factor to add.
        """
        wires = factor.wires
        if isinstance(factor, Prod):
            for prod_factor in factor.factors:
                self.add(prod_factor)
        elif isinstance(factor, Sum):
            self._remove_pauli_factors(wires=wires)
            self._remove_non_pauli_factors(wires=wires)
            self._factors += (factor.summands,)
        elif not isinstance(factor, qml.Identity):
            if isinstance(factor, SProd):
                self.global_phase *= factor.scalar
                factor = factor.base
            if isinstance(factor, (qml.Identity, qml.PauliX, qml.PauliY, qml.PauliZ)):
                self._add_pauli_factor(factor=factor, wires=wires)
                self._remove_non_pauli_factors(wires=wires)
            else:
                self._add_non_pauli_factor(factor=factor, wires=wires)
                self._remove_pauli_factors(wires=wires)

    def _add_pauli_factor(self, factor: Operator, wires: List[int]):
        """Adds the given Pauli operator to the temporary ``self._pauli_factors`` dictionary. If
        there was another Pauli operator acting on the same wire, the two operators are grouped
        together using the ``self._pauli_mult`` dictionary.

        Args:
            factor (Operator): Factor to be added.
            wires (List[int]): Factor wires. This argument is added to avoid calling
                ``factor.wires`` several times.
        """
        wire = wires[0]
        op2_name = factor.name
        old_coeff, old_word = self._pauli_factors.get(wire, (1, "Identity"))
        coeff, new_word = self._pauli_mult[old_word][op2_name]
        self._pauli_factors[wire] = old_coeff * coeff, new_word

    def _add_non_pauli_factor(self, factor: Operator, wires: List[int]):
        """Adds the given non-Pauli factor to the temporary ``self._non_pauli_factors`` dictionary.
        If there alerady exists an identical operator in the dictionary, the two are grouped
        together.

        If there isn't an identical operator in the dictionary, all non Pauli factors that act on
        the same wires are removed and added to the ``self._factors`` tuple.

        Args:
            factor (Operator): Factor to be added.
            wires (List[int]): Factor wires. This argument is added to avoid calling
                ``factor.wires`` several times.
        """
        if isinstance(factor, Pow):
            exponent = factor.z
            factor = factor.base
        else:
            exponent = 1
        op_hash = factor.hash
        old_hash, old_exponent, old_op = self._non_pauli_factors.get(wires, [None, None, None])
        if isinstance(old_op, (qml.RX, qml.RY, qml.RZ)) and factor.name == old_op.name:
            self._non_pauli_factors[wires] = [
                op_hash,
                old_exponent,
                factor.__class__(factor.data[0] + old_op.data[0], wires).simplify(),
            ]
        elif op_hash == old_hash:
            self._non_pauli_factors[wires][1] += exponent
        else:
            self._remove_non_pauli_factors(wires=wires)
            self._non_pauli_factors[wires] = [op_hash, copy(exponent), factor]

    def _remove_non_pauli_factors(self, wires: List[int]):
        """Remove all factors from the ``self._non_pauli_factors`` dictionary that act on the given
        wires and add them to the ``self._factors`` tuple.

        Args:
            wires (List[int]): Wires of the operators to be removed.
        """
        if not self._non_pauli_factors:
            return
        for wire in wires:
            for key, (_, exponent, op) in list(self._non_pauli_factors.items()):
                if wire in key:
                    self._non_pauli_factors.pop(key)
                    if exponent == 0:
                        continue
                    if exponent != 1:
                        op = Pow(base=op, z=exponent).simplify()
                    if isinstance(op, Prod):
                        self._factors += tuple(
                            (factor,)
                            for factor in op.factors
                            if not isinstance(factor, qml.Identity)
                        )
                    elif not isinstance(op, qml.Identity):
                        self._factors += ((op,),)

    def _remove_pauli_factors(self, wires: List[int]):
        """Remove all Pauli factors from the ``self._pauli_factors`` dictionary that act on the
        given wires and add them to the ``self._factors`` tuple.

        Args:
            wires (List[int]): Wires of the operators to be removed.
        """
        if not self._pauli_factors:
            return
        for wire in wires:
            pauli_coeff, pauli_word = self._pauli_factors.pop(wire, (1, "Identity"))
            if pauli_word != "Identity":
                pauli_op = self._paulis[pauli_word](wire)
                self._factors += ((pauli_op,),)
                self.global_phase *= pauli_coeff

    def remove_factors(self, wires: List[int]):
        """Remove all factors from the ``self._pauli_factors`` and ``self._non_pauli_factors``
        dictionaries that act on the given wires and add them to the ``self._factors`` tuple.

        Args:
            wires (List[int]): Wires of the operators to be removed.
        """
        self._remove_pauli_factors(wires=wires)
        self._remove_non_pauli_factors(wires=wires)

    @property
    def factors(self):
        """Grouped factors tuple.

        Returns:
            tuple: Tuple of grouped factors.
        """
        return tuple(self._factors)<|MERGE_RESOLUTION|>--- conflicted
+++ resolved
@@ -151,33 +151,6 @@
         >>> qml.grad(circuit)(weights)
         array([-0.07059289])
     """
-<<<<<<< HEAD
-=======
-    _name = "Prod"
-    _eigs = {}  # cache eigen vectors and values like in qml.Hermitian
-
-    def __init__(
-        self, *factors: Operator, do_queue=True, id=None
-    ):  # pylint: disable=super-init-not-called
-        """Initialize a Prod instance"""
-        self._id = id
-        self.queue_idx = None
-
-        if len(factors) < 2:
-            raise ValueError(f"Require at least two operators to multiply; got {len(factors)}")
-
-        self.factors = factors
-        self._wires = qml.wires.Wires.all_wires([f.wires for f in self.factors])
-        self._hash = None
-        self._has_overlapping_wires = None
-
-        if do_queue:
-            self.queue()
-
-    def __repr__(self):
-        """Constructor-call-like representation."""
-        return " @ ".join([f"({f})" if f.arithmetic_depth > 0 else f"{f}" for f in self.factors])
->>>>>>> 6b0fa7f5
 
     _op_symbol = "@"
 
@@ -228,54 +201,6 @@
             return [qml.apply(op) for op in self[::-1]]
         return list(self.factors[::-1])
 
-<<<<<<< HEAD
-=======
-    @property
-    def eigendecomposition(self):
-        r"""Return the eigendecomposition of the matrix specified by the operator.
-
-        This method uses pre-stored eigenvalues for standard observables where
-        possible and stores the corresponding eigenvectors from the eigendecomposition.
-
-        It transforms the input operator according to the wires specified.
-
-        Returns:
-            dict[str, array]: dictionary containing the eigenvalues and the
-                eigenvectors of the operator.
-        """
-        if self.hash not in self._eigs:
-            Hmat = self.matrix()
-            Hmat = math.to_numpy(Hmat)
-            w, U = np.linalg.eigh(Hmat)
-            self._eigs[self.hash] = {"eigvec": U, "eigval": w}
-
-        return self._eigs[self.hash]
-
-    def diagonalizing_gates(self):
-        r"""Sequence of gates that diagonalize the operator in the computational basis.
-
-        Given the eigendecomposition :math:`O = U \Sigma U^{\dagger}` where
-        :math:`\Sigma` is a diagonal matrix containing the eigenvalues,
-        the sequence of diagonalizing gates implements the unitary :math:`U`.
-
-        The diagonalizing gates rotate the state into the eigenbasis
-        of the operator.
-
-        A ``DiagGatesUndefinedError`` is raised if no representation by decomposition is defined.
-
-        .. seealso:: :meth:`~.Operator.compute_diagonalizing_gates`.
-
-        Returns:
-            list[.Operator] or None: a list of operators
-        """
-        if self.has_overlapping_wires:
-            eigen_vectors = self.eigendecomposition["eigvec"]
-            return [qml.QubitUnitary(eigen_vectors.conj().T, wires=self.wires)]
-        diag_gates = []
-        for factor in self.factors:
-            diag_gates.extend(factor.diagonalizing_gates())
-        return diag_gates
-
     def eigvals(self):
         """Return the eigenvalues of the specified operator.
 
@@ -294,7 +219,6 @@
 
         return qml.math.prod(eigvals, axis=0)
 
->>>>>>> 6b0fa7f5
     def matrix(self, wire_order=None):
         """Representation of the operator as a matrix in the computational basis."""
         wire_order = wire_order or self.wires
