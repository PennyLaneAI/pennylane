# Copyright 2018-2022 Xanadu Quantum Technologies Inc.

# Licensed under the Apache License, Version 2.0 (the "License");
# you may not use this file except in compliance with the License.
# You may obtain a copy of the License at

#     http://www.apache.org/licenses/LICENSE-2.0

# Unless required by applicable law or agreed to in writing, software
# distributed under the License is distributed on an "AS IS" BASIS,
# WITHOUT WARRANTIES OR CONDITIONS OF ANY KIND, either express or implied.
# See the License for the specific language governing permissions and
# limitations under the License.
"""
This file contains the implementation of the Prod class which contains logic for
computing the product between operations.
"""
import itertools
from copy import copy
from functools import reduce
from itertools import combinations
from typing import List, Tuple, Union

from scipy.sparse import kron as sparse_kron

import pennylane as qml
from pennylane import math
from pennylane.operation import Operator
from pennylane.ops.op_math.pow import Pow
from pennylane.ops.op_math.sprod import SProd
from pennylane.ops.op_math.sum import Sum
from pennylane.ops.qubit.non_parametric_ops import PauliX, PauliY, PauliZ
from pennylane.wires import Wires

from .composite import CompositeOp

MAX_NUM_WIRES_KRON_PRODUCT = 9
"""The maximum number of wires up to which using ``math.kron`` is faster than ``math.dot`` for
computing the sparse matrix representation."""


def prod(*ops, do_queue=True, id=None):
    """Construct an operator which represents the generalized product of the
    operators provided.

    The generalized product operation represents both the tensor product as
    well as matrix composition. This can be resolved naturally from the wires
    that the given operators act on.

    Args:
        ops (tuple[~.operation.Operator]): The operators we would like to multiply

    Keyword Args:
        do_queue (bool): determines if the product operator will be queued. Default is True.
        id (str or None): id for the product operator. Default is None.

    Returns:
        ~ops.op_math.Prod: the operator representing the product.

    .. seealso:: :class:`~.ops.op_math.Prod`

    **Example**

    >>> prod_op = prod(qml.PauliX(0), qml.PauliZ(0))
    >>> prod_op
    PauliX(wires=[0]) @ PauliZ(wires=[0])
    >>> prod_op.matrix()
    array([[ 0, -1],
           [ 1,  0]])
    """
    return Prod(*ops, do_queue=do_queue, id=id)


class Prod(CompositeOp):
    r"""Symbolic operator representing the product of operators.

    Args:
        factors (tuple[~.operation.Operator]): a tuple of operators which will be multiplied
        together.

    Keyword Args:
        do_queue (bool): determines if the product operator will be queued. Default is True.
        id (str or None): id for the product operator. Default is None.

    .. seealso:: :func:`~.ops.op_math.prod`

    **Example**

    >>> prop_op = Prod(qml.PauliX(wires=0), qml.PauliZ(wires=0))
    >>> prop_op
    PauliX(wires=[0]) @ PauliZ(wires=[0])
    >>> qml.matrix(prop_op)
    array([[ 0,  -1],
           [ 1,   0]])
    >>> prop_op.terms()
    ([1.0], [PauliX(wires=[0]) @ PauliZ(wires=[0])])

    .. note::
        When a Prod operator is applied in a circuit, its factors are applied in the reverse order.
        (i.e ``Prod(op1, op2)`` corresponds to :math:`\hat{op}_{1}\dot\hat{op}_{2}` which indicates
        first applying :math:`\hat{op}_{2}` then :math:`\hat{op}_{1}` in the circuit. We can see this
        in the decomposition of the operator.

    >>> op = Prod(qml.PauliX(wires=0), qml.PauliZ(wires=1))
    >>> op.decomposition()
    [PauliZ(wires=[1]), PauliX(wires=[0])]

    .. details::
        :title: Usage Details

        The Prod operator represents both matrix composition and tensor products
        between operators.

        >>> prod_op = Prod(qml.RZ(1.23, wires=0), qml.PauliX(wires=0), qml.PauliZ(wires=1))
        >>> prod_op.matrix()
        array([[ 0.        +0.j        ,  0.        +0.j        ,
                 0.81677345-0.57695852j,  0.        +0.j        ],
               [ 0.        +0.j        ,  0.        +0.j        ,
                 0.        +0.j        , -0.81677345+0.57695852j],
               [ 0.81677345+0.57695852j,  0.        +0.j        ,
                 0.        +0.j        ,  0.        +0.j        ],
               [ 0.        +0.j        , -0.81677345-0.57695852j,
                 0.        +0.j        ,  0.        +0.j        ]])

        The Prod operation can be used inside a `qnode` as an operation which,
        if parameterized, can be differentiated.

        .. code-block:: python

            dev = qml.device("default.qubit", wires=3)

            @qml.qnode(dev)
            def circuit(theta):
                qml.prod(qml.PauliZ(0), qml.RX(theta, 1))
                return qml.expval(qml.PauliZ(1))

        >>> par = np.array(1.23, requires_grad=True)
        >>> circuit(par)
        tensor(0.33423773, requires_grad=True)
        >>> qml.grad(circuit)(par)
        tensor(-0.9424888, requires_grad=True)

        The Prod operation can also be measured as an observable.
        If the circuit is parameterized, then we can also differentiate through the
        product observable.

        .. code-block:: python

            prod_op = Prod(qml.PauliZ(wires=0), qml.Hadamard(wires=1))
            dev = qml.device("default.qubit", wires=2)

            @qml.qnode(dev)
            def circuit(weights):
                qml.RX(weights[0], wires=0)
                return qml.expval(prod_op)

        >>> weights = np.array([0.1], requires_grad=True)
        >>> qml.grad(circuit)(weights)
        array([-0.07059289])
    """

    _op_symbol = "@"
    _math_op = math.prod

    def terms(self):  # is this method necessary for this class?
        return [1.0], [self]

    @property
    def batch_size(self):
        """Batch size of input parameters."""
        return next((op.batch_size for op in self if op.batch_size is not None), None)

    @property
    def is_hermitian(self):
        """Check if the product operator is hermitian.

        Note, this check is not exhaustive. There can be hermitian operators for which this check
        yields false, which ARE hermitian. So a false result only implies a more explicit check
        must be performed.
        """
        for o1, o2 in combinations(self.operands, r=2):
            if qml.wires.Wires.shared_wires([o1.wires, o2.wires]):
                return False
        return all(op.is_hermitian for op in self)

    @property
    def overlapping_ops(self) -> List[Tuple[Wires, List[Operator]]]:
        """Groups all operands of the composite operator that act on overlapping wires taking
        into account operator commutivity.

        Returns:
            List[List[Operator]]: List of lists of operators that act on overlapping wires. All the
            inner lists commute with each other.
        """
        if self._overlapping_ops is None:
            overlapping_ops = []  # [(wires, [ops])]
            for op in self:
                op_idx = False
                ops = [op]
                wires = op.wires
                for idx, (old_wires, old_ops) in reversed(list(enumerate(overlapping_ops))):
                    if any(wire in old_wires for wire in wires):
                        ops = old_ops + ops
                        wires = old_wires + wires
                        op_idx = idx
                        old_wires, old_ops = overlapping_ops.pop(idx)
                if op_idx is not False:
                    overlapping_ops.insert(op_idx, (wires, ops))
                else:
                    overlapping_ops += [(wires, ops)]

            self._overlapping_ops = [overlapping_op[1] for overlapping_op in overlapping_ops]

        return self._overlapping_ops

    # pylint: disable=arguments-renamed, invalid-overridden-method
    @property
    def has_decomposition(self):
        return True

    def decomposition(self):
        r"""Decomposition of the product operator is given by each factor applied in succession.

        Note that the decomposition is the list of factors returned in reversed order. This is
        to support the intuition that when we write $\hat{O} = \hat{A} \dot \hat{B}$ it is implied
        that $\hat{B}$ is applied to the state before $\hat{A}$ in the quantum circuit.
        """
        if qml.queuing.QueuingManager.recording():
            return [qml.apply(op) for op in self[::-1]]
        return list(self[::-1])

    def matrix(self, wire_order=None):
        """Representation of the operator as a matrix in the computational basis."""
        try:
            pr = self._pauli_rep
            wires = wire_order or self.wires.tolist()
            return pr.to_mat(wire_order=wires)
        except NotImplementedError:
            pass

        def mats_gen():
            for ops in self.overlapping_ops:
                if len(ops) == 1:
                    yield (
                        qml.matrix(ops[0])
                        if isinstance(ops[0], qml.Hamiltonian)
                        else ops[0].matrix()
                    )
                else:
                    mats_and_wires_gen = (
                        (
                            qml.matrix(op) if isinstance(op, qml.Hamiltonian) else op.matrix(),
                            op.wires,
                        )
                        for op in ops
                    )

                    reduced_mat, _ = math.reduce_matrices(
                        mats_and_wires_gen=mats_and_wires_gen, reduce_func=math.dot
                    )

                    yield reduced_mat

        full_mat = reduce(math.kron, mats_gen())
        return math.expand_matrix(full_mat, self.wires, wire_order=wire_order)

    def sparse_matrix(self, wire_order=None):
        try:
            pr = self._pauli_rep
            wires = wire_order or self.wires.tolist()
            return pr.to_mat(wire_order=wires, format="csr")
        except NotImplementedError:
            pass

        if self.has_overlapping_wires or self.num_wires > MAX_NUM_WIRES_KRON_PRODUCT:
            mats_and_wires_gen = ((op.sparse_matrix(), op.wires) for op in self)

            reduced_mat, prod_wires = math.reduce_matrices(
                mats_and_wires_gen=mats_and_wires_gen, reduce_func=math.dot
            )

            wire_order = wire_order or self.wires

            return math.expand_matrix(reduced_mat, prod_wires, wire_order=wire_order)
        mats = (op.sparse_matrix() for op in self)
        full_mat = reduce(sparse_kron, mats)
        return math.expand_matrix(full_mat, self.wires, wire_order=wire_order)

    # pylint: disable=protected-access
    @property
    def _queue_category(self):
        """Used for sorting objects into their respective lists in `QuantumTape` objects.
        This property is a temporary solution that should not exist long-term and should not be
        used outside of ``QuantumTape._process_queue``.

        Options are:
        * `"_prep"`
        * `"_ops"`
        * `"_measurements"`
        * `None`

        Returns (str or None): "_ops" if the _queue_catagory of all factors is "_ops", else None.
        """
        return "_ops" if all(op._queue_category == "_ops" for op in self) else None

    # pylint: disable=arguments-renamed, invalid-overridden-method
    @property
    def has_adjoint(self):
        return True

    def adjoint(self):
        return Prod(*(qml.adjoint(factor) for factor in self[::-1]))

    @property
    def arithmetic_depth(self) -> int:
        return 1 + max(factor.arithmetic_depth for factor in self)

    def _build_pauli_rep(self):
        """PauliSentence representation of the Product of operations."""
<<<<<<< HEAD
        try:
            return reduce(
                lambda a, b: a * b,
                (op._pauli_rep for op in self.operands),  # pylint: disable=protected-access
            )
        except (AttributeError, TypeError):
            return None
=======
        if all(operand_pauli_reps := (op._pauli_rep for op in self.operands)):  # pylint: disable=protected-access
            return reduce(lambda a, b: a * b, operand_pauli_reps)
        return None
>>>>>>> e77cfb74

    def _simplify_factors(self, factors: Tuple[Operator]) -> Tuple[complex, Operator]:
        """Reduces the depth of nested factors and groups identical factors.

        Returns:
            Tuple[complex, List[~.operation.Operator]: tuple containing the global phase and a list
            of the simplified factors
        """
        new_factors = _ProductFactorsGrouping()

        for factor in factors:
            simplified_factor = factor.simplify()
            new_factors.add(factor=simplified_factor)
        new_factors.remove_factors(wires=self.wires)
        return new_factors.global_phase, new_factors.factors

    def simplify(self) -> Union["Prod", Sum]:
        global_phase, factors = self._simplify_factors(factors=self.operands)

        factors = list(itertools.product(*factors))
        if len(factors) == 1:
            factor = factors[0]
            if len(factor) == 0:
                op = qml.Identity(self.wires)
            else:
                op = factor[0] if len(factor) == 1 else Prod(*factor)
            return op if global_phase == 1 else qml.s_prod(global_phase, op)

        factors = [Prod(*factor).simplify() if len(factor) > 1 else factor[0] for factor in factors]
        op = Sum(*factors).simplify()
        return op if global_phase == 1 else qml.s_prod(global_phase, op).simplify()

    @classmethod
    def _sort(cls, op_list, wire_map: dict = None) -> List[Operator]:
        """Insertion sort algorithm that sorts a list of product factors by their wire indices, taking
        into account the operator commutivity.

        Args:
            op_list (List[.Operator]): list of operators to be sorted
            wire_map (dict): Dictionary containing the wire values as keys and its indexes as values.
                Defaults to None.

        Returns:
            List[.Operator]: sorted list of operators
        """

        if isinstance(op_list, tuple):
            op_list = list(op_list)

        for i in range(1, len(op_list)):

            key_op = op_list[i]

            j = i - 1
            while j >= 0 and _swappable_ops(op1=op_list[j], op2=key_op, wire_map=wire_map):
                op_list[j + 1] = op_list[j]
                j -= 1
            op_list[j + 1] = key_op

        return op_list


def _swappable_ops(op1, op2, wire_map: dict = None) -> bool:
    """Boolean expression that indicates if op1 and op2 don't have intersecting wires and if they
    should be swapped when sorting them by wire values.

    Args:
        op1 (.Operator): First operator.
        op2 (.Operator): Second operator.
        wire_map (dict): Dictionary containing the wire values as keys and its indexes as values.
            Defaults to None.

    Returns:
        bool: True if operators should be swapped, False otherwise.
    """
    wires1 = op1.wires
    wires2 = op2.wires
    if wire_map is not None:
        wires1 = wires1.map(wire_map)
        wires2 = wires2.map(wire_map)
    wires1 = set(wires1)
    wires2 = set(wires2)
    return False if wires1 & wires2 else wires1.pop() > wires2.pop()


class _ProductFactorsGrouping:
    """Utils class used for grouping identical product factors."""

    _identity_map = {
        "Identity": (1.0, "Identity"),
        "PauliX": (1.0, "PauliX"),
        "PauliY": (1.0, "PauliY"),
        "PauliZ": (1.0, "PauliZ"),
    }
    _x_map = {
        "Identity": (1.0, "PauliX"),
        "PauliX": (1.0, "Identity"),
        "PauliY": (1.0j, "PauliZ"),
        "PauliZ": (-1.0j, "PauliY"),
    }
    _y_map = {
        "Identity": (1.0, "PauliY"),
        "PauliX": (-1.0j, "PauliZ"),
        "PauliY": (1.0, "Identity"),
        "PauliZ": (1.0j, "PauliX"),
    }
    _z_map = {
        "Identity": (1.0, "PauliZ"),
        "PauliX": (1.0j, "PauliY"),
        "PauliY": (-1.0j, "PauliX"),
        "PauliZ": (1.0, "Identity"),
    }
    _pauli_mult = {"Identity": _identity_map, "PauliX": _x_map, "PauliY": _y_map, "PauliZ": _z_map}
    _paulis = {"PauliX": PauliX, "PauliY": PauliY, "PauliZ": PauliZ}

    def __init__(self):
        self._pauli_factors = {}  #  {wire: (pauli_coeff, pauli_word)}
        self._non_pauli_factors = {}  # {wires: [hash, exponent, operator]}
        self._factors = []
        self.global_phase = 1

    def add(self, factor: Operator):
        """Add factor.

        Args:
            factor (Operator): Factor to add.
        """
        wires = factor.wires
        if isinstance(factor, Prod):
            for prod_factor in factor:
                self.add(prod_factor)
        elif isinstance(factor, Sum):
            self._remove_pauli_factors(wires=wires)
            self._remove_non_pauli_factors(wires=wires)
            self._factors += (factor.operands,)
        elif not isinstance(factor, qml.Identity):
            if isinstance(factor, SProd):
                self.global_phase *= factor.scalar
                factor = factor.base
            if isinstance(factor, (qml.Identity, qml.PauliX, qml.PauliY, qml.PauliZ)):
                self._add_pauli_factor(factor=factor, wires=wires)
                self._remove_non_pauli_factors(wires=wires)
            else:
                self._add_non_pauli_factor(factor=factor, wires=wires)
                self._remove_pauli_factors(wires=wires)

    def _add_pauli_factor(self, factor: Operator, wires: List[int]):
        """Adds the given Pauli operator to the temporary ``self._pauli_factors`` dictionary. If
        there was another Pauli operator acting on the same wire, the two operators are grouped
        together using the ``self._pauli_mult`` dictionary.

        Args:
            factor (Operator): Factor to be added.
            wires (List[int]): Factor wires. This argument is added to avoid calling
                ``factor.wires`` several times.
        """
        wire = wires[0]
        op2_name = factor.name
        old_coeff, old_word = self._pauli_factors.get(wire, (1, "Identity"))
        coeff, new_word = self._pauli_mult[old_word][op2_name]
        self._pauli_factors[wire] = old_coeff * coeff, new_word

    def _add_non_pauli_factor(self, factor: Operator, wires: List[int]):
        """Adds the given non-Pauli factor to the temporary ``self._non_pauli_factors`` dictionary.
        If there alerady exists an identical operator in the dictionary, the two are grouped
        together.

        If there isn't an identical operator in the dictionary, all non Pauli factors that act on
        the same wires are removed and added to the ``self._factors`` tuple.

        Args:
            factor (Operator): Factor to be added.
            wires (List[int]): Factor wires. This argument is added to avoid calling
                ``factor.wires`` several times.
        """
        if isinstance(factor, Pow):
            exponent = factor.z
            factor = factor.base
        else:
            exponent = 1
        op_hash = factor.hash
        old_hash, old_exponent, old_op = self._non_pauli_factors.get(wires, [None, None, None])
        if isinstance(old_op, (qml.RX, qml.RY, qml.RZ)) and factor.name == old_op.name:
            self._non_pauli_factors[wires] = [
                op_hash,
                old_exponent,
                factor.__class__(factor.data[0] + old_op.data[0], wires).simplify(),
            ]
        elif op_hash == old_hash:
            self._non_pauli_factors[wires][1] += exponent
        else:
            self._remove_non_pauli_factors(wires=wires)
            self._non_pauli_factors[wires] = [op_hash, copy(exponent), factor]

    def _remove_non_pauli_factors(self, wires: List[int]):
        """Remove all factors from the ``self._non_pauli_factors`` dictionary that act on the given
        wires and add them to the ``self._factors`` tuple.

        Args:
            wires (List[int]): Wires of the operators to be removed.
        """
        if not self._non_pauli_factors:
            return
        for wire in wires:
            for key, (_, exponent, op) in list(self._non_pauli_factors.items()):
                if wire in key:
                    self._non_pauli_factors.pop(key)
                    if exponent == 0:
                        continue
                    if exponent != 1:
                        op = Pow(base=op, z=exponent).simplify()
                    if not isinstance(op, qml.Identity):
                        self._factors += ((op,),)

    def _remove_pauli_factors(self, wires: List[int]):
        """Remove all Pauli factors from the ``self._pauli_factors`` dictionary that act on the
        given wires and add them to the ``self._factors`` tuple.

        Args:
            wires (List[int]): Wires of the operators to be removed.
        """
        if not self._pauli_factors:
            return
        for wire in wires:
            pauli_coeff, pauli_word = self._pauli_factors.pop(wire, (1, "Identity"))
            if pauli_word != "Identity":
                pauli_op = self._paulis[pauli_word](wire)
                self._factors += ((pauli_op,),)
                self.global_phase *= pauli_coeff

    def remove_factors(self, wires: List[int]):
        """Remove all factors from the ``self._pauli_factors`` and ``self._non_pauli_factors``
        dictionaries that act on the given wires and add them to the ``self._factors`` tuple.

        Args:
            wires (List[int]): Wires of the operators to be removed.
        """
        self._remove_pauli_factors(wires=wires)
        self._remove_non_pauli_factors(wires=wires)

    @property
    def factors(self):
        """Grouped factors tuple.

        Returns:
            tuple: Tuple of grouped factors.
        """
        return tuple(self._factors)<|MERGE_RESOLUTION|>--- conflicted
+++ resolved
@@ -317,19 +317,9 @@
 
     def _build_pauli_rep(self):
         """PauliSentence representation of the Product of operations."""
-<<<<<<< HEAD
-        try:
-            return reduce(
-                lambda a, b: a * b,
-                (op._pauli_rep for op in self.operands),  # pylint: disable=protected-access
-            )
-        except (AttributeError, TypeError):
-            return None
-=======
         if all(operand_pauli_reps := (op._pauli_rep for op in self.operands)):  # pylint: disable=protected-access
             return reduce(lambda a, b: a * b, operand_pauli_reps)
         return None
->>>>>>> e77cfb74
 
     def _simplify_factors(self, factors: Tuple[Operator]) -> Tuple[complex, Operator]:
         """Reduces the depth of nested factors and groups identical factors.
