# Copyright 2018-2022 Xanadu Quantum Technologies Inc.

# Licensed under the Apache License, Version 2.0 (the "License");
# you may not use this file except in compliance with the License.
# You may obtain a copy of the License at

#     http://www.apache.org/licenses/LICENSE-2.0

# Unless required by applicable law or agreed to in writing, software
# distributed under the License is distributed on an "AS IS" BASIS,
# WITHOUT WARRANTIES OR CONDITIONS OF ANY KIND, either express or implied.
# See the License for the specific language governing permissions and
# limitations under the License.
"""
This file contains the implementation of the Prod class which contains logic for
computing the product between operations.
"""
import itertools
from copy import copy
from itertools import combinations
from typing import List, Tuple, Union

import pennylane as qml
from pennylane import math
from pennylane.operation import Operator
from pennylane.ops.op_math.pow_class import Pow
from pennylane.ops.op_math.sprod import SProd
from pennylane.ops.op_math.sum import Sum
from pennylane.ops.qubit.non_parametric_ops import PauliX, PauliY, PauliZ

from .composite import CompositeOp


def prod(*ops, do_queue=True, id=None):
    """Construct an operator which represents the generalized product of the
    operators provided.

    The generalized product operation represents both the tensor product as
    well as matrix composition. This can be resolved naturally from the wires
    that the given operators act on.

    Args:
        ops (tuple[~.operation.Operator]): The operators we would like to multiply

    Keyword Args:
        do_queue (bool): determines if the product operator will be queued. Default is True.
        id (str or None): id for the product operator. Default is None.

    Returns:
        ~ops.op_math.Prod: the operator representing the product.

    .. seealso:: :class:`~.ops.op_math.Prod`

    **Example**

    >>> prod_op = prod(qml.PauliX(0), qml.PauliZ(0))
    >>> prod_op
    PauliX(wires=[0]) @ PauliZ(wires=[0])
    >>> prod_op.matrix()
    array([[ 0, -1],
           [ 1,  0]])
    """
    return Prod(*ops, do_queue=do_queue, id=id)


class Prod(CompositeOp):
    r"""Symbolic operator representing the product of operators.

    Args:
        factors (tuple[~.operation.Operator]): a tuple of operators which will be multiplied
        together.

    Keyword Args:
        do_queue (bool): determines if the product operator will be queued. Default is True.
        id (str or None): id for the product operator. Default is None.

    .. seealso:: :func:`~.ops.op_math.prod`

    **Example**

    >>> prop_op = Prod(qml.PauliX(wires=0), qml.PauliZ(wires=0))
    >>> prop_op
    PauliX(wires=[0]) @ PauliZ(wires=[0])
    >>> qml.matrix(prop_op)
    array([[ 0,  -1],
           [ 1,   0]])
    >>> prop_op.terms()
    ([1.0], [PauliX(wires=[0]) @ PauliZ(wires=[0])])

    .. note::
        When a Prod operator is applied in a circuit, its factors are applied in the reverse order.
        (i.e ``Prod(op1, op2)`` corresponds to :math:`\hat{op}_{1}\dot\hat{op}_{2}` which indicates
        first applying :math:`\hat{op}_{2}` then :math:`\hat{op}_{1}` in the circuit. We can see this
        in the decomposition of the operator.

    >>> op = Prod(qml.PauliX(wires=0), qml.PauliZ(wires=1))
    >>> op.decomposition()
    [PauliZ(wires=[1]), PauliX(wires=[0])]

    .. details::
        :title: Usage Details

        The Prod operator represents both matrix composition and tensor products
        between operators.

        >>> prod_op = Prod(qml.RZ(1.23, wires=0), qml.PauliX(wires=0), qml.PauliZ(wires=1))
        >>> prod_op.matrix()
        array([[ 0.        +0.j        ,  0.        +0.j        ,
                 0.81677345-0.57695852j,  0.        +0.j        ],
               [ 0.        +0.j        ,  0.        +0.j        ,
                 0.        +0.j        , -0.81677345+0.57695852j],
               [ 0.81677345+0.57695852j,  0.        +0.j        ,
                 0.        +0.j        ,  0.        +0.j        ],
               [ 0.        +0.j        , -0.81677345-0.57695852j,
                 0.        +0.j        ,  0.        +0.j        ]])

        The Prod operation can be used inside a `qnode` as an operation which,
        if parameterized, can be differentiated.

        .. code-block:: python

            dev = qml.device("default.qubit", wires=3)

            @qml.qnode(dev)
            def circuit(theta):
                qml.prod(qml.PauliZ(0), qml.RX(theta, 1))
                return qml.expval(qml.PauliZ(1))

        >>> par = np.array(1.23, requires_grad=True)
        >>> circuit(par)
        tensor(0.33423773, requires_grad=True)
        >>> qml.grad(circuit)(par)
        tensor(-0.9424888, requires_grad=True)

        The Prod operation can also be measured as an observable.
        If the circuit is parameterized, then we can also differentiate through the
        product observable.

        .. code-block:: python

            prod_op = Prod(qml.PauliZ(wires=0), qml.Hadamard(wires=1))
            dev = qml.device("default.qubit", wires=2)

            @qml.qnode(dev)
            def circuit(weights):
                qml.RX(weights[0], wires=0)
                return qml.expval(prod_op)

        >>> weights = np.array([0.1], requires_grad=True)
        >>> qml.grad(circuit)(weights)
        array([-0.07059289])
    """

    _op_symbol = "@"

    def terms(self):  # is this method necessary for this class?
        return [1.0], [self]

    @property
    def batch_size(self):
        """Batch size of input parameters."""
        return next((op.batch_size for op in self if op.batch_size is not None), None)

    @property
    def is_hermitian(self):
        """Check if the product operator is hermitian.

        Note, this check is not exhaustive. There can be hermitian operators for which this check
        yields false, which ARE hermitian. So a false result only implies a more explicit check
        must be performed.
        """
        for o1, o2 in combinations(self.operands, r=2):
            if qml.wires.Wires.shared_wires([o1.wires, o2.wires]):
                return False
        return all(op.is_hermitian for op in self)

    def decomposition(self):
        r"""Decomposition of the product operator is given by each factor applied in succession.

        Note that the decomposition is the list of factors returned in reversed order. This is
        to support the intuition that when we write $\hat{O} = \hat{A} \dot \hat{B}$ it is implied
        that $\hat{B}$ is applied to the state before $\hat{A}$ in the quantum circuit.
        """
        if qml.queuing.QueuingContext.recording():
            return [qml.apply(op) for op in self[::-1]]
        return list(self[::-1])

    def eigvals(self):
        """Return the eigenvalues of the specified operator.

        This method uses pre-stored eigenvalues for standard observables where
        possible and stores the corresponding eigenvectors from the eigendecomposition.

        Returns:
            array: array containing the eigenvalues of the operator
        """
        if self.has_overlapping_wires:
            return self.eigendecomposition["eigval"]
        eigvals = [
            qml.utils.expand_vector(factor.eigvals(), list(factor.wires), list(self.wires))
            for factor in self
        ]

        return qml.math.prod(eigvals, axis=0)

    def matrix(self, wire_order=None):
        """Representation of the operator as a matrix in the computational basis."""
<<<<<<< HEAD
        mats = (
            qml.matrix(op, wire_order=self.wires)
            if isinstance(op, qml.Hamiltonian)
            else op.matrix(wire_order=self.wires)
            for op in self
=======
        mats_and_wires_gen = (
            (qml.matrix(op) if isinstance(op, qml.Hamiltonian) else op.matrix(), op.wires)
            for op in self.factors
>>>>>>> f443974b
        )

        reduced_mat, prod_wires = math.reduce_matrices(
            mats_and_wires_gen=mats_and_wires_gen, reduce_func=math.dot
        )

        wire_order = wire_order or self.wires

        return math.expand_matrix(reduced_mat, prod_wires, wire_order=wire_order)

    def sparse_matrix(self, wire_order=None):
        """Compute the sparse matrix representation of the Prod op in csr representation."""
<<<<<<< HEAD
        mats = (op.sparse_matrix(wire_order=self.wires) for op in self)
        reduced_mat = reduce(math.dot, mats)
        return math.expand_matrix(reduced_mat, self.wires, wire_order=wire_order)
=======
        mats_and_wires_gen = ((op.sparse_matrix(), op.wires) for op in self.factors)

        reduced_mat, prod_wires = math.reduce_matrices(
            mats_and_wires_gen=mats_and_wires_gen, reduce_func=math.dot
        )

        wire_order = wire_order or self.wires

        return math.expand_matrix(reduced_mat, prod_wires, wire_order=wire_order)
>>>>>>> f443974b

    # pylint: disable=protected-access
    @property
    def _queue_category(self):
        """Used for sorting objects into their respective lists in `QuantumTape` objects.
        This property is a temporary solution that should not exist long-term and should not be
        used outside of ``QuantumTape._process_queue``.

        Options are:
        * `"_prep"`
        * `"_ops"`
        * `"_measurements"`
        * `None`

        Returns (str or None): "_ops" if the _queue_catagory of all factors is "_ops", else None.
        """
        return "_ops" if all(op._queue_category == "_ops" for op in self) else None

    def adjoint(self):
        return Prod(*(qml.adjoint(factor) for factor in self[::-1]))

    @property
    def arithmetic_depth(self) -> int:
        return 1 + max(factor.arithmetic_depth for factor in self)

    def _simplify_factors(self, factors: Tuple[Operator]) -> Tuple[complex, Operator]:
        """Reduces the depth of nested factors and groups identical factors.

        Returns:
            Tuple[complex, List[~.operation.Operator]: tuple containing the global phase and a list
            of the simplified factors
        """
        new_factors = _ProductFactorsGrouping()

        for factor in factors:
            simplified_factor = factor.simplify()
            new_factors.add(factor=simplified_factor)
        new_factors.remove_factors(wires=self.wires)
        return new_factors.global_phase, new_factors.factors

    def simplify(self) -> Union["Prod", Sum]:
        global_phase, factors = self._simplify_factors(factors=self.operands)

        factors = list(itertools.product(*factors))
        if len(factors) == 1:
            factor = factors[0]
            if len(factor) == 0:
                op = (
                    Prod(*(qml.Identity(w) for w in self.wires))
                    if len(self.wires) > 1
                    else qml.Identity(self.wires[0])
                )
            else:
                op = factor[0] if len(factor) == 1 else Prod(*factor)
            return op if global_phase == 1 else qml.s_prod(global_phase, op)

        factors = [Prod(*factor).simplify() if len(factor) > 1 else factor[0] for factor in factors]
        op = Sum(*factors).simplify()
        return op if global_phase == 1 else qml.s_prod(global_phase, op).simplify()

    @property
    def hash(self):
        if self._hash is None:
            self._hash = hash(
                (str(self.name), str([factor.hash for factor in _prod_sort(self.operands)]))
            )
        return self._hash


def _prod_sort(op_list, wire_map: dict = None) -> List[Operator]:
    """Insertion sort algorithm that sorts a list of product factors by their wire indices, taking
    into account the operator commutivity.

    Args:
        op_list (List[.Operator]): list of operators to be sorted
        wire_map (dict): Dictionary containing the wire values as keys and its indexes as values.
            Defaults to None.

    Returns:
        List[.Operator]: sorted list of operators
    """

    if isinstance(op_list, tuple):
        op_list = list(op_list)

    for i in range(1, len(op_list)):

        key_op = op_list[i]

        j = i - 1
        while j >= 0 and _swappable_ops(op1=op_list[j], op2=key_op, wire_map=wire_map):
            op_list[j + 1] = op_list[j]
            j -= 1
        op_list[j + 1] = key_op

    return op_list


def _swappable_ops(op1, op2, wire_map: dict = None) -> bool:
    """Boolean expression that indicates if op1 and op2 don't have intersecting wires and if they
    should be swapped when sorting them by wire values.

    Args:
        op1 (.Operator): First operator.
        op2 (.Operator): Second operator.
        wire_map (dict): Dictionary containing the wire values as keys and its indexes as values.
            Defaults to None.

    Returns:
        bool: True if operators should be swapped, False otherwise.
    """
    wires1 = op1.wires
    wires2 = op2.wires
    if wire_map is not None:
        wires1 = wires1.map(wire_map)
        wires2 = wires2.map(wire_map)
    wires1 = set(wires1)
    wires2 = set(wires2)
    return False if wires1 & wires2 else wires1.pop() > wires2.pop()


class _ProductFactorsGrouping:
    """Utils class used for grouping identical product factors."""

    _identity_map = {
        "Identity": (1.0, "Identity"),
        "PauliX": (1.0, "PauliX"),
        "PauliY": (1.0, "PauliY"),
        "PauliZ": (1.0, "PauliZ"),
    }
    _x_map = {
        "Identity": (1.0, "PauliX"),
        "PauliX": (1.0, "Identity"),
        "PauliY": (1.0j, "PauliZ"),
        "PauliZ": (-1.0j, "PauliY"),
    }
    _y_map = {
        "Identity": (1.0, "PauliY"),
        "PauliX": (-1.0j, "PauliZ"),
        "PauliY": (1.0, "Identity"),
        "PauliZ": (1.0j, "PauliX"),
    }
    _z_map = {
        "Identity": (1.0, "PauliZ"),
        "PauliX": (1.0j, "PauliY"),
        "PauliY": (-1.0j, "PauliX"),
        "PauliZ": (1.0, "Identity"),
    }
    _pauli_mult = {"Identity": _identity_map, "PauliX": _x_map, "PauliY": _y_map, "PauliZ": _z_map}
    _paulis = {"PauliX": PauliX, "PauliY": PauliY, "PauliZ": PauliZ}

    def __init__(self):
        self._pauli_factors = {}  #  {wire: (pauli_coeff, pauli_word)}
        self._non_pauli_factors = {}  # {wires: [hash, exponent, operator]}
        self._factors = []
        self.global_phase = 1

    def add(self, factor: Operator):
        """Add factor.

        Args:
            factor (Operator): Factor to add.
        """
        wires = factor.wires
        if isinstance(factor, Prod):
            for prod_factor in factor:
                self.add(prod_factor)
        elif isinstance(factor, Sum):
            self._remove_pauli_factors(wires=wires)
            self._remove_non_pauli_factors(wires=wires)
            self._factors += (factor.operands,)
        elif not isinstance(factor, qml.Identity):
            if isinstance(factor, SProd):
                self.global_phase *= factor.scalar
                factor = factor.base
            if isinstance(factor, (qml.Identity, qml.PauliX, qml.PauliY, qml.PauliZ)):
                self._add_pauli_factor(factor=factor, wires=wires)
                self._remove_non_pauli_factors(wires=wires)
            else:
                self._add_non_pauli_factor(factor=factor, wires=wires)
                self._remove_pauli_factors(wires=wires)

    def _add_pauli_factor(self, factor: Operator, wires: List[int]):
        """Adds the given Pauli operator to the temporary ``self._pauli_factors`` dictionary. If
        there was another Pauli operator acting on the same wire, the two operators are grouped
        together using the ``self._pauli_mult`` dictionary.

        Args:
            factor (Operator): Factor to be added.
            wires (List[int]): Factor wires. This argument is added to avoid calling
                ``factor.wires`` several times.
        """
        wire = wires[0]
        op2_name = factor.name
        old_coeff, old_word = self._pauli_factors.get(wire, (1, "Identity"))
        coeff, new_word = self._pauli_mult[old_word][op2_name]
        self._pauli_factors[wire] = old_coeff * coeff, new_word

    def _add_non_pauli_factor(self, factor: Operator, wires: List[int]):
        """Adds the given non-Pauli factor to the temporary ``self._non_pauli_factors`` dictionary.
        If there alerady exists an identical operator in the dictionary, the two are grouped
        together.

        If there isn't an identical operator in the dictionary, all non Pauli factors that act on
        the same wires are removed and added to the ``self._factors`` tuple.

        Args:
            factor (Operator): Factor to be added.
            wires (List[int]): Factor wires. This argument is added to avoid calling
                ``factor.wires`` several times.
        """
        if isinstance(factor, Pow):
            exponent = factor.z
            factor = factor.base
        else:
            exponent = 1
        op_hash = factor.hash
        old_hash, old_exponent, old_op = self._non_pauli_factors.get(wires, [None, None, None])
        if isinstance(old_op, (qml.RX, qml.RY, qml.RZ)) and factor.name == old_op.name:
            self._non_pauli_factors[wires] = [
                op_hash,
                old_exponent,
                factor.__class__(factor.data[0] + old_op.data[0], wires).simplify(),
            ]
        elif op_hash == old_hash:
            self._non_pauli_factors[wires][1] += exponent
        else:
            self._remove_non_pauli_factors(wires=wires)
            self._non_pauli_factors[wires] = [op_hash, copy(exponent), factor]

    def _remove_non_pauli_factors(self, wires: List[int]):
        """Remove all factors from the ``self._non_pauli_factors`` dictionary that act on the given
        wires and add them to the ``self._factors`` tuple.

        Args:
            wires (List[int]): Wires of the operators to be removed.
        """
        if not self._non_pauli_factors:
            return
        for wire in wires:
            for key, (_, exponent, op) in list(self._non_pauli_factors.items()):
                if wire in key:
                    self._non_pauli_factors.pop(key)
                    if exponent == 0:
                        continue
                    if exponent != 1:
                        op = Pow(base=op, z=exponent).simplify()
                    if isinstance(op, Prod):
                        self._factors += tuple(
                            (factor,) for factor in op if not isinstance(factor, qml.Identity)
                        )
                    elif not isinstance(op, qml.Identity):
                        self._factors += ((op,),)

    def _remove_pauli_factors(self, wires: List[int]):
        """Remove all Pauli factors from the ``self._pauli_factors`` dictionary that act on the
        given wires and add them to the ``self._factors`` tuple.

        Args:
            wires (List[int]): Wires of the operators to be removed.
        """
        if not self._pauli_factors:
            return
        for wire in wires:
            pauli_coeff, pauli_word = self._pauli_factors.pop(wire, (1, "Identity"))
            if pauli_word != "Identity":
                pauli_op = self._paulis[pauli_word](wire)
                self._factors += ((pauli_op,),)
                self.global_phase *= pauli_coeff

    def remove_factors(self, wires: List[int]):
        """Remove all factors from the ``self._pauli_factors`` and ``self._non_pauli_factors``
        dictionaries that act on the given wires and add them to the ``self._factors`` tuple.

        Args:
            wires (List[int]): Wires of the operators to be removed.
        """
        self._remove_pauli_factors(wires=wires)
        self._remove_non_pauli_factors(wires=wires)

    @property
    def factors(self):
        """Grouped factors tuple.

        Returns:
            tuple: Tuple of grouped factors.
        """
        return tuple(self._factors)<|MERGE_RESOLUTION|>--- conflicted
+++ resolved
@@ -205,17 +205,9 @@
 
     def matrix(self, wire_order=None):
         """Representation of the operator as a matrix in the computational basis."""
-<<<<<<< HEAD
-        mats = (
-            qml.matrix(op, wire_order=self.wires)
-            if isinstance(op, qml.Hamiltonian)
-            else op.matrix(wire_order=self.wires)
-            for op in self
-=======
         mats_and_wires_gen = (
             (qml.matrix(op) if isinstance(op, qml.Hamiltonian) else op.matrix(), op.wires)
-            for op in self.factors
->>>>>>> f443974b
+            for op in self
         )
 
         reduced_mat, prod_wires = math.reduce_matrices(
@@ -228,12 +220,7 @@
 
     def sparse_matrix(self, wire_order=None):
         """Compute the sparse matrix representation of the Prod op in csr representation."""
-<<<<<<< HEAD
-        mats = (op.sparse_matrix(wire_order=self.wires) for op in self)
-        reduced_mat = reduce(math.dot, mats)
-        return math.expand_matrix(reduced_mat, self.wires, wire_order=wire_order)
-=======
-        mats_and_wires_gen = ((op.sparse_matrix(), op.wires) for op in self.factors)
+        mats_and_wires_gen = ((op.sparse_matrix(), op.wires) for op in self)
 
         reduced_mat, prod_wires = math.reduce_matrices(
             mats_and_wires_gen=mats_and_wires_gen, reduce_func=math.dot
@@ -242,7 +229,6 @@
         wire_order = wire_order or self.wires
 
         return math.expand_matrix(reduced_mat, prod_wires, wire_order=wire_order)
->>>>>>> f443974b
 
     # pylint: disable=protected-access
     @property
