# Copyright 2018-2022 Xanadu Quantum Technologies Inc.

# Licensed under the Apache License, Version 2.0 (the "License");
# you may not use this file except in compliance with the License.
# You may obtain a copy of the License at

#     http://www.apache.org/licenses/LICENSE-2.0

# Unless required by applicable law or agreed to in writing, software
# distributed under the License is distributed on an "AS IS" BASIS,
# WITHOUT WARRANTIES OR CONDITIONS OF ANY KIND, either express or implied.
# See the License for the specific language governing permissions and
# limitations under the License.
"""
This file contains the implementation of the Prod class which contains logic for
computing the product between operations.
"""
import itertools
from copy import copy
from functools import reduce
from itertools import combinations
from typing import List, Tuple, Union

import numpy as np
from scipy.sparse import kron

import pennylane as qml
from pennylane import math
from pennylane.operation import Operator
from pennylane.ops.op_math.pow_class import Pow
from pennylane.ops.op_math.sprod import SProd
from pennylane.ops.op_math.sum import Sum
from pennylane.ops.qubit.non_parametric_ops import PauliX, PauliY, PauliZ


def prod(*ops, do_queue=True, id=None):
    """Construct an operator which represents the generalized product of the
    operators provided.

    The generalized product operation represents both the tensor product as
    well as matrix composition. This can be resolved naturally from the wires
    that the given operators act on.

    Args:
        ops (tuple[~.operation.Operator]): The operators we would like to multiply

    Keyword Args:
        do_queue (bool): determines if the product operator will be queued. Default is True.
        id (str or None): id for the product operator. Default is None.

    Returns:
        ~ops.op_math.Prod: the operator representing the product.

    .. seealso:: :class:`~.ops.op_math.Prod`

    **Example**

    >>> prod_op = prod(qml.PauliX(0), qml.PauliZ(0))
    >>> prod_op
    PauliX(wires=[0]) @ PauliZ(wires=[0])
    >>> prod_op.matrix()
    array([[ 0, -1],
           [ 1,  0]])
    """
    return Prod(*ops, do_queue=do_queue, id=id)


class Prod(Operator):
    r"""Symbolic operator representing the product of operators.

    Args:
        factors (tuple[~.operation.Operator]): a tuple of operators which will be multiplied
        together.

    Keyword Args:
        do_queue (bool): determines if the product operator will be queued. Default is True.
        id (str or None): id for the product operator. Default is None.

    .. seealso:: :func:`~.ops.op_math.prod`

    **Example**

    >>> prop_op = Prod(qml.PauliX(wires=0), qml.PauliZ(wires=0))
    >>> prop_op
    PauliX(wires=[0]) @ PauliZ(wires=[0])
    >>> qml.matrix(prop_op)
    array([[ 0,  -1],
           [ 1,   0]])
    >>> prop_op.terms()
    ([1.0], [PauliX(wires=[0]) @ PauliZ(wires=[0])])

    .. note::
        When a Prod operator is applied in a circuit, its factors are applied in the reverse order.
        (i.e ``Prod(op1, op2)`` corresponds to :math:`\hat{op}_{1}\dot\hat{op}_{2}` which indicates
        first applying :math:`\hat{op}_{2}` then :math:`\hat{op}_{1}` in the circuit. We can see this
        in the decomposition of the operator.

    >>> op = Prod(qml.PauliX(wires=0), qml.PauliZ(wires=1))
    >>> op.decomposition()
    [PauliZ(wires=[1]), PauliX(wires=[0])]

    .. details::
        :title: Usage Details

        The Prod operator represents both matrix composition and tensor products
        between operators.

        >>> prod_op = Prod(qml.RZ(1.23, wires=0), qml.PauliX(wires=0), qml.PauliZ(wires=1))
        >>> prod_op.matrix()
        array([[ 0.        +0.j        ,  0.        +0.j        ,
                 0.81677345-0.57695852j,  0.        +0.j        ],
               [ 0.        +0.j        ,  0.        +0.j        ,
                 0.        +0.j        , -0.81677345+0.57695852j],
               [ 0.81677345+0.57695852j,  0.        +0.j        ,
                 0.        +0.j        ,  0.        +0.j        ],
               [ 0.        +0.j        , -0.81677345-0.57695852j,
                 0.        +0.j        ,  0.        +0.j        ]])

        The Prod operation can be used inside a `qnode` as an operation which,
        if parameterized, can be differentiated.

        .. code-block:: python

            dev = qml.device("default.qubit", wires=3)

            @qml.qnode(dev)
            def circuit(theta):
                qml.prod(qml.PauliZ(0), qml.RX(theta, 1))
                return qml.expval(qml.PauliZ(1))

        >>> par = np.array(1.23, requires_grad=True)
        >>> circuit(par)
        tensor(0.33423773, requires_grad=True)
        >>> qml.grad(circuit)(par)
        tensor(-0.9424888, requires_grad=True)

        The Prod operation can also be measured as an observable.
        If the circuit is parameterized, then we can also differentiate through the
        product observable.

        .. code-block:: python

            prod_op = Prod(qml.PauliZ(wires=0), qml.Hadamard(wires=1))
            dev = qml.device("default.qubit", wires=2)

            @qml.qnode(dev)
            def circuit(weights):
                qml.RX(weights[0], wires=0)
                return qml.expval(prod_op)

        >>> weights = np.array([0.1], requires_grad=True)
        >>> qml.grad(circuit)(weights)
        array([-0.07059289])
    """
    _name = "Prod"
    _eigs = {}  # cache eigen vectors and values like in qml.Hermitian

    def __init__(
        self, *factors: Operator, do_queue=True, id=None
    ):  # pylint: disable=super-init-not-called
        """Initialize a Prod instance"""
        self._id = id
        self.queue_idx = None

        if len(factors) < 2:
            raise ValueError(f"Require at least two operators to multiply; got {len(factors)}")

        self.factors = factors
        self._wires = qml.wires.Wires.all_wires([f.wires for f in self.factors])
        self._hash = None
        self._has_overlapping_wires = None

        if do_queue:
            self.queue()

    def __repr__(self):
        """Constructor-call-like representation."""
        return " @ ".join([f"({f})" if f.arithmetic_depth > 0 else f"{f}" for f in self.factors])

    def __copy__(self):
        cls = self.__class__
        copied_op = cls.__new__(cls)
        copied_op.factors = tuple(copy(f) for f in self.factors)

        for attr, value in vars(self).items():
            if attr not in {"factors"}:
                setattr(copied_op, attr, value)

        return copied_op

    def terms(self):  # is this method necessary for this class?
        return [1.0], [self]

    @property
    def data(self):
        """Create data property"""
        return [f.parameters for f in self.factors]

    @data.setter
    def data(self, new_data):
        """Set the data property"""
        for new_entry, op in zip(new_data, self.factors):
            op.data = new_entry

    @property
    def batch_size(self):
        """Batch size of input parameters."""
        return next((op.batch_size for op in self.factors if op.batch_size is not None), None)

    @property
    def num_params(self):
        return sum(op.num_params for op in self.factors)

    @property
    def num_wires(self):
        return len(self.wires)

    @property
    def is_hermitian(self):
        """Check if the product operator is hermitian.

        Note, this check is not exhaustive. There can be hermitian operators for which this check
        yields false, which ARE hermitian. So a false result only implies a more explicit check
        must be performed.
        """
        for o1, o2 in combinations(self.factors, r=2):
            if qml.wires.Wires.shared_wires([o1.wires, o2.wires]):
                return False
        return all(op.is_hermitian for op in self.factors)

    @property
    def has_overlapping_wires(self) -> bool:
        """Boolean expression that indicates if the factors have overlapping wires."""
        if self._has_overlapping_wires is None:
            wires = []
            for op in self.factors:
                wires.extend(list(op.wires))
            self._has_overlapping_wires = len(wires) != len(set(wires))
        return self._has_overlapping_wires

    def decomposition(self):
        r"""Decomposition of the product operator is given by each factor applied in succession.

        Note that the decomposition is the list of factors returned in reversed order. This is
        to support the intuition that when we write $\hat{O} = \hat{A} \dot \hat{B}$ it is implied
        that $\hat{B}$ is applied to the state before $\hat{A}$ in the quantum circuit.
        """
        if qml.queuing.QueuingContext.recording():
            return [qml.apply(op) for op in self.factors[::-1]]
        return list(self.factors[::-1])

    @property
    def eigendecomposition(self):
        r"""Return the eigendecomposition of the matrix specified by the operator.

        This method uses pre-stored eigenvalues for standard observables where
        possible and stores the corresponding eigenvectors from the eigendecomposition.

        It transforms the input operator according to the wires specified.

        Returns:
            dict[str, array]: dictionary containing the eigenvalues and the
                eigenvectors of the operator.
        """
        if self.hash not in self._eigs:
            Hmat = self.matrix()
            Hmat = math.to_numpy(Hmat)
            w, U = np.linalg.eigh(Hmat)
            self._eigs[self.hash] = {"eigvec": U, "eigval": w}

        return self._eigs[self.hash]

    def diagonalizing_gates(self):
        r"""Sequence of gates that diagonalize the operator in the computational basis.

        Given the eigendecomposition :math:`O = U \Sigma U^{\dagger}` where
        :math:`\Sigma` is a diagonal matrix containing the eigenvalues,
        the sequence of diagonalizing gates implements the unitary :math:`U`.

        The diagonalizing gates rotate the state into the eigenbasis
        of the operator.

        A ``DiagGatesUndefinedError`` is raised if no representation by decomposition is defined.

        .. seealso:: :meth:`~.Operator.compute_diagonalizing_gates`.

        Returns:
            list[.Operator] or None: a list of operators
        """
        if self.has_overlapping_wires:
            eigen_vectors = self.eigendecomposition["eigvec"]
            return [qml.QubitUnitary(eigen_vectors.conj().T, wires=self.wires)]
        diag_gates = []
        for factor in self.factors:
            diag_gates.extend(factor.diagonalizing_gates())
        return diag_gates

    def eigvals(self):
        """Return the eigenvalues of the specified operator.

        This method uses pre-stored eigenvalues for standard observables where
        possible and stores the corresponding eigenvectors from the eigendecomposition.

        Returns:
            array: array containing the eigenvalues of the operator
        """
        if self.has_overlapping_wires:
            return self.eigendecomposition["eigval"]
        eigvals = [
            qml.utils.expand_vector(factor.eigvals(), list(factor.wires), list(self.wires))
            for factor in self.factors
        ]

        return qml.math.prod(eigvals, axis=0)

    def matrix(self, wire_order=None):
        """Representation of the operator as a matrix in the computational basis."""
<<<<<<< HEAD
        wire_order = wire_order or self.wires
        if self.has_overlapping_wires:
            mats = (
                math.expand_matrix(qml.matrix(op), op.wires, wire_order=wire_order)
                if isinstance(op, qml.Hamiltonian)
                else math.expand_matrix(op.matrix(), op.wires, wire_order=wire_order)
                for op in self.factors
            )

            return reduce(math.dot, mats)
        mats_gen = (
            qml.matrix(op) if isinstance(op, qml.Hamiltonian) else op.matrix()
=======
        mats = (
            qml.matrix(op, wire_order=self.wires)
            if isinstance(op, qml.Hamiltonian)
            else op.matrix(wire_order=self.wires)
>>>>>>> 47ebf3a6
            for op in self.factors
        )
        full_mat = reduce(math.kron, mats_gen)
        return math.expand_matrix(full_mat, self.wires, wire_order=wire_order)

<<<<<<< HEAD
    def sparse_matrix(self, wire_order=None):
        """Compute the sparse matrix representation of the Prod op in csr representation."""
        wire_order = wire_order or self.wires
        if self.has_overlapping_wires:
            mats = (op.sparse_matrix(wire_order=wire_order) for op in self.factors)
            return reduce(math.dot, mats)
        mats_gen = (op.sparse_matrix() for op in self.factors)
        full_mat = reduce(kron, mats_gen)
        return math.expand_matrix(full_mat, self.wires, wire_order=wire_order)
=======
        reduced_mat = reduce(math.dot, mats)

        return math.expand_matrix(reduced_mat, self.wires, wire_order=wire_order)
>>>>>>> 47ebf3a6

    def label(self, decimals=None, base_label=None, cache=None):
        r"""How the product is represented in diagrams and drawings.

        Args:
            decimals=None (Int): If ``None``, no parameters are included. Else,
                how to round the parameters.
            base_label=None (Iterable[str]): overwrite the non-parameter component of the label.
                Must be same length as ``factors`` attribute.
            cache=None (dict): dictionary that carries information between label calls
                in the same drawing

        Returns:
            str: label to use in drawings

        >>> op = qml.prod(qml.PauliX(0), qml.prod(qml.RY(1, wires=1), qml.PauliX(0)))
        >>> op.label()
        'X@(RY@X)'
        >>> op.label(decimals=2, base_label=["X0a", ["RY1", "X0b"]])
        'X0a@(RY1\n(1.00)@X0b)'

        """

        def _label(factor, decimals, base_label, cache):
            sub_label = factor.label(decimals, base_label, cache)
            return f"({sub_label})" if factor.arithmetic_depth > 0 else sub_label

        if base_label is not None:
            if isinstance(base_label, str) or len(base_label) != len(self.factors):
                raise ValueError(
                    "Prod label requires ``base_label`` keyword to be same length"
                    " as product factors."
                )
            return "@".join(
                _label(f, decimals, lbl, cache) for f, lbl in zip(self.factors, base_label)
            )

        return "@".join(_label(f, decimals, None, cache) for f in self.factors)

<<<<<<< HEAD
=======
    def sparse_matrix(self, wire_order=None):
        """Compute the sparse matrix representation of the Prod op in csr representation."""
        mats = (op.sparse_matrix(wire_order=self.wires) for op in self.factors)
        reduced_mat = reduce(math.dot, mats)
        return math.expand_matrix(reduced_mat, self.wires, wire_order=wire_order)

>>>>>>> 47ebf3a6
    # pylint: disable=protected-access
    @property
    def _queue_category(self):
        """Used for sorting objects into their respective lists in `QuantumTape` objects.
        This property is a temporary solution that should not exist long-term and should not be
        used outside of ``QuantumTape._process_queue``.

        Options are:
        * `"_prep"`
        * `"_ops"`
        * `"_measurements"`
        * `None`

        Returns (str or None): "_ops" if the _queue_catagory of all factors is "_ops", else None.
        """
        return "_ops" if all(op._queue_category == "_ops" for op in self.factors) else None

    def queue(self, context=qml.QueuingContext):
        """Updates each operator's owner to Prod, this ensures
        that the operators are not applied to the circuit repeatedly."""
        for op in self.factors:
            context.safe_update_info(op, owner=self)
        context.append(self, owns=self.factors)
        return self

    def adjoint(self):
        return Prod(*(qml.adjoint(factor) for factor in self.factors[::-1]))

    @property
    def arithmetic_depth(self) -> int:
        return 1 + max(factor.arithmetic_depth for factor in self.factors)

    def _simplify_factors(self, factors: Tuple[Operator]) -> Tuple[complex, Operator]:
        """Reduces the depth of nested factors and groups identical factors.

        Returns:
            Tuple[complex, List[~.operation.Operator]: tuple containing the global phase and a list
            of the simplified factors
        """
        new_factors = _ProductFactorsGrouping()

        for factor in factors:
            simplified_factor = factor.simplify()
            new_factors.add(factor=simplified_factor)
        new_factors.remove_factors(wires=self.wires)
        return new_factors.global_phase, new_factors.factors

    def simplify(self) -> Union["Prod", Sum]:
        global_phase, factors = self._simplify_factors(factors=self.factors)

        factors = list(itertools.product(*factors))
        if len(factors) == 1:
            factor = factors[0]
            if len(factor) == 0:
                op = (
                    Prod(*(qml.Identity(w) for w in self.wires))
                    if len(self.wires) > 1
                    else qml.Identity(self.wires[0])
                )
            else:
                op = factor[0] if len(factor) == 1 else Prod(*factor)
            return op if global_phase == 1 else qml.s_prod(global_phase, op)

        factors = [Prod(*factor).simplify() if len(factor) > 1 else factor[0] for factor in factors]
        op = Sum(*factors).simplify()
        return op if global_phase == 1 else qml.s_prod(global_phase, op).simplify()

    @property
    def hash(self):
        if self._hash is None:
            self._hash = hash(
                (str(self.name), str([factor.hash for factor in _prod_sort(self.factors)]))
            )
        return self._hash


def _prod_sort(op_list, wire_map: dict = None) -> List[Operator]:
    """Insertion sort algorithm that sorts a list of product factors by their wire indices, taking
    into account the operator commutivity.

    Args:
        op_list (List[.Operator]): list of operators to be sorted
        wire_map (dict): Dictionary containing the wire values as keys and its indexes as values.
            Defaults to None.

    Returns:
        List[.Operator]: sorted list of operators
    """

    if isinstance(op_list, tuple):
        op_list = list(op_list)

    for i in range(1, len(op_list)):

        key_op = op_list[i]

        j = i - 1
        while j >= 0 and _swappable_ops(op1=op_list[j], op2=key_op, wire_map=wire_map):
            op_list[j + 1] = op_list[j]
            j -= 1
        op_list[j + 1] = key_op

    return op_list


def _swappable_ops(op1, op2, wire_map: dict = None) -> bool:
    """Boolean expression that indicates if op1 and op2 don't have intersecting wires and if they
    should be swapped when sorting them by wire values.

    Args:
        op1 (.Operator): First operator.
        op2 (.Operator): Second operator.
        wire_map (dict): Dictionary containing the wire values as keys and its indexes as values.
            Defaults to None.

    Returns:
        bool: True if operators should be swapped, False otherwise.
    """
    wires1 = op1.wires
    wires2 = op2.wires
    if wire_map is not None:
        wires1 = wires1.map(wire_map)
        wires2 = wires2.map(wire_map)
    wires1 = set(wires1)
    wires2 = set(wires2)
    return False if wires1 & wires2 else wires1.pop() > wires2.pop()


class _ProductFactorsGrouping:
    """Utils class used for grouping identical product factors."""

    _identity_map = {
        "Identity": (1.0, "Identity"),
        "PauliX": (1.0, "PauliX"),
        "PauliY": (1.0, "PauliY"),
        "PauliZ": (1.0, "PauliZ"),
    }
    _x_map = {
        "Identity": (1.0, "PauliX"),
        "PauliX": (1.0, "Identity"),
        "PauliY": (1.0j, "PauliZ"),
        "PauliZ": (-1.0j, "PauliY"),
    }
    _y_map = {
        "Identity": (1.0, "PauliY"),
        "PauliX": (-1.0j, "PauliZ"),
        "PauliY": (1.0, "Identity"),
        "PauliZ": (1.0j, "PauliX"),
    }
    _z_map = {
        "Identity": (1.0, "PauliZ"),
        "PauliX": (1.0j, "PauliY"),
        "PauliY": (-1.0j, "PauliX"),
        "PauliZ": (1.0, "Identity"),
    }
    _pauli_mult = {"Identity": _identity_map, "PauliX": _x_map, "PauliY": _y_map, "PauliZ": _z_map}
    _paulis = {"PauliX": PauliX, "PauliY": PauliY, "PauliZ": PauliZ}

    def __init__(self):
        self._pauli_factors = {}  #  {wire: (pauli_coeff, pauli_word)}
        self._non_pauli_factors = {}  # {wires: [hash, exponent, operator]}
        self._factors = []
        self.global_phase = 1

    def add(self, factor: Operator):
        """Add factor.

        Args:
            factor (Operator): Factor to add.
        """
        wires = factor.wires
        if isinstance(factor, Prod):
            for prod_factor in factor.factors:
                self.add(prod_factor)
        elif isinstance(factor, Sum):
            self._remove_pauli_factors(wires=wires)
            self._remove_non_pauli_factors(wires=wires)
            self._factors += (factor.summands,)
        elif not isinstance(factor, qml.Identity):
            if isinstance(factor, SProd):
                self.global_phase *= factor.scalar
                factor = factor.base
            if isinstance(factor, (qml.Identity, qml.PauliX, qml.PauliY, qml.PauliZ)):
                self._add_pauli_factor(factor=factor, wires=wires)
                self._remove_non_pauli_factors(wires=wires)
            else:
                self._add_non_pauli_factor(factor=factor, wires=wires)
                self._remove_pauli_factors(wires=wires)

    def _add_pauli_factor(self, factor: Operator, wires: List[int]):
        """Adds the given Pauli operator to the temporary ``self._pauli_factors`` dictionary. If
        there was another Pauli operator acting on the same wire, the two operators are grouped
        together using the ``self._pauli_mult`` dictionary.

        Args:
            factor (Operator): Factor to be added.
            wires (List[int]): Factor wires. This argument is added to avoid calling
                ``factor.wires`` several times.
        """
        wire = wires[0]
        op2_name = factor.name
        old_coeff, old_word = self._pauli_factors.get(wire, (1, "Identity"))
        coeff, new_word = self._pauli_mult[old_word][op2_name]
        self._pauli_factors[wire] = old_coeff * coeff, new_word

    def _add_non_pauli_factor(self, factor: Operator, wires: List[int]):
        """Adds the given non-Pauli factor to the temporary ``self._non_pauli_factors`` dictionary.
        If there alerady exists an identical operator in the dictionary, the two are grouped
        together.

        If there isn't an identical operator in the dictionary, all non Pauli factors that act on
        the same wires are removed and added to the ``self._factors`` tuple.

        Args:
            factor (Operator): Factor to be added.
            wires (List[int]): Factor wires. This argument is added to avoid calling
                ``factor.wires`` several times.
        """
        if isinstance(factor, Pow):
            exponent = factor.z
            factor = factor.base
        else:
            exponent = 1
        op_hash = factor.hash
        old_hash, old_exponent, old_op = self._non_pauli_factors.get(wires, [None, None, None])
        if isinstance(old_op, (qml.RX, qml.RY, qml.RZ)) and factor.name == old_op.name:
            self._non_pauli_factors[wires] = [
                op_hash,
                old_exponent,
                factor.__class__(factor.data[0] + old_op.data[0], wires).simplify(),
            ]
        elif op_hash == old_hash:
            self._non_pauli_factors[wires][1] += exponent
        else:
            self._remove_non_pauli_factors(wires=wires)
            self._non_pauli_factors[wires] = [op_hash, copy(exponent), factor]

    def _remove_non_pauli_factors(self, wires: List[int]):
        """Remove all factors from the ``self._non_pauli_factors`` dictionary that act on the given
        wires and add them to the ``self._factors`` tuple.

        Args:
            wires (List[int]): Wires of the operators to be removed.
        """
        if not self._non_pauli_factors:
            return
        for wire in wires:
            for key, (_, exponent, op) in list(self._non_pauli_factors.items()):
                if wire in key:
                    self._non_pauli_factors.pop(key)
                    if exponent == 0:
                        continue
                    if exponent != 1:
                        op = Pow(base=op, z=exponent).simplify()
                    if isinstance(op, Prod):
                        self._factors += tuple(
                            (factor,)
                            for factor in op.factors
                            if not isinstance(factor, qml.Identity)
                        )
                    elif not isinstance(op, qml.Identity):
                        self._factors += ((op,),)

    def _remove_pauli_factors(self, wires: List[int]):
        """Remove all Pauli factors from the ``self._pauli_factors`` dictionary that act on the
        given wires and add them to the ``self._factors`` tuple.

        Args:
            wires (List[int]): Wires of the operators to be removed.
        """
        if not self._pauli_factors:
            return
        for wire in wires:
            pauli_coeff, pauli_word = self._pauli_factors.pop(wire, (1, "Identity"))
            if pauli_word != "Identity":
                pauli_op = self._paulis[pauli_word](wire)
                self._factors += ((pauli_op,),)
                self.global_phase *= pauli_coeff

    def remove_factors(self, wires: List[int]):
        """Remove all factors from the ``self._pauli_factors`` and ``self._non_pauli_factors``
        dictionaries that act on the given wires and add them to the ``self._factors`` tuple.

        Args:
            wires (List[int]): Wires of the operators to be removed.
        """
        self._remove_pauli_factors(wires=wires)
        self._remove_non_pauli_factors(wires=wires)

    @property
    def factors(self):
        """Grouped factors tuple.

        Returns:
            tuple: Tuple of grouped factors.
        """
        return tuple(self._factors)<|MERGE_RESOLUTION|>--- conflicted
+++ resolved
@@ -22,7 +22,7 @@
 from typing import List, Tuple, Union
 
 import numpy as np
-from scipy.sparse import kron
+from scipy.sparse import kron as sparse_kron
 
 import pennylane as qml
 from pennylane import math
@@ -315,45 +315,33 @@
 
     def matrix(self, wire_order=None):
         """Representation of the operator as a matrix in the computational basis."""
-<<<<<<< HEAD
         wire_order = wire_order or self.wires
         if self.has_overlapping_wires:
             mats = (
-                math.expand_matrix(qml.matrix(op), op.wires, wire_order=wire_order)
+                qml.matrix(op, wire_order=self.wires)
                 if isinstance(op, qml.Hamiltonian)
-                else math.expand_matrix(op.matrix(), op.wires, wire_order=wire_order)
+                else op.matrix(wire_order=self.wires)
                 for op in self.factors
             )
 
             return reduce(math.dot, mats)
         mats_gen = (
             qml.matrix(op) if isinstance(op, qml.Hamiltonian) else op.matrix()
-=======
-        mats = (
-            qml.matrix(op, wire_order=self.wires)
-            if isinstance(op, qml.Hamiltonian)
-            else op.matrix(wire_order=self.wires)
->>>>>>> 47ebf3a6
             for op in self.factors
         )
         full_mat = reduce(math.kron, mats_gen)
         return math.expand_matrix(full_mat, self.wires, wire_order=wire_order)
 
-<<<<<<< HEAD
     def sparse_matrix(self, wire_order=None):
         """Compute the sparse matrix representation of the Prod op in csr representation."""
         wire_order = wire_order or self.wires
         if self.has_overlapping_wires:
-            mats = (op.sparse_matrix(wire_order=wire_order) for op in self.factors)
-            return reduce(math.dot, mats)
-        mats_gen = (op.sparse_matrix() for op in self.factors)
-        full_mat = reduce(kron, mats_gen)
+            mats = (op.sparse_matrix(wire_order=self.wires) for op in self.factors)
+            reduced_mat = reduce(math.dot, mats)
+            return math.expand_matrix(reduced_mat, self.wires, wire_order=wire_order)
+        mats = (op.sparse_matrix() for op in self.factors)
+        full_mat = reduce(sparse_kron, mats)
         return math.expand_matrix(full_mat, self.wires, wire_order=wire_order)
-=======
-        reduced_mat = reduce(math.dot, mats)
-
-        return math.expand_matrix(reduced_mat, self.wires, wire_order=wire_order)
->>>>>>> 47ebf3a6
 
     def label(self, decimals=None, base_label=None, cache=None):
         r"""How the product is represented in diagrams and drawings.
@@ -393,15 +381,6 @@
 
         return "@".join(_label(f, decimals, None, cache) for f in self.factors)
 
-<<<<<<< HEAD
-=======
-    def sparse_matrix(self, wire_order=None):
-        """Compute the sparse matrix representation of the Prod op in csr representation."""
-        mats = (op.sparse_matrix(wire_order=self.wires) for op in self.factors)
-        reduced_mat = reduce(math.dot, mats)
-        return math.expand_matrix(reduced_mat, self.wires, wire_order=wire_order)
-
->>>>>>> 47ebf3a6
     # pylint: disable=protected-access
     @property
     def _queue_category(self):
