# Copyright 2018-2022 Xanadu Quantum Technologies Inc.

# Licensed under the Apache License, Version 2.0 (the "License");
# you may not use this file except in compliance with the License.
# You may obtain a copy of the License at

#     http://www.apache.org/licenses/LICENSE-2.0

# Unless required by applicable law or agreed to in writing, software
# distributed under the License is distributed on an "AS IS" BASIS,
# WITHOUT WARRANTIES OR CONDITIONS OF ANY KIND, either express or implied.
# See the License for the specific language governing permissions and
# limitations under the License.
"""
This submodule applies the symbolic operation that indicates the adjoint of an operator through the `adjoint` transform.
"""
from functools import wraps

from pennylane.operation import Operator, AdjointUndefinedError
<<<<<<< HEAD
from pennylane.queuing import QueuingContext
from pennylane.tape import QuantumTape
=======
from pennylane.queuing import QueuingManager
from pennylane.tape import QuantumTape, stop_recording
>>>>>>> cf0bf738

from .adjoint_class import Adjoint


def _single_op_eager(op, update_queue=False):
    try:
        adj = op.adjoint()
        if update_queue:
            QueuingManager.safe_update_info(op, owner=adj)
            QueuingManager.append(adj, owns=op)
        return adj
    except AdjointUndefinedError:
        return Adjoint(op)


# pylint: disable=no-member
def adjoint(fn, lazy=True):
    """Create the adjoint of an Operator or a function that applies the adjoint of the provided function.

    Args:
        fn (function or :class:`~.operation.Operator`): A single operator or a quantum function that
            applies quantum operations.

    Keyword Args:
        lazy=True (bool): If the transform is behaving lazily, all operations are wrapped in a ``Adjoint`` class
            and handled later. If ``lazy=False``, operation-specific adjoint decompositions are first attempted.

    Returns:
        (function or :class:`~.operation.Operator`): If an Operator is provided, returns an Operator that is the adjoint.
        If a function is provided, returns a function with the same call signature that returns the Adjoint of the
        provided function.

    .. note::

        The adjoint and inverse are identical for unitary gates, but not in general. For example, quantum channels and observables may have different adjoint and inverse operators.

    .. seealso:: :class:`~.ops.op_math.Adjoint` and :meth:`.Operator.adjoint`

    **Example**

    The adjoint transform can accept a single operator.

    >>> @qml.qnode(qml.device('default.qubit', wires=1))
    ... def circuit2(y):
    ...     qml.adjoint(qml.RY(y, wires=0))
    ...     return qml.expval(qml.PauliZ(0))
    >>> print(qml.draw(circuit2)("y"))
    0: ──RY(y)†─┤  <Z>
    >>> print(qml.draw(circuit2, expansion_strategy="device")(0.1))
    0: ──RY(-0.10)─┤  <Z>

    The adjoint transforms can also be used to apply the adjoint of
    any quantum function.  In this case, ``adjoint`` accepts a single function and returns
    a function with the same call signature.

    We can create a QNode that applies the ``my_ops`` function followed by its adjoint:

    .. code-block:: python3

        def my_ops(a, wire):
            qml.RX(a, wires=wire)
            qml.SX(wire)

        dev = qml.device('default.qubit', wires=1)

        @qml.qnode(dev)
        def circuit(a):
            my_ops(a, wire=0)
            qml.adjoint(my_ops)(a, wire=0)
            return qml.expval(qml.PauliZ(0))

    Printing this out, we can see that the inverse quantum
    function has indeed been applied:

    >>> print(qml.draw(circuit)(0.2))
    0: ──RX(0.20)──SX──SX†──RX(0.20)†─┤  <Z>

    .. details::
        :title: Lazy Evaluation

        When ``lazy=False``, the function first attempts operation-specific decomposition of the
        adjoint via the :meth:`.Operator.adjoint` method. Only if an Operator doesn't have
        an :meth:`.Operator.adjoint` method is the object wrapped with the :class:`~.ops.op_math.Adjoint`
        wrapper class.

        >>> qml.adjoint(qml.PauliZ(0), lazy=False)
        PauliZ(wires=[0])
        >>> qml.adjoint(qml.RX, lazy=False)(1.0, wires=0)
        RX(-1.0, wires=[0])
        >>> qml.adjoint(qml.S, lazy=False)(0)
        Adjoint(S)(wires=[0])

    """
    if isinstance(fn, Operator):
        return Adjoint(fn) if lazy else _single_op_eager(fn, update_queue=True)
    if not callable(fn):
        raise ValueError(
            f"The object {fn} of type {type(fn)} is not callable. "
            "This error might occur if you apply adjoint to a list "
            "of operations instead of a function or template."
        )

    @wraps(fn)
    def wrapper(*args, **kwargs):
        with QueuingContext.stop_recording(), QuantumTape() as tape:
            fn(*args, **kwargs)

        if lazy:
            adjoint_ops = [Adjoint(op) for op in reversed(tape.operations)]
        else:
            adjoint_ops = [_single_op_eager(op) for op in reversed(tape.operations)]

        return adjoint_ops[0] if len(adjoint_ops) == 1 else adjoint_ops

    return wrapper<|MERGE_RESOLUTION|>--- conflicted
+++ resolved
@@ -17,13 +17,8 @@
 from functools import wraps
 
 from pennylane.operation import Operator, AdjointUndefinedError
-<<<<<<< HEAD
-from pennylane.queuing import QueuingContext
+from pennylane.queuing import QueuinManager
 from pennylane.tape import QuantumTape
-=======
-from pennylane.queuing import QueuingManager
-from pennylane.tape import QuantumTape, stop_recording
->>>>>>> cf0bf738
 
 from .adjoint_class import Adjoint
 
@@ -128,7 +123,7 @@
 
     @wraps(fn)
     def wrapper(*args, **kwargs):
-        with QueuingContext.stop_recording(), QuantumTape() as tape:
+        with QueuingManager.stop_recording(), QuantumTape() as tape:
             fn(*args, **kwargs)
 
         if lazy:
