# Copyright 2018-2022 Xanadu Quantum Technologies Inc.

# Licensed under the Apache License, Version 2.0 (the "License");
# you may not use this file except in compliance with the License.
# You may obtain a copy of the License at

#     http://www.apache.org/licenses/LICENSE-2.0

# Unless required by applicable law or agreed to in writing, software
# distributed under the License is distributed on an "AS IS" BASIS,
# WITHOUT WARRANTIES OR CONDITIONS OF ANY KIND, either express or implied.
# See the License for the specific language governing permissions and
# limitations under the License.
"""
This file contains the implementation of the Sum class which contains logic for
computing the sum of operations.
"""
<<<<<<< HEAD
import warnings
=======
import itertools
>>>>>>> 01a07bb6
from copy import copy
from functools import reduce
from itertools import chain
from typing import List

import numpy as np

import pennylane as qml
from pennylane import math
from pennylane.operation import Operator
from pennylane.ops.qubit import Hamiltonian
from pennylane.queuing import QueuingManager

from .composite import CompositeOp


def sum(*summands, do_queue=True, id=None, lazy=True):
    r"""Construct an operator which is the sum of the given operators.

    Args:
        summands (tuple[~.operation.Operator]): the operators we want to sum together.

    Keyword Args:
        do_queue (bool): Must be ``True`` (default) for ``sum``, but present for consistency.
        id (str or None): id for the Sum operator. Default is None.
        lazy=True (bool): If ``lazy=False``, a simplification will be performed such that when any
            of the operators is already a sum operator, its operands (summands) will be used instead.

    Returns:
        ~ops.op_math.Sum: The operator representing the sum of summands.

    .. note::

        This operator supports batched operands:

        >>> op = qml.sum(qml.RX(np.array([1, 2, 3]), wires=0), qml.PauliX(1))
        >>> op.matrix().shape
        (3, 4, 4)

        But it doesn't support batching of operators:

        >>> op = qml.sum(np.array([qml.RX(0.4, 0), qml.RZ(0.3, 0)]), qml.PauliZ(0))
        AttributeError: 'numpy.ndarray' object has no attribute 'wires'

    .. seealso:: :class:`~.ops.op_math.Sum`

    **Example**

    >>> summed_op = qml.sum(qml.PauliX(0), qml.PauliZ(0))
    >>> summed_op
    PauliX(wires=[0]) + PauliZ(wires=[0])
    >>> summed_op.matrix()
    array([[ 1,  1],
           [ 1, -1]])
    """
<<<<<<< HEAD
    if not do_queue:
        raise ValueError(
            "do_queue=False is not supported for qml.sum. Consider constructing "
            "your operator within a qml.QueuingManager.stop_recording() context."
        )

    if len(summands) == 1 and isinstance(summands[0], qml.QNodeCollection):
        return qml.collections.sum(summands[0])
=======
    if lazy:
        return Sum(*summands, do_queue=do_queue, id=id)

    summands_simp = Sum(
        *itertools.chain.from_iterable([op if isinstance(op, Sum) else [op] for op in summands]),
        do_queue=do_queue,
        id=id,
    )
>>>>>>> 01a07bb6

    if not lazy:
        for op in summands:
            QueuingManager.remove(op)
        summands = chain.from_iterable([op if isinstance(op, Sum) else [op] for op in summands])

    return Sum(*summands, id=id)


class Sum(CompositeOp):
    r"""Symbolic operator representing the sum of operators.

    Args:
        summands (tuple[~.operation.Operator]): a tuple of operators which will be summed together.

    Keyword Args:
        do_queue (bool): Must be ``True`` (default) for ``Sum``, but present for consistency.
        id (str or None): id for the sum operator. Default is None.

    .. note::
        Currently this operator can not be queued in a circuit as an operation, only measured terminally.

    .. note::

        This operator supports batched operands:
        >>> op = qml.sum(qml.RX(np.array([1, 2, 3]), wires=0), qml.PauliX(1))
        >>> op.matrix().shape
        (3, 4, 4)

        But it doesn't support batching of operators:
        >>> op = qml.sum(np.array([qml.RX(0.4, 0), qml.RZ(0.3, 0)]), qml.PauliZ(0))
        AttributeError: 'numpy.ndarray' object has no attribute 'wires'

    .. seealso:: :func:`~.ops.op_math.sum`

    **Example**

    >>> summed_op = Sum(qml.PauliX(0), qml.PauliZ(0))
    >>> summed_op
    PauliX(wires=[0]) + PauliZ(wires=[0])
    >>> qml.matrix(summed_op)
    array([[ 1,  1],
           [ 1, -1]])
    >>> summed_op.terms()
    ([1.0, 1.0], (PauliX(wires=[0]), PauliZ(wires=[0])))

    .. details::
        :title: Usage Details

        We can combine parameterized operators, and support sums between operators acting on
        different wires.

        >>> summed_op = Sum(qml.RZ(1.23, wires=0), qml.Identity(wires=1))
        >>> summed_op.matrix()
        array([[1.81677345-0.57695852j, 0.        +0.j        ,
                0.        +0.j        , 0.        +0.j        ],
               [0.        +0.j        , 1.81677345-0.57695852j,
                0.        +0.j        , 0.        +0.j        ],
               [0.        +0.j        , 0.        +0.j        ,
                1.81677345+0.57695852j, 0.        +0.j        ],
               [0.        +0.j        , 0.        +0.j        ,
                0.        +0.j        , 1.81677345+0.57695852j]])

        The Sum operation can also be measured inside a qnode as an observable.
        If the circuit is parameterized, then we can also differentiate through the
        sum observable.

        .. code-block:: python

            sum_op = Sum(qml.PauliX(0), qml.PauliZ(1))
            dev = qml.device("default.qubit", wires=2)

            @qml.qnode(dev, diff_method="best")
            def circuit(weights):
                qml.RX(weights[0], wires=0)
                qml.RY(weights[1], wires=1)
                qml.CNOT(wires=[0, 1])
                qml.RX(weights[2], wires=1)
                return qml.expval(sum_op)

        >>> weights = qnp.array([0.1, 0.2, 0.3], requires_grad=True)
        >>> qml.grad(circuit)(weights)
        tensor([-0.09347337, -0.18884787, -0.28818254], requires_grad=True)
    """

    _op_symbol = "+"
    _math_op = math.sum

    @property
    def hash(self):
        # Since addition is always commutative, we do not need to sort
        return hash(("Sum", frozenset(o.hash for o in self.operands)))

    @property
    def is_hermitian(self):
        """If all of the terms in the sum are hermitian, then the Sum is hermitian."""
        return (
            all(s.is_hermitian for s in self)
            if self._pauli_rep is None
            else not any(qml.math.iscomplex(val) for val in self._pauli_rep.values())
        )

    def terms(self):
        r"""Representation of the operator as a linear combination of other operators.

        .. math:: O = \sum_i c_i O_i

        A ``TermsUndefinedError`` is raised if no representation by terms is defined.

        Returns:
            tuple[list[tensor_like or float], list[.Operation]]: list of coefficients :math:`c_i`
            and list of operations :math:`O_i`
        """
        return [1.0] * len(self), list(self)

    def matrix(self, wire_order=None):
        r"""Representation of the operator as a matrix in the computational basis.

        If ``wire_order`` is provided, the numerical representation considers the position of the
        operator's wires in the global wire order. Otherwise, the wire order defaults to the
        operator's wires.

        If the matrix depends on trainable parameters, the result
        will be cast in the same autodifferentiation framework as the parameters.

        A ``MatrixUndefinedError`` is raised if the matrix representation has not been defined.

        .. seealso:: :meth:`~.Operator.compute_matrix`

        Args:
            wire_order (Iterable): global wire order, must contain all wire labels from the
            operator's wires

        Returns:
            tensor_like: matrix representation
        """
        gen = (
            (qml.matrix(op) if isinstance(op, Hamiltonian) else op.matrix(), op.wires)
            for op in self
        )

        reduced_mat, sum_wires = math.reduce_matrices(gen, reduce_func=math.add)

        wire_order = wire_order or self.wires

        return math.expand_matrix(reduced_mat, sum_wires, wire_order=wire_order)

    def sparse_matrix(self, wire_order=None):
        gen = ((op.sparse_matrix(), op.wires) for op in self)

        reduced_mat, sum_wires = math.reduce_matrices(gen, reduce_func=math.add)

        wire_order = wire_order or self.wires

        return math.expand_matrix(reduced_mat, sum_wires, wire_order=wire_order)

    @property
    def _queue_category(self):  # don't queue Sum instances because it may not be unitary!
        """Used for sorting objects into their respective lists in `QuantumTape` objects.
        This property is a temporary solution that should not exist long-term and should not be
        used outside of ``QuantumTape._process_queue``.

        Returns: None
        """
        return None

    # pylint: disable=arguments-renamed, invalid-overridden-method
    @property
    def has_adjoint(self):
        return True

    def adjoint(self):
        return Sum(*(qml.adjoint(summand) for summand in self))

    def _build_pauli_rep(self):
        """PauliSentence representation of the Sum of operations."""
        if all(
            operand_pauli_reps := [
                op._pauli_rep for op in self.operands  # pylint: disable=protected-access
            ]
        ):
            return reduce((lambda a, b: a + b), operand_pauli_reps)
        return None

    @classmethod
    def _simplify_summands(cls, summands: List[Operator]):
        """Reduces the depth of nested summands and groups equal terms together.

        Args:
            summands (List[~.operation.Operator]): summands list to simplify

        Returns:
            .SumSummandsGrouping: Class containing the simplified and grouped summands.
        """
        new_summands = _SumSummandsGrouping()
        for summand in summands:
            # This code block is not needed but it speeds things up when having a lot of  stacked Sums
            if isinstance(summand, Sum):
                sum_summands = cls._simplify_summands(summands=summand.operands)
                for op_hash, [coeff, sum_summand] in sum_summands.queue.items():
                    new_summands.add(summand=sum_summand, coeff=coeff, op_hash=op_hash)
                continue

            simplified_summand = summand.simplify()
            if isinstance(simplified_summand, Sum):
                sum_summands = cls._simplify_summands(summands=simplified_summand.operands)
                for op_hash, [coeff, sum_summand] in sum_summands.queue.items():
                    new_summands.add(summand=sum_summand, coeff=coeff, op_hash=op_hash)
            else:
                new_summands.add(summand=simplified_summand)

        return new_summands

    def simplify(self, cutoff=1.0e-12) -> "Sum":  # pylint: disable=arguments-differ
        # try using pauli_rep:
        if pr := self._pauli_rep:
            pr.simplify()
            return pr.operation(wire_order=self.wires)

        new_summands = self._simplify_summands(summands=self.operands).get_summands(cutoff=cutoff)
        if new_summands:
            return Sum(*new_summands) if len(new_summands) > 1 else new_summands[0]
        return qml.s_prod(0, qml.Identity(self.wires))

    @classmethod
    def _sort(cls, op_list, wire_map: dict = None) -> List[Operator]:
        """Sort algorithm that sorts a list of sum summands by their wire indices.

        Args:
            op_list (List[.Operator]): list of operators to be sorted
            wire_map (dict): Dictionary containing the wire values as keys and its indexes as values.
                Defaults to None.

        Returns:
            List[.Operator]: sorted list of operators
        """

        if isinstance(op_list, tuple):
            op_list = list(op_list)

        def _sort_key(op: Operator) -> tuple:
            """Sorting key used in the `sorted` python built-in function.

            Args:
                op (.Operator): Operator.

            Returns:
                Tuple[int, int, str]: Tuple containing the minimum wire value, the number of wires
                    and the string of the operator. This tuple is used to compare different operators
                    in the sorting algorithm.
            """
            wires = op.wires
            if wire_map is not None:
                wires = wires.map(wire_map)
            return np.min(wires), len(wires), str(op)

        return sorted(op_list, key=_sort_key)


class _SumSummandsGrouping:
    """Utils class used for grouping sum summands together."""

    def __init__(self):
        self.queue = {}  # {hash: [coeff, summand]}

    def add(self, summand: Operator, coeff=1, op_hash=None):
        """Add operator to the summands dictionary.

        If the operator hash is already in the dictionary, the coefficient is increased instead.

        Args:
            summand (Operator): operator to add to the summands dictionary
            coeff (int, optional): Coefficient of the operator. Defaults to 1.
            op_hash (int, optional): Hash of the operator. Defaults to None.
        """
        if isinstance(summand, qml.ops.SProd):  # pylint: disable=no-member
            coeff = summand.scalar if coeff == 1 else summand.scalar * coeff
            self.add(summand=summand.base, coeff=coeff)
        else:
            op_hash = summand.hash if op_hash is None else op_hash
            if op_hash in self.queue:
                self.queue[op_hash][0] += coeff
            else:
                self.queue[op_hash] = [copy(coeff), summand]

    def get_summands(self, cutoff=1.0e-12):
        """Get summands list.

        All summands with a coefficient less than cutoff are ignored.

        Args:
            cutoff (float, optional): Cutoff value. Defaults to 1.0e-12.
        """
        new_summands = []
        for coeff, summand in self.queue.values():
            if coeff == 1:
                new_summands.append(summand)
            elif abs(coeff) > cutoff:
                new_summands.append(qml.s_prod(coeff, summand))

        return new_summands<|MERGE_RESOLUTION|>--- conflicted
+++ resolved
@@ -15,11 +15,6 @@
 This file contains the implementation of the Sum class which contains logic for
 computing the sum of operations.
 """
-<<<<<<< HEAD
-import warnings
-=======
-import itertools
->>>>>>> 01a07bb6
 from copy import copy
 from functools import reduce
 from itertools import chain
@@ -75,7 +70,6 @@
     array([[ 1,  1],
            [ 1, -1]])
     """
-<<<<<<< HEAD
     if not do_queue:
         raise ValueError(
             "do_queue=False is not supported for qml.sum. Consider constructing "
@@ -84,16 +78,6 @@
 
     if len(summands) == 1 and isinstance(summands[0], qml.QNodeCollection):
         return qml.collections.sum(summands[0])
-=======
-    if lazy:
-        return Sum(*summands, do_queue=do_queue, id=id)
-
-    summands_simp = Sum(
-        *itertools.chain.from_iterable([op if isinstance(op, Sum) else [op] for op in summands]),
-        do_queue=do_queue,
-        id=id,
-    )
->>>>>>> 01a07bb6
 
     if not lazy:
         for op in summands:
