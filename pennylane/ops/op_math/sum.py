# Copyright 2018-2022 Xanadu Quantum Technologies Inc.

# Licensed under the Apache License, Version 2.0 (the "License");
# you may not use this file except in compliance with the License.
# You may obtain a copy of the License at

#     http://www.apache.org/licenses/LICENSE-2.0

# Unless required by applicable law or agreed to in writing, software
# distributed under the License is distributed on an "AS IS" BASIS,
# WITHOUT WARRANTIES OR CONDITIONS OF ANY KIND, either express or implied.
# See the License for the specific language governing permissions and
# limitations under the License.
"""
This file contains the implementation of the Sum class which contains logic for
computing the sum of operations.
"""
from functools import reduce
from typing import List

import numpy as np

import pennylane as qml
from pennylane import math
from pennylane.operation import Operator


def op_sum(*summands, do_queue=True, id=None):
    r"""Construct an operator which is the sum of the given operators.

    Args:
        *summands (tuple[~.operation.Operator]): the operators we want to sum together.

    Keyword Args:
        do_queue (bool): determines if the sum operator will be queued (currently not supported).
            Default is True.
        id (str or None): id for the sum operator. Default is None.

    Returns:
        ~ops.op_math.Sum: the operator representing the sum of summands.

    ..seealso:: :class:`~.ops.op_math.Sum`

    **Example**

    >>> summed_op = op_sum(qml.PauliX(0), qml.PauliZ(0))
    >>> summed_op
    PauliX(wires=[0]) + PauliZ(wires=[0])
    >>> summed_op.matrix()
    array([[ 1,  1],
           [ 1, -1]])
    """
    return Sum(*summands, do_queue=do_queue, id=id)


def _sum(mats_gen, dtype=None, cast_like=None):
    r"""Private method to compute the sum of matrices.

    Args:
        mats_gen (Generator): a python generator which produces the matricies which
            will be summed together.

    Keyword Args:
        dtype (str): a string representing the data type of the entries in the result.
        cast_like (Tensor): a tensor with the desired data type in its entries.

    Returns:
        res (Tensor): the tensor which is the sum of the matrices obtained from mats_gen.
    """
    # Note this method is currently inefficient (improve addition by looking at wire subgroups)
    res = reduce(math.add, mats_gen)

    if dtype is not None:
        res = math.cast(res, dtype)
    if cast_like is not None:
        res = math.cast_like(res, cast_like)

    return res


class Sum(Operator):
    r"""Symbolic operator representing the sum of operators.

    Args:
        summands (tuple[~.operation.Operator]): a tuple of operators which will be summed together.

    Keyword Args:
        do_queue (bool): determines if the sum operator will be queued (currently not supported).
            Default is True.
        id (str or None): id for the sum operator. Default is None.

    **Example**

    >>> summed_op = Sum(qml.PauliX(0), qml.PauliZ(0))
    >>> summed_op
    PauliX(wires=[0]) + PauliZ(wires=[0])
    >>> qml.matrix(summed_op)
    array([[ 1,  1],
           [ 1, -1]])
    >>> summed_op.terms()
    ([1.0, 1.0], (PauliX(wires=[0]), PauliZ(wires=[0])))

    .. details::
        :title: Usage Details

        We can combine parameterized operators, and support sums between operators acting on
        different wires.

        >>> summed_op = Sum(qml.RZ(1.23, wires=0), qml.Identity(wires=1))
        >>> summed_op.matrix()
        array([[1.81677345-0.57695852j, 0.        +0.j        ,
                0.        +0.j        , 0.        +0.j        ],
               [0.        +0.j        , 1.81677345-0.57695852j,
                0.        +0.j        , 0.        +0.j        ],
               [0.        +0.j        , 0.        +0.j        ,
                1.81677345+0.57695852j, 0.        +0.j        ],
               [0.        +0.j        , 0.        +0.j        ,
                0.        +0.j        , 1.81677345+0.57695852j]])
    """

    _eigs = {}  # cache eigen vectors and values like in qml.Hermitian

    def __init__(
        self, *summands: Operator, do_queue=True, id=None
    ):  # pylint: disable=super-init-not-called
        """Initialize a Symbolic Operator class corresponding to the Sum of operations."""
        self._name = "Sum"
        self._id = id
        self.queue_idx = None

        if len(summands) < 2:
            raise ValueError(f"Require at least two operators to sum; got {len(summands)}")

        self.summands = summands
        self._wires = qml.wires.Wires.all_wires([s.wires for s in self.summands])

        if do_queue:
            self.queue()

    def __repr__(self):
        """Constructor-call-like representation."""
        return " + ".join([f"{f}" for f in self.summands])

    def __copy__(self):
        cls = self.__class__
        copied_op = cls.__new__(cls)
        copied_op.summands = tuple(s.__copy__() for s in self.summands)

        for attr, value in vars(self).items():
            if attr not in {"data", "summands"}:
                setattr(copied_op, attr, value)

        return copied_op

    @property
    def data(self):
        """Create data property"""
        return [s.parameters for s in self.summands]

    @data.setter
    def data(self, new_data):
        """Set the data property"""
        for new_entry, op in zip(new_data, self.summands):
            op.data = new_entry

    @property
    def batch_size(self):
        """Batch size of input parameters."""
        raise ValueError("Batch size is not defined for Sum operators.")

    @property
    def ndim_params(self):
        """ndim_params of input parameters."""
        raise ValueError("Dimension of parameters is not currently implemented for Sum operators.")

    @property
    def num_wires(self):
        return len(self.wires)

    @property
    def num_params(self):
        return sum(op.num_params for op in self.summands)

    @property
    def is_hermitian(self):
        """If all of the terms in the sum are hermitian, then the Sum is hermitian."""
        return all(s.is_hermitian for s in self.summands)

    def terms(self):
        r"""Representation of the operator as a linear combination of other operators.

        .. math:: O = \sum_i c_i O_i

        A ``TermsUndefinedError`` is raised if no representation by terms is defined.

        .. seealso:: :meth:`~.Operator.compute_terms`

        Returns:
            tuple[list[tensor_like or float], list[.Operation]]: list of coefficients :math:`c_i`
            and list of operations :math:`O_i`
        """
        return [1.0] * len(self.summands), list(self.summands)

    @property
    def eigendecomposition(self):
        r"""Return the eigendecomposition of the matrix specified by the Hermitian observable.

        This method uses pre-stored eigenvalues for standard observables where
        possible and stores the corresponding eigenvectors from the eigendecomposition.

        It transforms the input operator according to the wires specified.

        Returns:
            dict[str, array]: dictionary containing the eigenvalues and the eigenvectors of the
            operator
        """
        Hmat = self.matrix()
        Hmat = qml.math.to_numpy(Hmat)
        Hkey = tuple(Hmat.flatten().tolist())
        if Hkey not in self._eigs:
            w, U = np.linalg.eigh(Hmat)
            self._eigs[Hkey] = {"eigvec": U, "eigval": w}

        return self._eigs[Hkey]

    def diagonalizing_gates(self):
        r"""Sequence of gates that diagonalize the operator in the computational basis.

        Given the eigendecomposition :math:`O = U \Sigma U^{\dagger}` where
        :math:`\Sigma` is a diagonal matrix containing the eigenvalues,
        the sequence of diagonalizing gates implements the unitary :math:`U`.

        The diagonalizing gates rotate the state into the eigenbasis
        of the operator.

        A ``DiagGatesUndefinedError`` is raised if no representation by decomposition is defined.

        .. seealso:: :meth:`~.Operator.compute_diagonalizing_gates`.

        Returns:
            list[.Operator] or None: a list of operators
        """

        eigen_vectors = self.eigendecomposition["eigvec"]
        return [qml.QubitUnitary(eigen_vectors.conj().T, wires=self.wires)]

    def eigvals(self):
        r"""Return the eigenvalues of the specified Hermitian observable.

        This method uses pre-stored eigenvalues for standard observables where
        possible and stores the corresponding eigenvectors from the eigendecomposition.

        Returns:
            array: array containing the eigenvalues of the Hermitian observable
        """
        return self.eigendecomposition["eigval"]

    def matrix(self, wire_order=None):
        r"""Representation of the operator as a matrix in the computational basis.

        If ``wire_order`` is provided, the numerical representation considers the position of the
        operator's wires in the global wire order. Otherwise, the wire order defaults to the
        operator's wires.

        If the matrix depends on trainable parameters, the result
        will be cast in the same autodifferentiation framework as the parameters.

        A ``MatrixUndefinedError`` is raised if the matrix representation has not been defined.

        .. seealso:: :meth:`~.Operator.compute_matrix`

        Args:
            wire_order (Iterable): global wire order, must contain all wire labels from the
            operator's wires

        Returns:
            tensor_like: matrix representation
        """

        def matrix_gen(summands, wire_order=None):
            """Helper function to construct a generator of matrices"""
            for op in summands:
                yield op.matrix(wire_order=wire_order)

        if wire_order is None:
            wire_order = self.wires

        return _sum(matrix_gen(self.summands, wire_order))

    @property
    def _queue_category(self):  # don't queue Sum instances because it may not be unitary!
        """Used for sorting objects into their respective lists in `QuantumTape` objects.
        This property is a temporary solution that should not exist long-term and should not be
        used outside of ``QuantumTape._process_queue``.

        Returns: None
        """
        return None

    def queue(self, context=qml.QueuingContext):
        """Updates each operator in the summands owner to Sum, this ensures
        that the summands are not applied to the circuit repeatedly."""
        for op in self.summands:
            context.safe_update_info(op, owner=self)
<<<<<<< HEAD
=======
        context.append(self, owns=self.summands)
>>>>>>> 65539ae2
        return self

    @property
    def arithmetic_depth(self) -> int:
        return 1 + max(summand.arithmetic_depth for summand in self.summands)

<<<<<<< HEAD
    def simplify_summands(self, depth=-1) -> List[Operator]:
=======
    @classmethod
    def _simplify_summands(cls, sum_op: "Sum") -> List[Operator]:
>>>>>>> 65539ae2
        """Reduces the depth of nested summands.

        If ``depth`` is not provided or negative, then the summands list is completely flattenned.

        Keyword Args:
            depth (int): Reduced depth. Default is -1.

        Returns:
            List[~.operation.Operator]: reduced summands list
        """
<<<<<<< HEAD
        if depth == 0:
            return self.summands
        summands = []
        for summand in self.summands:
            if isinstance(summand, Sum):
                summands.extend(summand.simplify_summands(depth=depth - 1))
                continue
            summands.append(summand.simplify(depth=depth))

        return summands

    def simplify(self, depth=-1) -> "Sum":
        summands = self.simplify_summands(depth=depth)
=======
        summands = []
        for summand in sum_op.summands:
            if isinstance(summand, Sum):
                summands.extend(cls._simplify_summands(sum_op=summand))
                continue
            simplified_summand = summand.simplify()
            if isinstance(simplified_summand, Sum):
                summands.extend(simplified_summand.summands)
            else:
                summands.append(simplified_summand)

        return summands

    def simplify(self) -> "Sum":
        summands = self._simplify_summands(sum_op=self)
>>>>>>> 65539ae2
        return Sum(*summands)<|MERGE_RESOLUTION|>--- conflicted
+++ resolved
@@ -302,22 +302,15 @@
         that the summands are not applied to the circuit repeatedly."""
         for op in self.summands:
             context.safe_update_info(op, owner=self)
-<<<<<<< HEAD
-=======
         context.append(self, owns=self.summands)
->>>>>>> 65539ae2
         return self
 
     @property
     def arithmetic_depth(self) -> int:
         return 1 + max(summand.arithmetic_depth for summand in self.summands)
 
-<<<<<<< HEAD
-    def simplify_summands(self, depth=-1) -> List[Operator]:
-=======
     @classmethod
     def _simplify_summands(cls, sum_op: "Sum") -> List[Operator]:
->>>>>>> 65539ae2
         """Reduces the depth of nested summands.
 
         If ``depth`` is not provided or negative, then the summands list is completely flattenned.
@@ -328,21 +321,6 @@
         Returns:
             List[~.operation.Operator]: reduced summands list
         """
-<<<<<<< HEAD
-        if depth == 0:
-            return self.summands
-        summands = []
-        for summand in self.summands:
-            if isinstance(summand, Sum):
-                summands.extend(summand.simplify_summands(depth=depth - 1))
-                continue
-            summands.append(summand.simplify(depth=depth))
-
-        return summands
-
-    def simplify(self, depth=-1) -> "Sum":
-        summands = self.simplify_summands(depth=depth)
-=======
         summands = []
         for summand in sum_op.summands:
             if isinstance(summand, Sum):
@@ -358,5 +336,4 @@
 
     def simplify(self) -> "Sum":
         summands = self._simplify_summands(sum_op=self)
->>>>>>> 65539ae2
         return Sum(*summands)