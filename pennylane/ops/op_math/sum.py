# Copyright 2018-2022 Xanadu Quantum Technologies Inc.

# Licensed under the Apache License, Version 2.0 (the "License");
# you may not use this file except in compliance with the License.
# You may obtain a copy of the License at

#     http://www.apache.org/licenses/LICENSE-2.0

# Unless required by applicable law or agreed to in writing, software
# distributed under the License is distributed on an "AS IS" BASIS,
# WITHOUT WARRANTIES OR CONDITIONS OF ANY KIND, either express or implied.
# See the License for the specific language governing permissions and
# limitations under the License.
"""
This file contains the implementation of the Sum class which contains logic for
computing the sum of operations.
"""
import warnings
import itertools
from copy import copy
from typing import List

import pennylane as qml
from pennylane import math
from pennylane.operation import Operator, convert_to_opmath
from pennylane.queuing import QueuingManager

from .composite import CompositeOp
from .linear_combination import LinearCombination
from ..qubit.hamiltonian import Hamiltonian


def sum(*summands, id=None, lazy=True):
    r"""Construct an operator which is the sum of the given operators.

    Args:
        *summands (tuple[~.operation.Operator]): the operators we want to sum together.

    Keyword Args:
        id (str or None): id for the Sum operator. Default is None.
        lazy=True (bool): If ``lazy=False``, a simplification will be performed such that when any
            of the operators is already a sum operator, its operands (summands) will be used instead.

    Returns:
        ~ops.op_math.Sum: The operator representing the sum of summands.

    .. note::

        This operator supports batched operands:

        >>> op = qml.sum(qml.RX(np.array([1, 2, 3]), wires=0), qml.X(1))
        >>> op.matrix().shape
        (3, 4, 4)

        But it doesn't support batching of operators:

        >>> op = qml.sum(np.array([qml.RX(0.4, 0), qml.RZ(0.3, 0)]), qml.Z(0))
        AttributeError: 'numpy.ndarray' object has no attribute 'wires'

    .. seealso:: :class:`~.ops.op_math.Sum`

    **Example**

    >>> summed_op = qml.sum(qml.X(0), qml.Z(0))
    >>> summed_op
    X(0) + Z(0)
    >>> summed_op.matrix()
    array([[ 1,  1],
           [ 1, -1]])
    """
    summands = tuple(convert_to_opmath(op) for op in summands)
    if lazy:
        return Sum(*summands, id=id)

    summands_simp = Sum(
        *itertools.chain.from_iterable([op if isinstance(op, Sum) else [op] for op in summands]),
        id=id,
    )

    for op in summands:
        QueuingManager.remove(op)

    return summands_simp


class Sum(CompositeOp):
    r"""Symbolic operator representing the sum of operators.

    Args:
        *summands (tuple[~.operation.Operator]): a tuple of operators which will be summed together.

    Keyword Args:
        id (str or None): id for the sum operator. Default is None.

    .. note::
        Currently this operator can not be queued in a circuit as an operation, only measured terminally.

    .. note::

        This operator supports batched operands:

        >>> op = qml.sum(qml.RX(np.array([1, 2, 3]), wires=0), qml.X(1))
        >>> op.matrix().shape
        (3, 4, 4)

        But it doesn't support batching of operators:
        >>> op = qml.sum(np.array([qml.RX(0.4, 0), qml.RZ(0.3, 0)]), qml.Z(0))
        AttributeError: 'numpy.ndarray' object has no attribute 'wires'

    .. seealso:: :func:`~.ops.op_math.sum`

    **Example**

    >>> summed_op = Sum(qml.X(0), qml.Z(0))
    >>> summed_op
    X(0) + Z(0)
    >>> qml.matrix(summed_op)
    array([[ 1,  1],
           [ 1, -1]])
    >>> summed_op.terms()
    ([1.0, 1.0], (X(0), Z(0)))

    .. details::
        :title: Usage Details

        We can combine parameterized operators, and support sums between operators acting on
        different wires.

        >>> summed_op = Sum(qml.RZ(1.23, wires=0), qml.I(wires=1))
        >>> summed_op.matrix()
        array([[1.81677345-0.57695852j, 0.        +0.j        ,
                0.        +0.j        , 0.        +0.j        ],
               [0.        +0.j        , 1.81677345-0.57695852j,
                0.        +0.j        , 0.        +0.j        ],
               [0.        +0.j        , 0.        +0.j        ,
                1.81677345+0.57695852j, 0.        +0.j        ],
               [0.        +0.j        , 0.        +0.j        ,
                0.        +0.j        , 1.81677345+0.57695852j]])

        The Sum operation can also be measured inside a qnode as an observable.
        If the circuit is parameterized, then we can also differentiate through the
        sum observable.

        .. code-block:: python

            sum_op = Sum(qml.X(0), qml.Z(1))
            dev = qml.device("default.qubit", wires=2)

            @qml.qnode(dev, diff_method="best")
            def circuit(weights):
                qml.RX(weights[0], wires=0)
                qml.RY(weights[1], wires=1)
                qml.CNOT(wires=[0, 1])
                qml.RX(weights[2], wires=1)
                return qml.expval(sum_op)

        >>> weights = qnp.array([0.1, 0.2, 0.3], requires_grad=True)
        >>> qml.grad(circuit)(weights)
        array([-0.09347337, -0.18884787, -0.28818254])
    """

    _op_symbol = "+"
    _math_op = math.sum

    @property
    def hash(self):
        # Since addition is always commutative, we do not need to sort
        return hash(("Sum", frozenset(o.hash for o in self.operands)))

    def __str__(self):
        """String representation of the Sum."""
        ops = self.operands
        return " + ".join(f"{str(op)}" if i == 0 else f"{str(op)}" for i, op in enumerate(ops))

    def __repr__(self):
        """Terminal representation for Sum"""
        # post-processing the flat str() representation
        # We have to do it like this due to the possible
        # nesting of Sums, e.g. X(0) + X(1) + X(2) is a sum(sum(X(0), X(1)), X(2))
        if len(main_string := str(self)) > 50:
            main_string = main_string.replace(" + ", "\n  + ")
            return f"(\n    {main_string}\n)"
        return main_string

    @property
    def is_hermitian(self):
        """If all of the terms in the sum are hermitian, then the Sum is hermitian."""
        if self.pauli_rep is not None:
            coeffs_list = list(self.pauli_rep.values())
            if not math.is_abstract(coeffs_list[0]):
                return not any(math.iscomplex(c) for c in coeffs_list)

        return all(s.is_hermitian for s in self)

    def matrix(self, wire_order=None):
        r"""Representation of the operator as a matrix in the computational basis.

        If ``wire_order`` is provided, the numerical representation considers the position of the
        operator's wires in the global wire order. Otherwise, the wire order defaults to the
        operator's wires.

        If the matrix depends on trainable parameters, the result
        will be cast in the same autodifferentiation framework as the parameters.

        A ``MatrixUndefinedError`` is raised if the matrix representation has not been defined.

        .. seealso:: :meth:`~.Operator.compute_matrix`

        Args:
            wire_order (Iterable): global wire order, must contain all wire labels from the
            operator's wires

        Returns:
            tensor_like: matrix representation
        """
        gen = (
            (
                qml.matrix(op) if isinstance(op, (Hamiltonian, LinearCombination)) else op.matrix(),
                op.wires,
            )
            for op in self
        )

        reduced_mat, sum_wires = math.reduce_matrices(gen, reduce_func=math.add)

        wire_order = wire_order or self.wires

        return math.expand_matrix(reduced_mat, sum_wires, wire_order=wire_order)

    def sparse_matrix(self, wire_order=None):
        if self.pauli_rep:  # Get the sparse matrix from the PauliSentence representation
            return self.pauli_rep.to_mat(wire_order=wire_order or self.wires, format="csr")

        gen = ((op.sparse_matrix(), op.wires) for op in self)

        reduced_mat, sum_wires = math.reduce_matrices(gen, reduce_func=math.add)

        wire_order = wire_order or self.wires

        return math.expand_matrix(reduced_mat, sum_wires, wire_order=wire_order)

    @property
    def _queue_category(self):  # don't queue Sum instances because it may not be unitary!
        """Used for sorting objects into their respective lists in `QuantumTape` objects.
        This property is a temporary solution that should not exist long-term and should not be
        used outside of ``QuantumTape._process_queue``.

        Returns: None
        """
        return None

    # pylint: disable=arguments-renamed, invalid-overridden-method
    @property
    def has_adjoint(self):
        return True

    def adjoint(self):
        return Sum(*(qml.adjoint(summand) for summand in self))

    def _build_pauli_rep(self):
        """PauliSentence representation of the Sum of operations."""
        if all(operand_pauli_reps := [op.pauli_rep for op in self.operands]):
            new_rep = qml.pauli.PauliSentence()
            for operand_rep in operand_pauli_reps:
                for pw, coeff in operand_rep.items():
                    new_rep[pw] += coeff
            return new_rep
        return None

    @classmethod
    def _simplify_summands(cls, summands: List[Operator]):
        """Reduces the depth of nested summands and groups equal terms together.

        Args:
            summands (List[~.operation.Operator]): summands list to simplify

        Returns:
            .SumSummandsGrouping: Class containing the simplified and grouped summands.
        """
        new_summands = _SumSummandsGrouping()
        for summand in summands:
            # This code block is not needed but it speeds things up when having a lot of  stacked Sums
            if isinstance(summand, Sum):
                sum_summands = cls._simplify_summands(summands=summand.operands)
                for op_hash, [coeff, sum_summand] in sum_summands.queue.items():
                    new_summands.add(summand=sum_summand, coeff=coeff, op_hash=op_hash)
                continue

            simplified_summand = summand.simplify()
            if isinstance(simplified_summand, Sum):
                sum_summands = cls._simplify_summands(summands=simplified_summand.operands)
                for op_hash, [coeff, sum_summand] in sum_summands.queue.items():
                    new_summands.add(summand=sum_summand, coeff=coeff, op_hash=op_hash)
            else:
                new_summands.add(summand=simplified_summand)

        return new_summands

    def simplify(self, cutoff=1.0e-12) -> "Sum":  # pylint: disable=arguments-differ
        # try using pauli_rep:
        if pr := self.pauli_rep:
            pr.simplify()
            return pr.operation(wire_order=self.wires)

        new_summands = self._simplify_summands(summands=self.operands).get_summands(cutoff=cutoff)
        if new_summands:
            return Sum(*new_summands) if len(new_summands) > 1 else new_summands[0]
        return qml.s_prod(0, qml.Identity(self.wires))

    def terms(self):
        r"""Representation of the operator as a linear combination of other operators.

        .. math:: O = \sum_i c_i O_i

        A ``TermsUndefinedError`` is raised if no representation by terms is defined.

        Returns:
            tuple[list[tensor_like or float], list[.Operation]]: list of coefficients :math:`c_i`
            and list of operations :math:`O_i`

        **Example**

        >>> qml.operation.enable_new_opmath()
        >>> op = 0.5 * X(0) + 0.7 * X(1) + 1.5 * Y(0) @ Y(1)
        >>> op.terms()
        ([0.5, 0.7, 1.5],
         [X(0), X(1), Y(1) @ Y(0)])

        Note that this method disentangles nested structures of ``Sum`` instances like so.

        >>> op = 0.5 * X(0) + (2. * (X(1) + 3. * X(2)))
        >>> print(op)
        (0.5*(PauliX(wires=[0]))) + (2.0*((0.5*(PauliX(wires=[1]))) + (3.0*(PauliX(wires=[2])))))
        >>> print(op.terms())
        ([0.5, 1.0, 6.0], [PauliX(wires=[0]), PauliX(wires=[1]), PauliX(wires=[2])])

        """
        # try using pauli_rep:
<<<<<<< HEAD
        # if pr := self.pauli_rep:
        #     ops = [pauli.operation() for pauli in pr.keys()]
        #     return list(pr.values()), ops
=======
        if pr := self.pauli_rep:
            with qml.QueuingManager.stop_recording():
                ops = [pauli.operation() for pauli in pr.keys()]
            return list(pr.values()), ops
>>>>>>> efb065fc

        with qml.QueuingManager.stop_recording():
            new_summands = self._simplify_summands(summands=self.operands).get_summands()

        coeffs = []
        ops = []
        for factor in new_summands:
            if isinstance(factor, qml.ops.SProd):
                coeffs.append(factor.scalar)
                ops.append(factor.base)
            else:
                coeffs.append(1.0)
                ops.append(factor)
        return coeffs, ops

    @property
    def coeffs(self):
        r"""
        Scalar coefficients of the operator when flattened out.

        This is a deprecated attribute, please use :meth:`~Sum.terms` instead.

        .. seealso:: :attr:`~Sum.ops`, :class:`~Sum.pauli_rep`"""
        warnings.warn(
            "Sum.coeffs is deprecated and will be removed in future releases. You can access both (coeffs, ops) via op.terms(). Also consider op.operands.",
            qml.PennyLaneDeprecationWarning,
        )
        coeffs, _ = self.terms()
        return coeffs

    @property
    def ops(self):
        r"""
        Operator terms without scalar coefficients of the operator when flattened out.

        This is a deprecated attribute, please use :meth:`~Sum.terms` instead.

        .. seealso:: :attr:`~Sum.coeffs`, :class:`~Sum.pauli_rep`"""
        warnings.warn(
            "Sum.ops is deprecated and will be removed in future releases. You can access both (coeffs, ops) via op.terms(). Also consider op.operands.",
            qml.PennyLaneDeprecationWarning,
        )
        _, ops = self.terms()
        return ops

    @classmethod
    def _sort(cls, op_list, wire_map: dict = None) -> List[Operator]:
        """Sort algorithm that sorts a list of sum summands by their wire indices.

        Args:
            op_list (List[.Operator]): list of operators to be sorted
            wire_map (dict): Dictionary containing the wire values as keys and its indexes as values.
                Defaults to None.

        Returns:
            List[.Operator]: sorted list of operators
        """

        if isinstance(op_list, tuple):
            op_list = list(op_list)

        def _sort_key(op: Operator) -> tuple:
            """Sorting key used in the `sorted` python built-in function.

            Args:
                op (.Operator): Operator.

            Returns:
                Tuple[int, int, str]: Tuple containing the minimum wire value, the number of wires
                    and the string of the operator. This tuple is used to compare different operators
                    in the sorting algorithm.
            """
            wires = op.wires
            if wire_map is not None:
                wires = wires.map(wire_map)
            return sorted(list(map(str, wires)))[0], len(wires), str(op)

        return sorted(op_list, key=_sort_key)


class _SumSummandsGrouping:
    """Utils class used for grouping sum summands together."""

    def __init__(self):
        self.queue = {}  # {hash: [coeff, summand]}

    def add(self, summand: Operator, coeff=1, op_hash=None):
        """Add operator to the summands dictionary.

        If the operator hash is already in the dictionary, the coefficient is increased instead.

        Args:
            summand (Operator): operator to add to the summands dictionary
            coeff (int, optional): Coefficient of the operator. Defaults to 1.
            op_hash (int, optional): Hash of the operator. Defaults to None.
        """
        if isinstance(summand, qml.ops.SProd):  # pylint: disable=no-member
            coeff = summand.scalar if coeff == 1 else summand.scalar * coeff
            self.add(summand=summand.base, coeff=coeff)
        else:
            op_hash = summand.hash if op_hash is None else op_hash
            if op_hash in self.queue:
                self.queue[op_hash][0] += coeff
            else:
                self.queue[op_hash] = [copy(coeff), summand]

    def get_summands(self, cutoff=1.0e-12):
        """Get summands list.

        All summands with a coefficient less than cutoff are ignored.

        Args:
            cutoff (float, optional): Cutoff value. Defaults to 1.0e-12.
        """
        new_summands = []
        for coeff, summand in self.queue.values():
            if coeff == 1:
                new_summands.append(summand)
            elif abs(coeff) > cutoff:
                new_summands.append(qml.s_prod(coeff, summand))

        return new_summands<|MERGE_RESOLUTION|>--- conflicted
+++ resolved
@@ -336,16 +336,10 @@
 
         """
         # try using pauli_rep:
-<<<<<<< HEAD
-        # if pr := self.pauli_rep:
-        #     ops = [pauli.operation() for pauli in pr.keys()]
-        #     return list(pr.values()), ops
-=======
         if pr := self.pauli_rep:
             with qml.QueuingManager.stop_recording():
                 ops = [pauli.operation() for pauli in pr.keys()]
             return list(pr.values()), ops
->>>>>>> efb065fc
 
         with qml.QueuingManager.stop_recording():
             new_summands = self._simplify_summands(summands=self.operands).get_summands()
