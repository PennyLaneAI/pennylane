# Copyright 2018-2022 Xanadu Quantum Technologies Inc.

# Licensed under the Apache License, Version 2.0 (the "License");
# you may not use this file except in compliance with the License.
# You may obtain a copy of the License at

#     http://www.apache.org/licenses/LICENSE-2.0

# Unless required by applicable law or agreed to in writing, software
# distributed under the License is distributed on an "AS IS" BASIS,
# WITHOUT WARRANTIES OR CONDITIONS OF ANY KIND, either express or implied.
# See the License for the specific language governing permissions and
# limitations under the License.
"""
This file contains the implementation of the Sum class which contains logic for
computing the sum of operations.
"""
from copy import copy
from functools import reduce
from typing import List

import numpy as np

import pennylane as qml
from pennylane import math
from pennylane.operation import Operator
from pennylane.wires import Wires


def op_sum(*summands, do_queue=True, id=None):
    r"""Construct an operator which is the sum of the given operators.

    Args:
        summands (tuple[~.operation.Operator]): the operators we want to sum together.

    Keyword Args:
        do_queue (bool): determines if the sum operator will be queued (currently not supported).
            Default is True.
        id (str or None): id for the Sum operator. Default is None.

    Returns:
        ~ops.op_math.Sum: The operator representing the sum of summands.

    .. seealso:: :class:`~.ops.op_math.Sum`

    **Example**

    >>> summed_op = op_sum(qml.PauliX(0), qml.PauliZ(0))
    >>> summed_op
    PauliX(wires=[0]) + PauliZ(wires=[0])
    >>> summed_op.matrix()
    array([[ 1,  1],
           [ 1, -1]])
    """
    return Sum(*summands, do_queue=do_queue, id=id)


def _sum(mats_gen, dtype=None, cast_like=None):
    r"""Private method to compute the sum of matrices.

    Args:
        mats_gen (Generator): a python generator which produces the matrices which
            will be summed together.

    Keyword Args:
        dtype (str): a string representing the data type of the entries in the result.
        cast_like (Tensor): a tensor with the desired data type in its entries.

    Returns:
        res (Tensor): the tensor which is the sum of the matrices obtained from mats_gen.
    """
    # Note this method is currently inefficient (improve addition by looking at wire subgroups)
    res = reduce(math.add, mats_gen)

    if dtype is not None:
        res = math.cast(res, dtype)
    if cast_like is not None:
        res = math.cast_like(res, cast_like)

    return res


class Sum(Operator):
    r"""Symbolic operator representing the sum of operators.

    Args:
        summands (tuple[~.operation.Operator]): a tuple of operators which will be summed together.

    Keyword Args:
        do_queue (bool): determines if the sum operator will be queued. Default is True.
        id (str or None): id for the sum operator. Default is None.

    .. note::
        Currently this operator can not be queued in a circuit as an operation, only measured terminally.

    .. seealso:: :func:`~.ops.op_math.op_sum`

    **Example**

    >>> summed_op = Sum(qml.PauliX(0), qml.PauliZ(0))
    >>> summed_op
    PauliX(wires=[0]) + PauliZ(wires=[0])
    >>> qml.matrix(summed_op)
    array([[ 1,  1],
           [ 1, -1]])
    >>> summed_op.terms()
    ([1.0, 1.0], (PauliX(wires=[0]), PauliZ(wires=[0])))

    .. details::
        :title: Usage Details

        We can combine parameterized operators, and support sums between operators acting on
        different wires.

        >>> summed_op = Sum(qml.RZ(1.23, wires=0), qml.Identity(wires=1))
        >>> summed_op.matrix()
        array([[1.81677345-0.57695852j, 0.        +0.j        ,
                0.        +0.j        , 0.        +0.j        ],
               [0.        +0.j        , 1.81677345-0.57695852j,
                0.        +0.j        , 0.        +0.j        ],
               [0.        +0.j        , 0.        +0.j        ,
                1.81677345+0.57695852j, 0.        +0.j        ],
               [0.        +0.j        , 0.        +0.j        ,
                0.        +0.j        , 1.81677345+0.57695852j]])

        The Sum operation can also be measured inside a qnode as an observable.
        If the circuit is parameterized, then we can also differentiate through the
        sum observable.

        .. code-block:: python

            sum_op = Sum(qml.PauliX(0), qml.PauliZ(1))
            dev = qml.device("default.qubit", wires=2)

            @qml.qnode(dev, grad_method="best")
            def circuit(weights):
                qml.RX(weights[0], wires=0)
                qml.RY(weights[1], wires=1)
                qml.CNOT(wires=[0, 1])
                qml.RX(weights[2], wires=1)
                return qml.expval(sum_op)

        >>> weights = qnp.array([0.1, 0.2, 0.3], requires_grad=True)
        >>> qml.grad(circuit)(weights)
        tensor([-0.09347337, -0.18884787, -0.28818254], requires_grad=True)
    """

    _eigs = {}  # cache eigen vectors and values like in qml.Hermitian

    def __init__(
        self, *summands: Operator, do_queue=True, id=None
    ):  # pylint: disable=super-init-not-called
        """Initialize a Symbolic Operator class corresponding to the Sum of operations."""
        self._name = "Sum"
        self._id = id
        self.queue_idx = None
<<<<<<< HEAD
        self._mat_cache = {}
=======
        self._hash = None
        self._has_overlapping_wires = None
>>>>>>> 74ba19e0

        if len(summands) < 2:
            raise ValueError(f"Require at least two operators to sum; got {len(summands)}")

        self.summands = summands
        self._wires = qml.wires.Wires.all_wires([s.wires for s in self.summands])

        if do_queue:
            self.queue()

    def __repr__(self):
        """Constructor-call-like representation."""
        return " + ".join([f"({f})" if f.arithmetic_depth > 0 else f"{f}" for f in self.summands])

    def __copy__(self):
        cls = self.__class__
        copied_op = cls.__new__(cls)
        copied_op.summands = tuple(s.__copy__() for s in self.summands)

        for attr, value in vars(self).items():
            if attr not in {"data", "summands"}:
                setattr(copied_op, attr, value)

        return copied_op

    @property
    def data(self):
        """Create data property"""
        return [s.parameters for s in self.summands]

    @data.setter
    def data(self, new_data):
        """Set the data property"""
        for new_entry, op in zip(new_data, self.summands):
            op.data = new_entry

    @property
    def num_wires(self):
        return len(self.wires)

    @property
    def num_params(self):
        return sum(op.num_params for op in self.summands)

    @property
    def is_hermitian(self):
        """If all of the terms in the sum are hermitian, then the Sum is hermitian."""
        return all(s.is_hermitian for s in self.summands)

    @property
    def has_overlapping_wires(self) -> bool:
        """Boolean expression that indicates if the factors have overlapping wires."""
        if self._has_overlapping_wires is None:
            wires = []
            for op in self.summands:
                wires.extend(list(op.wires))
            self._has_overlapping_wires = len(wires) != len(set(wires))
        return self._has_overlapping_wires

    def terms(self):
        r"""Representation of the operator as a linear combination of other operators.

        .. math:: O = \sum_i c_i O_i

        A ``TermsUndefinedError`` is raised if no representation by terms is defined.

        .. seealso:: :meth:`~.Operator.compute_terms`

        Returns:
            tuple[list[tensor_like or float], list[.Operation]]: list of coefficients :math:`c_i`
            and list of operations :math:`O_i`
        """
        return [1.0] * len(self.summands), list(self.summands)

    @property
    def eigendecomposition(self):
        r"""Return the eigendecomposition of the matrix specified by the operator.

        This method uses pre-stored eigenvalues for standard observables where
        possible and stores the corresponding eigenvectors from the eigendecomposition.

        It transforms the input operator according to the wires specified.

        Returns:
            dict[str, array]: dictionary containing the eigenvalues and the eigenvectors of the
                operator.
        """
        if self.hash not in self._eigs:
            Hmat = self.matrix()
            Hmat = math.to_numpy(Hmat)
            w, U = np.linalg.eigh(Hmat)
            self._eigs[self.hash] = {"eigvec": U, "eigval": w}

        return self._eigs[self.hash]

    def diagonalizing_gates(self):
        r"""Sequence of gates that diagonalize the operator in the computational basis.

        Given the eigendecomposition :math:`O = U \Sigma U^{\dagger}` where
        :math:`\Sigma` is a diagonal matrix containing the eigenvalues,
        the sequence of diagonalizing gates implements the unitary :math:`U^{\dagger}`.

        The diagonalizing gates rotate the state into the eigenbasis
        of the operator.

        A ``DiagGatesUndefinedError`` is raised if no representation by decomposition is defined.

        .. seealso:: :meth:`~.Operator.compute_diagonalizing_gates`.

        Returns:
            list[.Operator] or None: a list of operators
        """
        if self.has_overlapping_wires:
            eigen_vectors = self.eigendecomposition["eigvec"]
            return [qml.QubitUnitary(eigen_vectors.conj().T, wires=self.wires)]
        diag_gates = []
        for summand in self.summands:
            diag_gates.extend(summand.diagonalizing_gates())
        return diag_gates

    def eigvals(self):
        r"""Return the eigenvalues of the specified Hermitian observable.

        This method uses pre-stored eigenvalues for standard observables where
        possible and stores the corresponding eigenvectors from the eigendecomposition.

        Returns:
            array: array containing the eigenvalues of the Hermitian observable
        """
        if self.has_overlapping_wires:
            return self.eigendecomposition["eigval"]
        eigvals = [
            qml.utils.expand_vector(summand.eigvals(), list(summand.wires), list(self.wires))
            for summand in self.summands
        ]
        return qml.math.sum(eigvals, axis=0)

    def matrix(self, wire_order=None):
        r"""Representation of the operator as a matrix in the computational basis.

        If ``wire_order`` is provided, the numerical representation considers the position of the
        operator's wires in the global wire order. Otherwise, the wire order defaults to the
        operator's wires.

        If the matrix depends on trainable parameters, the result
        will be cast in the same autodifferentiation framework as the parameters.

        A ``MatrixUndefinedError`` is raised if the matrix representation has not been defined.

        .. seealso:: :meth:`~.Operator.compute_matrix`

        Args:
            wire_order (Iterable): global wire order, must contain all wire labels from the
            operator's wires

        Returns:
            tensor_like: matrix representation
        """

        def matrix_gen(summands, wire_order=None):
            """Helper function to construct a generator of matrices"""
            for op in summands:
                if isinstance(op, qml.Hamiltonian):
                    yield qml.matrix(op, wire_order=wire_order)
                else:
                    yield op.matrix(wire_order=wire_order)

        wire_order = wire_order or self.wires
        if not isinstance(wire_order, Wires):
            wire_order = Wires(wire_order)
        if wire_order in self._mat_cache:
            return self._mat_cache[wire_order]

        mat = _sum(matrix_gen(self.summands, wire_order))
        self._mat_cache[wire_order] = mat
        return mat

    def label(self, decimals=None, base_label=None, cache=None):
        r"""How the sum is represented in diagrams and drawings.

        Args:
            decimals=None (Int): If ``None``, no parameters are included. Else,
                how to round the parameters.
            base_label=None (Iterable[str]): overwrite the non-parameter component of the label.
                Must be same length as ``factors`` attribute.
            cache=None (dict): dictionary that carries information between label calls
                in the same drawing

        Returns:
            str: label to use in drawings

        >>> op = qml.op_sum(qml.op_sum(qml.PauliX(0), qml.PauliY(1)), qml.RX(1, wires=0))
        >>> op.label()
        '(X+Y)+RX'
        >>> op.label(decimals=2, base_label=[["X0", "Y1"], "RX0"])
        '(X0+Y1)+RX0\n(1.00)'

        """

        def _label(factor, decimals, base_label, cache):
            sub_label = factor.label(decimals, base_label, cache)
            return f"({sub_label})" if factor.arithmetic_depth > 0 else sub_label

        if base_label is not None:
            if isinstance(base_label, str) or len(base_label) != len(self.summands):
                raise ValueError(
                    "Sum label requires ``base_label`` keyword to be same length as summands."
                )
            return "+".join(
                _label(s, decimals, lbl, cache) for s, lbl in zip(self.summands, base_label)
            )

        return "+".join(_label(s, decimals, None, cache) for s in self.summands)

    def sparse_matrix(self, wire_order=None):
        """Compute the sparse matrix representation of the Sum op in csr representation."""
        wire_order = wire_order or self.wires
        mats_gen = (op.sparse_matrix(wire_order=wire_order) for op in self.summands)
        return reduce(math.add, mats_gen)

    @property
    def _queue_category(self):  # don't queue Sum instances because it may not be unitary!
        """Used for sorting objects into their respective lists in `QuantumTape` objects.
        This property is a temporary solution that should not exist long-term and should not be
        used outside of ``QuantumTape._process_queue``.

        Returns: None
        """
        return None

    def queue(self, context=qml.QueuingContext):
        """Updates each operator in the summands owner to Sum, this ensures
        that the summands are not applied to the circuit repeatedly."""
        for op in self.summands:
            context.safe_update_info(op, owner=self)
        context.append(self, owns=self.summands)
        return self

    def adjoint(self):
        return Sum(*(qml.adjoint(summand) for summand in self.summands))

    @property
    def arithmetic_depth(self) -> int:
        return 1 + max(summand.arithmetic_depth for summand in self.summands)

    @classmethod
    def _simplify_summands(cls, summands: List[Operator]):
        """Reduces the depth of nested summands and groups equal terms together.

        Args:
            summands (List[~.operation.Operator]): summands list to simplify

        Returns:
            .SumSummandsGrouping: Class containing the simplified and grouped summands.
        """
        new_summands = _SumSummandsGrouping()
        for summand in summands:
            # This code block is not needed but it speeds things up when having a lot of  stacked Sums
            if isinstance(summand, Sum):
                sum_summands = cls._simplify_summands(summands=summand.summands)
                for op_hash, [coeff, sum_summand] in sum_summands.queue.items():
                    new_summands.add(summand=sum_summand, coeff=coeff, op_hash=op_hash)
                continue

            simplified_summand = summand.simplify()
            if isinstance(simplified_summand, Sum):
                sum_summands = cls._simplify_summands(summands=simplified_summand.summands)
                for op_hash, [coeff, sum_summand] in sum_summands.queue.items():
                    new_summands.add(summand=sum_summand, coeff=coeff, op_hash=op_hash)
            else:
                new_summands.add(summand=simplified_summand)

        return new_summands

    def simplify(self, cutoff=1.0e-12) -> "Sum":  # pylint: disable=arguments-differ
        new_summands = self._simplify_summands(summands=self.summands).get_summands(cutoff=cutoff)
        if new_summands:
            return Sum(*new_summands) if len(new_summands) > 1 else new_summands[0]
        return qml.s_prod(
            0,
            qml.prod(*(qml.Identity(w) for w in self.wires))
            if len(self.wires) > 1
            else qml.Identity(self.wires[0]),
        )

    @property
    def hash(self):
        if self._hash is None:
            self._hash = hash(
                (str(self.name), str([summand.hash for summand in _sum_sort(self.summands)]))
            )
        return self._hash


class _SumSummandsGrouping:
    """Utils class used for grouping sum summands together."""

    def __init__(self):
        self.queue = {}  # {hash: [coeff, summand]}

    def add(self, summand: Operator, coeff=1, op_hash=None):
        """Add operator to the summands dictionary.

        If the operator hash is already in the dictionary, the coefficient is increased instead.

        Args:
            summand (Operator): operator to add to the summands dictionary
            coeff (int, optional): Coefficient of the operator. Defaults to 1.
            op_hash (int, optional): Hash of the operator. Defaults to None.
        """
        if isinstance(summand, qml.ops.SProd):  # pylint: disable=no-member
            coeff = summand.scalar if coeff == 1 else summand.scalar * coeff
            self.add(summand=summand.base, coeff=coeff)
        else:
            op_hash = summand.hash if op_hash is None else op_hash
            if op_hash in self.queue:
                self.queue[op_hash][0] += coeff
            else:
                self.queue[op_hash] = [copy(coeff), summand]

    def get_summands(self, cutoff=1.0e-12):
        """Get summands list.

        All summands with a coefficient less than cutoff are ignored.

        Args:
            cutoff (float, optional): Cutoff value. Defaults to 1.0e-12.
        """
        new_summands = []
        for coeff, summand in self.queue.values():
            if coeff == 1:
                new_summands.append(summand)
            elif abs(coeff) > cutoff:
                new_summands.append(qml.s_prod(coeff, summand))

        return new_summands


def _sum_sort(op_list, wire_map: dict = None) -> List[Operator]:
    """Sort algorithm that sorts a list of sum summands by their wire indices.

    Args:
        op_list (List[.Operator]): list of operators to be sorted
        wire_map (dict): Dictionary containing the wire values as keys and its indexes as values.
            Defaults to None.

    Returns:
        List[.Operator]: sorted list of operators
    """

    if isinstance(op_list, tuple):
        op_list = list(op_list)

    def _sort_key(op) -> bool:
        """Sorting key.

        Args:
            op (.Operator): Operator.

        Returns:
            int: Minimum wire value.
        """
        wires = op.wires
        if wire_map is not None:
            wires = wires.map(wire_map)
        return np.min(wires)

    return sorted(op_list, key=_sort_key)<|MERGE_RESOLUTION|>--- conflicted
+++ resolved
@@ -154,12 +154,9 @@
         self._name = "Sum"
         self._id = id
         self.queue_idx = None
-<<<<<<< HEAD
         self._mat_cache = {}
-=======
         self._hash = None
         self._has_overlapping_wires = None
->>>>>>> 74ba19e0
 
         if len(summands) < 2:
             raise ValueError(f"Require at least two operators to sum; got {len(summands)}")
