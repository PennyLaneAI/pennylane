# Copyright 2018-2022 Xanadu Quantum Technologies Inc.

# Licensed under the Apache License, Version 2.0 (the "License");
# you may not use this file except in compliance with the License.
# You may obtain a copy of the License at

#     http://www.apache.org/licenses/LICENSE-2.0

# Unless required by applicable law or agreed to in writing, software
# distributed under the License is distributed on an "AS IS" BASIS,
# WITHOUT WARRANTIES OR CONDITIONS OF ANY KIND, either express or implied.
# See the License for the specific language governing permissions and
# limitations under the License.
"""
This file contains the implementation of the Sum class which contains logic for
computing the sum of operations.
"""
from copy import copy
from functools import reduce
from typing import List

import pennylane as qml
from pennylane import math
from pennylane.operation import Operator

from .composite import CompositeOp


def op_sum(*summands, do_queue=True, id=None):
    r"""Construct an operator which is the sum of the given operators.

    Args:
        summands (tuple[~.operation.Operator]): the operators we want to sum together.

    Keyword Args:
        do_queue (bool): determines if the sum operator will be queued (currently not supported).
            Default is True.
        id (str or None): id for the Sum operator. Default is None.

    Returns:
        ~ops.op_math.Sum: The operator representing the sum of summands.

    .. seealso:: :class:`~.ops.op_math.Sum`

    **Example**

    >>> summed_op = op_sum(qml.PauliX(0), qml.PauliZ(0))
    >>> summed_op
    PauliX(wires=[0]) + PauliZ(wires=[0])
    >>> summed_op.matrix()
    array([[ 1,  1],
           [ 1, -1]])
    """
    return Sum(*summands, do_queue=do_queue, id=id)


def _sum(mats_gen, dtype=None, cast_like=None):
    r"""Private method to compute the sum of matrices.

    Args:
        mats_gen (Generator): a python generator which produces the matrices which
            will be summed together.

    Keyword Args:
        dtype (str): a string representing the data type of the entries in the result.
        cast_like (Tensor): a tensor with the desired data type in its entries.

    Returns:
        res (Tensor): the tensor which is the sum of the matrices obtained from mats_gen.
    """
    # Note this method is currently inefficient (improve addition by looking at wire subgroups)
    res = reduce(math.add, mats_gen)

    if dtype is not None:
        res = math.cast(res, dtype)
    if cast_like is not None:
        res = math.cast_like(res, cast_like)

    return res


class Sum(CompositeOp):
    r"""Symbolic operator representing the sum of operators.

    Args:
        summands (tuple[~.operation.Operator]): a tuple of operators which will be summed together.

    Keyword Args:
        do_queue (bool): determines if the sum operator will be queued. Default is True.
        id (str or None): id for the sum operator. Default is None.

    .. note::
        Currently this operator can not be queued in a circuit as an operation, only measured terminally.

    .. seealso:: :func:`~.ops.op_math.op_sum`

    **Example**

    >>> summed_op = Sum(qml.PauliX(0), qml.PauliZ(0))
    >>> summed_op
    PauliX(wires=[0]) + PauliZ(wires=[0])
    >>> qml.matrix(summed_op)
    array([[ 1,  1],
           [ 1, -1]])
    >>> summed_op.terms()
    ([1.0, 1.0], (PauliX(wires=[0]), PauliZ(wires=[0])))

    .. details::
        :title: Usage Details

        We can combine parameterized operators, and support sums between operators acting on
        different wires.

        >>> summed_op = Sum(qml.RZ(1.23, wires=0), qml.Identity(wires=1))
        >>> summed_op.matrix()
        array([[1.81677345-0.57695852j, 0.        +0.j        ,
                0.        +0.j        , 0.        +0.j        ],
               [0.        +0.j        , 1.81677345-0.57695852j,
                0.        +0.j        , 0.        +0.j        ],
               [0.        +0.j        , 0.        +0.j        ,
                1.81677345+0.57695852j, 0.        +0.j        ],
               [0.        +0.j        , 0.        +0.j        ,
                0.        +0.j        , 1.81677345+0.57695852j]])

        The Sum operation can also be measured inside a qnode as an observable.
        If the circuit is parameterized, then we can also differentiate through the
        sum observable.

        .. code-block:: python

            sum_op = Sum(qml.PauliX(0), qml.PauliZ(1))
            dev = qml.device("default.qubit", wires=2)

            @qml.qnode(dev, grad_method="best")
            def circuit(weights):
                qml.RX(weights[0], wires=0)
                qml.RY(weights[1], wires=1)
                qml.CNOT(wires=[0, 1])
                qml.RX(weights[2], wires=1)
                return qml.expval(sum_op)

        >>> weights = qnp.array([0.1, 0.2, 0.3], requires_grad=True)
        >>> qml.grad(circuit)(weights)
        tensor([-0.09347337, -0.18884787, -0.28818254], requires_grad=True)
    """

<<<<<<< HEAD
    _op_symbol = "+"
=======
    _eigs = {}  # cache eigen vectors and values like in qml.Hermitian

    def __init__(
        self, *summands: Operator, do_queue=True, id=None
    ):  # pylint: disable=super-init-not-called
        """Initialize a Symbolic Operator class corresponding to the Sum of operations."""
        self._name = "Sum"
        self._id = id
        self.queue_idx = None
        self._hash = None
        self._has_overlapping_wires = None

        if len(summands) < 2:
            raise ValueError(f"Require at least two operators to sum; got {len(summands)}")

        self.summands = summands
        self._wires = qml.wires.Wires.all_wires([s.wires for s in self.summands])

        if do_queue:
            self.queue()

    def __repr__(self):
        """Constructor-call-like representation."""
        return " + ".join([f"({f})" if f.arithmetic_depth > 0 else f"{f}" for f in self.summands])

    def __copy__(self):
        cls = self.__class__
        copied_op = cls.__new__(cls)
        copied_op.summands = tuple(s.__copy__() for s in self.summands)

        for attr, value in vars(self).items():
            if attr not in {"data", "summands"}:
                setattr(copied_op, attr, value)

        return copied_op

    @property
    def data(self):
        """Create data property"""
        return [s.parameters for s in self.summands]

    @data.setter
    def data(self, new_data):
        """Set the data property"""
        for new_entry, op in zip(new_data, self.summands):
            op.data = new_entry
>>>>>>> 6b0fa7f5

    @property
    def summands(self):
        """Return the summands that compose this operator."""
        return self.operands

    @property
    def is_hermitian(self):
        """If all of the terms in the sum are hermitian, then the Sum is hermitian."""
        return all(s.is_hermitian for s in self)

    @property
    def has_overlapping_wires(self) -> bool:
        """Boolean expression that indicates if the factors have overlapping wires."""
        if self._has_overlapping_wires is None:
            wires = []
            for op in self.summands:
                wires.extend(list(op.wires))
            self._has_overlapping_wires = len(wires) != len(set(wires))
        return self._has_overlapping_wires

    def terms(self):
        r"""Representation of the operator as a linear combination of other operators.

        .. math:: O = \sum_i c_i O_i

        A ``TermsUndefinedError`` is raised if no representation by terms is defined.

        .. seealso:: :meth:`~.Operator.compute_terms`

        Returns:
            tuple[list[tensor_like or float], list[.Operation]]: list of coefficients :math:`c_i`
            and list of operations :math:`O_i`
        """
<<<<<<< HEAD
        return [1.0] * len(self), list(self.summands)
=======
        return [1.0] * len(self.summands), list(self.summands)

    @property
    def eigendecomposition(self):
        r"""Return the eigendecomposition of the matrix specified by the operator.

        This method uses pre-stored eigenvalues for standard observables where
        possible and stores the corresponding eigenvectors from the eigendecomposition.

        It transforms the input operator according to the wires specified.

        Returns:
            dict[str, array]: dictionary containing the eigenvalues and the eigenvectors of the
                operator.
        """
        if self.hash not in self._eigs:
            Hmat = self.matrix()
            Hmat = math.to_numpy(Hmat)
            w, U = np.linalg.eigh(Hmat)
            self._eigs[self.hash] = {"eigvec": U, "eigval": w}

        return self._eigs[self.hash]

    def diagonalizing_gates(self):
        r"""Sequence of gates that diagonalize the operator in the computational basis.

        Given the eigendecomposition :math:`O = U \Sigma U^{\dagger}` where
        :math:`\Sigma` is a diagonal matrix containing the eigenvalues,
        the sequence of diagonalizing gates implements the unitary :math:`U^{\dagger}`.

        The diagonalizing gates rotate the state into the eigenbasis
        of the operator.

        A ``DiagGatesUndefinedError`` is raised if no representation by decomposition is defined.

        .. seealso:: :meth:`~.Operator.compute_diagonalizing_gates`.

        Returns:
            list[.Operator] or None: a list of operators
        """
        if self.has_overlapping_wires:
            eigen_vectors = self.eigendecomposition["eigvec"]
            return [qml.QubitUnitary(eigen_vectors.conj().T, wires=self.wires)]
        diag_gates = []
        for summand in self.summands:
            diag_gates.extend(summand.diagonalizing_gates())
        return diag_gates

    def eigvals(self):
        r"""Return the eigenvalues of the specified Hermitian observable.

        This method uses pre-stored eigenvalues for standard observables where
        possible and stores the corresponding eigenvectors from the eigendecomposition.

        Returns:
            array: array containing the eigenvalues of the Hermitian observable
        """
        if self.has_overlapping_wires:
            return self.eigendecomposition["eigval"]
        eigvals = [
            qml.utils.expand_vector(summand.eigvals(), list(summand.wires), list(self.wires))
            for summand in self.summands
        ]
        return qml.math.sum(eigvals, axis=0)
>>>>>>> 6b0fa7f5

    def matrix(self, wire_order=None):
        r"""Representation of the operator as a matrix in the computational basis.

        If ``wire_order`` is provided, the numerical representation considers the position of the
        operator's wires in the global wire order. Otherwise, the wire order defaults to the
        operator's wires.

        If the matrix depends on trainable parameters, the result
        will be cast in the same autodifferentiation framework as the parameters.

        A ``MatrixUndefinedError`` is raised if the matrix representation has not been defined.

        .. seealso:: :meth:`~.Operator.compute_matrix`

        Args:
            wire_order (Iterable): global wire order, must contain all wire labels from the
            operator's wires

        Returns:
            tensor_like: matrix representation
        """

        def matrix_gen(summands, wire_order=None):
            """Helper function to construct a generator of matrices"""
            for op in summands:
                if isinstance(op, qml.Hamiltonian):
                    yield qml.matrix(op, wire_order=wire_order)
                else:
                    yield op.matrix(wire_order=wire_order)

        if wire_order is None:
            wire_order = self.wires

        return _sum(matrix_gen(self.summands, wire_order))

    def sparse_matrix(self, wire_order=None):
        """Compute the sparse matrix representation of the Sum op in csr representation."""
        wire_order = wire_order or self.wires
        mats_gen = (op.sparse_matrix(wire_order=wire_order) for op in self)
        return reduce(math.add, mats_gen)

    @property
    def _queue_category(self):  # don't queue Sum instances because it may not be unitary!
        """Used for sorting objects into their respective lists in `QuantumTape` objects.
        This property is a temporary solution that should not exist long-term and should not be
        used outside of ``QuantumTape._process_queue``.

        Returns: None
        """
        return None

    def adjoint(self):
        return Sum(*(qml.adjoint(summand) for summand in self))

    @classmethod
    def _simplify_summands(cls, summands: List[Operator]):
        """Reduces the depth of nested summands and groups equal terms together.

        Args:
            summands (List[~.operation.Operator]): summands list to simplify

        Returns:
            .SumSummandsGrouping: Class containing the simplified and grouped summands.
        """
        new_summands = _SumSummandsGrouping()
        for summand in summands:
            # This code block is not needed but it speeds things up when having a lot of  stacked Sums
            if isinstance(summand, Sum):
                sum_summands = cls._simplify_summands(summands=summand.summands)
                for op_hash, [coeff, sum_summand] in sum_summands.queue.items():
                    new_summands.add(summand=sum_summand, coeff=coeff, op_hash=op_hash)
                continue

            simplified_summand = summand.simplify()
            if isinstance(simplified_summand, Sum):
                sum_summands = cls._simplify_summands(summands=simplified_summand.summands)
                for op_hash, [coeff, sum_summand] in sum_summands.queue.items():
                    new_summands.add(summand=sum_summand, coeff=coeff, op_hash=op_hash)
            else:
                new_summands.add(summand=simplified_summand)

        return new_summands

    def simplify(self, cutoff=1.0e-12) -> "Sum":  # pylint: disable=arguments-differ
        new_summands = self._simplify_summands(summands=self.summands).get_summands(cutoff=cutoff)
        if new_summands:
            return Sum(*new_summands) if len(new_summands) > 1 else new_summands[0]
        return qml.s_prod(
            0,
            qml.prod(*(qml.Identity(w) for w in self.wires))
            if len(self.wires) > 1
            else qml.Identity(self.wires[0]),
        )

    @property
    def hash(self):
        if self._hash is None:
            self._hash = hash(
                (str(self.name), str([summand.hash for summand in _sum_sort(self.summands)]))
            )
        return self._hash


class _SumSummandsGrouping:
    """Utils class used for grouping sum summands together."""

    def __init__(self):
        self.queue = {}  # {hash: [coeff, summand]}

    def add(self, summand: Operator, coeff=1, op_hash=None):
        """Add operator to the summands dictionary.

        If the operator hash is already in the dictionary, the coefficient is increased instead.

        Args:
            summand (Operator): operator to add to the summands dictionary
            coeff (int, optional): Coefficient of the operator. Defaults to 1.
            op_hash (int, optional): Hash of the operator. Defaults to None.
        """
        if isinstance(summand, qml.ops.SProd):  # pylint: disable=no-member
            coeff = summand.scalar if coeff == 1 else summand.scalar * coeff
            self.add(summand=summand.base, coeff=coeff)
        else:
            op_hash = summand.hash if op_hash is None else op_hash
            if op_hash in self.queue:
                self.queue[op_hash][0] += coeff
            else:
                self.queue[op_hash] = [copy(coeff), summand]

    def get_summands(self, cutoff=1.0e-12):
        """Get summands list.

        All summands with a coefficient less than cutoff are ignored.

        Args:
            cutoff (float, optional): Cutoff value. Defaults to 1.0e-12.
        """
        new_summands = []
        for coeff, summand in self.queue.values():
            if coeff == 1:
                new_summands.append(summand)
            elif abs(coeff) > cutoff:
                new_summands.append(qml.s_prod(coeff, summand))

        return new_summands


def _sum_sort(op_list, wire_map: dict = None) -> List[Operator]:
    """Sort algorithm that sorts a list of sum summands by their wire indices.

    Args:
        op_list (List[.Operator]): list of operators to be sorted
        wire_map (dict): Dictionary containing the wire values as keys and its indexes as values.
            Defaults to None.

    Returns:
        List[.Operator]: sorted list of operators
    """

    if isinstance(op_list, tuple):
        op_list = list(op_list)

    def _sort_key(op) -> bool:
        """Sorting key.

        Args:
            op (.Operator): Operator.

        Returns:
            int: Minimum wire value.
        """
        wires = op.wires
        if wire_map is not None:
            wires = wires.map(wire_map)
        return np.min(wires)

    return sorted(op_list, key=_sort_key)<|MERGE_RESOLUTION|>--- conflicted
+++ resolved
@@ -144,56 +144,7 @@
         tensor([-0.09347337, -0.18884787, -0.28818254], requires_grad=True)
     """
 
-<<<<<<< HEAD
     _op_symbol = "+"
-=======
-    _eigs = {}  # cache eigen vectors and values like in qml.Hermitian
-
-    def __init__(
-        self, *summands: Operator, do_queue=True, id=None
-    ):  # pylint: disable=super-init-not-called
-        """Initialize a Symbolic Operator class corresponding to the Sum of operations."""
-        self._name = "Sum"
-        self._id = id
-        self.queue_idx = None
-        self._hash = None
-        self._has_overlapping_wires = None
-
-        if len(summands) < 2:
-            raise ValueError(f"Require at least two operators to sum; got {len(summands)}")
-
-        self.summands = summands
-        self._wires = qml.wires.Wires.all_wires([s.wires for s in self.summands])
-
-        if do_queue:
-            self.queue()
-
-    def __repr__(self):
-        """Constructor-call-like representation."""
-        return " + ".join([f"({f})" if f.arithmetic_depth > 0 else f"{f}" for f in self.summands])
-
-    def __copy__(self):
-        cls = self.__class__
-        copied_op = cls.__new__(cls)
-        copied_op.summands = tuple(s.__copy__() for s in self.summands)
-
-        for attr, value in vars(self).items():
-            if attr not in {"data", "summands"}:
-                setattr(copied_op, attr, value)
-
-        return copied_op
-
-    @property
-    def data(self):
-        """Create data property"""
-        return [s.parameters for s in self.summands]
-
-    @data.setter
-    def data(self, new_data):
-        """Set the data property"""
-        for new_entry, op in zip(new_data, self.summands):
-            op.data = new_entry
->>>>>>> 6b0fa7f5
 
     @property
     def summands(self):
@@ -228,65 +179,16 @@
             tuple[list[tensor_like or float], list[.Operation]]: list of coefficients :math:`c_i`
             and list of operations :math:`O_i`
         """
-<<<<<<< HEAD
         return [1.0] * len(self), list(self.summands)
-=======
-        return [1.0] * len(self.summands), list(self.summands)
-
-    @property
-    def eigendecomposition(self):
-        r"""Return the eigendecomposition of the matrix specified by the operator.
+
+    def eigvals(self):
+        r"""Return the eigenvalues of the specified operator.
 
         This method uses pre-stored eigenvalues for standard observables where
         possible and stores the corresponding eigenvectors from the eigendecomposition.
 
-        It transforms the input operator according to the wires specified.
-
-        Returns:
-            dict[str, array]: dictionary containing the eigenvalues and the eigenvectors of the
-                operator.
-        """
-        if self.hash not in self._eigs:
-            Hmat = self.matrix()
-            Hmat = math.to_numpy(Hmat)
-            w, U = np.linalg.eigh(Hmat)
-            self._eigs[self.hash] = {"eigvec": U, "eigval": w}
-
-        return self._eigs[self.hash]
-
-    def diagonalizing_gates(self):
-        r"""Sequence of gates that diagonalize the operator in the computational basis.
-
-        Given the eigendecomposition :math:`O = U \Sigma U^{\dagger}` where
-        :math:`\Sigma` is a diagonal matrix containing the eigenvalues,
-        the sequence of diagonalizing gates implements the unitary :math:`U^{\dagger}`.
-
-        The diagonalizing gates rotate the state into the eigenbasis
-        of the operator.
-
-        A ``DiagGatesUndefinedError`` is raised if no representation by decomposition is defined.
-
-        .. seealso:: :meth:`~.Operator.compute_diagonalizing_gates`.
-
-        Returns:
-            list[.Operator] or None: a list of operators
-        """
-        if self.has_overlapping_wires:
-            eigen_vectors = self.eigendecomposition["eigvec"]
-            return [qml.QubitUnitary(eigen_vectors.conj().T, wires=self.wires)]
-        diag_gates = []
-        for summand in self.summands:
-            diag_gates.extend(summand.diagonalizing_gates())
-        return diag_gates
-
-    def eigvals(self):
-        r"""Return the eigenvalues of the specified Hermitian observable.
-
-        This method uses pre-stored eigenvalues for standard observables where
-        possible and stores the corresponding eigenvectors from the eigendecomposition.
-
-        Returns:
-            array: array containing the eigenvalues of the Hermitian observable
+        Returns:
+            array: array containing the eigenvalues of the operator
         """
         if self.has_overlapping_wires:
             return self.eigendecomposition["eigval"]
@@ -295,7 +197,6 @@
             for summand in self.summands
         ]
         return qml.math.sum(eigvals, axis=0)
->>>>>>> 6b0fa7f5
 
     def matrix(self, wire_order=None):
         r"""Representation of the operator as a matrix in the computational basis.
