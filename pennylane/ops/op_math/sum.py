# Copyright 2018-2022 Xanadu Quantum Technologies Inc.

# Licensed under the Apache License, Version 2.0 (the "License");
# you may not use this file except in compliance with the License.
# You may obtain a copy of the License at

#     http://www.apache.org/licenses/LICENSE-2.0

# Unless required by applicable law or agreed to in writing, software
# distributed under the License is distributed on an "AS IS" BASIS,
# WITHOUT WARRANTIES OR CONDITIONS OF ANY KIND, either express or implied.
# See the License for the specific language governing permissions and
# limitations under the License.
"""
This file contains the implementation of the Sum class which contains logic for
computing the sum of operations.
"""
from copy import copy
from typing import List

import numpy as np

import pennylane as qml
from pennylane import math
from pennylane.operation import Operator


def op_sum(*summands, do_queue=True, id=None):
    r"""Construct an operator which is the sum of the given operators.

    Args:
        summands (tuple[~.operation.Operator]): the operators we want to sum together.

    Keyword Args:
        do_queue (bool): determines if the sum operator will be queued (currently not supported).
            Default is True.
        id (str or None): id for the Sum operator. Default is None.

    Returns:
        ~ops.op_math.Sum: The operator representing the sum of summands.

    .. seealso:: :class:`~.ops.op_math.Sum`

    **Example**

    >>> summed_op = op_sum(qml.PauliX(0), qml.PauliZ(0))
    >>> summed_op
    PauliX(wires=[0]) + PauliZ(wires=[0])
    >>> summed_op.matrix()
    array([[ 1,  1],
           [ 1, -1]])
    """
    return Sum(*summands, do_queue=do_queue, id=id)


class Sum(Operator):
    r"""Symbolic operator representing the sum of operators.

    Args:
        summands (tuple[~.operation.Operator]): a tuple of operators which will be summed together.

    Keyword Args:
        do_queue (bool): determines if the sum operator will be queued. Default is True.
        id (str or None): id for the sum operator. Default is None.

    .. note::
        Currently this operator can not be queued in a circuit as an operation, only measured terminally.

    .. seealso:: :func:`~.ops.op_math.op_sum`

    **Example**

    >>> summed_op = Sum(qml.PauliX(0), qml.PauliZ(0))
    >>> summed_op
    PauliX(wires=[0]) + PauliZ(wires=[0])
    >>> qml.matrix(summed_op)
    array([[ 1,  1],
           [ 1, -1]])
    >>> summed_op.terms()
    ([1.0, 1.0], (PauliX(wires=[0]), PauliZ(wires=[0])))

    .. details::
        :title: Usage Details

        We can combine parameterized operators, and support sums between operators acting on
        different wires.

        >>> summed_op = Sum(qml.RZ(1.23, wires=0), qml.Identity(wires=1))
        >>> summed_op.matrix()
        array([[1.81677345-0.57695852j, 0.        +0.j        ,
                0.        +0.j        , 0.        +0.j        ],
               [0.        +0.j        , 1.81677345-0.57695852j,
                0.        +0.j        , 0.        +0.j        ],
               [0.        +0.j        , 0.        +0.j        ,
                1.81677345+0.57695852j, 0.        +0.j        ],
               [0.        +0.j        , 0.        +0.j        ,
                0.        +0.j        , 1.81677345+0.57695852j]])

        The Sum operation can also be measured inside a qnode as an observable.
        If the circuit is parameterized, then we can also differentiate through the
        sum observable.

        .. code-block:: python

            sum_op = Sum(qml.PauliX(0), qml.PauliZ(1))
            dev = qml.device("default.qubit", wires=2)

            @qml.qnode(dev, grad_method="best")
            def circuit(weights):
                qml.RX(weights[0], wires=0)
                qml.RY(weights[1], wires=1)
                qml.CNOT(wires=[0, 1])
                qml.RX(weights[2], wires=1)
                return qml.expval(sum_op)

        >>> weights = qnp.array([0.1, 0.2, 0.3], requires_grad=True)
        >>> qml.grad(circuit)(weights)
        tensor([-0.09347337, -0.18884787, -0.28818254], requires_grad=True)
    """

    _eigs = {}  # cache eigen vectors and values like in qml.Hermitian

    def __init__(
        self, *summands: Operator, do_queue=True, id=None
    ):  # pylint: disable=super-init-not-called
        """Initialize a Symbolic Operator class corresponding to the Sum of operations."""
        self._name = "Sum"
        self._id = id
        self.queue_idx = None
        self._hash = None
        self._has_overlapping_wires = None

        if len(summands) < 2:
            raise ValueError(f"Require at least two operators to sum; got {len(summands)}")

        self.summands = summands
        self._wires = qml.wires.Wires.all_wires([s.wires for s in self.summands])

        if do_queue:
            self.queue()

    def __repr__(self):
        """Constructor-call-like representation."""
        return " + ".join([f"({f})" if f.arithmetic_depth > 0 else f"{f}" for f in self.summands])

    def __copy__(self):
        cls = self.__class__
        copied_op = cls.__new__(cls)
        copied_op.summands = tuple(s.__copy__() for s in self.summands)

        for attr, value in vars(self).items():
            if attr not in {"data", "summands"}:
                setattr(copied_op, attr, value)

        return copied_op

    @property
    def data(self):
        """Create data property"""
        return [s.parameters for s in self.summands]

    @data.setter
    def data(self, new_data):
        """Set the data property"""
        for new_entry, op in zip(new_data, self.summands):
            op.data = new_entry

    @property
    def num_wires(self):
        return len(self.wires)

    @property
    def num_params(self):
        return sum(op.num_params for op in self.summands)

    @property
    def is_hermitian(self):
        """If all of the terms in the sum are hermitian, then the Sum is hermitian."""
        return all(s.is_hermitian for s in self.summands)

    @property
    def has_overlapping_wires(self) -> bool:
        """Boolean expression that indicates if the factors have overlapping wires."""
        if self._has_overlapping_wires is None:
            wires = []
            for op in self.summands:
                wires.extend(list(op.wires))
            self._has_overlapping_wires = len(wires) != len(set(wires))
        return self._has_overlapping_wires

    def terms(self):
        r"""Representation of the operator as a linear combination of other operators.

        .. math:: O = \sum_i c_i O_i

        A ``TermsUndefinedError`` is raised if no representation by terms is defined.

        .. seealso:: :meth:`~.Operator.compute_terms`

        Returns:
            tuple[list[tensor_like or float], list[.Operation]]: list of coefficients :math:`c_i`
            and list of operations :math:`O_i`
        """
        return [1.0] * len(self.summands), list(self.summands)

    @property
    def eigendecomposition(self):
        r"""Return the eigendecomposition of the matrix specified by the operator.

        This method uses pre-stored eigenvalues for standard observables where
        possible and stores the corresponding eigenvectors from the eigendecomposition.

        It transforms the input operator according to the wires specified.

        Returns:
            dict[str, array]: dictionary containing the eigenvalues and the eigenvectors of the
                operator.
        """
        if self.hash not in self._eigs:
            Hmat = self.matrix()
            Hmat = math.to_numpy(Hmat)
            w, U = np.linalg.eigh(Hmat)
            self._eigs[self.hash] = {"eigvec": U, "eigval": w}

        return self._eigs[self.hash]

    def diagonalizing_gates(self):
        r"""Sequence of gates that diagonalize the operator in the computational basis.

        Given the eigendecomposition :math:`O = U \Sigma U^{\dagger}` where
        :math:`\Sigma` is a diagonal matrix containing the eigenvalues,
        the sequence of diagonalizing gates implements the unitary :math:`U^{\dagger}`.

        The diagonalizing gates rotate the state into the eigenbasis
        of the operator.

        A ``DiagGatesUndefinedError`` is raised if no representation by decomposition is defined.

        .. seealso:: :meth:`~.Operator.compute_diagonalizing_gates`.

        Returns:
            list[.Operator] or None: a list of operators
        """
        if self.has_overlapping_wires:
            eigen_vectors = self.eigendecomposition["eigvec"]
            return [qml.QubitUnitary(eigen_vectors.conj().T, wires=self.wires)]
        diag_gates = []
        for summand in self.summands:
            diag_gates.extend(summand.diagonalizing_gates())
        return diag_gates

    def eigvals(self):
        r"""Return the eigenvalues of the specified Hermitian observable.

        This method uses pre-stored eigenvalues for standard observables where
        possible and stores the corresponding eigenvectors from the eigendecomposition.

        Returns:
            array: array containing the eigenvalues of the Hermitian observable
        """
        if self.has_overlapping_wires:
            return self.eigendecomposition["eigval"]
        eigvals = [
            qml.utils.expand_vector(summand.eigvals(), list(summand.wires), list(self.wires))
            for summand in self.summands
        ]
        return qml.math.sum(eigvals, axis=0)

    def matrix(self, wire_order=None):
        r"""Representation of the operator as a matrix in the computational basis.

        If ``wire_order`` is provided, the numerical representation considers the position of the
        operator's wires in the global wire order. Otherwise, the wire order defaults to the
        operator's wires.

        If the matrix depends on trainable parameters, the result
        will be cast in the same autodifferentiation framework as the parameters.

        A ``MatrixUndefinedError`` is raised if the matrix representation has not been defined.

        .. seealso:: :meth:`~.Operator.compute_matrix`

        Args:
            wire_order (Iterable): global wire order, must contain all wire labels from the
            operator's wires

        Returns:
            tensor_like: matrix representation
        """

<<<<<<< HEAD
        mats_and_wires_gen = (
            (qml.matrix(op) if isinstance(op, qml.Hamiltonian) else op.matrix(), op.wires)
            for op in self.summands
        )

        reduced_mat, sum_wires = math.reduce_operators(
            mats_and_wires_gen=mats_and_wires_gen, reduce_func=math.add
        )

        wire_order = wire_order or self.wires

        return math.expand_matrix(reduced_mat, sum_wires, wire_order=wire_order)
=======
        def matrix_gen(summands):
            """Helper function to construct a generator of matrices"""
            for op in summands:
                if isinstance(op, qml.Hamiltonian):
                    yield qml.matrix(op, wire_order=self.wires)
                else:
                    yield op.matrix(wire_order=self.wires)

        reduced_mat = _sum(matrix_gen(self.summands))

        return math.expand_matrix(reduced_mat, self.wires, wire_order=wire_order)
>>>>>>> 8872d7ad

    def label(self, decimals=None, base_label=None, cache=None):
        r"""How the sum is represented in diagrams and drawings.

        Args:
            decimals=None (Int): If ``None``, no parameters are included. Else,
                how to round the parameters.
            base_label=None (Iterable[str]): overwrite the non-parameter component of the label.
                Must be same length as ``factors`` attribute.
            cache=None (dict): dictionary that carries information between label calls
                in the same drawing

        Returns:
            str: label to use in drawings

        >>> op = qml.op_sum(qml.op_sum(qml.PauliX(0), qml.PauliY(1)), qml.RX(1, wires=0))
        >>> op.label()
        '(X+Y)+RX'
        >>> op.label(decimals=2, base_label=[["X0", "Y1"], "RX0"])
        '(X0+Y1)+RX0\n(1.00)'

        """

        def _label(factor, decimals, base_label, cache):
            sub_label = factor.label(decimals, base_label, cache)
            return f"({sub_label})" if factor.arithmetic_depth > 0 else sub_label

        if base_label is not None:
            if isinstance(base_label, str) or len(base_label) != len(self.summands):
                raise ValueError(
                    "Sum label requires ``base_label`` keyword to be same length as summands."
                )
            return "+".join(
                _label(s, decimals, lbl, cache) for s, lbl in zip(self.summands, base_label)
            )

        return "+".join(_label(s, decimals, None, cache) for s in self.summands)

    def sparse_matrix(self, wire_order=None):
        """Compute the sparse matrix representation of the Sum op in csr representation."""
<<<<<<< HEAD
        mats_and_wires_gen = ((op.sparse_matrix(), op.wires) for op in self.summands)

        reduced_mat, sum_wires = math.reduce_operators(
            mats_and_wires_gen=mats_and_wires_gen, reduce_func=math.add
        )

        wire_order = wire_order or self.wires

        return math.expand_matrix(reduced_mat, sum_wires, wire_order=wire_order)
=======
        mats_gen = (op.sparse_matrix(wire_order=self.wires) for op in self.summands)
        reduced_matrix = reduce(math.add, mats_gen)
        return math.expand_matrix(reduced_matrix, self.wires, wire_order=wire_order)
>>>>>>> 8872d7ad

    @property
    def _queue_category(self):  # don't queue Sum instances because it may not be unitary!
        """Used for sorting objects into their respective lists in `QuantumTape` objects.
        This property is a temporary solution that should not exist long-term and should not be
        used outside of ``QuantumTape._process_queue``.

        Returns: None
        """
        return None

    def queue(self, context=qml.QueuingContext):
        """Updates each operator in the summands owner to Sum, this ensures
        that the summands are not applied to the circuit repeatedly."""
        for op in self.summands:
            context.safe_update_info(op, owner=self)
        context.append(self, owns=self.summands)
        return self

    def adjoint(self):
        return Sum(*(qml.adjoint(summand) for summand in self.summands))

    @property
    def arithmetic_depth(self) -> int:
        return 1 + max(summand.arithmetic_depth for summand in self.summands)

    @classmethod
    def _simplify_summands(cls, summands: List[Operator]):
        """Reduces the depth of nested summands and groups equal terms together.

        Args:
            summands (List[~.operation.Operator]): summands list to simplify

        Returns:
            .SumSummandsGrouping: Class containing the simplified and grouped summands.
        """
        new_summands = _SumSummandsGrouping()
        for summand in summands:
            # This code block is not needed but it speeds things up when having a lot of  stacked Sums
            if isinstance(summand, Sum):
                sum_summands = cls._simplify_summands(summands=summand.summands)
                for op_hash, [coeff, sum_summand] in sum_summands.queue.items():
                    new_summands.add(summand=sum_summand, coeff=coeff, op_hash=op_hash)
                continue

            simplified_summand = summand.simplify()
            if isinstance(simplified_summand, Sum):
                sum_summands = cls._simplify_summands(summands=simplified_summand.summands)
                for op_hash, [coeff, sum_summand] in sum_summands.queue.items():
                    new_summands.add(summand=sum_summand, coeff=coeff, op_hash=op_hash)
            else:
                new_summands.add(summand=simplified_summand)

        return new_summands

    def simplify(self, cutoff=1.0e-12) -> "Sum":  # pylint: disable=arguments-differ
        new_summands = self._simplify_summands(summands=self.summands).get_summands(cutoff=cutoff)
        if new_summands:
            return Sum(*new_summands) if len(new_summands) > 1 else new_summands[0]
        return qml.s_prod(
            0,
            qml.prod(*(qml.Identity(w) for w in self.wires))
            if len(self.wires) > 1
            else qml.Identity(self.wires[0]),
        )

    @property
    def hash(self):
        if self._hash is None:
            self._hash = hash(
                (str(self.name), str([summand.hash for summand in _sum_sort(self.summands)]))
            )
        return self._hash


class _SumSummandsGrouping:
    """Utils class used for grouping sum summands together."""

    def __init__(self):
        self.queue = {}  # {hash: [coeff, summand]}

    def add(self, summand: Operator, coeff=1, op_hash=None):
        """Add operator to the summands dictionary.

        If the operator hash is already in the dictionary, the coefficient is increased instead.

        Args:
            summand (Operator): operator to add to the summands dictionary
            coeff (int, optional): Coefficient of the operator. Defaults to 1.
            op_hash (int, optional): Hash of the operator. Defaults to None.
        """
        if isinstance(summand, qml.ops.SProd):  # pylint: disable=no-member
            coeff = summand.scalar if coeff == 1 else summand.scalar * coeff
            self.add(summand=summand.base, coeff=coeff)
        else:
            op_hash = summand.hash if op_hash is None else op_hash
            if op_hash in self.queue:
                self.queue[op_hash][0] += coeff
            else:
                self.queue[op_hash] = [copy(coeff), summand]

    def get_summands(self, cutoff=1.0e-12):
        """Get summands list.

        All summands with a coefficient less than cutoff are ignored.

        Args:
            cutoff (float, optional): Cutoff value. Defaults to 1.0e-12.
        """
        new_summands = []
        for coeff, summand in self.queue.values():
            if coeff == 1:
                new_summands.append(summand)
            elif abs(coeff) > cutoff:
                new_summands.append(qml.s_prod(coeff, summand))

        return new_summands


def _sum_sort(op_list, wire_map: dict = None) -> List[Operator]:
    """Sort algorithm that sorts a list of sum summands by their wire indices.

    Args:
        op_list (List[.Operator]): list of operators to be sorted
        wire_map (dict): Dictionary containing the wire values as keys and its indexes as values.
            Defaults to None.

    Returns:
        List[.Operator]: sorted list of operators
    """

    if isinstance(op_list, tuple):
        op_list = list(op_list)

    def _sort_key(op) -> bool:
        """Sorting key.

        Args:
            op (.Operator): Operator.

        Returns:
            int: Minimum wire value.
        """
        wires = op.wires
        if wire_map is not None:
            wires = wires.map(wire_map)
        return np.min(wires), len(wires)

    return sorted(op_list, key=_sort_key)<|MERGE_RESOLUTION|>--- conflicted
+++ resolved
@@ -287,8 +287,6 @@
         Returns:
             tensor_like: matrix representation
         """
-
-<<<<<<< HEAD
         mats_and_wires_gen = (
             (qml.matrix(op) if isinstance(op, qml.Hamiltonian) else op.matrix(), op.wires)
             for op in self.summands
@@ -301,19 +299,6 @@
         wire_order = wire_order or self.wires
 
         return math.expand_matrix(reduced_mat, sum_wires, wire_order=wire_order)
-=======
-        def matrix_gen(summands):
-            """Helper function to construct a generator of matrices"""
-            for op in summands:
-                if isinstance(op, qml.Hamiltonian):
-                    yield qml.matrix(op, wire_order=self.wires)
-                else:
-                    yield op.matrix(wire_order=self.wires)
-
-        reduced_mat = _sum(matrix_gen(self.summands))
-
-        return math.expand_matrix(reduced_mat, self.wires, wire_order=wire_order)
->>>>>>> 8872d7ad
 
     def label(self, decimals=None, base_label=None, cache=None):
         r"""How the sum is represented in diagrams and drawings.
@@ -354,7 +339,6 @@
 
     def sparse_matrix(self, wire_order=None):
         """Compute the sparse matrix representation of the Sum op in csr representation."""
-<<<<<<< HEAD
         mats_and_wires_gen = ((op.sparse_matrix(), op.wires) for op in self.summands)
 
         reduced_mat, sum_wires = math.reduce_operators(
@@ -364,11 +348,6 @@
         wire_order = wire_order or self.wires
 
         return math.expand_matrix(reduced_mat, sum_wires, wire_order=wire_order)
-=======
-        mats_gen = (op.sparse_matrix(wire_order=self.wires) for op in self.summands)
-        reduced_matrix = reduce(math.add, mats_gen)
-        return math.expand_matrix(reduced_matrix, self.wires, wire_order=wire_order)
->>>>>>> 8872d7ad
 
     @property
     def _queue_category(self):  # don't queue Sum instances because it may not be unitary!
