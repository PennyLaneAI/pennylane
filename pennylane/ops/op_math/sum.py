--- conflicted
+++ resolved
@@ -218,11 +218,7 @@
 
     @classmethod
     def _unflatten(cls, data, metadata):
-<<<<<<< HEAD
-        return cls(*data, grouping_indices=metadata[0])
-=======
         return cls(*data, _grouping_indices=metadata[0])
->>>>>>> c83d98c2
 
     def __init__(
         self,
@@ -230,15 +226,6 @@
         grouping_type=None,
         method="rlf",
         id=None,
-<<<<<<< HEAD
-        _pauli_rep=None,
-        grouping_indices=None,
-    ):
-        super().__init__(*operands, id=id, _pauli_rep=_pauli_rep)
-
-        self._grouping_indices = grouping_indices
-        if grouping_type is not None and grouping_indices is None:
-=======
         _grouping_indices=None,
         _pauli_rep=None,
     ):
@@ -250,7 +237,6 @@
                 "_grouping_indices and grouping_type cannot be specified at the same time."
             )
         if grouping_type is not None:
->>>>>>> c83d98c2
             self.compute_grouping(grouping_type=grouping_type, method=method)
 
     @property
