# Copyright 2018-2022 Xanadu Quantum Technologies Inc.

# Licensed under the Apache License, Version 2.0 (the "License");
# you may not use this file except in compliance with the License.
# You may obtain a copy of the License at

#     http://www.apache.org/licenses/LICENSE-2.0

# Unless required by applicable law or agreed to in writing, software
# distributed under the License is distributed on an "AS IS" BASIS,
# WITHOUT WARRANTIES OR CONDITIONS OF ANY KIND, either express or implied.
# See the License for the specific language governing permissions and
# limitations under the License.
"""
This file contains the implementation of the Sum class which contains logic for
computing the sum of operations.
"""
import warnings
import itertools
from copy import copy
from typing import List

import pennylane as qml
from pennylane import math
from pennylane.operation import Operator, convert_to_opmath
from pennylane.ops.qubit import Hamiltonian
from pennylane.queuing import QueuingManager

from .composite import CompositeOp


def sum(*summands, id=None, lazy=True):
    r"""Construct an operator which is the sum of the given operators.

    Args:
        *summands (tuple[~.operation.Operator]): the operators we want to sum together.

    Keyword Args:
        id (str or None): id for the Sum operator. Default is None.
        lazy=True (bool): If ``lazy=False``, a simplification will be performed such that when any
            of the operators is already a sum operator, its operands (summands) will be used instead.

    Returns:
        ~ops.op_math.Sum: The operator representing the sum of summands.

    .. note::

        This operator supports batched operands:

        >>> op = qml.sum(qml.RX(np.array([1, 2, 3]), wires=0), qml.PauliX(1))
        >>> op.matrix().shape
        (3, 4, 4)

        But it doesn't support batching of operators:

        >>> op = qml.sum(np.array([qml.RX(0.4, 0), qml.RZ(0.3, 0)]), qml.PauliZ(0))
        AttributeError: 'numpy.ndarray' object has no attribute 'wires'

    .. seealso:: :class:`~.ops.op_math.Sum`

    **Example**

    >>> summed_op = qml.sum(qml.PauliX(0), qml.PauliZ(0))
    >>> summed_op
    PauliX(wires=[0]) + PauliZ(wires=[0])
    >>> summed_op.matrix()
    array([[ 1,  1],
           [ 1, -1]])
    """
    summands = tuple(convert_to_opmath(op) for op in summands)
    if lazy:
        return Sum(*summands, id=id)

    summands_simp = Sum(
        *itertools.chain.from_iterable([op if isinstance(op, Sum) else [op] for op in summands]),
        id=id,
    )

    for op in summands:
        QueuingManager.remove(op)

    return summands_simp


class Sum(CompositeOp):
    r"""Symbolic operator representing the sum of operators.

    Args:
        *summands (tuple[~.operation.Operator]): a tuple of operators which will be summed together.

    Keyword Args:
        id (str or None): id for the sum operator. Default is None.

    .. note::
        Currently this operator can not be queued in a circuit as an operation, only measured terminally.

    .. note::

        This operator supports batched operands:
        >>> op = qml.sum(qml.RX(np.array([1, 2, 3]), wires=0), qml.PauliX(1))
        >>> op.matrix().shape
        (3, 4, 4)

        But it doesn't support batching of operators:
        >>> op = qml.sum(np.array([qml.RX(0.4, 0), qml.RZ(0.3, 0)]), qml.PauliZ(0))
        AttributeError: 'numpy.ndarray' object has no attribute 'wires'

    .. seealso:: :func:`~.ops.op_math.sum`

    **Example**

    >>> summed_op = Sum(qml.PauliX(0), qml.PauliZ(0))
    >>> summed_op
    PauliX(wires=[0]) + PauliZ(wires=[0])
    >>> qml.matrix(summed_op)
    array([[ 1,  1],
           [ 1, -1]])
    >>> summed_op.terms()
    ([1.0, 1.0], (PauliX(wires=[0]), PauliZ(wires=[0])))

    .. details::
        :title: Usage Details

        We can combine parameterized operators, and support sums between operators acting on
        different wires.

        >>> summed_op = Sum(qml.RZ(1.23, wires=0), qml.Identity(wires=1))
        >>> summed_op.matrix()
        array([[1.81677345-0.57695852j, 0.        +0.j        ,
                0.        +0.j        , 0.        +0.j        ],
               [0.        +0.j        , 1.81677345-0.57695852j,
                0.        +0.j        , 0.        +0.j        ],
               [0.        +0.j        , 0.        +0.j        ,
                1.81677345+0.57695852j, 0.        +0.j        ],
               [0.        +0.j        , 0.        +0.j        ,
                0.        +0.j        , 1.81677345+0.57695852j]])

        The Sum operation can also be measured inside a qnode as an observable.
        If the circuit is parameterized, then we can also differentiate through the
        sum observable.

        .. code-block:: python

            sum_op = Sum(qml.PauliX(0), qml.PauliZ(1))
            dev = qml.device("default.qubit", wires=2)

            @qml.qnode(dev, diff_method="best")
            def circuit(weights):
                qml.RX(weights[0], wires=0)
                qml.RY(weights[1], wires=1)
                qml.CNOT(wires=[0, 1])
                qml.RX(weights[2], wires=1)
                return qml.expval(sum_op)

        >>> weights = qnp.array([0.1, 0.2, 0.3], requires_grad=True)
        >>> qml.grad(circuit)(weights)
        array([-0.09347337, -0.18884787, -0.28818254])
    """

    _op_symbol = "+"
    _math_op = math.sum

    @property
    def hash(self):
        # Since addition is always commutative, we do not need to sort
        return hash(("Sum", frozenset(o.hash for o in self.operands)))

    def __str__(self):
        """String representation of the PauliSentence."""
        ops = self.operands
        return " + ".join(f"{str(op)}" if i == 0 else f"{str(op)}" for i, op in enumerate(ops))

    def __repr__(self):
        """Terminal representation for PauliSentence"""
        # post-processing the flat str() representation
        # We have to do it like this due to the possible
        # nesting of Sums, e.g. X(0) + X(1) + X(2) is a sum(sum(X(0), X(1)), X(2))
        if len(main_string := str(self)) > 50:
            main_string = main_string.replace(" + ", "\n  + ")
            return f"(\n    {main_string}\n)"
        return main_string

    @property
    def is_hermitian(self):
        """If all of the terms in the sum are hermitian, then the Sum is hermitian."""
        if self.pauli_rep is not None:
            coeffs_list = list(self.pauli_rep.values())
            if not math.is_abstract(coeffs_list[0]):
                return not any(math.iscomplex(c) for c in coeffs_list)

        return all(s.is_hermitian for s in self)

    def matrix(self, wire_order=None):
        r"""Representation of the operator as a matrix in the computational basis.

        If ``wire_order`` is provided, the numerical representation considers the position of the
        operator's wires in the global wire order. Otherwise, the wire order defaults to the
        operator's wires.

        If the matrix depends on trainable parameters, the result
        will be cast in the same autodifferentiation framework as the parameters.

        A ``MatrixUndefinedError`` is raised if the matrix representation has not been defined.

        .. seealso:: :meth:`~.Operator.compute_matrix`

        Args:
            wire_order (Iterable): global wire order, must contain all wire labels from the
            operator's wires

        Returns:
            tensor_like: matrix representation
        """
        gen = (
            (qml.matrix(op) if isinstance(op, Hamiltonian) else op.matrix(), op.wires)
            for op in self
        )

        reduced_mat, sum_wires = math.reduce_matrices(gen, reduce_func=math.add)

        wire_order = wire_order or self.wires

        return math.expand_matrix(reduced_mat, sum_wires, wire_order=wire_order)

    def sparse_matrix(self, wire_order=None):
        if self.pauli_rep:  # Get the sparse matrix from the PauliSentence representation
            return self.pauli_rep.to_mat(wire_order=wire_order or self.wires, format="csr")

        gen = ((op.sparse_matrix(), op.wires) for op in self)

        reduced_mat, sum_wires = math.reduce_matrices(gen, reduce_func=math.add)

        wire_order = wire_order or self.wires

        return math.expand_matrix(reduced_mat, sum_wires, wire_order=wire_order)

    @property
    def _queue_category(self):  # don't queue Sum instances because it may not be unitary!
        """Used for sorting objects into their respective lists in `QuantumTape` objects.
        This property is a temporary solution that should not exist long-term and should not be
        used outside of ``QuantumTape._process_queue``.

        Returns: None
        """
        return None

    # pylint: disable=arguments-renamed, invalid-overridden-method
    @property
    def has_adjoint(self):
        return True

    def adjoint(self):
        return Sum(*(qml.adjoint(summand) for summand in self))

    def _build_pauli_rep(self):
        """PauliSentence representation of the Sum of operations."""
        if all(operand_pauli_reps := [op.pauli_rep for op in self.operands]):
            new_rep = qml.pauli.PauliSentence()
            for operand_rep in operand_pauli_reps:
                for pw, coeff in operand_rep.items():
                    new_rep[pw] += coeff
            return new_rep
        return None

    @classmethod
    def _simplify_summands(cls, summands: List[Operator]):
        """Reduces the depth of nested summands and groups equal terms together.

        Args:
            summands (List[~.operation.Operator]): summands list to simplify

        Returns:
            .SumSummandsGrouping: Class containing the simplified and grouped summands.
        """
        new_summands = _SumSummandsGrouping()
        for summand in summands:
            # This code block is not needed but it speeds things up when having a lot of  stacked Sums
            if isinstance(summand, Sum):
                sum_summands = cls._simplify_summands(summands=summand.operands)
                for op_hash, [coeff, sum_summand] in sum_summands.queue.items():
                    new_summands.add(summand=sum_summand, coeff=coeff, op_hash=op_hash)
                continue

            simplified_summand = summand.simplify()
            if isinstance(simplified_summand, Sum):
                sum_summands = cls._simplify_summands(summands=simplified_summand.operands)
                for op_hash, [coeff, sum_summand] in sum_summands.queue.items():
                    new_summands.add(summand=sum_summand, coeff=coeff, op_hash=op_hash)
            else:
                new_summands.add(summand=simplified_summand)

        return new_summands

    def simplify(self, cutoff=1.0e-12) -> "Sum":  # pylint: disable=arguments-differ
        # try using pauli_rep:
        if pr := self.pauli_rep:
            pr.simplify()
            return pr.operation(wire_order=self.wires)

        new_summands = self._simplify_summands(summands=self.operands).get_summands(cutoff=cutoff)
        if new_summands:
            return Sum(*new_summands) if len(new_summands) > 1 else new_summands[0]
        return qml.s_prod(0, qml.Identity(self.wires))

    def terms(self):
        r"""Representation of the operator as a linear combination of other operators.

        .. math:: O = \sum_i c_i O_i

        A ``TermsUndefinedError`` is raised if no representation by terms is defined.

        Returns:
            tuple[list[tensor_like or float], list[.Operation]]: list of coefficients :math:`c_i`
            and list of operations :math:`O_i`

        **Example**

        >>> qml.operation.enable_new_opmath()
        >>> op = 0.5 * X(0) + 0.7 * X(1) + 1.5 * Y(0) @ Y(1)
        >>> op.terms()
        ([0.5, 0.7, 1.5],
         [X(0), X(1), Y(1) @ Y(0)])

        Note that this method disentangles nested structures of ``Sum`` instances like so.
        >>> op = 0.5 * X(0) + (2. * (X(1) + 3. * X(2)))
        >>> print(op)
        (0.5*(PauliX(wires=[0]))) + (2.0*((0.5*(PauliX(wires=[1]))) + (3.0*(PauliX(wires=[2])))))
        >>> print(op.terms())
        ([0.5, 1.0, 6.0], [PauliX(wires=[0]), PauliX(wires=[1]), PauliX(wires=[2])])

        """
        # try using pauli_rep:
        if pr := self.pauli_rep:
            ops = [pauli.operation() for pauli in pr.keys()]
            return list(pr.values()), ops

        new_summands = self._simplify_summands(summands=self.operands).get_summands()

        coeffs = []
        ops = []
        for factor in new_summands:
            if isinstance(factor, qml.ops.SProd):
                coeffs.append(factor.scalar)
                ops.append(factor.base)
            else:
                coeffs.append(1.0)
                ops.append(factor)
        return coeffs, ops

<<<<<<< HEAD
    @property
    def coeffs(self):
        r"""``coeffs`` in ``coeffs, ops = op.terms()``"""
        warnings.warn(
            "op.coeffs is deprecated and will be removed in future releases. You can access both (coeffs, ops) via op.terms(). Also consider op.operands.",
            qml.PennyLaneDeprecationWarning,
        )
        coeffs, _ = self.terms()
        return coeffs

    @property
    def ops(self):
        r"""``ops`` in ``coeffs, ops = op.terms()``"""
        warnings.warn(
            "op.ops is deprecated and will be removed in future releases. You can access both (coeffs, ops) via op.terms() Also consider op.operands.",
            qml.PennyLaneDeprecationWarning,
        )
        _, ops = self.terms()
        return ops

=======
>>>>>>> f7bba2b8
    @classmethod
    def _sort(cls, op_list, wire_map: dict = None) -> List[Operator]:
        """Sort algorithm that sorts a list of sum summands by their wire indices.

        Args:
            op_list (List[.Operator]): list of operators to be sorted
            wire_map (dict): Dictionary containing the wire values as keys and its indexes as values.
                Defaults to None.

        Returns:
            List[.Operator]: sorted list of operators
        """

        if isinstance(op_list, tuple):
            op_list = list(op_list)

        def _sort_key(op: Operator) -> tuple:
            """Sorting key used in the `sorted` python built-in function.

            Args:
                op (.Operator): Operator.

            Returns:
                Tuple[int, int, str]: Tuple containing the minimum wire value, the number of wires
                    and the string of the operator. This tuple is used to compare different operators
                    in the sorting algorithm.
            """
            wires = op.wires
            if wire_map is not None:
                wires = wires.map(wire_map)
            return sorted(list(map(str, wires)))[0], len(wires), str(op)

        return sorted(op_list, key=_sort_key)


class _SumSummandsGrouping:
    """Utils class used for grouping sum summands together."""

    def __init__(self):
        self.queue = {}  # {hash: [coeff, summand]}

    def add(self, summand: Operator, coeff=1, op_hash=None):
        """Add operator to the summands dictionary.

        If the operator hash is already in the dictionary, the coefficient is increased instead.

        Args:
            summand (Operator): operator to add to the summands dictionary
            coeff (int, optional): Coefficient of the operator. Defaults to 1.
            op_hash (int, optional): Hash of the operator. Defaults to None.
        """
        if isinstance(summand, qml.ops.SProd):  # pylint: disable=no-member
            coeff = summand.scalar if coeff == 1 else summand.scalar * coeff
            self.add(summand=summand.base, coeff=coeff)
        else:
            op_hash = summand.hash if op_hash is None else op_hash
            if op_hash in self.queue:
                self.queue[op_hash][0] += coeff
            else:
                self.queue[op_hash] = [copy(coeff), summand]

    def get_summands(self, cutoff=1.0e-12):
        """Get summands list.

        All summands with a coefficient less than cutoff are ignored.

        Args:
            cutoff (float, optional): Cutoff value. Defaults to 1.0e-12.
        """
        new_summands = []
        for coeff, summand in self.queue.values():
            if coeff == 1:
                new_summands.append(summand)
            elif abs(coeff) > cutoff:
                new_summands.append(qml.s_prod(coeff, summand))

        return new_summands<|MERGE_RESOLUTION|>--- conflicted
+++ resolved
@@ -347,7 +347,6 @@
                 ops.append(factor)
         return coeffs, ops
 
-<<<<<<< HEAD
     @property
     def coeffs(self):
         r"""``coeffs`` in ``coeffs, ops = op.terms()``"""
@@ -368,8 +367,6 @@
         _, ops = self.terms()
         return ops
 
-=======
->>>>>>> f7bba2b8
     @classmethod
     def _sort(cls, op_list, wire_map: dict = None) -> List[Operator]:
         """Sort algorithm that sorts a list of sum summands by their wire indices.
