# Copyright 2018-2022 Xanadu Quantum Technologies Inc.

# Licensed under the Apache License, Version 2.0 (the "License");
# you may not use this file except in compliance with the License.
# You may obtain a copy of the License at

#     http://www.apache.org/licenses/LICENSE-2.0

# Unless required by applicable law or agreed to in writing, software
# distributed under the License is distributed on an "AS IS" BASIS,
# WITHOUT WARRANTIES OR CONDITIONS OF ANY KIND, either express or implied.
# See the License for the specific language governing permissions and
# limitations under the License.
"""
This file contains the implementation of the Sum class which contains logic for
computing the sum of operations.
"""
import itertools
import warnings
from copy import copy
from functools import reduce
from typing import List

import numpy as np

import pennylane as qml
from pennylane import math
from pennylane.operation import Operator
from pennylane.ops.qubit import Hamiltonian
from pennylane.queuing import QueuingManager

from .composite import CompositeOp


def op_sum(*summands, do_queue=True, id=None, lazy=True):
    """This function is deprecated and will be removed soon. Please use :func:`sum` instead."""
    warnings.warn(
        "The `op_sum` function is deprecated and will be removed soon. Please use `sum` instead.",
        UserWarning,
    )
    return sum(*summands, do_queue=do_queue, id=id, lazy=lazy)


def sum(*summands, do_queue=True, id=None, lazy=True):
    r"""Construct an operator which is the sum of the given operators.

    Args:
        summands (tuple[~.operation.Operator]): the operators we want to sum together.

    Keyword Args:
        do_queue (bool): determines if the sum operator will be queued (currently not supported).
            Default is True.
        id (str or None): id for the Sum operator. Default is None.
        lazy=True (bool): If ``lazy=False``, a simplification will be performed such that when any
            of the operators is already a sum operator, its operands (summands) will be used instead.

    Returns:
        ~ops.op_math.Sum: The operator representing the sum of summands.

    .. note::

        This operator supports batched operands:

        >>> op = qml.op_sum(qml.RX(np.array([1, 2, 3]), wires=0), qml.PauliX(1))
        >>> op.matrix().shape
        (3, 4, 4)

        But it doesn't support batching of operators:

        >>> op = qml.op_sum(np.array([qml.RX(0.4, 0), qml.RZ(0.3, 0)]), qml.PauliZ(0))
        AttributeError: 'numpy.ndarray' object has no attribute 'wires'

    .. seealso:: :class:`~.ops.op_math.Sum`

    **Example**

    >>> summed_op = qml.sum(qml.PauliX(0), qml.PauliZ(0))
    >>> summed_op
    PauliX(wires=[0]) + PauliZ(wires=[0])
    >>> summed_op.matrix()
    array([[ 1,  1],
           [ 1, -1]])
    """
    if len(summands) == 1 and isinstance(summands[0], qml.QNodeCollection):
        return qml.collections.sum(summands[0])
    if lazy:
        return Sum(*summands, do_queue=do_queue, id=id)

    summands_simp = Sum(
        *itertools.chain.from_iterable([op if isinstance(op, Sum) else [op] for op in summands]),
        do_queue=do_queue,
        id=id,
    )

    if do_queue:
        for op in summands:
            QueuingManager.remove(op)

    return summands_simp


class Sum(CompositeOp):
    r"""Symbolic operator representing the sum of operators.

    Args:
        summands (tuple[~.operation.Operator]): a tuple of operators which will be summed together.

    Keyword Args:
        do_queue (bool): determines if the sum operator will be queued. Default is True.
        id (str or None): id for the sum operator. Default is None.

    .. note::
        Currently this operator can not be queued in a circuit as an operation, only measured terminally.

<<<<<<< HEAD
    .. seealso:: :func:`~.ops.op_math.op_sum`
=======
    .. note::

        This operator supports batched operands:
        >>> op = qml.sum(qml.RX(np.array([1, 2, 3]), wires=0), qml.PauliX(1))
        >>> op.matrix().shape
        (3, 4, 4)

        But it doesn't support batching of operators:
        >>> op = qml.sum(np.array([qml.RX(0.4, 0), qml.RZ(0.3, 0)]), qml.PauliZ(0))
        AttributeError: 'numpy.ndarray' object has no attribute 'wires'

    .. seealso:: :func:`~.ops.op_math.sum`
>>>>>>> 862e7edb

    **Example**

    >>> summed_op = Sum(qml.PauliX(0), qml.PauliZ(0))
    >>> summed_op
    PauliX(wires=[0]) + PauliZ(wires=[0])
    >>> qml.matrix(summed_op)
    array([[ 1,  1],
           [ 1, -1]])
    >>> summed_op.terms()
    ([1.0, 1.0], (PauliX(wires=[0]), PauliZ(wires=[0])))

    .. details::
        :title: Usage Details

        We can combine parameterized operators, and support sums between operators acting on
        different wires.

        >>> summed_op = Sum(qml.RZ(1.23, wires=0), qml.Identity(wires=1))
        >>> summed_op.matrix()
        array([[1.81677345-0.57695852j, 0.        +0.j        ,
                0.        +0.j        , 0.        +0.j        ],
               [0.        +0.j        , 1.81677345-0.57695852j,
                0.        +0.j        , 0.        +0.j        ],
               [0.        +0.j        , 0.        +0.j        ,
                1.81677345+0.57695852j, 0.        +0.j        ],
               [0.        +0.j        , 0.        +0.j        ,
                0.        +0.j        , 1.81677345+0.57695852j]])

        The Sum operation can also be measured inside a qnode as an observable.
        If the circuit is parameterized, then we can also differentiate through the
        sum observable.

        .. code-block:: python

            sum_op = Sum(qml.PauliX(0), qml.PauliZ(1))
            dev = qml.device("default.qubit", wires=2)

            @qml.qnode(dev, diff_method="best")
            def circuit(weights):
                qml.RX(weights[0], wires=0)
                qml.RY(weights[1], wires=1)
                qml.CNOT(wires=[0, 1])
                qml.RX(weights[2], wires=1)
                return qml.expval(sum_op)

        >>> weights = qnp.array([0.1, 0.2, 0.3], requires_grad=True)
        >>> qml.grad(circuit)(weights)
        tensor([-0.09347337, -0.18884787, -0.28818254], requires_grad=True)
    """

    _op_symbol = "+"
    _math_op = math.sum

    @property
    def is_hermitian(self):
        """If all of the terms in the sum are hermitian, then the Sum is hermitian."""
        return all(s.is_hermitian for s in self)

    def terms(self):
        r"""Representation of the operator as a linear combination of other operators.

        .. math:: O = \sum_i c_i O_i

        A ``TermsUndefinedError`` is raised if no representation by terms is defined.

        Returns:
            tuple[list[tensor_like or float], list[.Operation]]: list of coefficients :math:`c_i`
            and list of operations :math:`O_i`
        """
        return [1.0] * len(self), list(self)

    def matrix(self, wire_order=None):
        r"""Representation of the operator as a matrix in the computational basis.

        If ``wire_order`` is provided, the numerical representation considers the position of the
        operator's wires in the global wire order. Otherwise, the wire order defaults to the
        operator's wires.

        If the matrix depends on trainable parameters, the result
        will be cast in the same autodifferentiation framework as the parameters.

        A ``MatrixUndefinedError`` is raised if the matrix representation has not been defined.

        .. seealso:: :meth:`~.Operator.compute_matrix`

        Args:
            wire_order (Iterable): global wire order, must contain all wire labels from the
            operator's wires

        Returns:
            tensor_like: matrix representation
        """
        gen = (
            (qml.matrix(op) if isinstance(op, Hamiltonian) else op.matrix(), op.wires)
            for op in self
        )

        reduced_mat, sum_wires = math.reduce_matrices(gen, reduce_func=math.add)

        wire_order = wire_order or self.wires

        return math.expand_matrix(reduced_mat, sum_wires, wire_order=wire_order)

    def sparse_matrix(self, wire_order=None):
        gen = ((op.sparse_matrix(), op.wires) for op in self)

        reduced_mat, sum_wires = math.reduce_matrices(gen, reduce_func=math.add)

        wire_order = wire_order or self.wires

        return math.expand_matrix(reduced_mat, sum_wires, wire_order=wire_order)

    @property
    def _queue_category(self):  # don't queue Sum instances because it may not be unitary!
        """Used for sorting objects into their respective lists in `QuantumTape` objects.
        This property is a temporary solution that should not exist long-term and should not be
        used outside of ``QuantumTape._process_queue``.

        Returns: None
        """
        return None

    # pylint: disable=arguments-renamed, invalid-overridden-method
    @property
    def has_adjoint(self):
        return True

    def adjoint(self):
        return Sum(*(qml.adjoint(summand) for summand in self))

    def _build_pauli_rep(self):
        """PauliSentence representation of the Sum of operations."""
        if all(
            operand_pauli_reps := [
                op._pauli_rep for op in self.operands  # pylint: disable=protected-access
            ]
        ):
            return reduce((lambda a, b: a + b), operand_pauli_reps)
        return None

    @classmethod
    def _simplify_summands(cls, summands: List[Operator]):
        """Reduces the depth of nested summands and groups equal terms together.

        Args:
            summands (List[~.operation.Operator]): summands list to simplify

        Returns:
            .SumSummandsGrouping: Class containing the simplified and grouped summands.
        """
        new_summands = _SumSummandsGrouping()
        for summand in summands:
            # This code block is not needed but it speeds things up when having a lot of  stacked Sums
            if isinstance(summand, Sum):
                sum_summands = cls._simplify_summands(summands=summand.operands)
                for op_hash, [coeff, sum_summand] in sum_summands.queue.items():
                    new_summands.add(summand=sum_summand, coeff=coeff, op_hash=op_hash)
                continue

            simplified_summand = summand.simplify()
            if isinstance(simplified_summand, Sum):
                sum_summands = cls._simplify_summands(summands=simplified_summand.operands)
                for op_hash, [coeff, sum_summand] in sum_summands.queue.items():
                    new_summands.add(summand=sum_summand, coeff=coeff, op_hash=op_hash)
            else:
                new_summands.add(summand=simplified_summand)

        return new_summands

    def simplify(self, cutoff=1.0e-12) -> "Sum":  # pylint: disable=arguments-differ
        new_summands = self._simplify_summands(summands=self.operands).get_summands(cutoff=cutoff)
        if new_summands:
            return Sum(*new_summands) if len(new_summands) > 1 else new_summands[0]
        return qml.s_prod(0, qml.Identity(self.wires))

    @classmethod
    def _sort(cls, op_list, wire_map: dict = None) -> List[Operator]:
        """Sort algorithm that sorts a list of sum summands by their wire indices.

        Args:
            op_list (List[.Operator]): list of operators to be sorted
            wire_map (dict): Dictionary containing the wire values as keys and its indexes as values.
                Defaults to None.

        Returns:
            List[.Operator]: sorted list of operators
        """

        if isinstance(op_list, tuple):
            op_list = list(op_list)

        def _sort_key(op) -> bool:
            """Sorting key.

            Args:
                op (.Operator): Operator.

            Returns:
                int: Minimum wire value.
            """
            wires = op.wires
            if wire_map is not None:
                wires = wires.map(wire_map)
            return np.min(wires), len(wires)

        return sorted(op_list, key=_sort_key)


class _SumSummandsGrouping:
    """Utils class used for grouping sum summands together."""

    def __init__(self):
        self.queue = {}  # {hash: [coeff, summand]}

    def add(self, summand: Operator, coeff=1, op_hash=None):
        """Add operator to the summands dictionary.

        If the operator hash is already in the dictionary, the coefficient is increased instead.

        Args:
            summand (Operator): operator to add to the summands dictionary
            coeff (int, optional): Coefficient of the operator. Defaults to 1.
            op_hash (int, optional): Hash of the operator. Defaults to None.
        """
        if isinstance(summand, qml.ops.SProd):  # pylint: disable=no-member
            coeff = summand.scalar if coeff == 1 else summand.scalar * coeff
            self.add(summand=summand.base, coeff=coeff)
        else:
            op_hash = summand.hash if op_hash is None else op_hash
            if op_hash in self.queue:
                self.queue[op_hash][0] += coeff
            else:
                self.queue[op_hash] = [copy(coeff), summand]

    def get_summands(self, cutoff=1.0e-12):
        """Get summands list.

        All summands with a coefficient less than cutoff are ignored.

        Args:
            cutoff (float, optional): Cutoff value. Defaults to 1.0e-12.
        """
        new_summands = []
        for coeff, summand in self.queue.values():
            if coeff == 1:
                new_summands.append(summand)
            elif abs(coeff) > cutoff:
                new_summands.append(qml.s_prod(coeff, summand))

        return new_summands<|MERGE_RESOLUTION|>--- conflicted
+++ resolved
@@ -112,9 +112,6 @@
     .. note::
         Currently this operator can not be queued in a circuit as an operation, only measured terminally.
 
-<<<<<<< HEAD
-    .. seealso:: :func:`~.ops.op_math.op_sum`
-=======
     .. note::
 
         This operator supports batched operands:
@@ -127,7 +124,6 @@
         AttributeError: 'numpy.ndarray' object has no attribute 'wires'
 
     .. seealso:: :func:`~.ops.op_math.sum`
->>>>>>> 862e7edb
 
     **Example**
 
