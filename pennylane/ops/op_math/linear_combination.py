--- conflicted
+++ resolved
@@ -208,11 +208,7 @@
             coeffs, ops, pauli_rep"""
 
         if len(self.ops) == 0:
-<<<<<<< HEAD
-            return self.coeffs, self.ops, None
-=======
             return [], [], self.pauli_rep
->>>>>>> 1b02c065
 
         # try using pauli_rep:
         if pr := self.pauli_rep:
