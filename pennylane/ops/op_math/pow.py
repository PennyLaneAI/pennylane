# Copyright 2018-2022 Xanadu Quantum Technologies Inc.

# Licensed under the Apache License, Version 2.0 (the "License");
# you may not use this file except in compliance with the License.
# You may obtain a copy of the License at

#     http://www.apache.org/licenses/LICENSE-2.0

# Unless required by applicable law or agreed to in writing, software
# distributed under the License is distributed on an "AS IS" BASIS,
# WITHOUT WARRANTIES OR CONDITIONS OF ANY KIND, either express or implied.
# See the License for the specific language governing permissions and
# limitations under the License.
"""
This submodule defines the symbolic operation that stands for the power of an operator.
"""
import copy
from typing import Union
import warnings

from scipy.linalg import fractional_matrix_power

import pennylane as qml
from pennylane import math as qmlmath
from pennylane.operation import (
    DecompositionUndefinedError,
    Observable,
    Operation,
    PowUndefinedError,
    SparseMatrixUndefinedError,
)
from pennylane.ops.identity import Identity
from pennylane.queuing import QueuingManager, apply

from .symbolicop import ScalarSymbolicOp, SymbolicOp

_superscript = str.maketrans("0123456789.+-", "⁰¹²³⁴⁵⁶⁷⁸⁹⋅⁺⁻")


def pow(base, z=1, lazy=True, do_queue=None, id=None):
    """Raise an Operator to a power.

    Args:
        base (~.operation.Operator): the operator to be raised to a power
        z (float): the exponent (default value is 1)

    Keyword Args:
        lazy=True (bool): In lazy mode, all operations are wrapped in a ``Pow`` class
            and handled later. If ``lazy=False``, operation-specific simplifications are first attempted.
        do_queue (bool): indicates whether the operator should be
            recorded when created in a tape context.
            This argument is deprecated, instead of setting it to ``False``
            use :meth:`~.queuing.QueuingManager.stop_recording`.
        id (str): custom label given to an operator instance,
            can be useful for some applications where the instance has to be identified

    Returns:
        Operator

    .. note::

        This operator supports a batched base, a batched coefficient and a combination of both:

        >>> op = qml.pow(qml.RX([1, 2, 3], wires=0), z=4)
        >>> qml.matrix(op).shape
        (3, 2, 2)
        >>> op = qml.pow(qml.RX(1, wires=0), z=[1, 2, 3])
        >>> qml.matrix(op).shape
        (3, 2, 2)
        >>> op = qml.pow(qml.RX([1, 2, 3], wires=0), z=[4, 5, 6])
        >>> qml.matrix(op).shape
        (3, 2, 2)

        But it doesn't support batching of operators:

        >>> op = qml.pow([qml.RX(1, wires=0), qml.RX(2, wires=0)], z=4)
        AttributeError: 'list' object has no attribute 'name'

    .. seealso:: :class:`~.Pow`, :meth:`~.Operator.pow`.

    **Example**

    >>> qml.pow(qml.PauliX(0), 0.5)
    PauliX(wires=[0])**0.5
    >>> qml.pow(qml.PauliX(0), 0.5, lazy=False)
    SX(wires=[0])
    >>> qml.pow(qml.PauliX(0), 0.1, lazy=False)
    PauliX(wires=[0])**0.1
    >>> qml.pow(qml.PauliX(0), 2, lazy=False)
    Identity(wires=[0])

    Lazy behavior can also be accessed via ``op ** z``.

    """
    if lazy:
        t = PowOperation if isinstance(base, Operation) else Pow
        return t(base, z, do_queue=do_queue, id=id)
    try:
        pow_ops = base.pow(z)
    except PowUndefinedError:
        t = PowOperation if isinstance(base, Operation) else Pow
        return t(base, z, do_queue=do_queue, id=id)

    num_ops = len(pow_ops)
    if num_ops == 0:
        pow_op = qml.Identity(base.wires, id=id)
    elif num_ops == 1:
        pow_op = pow_ops[0]
    else:
        pow_op = qml.prod(*pow_ops)

    if do_queue is not None:
        do_queue_deprecation_warning = (
            "The do_queue keyword argument is deprecated. "
            "Instead of setting it to False, use qml.queuing.QueuingManager.stop_recording()"
        )
        warnings.warn(do_queue_deprecation_warning, UserWarning)

    if do_queue or do_queue is None:
        QueuingManager.remove(base)

    return pow_op


class Pow(ScalarSymbolicOp):
    """Symbolic operator denoting an operator raised to a power.

    Args:
        base (~.operation.Operator): the operator to be raised to a power
        z=1 (float): the exponent

    **Example**

    >>> sqrt_x = Pow(qml.PauliX(0), 0.5)
    >>> sqrt_x.decomposition()
    [SX(wires=[0])]
    >>> qml.matrix(sqrt_x)
    array([[0.5+0.5j, 0.5-0.5j],
                [0.5-0.5j, 0.5+0.5j]])
    >>> qml.matrix(qml.SX(0))
    array([[0.5+0.5j, 0.5-0.5j],
       [0.5-0.5j, 0.5+0.5j]])
    >>> qml.matrix(Pow(qml.T(0), 1.234))
    array([[1.        +0.j        , 0.        +0.j        ],
       [0.        +0.j        , 0.56597465+0.82442265j]])

    """

<<<<<<< HEAD
    def _flatten(self):
        return (self.base, self.z), tuple()
=======
    _operation_type = None  # type if base inherits from operation and not observable
    _operation_observable_type = None  # type if base inherits from both operation and observable
    _observable_type = None  # type if base inherits from observable and not oepration

    # pylint: disable=unused-argument
    def __new__(cls, base=None, z=1, do_queue=None, id=None):
        """Mixes in parents based on inheritance structure of base.

        Though all the types will be named "Pow", their *identity* and location in memory will be
        different based on ``base``'s inheritance.  We cache the different types in private class
        variables so that:

        >>> Pow(op, z).__class__ is Pow(op, z).__class__
        True
        >>> type(Pow(op, z)) == type(Pow(op, z))
        True
        >>> isinstance(Pow(op, z), type(Pow(op, z)))
        True
        >>> Pow(qml.RX(1.2, wires=0), 0.5).__class__ is Pow._operation_type
        True
        >>> Pow(qml.PauliX(0), 1.2).__class__ is Pow._operation_observable_type
        True

        """
>>>>>>> 111606ea

    @classmethod
    def _unflatten(cls, data, metadata):
        return cls(data[0], z=data[1])

    def __init__(self, base=None, z=1, do_queue=None, id=None):
        self.hyperparameters["z"] = z
        self._name = f"{base.name}**{z}"

        super().__init__(base, scalar=z, do_queue=do_queue, id=id)

        if isinstance(self.z, int) and self.z > 0:
            if (base_pauli_rep := getattr(self.base, "_pauli_rep", None)) and (
                self.batch_size is None
            ):
                pr = qml.pauli.PauliSentence({})
                for _ in range(self.z):
                    pr = pr * base_pauli_rep
                self._pauli_rep = pr
            else:
                self._pauli_rep = None
        else:
            self._pauli_rep = None

    def __repr__(self):
        return (
            f"({self.base})**{self.z}"
            if self.base.arithmetic_depth > 0
            else f"{self.base}**{self.z}"
        )

    @property
    def z(self):
        """The exponent."""
        return self.hyperparameters["z"]

    @property
    def ndim_params(self):
        return self.base.ndim_params

    @property
    def data(self):
        """The trainable parameters"""
        return self.base.data

    @data.setter
    def data(self, new_data):
        self.base.data = new_data

    def label(self, decimals=None, base_label=None, cache=None):
        z_string = format(self.z).translate(_superscript)
        base_label = self.base.label(decimals, base_label, cache=cache)
        return (
            f"({base_label}){z_string}" if self.base.arithmetic_depth > 0 else base_label + z_string
        )

    @staticmethod
    def _matrix(scalar, mat):
        if isinstance(scalar, int):
            return qmlmath.linalg.matrix_power(mat, scalar)
        return fractional_matrix_power(mat, scalar)

    # pylint: disable=arguments-differ
    @staticmethod
    def compute_sparse_matrix(*params, base=None, z=0):
        if isinstance(z, int):
            base_matrix = base.compute_sparse_matrix(*params, **base.hyperparameters)
            return base_matrix**z
        raise SparseMatrixUndefinedError

    # pylint: disable=arguments-renamed, invalid-overridden-method
    @property
    def has_decomposition(self):
        if isinstance(self.z, int) and self.z > 0:
            return True
        try:
            self.base.pow(self.z)
        except PowUndefinedError:
            return False
        return True

    def decomposition(self):
        try:
            return self.base.pow(self.z)
        except PowUndefinedError as e:
            if isinstance(self.z, int) and self.z > 0:
                if QueuingManager.recording():
                    return [apply(self.base) for _ in range(self.z)]
                return [copy.copy(self.base) for _ in range(self.z)]
            # TODO: consider: what if z is an int and less than 0?
            # do we want Pow(base, -1) to be a "more fundamental" op
            raise DecompositionUndefinedError from e

    @property
    def has_diagonalizing_gates(self):
        return self.base.has_diagonalizing_gates

    def diagonalizing_gates(self):
        r"""Sequence of gates that diagonalize the operator in the computational basis.

        Given the eigendecomposition :math:`O = U \Sigma U^{\dagger}` where
        :math:`\Sigma` is a diagonal matrix containing the eigenvalues,
        the sequence of diagonalizing gates implements the unitary :math:`U^{\dagger}`.

        The diagonalizing gates of an operator to a power is the same as the diagonalizing
        gates as the original operator. As we can see,

        .. math::

            O^2 = U \Sigma U^{\dagger} U \Sigma U^{\dagger} = U \Sigma^2 U^{\dagger}

        This formula can be extended to inversion and any rational number.

        The diagonalizing gates rotate the state into the eigenbasis
        of the operator.

        A ``DiagGatesUndefinedError`` is raised if no representation by decomposition is defined.

        .. seealso:: :meth:`~.Operator.compute_diagonalizing_gates`.

        Returns:
            list[.Operator] or None: a list of operators
        """
        return self.base.diagonalizing_gates()

    def eigvals(self):
        base_eigvals = self.base.eigvals()
        return [value**self.z for value in base_eigvals]

    # pylint: disable=arguments-renamed, invalid-overridden-method
    @property
    def has_generator(self):
        return self.base.has_generator

    def generator(self):
        r"""Generator of an operator that is in single-parameter-form.

        The generator of a power operator is ``z`` times the generator of the
        base matrix.

        .. math::

            U(\phi)^z = e^{i\phi (z G)}

        See also :func:`~.generator`
        """
        return self.z * self.base.generator()

    def pow(self, z):
        return [Pow(base=self.base, z=self.z * z)]

    def adjoint(self):
        return Pow(base=qml.adjoint(self.base), z=self.z)

    def simplify(self) -> Union["Pow", Identity]:
        # try using pauli_rep:
        if pr := self._pauli_rep:
            pr.simplify()
            return pr.operation(wire_order=self.wires)

        base = self.base.simplify()
        try:
            ops = base.pow(z=self.z)
            if not ops:
                return qml.Identity(self.wires)
            op = qml.prod(*ops) if len(ops) > 1 else ops[0]
            return op.simplify()
        except PowUndefinedError:
            return Pow(base=base, z=self.z)


# pylint: disable=no-member
class PowOperation(Pow, Operation):
    """Operation-specific methods and properties for the ``Pow`` class.

    Dynamically mixed in based on the provided base operator.  If the base operator is an
    Operation, this class will be mixed in.

    When we no longer rely on certain functionality through `Operation`, we can get rid of this
    class.
    """

    # until we add gradient support
    grad_method = None

    @property
    def base_name(self):
        warnings.warn(
            "Operation.base_name is deprecated. Please use type(obj).__name__ or obj.name instead.",
            UserWarning,
        )
        return self._name

    @property
    def name(self):
        return self._name

    # pylint: disable=missing-function-docstring
    @property
    def basis(self):
        return self.base.basis

    @property
    def control_wires(self):
        return self.base.control_wires<|MERGE_RESOLUTION|>--- conflicted
+++ resolved
@@ -146,10 +146,13 @@
 
     """
 
-<<<<<<< HEAD
     def _flatten(self):
         return (self.base, self.z), tuple()
-=======
+
+    @classmethod
+    def _unflatten(cls, data, metadata):
+        return cls(data[0], z=data[1])
+      
     _operation_type = None  # type if base inherits from operation and not observable
     _operation_observable_type = None  # type if base inherits from both operation and observable
     _observable_type = None  # type if base inherits from observable and not oepration
@@ -174,11 +177,6 @@
         True
 
         """
->>>>>>> 111606ea
-
-    @classmethod
-    def _unflatten(cls, data, metadata):
-        return cls(data[0], z=data[1])
 
     def __init__(self, base=None, z=1, do_queue=None, id=None):
         self.hyperparameters["z"] = z
