# Copyright 2018-2023 Xanadu Quantum Technologies Inc.

# Licensed under the Apache License, Version 2.0 (the "License");
# you may not use this file except in compliance with the License.
# You may obtain a copy of the License at

#     http://www.apache.org/licenses/LICENSE-2.0

# Unless required by applicable law or agreed to in writing, software
# distributed under the License is distributed on an "AS IS" BASIS,
# WITHOUT WARRANTIES OR CONDITIONS OF ANY KIND, either express or implied.
# See the License for the specific language governing permissions and
# limitations under the License.
"""
This submodule defines the symbolic operation that stands for the power of an operator.
"""
import copy
from typing import Union

from scipy.linalg import fractional_matrix_power

import pennylane as qml
from pennylane import math as qmlmath
<<<<<<< HEAD
from pennylane._deprecated_observable import Observable
from pennylane.exceptions import (
=======
from pennylane.operation import (
>>>>>>> bb029e1b
    AdjointUndefinedError,
    DecompositionUndefinedError,
    PowUndefinedError,
    SparseMatrixUndefinedError,
)
from pennylane.operation import Operation
from pennylane.ops.identity import Identity
from pennylane.queuing import QueuingManager, apply

from .symbolicop import ScalarSymbolicOp

_superscript = str.maketrans("0123456789.+-", "⁰¹²³⁴⁵⁶⁷⁸⁹⋅⁺⁻")


def pow(base, z=1, lazy=True, id=None):
    """Raise an Operator to a power.

    Args:
        base (~.operation.Operator): the operator to be raised to a power
        z (float): the exponent (default value is 1)

    Keyword Args:
        lazy=True (bool): In lazy mode, all operations are wrapped in a ``Pow`` class
            and handled later. If ``lazy=False``, operation-specific simplifications are first attempted.
        id (str): custom label given to an operator instance,
            can be useful for some applications where the instance has to be identified

    Returns:
        Operator

    .. note::

        This operator supports a batched base, a batched coefficient and a combination of both:

        >>> op = qml.pow(qml.RX([1, 2, 3], wires=0), z=4)
        >>> qml.matrix(op).shape
        (3, 2, 2)
        >>> op = qml.pow(qml.RX(1, wires=0), z=[1, 2, 3])
        >>> qml.matrix(op).shape
        (3, 2, 2)
        >>> op = qml.pow(qml.RX([1, 2, 3], wires=0), z=[4, 5, 6])
        >>> qml.matrix(op).shape
        (3, 2, 2)

        But it doesn't support batching of operators:

        >>> op = qml.pow([qml.RX(1, wires=0), qml.RX(2, wires=0)], z=4)
        AttributeError: 'list' object has no attribute 'name'

    .. seealso:: :class:`~.Pow`, :meth:`~.Operator.pow`.

    **Example**

    >>> qml.pow(qml.X(0), 0.5)
    X(0)**0.5
    >>> qml.pow(qml.X(0), 0.5, lazy=False)
    SX(0)
    >>> qml.pow(qml.X(0), 0.1, lazy=False)
    X(0)**0.1
    >>> qml.pow(qml.X(0), 2, lazy=False)
    I(0)

    Lazy behaviour can also be accessed via ``op ** z``.

    """
    if lazy:
        return Pow(base, z, id=id)
    try:
        pow_ops = base.pow(z)
    except PowUndefinedError:
        return Pow(base, z, id=id)

    num_ops = len(pow_ops)
    if num_ops == 0:
        pow_op = qml.Identity(base.wires, id=id)
    elif num_ops == 1:
        pow_op = pow_ops[0]
    else:
        pow_op = qml.prod(*pow_ops)
    QueuingManager.remove(base)

    return pow_op


class Pow(ScalarSymbolicOp):
    """Symbolic operator denoting an operator raised to a power.

    Args:
        base (~.operation.Operator): the operator to be raised to a power
        z=1 (float): the exponent

    **Example**

    >>> sqrt_x = Pow(qml.X(0), 0.5)
    >>> sqrt_x.decomposition()
    [SX(0)]
    >>> qml.matrix(sqrt_x)
    array([[0.5+0.5j, 0.5-0.5j],
                [0.5-0.5j, 0.5+0.5j]])
    >>> qml.matrix(qml.SX(0))
    array([[0.5+0.5j, 0.5-0.5j],
       [0.5-0.5j, 0.5+0.5j]])
    >>> qml.matrix(Pow(qml.T(0), 1.234))
    array([[1.        +0.j        , 0.        +0.j        ],
       [0.        +0.j        , 0.56597465+0.82442265j]])

    """

    resource_keys = {"base_class", "base_params", "z"}

    def _flatten(self):
        return (self.base, self.z), tuple()

    @classmethod
    def _unflatten(cls, data, _):
        return pow(data[0], z=data[1])

    # TODO: Remove when PL supports pylint==3.3.6 (it is considered a useless-suppression) [sc-91362]
    # pylint: disable=unused-argument
    def __new__(cls, base=None, z=1, id=None):
        """Mixes in parents based on inheritance structure of base.

        Though all the types will be named "Pow", their *identity* and location in memory will be
        different based on ``base``'s inheritance.  We cache the different types in private class
        variables so that:

        >>> Pow(op, z).__class__ is Pow(op, z).__class__
        True
        >>> type(Pow(op, z)) == type(Pow(op, z))
        True
        >>> isinstance(Pow(op, z), type(Pow(op, z)))
        True
        >>> Pow(qml.RX(1.2, wires=0), 0.5).__class__ is Pow._operation_type
        True
        >>> Pow(qml.X(0), 1.2).__class__ is Pow._operation_observable_type
        True

        """

        if isinstance(base, Operation):

            # not an observable
            return object.__new__(PowOperation)

        return object.__new__(Pow)

    def __init__(self, base=None, z=1, id=None):
        self.hyperparameters["z"] = z
        self._name = f"{base.name}**{z}"

        super().__init__(base, scalar=z, id=id)

        if isinstance(self.z, int) and self.z > 0:
            if (base_pauli_rep := getattr(self.base, "pauli_rep", None)) and (
                self.batch_size is None
            ):
                pr = base_pauli_rep
                for _ in range(self.z - 1):
                    pr = pr @ base_pauli_rep
                self._pauli_rep = pr
            else:
                self._pauli_rep = None
        else:
            self._pauli_rep = None

    def __repr__(self):
        return (
            f"({self.base})**{self.z}"
            if self.base.arithmetic_depth > 0
            else f"{self.base}**{self.z}"
        )

    @property
    def resource_params(self) -> dict:
        return {
            "base_class": type(self.base),
            "base_params": self.base.resource_params,
            "z": self.z,
        }

    @property
    def z(self):
        """The exponent."""
        return self.hyperparameters["z"]

    @property
    def ndim_params(self):
        return self.base.ndim_params

    @property
    def data(self):
        """The trainable parameters"""
        return self.base.data

    @data.setter
    def data(self, new_data):
        self.base.data = new_data

    def label(self, decimals=None, base_label=None, cache=None):
        z_string = format(self.z).translate(_superscript)
        base_label = self.base.label(decimals, base_label, cache=cache)
        return (
            f"({base_label}){z_string}" if self.base.arithmetic_depth > 0 else base_label + z_string
        )

    @staticmethod
    def _matrix(scalar, mat):
        if isinstance(scalar, int):
            if qml.math.get_deep_interface(mat) != "tensorflow":
                return qmlmath.linalg.matrix_power(mat, scalar)

            # TensorFlow doesn't have a matrix_power func, and scipy.linalg.fractional_matrix_power
            # is not differentiable. So we use a custom implementation of matrix power for integer
            # exponents below.
            if scalar == 0:
                # Used instead of qml.math.eye for tracing derivatives
                return mat @ qmlmath.linalg.inv(mat)
            if scalar > 0:
                out = mat
            else:
                out = mat = qmlmath.linalg.inv(mat)
                scalar *= -1

            for _ in range(scalar - 1):
                out @= mat
            return out

        return fractional_matrix_power(mat, scalar)

    # pylint: disable=arguments-renamed, invalid-overridden-method
    @property
    def has_sparse_matrix(self) -> bool:
        return self.base.has_sparse_matrix and isinstance(self.z, int)

    # pylint: disable=arguments-differ
    @staticmethod
    def compute_sparse_matrix(*params, base=None, z=0, format="csr"):
        if isinstance(z, int):
            base_matrix = base.compute_sparse_matrix(*params, **base.hyperparameters)
            return (base_matrix**z).asformat(format)
        raise SparseMatrixUndefinedError

    # pylint: disable=arguments-renamed, invalid-overridden-method
    @property
    def has_decomposition(self):
        if isinstance(self.z, int) and self.z > 0:
            return True
        try:
            self.base.pow(self.z)
        except PowUndefinedError:
            return False
        except Exception as e:  # pylint: disable=broad-except
            # some pow methods cant handle a batched z
            if qml.math.ndim(self.z) != 0:
                return False
            raise e
        return True

    def decomposition(self):
        try:
            return self.base.pow(self.z)
        except PowUndefinedError as e:
            if isinstance(self.z, int) and self.z > 0:
                if QueuingManager.recording():
                    return [apply(self.base) for _ in range(self.z)]
                return [copy.copy(self.base) for _ in range(self.z)]
            # TODO: consider: what if z is an int and less than 0?
            # do we want Pow(base, -1) to be a "more fundamental" op
            raise DecompositionUndefinedError from e
        except Exception as e:  # pylint: disable=broad-except
            raise DecompositionUndefinedError from e

    @property
    def has_diagonalizing_gates(self):
        return self.base.has_diagonalizing_gates

    def diagonalizing_gates(self):
        r"""Sequence of gates that diagonalize the operator in the computational basis.

        Given the eigendecomposition :math:`O = U \Sigma U^{\dagger}` where
        :math:`\Sigma` is a diagonal matrix containing the eigenvalues,
        the sequence of diagonalizing gates implements the unitary :math:`U^{\dagger}`.

        The diagonalizing gates of an operator to a power is the same as the diagonalizing
        gates as the original operator. As we can see,

        .. math::

            O^2 = U \Sigma U^{\dagger} U \Sigma U^{\dagger} = U \Sigma^2 U^{\dagger}

        This formula can be extended to inversion and any rational number.

        The diagonalizing gates rotate the state into the eigenbasis
        of the operator.

        A ``DiagGatesUndefinedError`` is raised if no representation by decomposition is defined.

        .. seealso:: :meth:`~.Operator.compute_diagonalizing_gates`.

        Returns:
            list[.Operator] or None: a list of operators
        """
        return self.base.diagonalizing_gates()

    def eigvals(self):
        base_eigvals = self.base.eigvals()
        return [value**self.z for value in base_eigvals]

    # pylint: disable=arguments-renamed, invalid-overridden-method
    @property
    def has_generator(self):
        return self.base.has_generator

    def generator(self):
        r"""Generator of an operator that is in single-parameter-form.

        The generator of a power operator is ``z`` times the generator of the
        base matrix.

        .. math::

            U(\phi)^z = e^{i\phi (z G)}

        See also :func:`~.generator`
        """
        return self.z * self.base.generator()

    def pow(self, z):
        return [Pow(base=self.base, z=self.z * z)]

    # pylint: disable=arguments-renamed, invalid-overridden-method
    @property
    def has_adjoint(self):
        return isinstance(self.z, int)

    def adjoint(self):
        """Create an operation that is the adjoint of this one.

        Adjointed operations are the conjugated and transposed version of the
        original operation. Adjointed ops are equivalent to the inverted operation for unitary
        gates.

        .. warning::

            The adjoint of a fractional power of an operator is not well-defined due to branch cuts in the power function.
            Therefore, an ``AdjointUndefinedError`` is raised when the power ``z`` is not an integer.

            The integer power check is a type check, so that floats like ``2.0`` are not considered to be integers.

        Returns:
            The adjointed operation.

        Raises:
            AdjointUndefinedError: If the exponent ``z`` is not of type ``int``.

        """
        if isinstance(self.z, int):
            return Pow(base=qml.adjoint(self.base), z=self.z)
        raise AdjointUndefinedError(
            "The adjoint of Pow operators only is well-defined for integer powers."
        )

    def simplify(self) -> Union["Pow", Identity]:
        # try using pauli_rep:
        if pr := self.pauli_rep:
            pr.simplify()
            return pr.operation(wire_order=self.wires)

        base = self.base if qml.capture.enabled() else self.base.simplify()
        try:
            ops = base.pow(z=self.z)
            if not ops:
                return qml.Identity(self.wires)
            op = qml.prod(*ops) if len(ops) > 1 else ops[0]
            return op if qml.capture.enabled() else op.simplify()
        except PowUndefinedError:
            return Pow(base=base, z=self.z)


class PowOperation(Pow, Operation):
    """Operation-specific methods and properties for the ``Pow`` class.

    Dynamically mixed in based on the provided base operator.  If the base operator is an
    Operation, this class will be mixed in.

    When we no longer rely on certain functionality through `Operation`, we can get rid of this
    class.
    """

    def __new__(cls, *_, **__):
        return object.__new__(cls)

    # until we add gradient support
    grad_method = None

    @property
    def name(self):
        return self._name

    @property
    def control_wires(self):
        return self.base.control_wires<|MERGE_RESOLUTION|>--- conflicted
+++ resolved
@@ -21,12 +21,7 @@
 
 import pennylane as qml
 from pennylane import math as qmlmath
-<<<<<<< HEAD
-from pennylane._deprecated_observable import Observable
 from pennylane.exceptions import (
-=======
-from pennylane.operation import (
->>>>>>> bb029e1b
     AdjointUndefinedError,
     DecompositionUndefinedError,
     PowUndefinedError,
