--- conflicted
+++ resolved
@@ -30,11 +30,8 @@
     Operator,
     OperatorPropertyUndefined,
     Tensor,
-<<<<<<< HEAD
     Operator,
-=======
     expand_matrix,
->>>>>>> 3c88f122
 )
 from pennylane.ops.qubit import Hamiltonian
 from pennylane.wires import Wires
@@ -178,24 +175,18 @@
     def _unflatten(cls, data, metadata):
         return cls(data[0], data[1], num_steps=metadata[0])
 
-<<<<<<< HEAD
-    def __init__(self, base=None, coeff=1, do_queue=True, id=None):
-        if base and not isinstance(base, Operator):
+    # pylint: disable=too-many-arguments
+    def __init__(self, base, coeff=1, num_steps=None, id=None):
+      
+        if not isinstance(base, Operator):
             raise TypeError(
                 f"base is expected to be type None or Operator, but received {type(base)}"
             )
-        self.coeff = coeff
-        super().__init__(base, do_queue=do_queue, id=id)
-        self._name = "Exp"
-=======
-    # pylint: disable=too-many-arguments
-    def __init__(self, base, coeff=1, num_steps=None, id=None):
         super().__init__(base, scalar=coeff, id=id)
         self.grad_recipe = [None]
         self.num_steps = num_steps
 
         self.hyperparameters["num_steps"] = num_steps
->>>>>>> 3c88f122
 
     def __repr__(self):
         return (
