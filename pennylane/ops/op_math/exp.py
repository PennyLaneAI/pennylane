--- conflicted
+++ resolved
@@ -32,13 +32,9 @@
 from pennylane.ops.qubit import Hamiltonian
 from pennylane.wires import Wires
 
-<<<<<<< HEAD
 from .sprod import SProd
 from .sum import Sum
-from .symbolicop import SymbolicOp
-=======
 from .symbolicop import ScalarSymbolicOp
->>>>>>> 6e634c78
 
 
 def exp(op, coeff=1, num_steps=1, id=None):
@@ -160,15 +156,10 @@
     control_wires = Wires([])
     _name = "Exp"
 
-<<<<<<< HEAD
     # pylint: disable=too-many-arguments
-    def __init__(self, base=None, coeff=1, num_steps=1, do_queue=True, id=None):
-        super().__init__(base, do_queue=do_queue, id=id)
+    def __init__(self, base, coeff=1, num_steps=1, do_queue=True, id=None):
+        super().__init__(base, scalar=coeff, do_queue=do_queue, id=id)
         self._name = "Exp"
-=======
-    def __init__(self, base=None, coeff=1, do_queue=True, id=None):
-        super().__init__(base, scalar=coeff, do_queue=do_queue, id=id)
->>>>>>> 6e634c78
         self._data = [[coeff], self.base.data]
         self.grad_recipe = [None]
         self.num_steps = num_steps
