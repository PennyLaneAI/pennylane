--- conflicted
+++ resolved
@@ -15,12 +15,7 @@
 Contains the condition transform.
 """
 import functools
-<<<<<<< HEAD
 from collections.abc import Callable, Sequence
-from functools import wraps
-=======
-from typing import Callable, Optional, Sequence, Type, Union
->>>>>>> ed950eca
 
 import pennylane as qml
 from pennylane import QueuingManager
