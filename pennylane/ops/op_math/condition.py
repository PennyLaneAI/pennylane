--- conflicted
+++ resolved
@@ -311,15 +311,9 @@
 
 
 def cond(
-<<<<<<< HEAD
-    condition: Union["qml.measurements.MeasurementValue", bool],
-    true_fn: Optional[Callable] = None,
-    false_fn: Optional[Callable] = None,
-=======
     condition: MeasurementValue | bool,
     true_fn: Callable | None = None,
     false_fn: Callable | None = None,
->>>>>>> dc351edb
     elifs: Sequence = (),
 ):
     """Quantum-compatible if-else conditionals --- condition quantum operations
