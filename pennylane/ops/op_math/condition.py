# Copyright 2022 Xanadu Quantum Technologies Inc.

# Licensed under the Apache License, Version 2.0 (the "License");
# you may not use this file except in compliance with the License.
# You may obtain a copy of the License at

#     http://www.apache.org/licenses/LICENSE-2.0

# Unless required by applicable law or agreed to in writing, software
# distributed under the License is distributed on an "AS IS" BASIS,
# WITHOUT WARRANTIES OR CONDITIONS OF ANY KIND, either express or implied.
# See the License for the specific language governing permissions and
# limitations under the License.
"""
Contains the condition transform.
"""
import functools
from collections.abc import Callable, Sequence
from typing import Union

import pennylane as qml
from pennylane import QueuingManager
from pennylane.capture import FlatFn
from pennylane.capture.autograph import wraps
from pennylane.compiler import compiler
from pennylane.exceptions import ConditionalTransformError
from pennylane.operation import Operation, Operator
from pennylane.ops.op_math.symbolicop import SymbolicOp


def _add_abstract_shapes(f):
    """Add the shapes of all the returned variables before the returned variables.

    Dynamic shape support currently has a lot of dragons. This function is subject to change
    at any moment. Use duplicate code till reliable abstractions are found.

    >>> jax.config.update("jax_dynamic_shapes", True)
    >>> jax.config.update("jax_enable_x64", True)
    >>> @qml.capture.FlatFn
    ... def f(x):
    ...     return x + 1
    >>> jax.make_jaxpr(f, abstracted_axes={0:"a"})(jnp.zeros(4))
    { lambda ; a:i64[] b:f64[a]. let
        c:f64[a] = broadcast_in_dim[
          broadcast_dimensions=()
          shape=(None,)
          sharding=None
        ] 1.0:f64[] a
        d:f64[a] = add b c
      in (d,) }
    >>> jax.make_jaxpr(_add_abstract_shapes(f), abstracted_axes={0:"a"})(jnp.zeros(4))
    { lambda ; a:i64[] b:f64[a]. let
        c:f64[a] = broadcast_in_dim[
          broadcast_dimensions=()
          shape=(None,)
          sharding=None
        ] 1.0:f64[] a
        d:f64[a] = add b c
      in (a, d) }

    Now both the dimension of the array and the array are getting returned, rather than
    just the array.

    Note that we assume that ``f`` returns a sequence of tensorlikes, like ``FlatFn`` would.

    """

    def new_f(*args, **kwargs):
        out = f(*args, **kwargs)
        shapes = []
        for x in out:
            shapes.extend(s for s in getattr(x, "shape", ()) if qml.math.is_abstract(s))
        return *shapes, *out

    return new_f


def _no_return(fn):
    if isinstance(fn, type) and issubclass(fn, Operator):

        def new_fn(*args, **kwargs):
            fn(*args, **kwargs)

        return new_fn
    return fn


def _empty_return_fn(*_, **__):
    return None


class Conditional(SymbolicOp, Operation):
    """A Conditional Operation.

    Unless you are a Pennylane plugin developer, **you should NOT directly use this class**,
    instead, use the :func:`qml.cond <.cond>` function.

    The ``Conditional`` class is a container class that defines an operation
    that should be applied relative to a single measurement value.

    Support for executing ``Conditional`` operations is device-dependent. If a
    device doesn't support mid-circuit measurements natively, then the QNode
    will apply the :func:`defer_measurements` transform.

    Args:
        expr (qml.measurements.MeasurementValue): the measurement outcome value to consider
        then_op (Operation): the PennyLane operation to apply conditionally
        id (str): custom label given to an operator instance,
            can be useful for some applications where the instance has to be identified
    """

    def __init__(self, expr, then_op: Operation, id=None):
        # pylint: disable=super-init-not-called
        self.hyperparameters["meas_val"] = expr
        self._name = f"Conditional({then_op.name})"
        self.hyperparameters["base"] = then_op
        self._id = id
        self._pauli_rep = None
        self.queue()

        if self.grad_recipe is None:
            self.grad_recipe = [None] * self.num_params

    def label(self, decimals=None, base_label=None, cache=None):
        return self.base.label(decimals=decimals, base_label=base_label, cache=cache)

    @property
    def meas_val(self):
        """the measurement outcome value to consider from `expr` argument"""
        return self.hyperparameters["meas_val"]

    @property
    def num_params(self):
        return self.base.num_params

    @property
    def ndim_params(self):
        return self.base.ndim_params

    def map_wires(self, wire_map):
        meas_val = self.meas_val.map_wires(wire_map)
        then_op = self.base.map_wires(wire_map)
        return Conditional(meas_val, then_op=then_op)

    def matrix(self, wire_order=None):
        return self.base.matrix(wire_order=wire_order)

    # pylint: disable=arguments-renamed, invalid-overridden-method
    @property
    def has_diagonalizing_gates(self):
        return self.base.has_diagonalizing_gates

    def diagonalizing_gates(self):
        return self.base.diagonalizing_gates()

    def eigvals(self):
        return self.base.eigvals()

    @property
    def has_adjoint(self):
        return self.base.has_adjoint

    def adjoint(self):
        return Conditional(self.meas_val, self.base.adjoint())


class CondCallable:
    """Base class to represent a conditional function with boolean predicates.

    Args:
        condition (bool): a conditional expression
        true_fn (callable): The function to apply if ``condition`` is ``True``
        false_fn (callable): The function to apply if ``condition`` is ``False``
        elifs (List(Tuple(bool, callable))): A list of (bool, elif_fn) clauses.

    Passing ``false_fn`` and ``elifs`` on initialization
    is optional; these functions can be registered post-initialization
    via decorators:

    .. code-block:: python

        def f(x):
            @qml.cond(x > 0)
            def conditional(y):
                return y ** 2

            @conditional.else_if(x < -2)
            def conditional(y):
                return y

            @conditional.otherwise
            def conditional_false_fn(y):
                return -y

            return conditional(x + 1)

    >>> [f(0.5), f(-3), f(-0.5)]
    [2.25, -2, -0.5]
    """

    def __init__(self, condition, true_fn, false_fn=None, elifs=()):
        self.preds = [condition]
        self.branch_fns = [true_fn]
        self.otherwise_fn = false_fn

        # when working with `qml.capture.enabled()`,
        # it's easier to store the original `elifs` argument
        self.orig_elifs = elifs

        if false_fn is None and not qml.capture.enabled():
            self.otherwise_fn = lambda *args, **kwargs: None

        if elifs and not qml.capture.enabled():
            elif_preds, elif_fns = list(zip(*elifs))
            self.preds.extend(elif_preds)
            self.branch_fns.extend(elif_fns)

    def else_if(self, pred):
        """Decorator that allows else-if functions to be registered with a corresponding
        boolean predicate.

        Args:
            pred (bool): The predicate that will determine if this branch is executed.

        Returns:
            callable: decorator that is applied to the else-if function
        """

        def decorator(branch_fn):
            self.preds.append(pred)
            self.branch_fns.append(branch_fn)
            self.orig_elifs += ((pred, branch_fn),)
            return self

        return decorator

    def otherwise(self, otherwise_fn):
        """Decorator that registers the function to be run if all
        conditional predicates (including optional) evaluates to ``False``.

        Args:
            otherwise_fn (callable): the function to apply if all ``self.preds`` evaluate to ``False``
        """
        self.otherwise_fn = otherwise_fn
        return self

    @property
    def false_fn(self):
        """callable: the function to apply if all ``self.preds`` evaluate to ``False``.

        Alias for ``otherwise_fn``.
        """
        return self.otherwise_fn

    @property
    def true_fn(self):
        """callable: the function to apply if all ``self.condition`` evaluate to ``True``"""
        return self.branch_fns[0]

    @property
    def condition(self):
        """bool: the condition that determines if ``self.true_fn`` is applied"""
        return self.preds[0]

    @property
    def elifs(self):
        """(List(Tuple(bool, callable))): a list of (bool, elif_fn) clauses"""
        return list(zip(self.preds[1:], self.branch_fns[1:]))

    def __call_capture_disabled(self, *args, **kwargs):

        # dequeue operators passed to args
        leaves, _ = qml.pytrees.flatten((args, kwargs), lambda obj: isinstance(obj, Operator))
        for l in leaves:
            if isinstance(l, Operator):
                qml.QueuingManager.remove(l)

        # python fallback
        for pred, branch_fn in zip(self.preds, self.branch_fns):
            if pred:
                return branch_fn(*args, **kwargs)

        return self.false_fn(*args, **kwargs)

    def __call_capture_enabled(self, *args, **kwargs):
        import jax  # pylint: disable=import-outside-toplevel

        cond_prim = _get_cond_qfunc_prim()

        elifs = (
            [self.orig_elifs]
            if len(self.orig_elifs) > 0 and not isinstance(self.orig_elifs[0], tuple)
            else list(self.orig_elifs)
        )
        true_fn = _no_return(self.true_fn) if self.otherwise_fn is None else self.true_fn
        flat_true_fn = FlatFn(true_fn)
        branches = [(self.preds[0], flat_true_fn), *elifs, (True, self.otherwise_fn)]

        end_const_ind = len(
            branches
        )  # consts go after the len(branches) conditions, first const at len(branches)
        conditions = []
        jaxpr_branches = []
        consts = []
        consts_slices = []

        abstracted_axes, abstract_shapes = qml.capture.determine_abstracted_axes(args)

        for pred, fn in branches:
            if (pred_shape := qml.math.shape(pred)) != ():
                raise ValueError(f"Condition predicate must be a scalar. Got {pred_shape}.")
            conditions.append(pred)
            if fn is None:
                fn = _empty_return_fn
            f = FlatFn(functools.partial(fn, **kwargs))
            if jax.config.jax_dynamic_shapes:
                f = _add_abstract_shapes(f)
            jaxpr = jax.make_jaxpr(f, abstracted_axes=abstracted_axes)(*args)
            jaxpr_branches.append(jaxpr.jaxpr)
            consts_slices.append(slice(end_const_ind, end_const_ind + len(jaxpr.consts)))
            consts += jaxpr.consts
            end_const_ind += len(jaxpr.consts)

        _validate_jaxpr_returns(jaxpr_branches, self.otherwise_fn)
        flat_args, _ = jax.tree_util.tree_flatten(args)
        results = cond_prim.bind(
            *conditions,
            *consts,
            *abstract_shapes,
            *flat_args,
            jaxpr_branches=jaxpr_branches,
            consts_slices=consts_slices,
            args_slice=slice(end_const_ind, None),
        )
        assert flat_true_fn.out_tree is not None, "out_tree of flat_true_fn should exist"
        results = results[-flat_true_fn.out_tree.num_leaves :]
        return jax.tree_util.tree_unflatten(flat_true_fn.out_tree, results)

    def __call__(self, *args, **kwargs):

        if qml.capture.enabled():
            return self.__call_capture_enabled(*args, **kwargs)

        return self.__call_capture_disabled(*args, **kwargs)


def cond(
    condition: Union["qml.measurements.MeasurementValue", bool],
    true_fn: Callable | None = None,
    false_fn: Callable | None = None,
    elifs: Sequence = (),
):
    """Quantum-compatible if-else conditionals --- condition quantum operations
    on parameters such as the results of mid-circuit qubit measurements.

    This method is restricted to simply branching on mid-circuit measurement
    results when it is not used with the :func:`~.qjit` decorator.

    When used with the :func:`~.qjit` decorator, this function allows for general
    if-elif-else constructs. All ``true_fn``, ``false_fn`` and ``elifs`` branches
    will be captured by Catalyst, the just-in-time (JIT) compiler, with the executed
    branch determined at runtime. For more details, please see :func:`catalyst.cond`.

    .. note::

        With the Python interpreter, support for :func:`~.cond`
        is device-dependent. If a device doesn't
        support mid-circuit measurements natively, then the QNode will
        apply the :func:`defer_measurements` transform.

    .. note::

        When used with :func:`~.qjit`, this function only supports
        the Catalyst compiler. See :func:`catalyst.cond` for more details.

        Please see the Catalyst :doc:`quickstart guide <catalyst:dev/quick_start>`,
        as well as the :doc:`sharp bits and debugging tips <catalyst:dev/sharp_bits>`.

    .. note::

        When used with :func:`.pennylane.capture.enabled`, this function allows for general
        if-elif-else constructs. As with the JIT mode, all branches are captured,
        with the executed branch determined at runtime.

        Each branch can receive arguments, but the arguments must be JAX-compatible.
        If a branch returns one or more variables, every other branch must return the same abstract values.

    Args:
        condition (Union[qml.measurements.MeasurementValue, bool]): a conditional expression that may involve a mid-circuit
           measurement value (see :func:`.pennylane.measure`).
        true_fn (callable): The quantum function or PennyLane operation to
            apply if ``condition`` is ``True``
        false_fn (callable): The quantum function or PennyLane operation to
            apply if ``condition`` is ``False``
        elifs (Sequence(Tuple(bool, callable))): A sequence of (bool, elif_fn) clauses. Can only
            be used when decorated by :func:`~.qjit` or if the condition is not
            a mid-circuit measurement.

    Returns:
        function: A new function that applies the conditional equivalent of ``true_fn``. The returned
        function takes the same input arguments as ``true_fn``.

    **Example**

    .. code-block:: python

        dev = qml.device("default.qubit", wires=3)

        @qml.qnode(dev)
        def qnode(x, y):
            qml.Hadamard(0)
            m_0 = qml.measure(0)
            qml.cond(m_0, qml.RY)(x, wires=1)

            qml.Hadamard(2)
            qml.RY(-np.pi/2, wires=[2])
            m_1 = qml.measure(2)
            qml.cond(m_1 == 0, qml.RX)(y, wires=1)
            return qml.expval(qml.Z(1))

    >>> first_par = np.array(0.3)
    >>> sec_par = np.array(1.23)
    >>> qnode(first_par, sec_par)
    np.float64(0.32...)

    .. note::

        If the first argument of ``cond`` is a measurement value (e.g., ``m_0``
        in ``qml.cond(m_0, qml.RY)``), then ``m_0 == 1`` is considered
        internally.

    .. warning::

        Expressions with boolean logic flow using operators like ``and``,
        ``or`` and ``not`` are not supported as the ``condition`` argument.

        While such statements may not result in errors, they may result in
        incorrect behaviour.

    In just-in-time (JIT) mode using the :func:`~.qjit` decorator,

    .. code-block:: python

        dev = qml.device("lightning.qubit", wires=1)

        @qml.qjit
        @qml.qnode(dev)
        def circuit(x: float):
            def ansatz_true():
                qml.RX(x, wires=0)

            def ansatz_false():
                qml.RY(x, wires=0)

            qml.cond(x > 1.4, ansatz_true, ansatz_false)()

            return qml.expval(qml.Z(0))

        ansatz_true = circuit(1.4)
        ansatz_false = circuit(1.6)

    >>> jnp.allclose(ansatz_true, jnp.cos(1.4))
    Array(True, dtype=bool)
    >>> jnp.allclose(ansatz_false, jnp.cos(1.6))
    Array(True, dtype=bool)

    Additional 'else-if' clauses can also be included via the ``elif`` argument:

    .. code-block:: python

        @qml.qjit
        @qml.qnode(dev)
        def circuit(x):

            def true_fn():
                qml.RX(x, wires=0)

            def elif_fn():
                qml.RY(x, wires=0)

            def false_fn():
                qml.RX(x ** 2, wires=0)

            qml.cond(x > 2.7, true_fn, false_fn, ((x > 1.4, elif_fn),))()
            return qml.expval(qml.Z(0))

    >>> circuit(1.2)
    Array(0.13042371, dtype=float64)

    .. note::

        If the above syntax is used with a ``QNode`` that is not decorated with
        :func:`~pennylane.qjit` and none of the predicates contain mid-circuit measurements,
        ``qml.cond`` will fall back to using native Python ``if``-``elif``-``else`` blocks.

    .. details::
        :title: Usage Details

        **Conditional quantum functions**

        The ``cond`` transform allows conditioning quantum functions too:

        .. code-block:: python

            dev = qml.device("default.qubit")

            def qfunc(par, wires):
                qml.Hadamard(wires[0])
                qml.RY(par, wires[0])

            @qml.qnode(dev)
            def qnode(x):
                qml.Hadamard(0)
                m_0 = qml.measure(0)
                qml.cond(m_0, qfunc)(x, wires=[1])
                return qml.expval(qml.Z(1))

        >>> par = np.array(0.3)
        >>> qnode(par)
        np.float64(0.35...)

        **Postprocessing multiple measurements into a condition**

        The Boolean condition for ``cond`` may consist of arithmetic expressions
        of one or multiple mid-circuit measurements:

        .. code-block:: python

            def cond_fn(mcms):
                first_term = np.prod(mcms)
                second_term = (2 ** np.arange(len(mcms))) @ mcms
                return (1 - first_term) * (second_term > 3)

            @qml.qnode(dev)
            def qnode(x):
                ...
                mcms = [qml.measure(w) for w in range(4)]
                qml.cond(cond_fn(mcms), qml.RX)(x, wires=4)
                ...
                return qml.expval(qml.Z(1))

        **Passing two quantum functions**

        In the qubit model, single-qubit measurements may result in one of two
        outcomes. Such measurement outcomes may then be used to create
        conditional expressions.

        According to the truth value of the conditional expression passed to
        ``cond``, the transform can apply a quantum function in both the
        ``True`` and ``False`` case:

        .. code-block:: python

            dev = qml.device("default.qubit", wires=2)

            def qfunc1(x, wires):
                qml.Hadamard(wires[0])
                qml.RY(x, wires[0])

            def qfunc2(x, wires):
                qml.Hadamard(wires[0])
                qml.RZ(x, wires[0])

            @qml.qnode(dev)
            def qnode1(x):
                qml.Hadamard(0)
                m_0 = qml.measure(0)
                qml.cond(m_0, qfunc1, qfunc2)(x, wires=[1])
                return qml.expval(qml.Z(1))

        >>> par = np.array(0.3)
        >>> qnode1(par)
        np.float64(-0.1477...)

        The previous QNode is equivalent to using ``cond`` twice, inverting the
        conditional expression in the second case using the ``~`` unary
        operator:

        .. code-block:: python

            @qml.qnode(dev)
            def qnode2(x):
                qml.Hadamard(0)
                m_0 = qml.measure(0)
                qml.cond(m_0, qfunc1)(x, wires=[1])
                qml.cond(~m_0, qfunc2)(x, wires=[1])
                return qml.expval(qml.Z(1))

        >>> qnode2(par)
        np.float64(-0.14776...)

        **Quantum functions with different signatures**

        It may be that the two quantum functions passed to ``qml.cond`` have
        different signatures. In such a case, ``lambda`` functions taking no
        arguments can be used with Python closure:

        .. code-block:: python

            dev = qml.device("default.qubit", wires=2)

            def qfunc1(x, wire):
                qml.Hadamard(wire)
                qml.RY(x, wire)

            def qfunc2(x, y, z, wire):
                qml.Hadamard(wire)
                qml.Rot(x, y, z, wire)

            @qml.qnode(dev)
            def qnode(a, x, y, z):
                qml.Hadamard(0)
                m_0 = qml.measure(0)
                qml.cond(m_0, lambda: qfunc1(a, wire=1), lambda: qfunc2(x, y, z, wire=1))()
                return qml.expval(qml.Z(1))

        >>> par = np.array(0.3)
        >>> x = np.array(1.2)
        >>> y = np.array(1.1)
        >>> z = np.array(0.3)
        >>> qnode(par, x, y, z)
        np.float64(-0.3092...)
    """

    if active_jit := compiler.active_compiler():
        available_eps = compiler.AvailableCompilers.names_entrypoints
        ops_loader = available_eps[active_jit]["ops"].load()

        if true_fn is None:
            return ops_loader.cond(condition)

        cond_func = ops_loader.cond(condition)(true_fn)

        # Optional 'elif' branches
        for cond_val, elif_fn in elifs:
            cond_func.else_if(cond_val)(elif_fn)

        # Optional 'else' branch
        if false_fn:
            cond_func.otherwise(false_fn)

        return cond_func

    if not isinstance(condition, qml.measurements.MeasurementValue):
        # The condition is not a mid-circuit measurement. This will also work
        # when the condition is a mid-circuit measurement but qml.capture.enabled()
        if true_fn is None:
            return lambda fn: CondCallable(condition, fn)

        return CondCallable(condition, true_fn, false_fn, elifs)

    if true_fn is None:
        raise TypeError(
            "cond missing 1 required positional argument: 'true_fn'.\n"
            "Note that if the conditional includes a mid-circuit measurement, "
            "qml.cond cannot be used as a decorator.\n"
            "Instead, please use the form qml.cond(condition, true_fn, false_fn)."
        )

    if elifs:
        raise ConditionalTransformError(
            "'elif' branches are not supported when not using @qjit and with qml.capture.disabled()\n"
            "if the conditional includes mid-circuit measurements."
        )

    if callable(true_fn):
        # We assume that the callable is an operation or a quantum function
        with_meas_err = (
            "Only quantum functions that contain no measurements can be applied conditionally."
        )

        @wraps(true_fn)
        def wrapper(*args, **kwargs):
            # We assume that the callable is a quantum function

            recorded_ops = [a for a in args if isinstance(a, Operator)] + [
                k for k in kwargs.values() if isinstance(k, Operator)
            ]

            # This will dequeue all operators passed in as arguments to the qfunc that is
            # being conditioned. These are queued incorrectly due to be fully constructed
            # before the wrapper function is called.
            if recorded_ops and QueuingManager.recording():
                for op in recorded_ops:
                    QueuingManager.remove(op)

            # 1. Apply true_fn conditionally
            qscript = qml.tape.make_qscript(true_fn)(*args, **kwargs)

            if qscript.measurements:
                raise ConditionalTransformError(with_meas_err)

            for op in qscript.operations:
                if isinstance(op, qml.measurements.MidMeasureMP):
                    raise ConditionalTransformError(with_meas_err)
                Conditional(condition, op)

            if false_fn is not None:
                # 2. Apply false_fn conditionally
                else_qscript = qml.tape.make_qscript(false_fn)(*args, **kwargs)

                if else_qscript.measurements:
                    raise ConditionalTransformError(with_meas_err)

                inverted_condition = ~condition

                for op in else_qscript.operations:
                    if isinstance(op, qml.measurements.MidMeasureMP):
                        raise ConditionalTransformError(with_meas_err)
                    Conditional(inverted_condition, op)

    else:
        raise ConditionalTransformError(
            "Only operations and quantum functions with no measurements can be applied conditionally."
        )

    return wrapper


def _aval_mismatch_error(branch_type, branch_index, i, outval, expected_outval):
    raise ValueError(
        f"Mismatch in output abstract values in {branch_type} branch "
        f"#{branch_index} at position {i}: "
        f"{outval} vs {expected_outval}."
    )


def _validate_abstract_values(
    outvals: list, expected_outvals: list, branch_type: str, branch_index: int
) -> None:
    """Ensure the collected abstract values match the expected ones."""
    import jax  # pylint: disable=import-outside-toplevel

    if len(outvals) != len(expected_outvals):
        msg = (
            f"Mismatch in number of output variables in {branch_type} branch"
            f" #{branch_index}: {len(outvals)} vs {len(expected_outvals)} "
            f" for {outvals} and {expected_outvals}"
        )
        if jax.config.jax_dynamic_shapes:
            msg += "\n This may be due to different sized shapes when dynamic shapes are enabled."
        raise ValueError(msg)

    for i, (outval, expected_outval) in enumerate(zip(outvals, expected_outvals)):
        if jax.config.jax_dynamic_shapes:
            # we need to be a bit more manual with the comparison.
            if type(outval) != type(expected_outval):
                _aval_mismatch_error(branch_type, branch_index, i, outval, expected_outval)
            if getattr(outval, "dtype", None) != getattr(expected_outval, "dtype", None):
                _aval_mismatch_error(branch_type, branch_index, i, outval, expected_outval)

            shape1 = getattr(outval, "shape", ())
            shape2 = getattr(expected_outval, "shape", ())
            for s1, s2 in zip(shape1, shape2, strict=True):
                if isinstance(s1, jax.extend.core.Var) != isinstance(s2, jax.extend.core.Var):
                    _aval_mismatch_error(branch_type, branch_index, i, outval, expected_outval)
                elif isinstance(s1, int) and s1 != s2:
                    _aval_mismatch_error(branch_type, branch_index, i, outval, expected_outval)

        elif outval != expected_outval:
            _aval_mismatch_error(branch_type, branch_index, i, outval, expected_outval)


def _validate_jaxpr_returns(jaxpr_branches, false_fn):
    out_avals_true = [out.aval for out in jaxpr_branches[0].outvars]

    if false_fn is None and out_avals_true:
        raise ValueError(
            "The false branch must be provided if the true branch returns any variables"
        )

    for idx, jaxpr_branch in enumerate(jaxpr_branches[1:], start=1):
        out_avals_branch = [out.aval for out in jaxpr_branch.outvars]
        branch_type = "elif" if idx < len(jaxpr_branches) - 1 else "false"
        _validate_abstract_values(out_avals_branch, out_avals_true, branch_type, idx - 1)


@functools.lru_cache
def _get_cond_qfunc_prim():
    """Get the cond primitive for quantum functions."""

    # pylint: disable=import-outside-toplevel
    from pennylane.capture.custom_primitives import QmlPrimitive

    cond_prim = QmlPrimitive("cond")
    cond_prim.multiple_results = True
    cond_prim.prim_type = "higher_order"
    qml.capture.register_custom_staging_rule(
        cond_prim, lambda params: params["jaxpr_branches"][0].outvars
    )

    @cond_prim.def_abstract_eval
    def _abstract_eval(*_, jaxpr_branches, **__):
        return [out.aval for out in jaxpr_branches[0].outvars]

    @cond_prim.def_impl
<<<<<<< HEAD
    def _(*all_args, jaxpr_branches, consts_slices, args_slice):
        # Convert tuples back to slices (tuples are used for JAX 0.7.0 hashability)
        from pennylane.capture import _restore_slice

        args_slice = _restore_slice(args_slice)
        consts_slices = [_restore_slice(s) for s in consts_slices]

=======
    def _impl(*all_args, jaxpr_branches, consts_slices, args_slice):
>>>>>>> 072052c6
        n_branches = len(jaxpr_branches)
        conditions = all_args[:n_branches]
        args = all_args[args_slice]

        # Find predicates that use mid-circuit measurements. We don't check the last
        # condition as that is always `True`.
        mcm_conditions = tuple(
            pred for pred in conditions[:-1] if isinstance(pred, qml.measurements.MeasurementValue)
        )
        if len(mcm_conditions) != 0:
            if len(mcm_conditions) != len(conditions) - 1:
                raise ConditionalTransformError(
                    "Cannot use qml.cond with a combination of mid-circuit measurements "
                    "and other classical conditions as predicates."
                )
            conditions = qml.measurements.get_mcm_predicates(mcm_conditions)

        for pred, jaxpr, const_slice in zip(conditions, jaxpr_branches, consts_slices):
            consts = all_args[const_slice]
            if isinstance(pred, qml.measurements.MeasurementValue):

                with qml.queuing.AnnotatedQueue() as q:
                    out = qml.capture.eval_jaxpr(jaxpr, consts, *args)
                if len(out) != 0:
                    raise ConditionalTransformError(
                        "Only quantum functions without return values can be applied "
                        "conditionally with mid-circuit measurement predicates."
                    )
                for wrapped_op in q:
                    Conditional(pred, wrapped_op.obj)
            elif pred:
                return qml.capture.eval_jaxpr(jaxpr, consts, *args)

        return ()

    return cond_prim<|MERGE_RESOLUTION|>--- conflicted
+++ resolved
@@ -794,17 +794,13 @@
         return [out.aval for out in jaxpr_branches[0].outvars]
 
     @cond_prim.def_impl
-<<<<<<< HEAD
-    def _(*all_args, jaxpr_branches, consts_slices, args_slice):
+    def _impl(*all_args, jaxpr_branches, consts_slices, args_slice):
         # Convert tuples back to slices (tuples are used for JAX 0.7.0 hashability)
         from pennylane.capture import _restore_slice
 
         args_slice = _restore_slice(args_slice)
         consts_slices = [_restore_slice(s) for s in consts_slices]
 
-=======
-    def _impl(*all_args, jaxpr_branches, consts_slices, args_slice):
->>>>>>> 072052c6
         n_branches = len(jaxpr_branches)
         conditions = all_args[:n_branches]
         args = all_args[args_slice]
