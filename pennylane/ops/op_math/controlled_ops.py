--- conflicted
+++ resolved
@@ -1349,7 +1349,6 @@
             should take. Integers other than 0 or 1 will be treated as :code:`int(bool(x))`.
         work_wires (Union[Wires, Sequence[int], or int]): optional work wires used to decompose
             the operation into a series of :class:`~.Toffoli` gates
-<<<<<<< HEAD
         work_wire_type (str): whether the work wires are ``"clean"`` or ``"dirty"``. ``"clean"`` indicates that
             the work wires are in the state :math:`|0\rangle`, while ``"dirty"`` indicates that the
             work wires are in an arbitrary state. Defaults to ``"clean"``.
@@ -1357,15 +1356,6 @@
     .. note::
 
         If :class:`~.MultiControlledX` is not supported on the targeted device, PennyLane will decompose
-=======
-        work_wire_type (str): whether the work wires are 'clean' or 'dirty'. 'clean' indicates that
-            the work wires are in the state :math:`|0\rangle`, while 'dirty' indicates that the
-            work wires are in an arbitrary state. Defaults to 'clean'.
-
-    .. note::
-
-        If :class`~.MultiControlledX` is not supported on the targeted device, PennyLane will decompose
->>>>>>> 253920b0
         the operation into :class:`~.Toffoli` and/or :class:`~.CNOT` gates. When controlling on
         three or more wires, the Toffoli-based decompositions described in Lemmas 7.2 of
         `Barenco et al. <https://arxiv.org/abs/quant-ph/9503016>`__ and Sec 5 of `Khattar and Gidney
@@ -1373,25 +1363,15 @@
         work wire.
 
         The number of work wires provided determines the decomposition method used and the resulting
-<<<<<<< HEAD
         number of Toffoli gates required. When :class:`~.MultiControlledX` is controlling on :math:`n`
-=======
-        number of Toffoli gates required. When :class`~.MultiControlledX` is controlling on :math:`n`
->>>>>>> 253920b0
         wires:
 
         #. If at least :math:`n - 2` work wires are provided, the decomposition in Lemma 7.2 will be
            applied using the first :math:`n - 2` work wires.
         #. If at least :math:`2` work wires are provided, Sec. 5.2 and 5.4 of Khattar and Gidney
-<<<<<<< HEAD
            will be used depending on whether the ``work_wire_type`` is ``"clean"`` or ``"dirty"``.
         #. If at least :math:`1` work wire is provided, Sec. 5.1 and 5.3 of Khattar and Gidney
            will be used depending on whether the ``work_wire_type`` is ``"clean"`` or ``"dirty"``.
-=======
-           will be used depending on whether the `work_wire_type` is 'clean' or 'dirty'.
-        #. If at least :math:`1` work wire is provided, Sec. 5.1 and 5.3 of Khattar and Gidney
-           will be used depending on whether the `work_wire_type` is 'clean' or 'dirty'.
->>>>>>> 253920b0
 
         These methods present a tradeoff between qubit number and depth. The method in point 1
         requires fewer Toffoli gates but a greater number of qubits.
@@ -1429,17 +1409,11 @@
             work_wire_type=metadata[3],
         )
 
-<<<<<<< HEAD
     # pylint: disable=arguments-differ, too-many-arguments, too-many-positional-arguments
     @classmethod
     def _primitive_bind_call(
         cls, wires, control_values=None, work_wires=None, work_wire_type="clean", id=None
-=======
-    # pylint: disable=arguments-differ, too-many-arguments
-    @classmethod
-    def _primitive_bind_call(
-        cls, wires, control_values=None, work_wires=None, work_wire_type=None, id=None
->>>>>>> 253920b0
+
     ):
         return cls._primitive.bind(
             *wires,
@@ -1623,14 +1597,11 @@
 
         flips1 = [qml.X(w) for w, val in zip(control_wires, control_values) if not val]
 
-<<<<<<< HEAD
         if work_wire_type not in {"clean", "dirty"}:
             raise ValueError(
                 f"work_wire_type must be either 'clean' or 'dirty'. Got '{work_wire_type}'."
             )
 
-=======
->>>>>>> 253920b0
         decomp = decompose_mcx(control_wires, target_wire, work_wires, work_wire_type)
 
         flips2 = [qml.X(w) for w, val in zip(control_wires, control_values) if not val]
