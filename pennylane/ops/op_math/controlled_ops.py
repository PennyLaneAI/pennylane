# Copyright 2018-2022 Xanadu Quantum Technologies Inc.

# Licensed under the Apache License, Version 2.0 (the "License");
# you may not use this file except in compliance with the License.
# You may obtain a copy of the License at

#     http://www.apache.org/licenses/LICENSE-2.0

# Unless required by applicable law or agreed to in writing, software
# distributed under the License is distributed on an "AS IS" BASIS,
# WITHOUT WARRANTIES OR CONDITIONS OF ANY KIND, either express or implied.
# See the License for the specific language governing permissions and
# limitations under the License.
"""
This submodule contains controlled operators based on the Controlled and ControlledOp class.
"""

import warnings
from typing import Iterable
from functools import lru_cache
<<<<<<< HEAD
=======

import numpy as np
>>>>>>> cf12c603

import numpy as np

import pennylane as qml
from pennylane.operation import AnyWires
from pennylane.ops.qubit.non_parametric_ops import PauliY, S
from pennylane.ops.qubit.matrix_ops import QubitUnitary
from pennylane.ops.qubit.non_parametric_ops import PauliZ, CCZ
from .controlled import ControlledOp


class CY(ControlledOp):
    r"""CY(wires)
    The controlled-Y operator

    .. math:: CY = \begin{bmatrix}
            1 & 0 & 0 & 0 \\
            0 & 1 & 0 & 0\\
            0 & 0 & 0 & -i\\
            0 & 0 & i & 0
        \end{bmatrix}.

    .. note:: The first wire provided corresponds to the **control qubit**.

    **Details:**

    * Number of wires: 2
    * Number of parameters: 0

    Args:
        wires (Sequence[int]): the wires the operation acts on
    """
    num_wires = 2
    """int: Number of wires that the operator acts on."""

    num_params = 0
    """int: Number of trainable parameters that the operator depends on."""

    ndim_params = ()
    """tuple[int]: Number of dimensions per trainable parameter that the operator depends on."""

    grad_method = None
    """Gradient computation method."""

    def __init__(self, wires, do_queue=True, id=None):
        control_wire, wire = wires
        base = PauliY(wire)

        super().__init__(base, control_wire, do_queue=do_queue, id=id)
        self._name = "CY"

    @staticmethod
    @lru_cache()
    def compute_matrix():  # pylint: disable=arguments-differ
        r"""Representation of the operator as a canonical matrix in the computational basis (static method).

        The canonical matrix is the textbook matrix representation that does not consider wires.
        Implicitly, this assumes that the wires of the operator correspond to the global wire order.

        .. seealso:: :meth:`~.CY.matrix`


        Returns:
            ndarray: matrix

        **Example**

        >>> print(qml.CY.compute_matrix())
        [[ 1.+0.j  0.+0.j  0.+0.j  0.+0.j]
         [ 0.+0.j  1.+0.j  0.+0.j  0.+0.j]
         [ 0.+0.j  0.+0.j  0.+0.j -0.-1.j]
         [ 0.+0.j  0.+0.j  0.+1.j  0.+0.j]]
        """
        return np.array(
            [
                [1, 0, 0, 0],
                [0, 1, 0, 0],
                [0, 0, 0, -1j],
                [0, 0, 1j, 0],
            ]
        )

    @staticmethod
    def compute_decomposition(wires):  # pylint: disable=arguments-differ
        r"""Representation of the operator as a product of other operators (static method).


        .. math:: O = O_1 O_2 \dots O_n.


        .. seealso:: :meth:`~.CY.decomposition`.

        Args:
            wires (Iterable, Wires): wires that the operator acts on

        Returns:
            list[Operator]: decomposition into lower level operations

        **Example:**

        >>> print(qml.CY.compute_decomposition([0, 1]))
        [CRY(3.141592653589793, wires=[0, 1]), S(wires=[0])]

        """
        return [qml.CRY(np.pi, wires=wires), S(wires=wires[0])]

    def decomposition(self):
        return self.compute_decomposition(self.wires)


# pylint: disable=too-few-public-methods
class ControlledQubitUnitary(ControlledOp):
    r"""ControlledQubitUnitary(U, control_wires, wires, control_values)
    Apply an arbitrary fixed unitary to ``wires`` with control from the ``control_wires``.

    In addition to default ``Operation`` instance attributes, the following are
    available for ``ControlledQubitUnitary``:

    * ``control_wires``: wires that act as control for the operation
    * ``control_values``: the state on which to apply the controlled operation (see below)
    * ``target_wires``: the wires the unitary matrix will be applied to
    * ``active_wires``: Wires modified by the operator. This is the control wires followed by the target wires.

    **Details:**

    * Number of wires: Any (the operation can act on any number of wires)
    * Number of parameters: 1
    * Number of dimensions per parameter: (2,)
    * Gradient recipe: None

    Args:
        base (Union[array[complex], QubitUnitary]): square unitary matrix or a QubitUnitary operation. If passing a matrix,
          this will be used to construct a QubitUnitary operator that will be used as the base operator. If providing
          a ``qml.QubitUnitary``, this will be used as the base directly.
        control_wires (Union[Wires, Sequence[int], or int]): the control wire(s)
        wires (Union[Wires, Sequence[int], or int]): the wire(s) the unitary acts on (optional if U is provided as a QubitUnitary)
        control_values (List[int, bool]): a list providing the state of the control qubits to control on (default is the all 1s state)
        unitary_check (bool): whether to check whether an array U is unitary when creating the operator (default False)
        do_queue (bool): indicates whether the operator should be recorded when created in a tape context

    **Example**

    The following shows how a single-qubit unitary can be applied to wire ``2`` with control on
    both wires ``0`` and ``1``:

    >>> U = np.array([[ 0.94877869,  0.31594146], [-0.31594146,  0.94877869]])
    >>> qml.ControlledQubitUnitary(U, control_wires=[0, 1], wires=2)
    Controlled(QubitUnitary(array([[ 0.94877869,  0.31594146],
       [-0.31594146,  0.94877869]]), wires=[2]), control_wires=[0, 1])

    Alternatively, the same operator can be constructed with a QubitUnitary:

    >>> base = qml.QubitUnitary(U, wires=2)
    >>> qml.ControlledQubitUnitary(base, control_wires=[0, 1])
    Controlled(QubitUnitary(array([[ 0.94877869,  0.31594146],
       [-0.31594146,  0.94877869]]), wires=[2]), control_wires=[0, 1])

    Typically controlled operations apply a desired gate if the control qubits
    are all in the state :math:`\vert 1\rangle`. However, there are some situations where
    it is necessary to apply a gate conditioned on all qubits being in the
    :math:`\vert 0\rangle` state, or a mix of the two.

    The state on which to control can be changed by passing a string of bits to
    `control_values`. For example, if we want to apply a single-qubit unitary to
    wire ``3`` conditioned on three wires where the first is in state ``0``, the
    second is in state ``1``, and the third in state ``1``, we can write:

    >>> qml.ControlledQubitUnitary(U, control_wires=[0, 1, 2], wires=3, control_values=[0, 1, 1])

    or

    >>> qml.ControlledQubitUnitary(U, control_wires=[0, 1, 2], wires=3, control_values=[False, True, True])
    """
    num_wires = AnyWires
    """int: Number of wires that the operator acts on."""

    num_params = 1
    """int: Number of trainable parameters that the operator depends on."""

    ndim_params = (2,)
    """tuple[int]: Number of dimensions per trainable parameter that the operator depends on."""

    grad_method = None
    """Gradient computation method."""

    # pylint: disable= too-many-arguments
    def __init__(
        self,
        base,
        control_wires,
        wires=None,
        control_values=None,
        do_queue=True,
        unitary_check=False,
        work_wires=None,
    ):
        if getattr(base, "wires", False) and wires is not None:
            warnings.warn(
                "base operator already has wires; values specified through wires kwarg will be ignored."
            )

        if isinstance(base, Iterable):
            base = QubitUnitary(base, wires=wires, unitary_check=unitary_check)

        super().__init__(
            base,
            control_wires,
            control_values=control_values,
            work_wires=work_wires,
            do_queue=do_queue,
        )
        self._name = "ControlledQubitUnitary"

    def _controlled(self, wire):
        ctrl_wires = self.control_wires + wire
        values = None if self.control_values is None else self.control_values + [True]
        new_op = ControlledQubitUnitary(
            self.base,
            control_wires=ctrl_wires,
            control_values=values,
            work_wires=self.work_wires,
        )
        return new_op


class CZ(ControlledOp):
    r"""CZ(wires)
    The controlled-Z operator

    .. math:: CZ = \begin{bmatrix}
            1 & 0 & 0 & 0 \\
            0 & 1 & 0 & 0\\
            0 & 0 & 1 & 0\\
            0 & 0 & 0 & -1
        \end{bmatrix}.

    .. note:: The first wire provided corresponds to the **control qubit**.

    **Details:**

    * Number of wires: 2
    * Number of parameters: 0

    Args:
        wires (Sequence[int]): the wires the operation acts on
    """
    num_wires = 2
    """int: Number of wires that the operator acts on."""

    num_params = 0
    """int: Number of trainable parameters that the operator depends on."""

    ndim_params = ()
    """tuple[int]: Number of dimensions per trainable parameter that the operator depends on."""

    def __init__(self, wires):
        control_wire, wire = wires
        base = PauliZ(wires=wire)
        super().__init__(base, control_wire)
        self._name = "CZ"

    @staticmethod
    @lru_cache()
    def compute_matrix():  # pylint: disable=arguments-differ
        r"""Representation of the operator as a canonical matrix in the computational basis (static method).

        The canonical matrix is the textbook matrix representation that does not consider wires.
        Implicitly, this assumes that the wires of the operator correspond to the global wire order.

        .. seealso:: :meth:`~.CZ.matrix`

        Returns:
            ndarray: matrix

        **Example**

        >>> print(qml.CZ.compute_matrix())
        [[ 1  0  0  0]
         [ 0  1  0  0]
         [ 0  0  1  0]
         [ 0  0  0 -1]]
        """
        return np.array([[1, 0, 0, 0], [0, 1, 0, 0], [0, 0, 1, 0], [0, 0, 0, -1]])

    def _controlled(self, wire):
        return CCZ(wires=wire + self.wires)<|MERGE_RESOLUTION|>--- conflicted
+++ resolved
@@ -18,11 +18,6 @@
 import warnings
 from typing import Iterable
 from functools import lru_cache
-<<<<<<< HEAD
-=======
-
-import numpy as np
->>>>>>> cf12c603
 
 import numpy as np
 
