--- conflicted
+++ resolved
@@ -1612,153 +1612,6 @@
         )
 
 
-<<<<<<< HEAD
-class CSX(ControlledOp):
-    r"""CSX(wires)
-    The controlled-SX operator
-
-    .. math:: \sqrt{X} = \begin{bmatrix}
-        1 & 0 & 0 & 0 \\
-        0 & 1 & 0 & 0\\
-        0 & 0 & \frac{1}{2}(1+i) & \frac{1}{2}(1-i)\\
-        0 & 0 & \frac{1}{2}(1-i) & \frac{1}{2}(1+i)
-        \end{bmatrix}.
-
-    .. note:: The first wire provided corresponds to the **control qubit**.
-
-    **Details:**
-
-    * Number of wires: 2
-    * Number of parameters: 0
-
-    Args:
-        wires (Sequence[int]): the wires the operation acts on
-    """
-
-    num_wires = 2
-    """int: Number of wires that the operator acts on."""
-
-    num_params = 0
-    """int: Number of trainable parameters that the operator depends on."""
-
-    ndim_params = ()
-    """tuple[int]: Number of dimensions per trainable parameter that the operator depends on."""
-
-    resource_keys = set()
-
-    name = "CSX"
-
-    def _flatten(self):
-        return tuple(), (self.wires,)
-
-    @classmethod
-    def _unflatten(cls, data, metadata):
-        return cls(metadata[0])
-
-    @classmethod
-    def _primitive_bind_call(cls, wires, id=None):
-        return cls._primitive.bind(*wires, n_wires=2)
-
-    def __init__(self, wires, id=None):
-        # We use type.__call__ instead of calling the class directly so that we don't bind the
-        # operator primitive when new program capture is enabled
-        base = type.__call__(qml.SX, wires=wires[1:])
-        super().__init__(base, wires[:1], id=id)
-
-    def adjoint(self):
-        return CNOT(self.wires)
-
-    @property
-    def has_decomposition(self):
-        return True
-
-    @staticmethod
-    def compute_decomposition(*params, wires=None, **hyperparameters):  # -> List["Operator"]:
-        r"""Representation of the operator as a product of other operators (static method).
-
-        .. math:: O = O_1 O_2 \dots O_n.
-
-        .. note::
-            Operations making up the decomposition should be queued within the
-            ``compute_decomposition`` method.
-
-        .. seealso:: :meth:`~.Operator.decomposition`.
-
-        Args:
-            *params (list): trainable parameters of the operator, as stored in the ``parameters`` attribute
-            wires (Iterable[Any], Wires): wires that the operator acts on
-            **hyperparams (dict): non-trainable hyperparameters of the operator, as stored in the ``hyperparameters`` attribute
-
-        Returns:
-            list[Operator]: decomposition into lower level operations
-
-        **Example:**
-        >>> print(qml.CSX.compute_decomposition([0, 1]))
-        [CRZ(1.5707963267948966, wires=[0, 1]),
-         CRY(1.5707963267948966, wires=[0, 1]),
-         CRZ(-1.5707963267948966, wires=[0, 1]),
-         CGlobalPhase(-0.7853981633974483, wires=[0, 1])]
-        """
-        return [
-            qml.CRZ(np.pi / 2, wires=wires),
-            qml.CRY(np.pi / 2, wires=wires),
-            qml.CRZ(-np.pi / 2, wires=wires),
-            qml.ctrl(qml.GlobalPhase(-np.pi / 4, wires=wires), wires[0]),
-        ]
-
-    @property
-    def resource_params(self) -> dict:
-        return {}
-
-    def __repr__(self):
-        return f"CSX(wires={self.wires.tolist()})"
-
-    @staticmethod
-    @lru_cache()
-    def compute_matrix():  # pylint: disable=arguments-differ
-        r"""Representation of the operator as a canonical matrix in the computational basis (static method).
-
-        The canonical matrix is the textbook matrix representation that does not consider wires.
-        Implicitly, this assumes that the wires of the operator correspond to the global wire order.
-
-        .. seealso:: :meth:`~.CSX.matrix`
-
-
-        Returns:
-            ndarray: matrix
-
-        **Example**
-
-        >>> print(qml.CSX.compute_matrix())
-        [[1 0 0 0]
-         [0 1 0 0]
-         [0 0 0.5+0.5j 0.5-0.5j]
-         [0 0 0.5-0.5j 0.5+0.5j]]
-        """
-        return np.array(
-            [
-                [1, 0, 0, 0],
-                [0, 1, 0, 0],
-                [0, 0, 0.5 + 0.5j, 0.5 - 0.5j],
-                [0, 0, 0.5 - 0.5j, 0.5 + 0.5j],
-            ]
-        )
-
-
-def _csx_to_crz_cry_ps_resources():
-    return {qml.CRZ: 2, qml.CRY: 1, qml.GlobalPhase: 1}
-
-
-@register_resources(_csx_to_crz_cry_ps_resources)
-def _csx_to_crz_cry_ps(wires: WiresLike, **__):
-    qml.CRZ(np.pi / 2, wires=wires)
-    qml.CRY(np.pi / 2, wires=wires)
-    qml.CRZ(-np.pi / 2, wires=wires)
-    qml.GlobalPhase(-np.pi / 4, wires=wires)
-
-
-add_decomps(CSX, _csx_to_crz_cry_ps)
-=======
 def _mcx_to_cnot_or_toffoli_resource(num_control_wires, num_zero_control_values, **__):
     if num_control_wires == 1:
         return {qml.CNOT: 1, qml.X: num_zero_control_values}
@@ -1792,7 +1645,153 @@
 )
 add_decomps("Adjoint(MultiControlledX)", self_adjoint)
 add_decomps("Pow(MultiControlledX)", pow_involutory)
->>>>>>> 90d22b8f
+
+
+class CSX(ControlledOp):
+    r"""CSX(wires)
+    The controlled-SX operator
+
+    .. math:: \sqrt{X} = \begin{bmatrix}
+        1 & 0 & 0 & 0 \\
+        0 & 1 & 0 & 0\\
+        0 & 0 & \frac{1}{2}(1+i) & \frac{1}{2}(1-i)\\
+        0 & 0 & \frac{1}{2}(1-i) & \frac{1}{2}(1+i)
+        \end{bmatrix}.
+
+    .. note:: The first wire provided corresponds to the **control qubit**.
+
+    **Details:**
+
+    * Number of wires: 2
+    * Number of parameters: 0
+
+    Args:
+        wires (Sequence[int]): the wires the operation acts on
+    """
+
+    num_wires = 2
+    """int: Number of wires that the operator acts on."""
+
+    num_params = 0
+    """int: Number of trainable parameters that the operator depends on."""
+
+    ndim_params = ()
+    """tuple[int]: Number of dimensions per trainable parameter that the operator depends on."""
+
+    resource_keys = set()
+
+    name = "CSX"
+
+    def _flatten(self):
+        return tuple(), (self.wires,)
+
+    @classmethod
+    def _unflatten(cls, data, metadata):
+        return cls(metadata[0])
+
+    @classmethod
+    def _primitive_bind_call(cls, wires, id=None):
+        return cls._primitive.bind(*wires, n_wires=2)
+
+    def __init__(self, wires, id=None):
+        # We use type.__call__ instead of calling the class directly so that we don't bind the
+        # operator primitive when new program capture is enabled
+        base = type.__call__(qml.SX, wires=wires[1:])
+        super().__init__(base, wires[:1], id=id)
+
+    def adjoint(self):
+        return CNOT(self.wires)
+
+    @property
+    def has_decomposition(self):
+        return True
+
+    @staticmethod
+    def compute_decomposition(*params, wires=None, **hyperparameters):  # -> List["Operator"]:
+        r"""Representation of the operator as a product of other operators (static method).
+
+        .. math:: O = O_1 O_2 \dots O_n.
+
+        .. note::
+            Operations making up the decomposition should be queued within the
+            ``compute_decomposition`` method.
+
+        .. seealso:: :meth:`~.Operator.decomposition`.
+
+        Args:
+            *params (list): trainable parameters of the operator, as stored in the ``parameters`` attribute
+            wires (Iterable[Any], Wires): wires that the operator acts on
+            **hyperparams (dict): non-trainable hyperparameters of the operator, as stored in the ``hyperparameters`` attribute
+
+        Returns:
+            list[Operator]: decomposition into lower level operations
+
+        **Example:**
+        >>> print(qml.CSX.compute_decomposition([0, 1]))
+        [CRZ(1.5707963267948966, wires=[0, 1]),
+         CRY(1.5707963267948966, wires=[0, 1]),
+         CRZ(-1.5707963267948966, wires=[0, 1]),
+         CGlobalPhase(-0.7853981633974483, wires=[0, 1])]
+        """
+        return [
+            qml.CRZ(np.pi / 2, wires=wires),
+            qml.CRY(np.pi / 2, wires=wires),
+            qml.CRZ(-np.pi / 2, wires=wires),
+            qml.ctrl(qml.GlobalPhase(-np.pi / 4, wires=wires), wires[0]),
+        ]
+
+    @property
+    def resource_params(self) -> dict:
+        return {}
+
+    def __repr__(self):
+        return f"CSX(wires={self.wires.tolist()})"
+
+    @staticmethod
+    @lru_cache()
+    def compute_matrix():  # pylint: disable=arguments-differ
+        r"""Representation of the operator as a canonical matrix in the computational basis (static method).
+
+        The canonical matrix is the textbook matrix representation that does not consider wires.
+        Implicitly, this assumes that the wires of the operator correspond to the global wire order.
+
+        .. seealso:: :meth:`~.CSX.matrix`
+
+
+        Returns:
+            ndarray: matrix
+
+        **Example**
+
+        >>> print(qml.CSX.compute_matrix())
+        [[1 0 0 0]
+         [0 1 0 0]
+         [0 0 0.5+0.5j 0.5-0.5j]
+         [0 0 0.5-0.5j 0.5+0.5j]]
+        """
+        return np.array(
+            [
+                [1, 0, 0, 0],
+                [0, 1, 0, 0],
+                [0, 0, 0.5 + 0.5j, 0.5 - 0.5j],
+                [0, 0, 0.5 - 0.5j, 0.5 + 0.5j],
+            ]
+        )
+
+
+def _csx_to_crz_cry_ps_resources():
+    return {qml.CRZ: 2, qml.CRY: 1, qml.GlobalPhase: 1}
+
+
+@register_resources(_csx_to_crz_cry_ps_resources)
+def _csx_to_crz_cry_ps(wires: WiresLike, **__):
+    qml.CRZ(np.pi / 2, wires=wires)
+    qml.CRY(np.pi / 2, wires=wires)
+    qml.CRZ(-np.pi / 2, wires=wires)
+    qml.GlobalPhase(-np.pi / 4, wires=wires)
+
+
+add_decomps(CSX, _csx_to_crz_cry_ps)
 
 
 class CRX(ControlledOp):
