# Copyright 2018-2024 Xanadu Quantum Technologies Inc.

# Licensed under the Apache License, Version 2.0 (the "License");
# you may not use this file except in compliance with the License.
# You may obtain a copy of the License at

#     http://www.apache.org/licenses/LICENSE-2.0

# Unless required by applicable law or agreed to in writing, software
# distributed under the License is distributed on an "AS IS" BASIS,
# WITHOUT WARRANTIES OR CONDITIONS OF ANY KIND, either express or implied.
# See the License for the specific language governing permissions and
# limitations under the License.
"""
This submodule contains controlled operators based on the ControlledOp class.
"""
# pylint: disable=no-value-for-parameter, arguments-differ, arguments-renamed
from collections.abc import Iterable
from functools import lru_cache
from typing import List, Literal, Union

import numpy as np
from scipy.linalg import block_diag

import pennylane as qml
from pennylane.decomposition import add_decomps, register_resources
<<<<<<< HEAD
from pennylane.decomposition.symbolic_decomposition import (
    adjoint_rotation,
    pow_of_self_adjoint,
    pow_rotation,
    self_adjoint,
)
from pennylane.operation import AnyWires, Wires
=======
>>>>>>> b6d6dbed
from pennylane.ops.qubit.parametric_ops_single_qubit import stack_last
from pennylane.typing import TensorLike
from pennylane.wires import Wires, WiresLike

from .controlled import ControlledOp
from .controlled_decompositions import decompose_mcx

INV_SQRT2 = 1 / qml.math.sqrt(2)


# pylint: disable=too-few-public-methods
class ControlledQubitUnitary(ControlledOp):
    r"""ControlledQubitUnitary(U, wires)
    Apply an arbitrary fixed unitary matrix ``U`` to ``wires``. If ``n = len(wires) `` and ``U`` has ``k`` wires, then the first ``n - k`` from ``wires`` serve as control, and ``U`` lives on the last ``k`` wires.

    In addition to default ``Operation`` instance attributes, the following are
    available for ``ControlledQubitUnitary``:

    * ``wires``: wires of the final controlled unitary, consisting of control wires following by target wires
    * ``control_values``: the state on which to apply the controlled operation (see below)
    * ``work_wires``: wires made use of during the decomposition of the operation into native operations

    **Details:**

    * Number of wires: Any (the operation can act on any number of wires)
    * Number of parameters: 1
    * Number of dimensions per parameter: (2,)
    * Gradient recipe: None

    Args:
        base (array[complex]): a square unitary matrix that will be used to construct a QubitUnitary
            operator, used as the base operator.
        wires (Union[Wires, Sequence[int], or int]): the wires the full
            controlled unitary acts on, composed of the controlled wires followed
            by the target wire.
        control_values (List[int, bool]): a list providing the state of the control qubits to
            control on (default is the all 1s state).
        unitary_check (bool): whether to check whether an array U is unitary when creating the
            operator (default False).
        work_wires (Union[Wires, Sequence[int], or int]): ancillary wire(s) that may be utilized during
            the decomposition of the operator into native operations.

    **Example**

    The following shows how a single-qubit unitary can be applied to wire ``2`` with control on
    both wires ``0`` and ``1``:

    >>> U = np.array([[ 0.94877869,  0.31594146], [-0.31594146,  0.94877869]])
    >>> qml.ControlledQubitUnitary(U, wires=[0, 1, 2])
    Controlled(QubitUnitary(array([[ 0.94877869,  0.31594146],
        [-0.31594146,  0.94877869]]), wires=[2]), control_wires=[0, 1])

    Typically, controlled operations apply a desired gate if the control qubits
    are all in the state :math:`\vert 1\rangle`. However, there are some situations where
    it is necessary to apply a gate conditioned on all qubits being in the
    :math:`\vert 0\rangle` state, or a mix of the two.

    The state on which to control can be changed by passing a string of bits to
    `control_values`. For example, if we want to apply a single-qubit unitary to
    wire ``3`` conditioned on three wires where the first is in state ``0``, the
    second is in state ``1``, and the third in state ``1``, we can write:

    >>> qml.ControlledQubitUnitary(U, wires=[0, 1, 2, 3], control_values=[0, 1, 1])

    or

    >>> qml.ControlledQubitUnitary(U, wires=[0, 1, 2, 3], control_values=[False, True, True])
    """

    num_params = 1
    """int: Number of trainable parameters that the operator depends on."""

    ndim_params = (2,)
    """tuple[int]: Number of dimensions per trainable parameter that the operator depends on."""

    resource_keys = {
        "num_target_wires",
        "num_control_wires",
        "num_zero_control_values",
        "num_work_wires",
    }

    grad_method = None
    """Gradient computation method."""

    def _flatten(self):
        return (self.base.data[0],), (self.wires, tuple(self.control_values), self.work_wires)

    @classmethod
    def _unflatten(cls, data, metadata):
        return cls(data[0], wires=metadata[0], control_values=metadata[1], work_wires=metadata[2])

    # pylint: disable=arguments-differ, too-many-arguments, unused-argument, too-many-positional-arguments
    @classmethod
    def _primitive_bind_call(
        cls,
        base,
        wires: WiresLike,
        control_values=None,
        unitary_check=False,
        work_wires: WiresLike = (),
    ):

        work_wires = Wires(() if work_wires is None else work_wires)
        return cls._primitive.bind(
            base, wires=wires, control_values=control_values, work_wires=work_wires
        )

    # pylint: disable=too-many-arguments,too-many-positional-arguments
    def __init__(
        self,
        base,
        wires: WiresLike,
        control_values=None,
        unitary_check=False,
        work_wires: WiresLike = (),
    ):

        if wires is None:
            raise TypeError("Must specify a set of wires. None is not a valid `wires` label.")

        if not isinstance(base, Iterable):
            raise ValueError("Base must be a matrix.")

        work_wires = Wires(() if work_wires is None else work_wires)

        num_base_wires = int(qml.math.log2(qml.math.shape(base)[-1]))
        target_wires = wires[-num_base_wires:]
        control_wires = wires[:-num_base_wires]

        # We use type.__call__ instead of calling the class directly so that we don't bind the
        # operator primitive when new program capture is enabled
        base = type.__call__(
            qml.QubitUnitary, base, wires=target_wires, unitary_check=unitary_check
        )

        super().__init__(
            base,
            control_wires,
            control_values=control_values,
            work_wires=work_wires,
        )

        self._name = "ControlledQubitUnitary"

    @property
    def resource_params(self) -> dict:
        return {
            "num_target_wires": len(self.base.wires),
            "num_control_wires": len(self.control_wires),
            "num_zero_control_values": len([val for val in self.control_values if not val]),
            "num_work_wires": len(self.work_wires),
        }

    def _controlled(self, wire):
        ctrl_wires = wire + self.control_wires
        values = None if self.control_values is None else [True] + self.control_values
        base = self.base
        if isinstance(self.base, qml.QubitUnitary):
            base = self.base.matrix()

        return ControlledQubitUnitary(
            base,
            wires=ctrl_wires + self.wires,
            control_values=values,
            work_wires=self.work_wires,
        )


class CH(ControlledOp):
    r"""CH(wires)
    The controlled-Hadamard operator

    .. math:: CH = \begin{bmatrix}
            1 & 0 & 0 & 0 \\
            0 & 1 & 0 & 0 \\
            0 & 0 & \frac{1}{\sqrt{2}} & \frac{1}{\sqrt{2}} \\
            0 & 0 & \frac{1}{\sqrt{2}} & -\frac{1}{\sqrt{2}}
        \end{bmatrix}.

    .. note:: The first wire provided corresponds to the **control qubit**.

    **Details:**

    * Number of wires: 2
    * Number of parameters: 0

    Args:
        wires (Sequence[int]): the wires the operation acts on
    """

    num_wires = 2
    """int: Number of wires that the operation acts on."""

    num_params = 0
    """int: Number of trainable parameters that the operator depends on."""

    ndim_params = ()
    """tuple[int]: Number of dimensions per trainable parameter that the operator depends on."""

    resource_keys = set()

    name = "CH"

    def _flatten(self):
        return tuple(), (self.wires,)

    @classmethod
    def _unflatten(cls, data, metadata):
        return cls(metadata[0])

    @classmethod
    def _primitive_bind_call(cls, wires, id=None):
        return cls._primitive.bind(*wires, n_wires=2)

    def __init__(self, wires, id=None):
        control_wires = wires[:1]
        target_wires = wires[1:]

        # We use type.__call__ instead of calling the class directly so that we don't bind the
        # operator primitive when new program capture is enabled
        base = type.__call__(qml.Hadamard, wires=target_wires)
        super().__init__(base, control_wires, id=id)

    def __repr__(self):
        return f"CH(wires={self.wires.tolist()})"

    def adjoint(self):
        return CH(self.wires)

    @property
    def resource_params(self) -> dict:
        return {}

    @staticmethod
    @lru_cache()
    def compute_matrix():  # pylint: disable=arguments-differ
        r"""Representation of the operator as a canonical matrix in the computational basis (static method).

        The canonical matrix is the textbook matrix representation that does not consider wires.
        Implicitly, this assumes that the wires of the operator correspond to the global wire order.

        .. seealso:: :meth:`~.CH.matrix`


        Returns:
            ndarray: matrix

        **Example**

        >>> print(qml.CH.compute_matrix())
        [[ 1.          0.          0.          0.        ]
         [ 0.          1.          0.          0.        ]
         [ 0.          0.          0.70710678  0.70710678]
         [ 0.          0.          0.70710678 -0.70710678]]
        """
        return np.array(
            [
                [1, 0, 0, 0],
                [0, 1, 0, 0],
                [0, 0, INV_SQRT2, INV_SQRT2],
                [0, 0, INV_SQRT2, -INV_SQRT2],
            ]
        )

    @staticmethod
    def compute_decomposition(wires):  # pylint: disable=arguments-differ
        r"""Representation of the operator as a product of other operators (static method).


        .. math:: O = O_1 O_2 \dots O_n.


        .. seealso:: :meth:`~.CH.decomposition`.

        Args:
            wires (Iterable, Wires): wires that the operator acts on

        Returns:
            list[Operator]: decomposition into lower level operations

        **Example:**

        >>> print(qml.CH.compute_decomposition([0, 1]))
        [RY(-0.7853981633974483, wires=[1]), CZ(wires=[0, 1]), RY(0.7853981633974483, wires=[1])]

        """
        return [
            qml.RY(-np.pi / 4, wires=wires[1]),
            qml.CZ(wires=wires),
            qml.RY(+np.pi / 4, wires=wires[1]),
        ]


def _ch_to_ry_cz_ry_resources():
    return {qml.RY: 2, qml.CZ: 1}


@register_resources(_ch_to_ry_cz_ry_resources)
def _ch_to_ry_cz_ry(wires: WiresLike, **__):
    qml.RY(-np.pi / 4, wires=wires[1])
    qml.CZ(wires=wires)
    qml.RY(+np.pi / 4, wires=wires[1])


add_decomps(CH, _ch_to_ry_cz_ry)
add_decomps("Adjoint(CH)", self_adjoint)
add_decomps("Pow(CH)", pow_of_self_adjoint)


class CY(ControlledOp):
    r"""CY(wires)
    The controlled-Y operator

    .. math:: CY = \begin{bmatrix}
            1 & 0 & 0 & 0 \\
            0 & 1 & 0 & 0\\
            0 & 0 & 0 & -i\\
            0 & 0 & i & 0
        \end{bmatrix}.

    .. note:: The first wire provided corresponds to the **control qubit**.

    **Details:**

    * Number of wires: 2
    * Number of parameters: 0

    Args:
        wires (Sequence[int]): the wires the operation acts on
        id (str): custom label given to an operator instance,
            can be useful for some applications where the instance has to be identified.
    """

    num_wires = 2
    """int: Number of wires that the operator acts on."""

    num_params = 0
    """int: Number of trainable parameters that the operator depends on."""

    ndim_params = ()
    """tuple[int]: Number of dimensions per trainable parameter that the operator depends on."""

    resource_keys = set()

    name = "CY"

    def _flatten(self):
        return tuple(), (self.wires,)

    @classmethod
    def _unflatten(cls, data, metadata):
        return cls(metadata[0])

    @classmethod
    def _primitive_bind_call(cls, wires, id=None):
        return cls._primitive.bind(*wires, n_wires=2)

    def __init__(self, wires, id=None):
        # We use type.__call__ instead of calling the class directly so that we don't bind the
        # operator primitive when new program capture is enabled
        base = type.__call__(qml.Y, wires=wires[1:])
        super().__init__(base, wires[:1], id=id)

    def __repr__(self):
        return f"CY(wires={self.wires.tolist()})"

    @property
    def resource_params(self) -> dict:
        return {}

    def adjoint(self):
        return CY(self.wires)

    @staticmethod
    @lru_cache()
    def compute_matrix():  # pylint: disable=arguments-differ
        r"""Representation of the operator as a canonical matrix in the computational basis (static method).

        The canonical matrix is the textbook matrix representation that does not consider wires.
        Implicitly, this assumes that the wires of the operator correspond to the global wire order.

        .. seealso:: :meth:`~.CY.matrix`


        Returns:
            ndarray: matrix

        **Example**

        >>> print(qml.CY.compute_matrix())
        [[ 1.+0.j  0.+0.j  0.+0.j  0.+0.j]
         [ 0.+0.j  1.+0.j  0.+0.j  0.+0.j]
         [ 0.+0.j  0.+0.j  0.+0.j -0.-1.j]
         [ 0.+0.j  0.+0.j  0.+1.j  0.+0.j]]
        """
        return np.array(
            [
                [1, 0, 0, 0],
                [0, 1, 0, 0],
                [0, 0, 0, -1j],
                [0, 0, 1j, 0],
            ]
        )

    @staticmethod
    def compute_decomposition(wires):  # pylint: disable=arguments-differ
        r"""Representation of the operator as a product of other operators (static method).


        .. math:: O = O_1 O_2 \dots O_n.


        .. seealso:: :meth:`~.CY.decomposition`.

        Args:
            wires (Iterable, Wires): wires that the operator acts on

        Returns:
            list[Operator]: decomposition into lower level operations

        **Example:**

        >>> print(qml.CY.compute_decomposition([0, 1]))
        [CRY(3.141592653589793, wires=[0, 1])), S(0)]

        """
        return [qml.CRY(np.pi, wires=wires), qml.S(wires=wires[0])]


def _cy_to_cry_s_resources():
    return {qml.CRY: 1, qml.S: 1}


@register_resources(_cy_to_cry_s_resources)
def _cy(wires: WiresLike, **__):
    qml.CRY(np.pi, wires=wires)
    qml.S(wires=wires[0])


add_decomps(CY, _cy)
add_decomps("Adjoint(CY)", self_adjoint)
add_decomps("Pow(CY)", pow_of_self_adjoint)


class CZ(ControlledOp):
    r"""CZ(wires)
    The controlled-Z operator

    .. math:: CZ = \begin{bmatrix}
            1 & 0 & 0 & 0 \\
            0 & 1 & 0 & 0\\
            0 & 0 & 1 & 0\\
            0 & 0 & 0 & -1
        \end{bmatrix}.

    .. note:: The first wire provided corresponds to the **control qubit**.

    **Details:**

    * Number of wires: 2
    * Number of parameters: 0

    Args:
        wires (Sequence[int]): the wires the operation acts on
    """

    num_wires = 2
    """int: Number of wires that the operator acts on."""

    num_params = 0
    """int: Number of trainable parameters that the operator depends on."""

    ndim_params = ()
    """tuple[int]: Number of dimensions per trainable parameter that the operator depends on."""

    resource_keys = set()

    name = "CZ"

    def _flatten(self):
        return tuple(), (self.wires,)

    @classmethod
    def _unflatten(cls, data, metadata):
        return cls(metadata[0])

    @classmethod
    def _primitive_bind_call(cls, wires, id=None):
        return cls._primitive.bind(*wires, n_wires=2)

    def __init__(self, wires, id=None):
        # We use type.__call__ instead of calling the class directly so that we don't bind the
        # operator primitive when new program capture is enabled
        base = type.__call__(qml.Z, wires=wires[1:])
        super().__init__(base, wires[:1], id=id)

    def __repr__(self):
        return f"CZ(wires={self.wires.tolist()})"

    @property
    def resource_params(self) -> dict:
        return {}

    def adjoint(self):
        return CZ(self.wires)

    @staticmethod
    @lru_cache()
    def compute_matrix():  # pylint: disable=arguments-differ
        r"""Representation of the operator as a canonical matrix in the computational basis (static method).

        The canonical matrix is the textbook matrix representation that does not consider wires.
        Implicitly, this assumes that the wires of the operator correspond to the global wire order.

        .. seealso:: :meth:`~.CZ.matrix`

        Returns:
            ndarray: matrix

        **Example**

        >>> print(qml.CZ.compute_matrix())
        [[ 1  0  0  0]
         [ 0  1  0  0]
         [ 0  0  1  0]
         [ 0  0  0 -1]]
        """
        return np.array([[1, 0, 0, 0], [0, 1, 0, 0], [0, 0, 1, 0], [0, 0, 0, -1]])

    def _controlled(self, wire):
        return qml.CCZ(wires=wire + self.wires)

    @staticmethod
    def compute_decomposition(wires):  # pylint: disable=arguments-differ
        return [qml.ControlledPhaseShift(np.pi, wires=wires)]


def _cz_to_cps_resources():
    return {qml.ControlledPhaseShift: 1}


@register_resources(_cz_to_cps_resources)
def _cz_to_cps(wires: WiresLike, **__):
    qml.ControlledPhaseShift(np.pi, wires=wires)


def _cz_to_cnot_resources():
    return {qml.H: 2, qml.CNOT: 1}


@register_resources(_cz_to_cnot_resources)
def _cz_to_cnot(wires: WiresLike, **__):
    qml.H(wires=wires[1])
    qml.CNOT(wires=wires)
    qml.H(wires=wires[1])


add_decomps(CZ, _cz_to_cps, _cz_to_cnot)
add_decomps("Adjoint(CZ)", self_adjoint)
add_decomps("Pow(CZ)", pow_of_self_adjoint)


class CSWAP(ControlledOp):
    r"""CSWAP(wires)
    The controlled-swap operator

    .. math:: CSWAP = \begin{bmatrix}
            1 & 0 & 0 & 0 & 0 & 0 & 0 & 0 \\
            0 & 1 & 0 & 0 & 0 & 0 & 0 & 0 \\
            0 & 0 & 1 & 0 & 0 & 0 & 0 & 0 \\
            0 & 0 & 0 & 1 & 0 & 0 & 0 & 0 \\
            0 & 0 & 0 & 0 & 1 & 0 & 0 & 0 \\
            0 & 0 & 0 & 0 & 0 & 0 & 1 & 0 \\
            0 & 0 & 0 & 0 & 0 & 1 & 0 & 0 \\
            0 & 0 & 0 & 0 & 0 & 0 & 0 & 1
        \end{bmatrix}.

    .. note:: The first wire provided corresponds to the **control qubit**.

    **Details:**

    * Number of wires: 3
    * Number of parameters: 0

    Args:
        wires (Sequence[int]): the wires the operation acts on
    """

    num_wires = 3
    """int : Number of wires that the operation acts on."""

    num_params = 0
    """int: Number of trainable parameters that the operator depends on."""

    ndim_params = ()
    """tuple[int]: Number of dimensions per trainable parameter that the operator depends on."""

    resource_keys = set()

    name = "CSWAP"

    def _flatten(self):
        return tuple(), (self.wires,)

    @classmethod
    def _unflatten(cls, data, metadata):
        return cls(metadata[0])

    @classmethod
    def _primitive_bind_call(cls, wires, id=None):
        return cls._primitive.bind(*wires, n_wires=3)

    def __init__(self, wires, id=None):
        control_wires = wires[:1]
        target_wires = wires[1:]

        # We use type.__call__ instead of calling the class directly so that we don't bind the
        # operator primitive when new program capture is enabled
        base = type.__call__(qml.SWAP, wires=target_wires)
        super().__init__(base, control_wires, id=id)

    def __repr__(self):
        return f"CSWAP(wires={self.wires.tolist()})"

    @property
    def resource_params(self) -> dict:
        return {}

    def adjoint(self):
        return CSWAP(self.wires)

    @staticmethod
    @lru_cache()
    def compute_matrix():  # pylint: disable=arguments-differ
        r"""Representation of the operator as a canonical matrix in the computational basis (static method).

        The canonical matrix is the textbook matrix representation that does not consider wires.
        Implicitly, this assumes that the wires of the operator correspond to the global wire order.

        .. seealso:: :meth:`~.CSWAP.matrix`

        Returns:
            ndarray: matrix

        **Example**

        >>> print(qml.CSWAP.compute_matrix())
        [[1 0 0 0 0 0 0 0]
         [0 1 0 0 0 0 0 0]
         [0 0 1 0 0 0 0 0]
         [0 0 0 1 0 0 0 0]
         [0 0 0 0 1 0 0 0]
         [0 0 0 0 0 0 1 0]
         [0 0 0 0 0 1 0 0]
         [0 0 0 0 0 0 0 1]]
        """
        return np.array(
            [
                [1, 0, 0, 0, 0, 0, 0, 0],
                [0, 1, 0, 0, 0, 0, 0, 0],
                [0, 0, 1, 0, 0, 0, 0, 0],
                [0, 0, 0, 1, 0, 0, 0, 0],
                [0, 0, 0, 0, 1, 0, 0, 0],
                [0, 0, 0, 0, 0, 0, 1, 0],
                [0, 0, 0, 0, 0, 1, 0, 0],
                [0, 0, 0, 0, 0, 0, 0, 1],
            ]
        )

    @staticmethod
    def compute_decomposition(wires):  # pylint: disable=arguments-differ
        r"""Representation of the operator as a product of other operators (static method).

        .. math:: O = O_1 O_2 \dots O_n.


        .. seealso:: :meth:`~.CSWAP.decomposition`.

        Args:
            wires (Iterable, Wires): wires that the operator acts on

        Returns:
            list[Operator]: decomposition into lower level operations

        **Example:**

        >>> print(qml.CSWAP.compute_decomposition((0,1,2)))
        [Toffoli(wires=[0, 2, 1]), Toffoli(wires=[0, 1, 2]), Toffoli(wires=[0, 2, 1])]

        """
        decomp_ops = [
            qml.Toffoli(wires=[wires[0], wires[2], wires[1]]),
            qml.Toffoli(wires=[wires[0], wires[1], wires[2]]),
            qml.Toffoli(wires=[wires[0], wires[2], wires[1]]),
        ]
        return decomp_ops


def _cswap_to_toffoli_resources():
    return {qml.Toffoli: 3}


@register_resources(_cswap_to_toffoli_resources)
def _cswap(wires: WiresLike, **__):
    qml.Toffoli(wires=[wires[0], wires[2], wires[1]])
    qml.Toffoli(wires=[wires[0], wires[1], wires[2]])
    qml.Toffoli(wires=[wires[0], wires[2], wires[1]])


add_decomps(CSWAP, _cswap)
add_decomps("Adjoint(CSWAP)", self_adjoint)
add_decomps("Pow(CSWAP)", pow_of_self_adjoint)


class CCZ(ControlledOp):
    r"""CCZ(wires)
    CCZ (controlled-controlled-Z) gate.

    .. math::

        CCZ =
        \begin{pmatrix}
        1 & 0 & 0 & 0 & 0 & 0 & 0 & 0\\
        0 & 1 & 0 & 0 & 0 & 0 & 0 & 0\\
        0 & 0 & 1 & 0 & 0 & 0 & 0 & 0\\
        0 & 0 & 0 & 1 & 0 & 0 & 0 & 0\\
        0 & 0 & 0 & 0 & 1 & 0 & 0 & 0\\
        0 & 0 & 0 & 0 & 0 & 1 & 0 & 0\\
        0 & 0 & 0 & 0 & 0 & 0 & 1 & 0\\
        0 & 0 & 0 & 0 & 0 & 0 & 0 & -1
        \end{pmatrix}

    **Details:**

    * Number of wires: 3
    * Number of parameters: 0

    Args:
        wires (Sequence[int]): the subsystem the gate acts on
    """

    @classmethod
    def _primitive_bind_call(cls, wires, id=None):
        return cls._primitive.bind(*wires, n_wires=3)

    def _flatten(self):
        return tuple(), (self.wires,)

    @classmethod
    def _unflatten(cls, data, metadata):
        return cls(metadata[0])

    num_wires = 3
    """int: Number of wires that the operator acts on."""

    num_params = 0
    """int: Number of trainable parameters that the operator depends on."""

    ndim_params = ()
    """tuple[int]: Number of dimensions per trainable parameter that the operator depends on."""

    resource_keys = set()

    name = "CCZ"

    def __init__(self, wires, id=None):
        control_wires = wires[:2]
        target_wires = wires[2:]

        # We use type.__call__ instead of calling the class directly so that we don't bind the
        # operator primitive when new program capture is enabled
        base = type.__call__(qml.Z, wires=target_wires)
        super().__init__(base, control_wires, id=id)

    def __repr__(self):
        return f"CCZ(wires={self.wires.tolist()})"

    @property
    def resource_params(self) -> dict:
        return {}

    def adjoint(self):
        return CCZ(self.wires)

    @staticmethod
    @lru_cache()
    def compute_matrix():  # pylint: disable=arguments-differ
        r"""Representation of the operator as a canonical matrix in the computational basis (static method).

        The canonical matrix is the textbook matrix representation that does not consider wires.
        Implicitly, this assumes that the wires of the operator correspond to the global wire order.

        .. seealso:: :meth:`~.CCZ.matrix`


        Returns:
            ndarray: matrix

        **Example**

        >>> print(qml.CCZ.compute_matrix())
        [[1 0 0 0 0 0 0 0]
         [0 1 0 0 0 0 0 0]
         [0 0 1 0 0 0 0 0]
         [0 0 0 1 0 0 0 0]
         [0 0 0 0 1 0 0 0]
         [0 0 0 0 0 1 0 0]
         [0 0 0 0 0 0 1 0]
         [0 0 0 0 0 0 0 -1]]
        """
        return np.array(
            [
                [1, 0, 0, 0, 0, 0, 0, 0],
                [0, 1, 0, 0, 0, 0, 0, 0],
                [0, 0, 1, 0, 0, 0, 0, 0],
                [0, 0, 0, 1, 0, 0, 0, 0],
                [0, 0, 0, 0, 1, 0, 0, 0],
                [0, 0, 0, 0, 0, 1, 0, 0],
                [0, 0, 0, 0, 0, 0, 1, 0],
                [0, 0, 0, 0, 0, 0, 0, -1],
            ]
        )

    @staticmethod
    def compute_decomposition(
        wires: WiresLike,
    ) -> List[qml.operation.Operator]:  # pylint: disable=arguments-differ
        r"""Representation of the operator as a product of other operators (static method).

        .. math:: O = O_1 O_2 \dots O_n.


        .. seealso:: :meth:`~.Toffoli.decomposition`.

        Args:
            wires (Iterable, Wires): wires that the operator acts on

        Returns:
            list[Operator]: decomposition into lower level operations

        **Example:**

        >>> qml.CCZ.compute_decomposition((0,1,2))
        [CNOT(wires=[1, 2]),
         Adjoint(T(2)),
         CNOT(wires=[0, 2]),
         T(2),
         CNOT(wires=[1, 2]),
         Adjoint(T(2)),
         CNOT(wires=[0, 2]),
         T(2),
         T(1),
         CNOT(wires=[0, 1]),
         H(2),
         T(0),
         Adjoint(T(1)),
         CNOT(wires=[0, 1]),
         H(2)]

        """
        return [
            qml.CNOT(wires=[wires[1], wires[2]]),
            qml.adjoint(qml.T(wires=wires[2])),
            qml.CNOT(wires=[wires[0], wires[2]]),
            qml.T(wires=wires[2]),
            qml.CNOT(wires=[wires[1], wires[2]]),
            qml.adjoint(qml.T(wires=wires[2])),
            qml.CNOT(wires=[wires[0], wires[2]]),
            qml.T(wires=wires[2]),
            qml.T(wires=wires[1]),
            qml.CNOT(wires=[wires[0], wires[1]]),
            qml.Hadamard(wires=wires[2]),
            qml.T(wires=wires[0]),
            qml.adjoint(qml.T(wires=wires[1])),
            qml.CNOT(wires=[wires[0], wires[1]]),
            qml.Hadamard(wires=wires[2]),
        ]


def _ccz_resources():
    return {
        qml.CNOT: 6,
        qml.decomposition.adjoint_resource_rep(qml.T, {}): 3,
        qml.T: 4,
        qml.Hadamard: 2,
    }


@register_resources(_ccz_resources)
def _ccz(wires: WiresLike, **__):
    qml.CNOT(wires=[wires[1], wires[2]])
    qml.adjoint(qml.T(wires=wires[2]))
    qml.CNOT(wires=[wires[0], wires[2]])
    qml.T(wires=wires[2])
    qml.CNOT(wires=[wires[1], wires[2]])
    qml.adjoint(qml.T(wires=wires[2]))
    qml.CNOT(wires=[wires[0], wires[2]])
    qml.T(wires=wires[2])
    qml.T(wires=wires[1])
    qml.CNOT(wires=[wires[0], wires[1]])
    qml.Hadamard(wires=wires[2])
    qml.T(wires=wires[0])
    qml.adjoint(qml.T(wires=wires[1]))
    qml.CNOT(wires=[wires[0], wires[1]])
    qml.Hadamard(wires=wires[2])


add_decomps(CCZ, _ccz)
add_decomps("Adjoint(CCZ)", self_adjoint)
add_decomps("Pow(CCZ)", pow_of_self_adjoint)


class CNOT(ControlledOp):
    r"""CNOT(wires)
    The controlled-NOT operator

    .. math:: CNOT = \begin{bmatrix}
        1 & 0 & 0 & 0 \\
        0 & 1 & 0 & 0\\
        0 & 0 & 0 & 1\\
        0 & 0 & 1 & 0
        \end{bmatrix}.

    .. note:: The first wire provided corresponds to the **control qubit**.

    **Details:**

    * Number of wires: 2
    * Number of parameters: 0

    Args:
        wires (Sequence[int]): the wires the operation acts on
    """

    num_wires = 2
    """int: Number of wires that the operator acts on."""

    num_params = 0
    """int: Number of trainable parameters that the operator depends on."""

    ndim_params = ()
    """tuple[int]: Number of dimensions per trainable parameter that the operator depends on."""

    resource_keys = set()

    name = "CNOT"

    def _flatten(self):
        return tuple(), (self.wires,)

    @classmethod
    def _unflatten(cls, data, metadata):
        return cls(metadata[0])

    @classmethod
    def _primitive_bind_call(cls, wires, id=None):
        return cls._primitive.bind(*wires, n_wires=2)

    def __init__(self, wires, id=None):
        # We use type.__call__ instead of calling the class directly so that we don't bind the
        # operator primitive when new program capture is enabled
        base = type.__call__(qml.X, wires=wires[1:])
        super().__init__(base, wires[:1], id=id)

    def adjoint(self):
        return CNOT(self.wires)

    @property
    def has_decomposition(self):
        return False

    @staticmethod
    def compute_decomposition(*params, wires=None, **hyperparameters):  # -> List["Operator"]:
        r"""Representation of the operator as a product of other operators (static method).

        .. math:: O = O_1 O_2 \dots O_n.

        .. note::
            Operations making up the decomposition should be queued within the
            ``compute_decomposition`` method.

        .. seealso:: :meth:`~.Operator.decomposition`.

        Args:
            *params (list): trainable parameters of the operator, as stored in the ``parameters`` attribute
            wires (Iterable[Any], Wires): wires that the operator acts on
            **hyperparams (dict): non-trainable hyperparameters of the operator, as stored in the ``hyperparameters`` attribute

        Raises:
            qml.DecompositionUndefinedError
        """
        raise qml.operation.DecompositionUndefinedError

    @property
    def resource_params(self) -> dict:
        return {}

    def __repr__(self):
        return f"CNOT(wires={self.wires.tolist()})"

    @staticmethod
    @lru_cache()
    def compute_matrix():  # pylint: disable=arguments-differ
        r"""Representation of the operator as a canonical matrix in the computational basis (static method).

        The canonical matrix is the textbook matrix representation that does not consider wires.
        Implicitly, this assumes that the wires of the operator correspond to the global wire order.

        .. seealso:: :meth:`~.CNOT.matrix`


        Returns:
            ndarray: matrix

        **Example**

        >>> print(qml.CNOT.compute_matrix())
        [[1 0 0 0]
         [0 1 0 0]
         [0 0 0 1]
         [0 0 1 0]]
        """
        return np.array([[1, 0, 0, 0], [0, 1, 0, 0], [0, 0, 0, 1], [0, 0, 1, 0]])

    def _controlled(self, wire):
        return qml.Toffoli(wires=wire + self.wires)


def _cnot_cz_h_resources():
    return {qml.H: 2, qml.CZ: 1}


@register_resources(_cnot_cz_h_resources)
def _cnot_to_cz_h(wires: WiresLike, **__):
    qml.H(wires[1])
    qml.CZ(wires=wires)
    qml.H(wires[1])


add_decomps(CNOT, _cnot_to_cz_h)
add_decomps("Adjoint(CNOT)", self_adjoint)
add_decomps("Pow(CNOT)", pow_of_self_adjoint)


class Toffoli(ControlledOp):
    r"""Toffoli(wires)
    Toffoli (controlled-controlled-X) gate.

    .. math::

        Toffoli =
        \begin{pmatrix}
        1 & 0 & 0 & 0 & 0 & 0 & 0 & 0\\
        0 & 1 & 0 & 0 & 0 & 0 & 0 & 0\\
        0 & 0 & 1 & 0 & 0 & 0 & 0 & 0\\
        0 & 0 & 0 & 1 & 0 & 0 & 0 & 0\\
        0 & 0 & 0 & 0 & 1 & 0 & 0 & 0\\
        0 & 0 & 0 & 0 & 0 & 1 & 0 & 0\\
        0 & 0 & 0 & 0 & 0 & 0 & 0 & 1\\
        0 & 0 & 0 & 0 & 0 & 0 & 1 & 0
        \end{pmatrix}

    **Details:**

    * Number of wires: 3
    * Number of parameters: 0

    Args:
        wires (Sequence[int]): the subsystem the gate acts on
    """

    num_wires = 3
    """int: Number of wires that the operator acts on."""

    num_params = 0
    """int: Number of trainable parameters that the operator depends on."""

    ndim_params = ()
    """tuple[int]: Number of dimensions per trainable parameter that the operator depends on."""

    resource_keys = set()

    name = "Toffoli"

    def _flatten(self):
        return tuple(), (self.wires,)

    @classmethod
    def _unflatten(cls, _, metadata):
        return cls(metadata[0])

    @classmethod
    def _primitive_bind_call(cls, wires, id=None):
        return cls._primitive.bind(*wires, n_wires=3)

    def __init__(self, wires, id=None):
        control_wires = wires[:2]
        target_wires = wires[2:]
        # We use type.__call__ instead of calling the class directly so that we don't bind the
        # operator primitive when new program capture is enabled
        base = type.__call__(qml.X, wires=target_wires)
        super().__init__(base, control_wires, id=id)

    def __repr__(self):
        return f"Toffoli(wires={self.wires.tolist()})"

    @property
    def resource_params(self) -> dict:
        return {}

    def adjoint(self):
        return Toffoli(self.wires)

    @staticmethod
    @lru_cache()
    def compute_matrix():  # pylint: disable=arguments-differ
        r"""Representation of the operator as a canonical matrix in the computational basis (static method).

        The canonical matrix is the textbook matrix representation that does not consider wires.
        Implicitly, this assumes that the wires of the operator correspond to the global wire order.

        .. seealso:: :meth:`~.Toffoli.matrix`


        Returns:
            ndarray: matrix

        **Example**

        >>> print(qml.Toffoli.compute_matrix())
        [[1 0 0 0 0 0 0 0]
         [0 1 0 0 0 0 0 0]
         [0 0 1 0 0 0 0 0]
         [0 0 0 1 0 0 0 0]
         [0 0 0 0 1 0 0 0]
         [0 0 0 0 0 1 0 0]
         [0 0 0 0 0 0 0 1]
         [0 0 0 0 0 0 1 0]]
        """
        return np.array(
            [
                [1, 0, 0, 0, 0, 0, 0, 0],
                [0, 1, 0, 0, 0, 0, 0, 0],
                [0, 0, 1, 0, 0, 0, 0, 0],
                [0, 0, 0, 1, 0, 0, 0, 0],
                [0, 0, 0, 0, 1, 0, 0, 0],
                [0, 0, 0, 0, 0, 1, 0, 0],
                [0, 0, 0, 0, 0, 0, 0, 1],
                [0, 0, 0, 0, 0, 0, 1, 0],
            ]
        )

    @staticmethod
    def compute_decomposition(
        wires: WiresLike,
    ) -> List[qml.operation.Operator]:  # pylint: disable=arguments-differ
        r"""Representation of the operator as a product of other operators (static method).

        .. math:: O = O_1 O_2 \dots O_n.


        .. seealso:: :meth:`~.Toffoli.decomposition`.

        Args:
            wires (Iterable, Wires): wires that the operator acts on

        Returns:
            list[Operator]: decomposition into lower level operations

        **Example:**

        >>> qml.Toffoli.compute_decomposition((0,1,2))
        [H(2),
         CNOT(wires=[1, 2]),
         Adjoint(T(2)),
         CNOT(wires=[0, 2]),
         T(2),
         CNOT(wires=[1, 2]),
         Adjoint(T(2)),
         CNOT(wires=[0, 2]),
         T(2),
         T(1),
         CNOT(wires=[0, 1]),
         H(2),
         T(0),
         Adjoint(T(1)),
         CNOT(wires=[0, 1])]

        """
        return [
            qml.Hadamard(wires=wires[2]),
            CNOT(wires=[wires[1], wires[2]]),
            qml.adjoint(qml.T(wires=wires[2])),
            CNOT(wires=[wires[0], wires[2]]),
            qml.T(wires=wires[2]),
            CNOT(wires=[wires[1], wires[2]]),
            qml.adjoint(qml.T(wires=wires[2])),
            CNOT(wires=[wires[0], wires[2]]),
            qml.T(wires=wires[2]),
            qml.T(wires=wires[1]),
            CNOT(wires=[wires[0], wires[1]]),
            qml.Hadamard(wires=wires[2]),
            qml.T(wires=wires[0]),
            qml.adjoint(qml.T(wires=wires[1])),
            CNOT(wires=[wires[0], wires[1]]),
        ]


def _check_and_convert_control_values(control_values, control_wires):
    if isinstance(control_values, str):
        # Make sure all values are either 0 or 1
        if not set(control_values).issubset({"1", "0"}):
            raise ValueError("String of control values can contain only '0' or '1'.")

        control_values = [int(x) for x in control_values]

    if control_values is None:
        return [1] * len(control_wires)

    if len(control_values) != len(control_wires):
        raise ValueError("Length of control values must equal number of control wires.")

    return control_values


def _toffoli_resources():
    return {
        qml.Hadamard: 2,
        qml.CNOT: 6,
        qml.T: 4,
        qml.decomposition.adjoint_resource_rep(qml.T, {}): 3,
    }


@register_resources(_toffoli_resources)
def _toffoli(wires: WiresLike, **__):
    qml.Hadamard(wires=wires[2])
    CNOT(wires=[wires[1], wires[2]])
    qml.adjoint(qml.T(wires=wires[2]))
    CNOT(wires=[wires[0], wires[2]])
    qml.T(wires=wires[2])
    CNOT(wires=[wires[1], wires[2]])
    qml.adjoint(qml.T(wires=wires[2]))
    CNOT(wires=[wires[0], wires[2]])
    qml.T(wires=wires[2])
    qml.T(wires=wires[1])
    CNOT(wires=[wires[0], wires[1]])
    qml.Hadamard(wires=wires[2])
    qml.T(wires=wires[0])
    qml.adjoint(qml.T(wires=wires[1]))
    CNOT(wires=[wires[0], wires[1]])


add_decomps(Toffoli, _toffoli)
add_decomps("Adjoint(Toffoli)", self_adjoint)
add_decomps("Pow(Toffoli)", pow_of_self_adjoint)


class MultiControlledX(ControlledOp):
    r"""Apply a :class:`~.PauliX` gate controlled on an arbitrary computational basis state.

    **Details:**

    * Number of wires: Any (the operation can act on any number of wires)
    * Number of parameters: 0
    * Gradient recipe: None

    Args:
        wires (Union[Wires, Sequence[int], or int]): control wire(s) followed by a single target wire (the last entry of ``wires``) where
            the operation acts on
        control_values (Union[bool, list[bool], int, list[int]]): The value(s) the control wire(s)
            should take. Integers other than 0 or 1 will be treated as :code:`int(bool(x))`.
        work_wires (Union[Wires, Sequence[int], or int]): optional work wires used to decompose
            the operation into a series of :class:`~.Toffoli` gates
        work_wire_type (str): whether the work wires are ``"clean"`` or ``"dirty"``. ``"clean"`` indicates that
            the work wires are in the state :math:`|0\rangle`, while ``"dirty"`` indicates that the
            work wires are in an arbitrary state. Defaults to ``"clean"``.

    .. note::

        If :class:`~.MultiControlledX` is not supported on the targeted device, PennyLane will decompose
        the operation into :class:`~.Toffoli` and/or :class:`~.CNOT` gates. When controlling on
        three or more wires, the Toffoli-based decompositions described in Lemmas 7.2 of
        `Barenco et al. <https://arxiv.org/abs/quant-ph/9503016>`__ and Sec 5 of `Khattar and Gidney
        <https://arxiv.org/abs/2407.17966>`__  will be used. These methods require at least one
        work wire.

        The number of work wires provided determines the decomposition method used and the resulting
        number of Toffoli gates required. When :class:`~.MultiControlledX` is controlling on :math:`n`
        wires:

        #. If at least :math:`n - 2` work wires are provided, the decomposition in Lemma 7.2 will be
           applied using the first :math:`n - 2` work wires.
        #. If at least :math:`2` work wires are provided, Sec. 5.2 and 5.4 of Khattar and Gidney
           will be used depending on whether the ``work_wire_type`` is ``"clean"`` or ``"dirty"``.
        #. If at least :math:`1` work wire is provided, Sec. 5.1 and 5.3 of Khattar and Gidney
           will be used depending on whether the ``work_wire_type`` is ``"clean"`` or ``"dirty"``.

        These methods present a tradeoff between qubit number and depth. The method in point 1
        requires fewer Toffoli gates but a greater number of qubits.

        Note that the state of the work wires before and after the decomposition takes place is
        unchanged.

    """

    is_self_inverse = True
    """bool: Whether or not the operator is self-inverse."""

    num_params = 0
    """int: Number of trainable parameters that the operator depends on."""

    ndim_params = ()
    """tuple[int]: Number of dimensions per trainable parameter that the operator depends on."""

    resource_keys = {"num_control_wires", "num_zero_control_values", "num_work_wires"}

    name = "MultiControlledX"

    def _flatten(self):
        return (), (self.wires, tuple(self.control_values), self.work_wires, self.work_wire_type)

    @classmethod
    def _unflatten(cls, _, metadata):
        return cls(
            wires=metadata[0],
            control_values=metadata[1],
            work_wires=metadata[2],
            work_wire_type=metadata[3],
        )

    # pylint: disable=arguments-differ, too-many-arguments, too-many-positional-arguments
    @classmethod
    def _primitive_bind_call(
        cls, wires, control_values=None, work_wires=None, work_wire_type="clean", id=None
    ):
        return cls._primitive.bind(
            *wires,
            n_wires=len(wires),
            control_values=control_values,
            work_wires=work_wires,
            work_wire_type=work_wire_type,
        )

    @staticmethod
    def _validate_control_values(control_values):
        if control_values is not None:
            if not (
                isinstance(control_values, (bool, int))
                or (
                    (
                        isinstance(control_values, (list, tuple))
                        and all(isinstance(val, (bool, int)) for val in control_values)
                    )
                )
            ):
                raise ValueError(f"control_values must be boolean or int. Got: {control_values}")

    # pylint: disable=too-many-arguments
    def __init__(
        self,
        wires: WiresLike = (),
        control_values: Union[bool, List[bool], int, List[int]] = None,
        work_wires: WiresLike = (),
        work_wire_type: Literal["clean", "dirty"] = "clean",
    ):
        wires = Wires(() if wires is None else wires)
        work_wires = Wires(() if work_wires is None else work_wires)

        if work_wire_type not in {"clean", "dirty"}:
            raise ValueError(
                f"work_wire_type must be either 'clean' or 'dirty'. Got '{work_wire_type}'."
            )
        self.work_wire_type = work_wire_type

        self._validate_control_values(control_values)

        if len(wires) == 0:
            raise ValueError("Must specify the wires where the operation acts on")

        if len(wires) < 2:
            raise ValueError(
                f"MultiControlledX: wrong number of wires. {len(wires)} wire(s) given. "
                f"Need at least 2."
            )
        control_wires = wires[:-1]
        wires = wires[-1:]

        control_values = _check_and_convert_control_values(control_values, control_wires)

        # We use type.__call__ instead of calling the class directly so that we don't bind the
        # operator primitive when new program capture is enabled
        base = type.__call__(qml.X, wires=wires)
        super().__init__(
            base,
            control_wires=control_wires,
            control_values=control_values,
            work_wires=work_wires,
        )
        self._hyperparameters["work_wire_type"] = work_wire_type

    def __repr__(self):
        return (
            f"MultiControlledX(wires={self.wires.tolist()}, control_values={self.control_values})"
        )

    @property
    def wires(self):
        return self.control_wires + self.target_wires

    @property
    def resource_params(self) -> dict:
        return {
            "num_control_wires": len(self.control_wires),
            "num_zero_control_values": len([val for val in self.control_values if not val]),
            "num_work_wires": len(self.work_wires),
        }

    def adjoint(self):
        return MultiControlledX(
            wires=self.wires, control_values=self.control_values, work_wires=self.work_wires
        )

    # pylint: disable=unused-argument, arguments-differ
    @staticmethod
    def compute_matrix(control_wires: WiresLike, control_values=None, **kwargs):
        r"""Representation of the operator as a canonical matrix in the computational basis (static method).

        The canonical matrix is the textbook matrix representation that does not consider wires.
        Implicitly, this assumes that the wires of the operator correspond to the global wire order.

        .. seealso:: :meth:`~.MultiControlledX.matrix`

        Args:
            control_wires (Any or Iterable[Any]): wires to place controls on
            control_values (Union[bool, list[bool], int, list[int]]): The value(s) the control wire(s)
                should take. Integers other than 0 or 1 will be treated as ``int(bool(x))``.

        Returns:
            tensor_like: matrix representation

        **Example**

        >>> print(qml.MultiControlledX.compute_matrix([0], [1]))
        [[1. 0. 0. 0.]
         [0. 1. 0. 0.]
         [0. 0. 0. 1.]
         [0. 0. 1. 0.]]
        >>> print(qml.MultiControlledX.compute_matrix([1], [0]))
        [[0. 1. 0. 0.]
         [1. 0. 0. 0.]
         [0. 0. 1. 0.]
         [0. 0. 0. 1.]]

        """

        control_values = _check_and_convert_control_values(control_values, control_wires)
        padding_left = sum(2**i * int(val) for i, val in enumerate(reversed(control_values))) * 2
        padding_right = 2 ** (len(control_wires) + 1) - 2 - padding_left
        return block_diag(np.eye(padding_left), qml.X.compute_matrix(), np.eye(padding_right))

    def matrix(self, wire_order=None):
        canonical_matrix = self.compute_matrix(self.control_wires, self.control_values)
        wire_order = wire_order or self.wires
        return qml.math.expand_matrix(canonical_matrix, wires=self.wires, wire_order=wire_order)

    # pylint: disable=unused-argument, arguments-differ
    @staticmethod
    def compute_decomposition(
        wires: WiresLike = None,
        work_wires: WiresLike = None,
        control_values=None,
        work_wire_type: Literal["clean", "dirty"] = "clean",
        **kwargs,
    ):
        r"""Representation of the operator as a product of other operators (static method).

        .. math:: O = O_1 O_2 \dots O_n.

        .. seealso:: :meth:`~.MultiControlledX.decomposition`.

        Args:
            wires (Iterable[Any] or Wires): wires that the operation acts on
            work_wires (Wires): optional work wires used to decompose
                the operation into a series of Toffoli gates.
            control_values (Union[bool, list[bool], int, list[int]]): The value(s) the control wire(s)
                should take. Integers other than 0 or 1 will be treated as ``int(bool(x))``.
            work_wire_type (str): whether to use clean or dirty work wires

        Returns:
            list[Operator]: decomposition into lower level operations

        **Example:**

        >>> print(qml.MultiControlledX.compute_decomposition(
        ...     wires=[0,1,2,3], control_values=[1,1,1], work_wires=qml.wires.Wires("aux")))
        [Toffoli(wires=[2, 'aux', 3]),
        Toffoli(wires=[0, 1, 'aux']),
        Toffoli(wires=[2, 'aux', 3]),
        Toffoli(wires=[0, 1, 'aux'])]

        """
        wires = Wires(() if wires is None else wires)

        if len(wires) < 2:
            raise ValueError(f"Wrong number of wires. {len(wires)} given. Need at least 2.")

        target_wire = wires[-1]
        control_wires = wires[:-1]

        if control_values is None:
            control_values = [True] * len(control_wires)

        work_wires = work_wires or []

        flips1 = [qml.X(w) for w, val in zip(control_wires, control_values) if not val]

        if work_wire_type not in {"clean", "dirty"}:
            raise ValueError(
                f"work_wire_type must be either 'clean' or 'dirty'. Got '{work_wire_type}'."
            )

        decomp = decompose_mcx(control_wires, target_wire, work_wires, work_wire_type)

        flips2 = [qml.X(w) for w, val in zip(control_wires, control_values) if not val]

        return flips1 + decomp + flips2

    def decomposition(self):
        return self.compute_decomposition(
            self.wires, self.work_wires, self.control_values, self.work_wire_type
        )


add_decomps("Adjoint(MultiControlledX)", self_adjoint)
add_decomps("Pow(MultiControlledX)", pow_of_self_adjoint)


class CRX(ControlledOp):
    r"""The controlled-RX operator

    .. math::

        \begin{align}
            CR_x(\phi) &=
            \begin{bmatrix}
            & 1 & 0 & 0 & 0 \\
            & 0 & 1 & 0 & 0\\
            & 0 & 0 & \cos(\phi/2) & -i\sin(\phi/2)\\
            & 0 & 0 & -i\sin(\phi/2) & \cos(\phi/2)
            \end{bmatrix}.
        \end{align}

    **Details:**

    * Number of wires: 2
    * Number of parameters: 1
    * Number of dimensions per parameter: (0,)
    * Gradient recipe: The controlled-RX operator satisfies a four-term parameter-shift rule
      (see Appendix F, https://doi.org/10.1088/1367-2630/ac2cb3):

      .. math::

          \frac{d}{d\phi}f(CR_x(\phi)) = c_+ \left[f(CR_x(\phi+a)) - f(CR_x(\phi-a))\right] - c_- \left[f(CR_x(\phi+b)) - f(CR_x(\phi-b))\right]

      where :math:`f` is an expectation value depending on :math:`CR_x(\phi)`, and

      - :math:`a = \pi/2`
      - :math:`b = 3\pi/2`
      - :math:`c_{\pm} = (\sqrt{2} \pm 1)/{4\sqrt{2}}`

    Args:
        phi (float): rotation angle :math:`\phi`
        wires (Sequence[int]): the wire the operation acts on
        id (str or None): String representing the operation (optional)
    """

    num_wires = 2
    """int: Number of wires that the operation acts on."""

    num_params = 1
    """int: Number of trainable parameters that the operator depends on."""

    ndim_params = (0,)
    """tuple[int]: Number of dimensions per trainable parameter that the operator depends on."""

    resource_keys = set()

    name = "CRX"
    parameter_frequencies = [(0.5, 1.0)]

    def __init__(self, phi, wires: WiresLike, id=None):
        # We use type.__call__ instead of calling the class directly so that we don't bind the
        # operator primitive when new program capture is enabled
        base = type.__call__(qml.RX, phi, wires=wires[1:])
        super().__init__(base, control_wires=wires[:1], id=id)

    def __repr__(self):
        return f"CRX({self.data[0]}, wires={self.wires.tolist()})"

    def _flatten(self):
        return self.data, (self.wires,)

    @classmethod
    def _unflatten(cls, data, metadata):
        return cls(*data, wires=metadata[0])

    @classmethod
    def _primitive_bind_call(cls, phi, wires: WiresLike, id=None):
        return cls._primitive.bind(phi, *wires, n_wires=len(wires))

    @property
    def resource_params(self) -> dict:
        return {}

    def adjoint(self):
        return CRX(-self.data[0], wires=self.wires)

    @staticmethod
    def compute_matrix(theta):  # pylint: disable=arguments-differ
        r"""Representation of the operator as a canonical matrix in the computational basis (static method).

        The canonical matrix is the textbook matrix representation that does not consider wires.
        Implicitly, this assumes that the wires of the operator correspond to the global wire order.

        .. seealso:: :meth:`~.CRX.matrix`

        Args:
            theta (tensor_like or float): rotation angle

        Returns:
            tensor_like: canonical matrix

        **Example**

        >>> qml.CRX.compute_matrix(torch.tensor(0.5))
        tensor([[1.0+0.0j, 0.0+0.0j,    0.0+0.0j,    0.0+0.0j],
                [0.0+0.0j, 1.0+0.0j,    0.0+0.0j,    0.0+0.0j],
                [0.0+0.0j, 0.0+0.0j, 0.9689+0.0j, 0.0-0.2474j],
                [0.0+0.0j, 0.0+0.0j, 0.0-0.2474j, 0.9689+0.0j]])
        """

        interface = qml.math.get_interface(theta)

        c = qml.math.cos(theta / 2)
        s = qml.math.sin(theta / 2)

        if interface == "tensorflow":
            c = qml.math.cast_like(c, 1j)
            s = qml.math.cast_like(s, 1j)

        # The following avoids casting an imaginary quantity to reals when back propagating
        c = (1 + 0j) * c
        js = -1j * s
        ones = qml.math.ones_like(js)
        zeros = qml.math.zeros_like(js)
        matrix = [
            [ones, zeros, zeros, zeros],
            [zeros, ones, zeros, zeros],
            [zeros, zeros, c, js],
            [zeros, zeros, js, c],
        ]

        return qml.math.stack([stack_last(row) for row in matrix], axis=-2)

    @staticmethod
    def compute_decomposition(
        phi: TensorLike, wires: WiresLike
    ) -> List[qml.operation.Operator]:  # pylint: disable=arguments-differ
        r"""Representation of the operator as a product of other operators (static method). :

        .. math:: O = O_1 O_2 \dots O_n.


        .. seealso:: :meth:`~.CRot.decomposition`.

        Args:
            phi (TensorLike): rotation angle :math:`\phi`
            wires (Iterable, Wires): the wires the operation acts on

        Returns:
            list[Operator]: decomposition into lower level operations

        **Example:**

        >>> qml.CRX.compute_decomposition(1.2, wires=(0,1))
        [RZ(1.5707963267948966, wires=[1]),
        RY(0.6, wires=[1]),
        CNOT(wires=[0, 1]),
        RY(-0.6, wires=[1]),
        CNOT(wires=[0, 1]),
        RZ(-1.5707963267948966, wires=[1])]

        """
        pi_half = qml.math.ones_like(phi) * (np.pi / 2)
        return [
            qml.RZ(pi_half, wires=wires[1]),
            qml.RY(phi / 2, wires=wires[1]),
            qml.CNOT(wires=wires),
            qml.RY(-phi / 2, wires=wires[1]),
            qml.CNOT(wires=wires),
            qml.RZ(-pi_half, wires=wires[1]),
        ]


def _crx_to_rz_ry_resources():
    return {qml.RZ: 2, qml.RY: 2, qml.CNOT: 2}


@register_resources(_crx_to_rz_ry_resources)
def _crx_to_rz_ry(phi: TensorLike, wires: WiresLike, **__):
    qml.RZ(np.pi / 2, wires=wires[1])
    qml.RY(phi / 2, wires=wires[1])
    qml.CNOT(wires=wires)
    qml.RY(-phi / 2, wires=wires[1])
    qml.CNOT(wires=wires)
    qml.RZ(-np.pi / 2, wires=wires[1])


def _crx_to_rx_cz_resources():
    return {qml.RX: 2, qml.CZ: 2}


@register_resources(_crx_to_rx_cz_resources)
def _crx_to_rx_cz(phi: TensorLike, wires: WiresLike, **__):
    qml.RX(phi / 2, wires=wires[1])
    qml.CZ(wires=wires)
    qml.RX(-phi / 2, wires=wires[1])
    qml.CZ(wires=wires)


def _crx_to_h_crz_resources():
    return {qml.Hadamard: 2, qml.CRZ: 1}


@register_resources(_crx_to_h_crz_resources)
def _crx_to_h_crz(phi: TensorLike, wires: WiresLike, **__):
    qml.Hadamard(wires=wires[1])
    qml.CRZ(phi, wires=wires)
    qml.Hadamard(wires=wires[1])


add_decomps(CRX, _crx_to_rx_cz, _crx_to_rz_ry, _crx_to_h_crz)
add_decomps("Adjoint(CRX)", adjoint_rotation)
add_decomps("Pow(CRX)", pow_rotation)


class CRY(ControlledOp):
    r"""The controlled-RY operator

    .. math::

        \begin{align}
            CR_y(\phi) &=
            \begin{bmatrix}
                1 & 0 & 0 & 0 \\
                0 & 1 & 0 & 0\\
                0 & 0 & \cos(\phi/2) & -\sin(\phi/2)\\
                0 & 0 & \sin(\phi/2) & \cos(\phi/2)
            \end{bmatrix}.
        \end{align}

    **Details:**

    * Number of wires: 2
    * Number of parameters: 1
    * Number of dimensions per parameter: (0,)
    * Gradient recipe: The controlled-RY operator satisfies a four-term parameter-shift rule
      (see Appendix F, https://doi.org/10.1088/1367-2630/ac2cb3):

      .. math::

          \frac{d}{d\phi}f(CR_y(\phi)) = c_+ \left[f(CR_y(\phi+a)) - f(CR_y(\phi-a))\right] - c_- \left[f(CR_y(\phi+b)) - f(CR_y(\phi-b))\right]

      where :math:`f` is an expectation value depending on :math:`CR_y(\phi)`, and

      - :math:`a = \pi/2`
      - :math:`b = 3\pi/2`
      - :math:`c_{\pm} = (\sqrt{2} \pm 1)/{4\sqrt{2}}`

    Args:
        phi (float): rotation angle :math:`\phi`
        wires (Sequence[int]): the wire the operation acts on
        id (str or None): String representing the operation (optional)
    """

    num_wires = 2
    """int: Number of wires that the operation acts on."""

    num_params = 1
    """int: Number of trainable parameters that the operator depends on."""

    ndim_params = (0,)
    """tuple[int]: Number of dimensions per trainable parameter that the operator depends on."""

    resource_keys = set()

    name = "CRY"
    parameter_frequencies = [(0.5, 1.0)]

    def __init__(self, phi, wires, id=None):
        # We use type.__call__ instead of calling the class directly so that we don't bind the
        # operator primitive when new program capture is enabled
        base = type.__call__(qml.RY, phi, wires=wires[1:])
        super().__init__(base, control_wires=wires[:1], id=id)

    def __repr__(self):
        return f"CRY({self.data[0]}, wires={self.wires.tolist()}))"

    def _flatten(self):
        return self.data, (self.wires,)

    @classmethod
    def _unflatten(cls, data, metadata):
        return cls(*data, wires=metadata[0])

    @classmethod
    def _primitive_bind_call(cls, phi, wires, id=None):
        return cls._primitive.bind(phi, *wires, n_wires=len(wires))

    @property
    def resource_params(self) -> dict:
        return {}

    def adjoint(self):
        return CRY(-self.data[0], wires=self.wires)

    @staticmethod
    def compute_matrix(theta):  # pylint: disable=arguments-differ
        r"""Representation of the operator as a canonical matrix in the computational basis (static method).

        The canonical matrix is the textbook matrix representation that does not consider wires.
        Implicitly, this assumes that the wires of the operator correspond to the global wire order.

        .. seealso:: :meth:`~.CRY.matrix`


        Args:
            theta (tensor_like or float): rotation angle

        Returns:
            tensor_like: canonical matrix

        **Example**

        >>> qml.CRY.compute_matrix(torch.tensor(0.5))
        tensor([[ 1.0000+0.j,  0.0000+0.j,  0.0000+0.j,  0.0000+0.j],
                [ 0.0000+0.j,  1.0000+0.j,  0.0000+0.j,  0.0000+0.j],
                [ 0.0000+0.j,  0.0000+0.j,  0.9689+0.j, -0.2474-0.j],
                [ 0.0000+0.j,  0.0000+0.j,  0.2474+0.j,  0.9689+0.j]])
        """
        interface = qml.math.get_interface(theta)

        c = qml.math.cos(theta / 2)
        s = qml.math.sin(theta / 2)

        if interface == "tensorflow":
            c = qml.math.cast_like(c, 1j)
            s = qml.math.cast_like(s, 1j)

        # The following avoids casting an imaginary quantity to reals when back propagating
        c = (1 + 0j) * c
        s = (1 + 0j) * s
        ones = qml.math.ones_like(s)
        zeros = qml.math.zeros_like(s)
        matrix = [
            [ones, zeros, zeros, zeros],
            [zeros, ones, zeros, zeros],
            [zeros, zeros, c, -s],
            [zeros, zeros, s, c],
        ]

        return qml.math.stack([stack_last(row) for row in matrix], axis=-2)

    @staticmethod
    def compute_decomposition(
        phi: TensorLike, wires: WiresLike
    ) -> List[qml.operation.Operator]:  # pylint: disable=arguments-differ
        r"""Representation of the operator as a product of other operators (static method). :

        .. math:: O = O_1 O_2 \dots O_n.


        .. seealso:: :meth:`~.CRY.decomposition`.

        Args:
            phi (TensorLike): rotation angle :math:`\phi`
            wires (Iterable, Wires): wires that the operator acts on

        Returns:
            list[Operator]: decomposition into lower level operations

        **Example:**

        >>> qml.CRY.compute_decomposition(1.2, wires=(0,1))
        [RY(0.6, wires=[1]),
        CNOT(wires=[0, 1]),
        RY(-0.6, wires=[1]),
        CNOT(wires=[0, 1])]

        """
        return [
            qml.RY(phi / 2, wires=wires[1]),
            qml.CNOT(wires=wires),
            qml.RY(-phi / 2, wires=wires[1]),
            qml.CNOT(wires=wires),
        ]


def _cry_resources():
    return {qml.RY: 2, qml.CNOT: 2}


@register_resources(_cry_resources)
def _cry(phi: TensorLike, wires: WiresLike, **__):
    qml.RY(phi / 2, wires=wires[1])
    qml.CNOT(wires=wires)
    qml.RY(-phi / 2, wires=wires[1])
    qml.CNOT(wires=wires)


add_decomps(CRY, _cry)
add_decomps("Adjoint(CRY)", adjoint_rotation)
add_decomps("Pow(CRY)", pow_rotation)


class CRZ(ControlledOp):
    r"""The controlled-RZ operator

    .. math::

        \begin{align}
             CR_z(\phi) &=
             \begin{bmatrix}
                1 & 0 & 0 & 0 \\
                0 & 1 & 0 & 0\\
                0 & 0 & e^{-i\phi/2} & 0\\
                0 & 0 & 0 & e^{i\phi/2}
            \end{bmatrix}.
        \end{align}


    .. note:: The subscripts of the operations in the formula refer to the wires they act on, e.g. 1 corresponds
        to the first element in ``wires`` that is the **control qubit**.

    **Details:**

    * Number of wires: 2
    * Number of parameters: 1
    * Number of dimensions per parameter: (0,)
    * Gradient recipe: The controlled-RZ operator satisfies a four-term parameter-shift rule
      (see Appendix F, https://doi.org/10.1088/1367-2630/ac2cb3):

      .. math::

          \frac{d}{d\phi}f(CR_z(\phi)) = c_+ \left[f(CR_z(\phi+a)) - f(CR_z(\phi-a))\right] - c_- \left[f(CR_z(\phi+b)) - f(CR_z(\phi-b))\right]

      where :math:`f` is an expectation value depending on :math:`CR_z(\phi)`, and

      - :math:`a = \pi/2`
      - :math:`b = 3\pi/2`
      - :math:`c_{\pm} = (\sqrt{2} \pm 1)/{4\sqrt{2}}`

    Args:
        phi (float): rotation angle :math:`\phi`
        wires (Sequence[int]): the wire the operation acts on
        id (str or None): String representing the operation (optional)

    """

    num_wires = 2
    """int: Number of wires that the operation acts on."""

    num_params = 1
    """int: Number of trainable parameters that the operator depends on."""

    ndim_params = (0,)
    """tuple[int]: Number of dimensions per trainable parameter that the operator depends on."""

    resource_keys = set()

    name = "CRZ"
    parameter_frequencies = [(0.5, 1.0)]

    def __init__(self, phi, wires, id=None):
        # We use type.__call__ instead of calling the class directly so that we don't bind the
        # operator primitive when new program capture is enabled
        base = type.__call__(qml.RZ, phi, wires=wires[1:])
        super().__init__(base, control_wires=wires[:1], id=id)

    def __repr__(self):
        return f"CRZ({self.data[0]}, wires={self.wires})"

    def _flatten(self):
        return self.data, (self.wires,)

    @classmethod
    def _unflatten(cls, data, metadata):
        return cls(*data, wires=metadata[0])

    @classmethod
    def _primitive_bind_call(cls, phi, wires, id=None):
        return cls._primitive.bind(phi, *wires, n_wires=len(wires))

    @property
    def resource_params(self) -> dict:
        return {}

    def adjoint(self):
        return CRZ(-self.data[0], wires=self.wires)

    @staticmethod
    def compute_matrix(theta):  # pylint: disable=arguments-differ
        r"""Representation of the operator as a canonical matrix in the computational basis (static method).

        The canonical matrix is the textbook matrix representation that does not consider wires.
        Implicitly, this assumes that the wires of the operator correspond to the global wire order.

        .. seealso:: :meth:`~.CRZ.matrix`

        Args:
            theta (tensor_like or float): rotation angle

        Returns:
            tensor_like: canonical matrix

        **Example**

        >>> qml.CRZ.compute_matrix(torch.tensor(0.5))
        tensor([[1.0+0.0j, 0.0+0.0j,       0.0+0.0j,       0.0+0.0j],
                [0.0+0.0j, 1.0+0.0j,       0.0+0.0j,       0.0+0.0j],
                [0.0+0.0j, 0.0+0.0j, 0.9689-0.2474j,       0.0+0.0j],
                [0.0+0.0j, 0.0+0.0j,       0.0+0.0j, 0.9689+0.2474j]])
        """
        if qml.math.get_interface(theta) == "tensorflow":
            p = qml.math.exp(-0.5j * qml.math.cast_like(theta, 1j))
            if qml.math.ndim(p) == 0:
                return qml.math.diag([1, 1, p, qml.math.conj(p)])

            ones = qml.math.ones_like(p)
            diags = stack_last([ones, ones, p, qml.math.conj(p)])
            return diags[:, :, np.newaxis] * qml.math.cast_like(qml.math.eye(4, like=diags), diags)

        signs = qml.math.array([0, 0, 1, -1], like=theta)
        arg = -0.5j * theta

        if qml.math.ndim(arg) == 0:
            return qml.math.diag(qml.math.exp(arg * signs))

        diags = qml.math.exp(qml.math.outer(arg, signs))
        return diags[:, :, np.newaxis] * qml.math.cast_like(qml.math.eye(4, like=diags), diags)

    @staticmethod
    def compute_eigvals(theta, **_):  # pylint: disable=arguments-differ
        r"""Eigenvalues of the operator in the computational basis (static method).

        If :attr:`diagonalizing_gates` are specified and implement a unitary :math:`U^{\dagger}`,
        the operator can be reconstructed as

        .. math:: O = U \Sigma U^{\dagger},

        where :math:`\Sigma` is the diagonal matrix containing the eigenvalues.

        Otherwise, no particular order for the eigenvalues is guaranteed.

        .. seealso:: :meth:`~.CRZ.eigvals`


        Args:
            theta (tensor_like or float): rotation angle

        Returns:
            tensor_like: eigenvalues

        **Example**

        >>> qml.CRZ.compute_eigvals(torch.tensor(0.5))
        tensor([1.0000+0.0000j, 1.0000+0.0000j, 0.9689-0.2474j, 0.9689+0.2474j])
        """
        if qml.math.get_interface(theta) == "tensorflow":
            phase = qml.math.exp(-0.5j * qml.math.cast_like(theta, 1j))
            ones = qml.math.ones_like(phase)
            return stack_last([ones, ones, phase, qml.math.conj(phase)])

        prefactors = qml.math.array([0, 0, -0.5j, 0.5j], like=theta)
        if qml.math.ndim(theta) == 0:
            product = theta * prefactors
        else:
            product = qml.math.outer(theta, prefactors)
        return qml.math.exp(product)

    def eigvals(self):
        return self.compute_eigvals(*self.parameters)

    @staticmethod
    def compute_decomposition(
        phi: TensorLike, wires: WiresLike
    ) -> List[qml.operation.Operator]:  # pylint: disable=arguments-differ
        r"""Representation of the operator as a product of other operators (static method). :

        .. math:: O = O_1 O_2 \dots O_n.


        .. seealso:: :meth:`~.CRZ.decomposition`.

        Args:
            phi (TensorLike): rotation angle :math:`\phi`
            wires (Iterable, Wires): wires that the operator acts on

        Returns:
            list[Operator]: decomposition into lower level operations

        **Example:**

        >>> qml.CRZ.compute_decomposition(1.2, wires=(0,1))
        [PhaseShift(0.6, wires=[1]),
        CNOT(wires=[0, 1]),
        PhaseShift(-0.6, wires=[1]),
        CNOT(wires=[0, 1])]

        """
        return [
            qml.PhaseShift(phi / 2, wires=wires[1]),
            qml.CNOT(wires=wires),
            qml.PhaseShift(-phi / 2, wires=wires[1]),
            qml.CNOT(wires=wires),
        ]


def _crz_resources():
    return {qml.RZ: 2, qml.CNOT: 2}


@register_resources(_crz_resources)
def _crz(phi: TensorLike, wires: WiresLike, **__):
    qml.RZ(phi / 2, wires=wires[1])
    qml.CNOT(wires=wires)
    qml.RZ(-phi / 2, wires=wires[1])
    qml.CNOT(wires=wires)


add_decomps(CRZ, _crz)
add_decomps("Adjoint(CRZ)", adjoint_rotation)
add_decomps("Pow(CRZ)", pow_rotation)


class CRot(ControlledOp):
    r"""The controlled-Rot operator

    .. math:: CR(\phi, \theta, \omega) = \begin{bmatrix}
            1 & 0 & 0 & 0 \\
            0 & 1 & 0 & 0\\
            0 & 0 & e^{-i(\phi+\omega)/2}\cos(\theta/2) & -e^{i(\phi-\omega)/2}\sin(\theta/2)\\
            0 & 0 & e^{-i(\phi-\omega)/2}\sin(\theta/2) & e^{i(\phi+\omega)/2}\cos(\theta/2)
        \end{bmatrix}.

    .. note:: The first wire provided corresponds to the **control qubit**.

    **Details:**

    * Number of wires: 2
    * Number of parameters: 3
    * Number of dimensions per parameter: (0, 0, 0)
    * Gradient recipe: The controlled-Rot operator satisfies a four-term parameter-shift rule
      (see Appendix F, https://doi.org/10.1088/1367-2630/ac2cb3):

      .. math::

          \frac{d}{d\mathbf{x}_i}f(CR(\mathbf{x}_i)) = c_+ \left[f(CR(\mathbf{x}_i+a)) - f(CR(\mathbf{x}_i-a))\right] - c_- \left[f(CR(\mathbf{x}_i+b)) - f(CR(\mathbf{x}_i-b))\right]

      where :math:`f` is an expectation value depending on :math:`CR(\mathbf{x}_i)`, and

      - :math:`\mathbf{x} = (\phi, \theta, \omega)` and `i` is an index to :math:`\mathbf{x}`
      - :math:`a = \pi/2`
      - :math:`b = 3\pi/2`
      - :math:`c_{\pm} = (\sqrt{2} \pm 1)/{4\sqrt{2}}`

    Args:
        phi (float): rotation angle :math:`\phi`
        theta (float): rotation angle :math:`\theta`
        omega (float): rotation angle :math:`\omega`
        wires (Sequence[int]): the wire the operation acts on
        id (str or None): String representing the operation (optional)

    """

    num_wires = 2
    """int: Number of wires this operator acts on."""

    num_params = 3
    """int: Number of trainable parameters that the operator depends on."""

    ndim_params = (0, 0, 0)
    """tuple[int]: Number of dimensions per trainable parameter that the operator depends on."""

    resource_keys = set()

    name = "CRot"
    parameter_frequencies = [(0.5, 1.0), (0.5, 1.0), (0.5, 1.0)]

    def __init__(
        self, phi, theta, omega, wires, id=None
    ):  # pylint: disable=too-many-arguments,too-many-positional-arguments
        # We use type.__call__ instead of calling the class directly so that we don't bind the
        # operator primitive when new program capture is enabled
        base = type.__call__(qml.Rot, phi, theta, omega, wires=wires[1:])
        super().__init__(base, control_wires=wires[:1], id=id)

    def __repr__(self):
        params = ", ".join([repr(p) for p in self.parameters])
        return f"CRot({params}, wires={self.wires})"

    def _flatten(self):
        return self.data, (self.wires,)

    @classmethod
    def _unflatten(cls, data, metadata):
        return cls(*data, wires=metadata[0])

    # pylint: disable=too-many-arguments
    @classmethod
    def _primitive_bind_call(
        cls, phi, theta, omega, wires, id=None
    ):  # pylint: disable=too-many-positional-arguments
        return cls._primitive.bind(phi, theta, omega, *wires, n_wires=len(wires))

    @property
    def resource_params(self) -> dict:
        return {}

    def adjoint(self):
        phi, theta, omega = self.parameters
        return CRot(-omega, -theta, -phi, wires=self.wires)

    @staticmethod
    def compute_matrix(phi, theta, omega):  # pylint: disable=arguments-differ
        r"""Representation of the operator as a canonical matrix in the computational basis (static method).

        The canonical matrix is the textbook matrix representation that does not consider wires.
        Implicitly, this assumes that the wires of the operator correspond to the global wire order.

        .. seealso:: :meth:`~.CRot.matrix`


        Args:
            phi(tensor_like or float): first rotation angle
            theta (tensor_like or float): second rotation angle
            omega (tensor_like or float): third rotation angle

        Returns:
            tensor_like: canonical matrix

        **Example**

         >>> qml.CRot.compute_matrix(torch.tensor(0.1), torch.tensor(0.2), torch.tensor(0.3))
         tensor([[ 1.0+0.0j,  0.0+0.0j,        0.0+0.0j,        0.0+0.0j],
                [ 0.0+0.0j,  1.0+0.0j,        0.0+0.0j,        0.0+0.0j],
                [ 0.0+0.0j,  0.0+0.0j,  0.9752-0.1977j, -0.0993+0.0100j],
                [ 0.0+0.0j,  0.0+0.0j,  0.0993+0.0100j,  0.9752+0.1977j]])
        """
        # It might be that they are in different interfaces, e.g.,
        # CRot(0.2, 0.3, tf.Variable(0.5), wires=[0, 1])
        # So we need to make sure the matrix comes out having the right type
        interface = qml.math.get_interface(phi, theta, omega)

        c = qml.math.cos(theta / 2)
        s = qml.math.sin(theta / 2)

        # If anything is not tensorflow, it has to be casted
        if interface == "tensorflow":
            phi = qml.math.cast_like(qml.math.asarray(phi, like=interface), 1j)
            omega = qml.math.cast_like(qml.math.asarray(omega, like=interface), 1j)
            c = qml.math.cast_like(qml.math.asarray(c, like=interface), 1j)
            s = qml.math.cast_like(qml.math.asarray(s, like=interface), 1j)

        # The following variable is used to assert the all terms to be stacked have same shape
        one = qml.math.ones_like(phi) * qml.math.ones_like(omega)
        c = c * one
        s = s * one

        o = qml.math.ones_like(c)
        z = qml.math.zeros_like(c)
        mat = [
            [o, z, z, z],
            [z, o, z, z],
            [
                z,
                z,
                qml.math.exp(-0.5j * (phi + omega)) * c,
                -qml.math.exp(0.5j * (phi - omega)) * s,
            ],
            [
                z,
                z,
                qml.math.exp(-0.5j * (phi - omega)) * s,
                qml.math.exp(0.5j * (phi + omega)) * c,
            ],
        ]

        return qml.math.stack([stack_last(row) for row in mat], axis=-2)

    @staticmethod
    def compute_decomposition(
        phi: TensorLike, theta: TensorLike, omega: TensorLike, wires: WiresLike
    ) -> List[qml.operation.Operator]:  # pylint: disable=arguments-differ
        r"""Representation of the operator as a product of other operators (static method). :

        .. math:: O = O_1 O_2 \dots O_n.


        .. seealso:: :meth:`~.CRot.decomposition`.

        Args:
            phi (TensorLike): rotation angle :math:`\phi`
            theta (TensorLike): rotation angle :math:`\theta`
            omega (TensorLike): rotation angle :math:`\omega`
            wires (Iterable, Wires): the wires the operation acts on

        Returns:
            list[Operator]: decomposition into lower level operations

        **Example:**

        >>> qml.CRot.compute_decomposition(1.234, 2.34, 3.45, wires=[0, 1])
        [RZ(-1.108, wires=[1]),
         CNOT(wires=[0, 1]),
         RZ(-2.342, wires=[1]),
         RY(-1.17, wires=[1]),
         CNOT(wires=[0, 1]),
         RY(1.17, wires=[1]),
         RZ(3.45, wires=[1])]

        """
        return [
            qml.RZ((phi - omega) / 2, wires=wires[1]),
            qml.CNOT(wires=wires),
            qml.RZ(-(phi + omega) / 2, wires=wires[1]),
            qml.RY(-theta / 2, wires=wires[1]),
            qml.CNOT(wires=wires),
            qml.RY(theta / 2, wires=wires[1]),
            qml.RZ(omega, wires=wires[1]),
        ]


def _crot_resources():
    return {qml.RZ: 3, qml.CNOT: 2, qml.RY: 2}


@register_resources(_crot_resources)
def _crot(phi: TensorLike, theta: TensorLike, omega: TensorLike, wires: WiresLike, **__):
    qml.RZ((phi - omega) / 2, wires=wires[1])
    qml.CNOT(wires=wires)
    qml.RZ(-(phi + omega) / 2, wires=wires[1])
    qml.RY(-theta / 2, wires=wires[1])
    qml.CNOT(wires=wires)
    qml.RY(theta / 2, wires=wires[1])
    qml.RZ(omega, wires=wires[1])


add_decomps(CRot, _crot)


@register_resources({CRot: 1})
def _adjoint_crot(phi, theta, omega, wires, **_):
    CRot(-omega, -theta, -phi, wires=wires)


add_decomps("Adjoint(CRot)", _adjoint_crot)


class ControlledPhaseShift(ControlledOp):
    r"""A qubit controlled phase shift.

    .. math:: CR_\phi(\phi) = \begin{bmatrix}
                1 & 0 & 0 & 0 \\
                0 & 1 & 0 & 0 \\
                0 & 0 & 1 & 0 \\
                0 & 0 & 0 & e^{i\phi}
            \end{bmatrix}.

    .. note:: The first wire provided corresponds to the **control qubit**.

    **Details:**

    * Number of wires: 2
    * Number of parameters: 1
    * Number of dimensions per parameter: (0,)
    * Gradient recipe: :math:`\frac{d}{d\phi}f(CR_\phi(\phi)) = \frac{1}{2}\left[f(CR_\phi(\phi+\pi/2)) - f(CR_\phi(\phi-\pi/2))\right]`
        where :math:`f` is an expectation value depending on :math:`CR_{\phi}(\phi)`.

    Args:
        phi (float): rotation angle :math:`\phi`
        wires (Sequence[int]): the wire the operation acts on
        id (str or None): String representing the operation (optional)

    """

    num_wires = 2
    """int: Number of wires the operator acts on."""

    num_params = 1
    """int: Number of trainable parameters that the operator depends on."""

    ndim_params = (0,)
    """tuple[int]: Number of dimensions per trainable parameter that the operator depends on."""

    resource_keys = set()

    name = "ControlledPhaseShift"
    parameter_frequencies = [(1,)]

    def __init__(self, phi, wires, id=None):
        # We use type.__call__ instead of calling the class directly so that we don't bind the
        # operator primitive when new program capture is enabled
        base = type.__call__(qml.PhaseShift, phi, wires=wires[1:])
        super().__init__(base, control_wires=wires[:1], id=id)

    def __repr__(self):
        return f"ControlledPhaseShift({self.data[0]}, wires={self.wires})"

    def _flatten(self):
        return self.data, (self.wires,)

    @classmethod
    def _unflatten(cls, data, metadata):
        return cls(*data, wires=metadata[0])

    @classmethod
    def _primitive_bind_call(cls, phi, wires, id=None):
        return cls._primitive.bind(phi, *wires, n_wires=len(wires))

    @property
    def resource_params(self) -> dict:
        return {}

    def adjoint(self):
        return ControlledPhaseShift(-self.data[0], wires=self.wires)

    @staticmethod
    def compute_matrix(phi):  # pylint: disable=arguments-differ
        r"""Representation of the operator as a canonical matrix in the computational basis (static method).

        The canonical matrix is the textbook matrix representation that does not consider wires.
        Implicitly, this assumes that the wires of the operator correspond to the global wire order.

        .. seealso:: :meth:`~.ControlledPhaseShift.matrix`

        Args:
            phi (tensor_like or float): phase shift

        Returns:
            tensor_like: canonical matrix

        **Example**

        >>> qml.ControlledPhaseShift.compute_matrix(torch.tensor(0.5))
            tensor([[1.0+0.0j, 0.0+0.0j, 0.0+0.0j, 0.0000+0.0000j],
                    [0.0+0.0j, 1.0+0.0j, 0.0+0.0j, 0.0000+0.0000j],
                    [0.0+0.0j, 0.0+0.0j, 1.0+0.0j, 0.0000+0.0000j],
                    [0.0+0.0j, 0.0+0.0j, 0.0+0.0j, 0.8776+0.4794j]])
        """
        if qml.math.get_interface(phi) == "tensorflow":
            p = qml.math.exp(1j * qml.math.cast_like(phi, 1j))
            if qml.math.ndim(p) == 0:
                return qml.math.diag([1, 1, 1, p])

            ones = qml.math.ones_like(p)
            diags = stack_last([ones, ones, ones, p])
            return diags[:, :, np.newaxis] * qml.math.cast_like(qml.math.eye(4, like=diags), diags)

        signs = qml.math.array([0, 0, 0, 1], like=phi)
        arg = 1j * phi

        if qml.math.ndim(arg) == 0:
            return qml.math.diag(qml.math.exp(arg * signs))

        diags = qml.math.exp(qml.math.outer(arg, signs))
        return diags[:, :, np.newaxis] * qml.math.cast_like(qml.math.eye(4, like=diags), diags)

    @staticmethod
    def compute_eigvals(phi, **_):  # pylint: disable=arguments-differ
        r"""Eigenvalues of the operator in the computational basis (static method).

        If :attr:`diagonalizing_gates` are specified and implement a unitary :math:`U^{\dagger}`,
        the operator can be reconstructed as

        .. math:: O = U \Sigma U^{\dagger},

        where :math:`\Sigma` is the diagonal matrix containing the eigenvalues.

        Otherwise, no particular order for the eigenvalues is guaranteed.

        .. seealso:: :meth:`~.ControlledPhaseShift.eigvals`


        Args:
            phi (tensor_like or float): phase shift

        Returns:
            tensor_like: eigenvalues

        **Example**

        >>> qml.ControlledPhaseShift.compute_eigvals(torch.tensor(0.5))
        tensor([1.0000+0.0000j, 1.0000+0.0000j, 1.0000+0.0000j, 0.8776+0.4794j])
        """
        if qml.math.get_interface(phi) == "tensorflow":
            phase = qml.math.exp(1j * qml.math.cast_like(phi, 1j))
            ones = qml.math.ones_like(phase)
            return stack_last([ones, ones, ones, phase])

        prefactors = qml.math.array([0, 0, 0, 1j], like=phi)
        if qml.math.ndim(phi) == 0:
            product = phi * prefactors
        else:
            product = qml.math.outer(phi, prefactors)
        return qml.math.exp(product)

    def eigvals(self):
        return self.compute_eigvals(*self.parameters)

    @staticmethod
    def compute_decomposition(phi, wires):  # pylint: disable=arguments-differ
        r"""Representation of the operator as a product of other operators (static method). :

        .. math:: O = O_1 O_2 \dots O_n.

        .. seealso:: :meth:`~.ControlledPhaseShift.decomposition`.

        Args:
            phi (float): rotation angle :math:`\phi`
            wires (Iterable, Wires): wires that the operator acts on

        Returns:
            list[Operator]: decomposition into lower level operations

        **Example:**

        >>> qml.ControlledPhaseShift.compute_decomposition(1.234, wires=(0,1))
        [PhaseShift(0.617, wires=[0]),
         CNOT(wires=[0, 1]),
         PhaseShift(-0.617, wires=[1]),
         CNOT(wires=[0, 1]),
         PhaseShift(0.617, wires=[1])]

        """
        return [
            qml.PhaseShift(phi / 2, wires=wires[0]),
            qml.CNOT(wires=wires),
            qml.PhaseShift(-phi / 2, wires=wires[1]),
            qml.CNOT(wires=wires),
            qml.PhaseShift(phi / 2, wires=wires[1]),
        ]


def _cphase_rz_resource():
    return {qml.RZ: 3, qml.CNOT: 2, qml.GlobalPhase: 1}


@register_resources(_cphase_rz_resource)
def _cphase_to_rz_cnot(phi: TensorLike, wires: WiresLike, **__):
    qml.RZ(phi / 2, wires=wires[0])
    qml.CNOT(wires=wires)
    qml.RZ(-phi / 2, wires=wires[1])
    qml.CNOT(wires=wires)
    qml.RZ(phi / 2, wires=wires[1])
    qml.GlobalPhase(-phi / 4)


add_decomps(ControlledPhaseShift, _cphase_to_rz_cnot)
add_decomps("Adjoint(ControlledPhaseShift)", adjoint_rotation)
add_decomps("Pow(ControlledPhaseShift)", pow_rotation)

CPhase = ControlledPhaseShift<|MERGE_RESOLUTION|>--- conflicted
+++ resolved
@@ -24,16 +24,12 @@
 
 import pennylane as qml
 from pennylane.decomposition import add_decomps, register_resources
-<<<<<<< HEAD
 from pennylane.decomposition.symbolic_decomposition import (
     adjoint_rotation,
     pow_of_self_adjoint,
     pow_rotation,
     self_adjoint,
 )
-from pennylane.operation import AnyWires, Wires
-=======
->>>>>>> b6d6dbed
 from pennylane.ops.qubit.parametric_ops_single_qubit import stack_last
 from pennylane.typing import TensorLike
 from pennylane.wires import Wires, WiresLike
