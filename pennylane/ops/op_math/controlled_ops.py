# Copyright 2018-2024 Xanadu Quantum Technologies Inc.

# Licensed under the Apache License, Version 2.0 (the "License");
# you may not use this file except in compliance with the License.
# You may obtain a copy of the License at

#     http://www.apache.org/licenses/LICENSE-2.0

# Unless required by applicable law or agreed to in writing, software
# distributed under the License is distributed on an "AS IS" BASIS,
# WITHOUT WARRANTIES OR CONDITIONS OF ANY KIND, either express or implied.
# See the License for the specific language governing permissions and
# limitations under the License.

"""
This submodule contains controlled operators based on the ControlledOp class.
"""

# pylint: disable=arguments-differ,arguments-renamed

from functools import lru_cache, partial
from typing import Iterable, List, Literal, Optional, Union

import numpy as np
from scipy.linalg import block_diag

import pennylane as qml
<<<<<<< HEAD
from pennylane.decomposition import add_decomps, register_resources
from pennylane.operation import AnyWires, Wires
from pennylane.ops.qubit.parametric_ops_single_qubit import stack_last
from pennylane.typing import TensorLike
from pennylane.wires import WiresLike
=======
from pennylane.decomposition import add_decomps, register_condition, register_resources
from pennylane.decomposition.symbolic_decomposition import (
    adjoint_rotation,
    flip_zero_control,
    pow_involutory,
    pow_rotation,
    self_adjoint,
)
from pennylane.typing import TensorLike
from pennylane.wires import Wires, WiresLike
>>>>>>> 94cbb951

from .controlled import ControlledOp
from .controlled_decompositions import decompose_mcx
from .decompositions.controlled_decompositions import (
    controlled_two_qubit_unitary_rule,
    ctrl_decomp_bisect_rule,
    decompose_mcx_with_many_workers,
    decompose_mcx_with_no_worker,
    decompose_mcx_with_one_worker,
    decompose_mcx_with_two_workers,
    multi_control_decomp_zyz_rule,
    single_ctrl_decomp_zyz_rule,
)

INV_SQRT2 = 1 / qml.math.sqrt(2)

stack_last = partial(qml.math.stack, axis=-1)


class ControlledQubitUnitary(ControlledOp):
    r"""ControlledQubitUnitary(U, wires)
    Apply an arbitrary fixed unitary matrix ``U`` to ``wires``. If ``n = len(wires) `` and ``U`` has ``k`` wires, then the first ``n - k`` from ``wires`` serve as control, and ``U`` lives on the last ``k`` wires.

    In addition to default ``Operation`` instance attributes, the following are
    available for ``ControlledQubitUnitary``:

    * ``wires``: wires of the final controlled unitary, consisting of control wires following by target wires
    * ``control_values``: the state on which to apply the controlled operation (see below)
    * ``work_wires``: wires made use of during the decomposition of the operation into native operations

    **Details:**

    * Number of wires: Any (the operation can act on any number of wires)
    * Number of parameters: 1
    * Number of dimensions per parameter: (2,)
    * Gradient recipe: None

    Args:
        base (array[complex]): a square unitary matrix that will be used to construct a QubitUnitary
            operator, used as the base operator.
        wires (Union[Wires, Sequence[int], or int]): the wires the full
            controlled unitary acts on, composed of the controlled wires followed
            by the target wire.
        control_values (List[int or bool]): a list providing the state of the control qubits to
            control on (default is the all 1s state).
        unitary_check (bool): whether to check whether an array U is unitary when creating the
            operator (default False).
        work_wires (Union[Wires, Sequence[int], or int]): ancillary wire(s) that may be utilized during
            the decomposition of the operator into native operations.

    **Example**

    The following shows how a single-qubit unitary can be applied to wire ``2`` with control on
    both wires ``0`` and ``1``:

    >>> U = np.array([[ 0.94877869,  0.31594146], [-0.31594146,  0.94877869]])
    >>> qml.ControlledQubitUnitary(U, wires=[0, 1, 2])
    Controlled(QubitUnitary(array([[ 0.94877869,  0.31594146],
        [-0.31594146,  0.94877869]]), wires=[2]), control_wires=[0, 1])

    Typically, controlled operations apply a desired gate if the control qubits
    are all in the state :math:`\vert 1\rangle`. However, there are some situations where
    it is necessary to apply a gate conditioned on all qubits being in the
    :math:`\vert 0\rangle` state, or a mix of the two.

    The state on which to control can be changed by passing a string of bits to
    `control_values`. For example, if we want to apply a single-qubit unitary to
    wire ``3`` conditioned on three wires where the first is in state ``0``, the
    second is in state ``1``, and the third in state ``1``, we can write:

    >>> qml.ControlledQubitUnitary(U, wires=[0, 1, 2, 3], control_values=[0, 1, 1])

    or

    >>> qml.ControlledQubitUnitary(U, wires=[0, 1, 2, 3], control_values=[False, True, True])
    """

    num_params = 1
    """int: Number of trainable parameters that the operator depends on."""

    ndim_params = (2,)
    """tuple[int]: Number of dimensions per trainable parameter that the operator depends on."""

<<<<<<< HEAD
    resource_keys = {"base", "num_control_wires", "num_zero_control_values", "num_work_wires"}
=======
    resource_keys = {
        "num_target_wires",
        "num_control_wires",
        "num_zero_control_values",
        "num_work_wires",
        "work_wire_type",
    }
>>>>>>> 94cbb951

    grad_method = None
    """Gradient computation method."""

    def _flatten(self):
        return (self.base.data[0],), (
            self.wires,
            tuple(self.control_values),
            self.work_wires,
            self.work_wire_type,
        )

    @classmethod
    def _unflatten(cls, data, metadata):
        return cls(
            data[0],
            wires=metadata[0],
            control_values=metadata[1],
            work_wires=metadata[2],
            work_wire_type=metadata[3],
        )

    # pylint: disable=too-many-arguments,unused-argument,too-many-positional-arguments
    @classmethod
    def _primitive_bind_call(
        cls,
        base,
        wires: WiresLike,
        control_values=None,
        unitary_check=False,
        work_wires: WiresLike = (),
        work_wire_type="dirty",
    ):

        work_wires = Wires(() if work_wires is None else work_wires)
        return cls._primitive.bind(
            base,
            wires=wires,
            control_values=control_values,
            work_wires=work_wires,
            work_wire_type=work_wire_type,
        )

    # pylint: disable=too-many-arguments,too-many-positional-arguments
    def __init__(
        self,
        base,
        wires: WiresLike,
        control_values=None,
        unitary_check=False,
        work_wires: WiresLike = (),
        work_wire_type: Optional[str] = "dirty",
    ):

        if wires is None:
            raise TypeError("Must specify a set of wires. None is not a valid `wires` label.")

        if not isinstance(base, Iterable):
            raise ValueError("Base must be a matrix.")

        work_wires = Wires(() if work_wires is None else work_wires)

        num_base_wires = int(qml.math.log2(qml.math.shape(base)[-1]))
        target_wires = wires[-num_base_wires:]
        control_wires = wires[:-num_base_wires]

        # We use type.__call__ instead of calling the class directly so that we don't bind the
        # operator primitive when new program capture is enabled
        base = type.__call__(
            qml.QubitUnitary, base, wires=target_wires, unitary_check=unitary_check
        )

        super().__init__(
            base,
            control_wires,
            control_values=control_values,
            work_wires=work_wires,
            work_wire_type=work_wire_type,
        )

        self._name = "ControlledQubitUnitary"

    @property
    def resource_params(self) -> dict:
        return {
<<<<<<< HEAD
            "base": self.base,
            "num_control_wires": len(self.control_wires),
            "num_zero_control_values": len([val for val in self.control_values if not val]),
            "num_work_wires": len(self.work_wires),
=======
            "num_target_wires": len(self.base.wires),
            "num_control_wires": len(self.control_wires),
            "num_zero_control_values": len([val for val in self.control_values if not val]),
            "num_work_wires": len(self.work_wires),
            "work_wire_type": self.work_wire_type,
>>>>>>> 94cbb951
        }

    def _controlled(self, wire):
        ctrl_wires = wire + self.control_wires
        values = None if self.control_values is None else [True] + self.control_values
        base = self.base
        if isinstance(self.base, qml.QubitUnitary):
            base = self.base.matrix()

        return ControlledQubitUnitary(
            base,
            wires=ctrl_wires + self.wires,
            control_values=values,
            work_wires=self.work_wires,
            work_wire_type=self.work_wire_type,
        )


add_decomps(
    ControlledQubitUnitary,
    flip_zero_control(ctrl_decomp_bisect_rule),
    flip_zero_control(single_ctrl_decomp_zyz_rule),
    flip_zero_control(multi_control_decomp_zyz_rule),
    controlled_two_qubit_unitary_rule,
)


class CH(ControlledOp):
    r"""CH(wires)
    The controlled-Hadamard operator

    .. math:: CH = \begin{bmatrix}
            1 & 0 & 0 & 0 \\
            0 & 1 & 0 & 0 \\
            0 & 0 & \frac{1}{\sqrt{2}} & \frac{1}{\sqrt{2}} \\
            0 & 0 & \frac{1}{\sqrt{2}} & -\frac{1}{\sqrt{2}}
        \end{bmatrix}.

    .. note:: The first wire provided corresponds to the **control qubit**.

    **Details:**

    * Number of wires: 2
    * Number of parameters: 0

    Args:
        wires (Sequence[int]): the wires the operation acts on
    """

    num_wires = 2
    """int: Number of wires that the operation acts on."""

    num_params = 0
    """int: Number of trainable parameters that the operator depends on."""

    ndim_params = ()
    """tuple[int]: Number of dimensions per trainable parameter that the operator depends on."""

    resource_keys = set()

    name = "CH"

    def _flatten(self):
        return tuple(), (self.wires,)

    @classmethod
    def _unflatten(cls, data, metadata):
        return cls(metadata[0])

    @classmethod
    def _primitive_bind_call(cls, wires, id=None):
        return cls._primitive.bind(*wires, n_wires=2)

    def __init__(self, wires, id=None):
        control_wires = wires[:1]
        target_wires = wires[1:]

        # We use type.__call__ instead of calling the class directly so that we don't bind the
        # operator primitive when new program capture is enabled
        base = type.__call__(qml.Hadamard, wires=target_wires)
        super().__init__(base, control_wires, id=id)

    def __repr__(self):
        return f"CH(wires={self.wires.tolist()})"

<<<<<<< HEAD
=======
    def adjoint(self):
        return CH(self.wires)

>>>>>>> 94cbb951
    @property
    def resource_params(self) -> dict:
        return {}

    @staticmethod
    @lru_cache()
    def compute_matrix():  # pylint: disable=arguments-differ
        r"""Representation of the operator as a canonical matrix in the computational basis (static method).

        The canonical matrix is the textbook matrix representation that does not consider wires.
        Implicitly, this assumes that the wires of the operator correspond to the global wire order.

        .. seealso:: :meth:`~.CH.matrix`


        Returns:
            ndarray: matrix

        **Example**

        >>> print(qml.CH.compute_matrix())
        [[ 1.          0.          0.          0.        ]
         [ 0.          1.          0.          0.        ]
         [ 0.          0.          0.70710678  0.70710678]
         [ 0.          0.          0.70710678 -0.70710678]]
        """
        return np.array(
            [
                [1, 0, 0, 0],
                [0, 1, 0, 0],
                [0, 0, INV_SQRT2, INV_SQRT2],
                [0, 0, INV_SQRT2, -INV_SQRT2],
            ]
        )

    @staticmethod
    def compute_decomposition(wires):  # pylint: disable=arguments-differ
        r"""Representation of the operator as a product of other operators (static method).


        .. math:: O = O_1 O_2 \dots O_n.


        .. seealso:: :meth:`~.CH.decomposition`.

        Args:
            wires (Iterable, Wires): wires that the operator acts on

        Returns:
            list[Operator]: decomposition into lower level operations

        **Example:**

        >>> print(qml.CH.compute_decomposition([0, 1]))
        [RY(-0.7853981633974483, wires=[1]), CZ(wires=[0, 1]), RY(0.7853981633974483, wires=[1])]

        """
        return [
            qml.RY(-np.pi / 4, wires=wires[1]),
            qml.CZ(wires=wires),
            qml.RY(+np.pi / 4, wires=wires[1]),
        ]


def _ch_to_ry_cz_ry_resources():
    return {qml.RY: 2, qml.CZ: 1}


@register_resources(_ch_to_ry_cz_ry_resources)
def _ch_to_ry_cz_ry(wires: WiresLike, **__):
    qml.RY(-np.pi / 4, wires=wires[1])
    qml.CZ(wires=wires)
    qml.RY(+np.pi / 4, wires=wires[1])


add_decomps(CH, _ch_to_ry_cz_ry)
<<<<<<< HEAD
=======
add_decomps("Adjoint(CH)", self_adjoint)
add_decomps("Pow(CH)", pow_involutory)
>>>>>>> 94cbb951


class CY(ControlledOp):
    r"""CY(wires)
    The controlled-Y operator

    .. math:: CY = \begin{bmatrix}
            1 & 0 & 0 & 0 \\
            0 & 1 & 0 & 0\\
            0 & 0 & 0 & -i\\
            0 & 0 & i & 0
        \end{bmatrix}.

    .. note:: The first wire provided corresponds to the **control qubit**.

    **Details:**

    * Number of wires: 2
    * Number of parameters: 0

    Args:
        wires (Sequence[int]): the wires the operation acts on
        id (str): custom label given to an operator instance,
            can be useful for some applications where the instance has to be identified.
    """

    num_wires = 2
    """int: Number of wires that the operator acts on."""

    num_params = 0
    """int: Number of trainable parameters that the operator depends on."""

    ndim_params = ()
    """tuple[int]: Number of dimensions per trainable parameter that the operator depends on."""

    resource_keys = set()

    name = "CY"

    def _flatten(self):
        return tuple(), (self.wires,)

    @classmethod
    def _unflatten(cls, data, metadata):
        return cls(metadata[0])

    @classmethod
    def _primitive_bind_call(cls, wires, id=None):
        return cls._primitive.bind(*wires, n_wires=2)

    def __init__(self, wires, id=None):
        # We use type.__call__ instead of calling the class directly so that we don't bind the
        # operator primitive when new program capture is enabled
        base = type.__call__(qml.Y, wires=wires[1:])
        super().__init__(base, wires[:1], id=id)

    def __repr__(self):
        return f"CY(wires={self.wires.tolist()})"

    @property
    def resource_params(self) -> dict:
        return {}

<<<<<<< HEAD
=======
    def adjoint(self):
        return CY(self.wires)

>>>>>>> 94cbb951
    @staticmethod
    @lru_cache()
    def compute_matrix():  # pylint: disable=arguments-differ
        r"""Representation of the operator as a canonical matrix in the computational basis (static method).

        The canonical matrix is the textbook matrix representation that does not consider wires.
        Implicitly, this assumes that the wires of the operator correspond to the global wire order.

        .. seealso:: :meth:`~.CY.matrix`


        Returns:
            ndarray: matrix

        **Example**

        >>> print(qml.CY.compute_matrix())
        [[ 1.+0.j  0.+0.j  0.+0.j  0.+0.j]
         [ 0.+0.j  1.+0.j  0.+0.j  0.+0.j]
         [ 0.+0.j  0.+0.j  0.+0.j -0.-1.j]
         [ 0.+0.j  0.+0.j  0.+1.j  0.+0.j]]
        """
        return np.array(
            [
                [1, 0, 0, 0],
                [0, 1, 0, 0],
                [0, 0, 0, -1j],
                [0, 0, 1j, 0],
            ]
        )

    @staticmethod
    def compute_decomposition(wires):  # pylint: disable=arguments-differ
        r"""Representation of the operator as a product of other operators (static method).


        .. math:: O = O_1 O_2 \dots O_n.


        .. seealso:: :meth:`~.CY.decomposition`.

        Args:
            wires (Iterable, Wires): wires that the operator acts on

        Returns:
            list[Operator]: decomposition into lower level operations

        **Example:**

        >>> print(qml.CY.compute_decomposition([0, 1]))
        [CRY(3.141592653589793, wires=[0, 1])), S(0)]

        """
        return [qml.CRY(np.pi, wires=wires), qml.S(wires=wires[0])]


def _cy_to_cry_s_resources():
    return {qml.CRY: 1, qml.S: 1}


@register_resources(_cy_to_cry_s_resources)
def _cy(wires: WiresLike, **__):
    qml.CRY(np.pi, wires=wires)
    qml.S(wires=wires[0])


add_decomps(CY, _cy)
<<<<<<< HEAD
=======
add_decomps("Adjoint(CY)", self_adjoint)
add_decomps("Pow(CY)", pow_involutory)
>>>>>>> 94cbb951


class CZ(ControlledOp):
    r"""CZ(wires)
    The controlled-Z operator

    .. math:: CZ = \begin{bmatrix}
            1 & 0 & 0 & 0 \\
            0 & 1 & 0 & 0\\
            0 & 0 & 1 & 0\\
            0 & 0 & 0 & -1
        \end{bmatrix}.

    .. note:: The first wire provided corresponds to the **control qubit**.

    **Details:**

    * Number of wires: 2
    * Number of parameters: 0

    Args:
        wires (Sequence[int]): the wires the operation acts on
    """

    num_wires = 2
    """int: Number of wires that the operator acts on."""

    num_params = 0
    """int: Number of trainable parameters that the operator depends on."""

    ndim_params = ()
    """tuple[int]: Number of dimensions per trainable parameter that the operator depends on."""

    resource_keys = set()

    name = "CZ"

    def _flatten(self):
        return tuple(), (self.wires,)

    @classmethod
    def _unflatten(cls, data, metadata):
        return cls(metadata[0])

    @classmethod
    def _primitive_bind_call(cls, wires, id=None):
        return cls._primitive.bind(*wires, n_wires=2)

    def __init__(self, wires, id=None):
        # We use type.__call__ instead of calling the class directly so that we don't bind the
        # operator primitive when new program capture is enabled
        base = type.__call__(qml.Z, wires=wires[1:])
        super().__init__(base, wires[:1], id=id)

    def __repr__(self):
        return f"CZ(wires={self.wires.tolist()})"

    @property
    def resource_params(self) -> dict:
        return {}

<<<<<<< HEAD
=======
    def adjoint(self):
        return CZ(self.wires)

>>>>>>> 94cbb951
    @staticmethod
    @lru_cache()
    def compute_matrix():  # pylint: disable=arguments-differ
        r"""Representation of the operator as a canonical matrix in the computational basis (static method).

        The canonical matrix is the textbook matrix representation that does not consider wires.
        Implicitly, this assumes that the wires of the operator correspond to the global wire order.

        .. seealso:: :meth:`~.CZ.matrix`

        Returns:
            ndarray: matrix

        **Example**

        >>> print(qml.CZ.compute_matrix())
        [[ 1  0  0  0]
         [ 0  1  0  0]
         [ 0  0  1  0]
         [ 0  0  0 -1]]
        """
        return np.array([[1, 0, 0, 0], [0, 1, 0, 0], [0, 0, 1, 0], [0, 0, 0, -1]])

    def _controlled(self, wire):
        return qml.CCZ(wires=wire + self.wires)

    @staticmethod
    def compute_decomposition(wires):  # pylint: disable=arguments-differ
        return [qml.ControlledPhaseShift(np.pi, wires=wires)]


def _cz_to_cps_resources():
    return {qml.ControlledPhaseShift: 1}


@register_resources(_cz_to_cps_resources)
<<<<<<< HEAD
def _cz(wires: WiresLike, **__):
    qml.ControlledPhaseShift(np.pi, wires=wires)


add_decomps(CZ, _cz)
=======
def _cz_to_cps(wires: WiresLike, **__):
    qml.ControlledPhaseShift(np.pi, wires=wires)


def _cz_to_cnot_resources():
    return {qml.H: 2, qml.CNOT: 1}


@register_resources(_cz_to_cnot_resources)
def _cz_to_cnot(wires: WiresLike, **__):
    qml.H(wires=wires[1])
    qml.CNOT(wires=wires)
    qml.H(wires=wires[1])


add_decomps(CZ, _cz_to_cps, _cz_to_cnot)
add_decomps("Adjoint(CZ)", self_adjoint)
add_decomps("Pow(CZ)", pow_involutory)
>>>>>>> 94cbb951


class CSWAP(ControlledOp):
    r"""CSWAP(wires)
    The controlled-swap operator

    .. math:: CSWAP = \begin{bmatrix}
            1 & 0 & 0 & 0 & 0 & 0 & 0 & 0 \\
            0 & 1 & 0 & 0 & 0 & 0 & 0 & 0 \\
            0 & 0 & 1 & 0 & 0 & 0 & 0 & 0 \\
            0 & 0 & 0 & 1 & 0 & 0 & 0 & 0 \\
            0 & 0 & 0 & 0 & 1 & 0 & 0 & 0 \\
            0 & 0 & 0 & 0 & 0 & 0 & 1 & 0 \\
            0 & 0 & 0 & 0 & 0 & 1 & 0 & 0 \\
            0 & 0 & 0 & 0 & 0 & 0 & 0 & 1
        \end{bmatrix}.

    .. note:: The first wire provided corresponds to the **control qubit**.

    **Details:**

    * Number of wires: 3
    * Number of parameters: 0

    Args:
        wires (Sequence[int]): the wires the operation acts on
    """

    num_wires = 3
    """int : Number of wires that the operation acts on."""

    num_params = 0
    """int: Number of trainable parameters that the operator depends on."""

    ndim_params = ()
    """tuple[int]: Number of dimensions per trainable parameter that the operator depends on."""

    resource_keys = set()

    name = "CSWAP"

    def _flatten(self):
        return tuple(), (self.wires,)

    @classmethod
    def _unflatten(cls, data, metadata):
        return cls(metadata[0])

    @classmethod
    def _primitive_bind_call(cls, wires, id=None):
        return cls._primitive.bind(*wires, n_wires=3)

    def __init__(self, wires, id=None):
        control_wires = wires[:1]
        target_wires = wires[1:]

        # We use type.__call__ instead of calling the class directly so that we don't bind the
        # operator primitive when new program capture is enabled
        base = type.__call__(qml.SWAP, wires=target_wires)
        super().__init__(base, control_wires, id=id)

    def __repr__(self):
        return f"CSWAP(wires={self.wires.tolist()})"

    @property
    def resource_params(self) -> dict:
        return {}

<<<<<<< HEAD
=======
    def adjoint(self):
        return CSWAP(self.wires)

>>>>>>> 94cbb951
    @staticmethod
    @lru_cache()
    def compute_matrix():  # pylint: disable=arguments-differ
        r"""Representation of the operator as a canonical matrix in the computational basis (static method).

        The canonical matrix is the textbook matrix representation that does not consider wires.
        Implicitly, this assumes that the wires of the operator correspond to the global wire order.

        .. seealso:: :meth:`~.CSWAP.matrix`

        Returns:
            ndarray: matrix

        **Example**

        >>> print(qml.CSWAP.compute_matrix())
        [[1 0 0 0 0 0 0 0]
         [0 1 0 0 0 0 0 0]
         [0 0 1 0 0 0 0 0]
         [0 0 0 1 0 0 0 0]
         [0 0 0 0 1 0 0 0]
         [0 0 0 0 0 0 1 0]
         [0 0 0 0 0 1 0 0]
         [0 0 0 0 0 0 0 1]]
        """
        return np.array(
            [
                [1, 0, 0, 0, 0, 0, 0, 0],
                [0, 1, 0, 0, 0, 0, 0, 0],
                [0, 0, 1, 0, 0, 0, 0, 0],
                [0, 0, 0, 1, 0, 0, 0, 0],
                [0, 0, 0, 0, 1, 0, 0, 0],
                [0, 0, 0, 0, 0, 0, 1, 0],
                [0, 0, 0, 0, 0, 1, 0, 0],
                [0, 0, 0, 0, 0, 0, 0, 1],
            ]
        )

    @staticmethod
    def compute_decomposition(wires):  # pylint: disable=arguments-differ
        r"""Representation of the operator as a product of other operators (static method).

        .. math:: O = O_1 O_2 \dots O_n.


        .. seealso:: :meth:`~.CSWAP.decomposition`.

        Args:
            wires (Iterable, Wires): wires that the operator acts on

        Returns:
            list[Operator]: decomposition into lower level operations

        **Example:**

        >>> print(qml.CSWAP.compute_decomposition((0,1,2)))
        [Toffoli(wires=[0, 2, 1]), Toffoli(wires=[0, 1, 2]), Toffoli(wires=[0, 2, 1])]

        """
        decomp_ops = [
            qml.Toffoli(wires=[wires[0], wires[2], wires[1]]),
            qml.Toffoli(wires=[wires[0], wires[1], wires[2]]),
            qml.Toffoli(wires=[wires[0], wires[2], wires[1]]),
        ]
        return decomp_ops


def _cswap_to_toffoli_resources():
    return {qml.Toffoli: 3}


@register_resources(_cswap_to_toffoli_resources)
def _cswap(wires: WiresLike, **__):
    qml.Toffoli(wires=[wires[0], wires[2], wires[1]])
    qml.Toffoli(wires=[wires[0], wires[1], wires[2]])
    qml.Toffoli(wires=[wires[0], wires[2], wires[1]])


add_decomps(CSWAP, _cswap)
<<<<<<< HEAD
=======
add_decomps("Adjoint(CSWAP)", self_adjoint)
add_decomps("Pow(CSWAP)", pow_involutory)
>>>>>>> 94cbb951


class CCZ(ControlledOp):
    r"""CCZ(wires)
    CCZ (controlled-controlled-Z) gate.

    .. math::

        CCZ =
        \begin{pmatrix}
        1 & 0 & 0 & 0 & 0 & 0 & 0 & 0\\
        0 & 1 & 0 & 0 & 0 & 0 & 0 & 0\\
        0 & 0 & 1 & 0 & 0 & 0 & 0 & 0\\
        0 & 0 & 0 & 1 & 0 & 0 & 0 & 0\\
        0 & 0 & 0 & 0 & 1 & 0 & 0 & 0\\
        0 & 0 & 0 & 0 & 0 & 1 & 0 & 0\\
        0 & 0 & 0 & 0 & 0 & 0 & 1 & 0\\
        0 & 0 & 0 & 0 & 0 & 0 & 0 & -1
        \end{pmatrix}

    **Details:**

    * Number of wires: 3
    * Number of parameters: 0

    Args:
        wires (Sequence[int]): the subsystem the gate acts on
    """

    @classmethod
    def _primitive_bind_call(cls, wires, id=None):
        return cls._primitive.bind(*wires, n_wires=3)

    def _flatten(self):
        return tuple(), (self.wires,)

    @classmethod
    def _unflatten(cls, data, metadata):
        return cls(metadata[0])

    num_wires = 3
    """int: Number of wires that the operator acts on."""

    num_params = 0
    """int: Number of trainable parameters that the operator depends on."""

    ndim_params = ()
    """tuple[int]: Number of dimensions per trainable parameter that the operator depends on."""

    resource_keys = set()

    name = "CCZ"

    def __init__(self, wires, id=None):
        control_wires = wires[:2]
        target_wires = wires[2:]

        # We use type.__call__ instead of calling the class directly so that we don't bind the
        # operator primitive when new program capture is enabled
        base = type.__call__(qml.Z, wires=target_wires)
        super().__init__(base, control_wires, id=id)

    def __repr__(self):
        return f"CCZ(wires={self.wires.tolist()})"

    @property
    def resource_params(self) -> dict:
        return {}

<<<<<<< HEAD
=======
    def adjoint(self):
        return CCZ(self.wires)

>>>>>>> 94cbb951
    @staticmethod
    @lru_cache()
    def compute_matrix():  # pylint: disable=arguments-differ
        r"""Representation of the operator as a canonical matrix in the computational basis (static method).

        The canonical matrix is the textbook matrix representation that does not consider wires.
        Implicitly, this assumes that the wires of the operator correspond to the global wire order.

        .. seealso:: :meth:`~.CCZ.matrix`


        Returns:
            ndarray: matrix

        **Example**

        >>> print(qml.CCZ.compute_matrix())
        [[1 0 0 0 0 0 0 0]
         [0 1 0 0 0 0 0 0]
         [0 0 1 0 0 0 0 0]
         [0 0 0 1 0 0 0 0]
         [0 0 0 0 1 0 0 0]
         [0 0 0 0 0 1 0 0]
         [0 0 0 0 0 0 1 0]
         [0 0 0 0 0 0 0 -1]]
        """
        return np.array(
            [
                [1, 0, 0, 0, 0, 0, 0, 0],
                [0, 1, 0, 0, 0, 0, 0, 0],
                [0, 0, 1, 0, 0, 0, 0, 0],
                [0, 0, 0, 1, 0, 0, 0, 0],
                [0, 0, 0, 0, 1, 0, 0, 0],
                [0, 0, 0, 0, 0, 1, 0, 0],
                [0, 0, 0, 0, 0, 0, 1, 0],
                [0, 0, 0, 0, 0, 0, 0, -1],
            ]
        )

    @staticmethod
    def compute_decomposition(
        wires: WiresLike,
<<<<<<< HEAD
    ) -> List[qml.operation.Operator]:  # pylint: disable=arguments-differ
=======
    ) -> List[qml.operation.Operator]:
>>>>>>> 94cbb951
        r"""Representation of the operator as a product of other operators (static method).

        .. math:: O = O_1 O_2 \dots O_n.


        .. seealso:: :meth:`~.Toffoli.decomposition`.

        Args:
            wires (Iterable, Wires): wires that the operator acts on

        Returns:
            list[Operator]: decomposition into lower level operations

        **Example:**

        >>> qml.CCZ.compute_decomposition((0,1,2))
        [CNOT(wires=[1, 2]),
         Adjoint(T(2)),
         CNOT(wires=[0, 2]),
         T(2),
         CNOT(wires=[1, 2]),
         Adjoint(T(2)),
         CNOT(wires=[0, 2]),
         T(2),
         T(1),
         CNOT(wires=[0, 1]),
         H(2),
         T(0),
         Adjoint(T(1)),
         CNOT(wires=[0, 1]),
         H(2)]

        """
        return [
            qml.CNOT(wires=[wires[1], wires[2]]),
            qml.adjoint(qml.T(wires=wires[2])),
            qml.CNOT(wires=[wires[0], wires[2]]),
            qml.T(wires=wires[2]),
            qml.CNOT(wires=[wires[1], wires[2]]),
            qml.adjoint(qml.T(wires=wires[2])),
            qml.CNOT(wires=[wires[0], wires[2]]),
            qml.T(wires=wires[2]),
            qml.T(wires=wires[1]),
            qml.CNOT(wires=[wires[0], wires[1]]),
            qml.Hadamard(wires=wires[2]),
            qml.T(wires=wires[0]),
            qml.adjoint(qml.T(wires=wires[1])),
            qml.CNOT(wires=[wires[0], wires[1]]),
            qml.Hadamard(wires=wires[2]),
        ]


def _ccz_resources():
<<<<<<< HEAD
    return {qml.CNOT: 6, qml.adjoint_resource_rep(qml.T, {}): 3, qml.T: 4, qml.Hadamard: 2}
=======
    return {
        qml.CNOT: 6,
        qml.decomposition.adjoint_resource_rep(qml.T, {}): 3,
        qml.T: 4,
        qml.Hadamard: 2,
    }
>>>>>>> 94cbb951


@register_resources(_ccz_resources)
def _ccz(wires: WiresLike, **__):
    qml.CNOT(wires=[wires[1], wires[2]])
    qml.adjoint(qml.T(wires=wires[2]))
    qml.CNOT(wires=[wires[0], wires[2]])
    qml.T(wires=wires[2])
    qml.CNOT(wires=[wires[1], wires[2]])
    qml.adjoint(qml.T(wires=wires[2]))
    qml.CNOT(wires=[wires[0], wires[2]])
    qml.T(wires=wires[2])
    qml.T(wires=wires[1])
    qml.CNOT(wires=[wires[0], wires[1]])
    qml.Hadamard(wires=wires[2])
    qml.T(wires=wires[0])
    qml.adjoint(qml.T(wires=wires[1]))
    qml.CNOT(wires=[wires[0], wires[1]])
    qml.Hadamard(wires=wires[2])


add_decomps(CCZ, _ccz)
<<<<<<< HEAD
=======
add_decomps("Adjoint(CCZ)", self_adjoint)
add_decomps("Pow(CCZ)", pow_involutory)
>>>>>>> 94cbb951


class CNOT(ControlledOp):
    r"""CNOT(wires)
    The controlled-NOT operator

    .. math:: CNOT = \begin{bmatrix}
        1 & 0 & 0 & 0 \\
        0 & 1 & 0 & 0\\
        0 & 0 & 0 & 1\\
        0 & 0 & 1 & 0
        \end{bmatrix}.

    .. note:: The first wire provided corresponds to the **control qubit**.

    **Details:**

    * Number of wires: 2
    * Number of parameters: 0

    Args:
        wires (Sequence[int]): the wires the operation acts on
    """

    num_wires = 2
    """int: Number of wires that the operator acts on."""

    num_params = 0
    """int: Number of trainable parameters that the operator depends on."""

    ndim_params = ()
    """tuple[int]: Number of dimensions per trainable parameter that the operator depends on."""

    resource_keys = set()

    name = "CNOT"

    def _flatten(self):
        return tuple(), (self.wires,)

    @classmethod
    def _unflatten(cls, data, metadata):
        return cls(metadata[0])

    @classmethod
    def _primitive_bind_call(cls, wires, id=None):
        return cls._primitive.bind(*wires, n_wires=2)

    def __init__(self, wires, id=None):
        # We use type.__call__ instead of calling the class directly so that we don't bind the
        # operator primitive when new program capture is enabled
        base = type.__call__(qml.X, wires=wires[1:])
        super().__init__(base, wires[:1], id=id)

    def adjoint(self):
        return CNOT(self.wires)

    @property
    def has_decomposition(self):
        return False

    @staticmethod
    def compute_decomposition(*params, wires=None, **hyperparameters):  # -> List["Operator"]:
        r"""Representation of the operator as a product of other operators (static method).

        .. math:: O = O_1 O_2 \dots O_n.

        .. note::
            Operations making up the decomposition should be queued within the
            ``compute_decomposition`` method.

        .. seealso:: :meth:`~.Operator.decomposition`.

        Args:
            *params (list): trainable parameters of the operator, as stored in the ``parameters`` attribute
            wires (Iterable[Any], Wires): wires that the operator acts on
            **hyperparams (dict): non-trainable hyperparameters of the operator, as stored in the ``hyperparameters`` attribute

        Raises:
            qml.DecompositionUndefinedError
        """
        raise qml.operation.DecompositionUndefinedError

    @property
    def resource_params(self) -> dict:
        return {}

    def __repr__(self):
        return f"CNOT(wires={self.wires.tolist()})"

    @staticmethod
    @lru_cache()
    def compute_matrix():  # pylint: disable=arguments-differ
        r"""Representation of the operator as a canonical matrix in the computational basis (static method).

        The canonical matrix is the textbook matrix representation that does not consider wires.
        Implicitly, this assumes that the wires of the operator correspond to the global wire order.

        .. seealso:: :meth:`~.CNOT.matrix`


        Returns:
            ndarray: matrix

        **Example**

        >>> print(qml.CNOT.compute_matrix())
        [[1 0 0 0]
         [0 1 0 0]
         [0 0 0 1]
         [0 0 1 0]]
        """
        return np.array([[1, 0, 0, 0], [0, 1, 0, 0], [0, 0, 0, 1], [0, 0, 1, 0]])

    def _controlled(self, wire):
        return qml.Toffoli(wires=wire + self.wires)


def _cnot_cz_h_resources():
    return {qml.H: 2, qml.CZ: 1}


@register_resources(_cnot_cz_h_resources)
def _cnot_to_cz_h(wires: WiresLike, **__):
    qml.H(wires[1])
    qml.CZ(wires=wires)
    qml.H(wires[1])


add_decomps(CNOT, _cnot_to_cz_h)
<<<<<<< HEAD
=======
add_decomps("Adjoint(CNOT)", self_adjoint)
add_decomps("Pow(CNOT)", pow_involutory)
>>>>>>> 94cbb951


class Toffoli(ControlledOp):
    r"""Toffoli(wires)
    Toffoli (controlled-controlled-X) gate.

    .. math::

        Toffoli =
        \begin{pmatrix}
        1 & 0 & 0 & 0 & 0 & 0 & 0 & 0\\
        0 & 1 & 0 & 0 & 0 & 0 & 0 & 0\\
        0 & 0 & 1 & 0 & 0 & 0 & 0 & 0\\
        0 & 0 & 0 & 1 & 0 & 0 & 0 & 0\\
        0 & 0 & 0 & 0 & 1 & 0 & 0 & 0\\
        0 & 0 & 0 & 0 & 0 & 1 & 0 & 0\\
        0 & 0 & 0 & 0 & 0 & 0 & 0 & 1\\
        0 & 0 & 0 & 0 & 0 & 0 & 1 & 0
        \end{pmatrix}

    **Details:**

    * Number of wires: 3
    * Number of parameters: 0

    Args:
        wires (Sequence[int]): the subsystem the gate acts on
    """

    num_wires = 3
    """int: Number of wires that the operator acts on."""

    num_params = 0
    """int: Number of trainable parameters that the operator depends on."""

    ndim_params = ()
    """tuple[int]: Number of dimensions per trainable parameter that the operator depends on."""

    resource_keys = set()

    name = "Toffoli"

    def _flatten(self):
        return tuple(), (self.wires,)

    @classmethod
    def _unflatten(cls, _, metadata):
        return cls(metadata[0])

    @classmethod
    def _primitive_bind_call(cls, wires, id=None):
        return cls._primitive.bind(*wires, n_wires=3)

    def __init__(self, wires, id=None):
        control_wires = wires[:2]
        target_wires = wires[2:]
        # We use type.__call__ instead of calling the class directly so that we don't bind the
        # operator primitive when new program capture is enabled
        base = type.__call__(qml.X, wires=target_wires)
        super().__init__(base, control_wires, id=id)

    def __repr__(self):
        return f"Toffoli(wires={self.wires.tolist()})"

    @property
    def resource_params(self) -> dict:
        return {}

<<<<<<< HEAD
=======
    def adjoint(self):
        return Toffoli(self.wires)

>>>>>>> 94cbb951
    @staticmethod
    @lru_cache()
    def compute_matrix():  # pylint: disable=arguments-differ
        r"""Representation of the operator as a canonical matrix in the computational basis (static method).

        The canonical matrix is the textbook matrix representation that does not consider wires.
        Implicitly, this assumes that the wires of the operator correspond to the global wire order.

        .. seealso:: :meth:`~.Toffoli.matrix`


        Returns:
            ndarray: matrix

        **Example**

        >>> print(qml.Toffoli.compute_matrix())
        [[1 0 0 0 0 0 0 0]
         [0 1 0 0 0 0 0 0]
         [0 0 1 0 0 0 0 0]
         [0 0 0 1 0 0 0 0]
         [0 0 0 0 1 0 0 0]
         [0 0 0 0 0 1 0 0]
         [0 0 0 0 0 0 0 1]
         [0 0 0 0 0 0 1 0]]
        """
        return np.array(
            [
                [1, 0, 0, 0, 0, 0, 0, 0],
                [0, 1, 0, 0, 0, 0, 0, 0],
                [0, 0, 1, 0, 0, 0, 0, 0],
                [0, 0, 0, 1, 0, 0, 0, 0],
                [0, 0, 0, 0, 1, 0, 0, 0],
                [0, 0, 0, 0, 0, 1, 0, 0],
                [0, 0, 0, 0, 0, 0, 0, 1],
                [0, 0, 0, 0, 0, 0, 1, 0],
            ]
        )

    @staticmethod
    def compute_decomposition(
        wires: WiresLike,
<<<<<<< HEAD
    ) -> List[qml.operation.Operator]:  # pylint: disable=arguments-differ
=======
    ) -> List[qml.operation.Operator]:
>>>>>>> 94cbb951
        r"""Representation of the operator as a product of other operators (static method).

        .. math:: O = O_1 O_2 \dots O_n.


        .. seealso:: :meth:`~.Toffoli.decomposition`.

        Args:
            wires (Iterable, Wires): wires that the operator acts on

        Returns:
            list[Operator]: decomposition into lower level operations

        **Example:**

        >>> qml.Toffoli.compute_decomposition((0,1,2))
        [H(2),
         CNOT(wires=[1, 2]),
         Adjoint(T(2)),
         CNOT(wires=[0, 2]),
         T(2),
         CNOT(wires=[1, 2]),
         Adjoint(T(2)),
         CNOT(wires=[0, 2]),
         T(2),
         T(1),
         CNOT(wires=[0, 1]),
         H(2),
         T(0),
         Adjoint(T(1)),
         CNOT(wires=[0, 1])]

        """
        return [
            qml.Hadamard(wires=wires[2]),
            CNOT(wires=[wires[1], wires[2]]),
            qml.adjoint(qml.T(wires=wires[2])),
            CNOT(wires=[wires[0], wires[2]]),
            qml.T(wires=wires[2]),
            CNOT(wires=[wires[1], wires[2]]),
            qml.adjoint(qml.T(wires=wires[2])),
            CNOT(wires=[wires[0], wires[2]]),
            qml.T(wires=wires[2]),
            qml.T(wires=wires[1]),
            CNOT(wires=[wires[0], wires[1]]),
            qml.Hadamard(wires=wires[2]),
            qml.T(wires=wires[0]),
            qml.adjoint(qml.T(wires=wires[1])),
            CNOT(wires=[wires[0], wires[1]]),
        ]


def _check_and_convert_control_values(control_values, control_wires):
    if isinstance(control_values, str):
        # Make sure all values are either 0 or 1
        if not set(control_values).issubset({"1", "0"}):
            raise ValueError("String of control values can contain only '0' or '1'.")

        control_values = [int(x) for x in control_values]

    if control_values is None:
        return [1] * len(control_wires)

    if len(control_values) != len(control_wires):
        raise ValueError("Length of control values must equal number of control wires.")

    return control_values


def _toffoli_resources():
<<<<<<< HEAD
    return {qml.Hadamard: 2, qml.CNOT: 6, qml.T: 4, qml.adjoint_resource_rep(qml.T, {}): 3}
=======
    return {
        qml.Hadamard: 2,
        qml.CNOT: 6,
        qml.T: 4,
        qml.decomposition.adjoint_resource_rep(qml.T, {}): 3,
    }
>>>>>>> 94cbb951


@register_resources(_toffoli_resources)
def _toffoli(wires: WiresLike, **__):
    qml.Hadamard(wires=wires[2])
    CNOT(wires=[wires[1], wires[2]])
    qml.adjoint(qml.T(wires=wires[2]))
    CNOT(wires=[wires[0], wires[2]])
    qml.T(wires=wires[2])
    CNOT(wires=[wires[1], wires[2]])
    qml.adjoint(qml.T(wires=wires[2]))
    CNOT(wires=[wires[0], wires[2]])
    qml.T(wires=wires[2])
    qml.T(wires=wires[1])
    CNOT(wires=[wires[0], wires[1]])
    qml.Hadamard(wires=wires[2])
    qml.T(wires=wires[0])
    qml.adjoint(qml.T(wires=wires[1]))
    CNOT(wires=[wires[0], wires[1]])


add_decomps(Toffoli, _toffoli)
<<<<<<< HEAD
=======
add_decomps("Adjoint(Toffoli)", self_adjoint)
add_decomps("Pow(Toffoli)", pow_involutory)
>>>>>>> 94cbb951


class MultiControlledX(ControlledOp):
    r"""Apply a :class:`~.PauliX` gate controlled on an arbitrary computational basis state.

    **Details:**

    * Number of wires: Any (the operation can act on any number of wires)
    * Number of parameters: 0
    * Gradient recipe: None

    Args:
        wires (Union[Wires, Sequence[int], or int]): control wire(s) followed by a single target wire (the last entry of ``wires``) where
            the operation acts on
        control_values (Union[bool, list[bool], int, list[int]]): The value(s) the control wire(s)
            should take. Integers other than 0 or 1 will be treated as :code:`int(bool(x))`.
        work_wires (Union[Wires, Sequence[int], or int]): optional work wires used to decompose
            the operation into a series of :class:`~.Toffoli` gates
        work_wire_type (str): whether the work wires are ``"clean"`` or ``"dirty"``. ``"clean"`` indicates that
            the work wires are in the state :math:`|0\rangle`, while ``"dirty"`` indicates that the
            work wires are in an arbitrary state. Defaults to ``"dirty"``.

    .. note::

        If :class:`~.MultiControlledX` is not supported on the targeted device, PennyLane will decompose
        the operation into :class:`~.Toffoli` and/or :class:`~.CNOT` gates. When controlling on
        three or more wires, the Toffoli-based decompositions described in Lemmas 7.2 of
        `Barenco et al. <https://arxiv.org/abs/quant-ph/9503016>`__ and Sec 5 of `Khattar and Gidney
        <https://arxiv.org/abs/2407.17966>`__  will be used. These methods require at least one
        work wire.

        The number of work wires provided determines the decomposition method used and the resulting
        number of Toffoli gates required. When :class:`~.MultiControlledX` is controlling on :math:`n`
        wires:

        #. If at least :math:`n - 2` work wires are provided, the decomposition in Lemma 7.2 will be
           applied using the first :math:`n - 2` work wires.
        #. If at least :math:`2` work wires are provided, Sec. 5.2 and 5.4 of Khattar and Gidney
           will be used depending on whether the ``work_wire_type`` is ``"clean"`` or ``"dirty"``.
        #. If at least :math:`1` work wire is provided, Sec. 5.1 and 5.3 of Khattar and Gidney
           will be used depending on whether the ``work_wire_type`` is ``"clean"`` or ``"dirty"``.

        These methods present a tradeoff between qubit number and depth. The method in point 1
        requires fewer Toffoli gates but a greater number of qubits.

        Note that the state of the work wires before and after the decomposition takes place is
        unchanged.

    """

    is_self_inverse = True
    """bool: Whether or not the operator is self-inverse."""

    num_params = 0
    """int: Number of trainable parameters that the operator depends on."""

    ndim_params = ()
    """tuple[int]: Number of dimensions per trainable parameter that the operator depends on."""

<<<<<<< HEAD
    resource_keys = {"num_control_wires", "num_zero_control_values", "num_work_wires"}
=======
    resource_keys = {
        "num_control_wires",
        "num_zero_control_values",
        "num_work_wires",
        "work_wire_type",
    }
>>>>>>> 94cbb951

    name = "MultiControlledX"

    def _flatten(self):
        return (), (self.wires, tuple(self.control_values), self.work_wires, self.work_wire_type)

    @classmethod
    def _unflatten(cls, _, metadata):
        return cls(
            wires=metadata[0],
            control_values=metadata[1],
            work_wires=metadata[2],
            work_wire_type=metadata[3],
        )

    # pylint: disable=too-many-arguments,too-many-positional-arguments

    # TODO: Remove when PL supports pylint==3.3.6 (it is considered a useless-suppression) [sc-91362]
    # pylint: disable=arguments-differ
    @classmethod
    def _primitive_bind_call(
        cls, wires, control_values=None, work_wires=None, work_wire_type="dirty", id=None
    ):
        return cls._primitive.bind(
            *wires,
            n_wires=len(wires),
            control_values=control_values,
            work_wires=work_wires,
            work_wire_type=work_wire_type,
        )

    @staticmethod
    def _validate_control_values(control_values):
        if control_values is not None:
            if not (
                isinstance(control_values, (bool, int))
                or (
                    (
                        isinstance(control_values, (list, tuple))
                        and all(isinstance(val, (bool, int)) for val in control_values)
                    )
                )
            ):
                raise ValueError(f"control_values must be boolean or int. Got: {control_values}")

    def __init__(
        self,
        wires: WiresLike = (),
        control_values: Union[bool, List[bool], int, List[int]] = None,
        work_wires: WiresLike = (),
        work_wire_type: Literal["clean", "dirty"] = "dirty",
    ):
        wires = Wires(() if wires is None else wires)
        work_wires = Wires(() if work_wires is None else work_wires)
        self._validate_control_values(control_values)

        if len(wires) == 0:
            raise ValueError("Must specify the wires where the operation acts on")

        if len(wires) < 2:
            raise ValueError(
                f"MultiControlledX: wrong number of wires. {len(wires)} wire(s) given. "
                f"Need at least 2."
            )
        control_wires = wires[:-1]
        wires = wires[-1:]

        control_values = _check_and_convert_control_values(control_values, control_wires)

        # We use type.__call__ instead of calling the class directly so that we don't bind the
        # operator primitive when new program capture is enabled
        base = type.__call__(qml.X, wires=wires)
        super().__init__(
            base,
            control_wires=control_wires,
            control_values=control_values,
            work_wires=work_wires,
            work_wire_type=work_wire_type,
        )

    def __repr__(self):
        return (
            f"MultiControlledX(wires={self.wires.tolist()}, control_values={self.control_values})"
        )

    @property
    def wires(self):
        return self.control_wires + self.target_wires

    @property
    def resource_params(self) -> dict:
        return {
            "num_control_wires": len(self.control_wires),
            "num_zero_control_values": len([val for val in self.control_values if not val]),
            "num_work_wires": len(self.work_wires),
<<<<<<< HEAD
        }

=======
            "work_wire_type": self.work_wire_type,
        }

    def adjoint(self):
        return MultiControlledX(
            wires=self.wires,
            control_values=self.control_values,
            work_wires=self.work_wires,
            work_wire_type=self.work_wire_type,
        )

>>>>>>> 94cbb951
    # pylint: disable=unused-argument, arguments-differ
    @staticmethod
    def compute_matrix(control_wires: WiresLike, control_values=None, **kwargs):
        r"""Representation of the operator as a canonical matrix in the computational basis (static method).

        The canonical matrix is the textbook matrix representation that does not consider wires.
        Implicitly, this assumes that the wires of the operator correspond to the global wire order.

        .. seealso:: :meth:`~.MultiControlledX.matrix`

        Args:
            control_wires (Any or Iterable[Any]): wires to place controls on
            control_values (Union[bool, list[bool], int, list[int]]): The value(s) the control wire(s)
                should take. Integers other than 0 or 1 will be treated as ``int(bool(x))``.

        Returns:
            tensor_like: matrix representation

        **Example**

        >>> print(qml.MultiControlledX.compute_matrix([0], [1]))
        [[1. 0. 0. 0.]
         [0. 1. 0. 0.]
         [0. 0. 0. 1.]
         [0. 0. 1. 0.]]
        >>> print(qml.MultiControlledX.compute_matrix([1], [0]))
        [[0. 1. 0. 0.]
         [1. 0. 0. 0.]
         [0. 0. 1. 0.]
         [0. 0. 0. 1.]]

        """

        control_values = _check_and_convert_control_values(control_values, control_wires)
        padding_left = sum(2**i * int(val) for i, val in enumerate(reversed(control_values))) * 2
        padding_right = 2 ** (len(control_wires) + 1) - 2 - padding_left
        return block_diag(np.eye(padding_left), qml.X.compute_matrix(), np.eye(padding_right))

    def matrix(self, wire_order=None):
        canonical_matrix = self.compute_matrix(self.control_wires, self.control_values)
        wire_order = wire_order or self.wires
        return qml.math.expand_matrix(canonical_matrix, wires=self.wires, wire_order=wire_order)

    # pylint: disable=unused-argument, arguments-differ
    @staticmethod
    def compute_decomposition(
        wires: WiresLike = None,
        work_wires: WiresLike = None,
        control_values=None,
        work_wire_type: Literal["clean", "dirty"] = "dirty",
        **kwargs,
    ):
        r"""Representation of the operator as a product of other operators (static method).

        .. math:: O = O_1 O_2 \dots O_n.

        .. seealso:: :meth:`~.MultiControlledX.decomposition`.

        Args:
            wires (Iterable[Any] or Wires): wires that the operation acts on
            work_wires (Wires): optional work wires used to decompose
                the operation into a series of Toffoli gates.
            control_values (Union[bool, list[bool], int, list[int]]): The value(s) the control wire(s)
                should take. Integers other than 0 or 1 will be treated as ``int(bool(x))``.
            work_wire_type (str): whether the work wires are clean or dirty.

        Returns:
            list[Operator]: decomposition into lower level operations

        **Example:**

        >>> print(qml.MultiControlledX.compute_decomposition(
        ...     wires=[0,1,2,3], control_values=[1,1,1], work_wires=qml.wires.Wires("aux")))
        [Toffoli(wires=[2, 'aux', 3]),
        Toffoli(wires=[0, 1, 'aux']),
        Toffoli(wires=[2, 'aux', 3]),
        Toffoli(wires=[0, 1, 'aux'])]

        """
        wires = Wires(() if wires is None else wires)

        if len(wires) < 2:
            raise ValueError(f"Wrong number of wires. {len(wires)} given. Need at least 2.")

        target_wire = wires[-1]
        control_wires = wires[:-1]

        if control_values is None:
            control_values = [True] * len(control_wires)

        work_wires = work_wires or []

        flips1 = [qml.X(w) for w, val in zip(control_wires, control_values) if not val]

        if work_wire_type not in {"clean", "dirty"}:
            raise ValueError(
                f"work_wire_type must be either 'clean' or 'dirty'. Got '{work_wire_type}'."
            )

        decomp = decompose_mcx(control_wires, target_wire, work_wires, work_wire_type)

        flips2 = [qml.X(w) for w, val in zip(control_wires, control_values) if not val]

        return flips1 + decomp + flips2

    def decomposition(self):
        return self.compute_decomposition(
            self.wires, self.work_wires, self.control_values, self.work_wire_type
        )


def _mcx_to_cnot_or_toffoli_resource(num_control_wires, num_zero_control_values, **__):
    if num_control_wires == 1:
        return {qml.CNOT: 1, qml.X: num_zero_control_values}
    return {qml.Toffoli: 1, qml.X: num_zero_control_values * 2}


@register_condition(lambda num_control_wires, **_: num_control_wires < 3)
@register_resources(_mcx_to_cnot_or_toffoli_resource)
def _mcx_to_cnot_or_toffoli(wires, control_wires, control_values, **__):
    if len(wires) == 2 and not control_values[0]:
        qml.CNOT(wires=wires)
        qml.X(wires[1])
    elif len(wires) == 2:
        qml.CNOT(wires=wires)
    elif len(wires) == 3:
        zero_control_wires = [w for w, val in zip(control_wires, control_values) if not val]
        for w in zero_control_wires:
            qml.PauliX(w)
        qml.Toffoli(wires=wires)
        for w in zero_control_wires:
            qml.PauliX(w)


add_decomps(
    MultiControlledX,
    _mcx_to_cnot_or_toffoli,
    decompose_mcx_with_many_workers,
    decompose_mcx_with_two_workers,
    decompose_mcx_with_one_worker,
    decompose_mcx_with_no_worker,
)
add_decomps("Adjoint(MultiControlledX)", self_adjoint)
add_decomps("Pow(MultiControlledX)", pow_involutory)


class CRX(ControlledOp):
    r"""The controlled-RX operator

    .. math::

        \begin{align}
            CR_x(\phi) &=
            \begin{bmatrix}
            & 1 & 0 & 0 & 0 \\
            & 0 & 1 & 0 & 0\\
            & 0 & 0 & \cos(\phi/2) & -i\sin(\phi/2)\\
            & 0 & 0 & -i\sin(\phi/2) & \cos(\phi/2)
            \end{bmatrix}.
        \end{align}

    **Details:**

    * Number of wires: 2
    * Number of parameters: 1
    * Number of dimensions per parameter: (0,)
    * Gradient recipe: The controlled-RX operator satisfies a four-term parameter-shift rule
      (see Appendix F, https://doi.org/10.1088/1367-2630/ac2cb3):

      .. math::

          \frac{d}{d\phi}f(CR_x(\phi)) = c_+ \left[f(CR_x(\phi+a)) - f(CR_x(\phi-a))\right] - c_- \left[f(CR_x(\phi+b)) - f(CR_x(\phi-b))\right]

      where :math:`f` is an expectation value depending on :math:`CR_x(\phi)`, and

      - :math:`a = \pi/2`
      - :math:`b = 3\pi/2`
      - :math:`c_{\pm} = (\sqrt{2} \pm 1)/{4\sqrt{2}}`

    Args:
        phi (float): rotation angle :math:`\phi`
        wires (Sequence[int]): the wire the operation acts on
        id (str or None): String representing the operation (optional)
    """

    num_wires = 2
    """int: Number of wires that the operation acts on."""

    num_params = 1
    """int: Number of trainable parameters that the operator depends on."""

    ndim_params = (0,)
    """tuple[int]: Number of dimensions per trainable parameter that the operator depends on."""

    resource_keys = set()

    name = "CRX"
    parameter_frequencies = [(0.5, 1.0)]

    def __init__(self, phi, wires: WiresLike, id=None):
        # We use type.__call__ instead of calling the class directly so that we don't bind the
        # operator primitive when new program capture is enabled
        base = type.__call__(qml.RX, phi, wires=wires[1:])
        super().__init__(base, control_wires=wires[:1], id=id)

    def __repr__(self):
        return f"CRX({self.data[0]}, wires={self.wires.tolist()})"

    def _flatten(self):
        return self.data, (self.wires,)

    @classmethod
    def _unflatten(cls, data, metadata):
        return cls(*data, wires=metadata[0])

    @classmethod
    def _primitive_bind_call(cls, phi, wires: WiresLike, id=None):
        return cls._primitive.bind(phi, *wires, n_wires=len(wires))

    @property
    def resource_params(self) -> dict:
        return {}

<<<<<<< HEAD
=======
    def adjoint(self):
        return CRX(-self.data[0], wires=self.wires)

>>>>>>> 94cbb951
    @staticmethod
    def compute_matrix(theta):  # pylint: disable=arguments-differ
        r"""Representation of the operator as a canonical matrix in the computational basis (static method).

        The canonical matrix is the textbook matrix representation that does not consider wires.
        Implicitly, this assumes that the wires of the operator correspond to the global wire order.

        .. seealso:: :meth:`~.CRX.matrix`

        Args:
            theta (tensor_like or float): rotation angle

        Returns:
            tensor_like: canonical matrix

        **Example**

        >>> qml.CRX.compute_matrix(torch.tensor(0.5))
        tensor([[1.0+0.0j, 0.0+0.0j,    0.0+0.0j,    0.0+0.0j],
                [0.0+0.0j, 1.0+0.0j,    0.0+0.0j,    0.0+0.0j],
                [0.0+0.0j, 0.0+0.0j, 0.9689+0.0j, 0.0-0.2474j],
                [0.0+0.0j, 0.0+0.0j, 0.0-0.2474j, 0.9689+0.0j]])
        """

        interface = qml.math.get_interface(theta)

        c = qml.math.cos(theta / 2)
        s = qml.math.sin(theta / 2)

        if interface == "tensorflow":
            c = qml.math.cast_like(c, 1j)
            s = qml.math.cast_like(s, 1j)

        # The following avoids casting an imaginary quantity to reals when back propagating
        c = (1 + 0j) * c
        js = -1j * s
        ones = qml.math.ones_like(js)
        zeros = qml.math.zeros_like(js)
        matrix = [
            [ones, zeros, zeros, zeros],
            [zeros, ones, zeros, zeros],
            [zeros, zeros, c, js],
            [zeros, zeros, js, c],
        ]

        return qml.math.stack([stack_last(row) for row in matrix], axis=-2)

    @staticmethod
<<<<<<< HEAD
    def compute_decomposition(
        phi: TensorLike, wires: WiresLike
    ) -> List[qml.operation.Operator]:  # pylint: disable=arguments-differ
=======
    def compute_decomposition(phi: TensorLike, wires: WiresLike) -> List[qml.operation.Operator]:
>>>>>>> 94cbb951
        r"""Representation of the operator as a product of other operators (static method). :

        .. math:: O = O_1 O_2 \dots O_n.


        .. seealso:: :meth:`~.CRot.decomposition`.

        Args:
            phi (TensorLike): rotation angle :math:`\phi`
            wires (Iterable, Wires): the wires the operation acts on

        Returns:
            list[Operator]: decomposition into lower level operations

        **Example:**

        >>> qml.CRX.compute_decomposition(1.2, wires=(0,1))
        [RZ(1.5707963267948966, wires=[1]),
        RY(0.6, wires=[1]),
        CNOT(wires=[0, 1]),
        RY(-0.6, wires=[1]),
        CNOT(wires=[0, 1]),
        RZ(-1.5707963267948966, wires=[1])]

        """
        pi_half = qml.math.ones_like(phi) * (np.pi / 2)
        return [
            qml.RZ(pi_half, wires=wires[1]),
            qml.RY(phi / 2, wires=wires[1]),
            qml.CNOT(wires=wires),
            qml.RY(-phi / 2, wires=wires[1]),
            qml.CNOT(wires=wires),
            qml.RZ(-pi_half, wires=wires[1]),
        ]


def _crx_to_rz_ry_resources():
    return {qml.RZ: 2, qml.RY: 2, qml.CNOT: 2}


@register_resources(_crx_to_rz_ry_resources)
def _crx_to_rz_ry(phi: TensorLike, wires: WiresLike, **__):
    qml.RZ(np.pi / 2, wires=wires[1])
    qml.RY(phi / 2, wires=wires[1])
    qml.CNOT(wires=wires)
    qml.RY(-phi / 2, wires=wires[1])
    qml.CNOT(wires=wires)
    qml.RZ(-np.pi / 2, wires=wires[1])


def _crx_to_rx_cz_resources():
    return {qml.RX: 2, qml.CZ: 2}


@register_resources(_crx_to_rx_cz_resources)
def _crx_to_rx_cz(phi: TensorLike, wires: WiresLike, **__):
    qml.RX(phi / 2, wires=wires[1])
    qml.CZ(wires=wires)
    qml.RX(-phi / 2, wires=wires[1])
    qml.CZ(wires=wires)


def _crx_to_h_crz_resources():
    return {qml.Hadamard: 2, qml.CRZ: 1}


@register_resources(_crx_to_h_crz_resources)
def _crx_to_h_crz(phi: TensorLike, wires: WiresLike, **__):
    qml.Hadamard(wires=wires[1])
    qml.CRZ(phi, wires=wires)
    qml.Hadamard(wires=wires[1])


add_decomps(CRX, _crx_to_rx_cz, _crx_to_rz_ry, _crx_to_h_crz)
<<<<<<< HEAD
=======
add_decomps("Adjoint(CRX)", adjoint_rotation)
add_decomps("Pow(CRX)", pow_rotation)
>>>>>>> 94cbb951


class CRY(ControlledOp):
    r"""The controlled-RY operator

    .. math::

        \begin{align}
            CR_y(\phi) &=
            \begin{bmatrix}
                1 & 0 & 0 & 0 \\
                0 & 1 & 0 & 0\\
                0 & 0 & \cos(\phi/2) & -\sin(\phi/2)\\
                0 & 0 & \sin(\phi/2) & \cos(\phi/2)
            \end{bmatrix}.
        \end{align}

    **Details:**

    * Number of wires: 2
    * Number of parameters: 1
    * Number of dimensions per parameter: (0,)
    * Gradient recipe: The controlled-RY operator satisfies a four-term parameter-shift rule
      (see Appendix F, https://doi.org/10.1088/1367-2630/ac2cb3):

      .. math::

          \frac{d}{d\phi}f(CR_y(\phi)) = c_+ \left[f(CR_y(\phi+a)) - f(CR_y(\phi-a))\right] - c_- \left[f(CR_y(\phi+b)) - f(CR_y(\phi-b))\right]

      where :math:`f` is an expectation value depending on :math:`CR_y(\phi)`, and

      - :math:`a = \pi/2`
      - :math:`b = 3\pi/2`
      - :math:`c_{\pm} = (\sqrt{2} \pm 1)/{4\sqrt{2}}`

    Args:
        phi (float): rotation angle :math:`\phi`
        wires (Sequence[int]): the wire the operation acts on
        id (str or None): String representing the operation (optional)
    """

    num_wires = 2
    """int: Number of wires that the operation acts on."""

    num_params = 1
    """int: Number of trainable parameters that the operator depends on."""

    ndim_params = (0,)
    """tuple[int]: Number of dimensions per trainable parameter that the operator depends on."""

    resource_keys = set()

    name = "CRY"
    parameter_frequencies = [(0.5, 1.0)]

    def __init__(self, phi, wires, id=None):
        # We use type.__call__ instead of calling the class directly so that we don't bind the
        # operator primitive when new program capture is enabled
        base = type.__call__(qml.RY, phi, wires=wires[1:])
        super().__init__(base, control_wires=wires[:1], id=id)

    def __repr__(self):
        return f"CRY({self.data[0]}, wires={self.wires.tolist()}))"

    def _flatten(self):
        return self.data, (self.wires,)

    @classmethod
    def _unflatten(cls, data, metadata):
        return cls(*data, wires=metadata[0])

    @classmethod
    def _primitive_bind_call(cls, phi, wires, id=None):
        return cls._primitive.bind(phi, *wires, n_wires=len(wires))

    @property
    def resource_params(self) -> dict:
        return {}

<<<<<<< HEAD
=======
    def adjoint(self):
        return CRY(-self.data[0], wires=self.wires)

>>>>>>> 94cbb951
    @staticmethod
    def compute_matrix(theta):  # pylint: disable=arguments-differ
        r"""Representation of the operator as a canonical matrix in the computational basis (static method).

        The canonical matrix is the textbook matrix representation that does not consider wires.
        Implicitly, this assumes that the wires of the operator correspond to the global wire order.

        .. seealso:: :meth:`~.CRY.matrix`


        Args:
            theta (tensor_like or float): rotation angle

        Returns:
            tensor_like: canonical matrix

        **Example**

        >>> qml.CRY.compute_matrix(torch.tensor(0.5))
        tensor([[ 1.0000+0.j,  0.0000+0.j,  0.0000+0.j,  0.0000+0.j],
                [ 0.0000+0.j,  1.0000+0.j,  0.0000+0.j,  0.0000+0.j],
                [ 0.0000+0.j,  0.0000+0.j,  0.9689+0.j, -0.2474-0.j],
                [ 0.0000+0.j,  0.0000+0.j,  0.2474+0.j,  0.9689+0.j]])
        """
        interface = qml.math.get_interface(theta)

        c = qml.math.cos(theta / 2)
        s = qml.math.sin(theta / 2)

        if interface == "tensorflow":
            c = qml.math.cast_like(c, 1j)
            s = qml.math.cast_like(s, 1j)

        # The following avoids casting an imaginary quantity to reals when back propagating
        c = (1 + 0j) * c
        s = (1 + 0j) * s
        ones = qml.math.ones_like(s)
        zeros = qml.math.zeros_like(s)
        matrix = [
            [ones, zeros, zeros, zeros],
            [zeros, ones, zeros, zeros],
            [zeros, zeros, c, -s],
            [zeros, zeros, s, c],
        ]

        return qml.math.stack([stack_last(row) for row in matrix], axis=-2)

    @staticmethod
<<<<<<< HEAD
    def compute_decomposition(
        phi: TensorLike, wires: WiresLike
    ) -> List[qml.operation.Operator]:  # pylint: disable=arguments-differ
=======
    def compute_decomposition(phi: TensorLike, wires: WiresLike) -> List[qml.operation.Operator]:
>>>>>>> 94cbb951
        r"""Representation of the operator as a product of other operators (static method). :

        .. math:: O = O_1 O_2 \dots O_n.


        .. seealso:: :meth:`~.CRY.decomposition`.

        Args:
            phi (TensorLike): rotation angle :math:`\phi`
            wires (Iterable, Wires): wires that the operator acts on

        Returns:
            list[Operator]: decomposition into lower level operations

        **Example:**

        >>> qml.CRY.compute_decomposition(1.2, wires=(0,1))
        [RY(0.6, wires=[1]),
        CNOT(wires=[0, 1]),
        RY(-0.6, wires=[1]),
        CNOT(wires=[0, 1])]

        """
        return [
            qml.RY(phi / 2, wires=wires[1]),
            qml.CNOT(wires=wires),
            qml.RY(-phi / 2, wires=wires[1]),
            qml.CNOT(wires=wires),
        ]


def _cry_resources():
    return {qml.RY: 2, qml.CNOT: 2}


@register_resources(_cry_resources)
def _cry(phi: TensorLike, wires: WiresLike, **__):
    qml.RY(phi / 2, wires=wires[1])
    qml.CNOT(wires=wires)
    qml.RY(-phi / 2, wires=wires[1])
    qml.CNOT(wires=wires)


add_decomps(CRY, _cry)
<<<<<<< HEAD
=======
add_decomps("Adjoint(CRY)", adjoint_rotation)
add_decomps("Pow(CRY)", pow_rotation)
>>>>>>> 94cbb951


class CRZ(ControlledOp):
    r"""The controlled-RZ operator

    .. math::

        \begin{align}
             CR_z(\phi) &=
             \begin{bmatrix}
                1 & 0 & 0 & 0 \\
                0 & 1 & 0 & 0\\
                0 & 0 & e^{-i\phi/2} & 0\\
                0 & 0 & 0 & e^{i\phi/2}
            \end{bmatrix}.
        \end{align}


    .. note:: The subscripts of the operations in the formula refer to the wires they act on, e.g. 1 corresponds
        to the first element in ``wires`` that is the **control qubit**.

    **Details:**

    * Number of wires: 2
    * Number of parameters: 1
    * Number of dimensions per parameter: (0,)
    * Gradient recipe: The controlled-RZ operator satisfies a four-term parameter-shift rule
      (see Appendix F, https://doi.org/10.1088/1367-2630/ac2cb3):

      .. math::

          \frac{d}{d\phi}f(CR_z(\phi)) = c_+ \left[f(CR_z(\phi+a)) - f(CR_z(\phi-a))\right] - c_- \left[f(CR_z(\phi+b)) - f(CR_z(\phi-b))\right]

      where :math:`f` is an expectation value depending on :math:`CR_z(\phi)`, and

      - :math:`a = \pi/2`
      - :math:`b = 3\pi/2`
      - :math:`c_{\pm} = (\sqrt{2} \pm 1)/{4\sqrt{2}}`

    Args:
        phi (float): rotation angle :math:`\phi`
        wires (Sequence[int]): the wire the operation acts on
        id (str or None): String representing the operation (optional)

    """

    num_wires = 2
    """int: Number of wires that the operation acts on."""

    num_params = 1
    """int: Number of trainable parameters that the operator depends on."""

    ndim_params = (0,)
    """tuple[int]: Number of dimensions per trainable parameter that the operator depends on."""

    resource_keys = set()

    name = "CRZ"
    parameter_frequencies = [(0.5, 1.0)]

    def __init__(self, phi, wires, id=None):
        # We use type.__call__ instead of calling the class directly so that we don't bind the
        # operator primitive when new program capture is enabled
        base = type.__call__(qml.RZ, phi, wires=wires[1:])
        super().__init__(base, control_wires=wires[:1], id=id)

    def __repr__(self):
        return f"CRZ({self.data[0]}, wires={self.wires})"

    def _flatten(self):
        return self.data, (self.wires,)

    @classmethod
    def _unflatten(cls, data, metadata):
        return cls(*data, wires=metadata[0])

    @classmethod
    def _primitive_bind_call(cls, phi, wires, id=None):
        return cls._primitive.bind(phi, *wires, n_wires=len(wires))

    @property
    def resource_params(self) -> dict:
        return {}

<<<<<<< HEAD
=======
    def adjoint(self):
        return CRZ(-self.data[0], wires=self.wires)

>>>>>>> 94cbb951
    @staticmethod
    def compute_matrix(theta):  # pylint: disable=arguments-differ
        r"""Representation of the operator as a canonical matrix in the computational basis (static method).

        The canonical matrix is the textbook matrix representation that does not consider wires.
        Implicitly, this assumes that the wires of the operator correspond to the global wire order.

        .. seealso:: :meth:`~.CRZ.matrix`

        Args:
            theta (tensor_like or float): rotation angle

        Returns:
            tensor_like: canonical matrix

        **Example**

        >>> qml.CRZ.compute_matrix(torch.tensor(0.5))
        tensor([[1.0+0.0j, 0.0+0.0j,       0.0+0.0j,       0.0+0.0j],
                [0.0+0.0j, 1.0+0.0j,       0.0+0.0j,       0.0+0.0j],
                [0.0+0.0j, 0.0+0.0j, 0.9689-0.2474j,       0.0+0.0j],
                [0.0+0.0j, 0.0+0.0j,       0.0+0.0j, 0.9689+0.2474j]])
        """
        if qml.math.get_interface(theta) == "tensorflow":
            p = qml.math.exp(-0.5j * qml.math.cast_like(theta, 1j))
            if qml.math.ndim(p) == 0:
                return qml.math.diag([1, 1, p, qml.math.conj(p)])

            ones = qml.math.ones_like(p)
            diags = stack_last([ones, ones, p, qml.math.conj(p)])
            return diags[:, :, np.newaxis] * qml.math.cast_like(qml.math.eye(4, like=diags), diags)

        signs = qml.math.array([0, 0, 1, -1], like=theta)
        arg = -0.5j * theta

        if qml.math.ndim(arg) == 0:
            return qml.math.diag(qml.math.exp(arg * signs))

        diags = qml.math.exp(qml.math.outer(arg, signs))
        return diags[:, :, np.newaxis] * qml.math.cast_like(qml.math.eye(4, like=diags), diags)

    @staticmethod
    def compute_eigvals(theta, **_):  # pylint: disable=arguments-differ
        r"""Eigenvalues of the operator in the computational basis (static method).

        If :attr:`diagonalizing_gates` are specified and implement a unitary :math:`U^{\dagger}`,
        the operator can be reconstructed as

        .. math:: O = U \Sigma U^{\dagger},

        where :math:`\Sigma` is the diagonal matrix containing the eigenvalues.

        Otherwise, no particular order for the eigenvalues is guaranteed.

        .. seealso:: :meth:`~.CRZ.eigvals`


        Args:
            theta (tensor_like or float): rotation angle

        Returns:
            tensor_like: eigenvalues

        **Example**

        >>> qml.CRZ.compute_eigvals(torch.tensor(0.5))
        tensor([1.0000+0.0000j, 1.0000+0.0000j, 0.9689-0.2474j, 0.9689+0.2474j])
        """
        if qml.math.get_interface(theta) == "tensorflow":
            phase = qml.math.exp(-0.5j * qml.math.cast_like(theta, 1j))
            ones = qml.math.ones_like(phase)
            return stack_last([ones, ones, phase, qml.math.conj(phase)])

        prefactors = qml.math.array([0, 0, -0.5j, 0.5j], like=theta)
        if qml.math.ndim(theta) == 0:
            product = theta * prefactors
        else:
            product = qml.math.outer(theta, prefactors)
        return qml.math.exp(product)

    def eigvals(self):
        return self.compute_eigvals(*self.parameters)

    @staticmethod
<<<<<<< HEAD
    def compute_decomposition(
        phi: TensorLike, wires: WiresLike
    ) -> List[qml.operation.Operator]:  # pylint: disable=arguments-differ
=======
    def compute_decomposition(phi: TensorLike, wires: WiresLike) -> List[qml.operation.Operator]:
>>>>>>> 94cbb951
        r"""Representation of the operator as a product of other operators (static method). :

        .. math:: O = O_1 O_2 \dots O_n.


        .. seealso:: :meth:`~.CRZ.decomposition`.

        Args:
            phi (TensorLike): rotation angle :math:`\phi`
            wires (Iterable, Wires): wires that the operator acts on

        Returns:
            list[Operator]: decomposition into lower level operations

        **Example:**

        >>> qml.CRZ.compute_decomposition(1.2, wires=(0,1))
        [PhaseShift(0.6, wires=[1]),
        CNOT(wires=[0, 1]),
        PhaseShift(-0.6, wires=[1]),
        CNOT(wires=[0, 1])]

        """
        return [
            qml.PhaseShift(phi / 2, wires=wires[1]),
            qml.CNOT(wires=wires),
            qml.PhaseShift(-phi / 2, wires=wires[1]),
            qml.CNOT(wires=wires),
        ]


def _crz_resources():
<<<<<<< HEAD
    return {qml.PhaseShift: 2, qml.CNOT: 2}
=======
    return {qml.RZ: 2, qml.CNOT: 2}
>>>>>>> 94cbb951


@register_resources(_crz_resources)
def _crz(phi: TensorLike, wires: WiresLike, **__):
<<<<<<< HEAD
    qml.PhaseShift(phi / 2, wires=wires[1])
    qml.CNOT(wires=wires)
    qml.PhaseShift(-phi / 2, wires=wires[1])
=======
    qml.RZ(phi / 2, wires=wires[1])
    qml.CNOT(wires=wires)
    qml.RZ(-phi / 2, wires=wires[1])
>>>>>>> 94cbb951
    qml.CNOT(wires=wires)


add_decomps(CRZ, _crz)
<<<<<<< HEAD
=======
add_decomps("Adjoint(CRZ)", adjoint_rotation)
add_decomps("Pow(CRZ)", pow_rotation)
>>>>>>> 94cbb951


class CRot(ControlledOp):
    r"""The controlled-Rot operator

    .. math:: CR(\phi, \theta, \omega) = \begin{bmatrix}
            1 & 0 & 0 & 0 \\
            0 & 1 & 0 & 0\\
            0 & 0 & e^{-i(\phi+\omega)/2}\cos(\theta/2) & -e^{i(\phi-\omega)/2}\sin(\theta/2)\\
            0 & 0 & e^{-i(\phi-\omega)/2}\sin(\theta/2) & e^{i(\phi+\omega)/2}\cos(\theta/2)
        \end{bmatrix}.

    .. note:: The first wire provided corresponds to the **control qubit**.

    **Details:**

    * Number of wires: 2
    * Number of parameters: 3
    * Number of dimensions per parameter: (0, 0, 0)
    * Gradient recipe: The controlled-Rot operator satisfies a four-term parameter-shift rule
      (see Appendix F, https://doi.org/10.1088/1367-2630/ac2cb3):

      .. math::

          \frac{d}{d\mathbf{x}_i}f(CR(\mathbf{x}_i)) = c_+ \left[f(CR(\mathbf{x}_i+a)) - f(CR(\mathbf{x}_i-a))\right] - c_- \left[f(CR(\mathbf{x}_i+b)) - f(CR(\mathbf{x}_i-b))\right]

      where :math:`f` is an expectation value depending on :math:`CR(\mathbf{x}_i)`, and

      - :math:`\mathbf{x} = (\phi, \theta, \omega)` and `i` is an index to :math:`\mathbf{x}`
      - :math:`a = \pi/2`
      - :math:`b = 3\pi/2`
      - :math:`c_{\pm} = (\sqrt{2} \pm 1)/{4\sqrt{2}}`

    Args:
        phi (float): rotation angle :math:`\phi`
        theta (float): rotation angle :math:`\theta`
        omega (float): rotation angle :math:`\omega`
        wires (Sequence[int]): the wire the operation acts on
        id (str or None): String representing the operation (optional)

    """

    num_wires = 2
    """int: Number of wires this operator acts on."""

    num_params = 3
    """int: Number of trainable parameters that the operator depends on."""

    ndim_params = (0, 0, 0)
    """tuple[int]: Number of dimensions per trainable parameter that the operator depends on."""

    resource_keys = set()

    name = "CRot"
    parameter_frequencies = [(0.5, 1.0), (0.5, 1.0), (0.5, 1.0)]

    def __init__(
        self, phi, theta, omega, wires, id=None
    ):  # pylint: disable=too-many-arguments,too-many-positional-arguments
        # We use type.__call__ instead of calling the class directly so that we don't bind the
        # operator primitive when new program capture is enabled
        base = type.__call__(qml.Rot, phi, theta, omega, wires=wires[1:])
        super().__init__(base, control_wires=wires[:1], id=id)

    def __repr__(self):
        params = ", ".join([repr(p) for p in self.parameters])
        return f"CRot({params}, wires={self.wires})"

    def _flatten(self):
        return self.data, (self.wires,)

    @classmethod
    def _unflatten(cls, data, metadata):
        return cls(*data, wires=metadata[0])

    # pylint: disable=too-many-arguments
    @classmethod
    def _primitive_bind_call(
        cls, phi, theta, omega, wires, id=None
    ):  # pylint: disable=too-many-positional-arguments
        return cls._primitive.bind(phi, theta, omega, *wires, n_wires=len(wires))

    @property
    def resource_params(self) -> dict:
        return {}

<<<<<<< HEAD
=======
    def adjoint(self):
        phi, theta, omega = self.parameters
        return CRot(-omega, -theta, -phi, wires=self.wires)

>>>>>>> 94cbb951
    @staticmethod
    def compute_matrix(phi, theta, omega):  # pylint: disable=arguments-differ
        r"""Representation of the operator as a canonical matrix in the computational basis (static method).

        The canonical matrix is the textbook matrix representation that does not consider wires.
        Implicitly, this assumes that the wires of the operator correspond to the global wire order.

        .. seealso:: :meth:`~.CRot.matrix`


        Args:
            phi(tensor_like or float): first rotation angle
            theta (tensor_like or float): second rotation angle
            omega (tensor_like or float): third rotation angle

        Returns:
            tensor_like: canonical matrix

        **Example**

         >>> qml.CRot.compute_matrix(torch.tensor(0.1), torch.tensor(0.2), torch.tensor(0.3))
         tensor([[ 1.0+0.0j,  0.0+0.0j,        0.0+0.0j,        0.0+0.0j],
                [ 0.0+0.0j,  1.0+0.0j,        0.0+0.0j,        0.0+0.0j],
                [ 0.0+0.0j,  0.0+0.0j,  0.9752-0.1977j, -0.0993+0.0100j],
                [ 0.0+0.0j,  0.0+0.0j,  0.0993+0.0100j,  0.9752+0.1977j]])
        """
        # It might be that they are in different interfaces, e.g.,
        # CRot(0.2, 0.3, tf.Variable(0.5), wires=[0, 1])
        # So we need to make sure the matrix comes out having the right type
        interface = qml.math.get_interface(phi, theta, omega)

        c = qml.math.cos(theta / 2)
        s = qml.math.sin(theta / 2)

        # If anything is not tensorflow, it has to be casted
        if interface == "tensorflow":
            phi = qml.math.cast_like(qml.math.asarray(phi, like=interface), 1j)
            omega = qml.math.cast_like(qml.math.asarray(omega, like=interface), 1j)
            c = qml.math.cast_like(qml.math.asarray(c, like=interface), 1j)
            s = qml.math.cast_like(qml.math.asarray(s, like=interface), 1j)

        # The following variable is used to assert the all terms to be stacked have same shape
        one = qml.math.ones_like(phi) * qml.math.ones_like(omega)
        c = c * one
        s = s * one

        o = qml.math.ones_like(c)
        z = qml.math.zeros_like(c)
        mat = [
            [o, z, z, z],
            [z, o, z, z],
            [
                z,
                z,
                qml.math.exp(-0.5j * (phi + omega)) * c,
                -qml.math.exp(0.5j * (phi - omega)) * s,
            ],
            [
                z,
                z,
                qml.math.exp(-0.5j * (phi - omega)) * s,
                qml.math.exp(0.5j * (phi + omega)) * c,
            ],
        ]

        return qml.math.stack([stack_last(row) for row in mat], axis=-2)

    @staticmethod
    def compute_decomposition(
        phi: TensorLike, theta: TensorLike, omega: TensorLike, wires: WiresLike
<<<<<<< HEAD
    ) -> List[qml.operation.Operator]:  # pylint: disable=arguments-differ
=======
    ) -> List[qml.operation.Operator]:
>>>>>>> 94cbb951
        r"""Representation of the operator as a product of other operators (static method). :

        .. math:: O = O_1 O_2 \dots O_n.


        .. seealso:: :meth:`~.CRot.decomposition`.

        Args:
            phi (TensorLike): rotation angle :math:`\phi`
            theta (TensorLike): rotation angle :math:`\theta`
            omega (TensorLike): rotation angle :math:`\omega`
            wires (Iterable, Wires): the wires the operation acts on

        Returns:
            list[Operator]: decomposition into lower level operations

        **Example:**

        >>> qml.CRot.compute_decomposition(1.234, 2.34, 3.45, wires=[0, 1])
        [RZ(-1.108, wires=[1]),
         CNOT(wires=[0, 1]),
         RZ(-2.342, wires=[1]),
         RY(-1.17, wires=[1]),
         CNOT(wires=[0, 1]),
         RY(1.17, wires=[1]),
         RZ(3.45, wires=[1])]

        """
        return [
            qml.RZ((phi - omega) / 2, wires=wires[1]),
            qml.CNOT(wires=wires),
            qml.RZ(-(phi + omega) / 2, wires=wires[1]),
            qml.RY(-theta / 2, wires=wires[1]),
            qml.CNOT(wires=wires),
            qml.RY(theta / 2, wires=wires[1]),
            qml.RZ(omega, wires=wires[1]),
        ]


def _crot_resources():
    return {qml.RZ: 3, qml.CNOT: 2, qml.RY: 2}


@register_resources(_crot_resources)
def _crot(phi: TensorLike, theta: TensorLike, omega: TensorLike, wires: WiresLike, **__):
    qml.RZ((phi - omega) / 2, wires=wires[1])
    qml.CNOT(wires=wires)
    qml.RZ(-(phi + omega) / 2, wires=wires[1])
    qml.RY(-theta / 2, wires=wires[1])
    qml.CNOT(wires=wires)
    qml.RY(theta / 2, wires=wires[1])
    qml.RZ(omega, wires=wires[1])


add_decomps(CRot, _crot)


<<<<<<< HEAD
=======
@register_resources({CRot: 1})
def _adjoint_crot(phi, theta, omega, wires, **_):
    CRot(-omega, -theta, -phi, wires=wires)


add_decomps("Adjoint(CRot)", _adjoint_crot)


>>>>>>> 94cbb951
class ControlledPhaseShift(ControlledOp):
    r"""A qubit controlled phase shift.

    .. math:: CR_\phi(\phi) = \begin{bmatrix}
                1 & 0 & 0 & 0 \\
                0 & 1 & 0 & 0 \\
                0 & 0 & 1 & 0 \\
                0 & 0 & 0 & e^{i\phi}
            \end{bmatrix}.

    .. note:: The first wire provided corresponds to the **control qubit**.

    **Details:**

    * Number of wires: 2
    * Number of parameters: 1
    * Number of dimensions per parameter: (0,)
    * Gradient recipe: :math:`\frac{d}{d\phi}f(CR_\phi(\phi)) = \frac{1}{2}\left[f(CR_\phi(\phi+\pi/2)) - f(CR_\phi(\phi-\pi/2))\right]`
        where :math:`f` is an expectation value depending on :math:`CR_{\phi}(\phi)`.

    Args:
        phi (float): rotation angle :math:`\phi`
        wires (Sequence[int]): the wire the operation acts on
        id (str or None): String representing the operation (optional)

    """

    num_wires = 2
    """int: Number of wires the operator acts on."""

    num_params = 1
    """int: Number of trainable parameters that the operator depends on."""

    ndim_params = (0,)
    """tuple[int]: Number of dimensions per trainable parameter that the operator depends on."""

    resource_keys = set()

    name = "ControlledPhaseShift"
    parameter_frequencies = [(1,)]

    def __init__(self, phi, wires, id=None):
        # We use type.__call__ instead of calling the class directly so that we don't bind the
        # operator primitive when new program capture is enabled
        base = type.__call__(qml.PhaseShift, phi, wires=wires[1:])
        super().__init__(base, control_wires=wires[:1], id=id)

    def __repr__(self):
        return f"ControlledPhaseShift({self.data[0]}, wires={self.wires})"

    def _flatten(self):
        return self.data, (self.wires,)

    @classmethod
    def _unflatten(cls, data, metadata):
        return cls(*data, wires=metadata[0])

    @classmethod
    def _primitive_bind_call(cls, phi, wires, id=None):
        return cls._primitive.bind(phi, *wires, n_wires=len(wires))

    @property
    def resource_params(self) -> dict:
        return {}

<<<<<<< HEAD
=======
    def adjoint(self):
        return ControlledPhaseShift(-self.data[0], wires=self.wires)

>>>>>>> 94cbb951
    @staticmethod
    def compute_matrix(phi):  # pylint: disable=arguments-differ
        r"""Representation of the operator as a canonical matrix in the computational basis (static method).

        The canonical matrix is the textbook matrix representation that does not consider wires.
        Implicitly, this assumes that the wires of the operator correspond to the global wire order.

        .. seealso:: :meth:`~.ControlledPhaseShift.matrix`

        Args:
            phi (tensor_like or float): phase shift

        Returns:
            tensor_like: canonical matrix

        **Example**

        >>> qml.ControlledPhaseShift.compute_matrix(torch.tensor(0.5))
            tensor([[1.0+0.0j, 0.0+0.0j, 0.0+0.0j, 0.0000+0.0000j],
                    [0.0+0.0j, 1.0+0.0j, 0.0+0.0j, 0.0000+0.0000j],
                    [0.0+0.0j, 0.0+0.0j, 1.0+0.0j, 0.0000+0.0000j],
                    [0.0+0.0j, 0.0+0.0j, 0.0+0.0j, 0.8776+0.4794j]])
        """
        if qml.math.get_interface(phi) == "tensorflow":
            p = qml.math.exp(1j * qml.math.cast_like(phi, 1j))
            if qml.math.ndim(p) == 0:
                return qml.math.diag([1, 1, 1, p])

            ones = qml.math.ones_like(p)
            diags = stack_last([ones, ones, ones, p])
            return diags[:, :, np.newaxis] * qml.math.cast_like(qml.math.eye(4, like=diags), diags)

        signs = qml.math.array([0, 0, 0, 1], like=phi)
        arg = 1j * phi

        if qml.math.ndim(arg) == 0:
            return qml.math.diag(qml.math.exp(arg * signs))

        diags = qml.math.exp(qml.math.outer(arg, signs))
        return diags[:, :, np.newaxis] * qml.math.cast_like(qml.math.eye(4, like=diags), diags)

    @staticmethod
    def compute_eigvals(phi, **_):  # pylint: disable=arguments-differ
        r"""Eigenvalues of the operator in the computational basis (static method).

        If :attr:`diagonalizing_gates` are specified and implement a unitary :math:`U^{\dagger}`,
        the operator can be reconstructed as

        .. math:: O = U \Sigma U^{\dagger},

        where :math:`\Sigma` is the diagonal matrix containing the eigenvalues.

        Otherwise, no particular order for the eigenvalues is guaranteed.

        .. seealso:: :meth:`~.ControlledPhaseShift.eigvals`


        Args:
            phi (tensor_like or float): phase shift

        Returns:
            tensor_like: eigenvalues

        **Example**

        >>> qml.ControlledPhaseShift.compute_eigvals(torch.tensor(0.5))
        tensor([1.0000+0.0000j, 1.0000+0.0000j, 1.0000+0.0000j, 0.8776+0.4794j])
        """
        if qml.math.get_interface(phi) == "tensorflow":
            phase = qml.math.exp(1j * qml.math.cast_like(phi, 1j))
            ones = qml.math.ones_like(phase)
            return stack_last([ones, ones, ones, phase])

        prefactors = qml.math.array([0, 0, 0, 1j], like=phi)
        if qml.math.ndim(phi) == 0:
            product = phi * prefactors
        else:
            product = qml.math.outer(phi, prefactors)
        return qml.math.exp(product)

    def eigvals(self):
        return self.compute_eigvals(*self.parameters)

    @staticmethod
    def compute_decomposition(phi, wires):  # pylint: disable=arguments-differ
        r"""Representation of the operator as a product of other operators (static method). :

        .. math:: O = O_1 O_2 \dots O_n.

        .. seealso:: :meth:`~.ControlledPhaseShift.decomposition`.

        Args:
            phi (float): rotation angle :math:`\phi`
            wires (Iterable, Wires): wires that the operator acts on

        Returns:
            list[Operator]: decomposition into lower level operations

        **Example:**

        >>> qml.ControlledPhaseShift.compute_decomposition(1.234, wires=(0,1))
        [PhaseShift(0.617, wires=[0]),
         CNOT(wires=[0, 1]),
         PhaseShift(-0.617, wires=[1]),
         CNOT(wires=[0, 1]),
         PhaseShift(0.617, wires=[1])]

        """
        return [
            qml.PhaseShift(phi / 2, wires=wires[0]),
            qml.CNOT(wires=wires),
            qml.PhaseShift(-phi / 2, wires=wires[1]),
            qml.CNOT(wires=wires),
            qml.PhaseShift(phi / 2, wires=wires[1]),
        ]


def _cphase_rz_resource():
    return {qml.RZ: 3, qml.CNOT: 2, qml.GlobalPhase: 1}


@register_resources(_cphase_rz_resource)
def _cphase_to_rz_cnot(phi: TensorLike, wires: WiresLike, **__):
    qml.RZ(phi / 2, wires=wires[0])
    qml.CNOT(wires=wires)
    qml.RZ(-phi / 2, wires=wires[1])
    qml.CNOT(wires=wires)
    qml.RZ(phi / 2, wires=wires[1])
    qml.GlobalPhase(-phi / 4)


add_decomps(ControlledPhaseShift, _cphase_to_rz_cnot)
<<<<<<< HEAD
=======
add_decomps("Adjoint(ControlledPhaseShift)", adjoint_rotation)
add_decomps("Pow(ControlledPhaseShift)", pow_rotation)
>>>>>>> 94cbb951

CPhase = ControlledPhaseShift<|MERGE_RESOLUTION|>--- conflicted
+++ resolved
@@ -25,13 +25,6 @@
 from scipy.linalg import block_diag
 
 import pennylane as qml
-<<<<<<< HEAD
-from pennylane.decomposition import add_decomps, register_resources
-from pennylane.operation import AnyWires, Wires
-from pennylane.ops.qubit.parametric_ops_single_qubit import stack_last
-from pennylane.typing import TensorLike
-from pennylane.wires import WiresLike
-=======
 from pennylane.decomposition import add_decomps, register_condition, register_resources
 from pennylane.decomposition.symbolic_decomposition import (
     adjoint_rotation,
@@ -42,7 +35,6 @@
 )
 from pennylane.typing import TensorLike
 from pennylane.wires import Wires, WiresLike
->>>>>>> 94cbb951
 
 from .controlled import ControlledOp
 from .controlled_decompositions import decompose_mcx
@@ -126,9 +118,6 @@
     ndim_params = (2,)
     """tuple[int]: Number of dimensions per trainable parameter that the operator depends on."""
 
-<<<<<<< HEAD
-    resource_keys = {"base", "num_control_wires", "num_zero_control_values", "num_work_wires"}
-=======
     resource_keys = {
         "num_target_wires",
         "num_control_wires",
@@ -136,7 +125,6 @@
         "num_work_wires",
         "work_wire_type",
     }
->>>>>>> 94cbb951
 
     grad_method = None
     """Gradient computation method."""
@@ -222,18 +210,11 @@
     @property
     def resource_params(self) -> dict:
         return {
-<<<<<<< HEAD
-            "base": self.base,
-            "num_control_wires": len(self.control_wires),
-            "num_zero_control_values": len([val for val in self.control_values if not val]),
-            "num_work_wires": len(self.work_wires),
-=======
             "num_target_wires": len(self.base.wires),
             "num_control_wires": len(self.control_wires),
             "num_zero_control_values": len([val for val in self.control_values if not val]),
             "num_work_wires": len(self.work_wires),
             "work_wire_type": self.work_wire_type,
->>>>>>> 94cbb951
         }
 
     def _controlled(self, wire):
@@ -319,12 +300,9 @@
     def __repr__(self):
         return f"CH(wires={self.wires.tolist()})"
 
-<<<<<<< HEAD
-=======
     def adjoint(self):
         return CH(self.wires)
 
->>>>>>> 94cbb951
     @property
     def resource_params(self) -> dict:
         return {}
@@ -401,11 +379,8 @@
 
 
 add_decomps(CH, _ch_to_ry_cz_ry)
-<<<<<<< HEAD
-=======
 add_decomps("Adjoint(CH)", self_adjoint)
 add_decomps("Pow(CH)", pow_involutory)
->>>>>>> 94cbb951
 
 
 class CY(ControlledOp):
@@ -469,12 +444,9 @@
     def resource_params(self) -> dict:
         return {}
 
-<<<<<<< HEAD
-=======
     def adjoint(self):
         return CY(self.wires)
 
->>>>>>> 94cbb951
     @staticmethod
     @lru_cache()
     def compute_matrix():  # pylint: disable=arguments-differ
@@ -542,11 +514,8 @@
 
 
 add_decomps(CY, _cy)
-<<<<<<< HEAD
-=======
 add_decomps("Adjoint(CY)", self_adjoint)
 add_decomps("Pow(CY)", pow_involutory)
->>>>>>> 94cbb951
 
 
 class CZ(ControlledOp):
@@ -608,12 +577,9 @@
     def resource_params(self) -> dict:
         return {}
 
-<<<<<<< HEAD
-=======
     def adjoint(self):
         return CZ(self.wires)
 
->>>>>>> 94cbb951
     @staticmethod
     @lru_cache()
     def compute_matrix():  # pylint: disable=arguments-differ
@@ -650,13 +616,6 @@
 
 
 @register_resources(_cz_to_cps_resources)
-<<<<<<< HEAD
-def _cz(wires: WiresLike, **__):
-    qml.ControlledPhaseShift(np.pi, wires=wires)
-
-
-add_decomps(CZ, _cz)
-=======
 def _cz_to_cps(wires: WiresLike, **__):
     qml.ControlledPhaseShift(np.pi, wires=wires)
 
@@ -675,7 +634,6 @@
 add_decomps(CZ, _cz_to_cps, _cz_to_cnot)
 add_decomps("Adjoint(CZ)", self_adjoint)
 add_decomps("Pow(CZ)", pow_involutory)
->>>>>>> 94cbb951
 
 
 class CSWAP(ControlledOp):
@@ -744,12 +702,9 @@
     def resource_params(self) -> dict:
         return {}
 
-<<<<<<< HEAD
-=======
     def adjoint(self):
         return CSWAP(self.wires)
 
->>>>>>> 94cbb951
     @staticmethod
     @lru_cache()
     def compute_matrix():  # pylint: disable=arguments-differ
@@ -829,11 +784,8 @@
 
 
 add_decomps(CSWAP, _cswap)
-<<<<<<< HEAD
-=======
 add_decomps("Adjoint(CSWAP)", self_adjoint)
 add_decomps("Pow(CSWAP)", pow_involutory)
->>>>>>> 94cbb951
 
 
 class CCZ(ControlledOp):
@@ -903,12 +855,9 @@
     def resource_params(self) -> dict:
         return {}
 
-<<<<<<< HEAD
-=======
     def adjoint(self):
         return CCZ(self.wires)
 
->>>>>>> 94cbb951
     @staticmethod
     @lru_cache()
     def compute_matrix():  # pylint: disable=arguments-differ
@@ -951,11 +900,7 @@
     @staticmethod
     def compute_decomposition(
         wires: WiresLike,
-<<<<<<< HEAD
-    ) -> List[qml.operation.Operator]:  # pylint: disable=arguments-differ
-=======
     ) -> List[qml.operation.Operator]:
->>>>>>> 94cbb951
         r"""Representation of the operator as a product of other operators (static method).
 
         .. math:: O = O_1 O_2 \dots O_n.
@@ -1009,16 +954,12 @@
 
 
 def _ccz_resources():
-<<<<<<< HEAD
-    return {qml.CNOT: 6, qml.adjoint_resource_rep(qml.T, {}): 3, qml.T: 4, qml.Hadamard: 2}
-=======
     return {
         qml.CNOT: 6,
         qml.decomposition.adjoint_resource_rep(qml.T, {}): 3,
         qml.T: 4,
         qml.Hadamard: 2,
     }
->>>>>>> 94cbb951
 
 
 @register_resources(_ccz_resources)
@@ -1041,11 +982,8 @@
 
 
 add_decomps(CCZ, _ccz)
-<<<<<<< HEAD
-=======
 add_decomps("Adjoint(CCZ)", self_adjoint)
 add_decomps("Pow(CCZ)", pow_involutory)
->>>>>>> 94cbb951
 
 
 class CNOT(ControlledOp):
@@ -1176,11 +1114,8 @@
 
 
 add_decomps(CNOT, _cnot_to_cz_h)
-<<<<<<< HEAD
-=======
 add_decomps("Adjoint(CNOT)", self_adjoint)
 add_decomps("Pow(CNOT)", pow_involutory)
->>>>>>> 94cbb951
 
 
 class Toffoli(ControlledOp):
@@ -1249,12 +1184,9 @@
     def resource_params(self) -> dict:
         return {}
 
-<<<<<<< HEAD
-=======
     def adjoint(self):
         return Toffoli(self.wires)
 
->>>>>>> 94cbb951
     @staticmethod
     @lru_cache()
     def compute_matrix():  # pylint: disable=arguments-differ
@@ -1297,11 +1229,7 @@
     @staticmethod
     def compute_decomposition(
         wires: WiresLike,
-<<<<<<< HEAD
-    ) -> List[qml.operation.Operator]:  # pylint: disable=arguments-differ
-=======
     ) -> List[qml.operation.Operator]:
->>>>>>> 94cbb951
         r"""Representation of the operator as a product of other operators (static method).
 
         .. math:: O = O_1 O_2 \dots O_n.
@@ -1372,16 +1300,12 @@
 
 
 def _toffoli_resources():
-<<<<<<< HEAD
-    return {qml.Hadamard: 2, qml.CNOT: 6, qml.T: 4, qml.adjoint_resource_rep(qml.T, {}): 3}
-=======
     return {
         qml.Hadamard: 2,
         qml.CNOT: 6,
         qml.T: 4,
         qml.decomposition.adjoint_resource_rep(qml.T, {}): 3,
     }
->>>>>>> 94cbb951
 
 
 @register_resources(_toffoli_resources)
@@ -1404,11 +1328,8 @@
 
 
 add_decomps(Toffoli, _toffoli)
-<<<<<<< HEAD
-=======
 add_decomps("Adjoint(Toffoli)", self_adjoint)
 add_decomps("Pow(Toffoli)", pow_involutory)
->>>>>>> 94cbb951
 
 
 class MultiControlledX(ControlledOp):
@@ -1468,16 +1389,12 @@
     ndim_params = ()
     """tuple[int]: Number of dimensions per trainable parameter that the operator depends on."""
 
-<<<<<<< HEAD
-    resource_keys = {"num_control_wires", "num_zero_control_values", "num_work_wires"}
-=======
     resource_keys = {
         "num_control_wires",
         "num_zero_control_values",
         "num_work_wires",
         "work_wire_type",
     }
->>>>>>> 94cbb951
 
     name = "MultiControlledX"
 
@@ -1573,10 +1490,6 @@
             "num_control_wires": len(self.control_wires),
             "num_zero_control_values": len([val for val in self.control_values if not val]),
             "num_work_wires": len(self.work_wires),
-<<<<<<< HEAD
-        }
-
-=======
             "work_wire_type": self.work_wire_type,
         }
 
@@ -1588,7 +1501,6 @@
             work_wire_type=self.work_wire_type,
         )
 
->>>>>>> 94cbb951
     # pylint: disable=unused-argument, arguments-differ
     @staticmethod
     def compute_matrix(control_wires: WiresLike, control_values=None, **kwargs):
@@ -1812,12 +1724,9 @@
     def resource_params(self) -> dict:
         return {}
 
-<<<<<<< HEAD
-=======
     def adjoint(self):
         return CRX(-self.data[0], wires=self.wires)
 
->>>>>>> 94cbb951
     @staticmethod
     def compute_matrix(theta):  # pylint: disable=arguments-differ
         r"""Representation of the operator as a canonical matrix in the computational basis (static method).
@@ -1866,13 +1775,7 @@
         return qml.math.stack([stack_last(row) for row in matrix], axis=-2)
 
     @staticmethod
-<<<<<<< HEAD
-    def compute_decomposition(
-        phi: TensorLike, wires: WiresLike
-    ) -> List[qml.operation.Operator]:  # pylint: disable=arguments-differ
-=======
     def compute_decomposition(phi: TensorLike, wires: WiresLike) -> List[qml.operation.Operator]:
->>>>>>> 94cbb951
         r"""Representation of the operator as a product of other operators (static method). :
 
         .. math:: O = O_1 O_2 \dots O_n.
@@ -1947,11 +1850,8 @@
 
 
 add_decomps(CRX, _crx_to_rx_cz, _crx_to_rz_ry, _crx_to_h_crz)
-<<<<<<< HEAD
-=======
 add_decomps("Adjoint(CRX)", adjoint_rotation)
 add_decomps("Pow(CRX)", pow_rotation)
->>>>>>> 94cbb951
 
 
 class CRY(ControlledOp):
@@ -2031,12 +1931,9 @@
     def resource_params(self) -> dict:
         return {}
 
-<<<<<<< HEAD
-=======
     def adjoint(self):
         return CRY(-self.data[0], wires=self.wires)
 
->>>>>>> 94cbb951
     @staticmethod
     def compute_matrix(theta):  # pylint: disable=arguments-differ
         r"""Representation of the operator as a canonical matrix in the computational basis (static method).
@@ -2085,13 +1982,7 @@
         return qml.math.stack([stack_last(row) for row in matrix], axis=-2)
 
     @staticmethod
-<<<<<<< HEAD
-    def compute_decomposition(
-        phi: TensorLike, wires: WiresLike
-    ) -> List[qml.operation.Operator]:  # pylint: disable=arguments-differ
-=======
     def compute_decomposition(phi: TensorLike, wires: WiresLike) -> List[qml.operation.Operator]:
->>>>>>> 94cbb951
         r"""Representation of the operator as a product of other operators (static method). :
 
         .. math:: O = O_1 O_2 \dots O_n.
@@ -2136,11 +2027,8 @@
 
 
 add_decomps(CRY, _cry)
-<<<<<<< HEAD
-=======
 add_decomps("Adjoint(CRY)", adjoint_rotation)
 add_decomps("Pow(CRY)", pow_rotation)
->>>>>>> 94cbb951
 
 
 class CRZ(ControlledOp):
@@ -2225,12 +2113,9 @@
     def resource_params(self) -> dict:
         return {}
 
-<<<<<<< HEAD
-=======
     def adjoint(self):
         return CRZ(-self.data[0], wires=self.wires)
 
->>>>>>> 94cbb951
     @staticmethod
     def compute_matrix(theta):  # pylint: disable=arguments-differ
         r"""Representation of the operator as a canonical matrix in the computational basis (static method).
@@ -2315,13 +2200,7 @@
         return self.compute_eigvals(*self.parameters)
 
     @staticmethod
-<<<<<<< HEAD
-    def compute_decomposition(
-        phi: TensorLike, wires: WiresLike
-    ) -> List[qml.operation.Operator]:  # pylint: disable=arguments-differ
-=======
     def compute_decomposition(phi: TensorLike, wires: WiresLike) -> List[qml.operation.Operator]:
->>>>>>> 94cbb951
         r"""Representation of the operator as a product of other operators (static method). :
 
         .. math:: O = O_1 O_2 \dots O_n.
@@ -2354,33 +2233,20 @@
 
 
 def _crz_resources():
-<<<<<<< HEAD
-    return {qml.PhaseShift: 2, qml.CNOT: 2}
-=======
     return {qml.RZ: 2, qml.CNOT: 2}
->>>>>>> 94cbb951
 
 
 @register_resources(_crz_resources)
 def _crz(phi: TensorLike, wires: WiresLike, **__):
-<<<<<<< HEAD
-    qml.PhaseShift(phi / 2, wires=wires[1])
-    qml.CNOT(wires=wires)
-    qml.PhaseShift(-phi / 2, wires=wires[1])
-=======
     qml.RZ(phi / 2, wires=wires[1])
     qml.CNOT(wires=wires)
     qml.RZ(-phi / 2, wires=wires[1])
->>>>>>> 94cbb951
     qml.CNOT(wires=wires)
 
 
 add_decomps(CRZ, _crz)
-<<<<<<< HEAD
-=======
 add_decomps("Adjoint(CRZ)", adjoint_rotation)
 add_decomps("Pow(CRZ)", pow_rotation)
->>>>>>> 94cbb951
 
 
 class CRot(ControlledOp):
@@ -2467,13 +2333,10 @@
     def resource_params(self) -> dict:
         return {}
 
-<<<<<<< HEAD
-=======
     def adjoint(self):
         phi, theta, omega = self.parameters
         return CRot(-omega, -theta, -phi, wires=self.wires)
 
->>>>>>> 94cbb951
     @staticmethod
     def compute_matrix(phi, theta, omega):  # pylint: disable=arguments-differ
         r"""Representation of the operator as a canonical matrix in the computational basis (static method).
@@ -2544,11 +2407,7 @@
     @staticmethod
     def compute_decomposition(
         phi: TensorLike, theta: TensorLike, omega: TensorLike, wires: WiresLike
-<<<<<<< HEAD
-    ) -> List[qml.operation.Operator]:  # pylint: disable=arguments-differ
-=======
     ) -> List[qml.operation.Operator]:
->>>>>>> 94cbb951
         r"""Representation of the operator as a product of other operators (static method). :
 
         .. math:: O = O_1 O_2 \dots O_n.
@@ -2606,8 +2465,6 @@
 add_decomps(CRot, _crot)
 
 
-<<<<<<< HEAD
-=======
 @register_resources({CRot: 1})
 def _adjoint_crot(phi, theta, omega, wires, **_):
     CRot(-omega, -theta, -phi, wires=wires)
@@ -2616,7 +2473,6 @@
 add_decomps("Adjoint(CRot)", _adjoint_crot)
 
 
->>>>>>> 94cbb951
 class ControlledPhaseShift(ControlledOp):
     r"""A qubit controlled phase shift.
 
@@ -2682,12 +2538,9 @@
     def resource_params(self) -> dict:
         return {}
 
-<<<<<<< HEAD
-=======
     def adjoint(self):
         return ControlledPhaseShift(-self.data[0], wires=self.wires)
 
->>>>>>> 94cbb951
     @staticmethod
     def compute_matrix(phi):  # pylint: disable=arguments-differ
         r"""Representation of the operator as a canonical matrix in the computational basis (static method).
@@ -2820,10 +2673,7 @@
 
 
 add_decomps(ControlledPhaseShift, _cphase_to_rz_cnot)
-<<<<<<< HEAD
-=======
 add_decomps("Adjoint(ControlledPhaseShift)", adjoint_rotation)
 add_decomps("Pow(ControlledPhaseShift)", pow_rotation)
->>>>>>> 94cbb951
 
 CPhase = ControlledPhaseShift