# Copyright 2018-2024 Xanadu Quantum Technologies Inc.

# Licensed under the Apache License, Version 2.0 (the "License");
# you may not use this file except in compliance with the License.
# You may obtain a copy of the License at

#     http://www.apache.org/licenses/LICENSE-2.0

# Unless required by applicable law or agreed to in writing, software
# distributed under the License is distributed on an "AS IS" BASIS,
# WITHOUT WARRANTIES OR CONDITIONS OF ANY KIND, either express or implied.
# See the License for the specific language governing permissions and
# limitations under the License.
"""
This submodule contains controlled operators based on the ControlledOp class.
"""
# pylint: disable=no-value-for-parameter, arguments-differ, arguments-renamed
import warnings
from collections.abc import Iterable
from functools import lru_cache
from typing import List, Union

import numpy as np
from scipy.linalg import block_diag

import pennylane as qml
from pennylane.operation import AnyWires, Wires
from pennylane.ops.qubit.parametric_ops_single_qubit import stack_last
from pennylane.wires import WiresLike

from .controlled import ControlledOp
from .controlled_decompositions import decompose_mcx

INV_SQRT2 = 1 / qml.math.sqrt(2)


# pylint: disable=too-few-public-methods
class ControlledQubitUnitary(ControlledOp):
    r"""ControlledQubitUnitary(U, control_wires, wires, control_values)
    Apply an arbitrary fixed unitary to ``wires`` with control from the ``control_wires``.

    .. warning::

        The ``control_wires`` argument is deprecated and will be removed in
        v0.42. Please use the ``wires`` argument instead.

    In addition to default ``Operation`` instance attributes, the following are
    available for ``ControlledQubitUnitary``:

    * ``control_wires``: (deprecated) wires that act as control for the operation
    * ``control_values``: the state on which to apply the controlled operation (see below)
    * ``target_wires``: the wires the unitary matrix will be applied to
    * ``work_wires``: wires made use of during the decomposition of the operation into native operations

    **Details:**

    * Number of wires: Any (the operation can act on any number of wires)
    * Number of parameters: 1
    * Number of dimensions per parameter: (2,)
    * Gradient recipe: None

    Args:
        base (Union[array[complex], QubitUnitary]): square unitary matrix or a QubitUnitary
            operation. If passing a matrix, this will be used to construct a QubitUnitary
            operator that will be used as the base operator. If providing a ``qml.QubitUnitary``,
            this will be used as the base directly.
        wires (Union[Wires, Sequence[int], or int]): the wires the full
        controlled unitary acts on, composed of the controlled wires followed
        by the target wires
        control_wires (Union[Wires, Sequence[int], or int]): the control wire(s)
        control_values (List[int, bool]): a list providing the state of the control qubits to
            control on (default is the all 1s state)
        unitary_check (bool): whether to check whether an array U is unitary when creating the
            operator (default False)
        work_wires (Union[Wires, Sequence[int], or int]): ancillary wire(s) that may be utilized in during
            the decomposition of the operator into native operations.

    **Example**

    The following shows how a single-qubit unitary can be applied to wire ``2`` with control on
    both wires ``0`` and ``1``:

    >>> U = np.array([[ 0.94877869,  0.31594146], [-0.31594146,  0.94877869]])
    >>> qml.ControlledQubitUnitary(U, wires=[0, 1, 2])
    Controlled(QubitUnitary(array([[ 0.94877869,  0.31594146],
        [-0.31594146,  0.94877869]]), wires=[2]), control_wires=[0, 1])

    Alternatively, the same operator can be constructed with a QubitUnitary:

    >>> base = qml.QubitUnitary(U, wires=2)
    >>> qml.ControlledQubitUnitary(base, wires=[0, 1, 2])
    Controlled(QubitUnitary(array([[ 0.94877869,  0.31594146],
        [-0.31594146,  0.94877869]]), wires=[2]), control_wires=[0, 1])

    Typically, controlled operations apply a desired gate if the control qubits
    are all in the state :math:`\vert 1\rangle`. However, there are some situations where
    it is necessary to apply a gate conditioned on all qubits being in the
    :math:`\vert 0\rangle` state, or a mix of the two.

    The state on which to control can be changed by passing a string of bits to
    `control_values`. For example, if we want to apply a single-qubit unitary to
    wire ``3`` conditioned on three wires where the first is in state ``0``, the
    second is in state ``1``, and the third in state ``1``, we can write:

    >>> qml.ControlledQubitUnitary(U, wires=[0, 1, 2, 3], control_values=[0, 1, 1])

    or

    >>> qml.ControlledQubitUnitary(U, wires=[0, 1, 2, 3], control_values=[False, True, True])
    """

    num_wires = AnyWires
    """int: Number of wires that the operator acts on."""

    num_params = 1
    """int: Number of trainable parameters that the operator depends on."""

    ndim_params = (2,)
    """tuple[int]: Number of dimensions per trainable parameter that the operator depends on."""

    grad_method = None
    """Gradient computation method."""

    @classmethod
    def _unflatten(cls, data, metadata):
        return cls(data[0], metadata[0], control_values=metadata[1], work_wires=metadata[2])

    # pylint: disable=arguments-differ, too-many-arguments, unused-argument, too-many-positional-arguments
    @classmethod
    def _primitive_bind_call(
        cls,
        base,
        wires: WiresLike,
        control_wires: WiresLike = "unset",
        control_values=None,
        unitary_check=False,
        work_wires: WiresLike = (),
    ):
        cls._deprecate_control_wires(control_wires)

        work_wires = Wires(() if work_wires is None else work_wires)

        if hasattr(base, "wires") and len(wires) != 0:
            warnings.warn(
                "base operator already has wires; values specified through wires kwarg will be ignored."
            )
            # wires = Wires(())

        return cls._primitive.bind(
            base, wires=wires, control_values=control_values, work_wires=work_wires
        )

    @classmethod
    def _deprecate_control_wires(cls, control_wires):
        if control_wires != "unset":
            warnings.warn(
                "The control_wires input to ControlledQubitUnitary is deprecated and will be removed in v0.42. "
                "Please note that the second positional arg of your input is going to be the new wires, following wires=controlled_wires+target_wires, where target_wires is the optional arg wires in the legacy interface.",
                qml.PennyLaneDeprecationWarning,
            )

    # pylint: disable=too-many-arguments,too-many-positional-arguments
    def __init__(
        self,
        base,
        wires: WiresLike,
        control_wires: WiresLike = "unset",
        control_values=None,
        unitary_check=False,
        work_wires: WiresLike = (),
    ):
        self._deprecate_control_wires(control_wires)

        if wires is None or len(wires) == 0:
            raise TypeError("Must specify a set of wires. None is not a valid `wires` label.")
        work_wires = Wires(() if work_wires is None else work_wires)
        control_wires = wires[:-1]  # default

        if hasattr(base, "wires") and len(wires) != 0:
            warnings.warn(
                "base operator already has wires; values specified through wires kwarg will be ignored."
            )
<<<<<<< HEAD
            wires = Wires(())
            
        if isinstance(base, qml.QubitUnitary):
            warnings.warn(
                "QubitUnitary input to ControlledQubitUnitary is deprecated and will be removed in v0.42. "
                "Instead, please use a full matrix as input.",
                qml.PennyLaneDeprecationWarning,
            )
=======
            # base should have the target_wires. Then control_wires should be the ones in wires that are not in base.wires
            control_wires = [w for w in wires if w not in base.wires]
>>>>>>> f38be276

        if isinstance(base, Iterable):
            num_base_wires = int(qml.math.log2(qml.math.shape(base)[-1]))
            target_wires = wires[-num_base_wires:]
            control_wires = wires[:-num_base_wires]
            # We use type.__call__ instead of calling the class directly so that we don't bind the
            # operator primitive when new program capture is enabled
            base = type.__call__(
                qml.QubitUnitary, base, wires=target_wires, unitary_check=unitary_check
            )

        super().__init__(
            base,
            control_wires,
            control_values=control_values,
            work_wires=work_wires,
        )
        self._name = "ControlledQubitUnitary"

    def _controlled(self, wire):
        ctrl_wires = wire + self.control_wires
        values = None if self.control_values is None else [True] + self.control_values
        return ControlledQubitUnitary(
            self.base,
            wires=ctrl_wires + self.wires,
            control_values=values,
            work_wires=self.work_wires,
        )

    @property
    def has_decomposition(self):
        if not super().has_decomposition:
            return False
        with qml.QueuingManager.stop_recording():
            # we know this is using try-except as logical control, but are favouring
            # certainty in it being correct over explicitness in an edge case.
            try:
                self.decomposition()
            except qml.operation.DecompositionUndefinedError:
                return False
        return True


class CH(ControlledOp):
    r"""CH(wires)
    The controlled-Hadamard operator

    .. math:: CH = \begin{bmatrix}
            1 & 0 & 0 & 0 \\
            0 & 1 & 0 & 0 \\
            0 & 0 & \frac{1}{\sqrt{2}} & \frac{1}{\sqrt{2}} \\
            0 & 0 & \frac{1}{\sqrt{2}} & -\frac{1}{\sqrt{2}}
        \end{bmatrix}.

    .. note:: The first wire provided corresponds to the **control qubit**.

    **Details:**

    * Number of wires: 2
    * Number of parameters: 0

    Args:
        wires (Sequence[int]): the wires the operation acts on
    """

    num_wires = 2
    """int: Number of wires that the operation acts on."""

    num_params = 0
    """int: Number of trainable parameters that the operator depends on."""

    ndim_params = ()
    """tuple[int]: Number of dimensions per trainable parameter that the operator depends on."""

    name = "CH"

    def _flatten(self):
        return tuple(), (self.wires,)

    @classmethod
    def _unflatten(cls, data, metadata):
        return cls(metadata[0])

    @classmethod
    def _primitive_bind_call(cls, wires, id=None):
        return cls._primitive.bind(*wires, n_wires=2)

    def __init__(self, wires, id=None):
        control_wires = wires[:1]
        target_wires = wires[1:]

        # We use type.__call__ instead of calling the class directly so that we don't bind the
        # operator primitive when new program capture is enabled
        base = type.__call__(qml.Hadamard, wires=target_wires)
        super().__init__(base, control_wires, id=id)

    def __repr__(self):
        return f"CH(wires={self.wires.tolist()})"

    @staticmethod
    @lru_cache()
    def compute_matrix():  # pylint: disable=arguments-differ
        r"""Representation of the operator as a canonical matrix in the computational basis (static method).

        The canonical matrix is the textbook matrix representation that does not consider wires.
        Implicitly, this assumes that the wires of the operator correspond to the global wire order.

        .. seealso:: :meth:`~.CH.matrix`


        Returns:
            ndarray: matrix

        **Example**

        >>> print(qml.CH.compute_matrix())
        [[ 1.          0.          0.          0.        ]
         [ 0.          1.          0.          0.        ]
         [ 0.          0.          0.70710678  0.70710678]
         [ 0.          0.          0.70710678 -0.70710678]]
        """
        return np.array(
            [
                [1, 0, 0, 0],
                [0, 1, 0, 0],
                [0, 0, INV_SQRT2, INV_SQRT2],
                [0, 0, INV_SQRT2, -INV_SQRT2],
            ]
        )

    @staticmethod
    def compute_decomposition(wires):  # pylint: disable=arguments-differ
        r"""Representation of the operator as a product of other operators (static method).


        .. math:: O = O_1 O_2 \dots O_n.


        .. seealso:: :meth:`~.CH.decomposition`.

        Args:
            wires (Iterable, Wires): wires that the operator acts on

        Returns:
            list[Operator]: decomposition into lower level operations

        **Example:**

        >>> print(qml.CH.compute_decomposition([0, 1]))
        [RY(-0.7853981633974483, wires=[1]), CZ(wires=[0, 1]), RY(0.7853981633974483, wires=[1])]

        """
        return [
            qml.RY(-np.pi / 4, wires=wires[1]),
            qml.CZ(wires=wires),
            qml.RY(+np.pi / 4, wires=wires[1]),
        ]


class CY(ControlledOp):
    r"""CY(wires)
    The controlled-Y operator

    .. math:: CY = \begin{bmatrix}
            1 & 0 & 0 & 0 \\
            0 & 1 & 0 & 0\\
            0 & 0 & 0 & -i\\
            0 & 0 & i & 0
        \end{bmatrix}.

    .. note:: The first wire provided corresponds to the **control qubit**.

    **Details:**

    * Number of wires: 2
    * Number of parameters: 0

    Args:
        wires (Sequence[int]): the wires the operation acts on
        id (str): custom label given to an operator instance,
            can be useful for some applications where the instance has to be identified.
    """

    num_wires = 2
    """int: Number of wires that the operator acts on."""

    num_params = 0
    """int: Number of trainable parameters that the operator depends on."""

    ndim_params = ()
    """tuple[int]: Number of dimensions per trainable parameter that the operator depends on."""

    name = "CY"

    def _flatten(self):
        return tuple(), (self.wires,)

    @classmethod
    def _unflatten(cls, data, metadata):
        return cls(metadata[0])

    @classmethod
    def _primitive_bind_call(cls, wires, id=None):
        return cls._primitive.bind(*wires, n_wires=2)

    def __init__(self, wires, id=None):
        # We use type.__call__ instead of calling the class directly so that we don't bind the
        # operator primitive when new program capture is enabled
        base = type.__call__(qml.Y, wires=wires[1:])
        super().__init__(base, wires[:1], id=id)

    def __repr__(self):
        return f"CY(wires={self.wires.tolist()})"

    @staticmethod
    @lru_cache()
    def compute_matrix():  # pylint: disable=arguments-differ
        r"""Representation of the operator as a canonical matrix in the computational basis (static method).

        The canonical matrix is the textbook matrix representation that does not consider wires.
        Implicitly, this assumes that the wires of the operator correspond to the global wire order.

        .. seealso:: :meth:`~.CY.matrix`


        Returns:
            ndarray: matrix

        **Example**

        >>> print(qml.CY.compute_matrix())
        [[ 1.+0.j  0.+0.j  0.+0.j  0.+0.j]
         [ 0.+0.j  1.+0.j  0.+0.j  0.+0.j]
         [ 0.+0.j  0.+0.j  0.+0.j -0.-1.j]
         [ 0.+0.j  0.+0.j  0.+1.j  0.+0.j]]
        """
        return np.array(
            [
                [1, 0, 0, 0],
                [0, 1, 0, 0],
                [0, 0, 0, -1j],
                [0, 0, 1j, 0],
            ]
        )

    @staticmethod
    def compute_decomposition(wires):  # pylint: disable=arguments-differ
        r"""Representation of the operator as a product of other operators (static method).


        .. math:: O = O_1 O_2 \dots O_n.


        .. seealso:: :meth:`~.CY.decomposition`.

        Args:
            wires (Iterable, Wires): wires that the operator acts on

        Returns:
            list[Operator]: decomposition into lower level operations

        **Example:**

        >>> print(qml.CY.compute_decomposition([0, 1]))
        [CRY(3.141592653589793, wires=[0, 1])), S(0)]

        """
        return [qml.CRY(np.pi, wires=wires), qml.S(wires=wires[0])]


class CZ(ControlledOp):
    r"""CZ(wires)
    The controlled-Z operator

    .. math:: CZ = \begin{bmatrix}
            1 & 0 & 0 & 0 \\
            0 & 1 & 0 & 0\\
            0 & 0 & 1 & 0\\
            0 & 0 & 0 & -1
        \end{bmatrix}.

    .. note:: The first wire provided corresponds to the **control qubit**.

    **Details:**

    * Number of wires: 2
    * Number of parameters: 0

    Args:
        wires (Sequence[int]): the wires the operation acts on
    """

    num_wires = 2
    """int: Number of wires that the operator acts on."""

    num_params = 0
    """int: Number of trainable parameters that the operator depends on."""

    ndim_params = ()
    """tuple[int]: Number of dimensions per trainable parameter that the operator depends on."""

    name = "CZ"

    def _flatten(self):
        return tuple(), (self.wires,)

    @classmethod
    def _unflatten(cls, data, metadata):
        return cls(metadata[0])

    @classmethod
    def _primitive_bind_call(cls, wires, id=None):
        return cls._primitive.bind(*wires, n_wires=2)

    def __init__(self, wires, id=None):
        # We use type.__call__ instead of calling the class directly so that we don't bind the
        # operator primitive when new program capture is enabled
        base = type.__call__(qml.Z, wires=wires[1:])
        super().__init__(base, wires[:1], id=id)

    def __repr__(self):
        return f"CZ(wires={self.wires.tolist()})"

    @staticmethod
    @lru_cache()
    def compute_matrix():  # pylint: disable=arguments-differ
        r"""Representation of the operator as a canonical matrix in the computational basis (static method).

        The canonical matrix is the textbook matrix representation that does not consider wires.
        Implicitly, this assumes that the wires of the operator correspond to the global wire order.

        .. seealso:: :meth:`~.CZ.matrix`

        Returns:
            ndarray: matrix

        **Example**

        >>> print(qml.CZ.compute_matrix())
        [[ 1  0  0  0]
         [ 0  1  0  0]
         [ 0  0  1  0]
         [ 0  0  0 -1]]
        """
        return np.array([[1, 0, 0, 0], [0, 1, 0, 0], [0, 0, 1, 0], [0, 0, 0, -1]])

    def _controlled(self, wire):
        return qml.CCZ(wires=wire + self.wires)

    @staticmethod
    def compute_decomposition(wires):  # pylint: disable=arguments-differ
        return [qml.ControlledPhaseShift(np.pi, wires=wires)]


class CSWAP(ControlledOp):
    r"""CSWAP(wires)
    The controlled-swap operator

    .. math:: CSWAP = \begin{bmatrix}
            1 & 0 & 0 & 0 & 0 & 0 & 0 & 0 \\
            0 & 1 & 0 & 0 & 0 & 0 & 0 & 0 \\
            0 & 0 & 1 & 0 & 0 & 0 & 0 & 0 \\
            0 & 0 & 0 & 1 & 0 & 0 & 0 & 0 \\
            0 & 0 & 0 & 0 & 1 & 0 & 0 & 0 \\
            0 & 0 & 0 & 0 & 0 & 0 & 1 & 0 \\
            0 & 0 & 0 & 0 & 0 & 1 & 0 & 0 \\
            0 & 0 & 0 & 0 & 0 & 0 & 0 & 1
        \end{bmatrix}.

    .. note:: The first wire provided corresponds to the **control qubit**.

    **Details:**

    * Number of wires: 3
    * Number of parameters: 0

    Args:
        wires (Sequence[int]): the wires the operation acts on
    """

    num_wires = 3
    """int : Number of wires that the operation acts on."""

    num_params = 0
    """int: Number of trainable parameters that the operator depends on."""

    ndim_params = ()
    """tuple[int]: Number of dimensions per trainable parameter that the operator depends on."""

    name = "CSWAP"

    def _flatten(self):
        return tuple(), (self.wires,)

    @classmethod
    def _unflatten(cls, data, metadata):
        return cls(metadata[0])

    @classmethod
    def _primitive_bind_call(cls, wires, id=None):
        return cls._primitive.bind(*wires, n_wires=3)

    def __init__(self, wires, id=None):
        control_wires = wires[:1]
        target_wires = wires[1:]

        # We use type.__call__ instead of calling the class directly so that we don't bind the
        # operator primitive when new program capture is enabled
        base = type.__call__(qml.SWAP, wires=target_wires)
        super().__init__(base, control_wires, id=id)

    def __repr__(self):
        return f"CSWAP(wires={self.wires.tolist()})"

    @staticmethod
    @lru_cache()
    def compute_matrix():  # pylint: disable=arguments-differ
        r"""Representation of the operator as a canonical matrix in the computational basis (static method).

        The canonical matrix is the textbook matrix representation that does not consider wires.
        Implicitly, this assumes that the wires of the operator correspond to the global wire order.

        .. seealso:: :meth:`~.CSWAP.matrix`

        Returns:
            ndarray: matrix

        **Example**

        >>> print(qml.CSWAP.compute_matrix())
        [[1 0 0 0 0 0 0 0]
         [0 1 0 0 0 0 0 0]
         [0 0 1 0 0 0 0 0]
         [0 0 0 1 0 0 0 0]
         [0 0 0 0 1 0 0 0]
         [0 0 0 0 0 0 1 0]
         [0 0 0 0 0 1 0 0]
         [0 0 0 0 0 0 0 1]]
        """
        return np.array(
            [
                [1, 0, 0, 0, 0, 0, 0, 0],
                [0, 1, 0, 0, 0, 0, 0, 0],
                [0, 0, 1, 0, 0, 0, 0, 0],
                [0, 0, 0, 1, 0, 0, 0, 0],
                [0, 0, 0, 0, 1, 0, 0, 0],
                [0, 0, 0, 0, 0, 0, 1, 0],
                [0, 0, 0, 0, 0, 1, 0, 0],
                [0, 0, 0, 0, 0, 0, 0, 1],
            ]
        )

    @staticmethod
    def compute_decomposition(wires):  # pylint: disable=arguments-differ
        r"""Representation of the operator as a product of other operators (static method).

        .. math:: O = O_1 O_2 \dots O_n.


        .. seealso:: :meth:`~.CSWAP.decomposition`.

        Args:
            wires (Iterable, Wires): wires that the operator acts on

        Returns:
            list[Operator]: decomposition into lower level operations

        **Example:**

        >>> print(qml.CSWAP.compute_decomposition((0,1,2)))
        [Toffoli(wires=[0, 2, 1]), Toffoli(wires=[0, 1, 2]), Toffoli(wires=[0, 2, 1])]

        """
        decomp_ops = [
            qml.Toffoli(wires=[wires[0], wires[2], wires[1]]),
            qml.Toffoli(wires=[wires[0], wires[1], wires[2]]),
            qml.Toffoli(wires=[wires[0], wires[2], wires[1]]),
        ]
        return decomp_ops


class CCZ(ControlledOp):
    r"""CCZ(wires)
    CCZ (controlled-controlled-Z) gate.

    .. math::

        CCZ =
        \begin{pmatrix}
        1 & 0 & 0 & 0 & 0 & 0 & 0 & 0\\
        0 & 1 & 0 & 0 & 0 & 0 & 0 & 0\\
        0 & 0 & 1 & 0 & 0 & 0 & 0 & 0\\
        0 & 0 & 0 & 1 & 0 & 0 & 0 & 0\\
        0 & 0 & 0 & 0 & 1 & 0 & 0 & 0\\
        0 & 0 & 0 & 0 & 0 & 1 & 0 & 0\\
        0 & 0 & 0 & 0 & 0 & 0 & 1 & 0\\
        0 & 0 & 0 & 0 & 0 & 0 & 0 & -1
        \end{pmatrix}

    **Details:**

    * Number of wires: 3
    * Number of parameters: 0

    Args:
        wires (Sequence[int]): the subsystem the gate acts on
    """

    @classmethod
    def _primitive_bind_call(cls, wires, id=None):
        return cls._primitive.bind(*wires, n_wires=3)

    def _flatten(self):
        return tuple(), (self.wires,)

    @classmethod
    def _unflatten(cls, data, metadata):
        return cls(metadata[0])

    num_wires = 3
    """int: Number of wires that the operator acts on."""

    num_params = 0
    """int: Number of trainable parameters that the operator depends on."""

    ndim_params = ()
    """tuple[int]: Number of dimensions per trainable parameter that the operator depends on."""

    name = "CCZ"

    def __init__(self, wires, id=None):
        control_wires = wires[:2]
        target_wires = wires[2:]

        # We use type.__call__ instead of calling the class directly so that we don't bind the
        # operator primitive when new program capture is enabled
        base = type.__call__(qml.Z, wires=target_wires)
        super().__init__(base, control_wires, id=id)

    def __repr__(self):
        return f"CCZ(wires={self.wires.tolist()})"

    @staticmethod
    @lru_cache()
    def compute_matrix():  # pylint: disable=arguments-differ
        r"""Representation of the operator as a canonical matrix in the computational basis (static method).

        The canonical matrix is the textbook matrix representation that does not consider wires.
        Implicitly, this assumes that the wires of the operator correspond to the global wire order.

        .. seealso:: :meth:`~.CCZ.matrix`


        Returns:
            ndarray: matrix

        **Example**

        >>> print(qml.CCZ.compute_matrix())
        [[1 0 0 0 0 0 0 0]
         [0 1 0 0 0 0 0 0]
         [0 0 1 0 0 0 0 0]
         [0 0 0 1 0 0 0 0]
         [0 0 0 0 1 0 0 0]
         [0 0 0 0 0 1 0 0]
         [0 0 0 0 0 0 1 0]
         [0 0 0 0 0 0 0 -1]]
        """
        return np.array(
            [
                [1, 0, 0, 0, 0, 0, 0, 0],
                [0, 1, 0, 0, 0, 0, 0, 0],
                [0, 0, 1, 0, 0, 0, 0, 0],
                [0, 0, 0, 1, 0, 0, 0, 0],
                [0, 0, 0, 0, 1, 0, 0, 0],
                [0, 0, 0, 0, 0, 1, 0, 0],
                [0, 0, 0, 0, 0, 0, 1, 0],
                [0, 0, 0, 0, 0, 0, 0, -1],
            ]
        )

    @staticmethod
    def compute_decomposition(wires):  # pylint: disable=arguments-differ
        r"""Representation of the operator as a product of other operators (static method).

        .. math:: O = O_1 O_2 \dots O_n.


        .. seealso:: :meth:`~.Toffoli.decomposition`.

        Args:
            wires (Iterable, Wires): wires that the operator acts on

        Returns:
            list[Operator]: decomposition into lower level operations

        **Example:**

        >>> qml.CCZ.compute_decomposition((0,1,2))
        [CNOT(wires=[1, 2]),
         Adjoint(T(2)),
         CNOT(wires=[0, 2]),
         T(2),
         CNOT(wires=[1, 2]),
         Adjoint(T(2)),
         CNOT(wires=[0, 2]),
         T(2),
         T(1),
         CNOT(wires=[0, 1]),
         H(2),
         T(0),
         Adjoint(T(1)),
         CNOT(wires=[0, 1]),
         H(2)]

        """
        return [
            qml.CNOT(wires=[wires[1], wires[2]]),
            qml.adjoint(qml.T(wires=wires[2])),
            qml.CNOT(wires=[wires[0], wires[2]]),
            qml.T(wires=wires[2]),
            qml.CNOT(wires=[wires[1], wires[2]]),
            qml.adjoint(qml.T(wires=wires[2])),
            qml.CNOT(wires=[wires[0], wires[2]]),
            qml.T(wires=wires[2]),
            qml.T(wires=wires[1]),
            qml.CNOT(wires=[wires[0], wires[1]]),
            qml.Hadamard(wires=wires[2]),
            qml.T(wires=wires[0]),
            qml.adjoint(qml.T(wires=wires[1])),
            qml.CNOT(wires=[wires[0], wires[1]]),
            qml.Hadamard(wires=wires[2]),
        ]


class CNOT(ControlledOp):
    r"""CNOT(wires)
    The controlled-NOT operator

    .. math:: CNOT = \begin{bmatrix}
        1 & 0 & 0 & 0 \\
        0 & 1 & 0 & 0\\
        0 & 0 & 0 & 1\\
        0 & 0 & 1 & 0
        \end{bmatrix}.

    .. note:: The first wire provided corresponds to the **control qubit**.

    **Details:**

    * Number of wires: 2
    * Number of parameters: 0

    Args:
        wires (Sequence[int]): the wires the operation acts on
    """

    num_wires = 2
    """int: Number of wires that the operator acts on."""

    num_params = 0
    """int: Number of trainable parameters that the operator depends on."""

    ndim_params = ()
    """tuple[int]: Number of dimensions per trainable parameter that the operator depends on."""

    name = "CNOT"

    def _flatten(self):
        return tuple(), (self.wires,)

    @classmethod
    def _unflatten(cls, data, metadata):
        return cls(metadata[0])

    @classmethod
    def _primitive_bind_call(cls, wires, id=None):
        return cls._primitive.bind(*wires, n_wires=2)

    def __init__(self, wires, id=None):
        # We use type.__call__ instead of calling the class directly so that we don't bind the
        # operator primitive when new program capture is enabled
        base = type.__call__(qml.X, wires=wires[1:])
        super().__init__(base, wires[:1], id=id)

    @property
    def has_decomposition(self):
        return False

    @staticmethod
    def compute_decomposition(*params, wires=None, **hyperparameters):  # -> List["Operator"]:
        r"""Representation of the operator as a product of other operators (static method).

        .. math:: O = O_1 O_2 \dots O_n.

        .. note::
            Operations making up the decomposition should be queued within the
            ``compute_decomposition`` method.

        .. seealso:: :meth:`~.Operator.decomposition`.

        Args:
            *params (list): trainable parameters of the operator, as stored in the ``parameters`` attribute
            wires (Iterable[Any], Wires): wires that the operator acts on
            **hyperparams (dict): non-trainable hyperparameters of the operator, as stored in the ``hyperparameters`` attribute

        Raises:
            qml.DecompositionUndefinedError
        """
        raise qml.operation.DecompositionUndefinedError

    def __repr__(self):
        return f"CNOT(wires={self.wires.tolist()})"

    @staticmethod
    @lru_cache()
    def compute_matrix():  # pylint: disable=arguments-differ
        r"""Representation of the operator as a canonical matrix in the computational basis (static method).

        The canonical matrix is the textbook matrix representation that does not consider wires.
        Implicitly, this assumes that the wires of the operator correspond to the global wire order.

        .. seealso:: :meth:`~.CNOT.matrix`


        Returns:
            ndarray: matrix

        **Example**

        >>> print(qml.CNOT.compute_matrix())
        [[1 0 0 0]
         [0 1 0 0]
         [0 0 0 1]
         [0 0 1 0]]
        """
        return np.array([[1, 0, 0, 0], [0, 1, 0, 0], [0, 0, 0, 1], [0, 0, 1, 0]])

    def _controlled(self, wire):
        return qml.Toffoli(wires=wire + self.wires)


class Toffoli(ControlledOp):
    r"""Toffoli(wires)
    Toffoli (controlled-controlled-X) gate.

    .. math::

        Toffoli =
        \begin{pmatrix}
        1 & 0 & 0 & 0 & 0 & 0 & 0 & 0\\
        0 & 1 & 0 & 0 & 0 & 0 & 0 & 0\\
        0 & 0 & 1 & 0 & 0 & 0 & 0 & 0\\
        0 & 0 & 0 & 1 & 0 & 0 & 0 & 0\\
        0 & 0 & 0 & 0 & 1 & 0 & 0 & 0\\
        0 & 0 & 0 & 0 & 0 & 1 & 0 & 0\\
        0 & 0 & 0 & 0 & 0 & 0 & 0 & 1\\
        0 & 0 & 0 & 0 & 0 & 0 & 1 & 0
        \end{pmatrix}

    **Details:**

    * Number of wires: 3
    * Number of parameters: 0

    Args:
        wires (Sequence[int]): the subsystem the gate acts on
    """

    num_wires = 3
    """int: Number of wires that the operator acts on."""

    num_params = 0
    """int: Number of trainable parameters that the operator depends on."""

    ndim_params = ()
    """tuple[int]: Number of dimensions per trainable parameter that the operator depends on."""

    name = "Toffoli"

    def _flatten(self):
        return tuple(), (self.wires,)

    @classmethod
    def _unflatten(cls, _, metadata):
        return cls(metadata[0])

    @classmethod
    def _primitive_bind_call(cls, wires, id=None):
        return cls._primitive.bind(*wires, n_wires=3)

    def __init__(self, wires, id=None):
        control_wires = wires[:2]
        target_wires = wires[2:]
        # We use type.__call__ instead of calling the class directly so that we don't bind the
        # operator primitive when new program capture is enabled
        base = type.__call__(qml.X, wires=target_wires)
        super().__init__(base, control_wires, id=id)

    def __repr__(self):
        return f"Toffoli(wires={self.wires.tolist()})"

    @staticmethod
    @lru_cache()
    def compute_matrix():  # pylint: disable=arguments-differ
        r"""Representation of the operator as a canonical matrix in the computational basis (static method).

        The canonical matrix is the textbook matrix representation that does not consider wires.
        Implicitly, this assumes that the wires of the operator correspond to the global wire order.

        .. seealso:: :meth:`~.Toffoli.matrix`


        Returns:
            ndarray: matrix

        **Example**

        >>> print(qml.Toffoli.compute_matrix())
        [[1 0 0 0 0 0 0 0]
         [0 1 0 0 0 0 0 0]
         [0 0 1 0 0 0 0 0]
         [0 0 0 1 0 0 0 0]
         [0 0 0 0 1 0 0 0]
         [0 0 0 0 0 1 0 0]
         [0 0 0 0 0 0 0 1]
         [0 0 0 0 0 0 1 0]]
        """
        return np.array(
            [
                [1, 0, 0, 0, 0, 0, 0, 0],
                [0, 1, 0, 0, 0, 0, 0, 0],
                [0, 0, 1, 0, 0, 0, 0, 0],
                [0, 0, 0, 1, 0, 0, 0, 0],
                [0, 0, 0, 0, 1, 0, 0, 0],
                [0, 0, 0, 0, 0, 1, 0, 0],
                [0, 0, 0, 0, 0, 0, 0, 1],
                [0, 0, 0, 0, 0, 0, 1, 0],
            ]
        )

    @staticmethod
    def compute_decomposition(wires):  # pylint: disable=arguments-differ
        r"""Representation of the operator as a product of other operators (static method).

        .. math:: O = O_1 O_2 \dots O_n.


        .. seealso:: :meth:`~.Toffoli.decomposition`.

        Args:
            wires (Iterable, Wires): wires that the operator acts on

        Returns:
            list[Operator]: decomposition into lower level operations

        **Example:**

        >>> qml.Toffoli.compute_decomposition((0,1,2))
        [H(2),
         CNOT(wires=[1, 2]),
         Adjoint(T(2)),
         CNOT(wires=[0, 2]),
         T(2),
         CNOT(wires=[1, 2]),
         Adjoint(T(2)),
         CNOT(wires=[0, 2]),
         T(2),
         T(1),
         CNOT(wires=[0, 1]),
         H(2),
         T(0),
         Adjoint(T(1)),
         CNOT(wires=[0, 1])]

        """
        return [
            qml.Hadamard(wires=wires[2]),
            CNOT(wires=[wires[1], wires[2]]),
            qml.adjoint(qml.T(wires=wires[2])),
            CNOT(wires=[wires[0], wires[2]]),
            qml.T(wires=wires[2]),
            CNOT(wires=[wires[1], wires[2]]),
            qml.adjoint(qml.T(wires=wires[2])),
            CNOT(wires=[wires[0], wires[2]]),
            qml.T(wires=wires[2]),
            qml.T(wires=wires[1]),
            CNOT(wires=[wires[0], wires[1]]),
            qml.Hadamard(wires=wires[2]),
            qml.T(wires=wires[0]),
            qml.adjoint(qml.T(wires=wires[1])),
            CNOT(wires=[wires[0], wires[1]]),
        ]


def _check_and_convert_control_values(control_values, control_wires):
    if isinstance(control_values, str):
        # Make sure all values are either 0 or 1
        if not set(control_values).issubset({"1", "0"}):
            raise ValueError("String of control values can contain only '0' or '1'.")

        control_values = [int(x) for x in control_values]

    if control_values is None:
        return [1] * len(control_wires)

    if len(control_values) != len(control_wires):
        raise ValueError("Length of control values must equal number of control wires.")

    return control_values


class MultiControlledX(ControlledOp):
    r"""MultiControlledX(control_wires, wires, control_values, work_wires)
    Apply a Pauli X gate controlled on an arbitrary computational basis state.

    **Details:**

    * Number of wires: Any (the operation can act on any number of wires)
    * Number of parameters: 0
    * Gradient recipe: None

    Args:
        control_wires (Union[Wires, Sequence[int], or int]): Deprecated way to indicate the control wires.
            Now users should use "wires" to indicate both the control wires and the target wire.
        wires (Union[Wires, Sequence[int], or int]): control wire(s) followed by a single target wire where
            the operation acts on
        control_values (Union[bool, list[bool], int, list[int]]): The value(s) the control wire(s)
                should take. Integers other than 0 or 1 will be treated as ``int(bool(x))``.
        work_wires (Union[Wires, Sequence[int], or int]): optional work wires used to decompose
            the operation into a series of Toffoli gates


    .. note::

        If ``MultiControlledX`` is not supported on the targeted device, PennyLane will decompose
        the operation into :class:`~.Toffoli` and/or :class:`~.CNOT` gates. When controlling on
        three or more wires, the Toffoli-based decompositions described in Lemmas 7.2 and 7.3 of
        `Barenco et al. <https://arxiv.org/abs/quant-ph/9503016>`__ will be used. These methods
        require at least one work wire.

        The number of work wires provided determines the decomposition method used and the resulting
        number of Toffoli gates required. When ``MultiControlledX`` is controlling on :math:`n`
        wires:

        #. If at least :math:`n - 2` work wires are provided, the decomposition in Lemma 7.2 will be
           applied using the first :math:`n - 2` work wires.
        #. If fewer than :math:`n - 2` work wires are provided, a combination of Lemmas 7.3 and 7.2
           will be applied using only the first work wire.

        These methods present a tradeoff between qubit number and depth. The method in point 1
        requires fewer Toffoli gates but a greater number of qubits.

        Note that the state of the work wires before and after the decomposition takes place is
        unchanged.

    """

    is_self_inverse = True
    """bool: Whether or not the operator is self-inverse."""

    num_wires = AnyWires
    """int: Number of wires the operation acts on."""

    num_params = 0
    """int: Number of trainable parameters that the operator depends on."""

    ndim_params = ()
    """tuple[int]: Number of dimensions per trainable parameter that the operator depends on."""

    name = "MultiControlledX"

    def _flatten(self):
        return (), (self.wires, tuple(self.control_values), self.work_wires)

    @classmethod
    def _unflatten(cls, _, metadata):
        return cls(wires=metadata[0], control_values=metadata[1], work_wires=metadata[2])

    # pylint: disable=arguments-differ
    @classmethod
    def _primitive_bind_call(cls, wires, control_values=None, work_wires=None, id=None):
        return cls._primitive.bind(
            *wires, n_wires=len(wires), control_values=control_values, work_wires=work_wires
        )

    @staticmethod
    def _validate_control_values(control_values):
        if control_values is not None:
            if not (
                isinstance(control_values, (bool, int))
                or (
                    (
                        isinstance(control_values, (list, tuple))
                        and all(isinstance(val, (bool, int)) for val in control_values)
                    )
                )
            ):
                raise ValueError(f"control_values must be boolean or int. Got: {control_values}")

    # pylint: disable=too-many-arguments
    def __init__(
        self,
        wires: WiresLike = (),
        control_values: Union[bool, List[bool], int, List[int]] = None,
        work_wires: WiresLike = (),
    ):
        wires = Wires(() if wires is None else wires)
        work_wires = Wires(() if work_wires is None else work_wires)

        self._validate_control_values(control_values)

        if len(wires) == 0:
            raise ValueError("Must specify the wires where the operation acts on")

        if len(wires) < 2:
            raise ValueError(
                f"MultiControlledX: wrong number of wires. {len(wires)} wire(s) given. "
                f"Need at least 2."
            )
        control_wires = wires[:-1]
        wires = wires[-1:]

        control_values = _check_and_convert_control_values(control_values, control_wires)

        # We use type.__call__ instead of calling the class directly so that we don't bind the
        # operator primitive when new program capture is enabled
        base = type.__call__(qml.X, wires=wires)
        super().__init__(
            base,
            control_wires=control_wires,
            control_values=control_values,
            work_wires=work_wires,
        )

    def __repr__(self):
        return (
            f"MultiControlledX(wires={self.wires.tolist()}, control_values={self.control_values})"
        )

    @property
    def wires(self):
        return self.control_wires + self.target_wires

    # pylint: disable=unused-argument, arguments-differ
    @staticmethod
    def compute_matrix(control_wires: WiresLike, control_values=None, **kwargs):
        r"""Representation of the operator as a canonical matrix in the computational basis (static method).

        The canonical matrix is the textbook matrix representation that does not consider wires.
        Implicitly, this assumes that the wires of the operator correspond to the global wire order.

        .. seealso:: :meth:`~.MultiControlledX.matrix`

        Args:
            control_wires (Any or Iterable[Any]): wires to place controls on
            control_values (Union[bool, list[bool], int, list[int]]): The value(s) the control wire(s)
                should take. Integers other than 0 or 1 will be treated as ``int(bool(x))``.

        Returns:
            tensor_like: matrix representation

        **Example**

        >>> print(qml.MultiControlledX.compute_matrix([0], [1]))
        [[1. 0. 0. 0.]
         [0. 1. 0. 0.]
         [0. 0. 0. 1.]
         [0. 0. 1. 0.]]
        >>> print(qml.MultiControlledX.compute_matrix([1], [0]))
        [[0. 1. 0. 0.]
         [1. 0. 0. 0.]
         [0. 0. 1. 0.]
         [0. 0. 0. 1.]]

        """

        control_values = _check_and_convert_control_values(control_values, control_wires)
        padding_left = sum(2**i * int(val) for i, val in enumerate(reversed(control_values))) * 2
        padding_right = 2 ** (len(control_wires) + 1) - 2 - padding_left
        return block_diag(np.eye(padding_left), qml.X.compute_matrix(), np.eye(padding_right))

    def matrix(self, wire_order=None):
        canonical_matrix = self.compute_matrix(self.control_wires, self.control_values)
        wire_order = wire_order or self.wires
        return qml.math.expand_matrix(canonical_matrix, wires=self.wires, wire_order=wire_order)

    # pylint: disable=unused-argument, arguments-differ
    @staticmethod
    def compute_decomposition(
        wires: WiresLike = None, work_wires: WiresLike = None, control_values=None, **kwargs
    ):
        r"""Representation of the operator as a product of other operators (static method).

        .. math:: O = O_1 O_2 \dots O_n.

        .. seealso:: :meth:`~.MultiControlledX.decomposition`.

        Args:
            wires (Iterable[Any] or Wires): wires that the operation acts on
            work_wires (Wires): optional work wires used to decompose
                the operation into a series of Toffoli gates.
            control_values (Union[bool, list[bool], int, list[int]]): The value(s) the control wire(s)
                should take. Integers other than 0 or 1 will be treated as ``int(bool(x))``.

        Returns:
            list[Operator]: decomposition into lower level operations

        **Example:**

        >>> print(qml.MultiControlledX.compute_decomposition(
        ...     wires=[0,1,2,3], control_values=[1,1,1], work_wires=qml.wires.Wires("aux")))
        [Toffoli(wires=[2, 'aux', 3]),
        Toffoli(wires=[0, 1, 'aux']),
        Toffoli(wires=[2, 'aux', 3]),
        Toffoli(wires=[0, 1, 'aux'])]

        """
        wires = Wires(() if wires is None else wires)

        if len(wires) < 2:
            raise ValueError(f"Wrong number of wires. {len(wires)} given. Need at least 2.")

        target_wire = wires[-1]
        control_wires = wires[:-1]

        if control_values is None:
            control_values = [True] * len(control_wires)

        work_wires = work_wires or []

        flips1 = [qml.X(w) for w, val in zip(control_wires, control_values) if not val]

        decomp = decompose_mcx(control_wires, target_wire, work_wires)

        flips2 = [qml.X(w) for w, val in zip(control_wires, control_values) if not val]

        return flips1 + decomp + flips2

    def decomposition(self):
        return self.compute_decomposition(self.wires, self.work_wires, self.control_values)


class CRX(ControlledOp):
    r"""The controlled-RX operator

    .. math::

        \begin{align}
            CR_x(\phi) &=
            \begin{bmatrix}
            & 1 & 0 & 0 & 0 \\
            & 0 & 1 & 0 & 0\\
            & 0 & 0 & \cos(\phi/2) & -i\sin(\phi/2)\\
            & 0 & 0 & -i\sin(\phi/2) & \cos(\phi/2)
            \end{bmatrix}.
        \end{align}

    **Details:**

    * Number of wires: 2
    * Number of parameters: 1
    * Number of dimensions per parameter: (0,)
    * Gradient recipe: The controlled-RX operator satisfies a four-term parameter-shift rule
      (see Appendix F, https://doi.org/10.1088/1367-2630/ac2cb3):

      .. math::

          \frac{d}{d\phi}f(CR_x(\phi)) = c_+ \left[f(CR_x(\phi+a)) - f(CR_x(\phi-a))\right] - c_- \left[f(CR_x(\phi+b)) - f(CR_x(\phi-b))\right]

      where :math:`f` is an expectation value depending on :math:`CR_x(\phi)`, and

      - :math:`a = \pi/2`
      - :math:`b = 3\pi/2`
      - :math:`c_{\pm} = (\sqrt{2} \pm 1)/{4\sqrt{2}}`

    Args:
        phi (float): rotation angle :math:`\phi`
        wires (Sequence[int]): the wire the operation acts on
        id (str or None): String representing the operation (optional)
    """

    num_wires = 2
    """int: Number of wires that the operation acts on."""

    num_params = 1
    """int: Number of trainable parameters that the operator depends on."""

    ndim_params = (0,)
    """tuple[int]: Number of dimensions per trainable parameter that the operator depends on."""

    name = "CRX"
    parameter_frequencies = [(0.5, 1.0)]

    def __init__(self, phi, wires: WiresLike, id=None):
        # We use type.__call__ instead of calling the class directly so that we don't bind the
        # operator primitive when new program capture is enabled
        base = type.__call__(qml.RX, phi, wires=wires[1:])
        super().__init__(base, control_wires=wires[:1], id=id)

    def __repr__(self):
        return f"CRX({self.data[0]}, wires={self.wires.tolist()})"

    def _flatten(self):
        return self.data, (self.wires,)

    @classmethod
    def _unflatten(cls, data, metadata):
        return cls(*data, wires=metadata[0])

    @classmethod
    def _primitive_bind_call(cls, phi, wires: WiresLike, id=None):
        return cls._primitive.bind(phi, *wires, n_wires=len(wires))

    @staticmethod
    def compute_matrix(theta):  # pylint: disable=arguments-differ
        r"""Representation of the operator as a canonical matrix in the computational basis (static method).

        The canonical matrix is the textbook matrix representation that does not consider wires.
        Implicitly, this assumes that the wires of the operator correspond to the global wire order.

        .. seealso:: :meth:`~.CRX.matrix`

        Args:
            theta (tensor_like or float): rotation angle

        Returns:
            tensor_like: canonical matrix

        **Example**

        >>> qml.CRX.compute_matrix(torch.tensor(0.5))
        tensor([[1.0+0.0j, 0.0+0.0j,    0.0+0.0j,    0.0+0.0j],
                [0.0+0.0j, 1.0+0.0j,    0.0+0.0j,    0.0+0.0j],
                [0.0+0.0j, 0.0+0.0j, 0.9689+0.0j, 0.0-0.2474j],
                [0.0+0.0j, 0.0+0.0j, 0.0-0.2474j, 0.9689+0.0j]])
        """

        interface = qml.math.get_interface(theta)

        c = qml.math.cos(theta / 2)
        s = qml.math.sin(theta / 2)

        if interface == "tensorflow":
            c = qml.math.cast_like(c, 1j)
            s = qml.math.cast_like(s, 1j)

        # The following avoids casting an imaginary quantity to reals when back propagating
        c = (1 + 0j) * c
        js = -1j * s
        ones = qml.math.ones_like(js)
        zeros = qml.math.zeros_like(js)
        matrix = [
            [ones, zeros, zeros, zeros],
            [zeros, ones, zeros, zeros],
            [zeros, zeros, c, js],
            [zeros, zeros, js, c],
        ]

        return qml.math.stack([stack_last(row) for row in matrix], axis=-2)

    @staticmethod
    def compute_decomposition(phi, wires: WiresLike):  # pylint: disable=arguments-differ
        r"""Representation of the operator as a product of other operators (static method). :

        .. math:: O = O_1 O_2 \dots O_n.


        .. seealso:: :meth:`~.CRot.decomposition`.

        Args:
            phi (float): rotation angle :math:`\phi`
            wires (Iterable, Wires): the wires the operation acts on

        Returns:
            list[Operator]: decomposition into lower level operations

        **Example:**

        >>> qml.CRX.compute_decomposition(1.2, wires=(0,1))
        [RZ(1.5707963267948966, wires=[1]),
        RY(0.6, wires=[1]),
        CNOT(wires=[0, 1]),
        RY(-0.6, wires=[1]),
        CNOT(wires=[0, 1]),
        RZ(-1.5707963267948966, wires=[1])]

        """
        pi_half = qml.math.ones_like(phi) * (np.pi / 2)
        return [
            qml.RZ(pi_half, wires=wires[1]),
            qml.RY(phi / 2, wires=wires[1]),
            qml.CNOT(wires=wires),
            qml.RY(-phi / 2, wires=wires[1]),
            qml.CNOT(wires=wires),
            qml.RZ(-pi_half, wires=wires[1]),
        ]


class CRY(ControlledOp):
    r"""The controlled-RY operator

    .. math::

        \begin{align}
            CR_y(\phi) &=
            \begin{bmatrix}
                1 & 0 & 0 & 0 \\
                0 & 1 & 0 & 0\\
                0 & 0 & \cos(\phi/2) & -\sin(\phi/2)\\
                0 & 0 & \sin(\phi/2) & \cos(\phi/2)
            \end{bmatrix}.
        \end{align}

    **Details:**

    * Number of wires: 2
    * Number of parameters: 1
    * Number of dimensions per parameter: (0,)
    * Gradient recipe: The controlled-RY operator satisfies a four-term parameter-shift rule
      (see Appendix F, https://doi.org/10.1088/1367-2630/ac2cb3):

      .. math::

          \frac{d}{d\phi}f(CR_y(\phi)) = c_+ \left[f(CR_y(\phi+a)) - f(CR_y(\phi-a))\right] - c_- \left[f(CR_y(\phi+b)) - f(CR_y(\phi-b))\right]

      where :math:`f` is an expectation value depending on :math:`CR_y(\phi)`, and

      - :math:`a = \pi/2`
      - :math:`b = 3\pi/2`
      - :math:`c_{\pm} = (\sqrt{2} \pm 1)/{4\sqrt{2}}`

    Args:
        phi (float): rotation angle :math:`\phi`
        wires (Sequence[int]): the wire the operation acts on
        id (str or None): String representing the operation (optional)
    """

    num_wires = 2
    """int: Number of wires that the operation acts on."""

    num_params = 1
    """int: Number of trainable parameters that the operator depends on."""

    ndim_params = (0,)
    """tuple[int]: Number of dimensions per trainable parameter that the operator depends on."""

    name = "CRY"
    parameter_frequencies = [(0.5, 1.0)]

    def __init__(self, phi, wires, id=None):
        # We use type.__call__ instead of calling the class directly so that we don't bind the
        # operator primitive when new program capture is enabled
        base = type.__call__(qml.RY, phi, wires=wires[1:])
        super().__init__(base, control_wires=wires[:1], id=id)

    def __repr__(self):
        return f"CRY({self.data[0]}, wires={self.wires.tolist()}))"

    def _flatten(self):
        return self.data, (self.wires,)

    @classmethod
    def _unflatten(cls, data, metadata):
        return cls(*data, wires=metadata[0])

    @classmethod
    def _primitive_bind_call(cls, phi, wires, id=None):
        return cls._primitive.bind(phi, *wires, n_wires=len(wires))

    @staticmethod
    def compute_matrix(theta):  # pylint: disable=arguments-differ
        r"""Representation of the operator as a canonical matrix in the computational basis (static method).

        The canonical matrix is the textbook matrix representation that does not consider wires.
        Implicitly, this assumes that the wires of the operator correspond to the global wire order.

        .. seealso:: :meth:`~.CRY.matrix`


        Args:
            theta (tensor_like or float): rotation angle

        Returns:
            tensor_like: canonical matrix

        **Example**

        >>> qml.CRY.compute_matrix(torch.tensor(0.5))
        tensor([[ 1.0000+0.j,  0.0000+0.j,  0.0000+0.j,  0.0000+0.j],
                [ 0.0000+0.j,  1.0000+0.j,  0.0000+0.j,  0.0000+0.j],
                [ 0.0000+0.j,  0.0000+0.j,  0.9689+0.j, -0.2474-0.j],
                [ 0.0000+0.j,  0.0000+0.j,  0.2474+0.j,  0.9689+0.j]])
        """
        interface = qml.math.get_interface(theta)

        c = qml.math.cos(theta / 2)
        s = qml.math.sin(theta / 2)

        if interface == "tensorflow":
            c = qml.math.cast_like(c, 1j)
            s = qml.math.cast_like(s, 1j)

        # The following avoids casting an imaginary quantity to reals when back propagating
        c = (1 + 0j) * c
        s = (1 + 0j) * s
        ones = qml.math.ones_like(s)
        zeros = qml.math.zeros_like(s)
        matrix = [
            [ones, zeros, zeros, zeros],
            [zeros, ones, zeros, zeros],
            [zeros, zeros, c, -s],
            [zeros, zeros, s, c],
        ]

        return qml.math.stack([stack_last(row) for row in matrix], axis=-2)

    @staticmethod
    def compute_decomposition(phi, wires):  # pylint: disable=arguments-differ
        r"""Representation of the operator as a product of other operators (static method). :

        .. math:: O = O_1 O_2 \dots O_n.


        .. seealso:: :meth:`~.CRY.decomposition`.

        Args:
            phi (float): rotation angle :math:`\phi`
            wires (Iterable, Wires): wires that the operator acts on

        Returns:
            list[Operator]: decomposition into lower level operations

        **Example:**

        >>> qml.CRY.compute_decomposition(1.2, wires=(0,1))
        [RY(0.6, wires=[1]),
        CNOT(wires=[0, 1]),
        RY(-0.6, wires=[1]),
        CNOT(wires=[0, 1])]

        """
        return [
            qml.RY(phi / 2, wires=wires[1]),
            qml.CNOT(wires=wires),
            qml.RY(-phi / 2, wires=wires[1]),
            qml.CNOT(wires=wires),
        ]


class CRZ(ControlledOp):
    r"""The controlled-RZ operator

    .. math::

        \begin{align}
             CR_z(\phi) &=
             \begin{bmatrix}
                1 & 0 & 0 & 0 \\
                0 & 1 & 0 & 0\\
                0 & 0 & e^{-i\phi/2} & 0\\
                0 & 0 & 0 & e^{i\phi/2}
            \end{bmatrix}.
        \end{align}


    .. note:: The subscripts of the operations in the formula refer to the wires they act on, e.g. 1 corresponds
        to the first element in ``wires`` that is the **control qubit**.

    **Details:**

    * Number of wires: 2
    * Number of parameters: 1
    * Number of dimensions per parameter: (0,)
    * Gradient recipe: The controlled-RZ operator satisfies a four-term parameter-shift rule
      (see Appendix F, https://doi.org/10.1088/1367-2630/ac2cb3):

      .. math::

          \frac{d}{d\phi}f(CR_z(\phi)) = c_+ \left[f(CR_z(\phi+a)) - f(CR_z(\phi-a))\right] - c_- \left[f(CR_z(\phi+b)) - f(CR_z(\phi-b))\right]

      where :math:`f` is an expectation value depending on :math:`CR_z(\phi)`, and

      - :math:`a = \pi/2`
      - :math:`b = 3\pi/2`
      - :math:`c_{\pm} = (\sqrt{2} \pm 1)/{4\sqrt{2}}`

    Args:
        phi (float): rotation angle :math:`\phi`
        wires (Sequence[int]): the wire the operation acts on
        id (str or None): String representing the operation (optional)

    """

    num_wires = 2
    """int: Number of wires that the operation acts on."""

    num_params = 1
    """int: Number of trainable parameters that the operator depends on."""

    ndim_params = (0,)
    """tuple[int]: Number of dimensions per trainable parameter that the operator depends on."""

    name = "CRZ"
    parameter_frequencies = [(0.5, 1.0)]

    def __init__(self, phi, wires, id=None):
        # We use type.__call__ instead of calling the class directly so that we don't bind the
        # operator primitive when new program capture is enabled
        base = type.__call__(qml.RZ, phi, wires=wires[1:])
        super().__init__(base, control_wires=wires[:1], id=id)

    def __repr__(self):
        return f"CRZ({self.data[0]}, wires={self.wires})"

    def _flatten(self):
        return self.data, (self.wires,)

    @classmethod
    def _unflatten(cls, data, metadata):
        return cls(*data, wires=metadata[0])

    @classmethod
    def _primitive_bind_call(cls, phi, wires, id=None):
        return cls._primitive.bind(phi, *wires, n_wires=len(wires))

    @staticmethod
    def compute_matrix(theta):  # pylint: disable=arguments-differ
        r"""Representation of the operator as a canonical matrix in the computational basis (static method).

        The canonical matrix is the textbook matrix representation that does not consider wires.
        Implicitly, this assumes that the wires of the operator correspond to the global wire order.

        .. seealso:: :meth:`~.CRZ.matrix`

        Args:
            theta (tensor_like or float): rotation angle

        Returns:
            tensor_like: canonical matrix

        **Example**

        >>> qml.CRZ.compute_matrix(torch.tensor(0.5))
        tensor([[1.0+0.0j, 0.0+0.0j,       0.0+0.0j,       0.0+0.0j],
                [0.0+0.0j, 1.0+0.0j,       0.0+0.0j,       0.0+0.0j],
                [0.0+0.0j, 0.0+0.0j, 0.9689-0.2474j,       0.0+0.0j],
                [0.0+0.0j, 0.0+0.0j,       0.0+0.0j, 0.9689+0.2474j]])
        """
        if qml.math.get_interface(theta) == "tensorflow":
            p = qml.math.exp(-0.5j * qml.math.cast_like(theta, 1j))
            if qml.math.ndim(p) == 0:
                return qml.math.diag([1, 1, p, qml.math.conj(p)])

            ones = qml.math.ones_like(p)
            diags = stack_last([ones, ones, p, qml.math.conj(p)])
            return diags[:, :, np.newaxis] * qml.math.cast_like(qml.math.eye(4, like=diags), diags)

        signs = qml.math.array([0, 0, 1, -1], like=theta)
        arg = -0.5j * theta

        if qml.math.ndim(arg) == 0:
            return qml.math.diag(qml.math.exp(arg * signs))

        diags = qml.math.exp(qml.math.outer(arg, signs))
        return diags[:, :, np.newaxis] * qml.math.cast_like(qml.math.eye(4, like=diags), diags)

    @staticmethod
    def compute_eigvals(theta, **_):  # pylint: disable=arguments-differ
        r"""Eigenvalues of the operator in the computational basis (static method).

        If :attr:`diagonalizing_gates` are specified and implement a unitary :math:`U^{\dagger}`,
        the operator can be reconstructed as

        .. math:: O = U \Sigma U^{\dagger},

        where :math:`\Sigma` is the diagonal matrix containing the eigenvalues.

        Otherwise, no particular order for the eigenvalues is guaranteed.

        .. seealso:: :meth:`~.CRZ.eigvals`


        Args:
            theta (tensor_like or float): rotation angle

        Returns:
            tensor_like: eigenvalues

        **Example**

        >>> qml.CRZ.compute_eigvals(torch.tensor(0.5))
        tensor([1.0000+0.0000j, 1.0000+0.0000j, 0.9689-0.2474j, 0.9689+0.2474j])
        """
        if qml.math.get_interface(theta) == "tensorflow":
            phase = qml.math.exp(-0.5j * qml.math.cast_like(theta, 1j))
            ones = qml.math.ones_like(phase)
            return stack_last([ones, ones, phase, qml.math.conj(phase)])

        prefactors = qml.math.array([0, 0, -0.5j, 0.5j], like=theta)
        if qml.math.ndim(theta) == 0:
            product = theta * prefactors
        else:
            product = qml.math.outer(theta, prefactors)
        return qml.math.exp(product)

    def eigvals(self):
        return self.compute_eigvals(*self.parameters)

    @staticmethod
    def compute_decomposition(phi, wires):  # pylint: disable=arguments-differ
        r"""Representation of the operator as a product of other operators (static method). :

        .. math:: O = O_1 O_2 \dots O_n.


        .. seealso:: :meth:`~.CRZ.decomposition`.

        Args:
            phi (float): rotation angle :math:`\phi`
            wires (Iterable, Wires): wires that the operator acts on

        Returns:
            list[Operator]: decomposition into lower level operations

        **Example:**

        >>> qml.CRZ.compute_decomposition(1.2, wires=(0,1))
        [PhaseShift(0.6, wires=[1]),
        CNOT(wires=[0, 1]),
        PhaseShift(-0.6, wires=[1]),
        CNOT(wires=[0, 1])]

        """
        return [
            qml.PhaseShift(phi / 2, wires=wires[1]),
            qml.CNOT(wires=wires),
            qml.PhaseShift(-phi / 2, wires=wires[1]),
            qml.CNOT(wires=wires),
        ]


class CRot(ControlledOp):
    r"""The controlled-Rot operator

    .. math:: CR(\phi, \theta, \omega) = \begin{bmatrix}
            1 & 0 & 0 & 0 \\
            0 & 1 & 0 & 0\\
            0 & 0 & e^{-i(\phi+\omega)/2}\cos(\theta/2) & -e^{i(\phi-\omega)/2}\sin(\theta/2)\\
            0 & 0 & e^{-i(\phi-\omega)/2}\sin(\theta/2) & e^{i(\phi+\omega)/2}\cos(\theta/2)
        \end{bmatrix}.

    .. note:: The first wire provided corresponds to the **control qubit**.

    **Details:**

    * Number of wires: 2
    * Number of parameters: 3
    * Number of dimensions per parameter: (0, 0, 0)
    * Gradient recipe: The controlled-Rot operator satisfies a four-term parameter-shift rule
      (see Appendix F, https://doi.org/10.1088/1367-2630/ac2cb3):

      .. math::

          \frac{d}{d\mathbf{x}_i}f(CR(\mathbf{x}_i)) = c_+ \left[f(CR(\mathbf{x}_i+a)) - f(CR(\mathbf{x}_i-a))\right] - c_- \left[f(CR(\mathbf{x}_i+b)) - f(CR(\mathbf{x}_i-b))\right]

      where :math:`f` is an expectation value depending on :math:`CR(\mathbf{x}_i)`, and

      - :math:`\mathbf{x} = (\phi, \theta, \omega)` and `i` is an index to :math:`\mathbf{x}`
      - :math:`a = \pi/2`
      - :math:`b = 3\pi/2`
      - :math:`c_{\pm} = (\sqrt{2} \pm 1)/{4\sqrt{2}}`

    Args:
        phi (float): rotation angle :math:`\phi`
        theta (float): rotation angle :math:`\theta`
        omega (float): rotation angle :math:`\omega`
        wires (Sequence[int]): the wire the operation acts on
        id (str or None): String representing the operation (optional)

    """

    num_wires = 2
    """int: Number of wires this operator acts on."""

    num_params = 3
    """int: Number of trainable parameters that the operator depends on."""

    ndim_params = (0, 0, 0)
    """tuple[int]: Number of dimensions per trainable parameter that the operator depends on."""

    name = "CRot"
    parameter_frequencies = [(0.5, 1.0), (0.5, 1.0), (0.5, 1.0)]

    def __init__(
        self, phi, theta, omega, wires, id=None
    ):  # pylint: disable=too-many-arguments,too-many-positional-arguments
        # We use type.__call__ instead of calling the class directly so that we don't bind the
        # operator primitive when new program capture is enabled
        base = type.__call__(qml.Rot, phi, theta, omega, wires=wires[1:])
        super().__init__(base, control_wires=wires[:1], id=id)

    def __repr__(self):
        params = ", ".join([repr(p) for p in self.parameters])
        return f"CRot({params}, wires={self.wires})"

    def _flatten(self):
        return self.data, (self.wires,)

    @classmethod
    def _unflatten(cls, data, metadata):
        return cls(*data, wires=metadata[0])

    # pylint: disable=too-many-arguments
    @classmethod
    def _primitive_bind_call(
        cls, phi, theta, omega, wires, id=None
    ):  # pylint: disable=too-many-positional-arguments
        return cls._primitive.bind(phi, theta, omega, *wires, n_wires=len(wires))

    @staticmethod
    def compute_matrix(phi, theta, omega):  # pylint: disable=arguments-differ
        r"""Representation of the operator as a canonical matrix in the computational basis (static method).

        The canonical matrix is the textbook matrix representation that does not consider wires.
        Implicitly, this assumes that the wires of the operator correspond to the global wire order.

        .. seealso:: :meth:`~.CRot.matrix`


        Args:
            phi(tensor_like or float): first rotation angle
            theta (tensor_like or float): second rotation angle
            omega (tensor_like or float): third rotation angle

        Returns:
            tensor_like: canonical matrix

        **Example**

         >>> qml.CRot.compute_matrix(torch.tensor(0.1), torch.tensor(0.2), torch.tensor(0.3))
         tensor([[ 1.0+0.0j,  0.0+0.0j,        0.0+0.0j,        0.0+0.0j],
                [ 0.0+0.0j,  1.0+0.0j,        0.0+0.0j,        0.0+0.0j],
                [ 0.0+0.0j,  0.0+0.0j,  0.9752-0.1977j, -0.0993+0.0100j],
                [ 0.0+0.0j,  0.0+0.0j,  0.0993+0.0100j,  0.9752+0.1977j]])
        """
        # It might be that they are in different interfaces, e.g.,
        # CRot(0.2, 0.3, tf.Variable(0.5), wires=[0, 1])
        # So we need to make sure the matrix comes out having the right type
        interface = qml.math.get_interface(phi, theta, omega)

        c = qml.math.cos(theta / 2)
        s = qml.math.sin(theta / 2)

        # If anything is not tensorflow, it has to be casted
        if interface == "tensorflow":
            phi = qml.math.cast_like(qml.math.asarray(phi, like=interface), 1j)
            omega = qml.math.cast_like(qml.math.asarray(omega, like=interface), 1j)
            c = qml.math.cast_like(qml.math.asarray(c, like=interface), 1j)
            s = qml.math.cast_like(qml.math.asarray(s, like=interface), 1j)

        # The following variable is used to assert the all terms to be stacked have same shape
        one = qml.math.ones_like(phi) * qml.math.ones_like(omega)
        c = c * one
        s = s * one

        o = qml.math.ones_like(c)
        z = qml.math.zeros_like(c)
        mat = [
            [o, z, z, z],
            [z, o, z, z],
            [
                z,
                z,
                qml.math.exp(-0.5j * (phi + omega)) * c,
                -qml.math.exp(0.5j * (phi - omega)) * s,
            ],
            [
                z,
                z,
                qml.math.exp(-0.5j * (phi - omega)) * s,
                qml.math.exp(0.5j * (phi + omega)) * c,
            ],
        ]

        return qml.math.stack([stack_last(row) for row in mat], axis=-2)

    @staticmethod
    def compute_decomposition(phi, theta, omega, wires):  # pylint: disable=arguments-differ
        r"""Representation of the operator as a product of other operators (static method). :

        .. math:: O = O_1 O_2 \dots O_n.


        .. seealso:: :meth:`~.CRot.decomposition`.

        Args:
            phi (float): rotation angle :math:`\phi`
            theta (float): rotation angle :math:`\theta`
            omega (float): rotation angle :math:`\omega`
            wires (Iterable, Wires): the wires the operation acts on

        Returns:
            list[Operator]: decomposition into lower level operations

        **Example:**

        >>> qml.CRot.compute_decomposition(1.234, 2.34, 3.45, wires=[0, 1])
        [RZ(-1.108, wires=[1]),
         CNOT(wires=[0, 1]),
         RZ(-2.342, wires=[1]),
         RY(-1.17, wires=[1]),
         CNOT(wires=[0, 1]),
         RY(1.17, wires=[1]),
         RZ(3.45, wires=[1])]

        """
        return [
            qml.RZ((phi - omega) / 2, wires=wires[1]),
            qml.CNOT(wires=wires),
            qml.RZ(-(phi + omega) / 2, wires=wires[1]),
            qml.RY(-theta / 2, wires=wires[1]),
            qml.CNOT(wires=wires),
            qml.RY(theta / 2, wires=wires[1]),
            qml.RZ(omega, wires=wires[1]),
        ]


class ControlledPhaseShift(ControlledOp):
    r"""A qubit controlled phase shift.

    .. math:: CR_\phi(\phi) = \begin{bmatrix}
                1 & 0 & 0 & 0 \\
                0 & 1 & 0 & 0 \\
                0 & 0 & 1 & 0 \\
                0 & 0 & 0 & e^{i\phi}
            \end{bmatrix}.

    .. note:: The first wire provided corresponds to the **control qubit**.

    **Details:**

    * Number of wires: 2
    * Number of parameters: 1
    * Number of dimensions per parameter: (0,)
    * Gradient recipe: :math:`\frac{d}{d\phi}f(CR_\phi(\phi)) = \frac{1}{2}\left[f(CR_\phi(\phi+\pi/2)) - f(CR_\phi(\phi-\pi/2))\right]`
        where :math:`f` is an expectation value depending on :math:`CR_{\phi}(\phi)`.

    Args:
        phi (float): rotation angle :math:`\phi`
        wires (Sequence[int]): the wire the operation acts on
        id (str or None): String representing the operation (optional)

    """

    num_wires = 2
    """int: Number of wires the operator acts on."""

    num_params = 1
    """int: Number of trainable parameters that the operator depends on."""

    ndim_params = (0,)
    """tuple[int]: Number of dimensions per trainable parameter that the operator depends on."""

    name = "ControlledPhaseShift"
    parameter_frequencies = [(1,)]

    def __init__(self, phi, wires, id=None):
        # We use type.__call__ instead of calling the class directly so that we don't bind the
        # operator primitive when new program capture is enabled
        base = type.__call__(qml.PhaseShift, phi, wires=wires[1:])
        super().__init__(base, control_wires=wires[:1], id=id)

    def __repr__(self):
        return f"ControlledPhaseShift({self.data[0]}, wires={self.wires})"

    def _flatten(self):
        return self.data, (self.wires,)

    @classmethod
    def _unflatten(cls, data, metadata):
        return cls(*data, wires=metadata[0])

    @classmethod
    def _primitive_bind_call(cls, phi, wires, id=None):
        return cls._primitive.bind(phi, *wires, n_wires=len(wires))

    @staticmethod
    def compute_matrix(phi):  # pylint: disable=arguments-differ
        r"""Representation of the operator as a canonical matrix in the computational basis (static method).

        The canonical matrix is the textbook matrix representation that does not consider wires.
        Implicitly, this assumes that the wires of the operator correspond to the global wire order.

        .. seealso:: :meth:`~.ControlledPhaseShift.matrix`

        Args:
            phi (tensor_like or float): phase shift

        Returns:
            tensor_like: canonical matrix

        **Example**

        >>> qml.ControlledPhaseShift.compute_matrix(torch.tensor(0.5))
            tensor([[1.0+0.0j, 0.0+0.0j, 0.0+0.0j, 0.0000+0.0000j],
                    [0.0+0.0j, 1.0+0.0j, 0.0+0.0j, 0.0000+0.0000j],
                    [0.0+0.0j, 0.0+0.0j, 1.0+0.0j, 0.0000+0.0000j],
                    [0.0+0.0j, 0.0+0.0j, 0.0+0.0j, 0.8776+0.4794j]])
        """
        if qml.math.get_interface(phi) == "tensorflow":
            p = qml.math.exp(1j * qml.math.cast_like(phi, 1j))
            if qml.math.ndim(p) == 0:
                return qml.math.diag([1, 1, 1, p])

            ones = qml.math.ones_like(p)
            diags = stack_last([ones, ones, ones, p])
            return diags[:, :, np.newaxis] * qml.math.cast_like(qml.math.eye(4, like=diags), diags)

        signs = qml.math.array([0, 0, 0, 1], like=phi)
        arg = 1j * phi

        if qml.math.ndim(arg) == 0:
            return qml.math.diag(qml.math.exp(arg * signs))

        diags = qml.math.exp(qml.math.outer(arg, signs))
        return diags[:, :, np.newaxis] * qml.math.cast_like(qml.math.eye(4, like=diags), diags)

    @staticmethod
    def compute_eigvals(phi, **_):  # pylint: disable=arguments-differ
        r"""Eigenvalues of the operator in the computational basis (static method).

        If :attr:`diagonalizing_gates` are specified and implement a unitary :math:`U^{\dagger}`,
        the operator can be reconstructed as

        .. math:: O = U \Sigma U^{\dagger},

        where :math:`\Sigma` is the diagonal matrix containing the eigenvalues.

        Otherwise, no particular order for the eigenvalues is guaranteed.

        .. seealso:: :meth:`~.ControlledPhaseShift.eigvals`


        Args:
            phi (tensor_like or float): phase shift

        Returns:
            tensor_like: eigenvalues

        **Example**

        >>> qml.ControlledPhaseShift.compute_eigvals(torch.tensor(0.5))
        tensor([1.0000+0.0000j, 1.0000+0.0000j, 1.0000+0.0000j, 0.8776+0.4794j])
        """
        if qml.math.get_interface(phi) == "tensorflow":
            phase = qml.math.exp(1j * qml.math.cast_like(phi, 1j))
            ones = qml.math.ones_like(phase)
            return stack_last([ones, ones, ones, phase])

        prefactors = qml.math.array([0, 0, 0, 1j], like=phi)
        if qml.math.ndim(phi) == 0:
            product = phi * prefactors
        else:
            product = qml.math.outer(phi, prefactors)
        return qml.math.exp(product)

    def eigvals(self):
        return self.compute_eigvals(*self.parameters)

    @staticmethod
    def compute_decomposition(phi, wires):  # pylint: disable=arguments-differ
        r"""Representation of the operator as a product of other operators (static method). :

        .. math:: O = O_1 O_2 \dots O_n.

        .. seealso:: :meth:`~.ControlledPhaseShift.decomposition`.

        Args:
            phi (float): rotation angle :math:`\phi`
            wires (Iterable, Wires): wires that the operator acts on

        Returns:
            list[Operator]: decomposition into lower level operations

        **Example:**

        >>> qml.ControlledPhaseShift.compute_decomposition(1.234, wires=(0,1))
        [PhaseShift(0.617, wires=[0]),
         CNOT(wires=[0, 1]),
         PhaseShift(-0.617, wires=[1]),
         CNOT(wires=[0, 1]),
         PhaseShift(0.617, wires=[1])]

        """
        return [
            qml.PhaseShift(phi / 2, wires=wires[0]),
            qml.CNOT(wires=wires),
            qml.PhaseShift(-phi / 2, wires=wires[1]),
            qml.CNOT(wires=wires),
            qml.PhaseShift(phi / 2, wires=wires[1]),
        ]


CPhase = ControlledPhaseShift<|MERGE_RESOLUTION|>--- conflicted
+++ resolved
@@ -175,13 +175,6 @@
             raise TypeError("Must specify a set of wires. None is not a valid `wires` label.")
         work_wires = Wires(() if work_wires is None else work_wires)
         control_wires = wires[:-1]  # default
-
-        if hasattr(base, "wires") and len(wires) != 0:
-            warnings.warn(
-                "base operator already has wires; values specified through wires kwarg will be ignored."
-            )
-<<<<<<< HEAD
-            wires = Wires(())
             
         if isinstance(base, qml.QubitUnitary):
             warnings.warn(
@@ -189,10 +182,7 @@
                 "Instead, please use a full matrix as input.",
                 qml.PennyLaneDeprecationWarning,
             )
-=======
-            # base should have the target_wires. Then control_wires should be the ones in wires that are not in base.wires
-            control_wires = [w for w in wires if w not in base.wires]
->>>>>>> f38be276
+            base = base.mat
 
         if isinstance(base, Iterable):
             num_base_wires = int(qml.math.log2(qml.math.shape(base)[-1]))
