--- conflicted
+++ resolved
@@ -421,11 +421,7 @@
 
     def __init__(self, wires, id=None):
         control_wire, wire = wires
-<<<<<<< HEAD
-        super().__init__(qml.Z(wire), control_wire)
-=======
-        super().__init__(qml.PauliZ(wires=wire), control_wire, id=id)
->>>>>>> f7bba2b8
+        super().__init__(qml.Z(wires=wire), control_wire, id=id)
 
     @staticmethod
     @lru_cache()
