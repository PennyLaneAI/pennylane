--- conflicted
+++ resolved
@@ -167,12 +167,7 @@
     # pylint: disable=too-many-arguments,too-many-positional-arguments
     def __init__(
         self,
-<<<<<<< HEAD
-        base: Iterable,
-        wires: WiresLike = None,
-=======
         base,
->>>>>>> c88ceb17
         control_wires: WiresLike = "unset",
         wires: WiresLike = None,
         control_values=None,
@@ -210,17 +205,6 @@
             # Below is the legacy interface, where control_wires provided
             wires = Wires(() if wires is None else wires)
             control_wires = Wires(control_wires)
-<<<<<<< HEAD
-=======
-
-            if hasattr(base, "wires") and len(wires) != 0:
-                warnings.warn(
-                    "base operator already has wires; values specified through wires kwarg will be ignored.",
-                    UserWarning,
-                )
-                wires = Wires(())
-
->>>>>>> c88ceb17
             if isinstance(base, Iterable):
                 if len(wires) == 0:
                     if len(control_wires) > 1:
