# Copyright 2018-2024 Xanadu Quantum Technologies Inc.

# Licensed under the Apache License, Version 2.0 (the "License");
# you may not use this file except in compliance with the License.
# You may obtain a copy of the License at

#     http://www.apache.org/licenses/LICENSE-2.0

# Unless required by applicable law or agreed to in writing, software
# distributed under the License is distributed on an "AS IS" BASIS,
# WITHOUT WARRANTIES OR CONDITIONS OF ANY KIND, either express or implied.
# See the License for the specific language governing permissions and
# limitations under the License.
"""
This submodule contains controlled operators based on the ControlledOp class.
"""
# pylint: disable=no-value-for-parameter, arguments-differ, arguments-renamed
from collections.abc import Iterable
from functools import lru_cache
from typing import List, Literal, Union

import numpy as np
from scipy.linalg import block_diag

import pennylane as qml
from pennylane.decomposition import add_decomps, register_resources
from pennylane.decomposition.symbolic_decomposition import (
    adjoint_rotation,
<<<<<<< HEAD
    flip_zero_control,
    pow_of_self_adjoint,
=======
    pow_involutory,
>>>>>>> 000dfe60
    pow_rotation,
    self_adjoint,
)
from pennylane.ops.qubit.parametric_ops_single_qubit import stack_last
from pennylane.typing import TensorLike
from pennylane.wires import Wires, WiresLike

from .controlled import ControlledOp
from .controlled_decompositions import decompose_mcx
from .decompositions.controlled_decompositions import (
    controlled_two_qubit_unitary_rule,
    ctrl_decomp_bisect_rule,
    multi_control_decomp_zyz_rule,
    single_ctrl_decomp_zyz_rule,
)

INV_SQRT2 = 1 / qml.math.sqrt(2)


# pylint: disable=too-few-public-methods
class ControlledQubitUnitary(ControlledOp):
    r"""ControlledQubitUnitary(U, wires)
    Apply an arbitrary fixed unitary matrix ``U`` to ``wires``. If ``n = len(wires) `` and ``U`` has ``k`` wires, then the first ``n - k`` from ``wires`` serve as control, and ``U`` lives on the last ``k`` wires.

    In addition to default ``Operation`` instance attributes, the following are
    available for ``ControlledQubitUnitary``:

    * ``wires``: wires of the final controlled unitary, consisting of control wires following by target wires
    * ``control_values``: the state on which to apply the controlled operation (see below)
    * ``work_wires``: wires made use of during the decomposition of the operation into native operations

    **Details:**

    * Number of wires: Any (the operation can act on any number of wires)
    * Number of parameters: 1
    * Number of dimensions per parameter: (2,)
    * Gradient recipe: None

    Args:
        base (array[complex]): a square unitary matrix that will be used to construct a QubitUnitary
            operator, used as the base operator.
        wires (Union[Wires, Sequence[int], or int]): the wires the full
            controlled unitary acts on, composed of the controlled wires followed
            by the target wire.
        control_values (List[int or bool]): a list providing the state of the control qubits to
            control on (default is the all 1s state).
        unitary_check (bool): whether to check whether an array U is unitary when creating the
            operator (default False).
        work_wires (Union[Wires, Sequence[int], or int]): ancillary wire(s) that may be utilized during
            the decomposition of the operator into native operations.

    **Example**

    The following shows how a single-qubit unitary can be applied to wire ``2`` with control on
    both wires ``0`` and ``1``:

    >>> U = np.array([[ 0.94877869,  0.31594146], [-0.31594146,  0.94877869]])
    >>> qml.ControlledQubitUnitary(U, wires=[0, 1, 2])
    Controlled(QubitUnitary(array([[ 0.94877869,  0.31594146],
        [-0.31594146,  0.94877869]]), wires=[2]), control_wires=[0, 1])

    Typically, controlled operations apply a desired gate if the control qubits
    are all in the state :math:`\vert 1\rangle`. However, there are some situations where
    it is necessary to apply a gate conditioned on all qubits being in the
    :math:`\vert 0\rangle` state, or a mix of the two.

    The state on which to control can be changed by passing a string of bits to
    `control_values`. For example, if we want to apply a single-qubit unitary to
    wire ``3`` conditioned on three wires where the first is in state ``0``, the
    second is in state ``1``, and the third in state ``1``, we can write:

    >>> qml.ControlledQubitUnitary(U, wires=[0, 1, 2, 3], control_values=[0, 1, 1])

    or

    >>> qml.ControlledQubitUnitary(U, wires=[0, 1, 2, 3], control_values=[False, True, True])
    """

    num_params = 1
    """int: Number of trainable parameters that the operator depends on."""

    ndim_params = (2,)
    """tuple[int]: Number of dimensions per trainable parameter that the operator depends on."""

    resource_keys = {
        "num_target_wires",
        "num_control_wires",
        "num_zero_control_values",
        "num_work_wires",
    }

    grad_method = None
    """Gradient computation method."""

    def _flatten(self):
        return (self.base.data[0],), (self.wires, tuple(self.control_values), self.work_wires)

    @classmethod
    def _unflatten(cls, data, metadata):
        return cls(data[0], wires=metadata[0], control_values=metadata[1], work_wires=metadata[2])

    # pylint: disable=arguments-differ, too-many-arguments, unused-argument, too-many-positional-arguments
    @classmethod
    def _primitive_bind_call(
        cls,
        base,
        wires: WiresLike,
        control_values=None,
        unitary_check=False,
        work_wires: WiresLike = (),
    ):

        work_wires = Wires(() if work_wires is None else work_wires)
        return cls._primitive.bind(
            base, wires=wires, control_values=control_values, work_wires=work_wires
        )

    # pylint: disable=too-many-arguments,too-many-positional-arguments
    def __init__(
        self,
        base,
        wires: WiresLike,
        control_values=None,
        unitary_check=False,
        work_wires: WiresLike = (),
    ):

        if wires is None:
            raise TypeError("Must specify a set of wires. None is not a valid `wires` label.")

        if not isinstance(base, Iterable):
            raise ValueError("Base must be a matrix.")

        work_wires = Wires(() if work_wires is None else work_wires)

        num_base_wires = int(qml.math.log2(qml.math.shape(base)[-1]))
        target_wires = wires[-num_base_wires:]
        control_wires = wires[:-num_base_wires]

        # We use type.__call__ instead of calling the class directly so that we don't bind the
        # operator primitive when new program capture is enabled
        base = type.__call__(
            qml.QubitUnitary, base, wires=target_wires, unitary_check=unitary_check
        )

        super().__init__(
            base,
            control_wires,
            control_values=control_values,
            work_wires=work_wires,
        )

        self._name = "ControlledQubitUnitary"

    @property
    def resource_params(self) -> dict:
        return {
            "num_target_wires": len(self.base.wires),
            "num_control_wires": len(self.control_wires),
            "num_zero_control_values": len([val for val in self.control_values if not val]),
            "num_work_wires": len(self.work_wires),
        }

    def _controlled(self, wire):
        ctrl_wires = wire + self.control_wires
        values = None if self.control_values is None else [True] + self.control_values
        base = self.base
        if isinstance(self.base, qml.QubitUnitary):
            base = self.base.matrix()

        return ControlledQubitUnitary(
            base,
            wires=ctrl_wires + self.wires,
            control_values=values,
            work_wires=self.work_wires,
        )


add_decomps(
    ControlledQubitUnitary,
    flip_zero_control(ctrl_decomp_bisect_rule),
    flip_zero_control(single_ctrl_decomp_zyz_rule),
    flip_zero_control(multi_control_decomp_zyz_rule),
    controlled_two_qubit_unitary_rule,
)


class CH(ControlledOp):
    r"""CH(wires)
    The controlled-Hadamard operator

    .. math:: CH = \begin{bmatrix}
            1 & 0 & 0 & 0 \\
            0 & 1 & 0 & 0 \\
            0 & 0 & \frac{1}{\sqrt{2}} & \frac{1}{\sqrt{2}} \\
            0 & 0 & \frac{1}{\sqrt{2}} & -\frac{1}{\sqrt{2}}
        \end{bmatrix}.

    .. note:: The first wire provided corresponds to the **control qubit**.

    **Details:**

    * Number of wires: 2
    * Number of parameters: 0

    Args:
        wires (Sequence[int]): the wires the operation acts on
    """

    num_wires = 2
    """int: Number of wires that the operation acts on."""

    num_params = 0
    """int: Number of trainable parameters that the operator depends on."""

    ndim_params = ()
    """tuple[int]: Number of dimensions per trainable parameter that the operator depends on."""

    resource_keys = set()

    name = "CH"

    def _flatten(self):
        return tuple(), (self.wires,)

    @classmethod
    def _unflatten(cls, data, metadata):
        return cls(metadata[0])

    @classmethod
    def _primitive_bind_call(cls, wires, id=None):
        return cls._primitive.bind(*wires, n_wires=2)

    def __init__(self, wires, id=None):
        control_wires = wires[:1]
        target_wires = wires[1:]

        # We use type.__call__ instead of calling the class directly so that we don't bind the
        # operator primitive when new program capture is enabled
        base = type.__call__(qml.Hadamard, wires=target_wires)
        super().__init__(base, control_wires, id=id)

    def __repr__(self):
        return f"CH(wires={self.wires.tolist()})"

    def adjoint(self):
        return CH(self.wires)

    @property
    def resource_params(self) -> dict:
        return {}

    @staticmethod
    @lru_cache()
    def compute_matrix():  # pylint: disable=arguments-differ
        r"""Representation of the operator as a canonical matrix in the computational basis (static method).

        The canonical matrix is the textbook matrix representation that does not consider wires.
        Implicitly, this assumes that the wires of the operator correspond to the global wire order.

        .. seealso:: :meth:`~.CH.matrix`


        Returns:
            ndarray: matrix

        **Example**

        >>> print(qml.CH.compute_matrix())
        [[ 1.          0.          0.          0.        ]
         [ 0.          1.          0.          0.        ]
         [ 0.          0.          0.70710678  0.70710678]
         [ 0.          0.          0.70710678 -0.70710678]]
        """
        return np.array(
            [
                [1, 0, 0, 0],
                [0, 1, 0, 0],
                [0, 0, INV_SQRT2, INV_SQRT2],
                [0, 0, INV_SQRT2, -INV_SQRT2],
            ]
        )

    @staticmethod
    def compute_decomposition(wires):  # pylint: disable=arguments-differ
        r"""Representation of the operator as a product of other operators (static method).


        .. math:: O = O_1 O_2 \dots O_n.


        .. seealso:: :meth:`~.CH.decomposition`.

        Args:
            wires (Iterable, Wires): wires that the operator acts on

        Returns:
            list[Operator]: decomposition into lower level operations

        **Example:**

        >>> print(qml.CH.compute_decomposition([0, 1]))
        [RY(-0.7853981633974483, wires=[1]), CZ(wires=[0, 1]), RY(0.7853981633974483, wires=[1])]

        """
        return [
            qml.RY(-np.pi / 4, wires=wires[1]),
            qml.CZ(wires=wires),
            qml.RY(+np.pi / 4, wires=wires[1]),
        ]


def _ch_to_ry_cz_ry_resources():
    return {qml.RY: 2, qml.CZ: 1}


@register_resources(_ch_to_ry_cz_ry_resources)
def _ch_to_ry_cz_ry(wires: WiresLike, **__):
    qml.RY(-np.pi / 4, wires=wires[1])
    qml.CZ(wires=wires)
    qml.RY(+np.pi / 4, wires=wires[1])


add_decomps(CH, _ch_to_ry_cz_ry)
add_decomps("Adjoint(CH)", self_adjoint)
add_decomps("Pow(CH)", pow_involutory)


class CY(ControlledOp):
    r"""CY(wires)
    The controlled-Y operator

    .. math:: CY = \begin{bmatrix}
            1 & 0 & 0 & 0 \\
            0 & 1 & 0 & 0\\
            0 & 0 & 0 & -i\\
            0 & 0 & i & 0
        \end{bmatrix}.

    .. note:: The first wire provided corresponds to the **control qubit**.

    **Details:**

    * Number of wires: 2
    * Number of parameters: 0

    Args:
        wires (Sequence[int]): the wires the operation acts on
        id (str): custom label given to an operator instance,
            can be useful for some applications where the instance has to be identified.
    """

    num_wires = 2
    """int: Number of wires that the operator acts on."""

    num_params = 0
    """int: Number of trainable parameters that the operator depends on."""

    ndim_params = ()
    """tuple[int]: Number of dimensions per trainable parameter that the operator depends on."""

    resource_keys = set()

    name = "CY"

    def _flatten(self):
        return tuple(), (self.wires,)

    @classmethod
    def _unflatten(cls, data, metadata):
        return cls(metadata[0])

    @classmethod
    def _primitive_bind_call(cls, wires, id=None):
        return cls._primitive.bind(*wires, n_wires=2)

    def __init__(self, wires, id=None):
        # We use type.__call__ instead of calling the class directly so that we don't bind the
        # operator primitive when new program capture is enabled
        base = type.__call__(qml.Y, wires=wires[1:])
        super().__init__(base, wires[:1], id=id)

    def __repr__(self):
        return f"CY(wires={self.wires.tolist()})"

    @property
    def resource_params(self) -> dict:
        return {}

    def adjoint(self):
        return CY(self.wires)

    @staticmethod
    @lru_cache()
    def compute_matrix():  # pylint: disable=arguments-differ
        r"""Representation of the operator as a canonical matrix in the computational basis (static method).

        The canonical matrix is the textbook matrix representation that does not consider wires.
        Implicitly, this assumes that the wires of the operator correspond to the global wire order.

        .. seealso:: :meth:`~.CY.matrix`


        Returns:
            ndarray: matrix

        **Example**

        >>> print(qml.CY.compute_matrix())
        [[ 1.+0.j  0.+0.j  0.+0.j  0.+0.j]
         [ 0.+0.j  1.+0.j  0.+0.j  0.+0.j]
         [ 0.+0.j  0.+0.j  0.+0.j -0.-1.j]
         [ 0.+0.j  0.+0.j  0.+1.j  0.+0.j]]
        """
        return np.array(
            [
                [1, 0, 0, 0],
                [0, 1, 0, 0],
                [0, 0, 0, -1j],
                [0, 0, 1j, 0],
            ]
        )

    @staticmethod
    def compute_decomposition(wires):  # pylint: disable=arguments-differ
        r"""Representation of the operator as a product of other operators (static method).


        .. math:: O = O_1 O_2 \dots O_n.


        .. seealso:: :meth:`~.CY.decomposition`.

        Args:
            wires (Iterable, Wires): wires that the operator acts on

        Returns:
            list[Operator]: decomposition into lower level operations

        **Example:**

        >>> print(qml.CY.compute_decomposition([0, 1]))
        [CRY(3.141592653589793, wires=[0, 1])), S(0)]

        """
        return [qml.CRY(np.pi, wires=wires), qml.S(wires=wires[0])]


def _cy_to_cry_s_resources():
    return {qml.CRY: 1, qml.S: 1}


@register_resources(_cy_to_cry_s_resources)
def _cy(wires: WiresLike, **__):
    qml.CRY(np.pi, wires=wires)
    qml.S(wires=wires[0])


add_decomps(CY, _cy)
add_decomps("Adjoint(CY)", self_adjoint)
add_decomps("Pow(CY)", pow_involutory)


class CZ(ControlledOp):
    r"""CZ(wires)
    The controlled-Z operator

    .. math:: CZ = \begin{bmatrix}
            1 & 0 & 0 & 0 \\
            0 & 1 & 0 & 0\\
            0 & 0 & 1 & 0\\
            0 & 0 & 0 & -1
        \end{bmatrix}.

    .. note:: The first wire provided corresponds to the **control qubit**.

    **Details:**

    * Number of wires: 2
    * Number of parameters: 0

    Args:
        wires (Sequence[int]): the wires the operation acts on
    """

    num_wires = 2
    """int: Number of wires that the operator acts on."""

    num_params = 0
    """int: Number of trainable parameters that the operator depends on."""

    ndim_params = ()
    """tuple[int]: Number of dimensions per trainable parameter that the operator depends on."""

    resource_keys = set()

    name = "CZ"

    def _flatten(self):
        return tuple(), (self.wires,)

    @classmethod
    def _unflatten(cls, data, metadata):
        return cls(metadata[0])

    @classmethod
    def _primitive_bind_call(cls, wires, id=None):
        return cls._primitive.bind(*wires, n_wires=2)

    def __init__(self, wires, id=None):
        # We use type.__call__ instead of calling the class directly so that we don't bind the
        # operator primitive when new program capture is enabled
        base = type.__call__(qml.Z, wires=wires[1:])
        super().__init__(base, wires[:1], id=id)

    def __repr__(self):
        return f"CZ(wires={self.wires.tolist()})"

    @property
    def resource_params(self) -> dict:
        return {}

    def adjoint(self):
        return CZ(self.wires)

    @staticmethod
    @lru_cache()
    def compute_matrix():  # pylint: disable=arguments-differ
        r"""Representation of the operator as a canonical matrix in the computational basis (static method).

        The canonical matrix is the textbook matrix representation that does not consider wires.
        Implicitly, this assumes that the wires of the operator correspond to the global wire order.

        .. seealso:: :meth:`~.CZ.matrix`

        Returns:
            ndarray: matrix

        **Example**

        >>> print(qml.CZ.compute_matrix())
        [[ 1  0  0  0]
         [ 0  1  0  0]
         [ 0  0  1  0]
         [ 0  0  0 -1]]
        """
        return np.array([[1, 0, 0, 0], [0, 1, 0, 0], [0, 0, 1, 0], [0, 0, 0, -1]])

    def _controlled(self, wire):
        return qml.CCZ(wires=wire + self.wires)

    @staticmethod
    def compute_decomposition(wires):  # pylint: disable=arguments-differ
        return [qml.ControlledPhaseShift(np.pi, wires=wires)]


def _cz_to_cps_resources():
    return {qml.ControlledPhaseShift: 1}


@register_resources(_cz_to_cps_resources)
def _cz_to_cps(wires: WiresLike, **__):
    qml.ControlledPhaseShift(np.pi, wires=wires)


def _cz_to_cnot_resources():
    return {qml.H: 2, qml.CNOT: 1}


@register_resources(_cz_to_cnot_resources)
def _cz_to_cnot(wires: WiresLike, **__):
    qml.H(wires=wires[1])
    qml.CNOT(wires=wires)
    qml.H(wires=wires[1])


add_decomps(CZ, _cz_to_cps, _cz_to_cnot)
add_decomps("Adjoint(CZ)", self_adjoint)
add_decomps("Pow(CZ)", pow_involutory)


class CSWAP(ControlledOp):
    r"""CSWAP(wires)
    The controlled-swap operator

    .. math:: CSWAP = \begin{bmatrix}
            1 & 0 & 0 & 0 & 0 & 0 & 0 & 0 \\
            0 & 1 & 0 & 0 & 0 & 0 & 0 & 0 \\
            0 & 0 & 1 & 0 & 0 & 0 & 0 & 0 \\
            0 & 0 & 0 & 1 & 0 & 0 & 0 & 0 \\
            0 & 0 & 0 & 0 & 1 & 0 & 0 & 0 \\
            0 & 0 & 0 & 0 & 0 & 0 & 1 & 0 \\
            0 & 0 & 0 & 0 & 0 & 1 & 0 & 0 \\
            0 & 0 & 0 & 0 & 0 & 0 & 0 & 1
        \end{bmatrix}.

    .. note:: The first wire provided corresponds to the **control qubit**.

    **Details:**

    * Number of wires: 3
    * Number of parameters: 0

    Args:
        wires (Sequence[int]): the wires the operation acts on
    """

    num_wires = 3
    """int : Number of wires that the operation acts on."""

    num_params = 0
    """int: Number of trainable parameters that the operator depends on."""

    ndim_params = ()
    """tuple[int]: Number of dimensions per trainable parameter that the operator depends on."""

    resource_keys = set()

    name = "CSWAP"

    def _flatten(self):
        return tuple(), (self.wires,)

    @classmethod
    def _unflatten(cls, data, metadata):
        return cls(metadata[0])

    @classmethod
    def _primitive_bind_call(cls, wires, id=None):
        return cls._primitive.bind(*wires, n_wires=3)

    def __init__(self, wires, id=None):
        control_wires = wires[:1]
        target_wires = wires[1:]

        # We use type.__call__ instead of calling the class directly so that we don't bind the
        # operator primitive when new program capture is enabled
        base = type.__call__(qml.SWAP, wires=target_wires)
        super().__init__(base, control_wires, id=id)

    def __repr__(self):
        return f"CSWAP(wires={self.wires.tolist()})"

    @property
    def resource_params(self) -> dict:
        return {}

    def adjoint(self):
        return CSWAP(self.wires)

    @staticmethod
    @lru_cache()
    def compute_matrix():  # pylint: disable=arguments-differ
        r"""Representation of the operator as a canonical matrix in the computational basis (static method).

        The canonical matrix is the textbook matrix representation that does not consider wires.
        Implicitly, this assumes that the wires of the operator correspond to the global wire order.

        .. seealso:: :meth:`~.CSWAP.matrix`

        Returns:
            ndarray: matrix

        **Example**

        >>> print(qml.CSWAP.compute_matrix())
        [[1 0 0 0 0 0 0 0]
         [0 1 0 0 0 0 0 0]
         [0 0 1 0 0 0 0 0]
         [0 0 0 1 0 0 0 0]
         [0 0 0 0 1 0 0 0]
         [0 0 0 0 0 0 1 0]
         [0 0 0 0 0 1 0 0]
         [0 0 0 0 0 0 0 1]]
        """
        return np.array(
            [
                [1, 0, 0, 0, 0, 0, 0, 0],
                [0, 1, 0, 0, 0, 0, 0, 0],
                [0, 0, 1, 0, 0, 0, 0, 0],
                [0, 0, 0, 1, 0, 0, 0, 0],
                [0, 0, 0, 0, 1, 0, 0, 0],
                [0, 0, 0, 0, 0, 0, 1, 0],
                [0, 0, 0, 0, 0, 1, 0, 0],
                [0, 0, 0, 0, 0, 0, 0, 1],
            ]
        )

    @staticmethod
    def compute_decomposition(wires):  # pylint: disable=arguments-differ
        r"""Representation of the operator as a product of other operators (static method).

        .. math:: O = O_1 O_2 \dots O_n.


        .. seealso:: :meth:`~.CSWAP.decomposition`.

        Args:
            wires (Iterable, Wires): wires that the operator acts on

        Returns:
            list[Operator]: decomposition into lower level operations

        **Example:**

        >>> print(qml.CSWAP.compute_decomposition((0,1,2)))
        [Toffoli(wires=[0, 2, 1]), Toffoli(wires=[0, 1, 2]), Toffoli(wires=[0, 2, 1])]

        """
        decomp_ops = [
            qml.Toffoli(wires=[wires[0], wires[2], wires[1]]),
            qml.Toffoli(wires=[wires[0], wires[1], wires[2]]),
            qml.Toffoli(wires=[wires[0], wires[2], wires[1]]),
        ]
        return decomp_ops


def _cswap_to_toffoli_resources():
    return {qml.Toffoli: 3}


@register_resources(_cswap_to_toffoli_resources)
def _cswap(wires: WiresLike, **__):
    qml.Toffoli(wires=[wires[0], wires[2], wires[1]])
    qml.Toffoli(wires=[wires[0], wires[1], wires[2]])
    qml.Toffoli(wires=[wires[0], wires[2], wires[1]])


add_decomps(CSWAP, _cswap)
add_decomps("Adjoint(CSWAP)", self_adjoint)
add_decomps("Pow(CSWAP)", pow_involutory)


class CCZ(ControlledOp):
    r"""CCZ(wires)
    CCZ (controlled-controlled-Z) gate.

    .. math::

        CCZ =
        \begin{pmatrix}
        1 & 0 & 0 & 0 & 0 & 0 & 0 & 0\\
        0 & 1 & 0 & 0 & 0 & 0 & 0 & 0\\
        0 & 0 & 1 & 0 & 0 & 0 & 0 & 0\\
        0 & 0 & 0 & 1 & 0 & 0 & 0 & 0\\
        0 & 0 & 0 & 0 & 1 & 0 & 0 & 0\\
        0 & 0 & 0 & 0 & 0 & 1 & 0 & 0\\
        0 & 0 & 0 & 0 & 0 & 0 & 1 & 0\\
        0 & 0 & 0 & 0 & 0 & 0 & 0 & -1
        \end{pmatrix}

    **Details:**

    * Number of wires: 3
    * Number of parameters: 0

    Args:
        wires (Sequence[int]): the subsystem the gate acts on
    """

    @classmethod
    def _primitive_bind_call(cls, wires, id=None):
        return cls._primitive.bind(*wires, n_wires=3)

    def _flatten(self):
        return tuple(), (self.wires,)

    @classmethod
    def _unflatten(cls, data, metadata):
        return cls(metadata[0])

    num_wires = 3
    """int: Number of wires that the operator acts on."""

    num_params = 0
    """int: Number of trainable parameters that the operator depends on."""

    ndim_params = ()
    """tuple[int]: Number of dimensions per trainable parameter that the operator depends on."""

    resource_keys = set()

    name = "CCZ"

    def __init__(self, wires, id=None):
        control_wires = wires[:2]
        target_wires = wires[2:]

        # We use type.__call__ instead of calling the class directly so that we don't bind the
        # operator primitive when new program capture is enabled
        base = type.__call__(qml.Z, wires=target_wires)
        super().__init__(base, control_wires, id=id)

    def __repr__(self):
        return f"CCZ(wires={self.wires.tolist()})"

    @property
    def resource_params(self) -> dict:
        return {}

    def adjoint(self):
        return CCZ(self.wires)

    @staticmethod
    @lru_cache()
    def compute_matrix():  # pylint: disable=arguments-differ
        r"""Representation of the operator as a canonical matrix in the computational basis (static method).

        The canonical matrix is the textbook matrix representation that does not consider wires.
        Implicitly, this assumes that the wires of the operator correspond to the global wire order.

        .. seealso:: :meth:`~.CCZ.matrix`


        Returns:
            ndarray: matrix

        **Example**

        >>> print(qml.CCZ.compute_matrix())
        [[1 0 0 0 0 0 0 0]
         [0 1 0 0 0 0 0 0]
         [0 0 1 0 0 0 0 0]
         [0 0 0 1 0 0 0 0]
         [0 0 0 0 1 0 0 0]
         [0 0 0 0 0 1 0 0]
         [0 0 0 0 0 0 1 0]
         [0 0 0 0 0 0 0 -1]]
        """
        return np.array(
            [
                [1, 0, 0, 0, 0, 0, 0, 0],
                [0, 1, 0, 0, 0, 0, 0, 0],
                [0, 0, 1, 0, 0, 0, 0, 0],
                [0, 0, 0, 1, 0, 0, 0, 0],
                [0, 0, 0, 0, 1, 0, 0, 0],
                [0, 0, 0, 0, 0, 1, 0, 0],
                [0, 0, 0, 0, 0, 0, 1, 0],
                [0, 0, 0, 0, 0, 0, 0, -1],
            ]
        )

    @staticmethod
    def compute_decomposition(
        wires: WiresLike,
    ) -> List[qml.operation.Operator]:  # pylint: disable=arguments-differ
        r"""Representation of the operator as a product of other operators (static method).

        .. math:: O = O_1 O_2 \dots O_n.


        .. seealso:: :meth:`~.Toffoli.decomposition`.

        Args:
            wires (Iterable, Wires): wires that the operator acts on

        Returns:
            list[Operator]: decomposition into lower level operations

        **Example:**

        >>> qml.CCZ.compute_decomposition((0,1,2))
        [CNOT(wires=[1, 2]),
         Adjoint(T(2)),
         CNOT(wires=[0, 2]),
         T(2),
         CNOT(wires=[1, 2]),
         Adjoint(T(2)),
         CNOT(wires=[0, 2]),
         T(2),
         T(1),
         CNOT(wires=[0, 1]),
         H(2),
         T(0),
         Adjoint(T(1)),
         CNOT(wires=[0, 1]),
         H(2)]

        """
        return [
            qml.CNOT(wires=[wires[1], wires[2]]),
            qml.adjoint(qml.T(wires=wires[2])),
            qml.CNOT(wires=[wires[0], wires[2]]),
            qml.T(wires=wires[2]),
            qml.CNOT(wires=[wires[1], wires[2]]),
            qml.adjoint(qml.T(wires=wires[2])),
            qml.CNOT(wires=[wires[0], wires[2]]),
            qml.T(wires=wires[2]),
            qml.T(wires=wires[1]),
            qml.CNOT(wires=[wires[0], wires[1]]),
            qml.Hadamard(wires=wires[2]),
            qml.T(wires=wires[0]),
            qml.adjoint(qml.T(wires=wires[1])),
            qml.CNOT(wires=[wires[0], wires[1]]),
            qml.Hadamard(wires=wires[2]),
        ]


def _ccz_resources():
    return {
        qml.CNOT: 6,
        qml.decomposition.adjoint_resource_rep(qml.T, {}): 3,
        qml.T: 4,
        qml.Hadamard: 2,
    }


@register_resources(_ccz_resources)
def _ccz(wires: WiresLike, **__):
    qml.CNOT(wires=[wires[1], wires[2]])
    qml.adjoint(qml.T(wires=wires[2]))
    qml.CNOT(wires=[wires[0], wires[2]])
    qml.T(wires=wires[2])
    qml.CNOT(wires=[wires[1], wires[2]])
    qml.adjoint(qml.T(wires=wires[2]))
    qml.CNOT(wires=[wires[0], wires[2]])
    qml.T(wires=wires[2])
    qml.T(wires=wires[1])
    qml.CNOT(wires=[wires[0], wires[1]])
    qml.Hadamard(wires=wires[2])
    qml.T(wires=wires[0])
    qml.adjoint(qml.T(wires=wires[1]))
    qml.CNOT(wires=[wires[0], wires[1]])
    qml.Hadamard(wires=wires[2])


add_decomps(CCZ, _ccz)
add_decomps("Adjoint(CCZ)", self_adjoint)
add_decomps("Pow(CCZ)", pow_involutory)


class CNOT(ControlledOp):
    r"""CNOT(wires)
    The controlled-NOT operator

    .. math:: CNOT = \begin{bmatrix}
        1 & 0 & 0 & 0 \\
        0 & 1 & 0 & 0\\
        0 & 0 & 0 & 1\\
        0 & 0 & 1 & 0
        \end{bmatrix}.

    .. note:: The first wire provided corresponds to the **control qubit**.

    **Details:**

    * Number of wires: 2
    * Number of parameters: 0

    Args:
        wires (Sequence[int]): the wires the operation acts on
    """

    num_wires = 2
    """int: Number of wires that the operator acts on."""

    num_params = 0
    """int: Number of trainable parameters that the operator depends on."""

    ndim_params = ()
    """tuple[int]: Number of dimensions per trainable parameter that the operator depends on."""

    resource_keys = set()

    name = "CNOT"

    def _flatten(self):
        return tuple(), (self.wires,)

    @classmethod
    def _unflatten(cls, data, metadata):
        return cls(metadata[0])

    @classmethod
    def _primitive_bind_call(cls, wires, id=None):
        return cls._primitive.bind(*wires, n_wires=2)

    def __init__(self, wires, id=None):
        # We use type.__call__ instead of calling the class directly so that we don't bind the
        # operator primitive when new program capture is enabled
        base = type.__call__(qml.X, wires=wires[1:])
        super().__init__(base, wires[:1], id=id)

    def adjoint(self):
        return CNOT(self.wires)

    @property
    def has_decomposition(self):
        return False

    @staticmethod
    def compute_decomposition(*params, wires=None, **hyperparameters):  # -> List["Operator"]:
        r"""Representation of the operator as a product of other operators (static method).

        .. math:: O = O_1 O_2 \dots O_n.

        .. note::
            Operations making up the decomposition should be queued within the
            ``compute_decomposition`` method.

        .. seealso:: :meth:`~.Operator.decomposition`.

        Args:
            *params (list): trainable parameters of the operator, as stored in the ``parameters`` attribute
            wires (Iterable[Any], Wires): wires that the operator acts on
            **hyperparams (dict): non-trainable hyperparameters of the operator, as stored in the ``hyperparameters`` attribute

        Raises:
            qml.DecompositionUndefinedError
        """
        raise qml.operation.DecompositionUndefinedError

    @property
    def resource_params(self) -> dict:
        return {}

    def __repr__(self):
        return f"CNOT(wires={self.wires.tolist()})"

    @staticmethod
    @lru_cache()
    def compute_matrix():  # pylint: disable=arguments-differ
        r"""Representation of the operator as a canonical matrix in the computational basis (static method).

        The canonical matrix is the textbook matrix representation that does not consider wires.
        Implicitly, this assumes that the wires of the operator correspond to the global wire order.

        .. seealso:: :meth:`~.CNOT.matrix`


        Returns:
            ndarray: matrix

        **Example**

        >>> print(qml.CNOT.compute_matrix())
        [[1 0 0 0]
         [0 1 0 0]
         [0 0 0 1]
         [0 0 1 0]]
        """
        return np.array([[1, 0, 0, 0], [0, 1, 0, 0], [0, 0, 0, 1], [0, 0, 1, 0]])

    def _controlled(self, wire):
        return qml.Toffoli(wires=wire + self.wires)


def _cnot_cz_h_resources():
    return {qml.H: 2, qml.CZ: 1}


@register_resources(_cnot_cz_h_resources)
def _cnot_to_cz_h(wires: WiresLike, **__):
    qml.H(wires[1])
    qml.CZ(wires=wires)
    qml.H(wires[1])


add_decomps(CNOT, _cnot_to_cz_h)
add_decomps("Adjoint(CNOT)", self_adjoint)
add_decomps("Pow(CNOT)", pow_involutory)


class Toffoli(ControlledOp):
    r"""Toffoli(wires)
    Toffoli (controlled-controlled-X) gate.

    .. math::

        Toffoli =
        \begin{pmatrix}
        1 & 0 & 0 & 0 & 0 & 0 & 0 & 0\\
        0 & 1 & 0 & 0 & 0 & 0 & 0 & 0\\
        0 & 0 & 1 & 0 & 0 & 0 & 0 & 0\\
        0 & 0 & 0 & 1 & 0 & 0 & 0 & 0\\
        0 & 0 & 0 & 0 & 1 & 0 & 0 & 0\\
        0 & 0 & 0 & 0 & 0 & 1 & 0 & 0\\
        0 & 0 & 0 & 0 & 0 & 0 & 0 & 1\\
        0 & 0 & 0 & 0 & 0 & 0 & 1 & 0
        \end{pmatrix}

    **Details:**

    * Number of wires: 3
    * Number of parameters: 0

    Args:
        wires (Sequence[int]): the subsystem the gate acts on
    """

    num_wires = 3
    """int: Number of wires that the operator acts on."""

    num_params = 0
    """int: Number of trainable parameters that the operator depends on."""

    ndim_params = ()
    """tuple[int]: Number of dimensions per trainable parameter that the operator depends on."""

    resource_keys = set()

    name = "Toffoli"

    def _flatten(self):
        return tuple(), (self.wires,)

    @classmethod
    def _unflatten(cls, _, metadata):
        return cls(metadata[0])

    @classmethod
    def _primitive_bind_call(cls, wires, id=None):
        return cls._primitive.bind(*wires, n_wires=3)

    def __init__(self, wires, id=None):
        control_wires = wires[:2]
        target_wires = wires[2:]
        # We use type.__call__ instead of calling the class directly so that we don't bind the
        # operator primitive when new program capture is enabled
        base = type.__call__(qml.X, wires=target_wires)
        super().__init__(base, control_wires, id=id)

    def __repr__(self):
        return f"Toffoli(wires={self.wires.tolist()})"

    @property
    def resource_params(self) -> dict:
        return {}

    def adjoint(self):
        return Toffoli(self.wires)

    @staticmethod
    @lru_cache()
    def compute_matrix():  # pylint: disable=arguments-differ
        r"""Representation of the operator as a canonical matrix in the computational basis (static method).

        The canonical matrix is the textbook matrix representation that does not consider wires.
        Implicitly, this assumes that the wires of the operator correspond to the global wire order.

        .. seealso:: :meth:`~.Toffoli.matrix`


        Returns:
            ndarray: matrix

        **Example**

        >>> print(qml.Toffoli.compute_matrix())
        [[1 0 0 0 0 0 0 0]
         [0 1 0 0 0 0 0 0]
         [0 0 1 0 0 0 0 0]
         [0 0 0 1 0 0 0 0]
         [0 0 0 0 1 0 0 0]
         [0 0 0 0 0 1 0 0]
         [0 0 0 0 0 0 0 1]
         [0 0 0 0 0 0 1 0]]
        """
        return np.array(
            [
                [1, 0, 0, 0, 0, 0, 0, 0],
                [0, 1, 0, 0, 0, 0, 0, 0],
                [0, 0, 1, 0, 0, 0, 0, 0],
                [0, 0, 0, 1, 0, 0, 0, 0],
                [0, 0, 0, 0, 1, 0, 0, 0],
                [0, 0, 0, 0, 0, 1, 0, 0],
                [0, 0, 0, 0, 0, 0, 0, 1],
                [0, 0, 0, 0, 0, 0, 1, 0],
            ]
        )

    @staticmethod
    def compute_decomposition(
        wires: WiresLike,
    ) -> List[qml.operation.Operator]:  # pylint: disable=arguments-differ
        r"""Representation of the operator as a product of other operators (static method).

        .. math:: O = O_1 O_2 \dots O_n.


        .. seealso:: :meth:`~.Toffoli.decomposition`.

        Args:
            wires (Iterable, Wires): wires that the operator acts on

        Returns:
            list[Operator]: decomposition into lower level operations

        **Example:**

        >>> qml.Toffoli.compute_decomposition((0,1,2))
        [H(2),
         CNOT(wires=[1, 2]),
         Adjoint(T(2)),
         CNOT(wires=[0, 2]),
         T(2),
         CNOT(wires=[1, 2]),
         Adjoint(T(2)),
         CNOT(wires=[0, 2]),
         T(2),
         T(1),
         CNOT(wires=[0, 1]),
         H(2),
         T(0),
         Adjoint(T(1)),
         CNOT(wires=[0, 1])]

        """
        return [
            qml.Hadamard(wires=wires[2]),
            CNOT(wires=[wires[1], wires[2]]),
            qml.adjoint(qml.T(wires=wires[2])),
            CNOT(wires=[wires[0], wires[2]]),
            qml.T(wires=wires[2]),
            CNOT(wires=[wires[1], wires[2]]),
            qml.adjoint(qml.T(wires=wires[2])),
            CNOT(wires=[wires[0], wires[2]]),
            qml.T(wires=wires[2]),
            qml.T(wires=wires[1]),
            CNOT(wires=[wires[0], wires[1]]),
            qml.Hadamard(wires=wires[2]),
            qml.T(wires=wires[0]),
            qml.adjoint(qml.T(wires=wires[1])),
            CNOT(wires=[wires[0], wires[1]]),
        ]


def _check_and_convert_control_values(control_values, control_wires):
    if isinstance(control_values, str):
        # Make sure all values are either 0 or 1
        if not set(control_values).issubset({"1", "0"}):
            raise ValueError("String of control values can contain only '0' or '1'.")

        control_values = [int(x) for x in control_values]

    if control_values is None:
        return [1] * len(control_wires)

    if len(control_values) != len(control_wires):
        raise ValueError("Length of control values must equal number of control wires.")

    return control_values


def _toffoli_resources():
    return {
        qml.Hadamard: 2,
        qml.CNOT: 6,
        qml.T: 4,
        qml.decomposition.adjoint_resource_rep(qml.T, {}): 3,
    }


@register_resources(_toffoli_resources)
def _toffoli(wires: WiresLike, **__):
    qml.Hadamard(wires=wires[2])
    CNOT(wires=[wires[1], wires[2]])
    qml.adjoint(qml.T(wires=wires[2]))
    CNOT(wires=[wires[0], wires[2]])
    qml.T(wires=wires[2])
    CNOT(wires=[wires[1], wires[2]])
    qml.adjoint(qml.T(wires=wires[2]))
    CNOT(wires=[wires[0], wires[2]])
    qml.T(wires=wires[2])
    qml.T(wires=wires[1])
    CNOT(wires=[wires[0], wires[1]])
    qml.Hadamard(wires=wires[2])
    qml.T(wires=wires[0])
    qml.adjoint(qml.T(wires=wires[1]))
    CNOT(wires=[wires[0], wires[1]])


add_decomps(Toffoli, _toffoli)
add_decomps("Adjoint(Toffoli)", self_adjoint)
add_decomps("Pow(Toffoli)", pow_involutory)


class MultiControlledX(ControlledOp):
    r"""Apply a :class:`~.PauliX` gate controlled on an arbitrary computational basis state.

    **Details:**

    * Number of wires: Any (the operation can act on any number of wires)
    * Number of parameters: 0
    * Gradient recipe: None

    Args:
        wires (Union[Wires, Sequence[int], or int]): control wire(s) followed by a single target wire (the last entry of ``wires``) where
            the operation acts on
        control_values (Union[bool, list[bool], int, list[int]]): The value(s) the control wire(s)
            should take. Integers other than 0 or 1 will be treated as :code:`int(bool(x))`.
        work_wires (Union[Wires, Sequence[int], or int]): optional work wires used to decompose
            the operation into a series of :class:`~.Toffoli` gates
        work_wire_type (str): whether the work wires are ``"clean"`` or ``"dirty"``. ``"clean"`` indicates that
            the work wires are in the state :math:`|0\rangle`, while ``"dirty"`` indicates that the
            work wires are in an arbitrary state. Defaults to ``"clean"``.

    .. note::

        If :class:`~.MultiControlledX` is not supported on the targeted device, PennyLane will decompose
        the operation into :class:`~.Toffoli` and/or :class:`~.CNOT` gates. When controlling on
        three or more wires, the Toffoli-based decompositions described in Lemmas 7.2 of
        `Barenco et al. <https://arxiv.org/abs/quant-ph/9503016>`__ and Sec 5 of `Khattar and Gidney
        <https://arxiv.org/abs/2407.17966>`__  will be used. These methods require at least one
        work wire.

        The number of work wires provided determines the decomposition method used and the resulting
        number of Toffoli gates required. When :class:`~.MultiControlledX` is controlling on :math:`n`
        wires:

        #. If at least :math:`n - 2` work wires are provided, the decomposition in Lemma 7.2 will be
           applied using the first :math:`n - 2` work wires.
        #. If at least :math:`2` work wires are provided, Sec. 5.2 and 5.4 of Khattar and Gidney
           will be used depending on whether the ``work_wire_type`` is ``"clean"`` or ``"dirty"``.
        #. If at least :math:`1` work wire is provided, Sec. 5.1 and 5.3 of Khattar and Gidney
           will be used depending on whether the ``work_wire_type`` is ``"clean"`` or ``"dirty"``.

        These methods present a tradeoff between qubit number and depth. The method in point 1
        requires fewer Toffoli gates but a greater number of qubits.

        Note that the state of the work wires before and after the decomposition takes place is
        unchanged.

    """

    is_self_inverse = True
    """bool: Whether or not the operator is self-inverse."""

    num_params = 0
    """int: Number of trainable parameters that the operator depends on."""

    ndim_params = ()
    """tuple[int]: Number of dimensions per trainable parameter that the operator depends on."""

    resource_keys = {"num_control_wires", "num_zero_control_values", "num_work_wires"}

    name = "MultiControlledX"

    def _flatten(self):
        return (), (self.wires, tuple(self.control_values), self.work_wires, self.work_wire_type)

    @classmethod
    def _unflatten(cls, _, metadata):
        return cls(
            wires=metadata[0],
            control_values=metadata[1],
            work_wires=metadata[2],
            work_wire_type=metadata[3],
        )

    # pylint: disable=arguments-differ, too-many-arguments, too-many-positional-arguments
    @classmethod
    def _primitive_bind_call(
        cls, wires, control_values=None, work_wires=None, work_wire_type="clean", id=None
    ):
        return cls._primitive.bind(
            *wires,
            n_wires=len(wires),
            control_values=control_values,
            work_wires=work_wires,
            work_wire_type=work_wire_type,
        )

    @staticmethod
    def _validate_control_values(control_values):
        if control_values is not None:
            if not (
                isinstance(control_values, (bool, int))
                or (
                    (
                        isinstance(control_values, (list, tuple))
                        and all(isinstance(val, (bool, int)) for val in control_values)
                    )
                )
            ):
                raise ValueError(f"control_values must be boolean or int. Got: {control_values}")

    # pylint: disable=too-many-arguments
    def __init__(
        self,
        wires: WiresLike = (),
        control_values: Union[bool, List[bool], int, List[int]] = None,
        work_wires: WiresLike = (),
        work_wire_type: Literal["clean", "dirty"] = "clean",
    ):
        wires = Wires(() if wires is None else wires)
        work_wires = Wires(() if work_wires is None else work_wires)

        if work_wire_type not in {"clean", "dirty"}:
            raise ValueError(
                f"work_wire_type must be either 'clean' or 'dirty'. Got '{work_wire_type}'."
            )
        self.work_wire_type = work_wire_type

        self._validate_control_values(control_values)

        if len(wires) == 0:
            raise ValueError("Must specify the wires where the operation acts on")

        if len(wires) < 2:
            raise ValueError(
                f"MultiControlledX: wrong number of wires. {len(wires)} wire(s) given. "
                f"Need at least 2."
            )
        control_wires = wires[:-1]
        wires = wires[-1:]

        control_values = _check_and_convert_control_values(control_values, control_wires)

        # We use type.__call__ instead of calling the class directly so that we don't bind the
        # operator primitive when new program capture is enabled
        base = type.__call__(qml.X, wires=wires)
        super().__init__(
            base,
            control_wires=control_wires,
            control_values=control_values,
            work_wires=work_wires,
        )
        self._hyperparameters["work_wire_type"] = work_wire_type

    def __repr__(self):
        return (
            f"MultiControlledX(wires={self.wires.tolist()}, control_values={self.control_values})"
        )

    @property
    def wires(self):
        return self.control_wires + self.target_wires

    @property
    def resource_params(self) -> dict:
        return {
            "num_control_wires": len(self.control_wires),
            "num_zero_control_values": len([val for val in self.control_values if not val]),
            "num_work_wires": len(self.work_wires),
        }

    def adjoint(self):
        return MultiControlledX(
            wires=self.wires, control_values=self.control_values, work_wires=self.work_wires
        )

    # pylint: disable=unused-argument, arguments-differ
    @staticmethod
    def compute_matrix(control_wires: WiresLike, control_values=None, **kwargs):
        r"""Representation of the operator as a canonical matrix in the computational basis (static method).

        The canonical matrix is the textbook matrix representation that does not consider wires.
        Implicitly, this assumes that the wires of the operator correspond to the global wire order.

        .. seealso:: :meth:`~.MultiControlledX.matrix`

        Args:
            control_wires (Any or Iterable[Any]): wires to place controls on
            control_values (Union[bool, list[bool], int, list[int]]): The value(s) the control wire(s)
                should take. Integers other than 0 or 1 will be treated as ``int(bool(x))``.

        Returns:
            tensor_like: matrix representation

        **Example**

        >>> print(qml.MultiControlledX.compute_matrix([0], [1]))
        [[1. 0. 0. 0.]
         [0. 1. 0. 0.]
         [0. 0. 0. 1.]
         [0. 0. 1. 0.]]
        >>> print(qml.MultiControlledX.compute_matrix([1], [0]))
        [[0. 1. 0. 0.]
         [1. 0. 0. 0.]
         [0. 0. 1. 0.]
         [0. 0. 0. 1.]]

        """

        control_values = _check_and_convert_control_values(control_values, control_wires)
        padding_left = sum(2**i * int(val) for i, val in enumerate(reversed(control_values))) * 2
        padding_right = 2 ** (len(control_wires) + 1) - 2 - padding_left
        return block_diag(np.eye(padding_left), qml.X.compute_matrix(), np.eye(padding_right))

    def matrix(self, wire_order=None):
        canonical_matrix = self.compute_matrix(self.control_wires, self.control_values)
        wire_order = wire_order or self.wires
        return qml.math.expand_matrix(canonical_matrix, wires=self.wires, wire_order=wire_order)

    # pylint: disable=unused-argument, arguments-differ
    @staticmethod
    def compute_decomposition(
        wires: WiresLike = None,
        work_wires: WiresLike = None,
        control_values=None,
        work_wire_type: Literal["clean", "dirty"] = "clean",
        **kwargs,
    ):
        r"""Representation of the operator as a product of other operators (static method).

        .. math:: O = O_1 O_2 \dots O_n.

        .. seealso:: :meth:`~.MultiControlledX.decomposition`.

        Args:
            wires (Iterable[Any] or Wires): wires that the operation acts on
            work_wires (Wires): optional work wires used to decompose
                the operation into a series of Toffoli gates.
            control_values (Union[bool, list[bool], int, list[int]]): The value(s) the control wire(s)
                should take. Integers other than 0 or 1 will be treated as ``int(bool(x))``.
            work_wire_type (str): whether to use clean or dirty work wires

        Returns:
            list[Operator]: decomposition into lower level operations

        **Example:**

        >>> print(qml.MultiControlledX.compute_decomposition(
        ...     wires=[0,1,2,3], control_values=[1,1,1], work_wires=qml.wires.Wires("aux")))
        [Toffoli(wires=[2, 'aux', 3]),
        Toffoli(wires=[0, 1, 'aux']),
        Toffoli(wires=[2, 'aux', 3]),
        Toffoli(wires=[0, 1, 'aux'])]

        """
        wires = Wires(() if wires is None else wires)

        if len(wires) < 2:
            raise ValueError(f"Wrong number of wires. {len(wires)} given. Need at least 2.")

        target_wire = wires[-1]
        control_wires = wires[:-1]

        if control_values is None:
            control_values = [True] * len(control_wires)

        work_wires = work_wires or []

        flips1 = [qml.X(w) for w, val in zip(control_wires, control_values) if not val]

        if work_wire_type not in {"clean", "dirty"}:
            raise ValueError(
                f"work_wire_type must be either 'clean' or 'dirty'. Got '{work_wire_type}'."
            )

        decomp = decompose_mcx(control_wires, target_wire, work_wires, work_wire_type)

        flips2 = [qml.X(w) for w, val in zip(control_wires, control_values) if not val]

        return flips1 + decomp + flips2

    def decomposition(self):
        return self.compute_decomposition(
            self.wires, self.work_wires, self.control_values, self.work_wire_type
        )


add_decomps("Adjoint(MultiControlledX)", self_adjoint)
add_decomps("Pow(MultiControlledX)", pow_involutory)


class CRX(ControlledOp):
    r"""The controlled-RX operator

    .. math::

        \begin{align}
            CR_x(\phi) &=
            \begin{bmatrix}
            & 1 & 0 & 0 & 0 \\
            & 0 & 1 & 0 & 0\\
            & 0 & 0 & \cos(\phi/2) & -i\sin(\phi/2)\\
            & 0 & 0 & -i\sin(\phi/2) & \cos(\phi/2)
            \end{bmatrix}.
        \end{align}

    **Details:**

    * Number of wires: 2
    * Number of parameters: 1
    * Number of dimensions per parameter: (0,)
    * Gradient recipe: The controlled-RX operator satisfies a four-term parameter-shift rule
      (see Appendix F, https://doi.org/10.1088/1367-2630/ac2cb3):

      .. math::

          \frac{d}{d\phi}f(CR_x(\phi)) = c_+ \left[f(CR_x(\phi+a)) - f(CR_x(\phi-a))\right] - c_- \left[f(CR_x(\phi+b)) - f(CR_x(\phi-b))\right]

      where :math:`f` is an expectation value depending on :math:`CR_x(\phi)`, and

      - :math:`a = \pi/2`
      - :math:`b = 3\pi/2`
      - :math:`c_{\pm} = (\sqrt{2} \pm 1)/{4\sqrt{2}}`

    Args:
        phi (float): rotation angle :math:`\phi`
        wires (Sequence[int]): the wire the operation acts on
        id (str or None): String representing the operation (optional)
    """

    num_wires = 2
    """int: Number of wires that the operation acts on."""

    num_params = 1
    """int: Number of trainable parameters that the operator depends on."""

    ndim_params = (0,)
    """tuple[int]: Number of dimensions per trainable parameter that the operator depends on."""

    resource_keys = set()

    name = "CRX"
    parameter_frequencies = [(0.5, 1.0)]

    def __init__(self, phi, wires: WiresLike, id=None):
        # We use type.__call__ instead of calling the class directly so that we don't bind the
        # operator primitive when new program capture is enabled
        base = type.__call__(qml.RX, phi, wires=wires[1:])
        super().__init__(base, control_wires=wires[:1], id=id)

    def __repr__(self):
        return f"CRX({self.data[0]}, wires={self.wires.tolist()})"

    def _flatten(self):
        return self.data, (self.wires,)

    @classmethod
    def _unflatten(cls, data, metadata):
        return cls(*data, wires=metadata[0])

    @classmethod
    def _primitive_bind_call(cls, phi, wires: WiresLike, id=None):
        return cls._primitive.bind(phi, *wires, n_wires=len(wires))

    @property
    def resource_params(self) -> dict:
        return {}

    def adjoint(self):
        return CRX(-self.data[0], wires=self.wires)

    @staticmethod
    def compute_matrix(theta):  # pylint: disable=arguments-differ
        r"""Representation of the operator as a canonical matrix in the computational basis (static method).

        The canonical matrix is the textbook matrix representation that does not consider wires.
        Implicitly, this assumes that the wires of the operator correspond to the global wire order.

        .. seealso:: :meth:`~.CRX.matrix`

        Args:
            theta (tensor_like or float): rotation angle

        Returns:
            tensor_like: canonical matrix

        **Example**

        >>> qml.CRX.compute_matrix(torch.tensor(0.5))
        tensor([[1.0+0.0j, 0.0+0.0j,    0.0+0.0j,    0.0+0.0j],
                [0.0+0.0j, 1.0+0.0j,    0.0+0.0j,    0.0+0.0j],
                [0.0+0.0j, 0.0+0.0j, 0.9689+0.0j, 0.0-0.2474j],
                [0.0+0.0j, 0.0+0.0j, 0.0-0.2474j, 0.9689+0.0j]])
        """

        interface = qml.math.get_interface(theta)

        c = qml.math.cos(theta / 2)
        s = qml.math.sin(theta / 2)

        if interface == "tensorflow":
            c = qml.math.cast_like(c, 1j)
            s = qml.math.cast_like(s, 1j)

        # The following avoids casting an imaginary quantity to reals when back propagating
        c = (1 + 0j) * c
        js = -1j * s
        ones = qml.math.ones_like(js)
        zeros = qml.math.zeros_like(js)
        matrix = [
            [ones, zeros, zeros, zeros],
            [zeros, ones, zeros, zeros],
            [zeros, zeros, c, js],
            [zeros, zeros, js, c],
        ]

        return qml.math.stack([stack_last(row) for row in matrix], axis=-2)

    @staticmethod
    def compute_decomposition(
        phi: TensorLike, wires: WiresLike
    ) -> List[qml.operation.Operator]:  # pylint: disable=arguments-differ
        r"""Representation of the operator as a product of other operators (static method). :

        .. math:: O = O_1 O_2 \dots O_n.


        .. seealso:: :meth:`~.CRot.decomposition`.

        Args:
            phi (TensorLike): rotation angle :math:`\phi`
            wires (Iterable, Wires): the wires the operation acts on

        Returns:
            list[Operator]: decomposition into lower level operations

        **Example:**

        >>> qml.CRX.compute_decomposition(1.2, wires=(0,1))
        [RZ(1.5707963267948966, wires=[1]),
        RY(0.6, wires=[1]),
        CNOT(wires=[0, 1]),
        RY(-0.6, wires=[1]),
        CNOT(wires=[0, 1]),
        RZ(-1.5707963267948966, wires=[1])]

        """
        pi_half = qml.math.ones_like(phi) * (np.pi / 2)
        return [
            qml.RZ(pi_half, wires=wires[1]),
            qml.RY(phi / 2, wires=wires[1]),
            qml.CNOT(wires=wires),
            qml.RY(-phi / 2, wires=wires[1]),
            qml.CNOT(wires=wires),
            qml.RZ(-pi_half, wires=wires[1]),
        ]


def _crx_to_rz_ry_resources():
    return {qml.RZ: 2, qml.RY: 2, qml.CNOT: 2}


@register_resources(_crx_to_rz_ry_resources)
def _crx_to_rz_ry(phi: TensorLike, wires: WiresLike, **__):
    qml.RZ(np.pi / 2, wires=wires[1])
    qml.RY(phi / 2, wires=wires[1])
    qml.CNOT(wires=wires)
    qml.RY(-phi / 2, wires=wires[1])
    qml.CNOT(wires=wires)
    qml.RZ(-np.pi / 2, wires=wires[1])


def _crx_to_rx_cz_resources():
    return {qml.RX: 2, qml.CZ: 2}


@register_resources(_crx_to_rx_cz_resources)
def _crx_to_rx_cz(phi: TensorLike, wires: WiresLike, **__):
    qml.RX(phi / 2, wires=wires[1])
    qml.CZ(wires=wires)
    qml.RX(-phi / 2, wires=wires[1])
    qml.CZ(wires=wires)


def _crx_to_h_crz_resources():
    return {qml.Hadamard: 2, qml.CRZ: 1}


@register_resources(_crx_to_h_crz_resources)
def _crx_to_h_crz(phi: TensorLike, wires: WiresLike, **__):
    qml.Hadamard(wires=wires[1])
    qml.CRZ(phi, wires=wires)
    qml.Hadamard(wires=wires[1])


add_decomps(CRX, _crx_to_rx_cz, _crx_to_rz_ry, _crx_to_h_crz)
add_decomps("Adjoint(CRX)", adjoint_rotation)
add_decomps("Pow(CRX)", pow_rotation)


class CRY(ControlledOp):
    r"""The controlled-RY operator

    .. math::

        \begin{align}
            CR_y(\phi) &=
            \begin{bmatrix}
                1 & 0 & 0 & 0 \\
                0 & 1 & 0 & 0\\
                0 & 0 & \cos(\phi/2) & -\sin(\phi/2)\\
                0 & 0 & \sin(\phi/2) & \cos(\phi/2)
            \end{bmatrix}.
        \end{align}

    **Details:**

    * Number of wires: 2
    * Number of parameters: 1
    * Number of dimensions per parameter: (0,)
    * Gradient recipe: The controlled-RY operator satisfies a four-term parameter-shift rule
      (see Appendix F, https://doi.org/10.1088/1367-2630/ac2cb3):

      .. math::

          \frac{d}{d\phi}f(CR_y(\phi)) = c_+ \left[f(CR_y(\phi+a)) - f(CR_y(\phi-a))\right] - c_- \left[f(CR_y(\phi+b)) - f(CR_y(\phi-b))\right]

      where :math:`f` is an expectation value depending on :math:`CR_y(\phi)`, and

      - :math:`a = \pi/2`
      - :math:`b = 3\pi/2`
      - :math:`c_{\pm} = (\sqrt{2} \pm 1)/{4\sqrt{2}}`

    Args:
        phi (float): rotation angle :math:`\phi`
        wires (Sequence[int]): the wire the operation acts on
        id (str or None): String representing the operation (optional)
    """

    num_wires = 2
    """int: Number of wires that the operation acts on."""

    num_params = 1
    """int: Number of trainable parameters that the operator depends on."""

    ndim_params = (0,)
    """tuple[int]: Number of dimensions per trainable parameter that the operator depends on."""

    resource_keys = set()

    name = "CRY"
    parameter_frequencies = [(0.5, 1.0)]

    def __init__(self, phi, wires, id=None):
        # We use type.__call__ instead of calling the class directly so that we don't bind the
        # operator primitive when new program capture is enabled
        base = type.__call__(qml.RY, phi, wires=wires[1:])
        super().__init__(base, control_wires=wires[:1], id=id)

    def __repr__(self):
        return f"CRY({self.data[0]}, wires={self.wires.tolist()}))"

    def _flatten(self):
        return self.data, (self.wires,)

    @classmethod
    def _unflatten(cls, data, metadata):
        return cls(*data, wires=metadata[0])

    @classmethod
    def _primitive_bind_call(cls, phi, wires, id=None):
        return cls._primitive.bind(phi, *wires, n_wires=len(wires))

    @property
    def resource_params(self) -> dict:
        return {}

    def adjoint(self):
        return CRY(-self.data[0], wires=self.wires)

    @staticmethod
    def compute_matrix(theta):  # pylint: disable=arguments-differ
        r"""Representation of the operator as a canonical matrix in the computational basis (static method).

        The canonical matrix is the textbook matrix representation that does not consider wires.
        Implicitly, this assumes that the wires of the operator correspond to the global wire order.

        .. seealso:: :meth:`~.CRY.matrix`


        Args:
            theta (tensor_like or float): rotation angle

        Returns:
            tensor_like: canonical matrix

        **Example**

        >>> qml.CRY.compute_matrix(torch.tensor(0.5))
        tensor([[ 1.0000+0.j,  0.0000+0.j,  0.0000+0.j,  0.0000+0.j],
                [ 0.0000+0.j,  1.0000+0.j,  0.0000+0.j,  0.0000+0.j],
                [ 0.0000+0.j,  0.0000+0.j,  0.9689+0.j, -0.2474-0.j],
                [ 0.0000+0.j,  0.0000+0.j,  0.2474+0.j,  0.9689+0.j]])
        """
        interface = qml.math.get_interface(theta)

        c = qml.math.cos(theta / 2)
        s = qml.math.sin(theta / 2)

        if interface == "tensorflow":
            c = qml.math.cast_like(c, 1j)
            s = qml.math.cast_like(s, 1j)

        # The following avoids casting an imaginary quantity to reals when back propagating
        c = (1 + 0j) * c
        s = (1 + 0j) * s
        ones = qml.math.ones_like(s)
        zeros = qml.math.zeros_like(s)
        matrix = [
            [ones, zeros, zeros, zeros],
            [zeros, ones, zeros, zeros],
            [zeros, zeros, c, -s],
            [zeros, zeros, s, c],
        ]

        return qml.math.stack([stack_last(row) for row in matrix], axis=-2)

    @staticmethod
    def compute_decomposition(
        phi: TensorLike, wires: WiresLike
    ) -> List[qml.operation.Operator]:  # pylint: disable=arguments-differ
        r"""Representation of the operator as a product of other operators (static method). :

        .. math:: O = O_1 O_2 \dots O_n.


        .. seealso:: :meth:`~.CRY.decomposition`.

        Args:
            phi (TensorLike): rotation angle :math:`\phi`
            wires (Iterable, Wires): wires that the operator acts on

        Returns:
            list[Operator]: decomposition into lower level operations

        **Example:**

        >>> qml.CRY.compute_decomposition(1.2, wires=(0,1))
        [RY(0.6, wires=[1]),
        CNOT(wires=[0, 1]),
        RY(-0.6, wires=[1]),
        CNOT(wires=[0, 1])]

        """
        return [
            qml.RY(phi / 2, wires=wires[1]),
            qml.CNOT(wires=wires),
            qml.RY(-phi / 2, wires=wires[1]),
            qml.CNOT(wires=wires),
        ]


def _cry_resources():
    return {qml.RY: 2, qml.CNOT: 2}


@register_resources(_cry_resources)
def _cry(phi: TensorLike, wires: WiresLike, **__):
    qml.RY(phi / 2, wires=wires[1])
    qml.CNOT(wires=wires)
    qml.RY(-phi / 2, wires=wires[1])
    qml.CNOT(wires=wires)


add_decomps(CRY, _cry)
add_decomps("Adjoint(CRY)", adjoint_rotation)
add_decomps("Pow(CRY)", pow_rotation)


class CRZ(ControlledOp):
    r"""The controlled-RZ operator

    .. math::

        \begin{align}
             CR_z(\phi) &=
             \begin{bmatrix}
                1 & 0 & 0 & 0 \\
                0 & 1 & 0 & 0\\
                0 & 0 & e^{-i\phi/2} & 0\\
                0 & 0 & 0 & e^{i\phi/2}
            \end{bmatrix}.
        \end{align}


    .. note:: The subscripts of the operations in the formula refer to the wires they act on, e.g. 1 corresponds
        to the first element in ``wires`` that is the **control qubit**.

    **Details:**

    * Number of wires: 2
    * Number of parameters: 1
    * Number of dimensions per parameter: (0,)
    * Gradient recipe: The controlled-RZ operator satisfies a four-term parameter-shift rule
      (see Appendix F, https://doi.org/10.1088/1367-2630/ac2cb3):

      .. math::

          \frac{d}{d\phi}f(CR_z(\phi)) = c_+ \left[f(CR_z(\phi+a)) - f(CR_z(\phi-a))\right] - c_- \left[f(CR_z(\phi+b)) - f(CR_z(\phi-b))\right]

      where :math:`f` is an expectation value depending on :math:`CR_z(\phi)`, and

      - :math:`a = \pi/2`
      - :math:`b = 3\pi/2`
      - :math:`c_{\pm} = (\sqrt{2} \pm 1)/{4\sqrt{2}}`

    Args:
        phi (float): rotation angle :math:`\phi`
        wires (Sequence[int]): the wire the operation acts on
        id (str or None): String representing the operation (optional)

    """

    num_wires = 2
    """int: Number of wires that the operation acts on."""

    num_params = 1
    """int: Number of trainable parameters that the operator depends on."""

    ndim_params = (0,)
    """tuple[int]: Number of dimensions per trainable parameter that the operator depends on."""

    resource_keys = set()

    name = "CRZ"
    parameter_frequencies = [(0.5, 1.0)]

    def __init__(self, phi, wires, id=None):
        # We use type.__call__ instead of calling the class directly so that we don't bind the
        # operator primitive when new program capture is enabled
        base = type.__call__(qml.RZ, phi, wires=wires[1:])
        super().__init__(base, control_wires=wires[:1], id=id)

    def __repr__(self):
        return f"CRZ({self.data[0]}, wires={self.wires})"

    def _flatten(self):
        return self.data, (self.wires,)

    @classmethod
    def _unflatten(cls, data, metadata):
        return cls(*data, wires=metadata[0])

    @classmethod
    def _primitive_bind_call(cls, phi, wires, id=None):
        return cls._primitive.bind(phi, *wires, n_wires=len(wires))

    @property
    def resource_params(self) -> dict:
        return {}

    def adjoint(self):
        return CRZ(-self.data[0], wires=self.wires)

    @staticmethod
    def compute_matrix(theta):  # pylint: disable=arguments-differ
        r"""Representation of the operator as a canonical matrix in the computational basis (static method).

        The canonical matrix is the textbook matrix representation that does not consider wires.
        Implicitly, this assumes that the wires of the operator correspond to the global wire order.

        .. seealso:: :meth:`~.CRZ.matrix`

        Args:
            theta (tensor_like or float): rotation angle

        Returns:
            tensor_like: canonical matrix

        **Example**

        >>> qml.CRZ.compute_matrix(torch.tensor(0.5))
        tensor([[1.0+0.0j, 0.0+0.0j,       0.0+0.0j,       0.0+0.0j],
                [0.0+0.0j, 1.0+0.0j,       0.0+0.0j,       0.0+0.0j],
                [0.0+0.0j, 0.0+0.0j, 0.9689-0.2474j,       0.0+0.0j],
                [0.0+0.0j, 0.0+0.0j,       0.0+0.0j, 0.9689+0.2474j]])
        """
        if qml.math.get_interface(theta) == "tensorflow":
            p = qml.math.exp(-0.5j * qml.math.cast_like(theta, 1j))
            if qml.math.ndim(p) == 0:
                return qml.math.diag([1, 1, p, qml.math.conj(p)])

            ones = qml.math.ones_like(p)
            diags = stack_last([ones, ones, p, qml.math.conj(p)])
            return diags[:, :, np.newaxis] * qml.math.cast_like(qml.math.eye(4, like=diags), diags)

        signs = qml.math.array([0, 0, 1, -1], like=theta)
        arg = -0.5j * theta

        if qml.math.ndim(arg) == 0:
            return qml.math.diag(qml.math.exp(arg * signs))

        diags = qml.math.exp(qml.math.outer(arg, signs))
        return diags[:, :, np.newaxis] * qml.math.cast_like(qml.math.eye(4, like=diags), diags)

    @staticmethod
    def compute_eigvals(theta, **_):  # pylint: disable=arguments-differ
        r"""Eigenvalues of the operator in the computational basis (static method).

        If :attr:`diagonalizing_gates` are specified and implement a unitary :math:`U^{\dagger}`,
        the operator can be reconstructed as

        .. math:: O = U \Sigma U^{\dagger},

        where :math:`\Sigma` is the diagonal matrix containing the eigenvalues.

        Otherwise, no particular order for the eigenvalues is guaranteed.

        .. seealso:: :meth:`~.CRZ.eigvals`


        Args:
            theta (tensor_like or float): rotation angle

        Returns:
            tensor_like: eigenvalues

        **Example**

        >>> qml.CRZ.compute_eigvals(torch.tensor(0.5))
        tensor([1.0000+0.0000j, 1.0000+0.0000j, 0.9689-0.2474j, 0.9689+0.2474j])
        """
        if qml.math.get_interface(theta) == "tensorflow":
            phase = qml.math.exp(-0.5j * qml.math.cast_like(theta, 1j))
            ones = qml.math.ones_like(phase)
            return stack_last([ones, ones, phase, qml.math.conj(phase)])

        prefactors = qml.math.array([0, 0, -0.5j, 0.5j], like=theta)
        if qml.math.ndim(theta) == 0:
            product = theta * prefactors
        else:
            product = qml.math.outer(theta, prefactors)
        return qml.math.exp(product)

    def eigvals(self):
        return self.compute_eigvals(*self.parameters)

    @staticmethod
    def compute_decomposition(
        phi: TensorLike, wires: WiresLike
    ) -> List[qml.operation.Operator]:  # pylint: disable=arguments-differ
        r"""Representation of the operator as a product of other operators (static method). :

        .. math:: O = O_1 O_2 \dots O_n.


        .. seealso:: :meth:`~.CRZ.decomposition`.

        Args:
            phi (TensorLike): rotation angle :math:`\phi`
            wires (Iterable, Wires): wires that the operator acts on

        Returns:
            list[Operator]: decomposition into lower level operations

        **Example:**

        >>> qml.CRZ.compute_decomposition(1.2, wires=(0,1))
        [PhaseShift(0.6, wires=[1]),
        CNOT(wires=[0, 1]),
        PhaseShift(-0.6, wires=[1]),
        CNOT(wires=[0, 1])]

        """
        return [
            qml.PhaseShift(phi / 2, wires=wires[1]),
            qml.CNOT(wires=wires),
            qml.PhaseShift(-phi / 2, wires=wires[1]),
            qml.CNOT(wires=wires),
        ]


def _crz_resources():
    return {qml.RZ: 2, qml.CNOT: 2}


@register_resources(_crz_resources)
def _crz(phi: TensorLike, wires: WiresLike, **__):
    qml.RZ(phi / 2, wires=wires[1])
    qml.CNOT(wires=wires)
    qml.RZ(-phi / 2, wires=wires[1])
    qml.CNOT(wires=wires)


add_decomps(CRZ, _crz)
add_decomps("Adjoint(CRZ)", adjoint_rotation)
add_decomps("Pow(CRZ)", pow_rotation)


class CRot(ControlledOp):
    r"""The controlled-Rot operator

    .. math:: CR(\phi, \theta, \omega) = \begin{bmatrix}
            1 & 0 & 0 & 0 \\
            0 & 1 & 0 & 0\\
            0 & 0 & e^{-i(\phi+\omega)/2}\cos(\theta/2) & -e^{i(\phi-\omega)/2}\sin(\theta/2)\\
            0 & 0 & e^{-i(\phi-\omega)/2}\sin(\theta/2) & e^{i(\phi+\omega)/2}\cos(\theta/2)
        \end{bmatrix}.

    .. note:: The first wire provided corresponds to the **control qubit**.

    **Details:**

    * Number of wires: 2
    * Number of parameters: 3
    * Number of dimensions per parameter: (0, 0, 0)
    * Gradient recipe: The controlled-Rot operator satisfies a four-term parameter-shift rule
      (see Appendix F, https://doi.org/10.1088/1367-2630/ac2cb3):

      .. math::

          \frac{d}{d\mathbf{x}_i}f(CR(\mathbf{x}_i)) = c_+ \left[f(CR(\mathbf{x}_i+a)) - f(CR(\mathbf{x}_i-a))\right] - c_- \left[f(CR(\mathbf{x}_i+b)) - f(CR(\mathbf{x}_i-b))\right]

      where :math:`f` is an expectation value depending on :math:`CR(\mathbf{x}_i)`, and

      - :math:`\mathbf{x} = (\phi, \theta, \omega)` and `i` is an index to :math:`\mathbf{x}`
      - :math:`a = \pi/2`
      - :math:`b = 3\pi/2`
      - :math:`c_{\pm} = (\sqrt{2} \pm 1)/{4\sqrt{2}}`

    Args:
        phi (float): rotation angle :math:`\phi`
        theta (float): rotation angle :math:`\theta`
        omega (float): rotation angle :math:`\omega`
        wires (Sequence[int]): the wire the operation acts on
        id (str or None): String representing the operation (optional)

    """

    num_wires = 2
    """int: Number of wires this operator acts on."""

    num_params = 3
    """int: Number of trainable parameters that the operator depends on."""

    ndim_params = (0, 0, 0)
    """tuple[int]: Number of dimensions per trainable parameter that the operator depends on."""

    resource_keys = set()

    name = "CRot"
    parameter_frequencies = [(0.5, 1.0), (0.5, 1.0), (0.5, 1.0)]

    def __init__(
        self, phi, theta, omega, wires, id=None
    ):  # pylint: disable=too-many-arguments,too-many-positional-arguments
        # We use type.__call__ instead of calling the class directly so that we don't bind the
        # operator primitive when new program capture is enabled
        base = type.__call__(qml.Rot, phi, theta, omega, wires=wires[1:])
        super().__init__(base, control_wires=wires[:1], id=id)

    def __repr__(self):
        params = ", ".join([repr(p) for p in self.parameters])
        return f"CRot({params}, wires={self.wires})"

    def _flatten(self):
        return self.data, (self.wires,)

    @classmethod
    def _unflatten(cls, data, metadata):
        return cls(*data, wires=metadata[0])

    # pylint: disable=too-many-arguments
    @classmethod
    def _primitive_bind_call(
        cls, phi, theta, omega, wires, id=None
    ):  # pylint: disable=too-many-positional-arguments
        return cls._primitive.bind(phi, theta, omega, *wires, n_wires=len(wires))

    @property
    def resource_params(self) -> dict:
        return {}

    def adjoint(self):
        phi, theta, omega = self.parameters
        return CRot(-omega, -theta, -phi, wires=self.wires)

    @staticmethod
    def compute_matrix(phi, theta, omega):  # pylint: disable=arguments-differ
        r"""Representation of the operator as a canonical matrix in the computational basis (static method).

        The canonical matrix is the textbook matrix representation that does not consider wires.
        Implicitly, this assumes that the wires of the operator correspond to the global wire order.

        .. seealso:: :meth:`~.CRot.matrix`


        Args:
            phi(tensor_like or float): first rotation angle
            theta (tensor_like or float): second rotation angle
            omega (tensor_like or float): third rotation angle

        Returns:
            tensor_like: canonical matrix

        **Example**

         >>> qml.CRot.compute_matrix(torch.tensor(0.1), torch.tensor(0.2), torch.tensor(0.3))
         tensor([[ 1.0+0.0j,  0.0+0.0j,        0.0+0.0j,        0.0+0.0j],
                [ 0.0+0.0j,  1.0+0.0j,        0.0+0.0j,        0.0+0.0j],
                [ 0.0+0.0j,  0.0+0.0j,  0.9752-0.1977j, -0.0993+0.0100j],
                [ 0.0+0.0j,  0.0+0.0j,  0.0993+0.0100j,  0.9752+0.1977j]])
        """
        # It might be that they are in different interfaces, e.g.,
        # CRot(0.2, 0.3, tf.Variable(0.5), wires=[0, 1])
        # So we need to make sure the matrix comes out having the right type
        interface = qml.math.get_interface(phi, theta, omega)

        c = qml.math.cos(theta / 2)
        s = qml.math.sin(theta / 2)

        # If anything is not tensorflow, it has to be casted
        if interface == "tensorflow":
            phi = qml.math.cast_like(qml.math.asarray(phi, like=interface), 1j)
            omega = qml.math.cast_like(qml.math.asarray(omega, like=interface), 1j)
            c = qml.math.cast_like(qml.math.asarray(c, like=interface), 1j)
            s = qml.math.cast_like(qml.math.asarray(s, like=interface), 1j)

        # The following variable is used to assert the all terms to be stacked have same shape
        one = qml.math.ones_like(phi) * qml.math.ones_like(omega)
        c = c * one
        s = s * one

        o = qml.math.ones_like(c)
        z = qml.math.zeros_like(c)
        mat = [
            [o, z, z, z],
            [z, o, z, z],
            [
                z,
                z,
                qml.math.exp(-0.5j * (phi + omega)) * c,
                -qml.math.exp(0.5j * (phi - omega)) * s,
            ],
            [
                z,
                z,
                qml.math.exp(-0.5j * (phi - omega)) * s,
                qml.math.exp(0.5j * (phi + omega)) * c,
            ],
        ]

        return qml.math.stack([stack_last(row) for row in mat], axis=-2)

    @staticmethod
    def compute_decomposition(
        phi: TensorLike, theta: TensorLike, omega: TensorLike, wires: WiresLike
    ) -> List[qml.operation.Operator]:  # pylint: disable=arguments-differ
        r"""Representation of the operator as a product of other operators (static method). :

        .. math:: O = O_1 O_2 \dots O_n.


        .. seealso:: :meth:`~.CRot.decomposition`.

        Args:
            phi (TensorLike): rotation angle :math:`\phi`
            theta (TensorLike): rotation angle :math:`\theta`
            omega (TensorLike): rotation angle :math:`\omega`
            wires (Iterable, Wires): the wires the operation acts on

        Returns:
            list[Operator]: decomposition into lower level operations

        **Example:**

        >>> qml.CRot.compute_decomposition(1.234, 2.34, 3.45, wires=[0, 1])
        [RZ(-1.108, wires=[1]),
         CNOT(wires=[0, 1]),
         RZ(-2.342, wires=[1]),
         RY(-1.17, wires=[1]),
         CNOT(wires=[0, 1]),
         RY(1.17, wires=[1]),
         RZ(3.45, wires=[1])]

        """
        return [
            qml.RZ((phi - omega) / 2, wires=wires[1]),
            qml.CNOT(wires=wires),
            qml.RZ(-(phi + omega) / 2, wires=wires[1]),
            qml.RY(-theta / 2, wires=wires[1]),
            qml.CNOT(wires=wires),
            qml.RY(theta / 2, wires=wires[1]),
            qml.RZ(omega, wires=wires[1]),
        ]


def _crot_resources():
    return {qml.RZ: 3, qml.CNOT: 2, qml.RY: 2}


@register_resources(_crot_resources)
def _crot(phi: TensorLike, theta: TensorLike, omega: TensorLike, wires: WiresLike, **__):
    qml.RZ((phi - omega) / 2, wires=wires[1])
    qml.CNOT(wires=wires)
    qml.RZ(-(phi + omega) / 2, wires=wires[1])
    qml.RY(-theta / 2, wires=wires[1])
    qml.CNOT(wires=wires)
    qml.RY(theta / 2, wires=wires[1])
    qml.RZ(omega, wires=wires[1])


add_decomps(CRot, _crot)


@register_resources({CRot: 1})
def _adjoint_crot(phi, theta, omega, wires, **_):
    CRot(-omega, -theta, -phi, wires=wires)


add_decomps("Adjoint(CRot)", _adjoint_crot)


class ControlledPhaseShift(ControlledOp):
    r"""A qubit controlled phase shift.

    .. math:: CR_\phi(\phi) = \begin{bmatrix}
                1 & 0 & 0 & 0 \\
                0 & 1 & 0 & 0 \\
                0 & 0 & 1 & 0 \\
                0 & 0 & 0 & e^{i\phi}
            \end{bmatrix}.

    .. note:: The first wire provided corresponds to the **control qubit**.

    **Details:**

    * Number of wires: 2
    * Number of parameters: 1
    * Number of dimensions per parameter: (0,)
    * Gradient recipe: :math:`\frac{d}{d\phi}f(CR_\phi(\phi)) = \frac{1}{2}\left[f(CR_\phi(\phi+\pi/2)) - f(CR_\phi(\phi-\pi/2))\right]`
        where :math:`f` is an expectation value depending on :math:`CR_{\phi}(\phi)`.

    Args:
        phi (float): rotation angle :math:`\phi`
        wires (Sequence[int]): the wire the operation acts on
        id (str or None): String representing the operation (optional)

    """

    num_wires = 2
    """int: Number of wires the operator acts on."""

    num_params = 1
    """int: Number of trainable parameters that the operator depends on."""

    ndim_params = (0,)
    """tuple[int]: Number of dimensions per trainable parameter that the operator depends on."""

    resource_keys = set()

    name = "ControlledPhaseShift"
    parameter_frequencies = [(1,)]

    def __init__(self, phi, wires, id=None):
        # We use type.__call__ instead of calling the class directly so that we don't bind the
        # operator primitive when new program capture is enabled
        base = type.__call__(qml.PhaseShift, phi, wires=wires[1:])
        super().__init__(base, control_wires=wires[:1], id=id)

    def __repr__(self):
        return f"ControlledPhaseShift({self.data[0]}, wires={self.wires})"

    def _flatten(self):
        return self.data, (self.wires,)

    @classmethod
    def _unflatten(cls, data, metadata):
        return cls(*data, wires=metadata[0])

    @classmethod
    def _primitive_bind_call(cls, phi, wires, id=None):
        return cls._primitive.bind(phi, *wires, n_wires=len(wires))

    @property
    def resource_params(self) -> dict:
        return {}

    def adjoint(self):
        return ControlledPhaseShift(-self.data[0], wires=self.wires)

    @staticmethod
    def compute_matrix(phi):  # pylint: disable=arguments-differ
        r"""Representation of the operator as a canonical matrix in the computational basis (static method).

        The canonical matrix is the textbook matrix representation that does not consider wires.
        Implicitly, this assumes that the wires of the operator correspond to the global wire order.

        .. seealso:: :meth:`~.ControlledPhaseShift.matrix`

        Args:
            phi (tensor_like or float): phase shift

        Returns:
            tensor_like: canonical matrix

        **Example**

        >>> qml.ControlledPhaseShift.compute_matrix(torch.tensor(0.5))
            tensor([[1.0+0.0j, 0.0+0.0j, 0.0+0.0j, 0.0000+0.0000j],
                    [0.0+0.0j, 1.0+0.0j, 0.0+0.0j, 0.0000+0.0000j],
                    [0.0+0.0j, 0.0+0.0j, 1.0+0.0j, 0.0000+0.0000j],
                    [0.0+0.0j, 0.0+0.0j, 0.0+0.0j, 0.8776+0.4794j]])
        """
        if qml.math.get_interface(phi) == "tensorflow":
            p = qml.math.exp(1j * qml.math.cast_like(phi, 1j))
            if qml.math.ndim(p) == 0:
                return qml.math.diag([1, 1, 1, p])

            ones = qml.math.ones_like(p)
            diags = stack_last([ones, ones, ones, p])
            return diags[:, :, np.newaxis] * qml.math.cast_like(qml.math.eye(4, like=diags), diags)

        signs = qml.math.array([0, 0, 0, 1], like=phi)
        arg = 1j * phi

        if qml.math.ndim(arg) == 0:
            return qml.math.diag(qml.math.exp(arg * signs))

        diags = qml.math.exp(qml.math.outer(arg, signs))
        return diags[:, :, np.newaxis] * qml.math.cast_like(qml.math.eye(4, like=diags), diags)

    @staticmethod
    def compute_eigvals(phi, **_):  # pylint: disable=arguments-differ
        r"""Eigenvalues of the operator in the computational basis (static method).

        If :attr:`diagonalizing_gates` are specified and implement a unitary :math:`U^{\dagger}`,
        the operator can be reconstructed as

        .. math:: O = U \Sigma U^{\dagger},

        where :math:`\Sigma` is the diagonal matrix containing the eigenvalues.

        Otherwise, no particular order for the eigenvalues is guaranteed.

        .. seealso:: :meth:`~.ControlledPhaseShift.eigvals`


        Args:
            phi (tensor_like or float): phase shift

        Returns:
            tensor_like: eigenvalues

        **Example**

        >>> qml.ControlledPhaseShift.compute_eigvals(torch.tensor(0.5))
        tensor([1.0000+0.0000j, 1.0000+0.0000j, 1.0000+0.0000j, 0.8776+0.4794j])
        """
        if qml.math.get_interface(phi) == "tensorflow":
            phase = qml.math.exp(1j * qml.math.cast_like(phi, 1j))
            ones = qml.math.ones_like(phase)
            return stack_last([ones, ones, ones, phase])

        prefactors = qml.math.array([0, 0, 0, 1j], like=phi)
        if qml.math.ndim(phi) == 0:
            product = phi * prefactors
        else:
            product = qml.math.outer(phi, prefactors)
        return qml.math.exp(product)

    def eigvals(self):
        return self.compute_eigvals(*self.parameters)

    @staticmethod
    def compute_decomposition(phi, wires):  # pylint: disable=arguments-differ
        r"""Representation of the operator as a product of other operators (static method). :

        .. math:: O = O_1 O_2 \dots O_n.

        .. seealso:: :meth:`~.ControlledPhaseShift.decomposition`.

        Args:
            phi (float): rotation angle :math:`\phi`
            wires (Iterable, Wires): wires that the operator acts on

        Returns:
            list[Operator]: decomposition into lower level operations

        **Example:**

        >>> qml.ControlledPhaseShift.compute_decomposition(1.234, wires=(0,1))
        [PhaseShift(0.617, wires=[0]),
         CNOT(wires=[0, 1]),
         PhaseShift(-0.617, wires=[1]),
         CNOT(wires=[0, 1]),
         PhaseShift(0.617, wires=[1])]

        """
        return [
            qml.PhaseShift(phi / 2, wires=wires[0]),
            qml.CNOT(wires=wires),
            qml.PhaseShift(-phi / 2, wires=wires[1]),
            qml.CNOT(wires=wires),
            qml.PhaseShift(phi / 2, wires=wires[1]),
        ]


def _cphase_rz_resource():
    return {qml.RZ: 3, qml.CNOT: 2, qml.GlobalPhase: 1}


@register_resources(_cphase_rz_resource)
def _cphase_to_rz_cnot(phi: TensorLike, wires: WiresLike, **__):
    qml.RZ(phi / 2, wires=wires[0])
    qml.CNOT(wires=wires)
    qml.RZ(-phi / 2, wires=wires[1])
    qml.CNOT(wires=wires)
    qml.RZ(phi / 2, wires=wires[1])
    qml.GlobalPhase(-phi / 4)


add_decomps(ControlledPhaseShift, _cphase_to_rz_cnot)
add_decomps("Adjoint(ControlledPhaseShift)", adjoint_rotation)
add_decomps("Pow(ControlledPhaseShift)", pow_rotation)

CPhase = ControlledPhaseShift<|MERGE_RESOLUTION|>--- conflicted
+++ resolved
@@ -26,12 +26,8 @@
 from pennylane.decomposition import add_decomps, register_resources
 from pennylane.decomposition.symbolic_decomposition import (
     adjoint_rotation,
-<<<<<<< HEAD
     flip_zero_control,
-    pow_of_self_adjoint,
-=======
     pow_involutory,
->>>>>>> 000dfe60
     pow_rotation,
     self_adjoint,
 )
