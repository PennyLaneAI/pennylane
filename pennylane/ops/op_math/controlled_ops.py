--- conflicted
+++ resolved
@@ -40,13 +40,10 @@
 from .decompositions.controlled_decompositions import (
     controlled_two_qubit_unitary_rule,
     ctrl_decomp_bisect_rule,
-<<<<<<< HEAD
     decompose_mcx_with_many_workers,
     decompose_mcx_with_no_worker,
     decompose_mcx_with_one_worker,
     decompose_mcx_with_two_workers,
-=======
->>>>>>> 4138d18d
     multi_control_decomp_zyz_rule,
     single_ctrl_decomp_zyz_rule,
 )
