--- conflicted
+++ resolved
@@ -24,11 +24,6 @@
 
 import pennylane as qml
 from pennylane.decomposition import add_decomps, register_resources
-<<<<<<< HEAD
-from pennylane.exceptions import PennyLaneDeprecationWarning
-from pennylane.operation import AnyWires, Wires
-=======
->>>>>>> 3e2c1d85
 from pennylane.ops.qubit.parametric_ops_single_qubit import stack_last
 from pennylane.typing import TensorLike
 from pennylane.wires import Wires, WiresLike
@@ -39,18 +34,6 @@
 INV_SQRT2 = 1 / qml.math.sqrt(2)
 
 
-<<<<<<< HEAD
-def _deprecate_control_wires(control_wires):
-    if control_wires != "unset":
-        warnings.warn(
-            "The control_wires input to ControlledQubitUnitary is deprecated and will be removed in v0.42. "
-            "Please note that the second positional arg of your input is going to be the new wires, following wires=controlled_wires+target_wires, where target_wires is the optional arg wires in the legacy interface.",
-            PennyLaneDeprecationWarning,
-        )
-
-
-=======
->>>>>>> 3e2c1d85
 # pylint: disable=too-few-public-methods
 class ControlledQubitUnitary(ControlledOp):
     r"""ControlledQubitUnitary(U, wires)
@@ -138,20 +121,6 @@
         unitary_check=False,
         work_wires: WiresLike = (),
     ):
-<<<<<<< HEAD
-        _deprecate_control_wires(control_wires)
-        work_wires = Wires(() if work_wires is None else work_wires)
-        if hasattr(base, "wires"):
-            warnings.warn(
-                "QubitUnitary input to ControlledQubitUnitary is deprecated and will be removed in v0.42. "
-                "Instead, please use a full matrix as input, or try qml.ctrl for controlled QubitUnitary.",
-                PennyLaneDeprecationWarning,
-            )
-            base = base.matrix()
-
-        if control_wires == "unset":
-=======
->>>>>>> 3e2c1d85
 
         work_wires = Wires(() if work_wires is None else work_wires)
         return cls._primitive.bind(
@@ -176,51 +145,6 @@
 
         work_wires = Wires(() if work_wires is None else work_wires)
 
-<<<<<<< HEAD
-        if hasattr(base, "wires"):
-            warnings.warn(
-                "QubitUnitary input to ControlledQubitUnitary is deprecated and will be removed in v0.42. "
-                "Instead, please use a full matrix as input, or try qml.ctrl for controlled QubitUnitary.",
-                PennyLaneDeprecationWarning,
-            )
-            base = base.matrix()
-
-        if control_wires == "unset":
-            if not wires:
-                raise TypeError("Must specify a set of wires. None is not a valid `wires` label.")
-            control_wires = wires[:-1]  # default
-
-            if isinstance(base, Iterable):
-                num_base_wires = int(qml.math.log2(qml.math.shape(base)[-1]))
-                target_wires = wires[-num_base_wires:]
-                control_wires = wires[:-num_base_wires]
-                # We use type.__call__ instead of calling the class directly so that we don't bind the
-                # operator primitive when new program capture is enabled
-                base = type.__call__(
-                    qml.QubitUnitary, base, wires=target_wires, unitary_check=unitary_check
-                )
-            else:
-                raise ValueError("Base must be a matrix.")
-        else:
-            # Below is the legacy interface, where control_wires provided
-            wires = Wires(() if wires is None else wires)
-            control_wires = Wires(control_wires)
-            if isinstance(base, Iterable):
-                if len(wires) == 0:
-                    if len(control_wires) > 1:
-                        num_base_wires = int(qml.math.log2(qml.math.shape(base)[-1]))
-                        wires = control_wires[-num_base_wires:]
-                        control_wires = control_wires[:-num_base_wires]
-                    else:
-                        raise TypeError(
-                            "Must specify a set of wires. None is not a valid `wires` label."
-                        )
-                # We use type.__call__ instead of calling the class directly so that we don't bind the
-                # operator primitive when new program capture is enabled
-                base = type.__call__(
-                    qml.QubitUnitary, base, wires=wires, unitary_check=unitary_check
-                )
-=======
         num_base_wires = int(qml.math.log2(qml.math.shape(base)[-1]))
         target_wires = wires[-num_base_wires:]
         control_wires = wires[:-num_base_wires]
@@ -230,7 +154,6 @@
         base = type.__call__(
             qml.QubitUnitary, base, wires=target_wires, unitary_check=unitary_check
         )
->>>>>>> 3e2c1d85
 
         super().__init__(
             base,
