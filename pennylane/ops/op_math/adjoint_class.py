--- conflicted
+++ resolved
@@ -212,14 +212,12 @@
     def matrix(self, wire_order=None):
         if self.base.batch_size is not None:
             raise qml.operation.MatrixUndefinedError
-<<<<<<< HEAD
+
         if isinstance(self.base, qml.Hamiltonian):
             base_matrix = qml.matrix(self.base, wire_order=wire_order)
         else:
             base_matrix = self.base.matrix(wire_order=wire_order)
-=======
-        base_matrix = self.base.matrix(wire_order=wire_order)
->>>>>>> b904c966
+
         return transpose(conj(base_matrix))
 
     def decomposition(self):
