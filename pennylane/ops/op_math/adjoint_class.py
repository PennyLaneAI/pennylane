# Copyright 2018-2022 Xanadu Quantum Technologies Inc.

# Licensed under the Apache License, Version 2.0 (the "License");
# you may not use this file except in compliance with the License.
# You may obtain a copy of the License at

#     http://www.apache.org/licenses/LICENSE-2.0

# Unless required by applicable law or agreed to in writing, software
# distributed under the License is distributed on an "AS IS" BASIS,
# WITHOUT WARRANTIES OR CONDITIONS OF ANY KIND, either express or implied.
# See the License for the specific language governing permissions and
# limitations under the License.
"""
This submodule defines the symbolic operation that indicates the adjoint of an operator.
"""
import pennylane as qml
from pennylane.math import conj, transpose
from pennylane.operation import Observable, Operation

from .symbolicop import SymbolicOp


# pylint: disable=no-member
class AdjointOperation(Operation):
    """This mixin class is dynamically added to an ``Adjoint`` instance if the provided base class
    is an ``Operation``.

    .. warning::
        This mixin class should never be initialized independent of ``Adjoint``.

    Overriding the dunder method ``__new__`` in ``Adjoint`` allows us to customize the creation of
    an instance and dynamically add in parent classes.

    .. note:: Once the ``Operation`` class does not contain any unique logic any more, this mixin
    class can be removed.
    """

    # This inverse behavior only needs to temporarily patch behavior until in-place inversion is
    # removed.

    @property
    def _inverse(self):
        return self.base._inverse  # pylint: disable=protected-access

    @_inverse.setter
    def _inverse(self, boolean):
        self.base._inverse = boolean  # pylint: disable=protected-access
        # refresh name as base_name got updated.
        self._name = f"Adjoint({self.base.name})"

    def inv(self):
        self.base.inv()
        # refresh name as base_name got updated.
        self._name = f"Adjoint({self.base.name})"
        return self

    @property
    def base_name(self):
        return self._name

    @property
    def name(self):
        return self._name

    # pylint: disable=missing-function-docstring
    @property
    def basis(self):
        return self.base.basis

    @property
    def control_wires(self):
        return self.base.control_wires

    def single_qubit_rot_angles(self):
        omega, theta, phi = self.base.single_qubit_rot_angles()
        return [-phi, -theta, -omega]

    @property
    def grad_method(self):
        return self.base.grad_method

    # pylint: disable=missing-function-docstring
    @property
    def grad_recipe(self):
        return self.base.grad_recipe

    def get_parameter_shift(self, idx):
        return self.base.get_parameter_shift(idx)

    @property
    def parameter_frequencies(self):
        return self.base.parameter_frequencies

    def generator(self):
        return -1.0 * self.base.generator()


# pylint: disable=too-many-public-methods
class Adjoint(SymbolicOp):
    """
    The Adjoint of an operator.

    Args:
        base (~.operation.Operator): The operator that is adjointed.

    .. seealso:: :func:`~.adjoint`, :meth:`~.operation.Operator.adjoint`

    This is a *developer*-facing class, and the :func:`~.adjoint` transform should be used to
    construct instances
    of this class.

    **Example**

    >>> op = Adjoint(qml.S(0))
    >>> op.name
    'Adjoint(S)'
    >>> qml.matrix(op)
    array([[1.-0.j, 0.-0.j],
       [0.-0.j, 0.-1.j]])
    >>> qml.generator(Adjoint(qml.RX(1.0, wires=0)))
    (PauliX(wires=[0]), 0.5)
    >>> Adjoint(qml.RX(1.234, wires=0)).data
    [1.234]

    .. details::
        :title: Developer Details

    This class mixes in parent classes based on the inheritance tree of the provided ``Operator``.
    For example, when provided an ``Operation``, the instance will inherit from ``Operation`` and
    the ``AdjointOperation`` mixin.

    >>> op = Adjoint(qml.RX(1.234, wires=0))
    >>> isinstance(op, qml.operation.Operation)
    True
    >>> isinstance(op, AdjointOperation)
    True
    >>> op.grad_method
    'A'

    If the base class is an ``Observable`` instead, the ``Adjoint`` will be an ``Observable`` as
    well.

    >>> op = Adjoint(1.0 * qml.PauliX(0))
    >>> isinstance(op, qml.operation.Observable)
    True
    >>> isinstance(op, qml.operation.Operation)
    False
    >>> Adjoint(qml.PauliX(0)) @ qml.PauliY(1)
    Adjoint(PauliX)(wires=[0]) @ PauliY(wires=[1])

    """

    _operation_type = None  # type if base inherits from operation and not observable
    _operation_observable_type = None  # type if base inherits from both operation and observable
    _observable_type = None  # type if base inherits from observable and not operation

    # pylint: disable=unused-argument
    def __new__(cls, base=None, do_queue=True, id=None):
        """Mixes in parents based on inheritance structure of base.

        Though all the types will be named "Adjoint", their *identity* and location in memory will
        be different based on ``base``'s inheritance.  We cache the different types in private class
        variables so that:

        >>> Adjoint(op).__class__ is Adjoint(op).__class__
        True
        >>> type(Adjoint(op)) == type(Adjoint(op))
        True
        >>> Adjoint(qml.RX(1.2, wires=0)).__class__ is Adjoint._operation_type
        True
        >>> Adjoint(qml.PauliX(0)).__class__ is Adjoint._operation_observable_type
        True

        """

        if isinstance(base, Operation):
            if isinstance(base, Observable):
                if cls._operation_observable_type is None:
                    class_bases = (AdjointOperation, Adjoint, SymbolicOp, Observable, Operation)
                    cls._operation_observable_type = type(
                        "Adjoint", class_bases, dict(cls.__dict__)
                    )
                return object.__new__(cls._operation_observable_type)

            # not an observable
            if cls._operation_type is None:
                class_bases = (AdjointOperation, Adjoint, SymbolicOp, Operation)
                cls._operation_type = type("Adjoint", class_bases, dict(cls.__dict__))
            return object.__new__(cls._operation_type)

        if isinstance(base, Observable):
            if cls._observable_type is None:
                class_bases = (Adjoint, SymbolicOp, Observable)
                cls._observable_type = type("Adjoint", class_bases, dict(cls.__dict__))
            return object.__new__(cls._observable_type)

        return object.__new__(Adjoint)

    def __init__(self, base=None, do_queue=True, id=None):
        self._name = f"Adjoint({base.name})"
        super().__init__(base, do_queue=do_queue, id=id)

    def __repr__(self):
        return f"Adjoint({self.base})"

    def label(self, decimals=None, base_label=None, cache=None):
        base_label = self.base.label(decimals, base_label, cache=cache)
        return f"({base_label})†" if self.base.arithmetic_depth > 0 else f"{base_label}†"

    # pylint: disable=arguments-renamed, invalid-overridden-method
    @property
    def has_matrix(self):
        return self.base.has_matrix if self.base.batch_size is None else False

    def matrix(self, wire_order=None):
        if getattr(self.base, "batch_size", None) is not None:
            raise qml.operation.MatrixUndefinedError

        if isinstance(self.base, qml.Hamiltonian):
            base_matrix = qml.matrix(self.base, wire_order=wire_order)
        else:
            base_matrix = self.base.matrix(wire_order=wire_order)

        return transpose(conj(base_matrix))

    @property
    def has_decomposition(self):
        return self.base.has_adjoint or self.base.has_decomposition

    def decomposition(self):
        if self.base.has_adjoint:
            return [self.base.adjoint()]
        base_decomp = self.base.decomposition()
        return [Adjoint(op) for op in reversed(base_decomp)]

    # pylint: disable=arguments-differ
    @staticmethod
    def compute_sparse_matrix(*params, base=None):
        base_matrix = base.compute_sparse_matrix(*params, **base.hyperparameters)
        return transpose(conj(base_matrix)).tocsr()

    def eigvals(self):
        # Cannot define ``compute_eigvals`` because Hermitian only defines ``eigvals``
        return conj(self.base.eigvals())

    def diagonalizing_gates(self):
        return self.base.diagonalizing_gates()

    @property
    def has_adjoint(self):
        return True

    def adjoint(self):
        return self.base.queue()

    def simplify(self):
<<<<<<< HEAD
        if self.base.has_adjoint:
            return self.base.adjoint().simplify()
        return Adjoint(base=self.base.simplify())
=======
        base = self.base.simplify()
        try:
            return base.adjoint().simplify()
        except AdjointUndefinedError:
            return Adjoint(base=base.simplify())
>>>>>>> 9613ee94
<|MERGE_RESOLUTION|>--- conflicted
+++ resolved
@@ -255,14 +255,7 @@
         return self.base.queue()
 
     def simplify(self):
-<<<<<<< HEAD
+        base = self.base.simplify()
         if self.base.has_adjoint:
-            return self.base.adjoint().simplify()
-        return Adjoint(base=self.base.simplify())
-=======
-        base = self.base.simplify()
-        try:
             return base.adjoint().simplify()
-        except AdjointUndefinedError:
-            return Adjoint(base=base.simplify())
->>>>>>> 9613ee94
+        return Adjoint(base=base.simplify())