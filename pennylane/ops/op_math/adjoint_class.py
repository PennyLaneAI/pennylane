# Copyright 2018-2022 Xanadu Quantum Technologies Inc.

# Licensed under the Apache License, Version 2.0 (the "License");
# you may not use this file except in compliance with the License.
# You may obtain a copy of the License at

#     http://www.apache.org/licenses/LICENSE-2.0

# Unless required by applicable law or agreed to in writing, software
# distributed under the License is distributed on an "AS IS" BASIS,
# WITHOUT WARRANTIES OR CONDITIONS OF ANY KIND, either express or implied.
# See the License for the specific language governing permissions and
# limitations under the License.
"""
This submodule defines the symbolic operation that indicates the adjoint of an operator.
"""
from pennylane.operation import Operation, AdjointUndefinedError, Observable
from pennylane.math import transpose, conj

from .symbolicop import SymbolicOp


# pylint: disable=no-member
class AdjointOperation(Operation):
    """This mixin class is dynamically added to an ``Adjoint`` instance if the provided base class is an ``Operation``.

    .. warning::
        This mixin class should never be initialized independent of ``Adjoint``.

    Overriding the dunder method ``__new__`` in ``Adjoint`` allows us to customize the creation of an instance and dynamically
    add in parent classes.

    .. note:: Once the ``Operation`` class does not contain any unique logic any more, this mixin class can be removed.
    """

    # This inverse behavior only needs to temporarily patch behavior until in-place inversion is removed.

    @property
    def _inverse(self):
        return self.base._inverse  # pylint: disable=protected-access

    @_inverse.setter
    def _inverse(self, boolean):
        self.base._inverse = boolean  # pylint: disable=protected-access
        # refresh name as base_name got updated.
        self._name = f"Adjoint({self.base.name})"

    def inv(self):
        self.base.inv()
        # refresh name as base_name got updated.
        self._name = f"Adjoint({self.base.name})"
        return self

    @property
    def base_name(self):
        return self._name

    @property
    def name(self):
        return self._name

    # pylint: disable=missing-function-docstring
    @property
    def basis(self):
        return self.base.basis

    @property
    def control_wires(self):
        return self.base.control_wires

    def single_qubit_rot_angles(self):
        omega, theta, phi = self.base.single_qubit_rot_angles()
        return [-phi, -theta, -omega]

    @property
    def grad_method(self):
        return self.base.grad_method

    # pylint: disable=missing-function-docstring
    @property
    def grad_recipe(self):
        return self.base.grad_recipe

    def get_parameter_shift(self, idx):
        return self.base.get_parameter_shift(idx)

    @property
    def parameter_frequencies(self):
        return self.base.parameter_frequencies

    def generator(self):
        return -1.0 * self.base.generator()


# pylint: disable=too-many-public-methods
class Adjoint(SymbolicOp):
    """
    The Adjoint of an operator.

    Args:
        base (~.operation.Operator): The operator that is adjointed.

    .. seealso:: :func:`~.adjoint`, :meth:`~.operation.Operator.adjoint`

    This is a *developer*-facing class, and the :func:`~.adjoint` transform should be used to construct instances
    of this class.

    **Example**

    >>> op = Adjoint(qml.S(0))
    >>> op.name
    'Adjoint(S)'
    >>> qml.matrix(op)
    array([[1.-0.j, 0.-0.j],
       [0.-0.j, 0.-1.j]])
    >>> qml.generator(Adjoint(qml.RX(1.0, wires=0)))
    (PauliX(wires=[0]), 0.5)
    >>> Adjoint(qml.RX(1.234, wires=0)).data
    [1.234]

    .. details::
        :title: Developer Details

    This class mixes in parent classes based on the inheritance tree of the provided ``Operator``.  For example, when
    provided an ``Operation``, the instance will inherit from ``Operation`` and the ``AdjointOperation`` mixin.

    >>> op = Adjoint(qml.RX(1.234, wires=0))
    >>> isinstance(op, qml.operation.Operation)
    True
    >>> isinstance(op, AdjointOperation)
    True
    >>> op.grad_method
    'A'

    If the base class is an ``Observable`` instead, the ``Adjoint`` will be an ``Observable`` as well.

    >>> op = Adjoint(1.0 * qml.PauliX(0))
    >>> isinstance(op, qml.operation.Observable)
    True
    >>> isinstance(op, qml.operation.Operation)
    False
    >>> Adjoint(qml.PauliX(0)) @ qml.PauliY(1)
    Adjoint(PauliX)(wires=[0]) @ PauliY(wires=[1])

    """

    _operation_type = None  # type if base inherits from operation and not observable
    _operation_observable_type = None  # type if base inherits from both operation and observable
    _observable_type = None  # type if base inherits from observable and not operation

    # pylint: disable=unused-argument
    def __new__(cls, base=None, do_queue=True, id=None):
        """Mixes in parents based on inheritance structure of base.

        Though all the types will be named "Adjoint", their *identity* and location in memory will be different
        based on ``base``'s inheritance.  We cache the different types in private class variables so that:

        >>> Adjoint(op).__class__ is Adjoint(op).__class__
        True
        >>> type(Adjoint(op)) == type(Adjoint(op))
        True
        >>> Adjoint(qml.RX(1.2, wires=0)).__class__ is Adjoint._operation_type
        True
        >>> Adjoint(qml.PauliX(0)).__class__ is Adjoint._operation_observable_type
        True

        """

        if isinstance(base, Operation):
            if isinstance(base, Observable):
                if cls._operation_observable_type is None:
                    class_bases = (AdjointOperation, Adjoint, SymbolicOp, Observable, Operation)
                    cls._operation_observable_type = type(
                        "Adjoint", class_bases, dict(cls.__dict__)
                    )
                return object.__new__(cls._operation_observable_type)

            # not an observable
            if cls._operation_type is None:
                class_bases = (AdjointOperation, Adjoint, SymbolicOp, Operation)
                cls._operation_type = type("Adjoint", class_bases, dict(cls.__dict__))
            return object.__new__(cls._operation_type)

        if isinstance(base, Observable):
            if cls._observable_type is None:
                class_bases = (Adjoint, SymbolicOp, Observable)
                cls._observable_type = type("Adjoint", class_bases, dict(cls.__dict__))
            return object.__new__(cls._observable_type)

        return object.__new__(Adjoint)

    def __init__(self, base=None, do_queue=True, id=None):
        self._name = f"Adjoint({base.name})"
        super().__init__(base, do_queue=do_queue, id=id)

    def label(self, decimals=None, base_label=None, cache=None):
        return self.base.label(decimals, base_label, cache=cache) + "†"

    # pylint: disable=arguments-differ
    @staticmethod
    def compute_matrix(*params, base=None):
        base_matrix = base.compute_matrix(*params, **base.hyperparameters)
        return transpose(conj(base_matrix))

    def decomposition(self):
        try:
            return [self.base.adjoint()]
        except AdjointUndefinedError:
            base_decomp = self.base.decomposition()
            return [Adjoint(op) for op in reversed(base_decomp)]

    # pylint: disable=arguments-differ
    @staticmethod
    def compute_sparse_matrix(*params, base=None):
        base_matrix = base.compute_sparse_matrix(*params, **base.hyperparameters)
        return transpose(conj(base_matrix)).tocsr()

    def eigvals(self):
        # Cannot define ``compute_eigvals`` because Hermitian only defines ``eigvals``
        return conj(self.base.eigvals())

    def diagonalizing_gates(self):
        return self.base.diagonalizing_gates()

    def adjoint(self):
<<<<<<< HEAD
        return self.base
=======
        return self.base.queue()

    @property
    def _queue_category(self):
        """Used for sorting objects into their respective lists in `QuantumTape` objects.

        This property is a temporary solution that should not exist long-term and should not be
        used outside of ``QuantumTape._process_queue``.

        Returns ``_queue_cateogory`` for base operator.
        """
        return self.base._queue_category  # pylint: disable=protected-access
>>>>>>> 6106bb7e
<|MERGE_RESOLUTION|>--- conflicted
+++ resolved
@@ -223,19 +223,4 @@
         return self.base.diagonalizing_gates()
 
     def adjoint(self):
-<<<<<<< HEAD
-        return self.base
-=======
-        return self.base.queue()
-
-    @property
-    def _queue_category(self):
-        """Used for sorting objects into their respective lists in `QuantumTape` objects.
-
-        This property is a temporary solution that should not exist long-term and should not be
-        used outside of ``QuantumTape._process_queue``.
-
-        Returns ``_queue_cateogory`` for base operator.
-        """
-        return self.base._queue_category  # pylint: disable=protected-access
->>>>>>> 6106bb7e
+        return self.base.queue()