--- conflicted
+++ resolved
@@ -23,8 +23,6 @@
 from .adjoint_class import Adjoint
 from .adjoint_constructor import adjoint
 
-<<<<<<< HEAD
 from .control import ctrl, ControlledOperation
-=======
+
 from .pow_class import Pow
->>>>>>> 1058cade
