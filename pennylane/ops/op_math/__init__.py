--- conflicted
+++ resolved
@@ -22,11 +22,8 @@
 
 from .adjoint_class import Adjoint
 from .adjoint_constructor import adjoint
-<<<<<<< HEAD
 from .sum import sum, Sum
-=======
 
 from .control import ctrl, ControlledOperation
 
-from .pow_class import Pow
->>>>>>> d839eb3b
+from .pow_class import Pow