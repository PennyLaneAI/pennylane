--- conflicted
+++ resolved
@@ -39,11 +39,7 @@
     :toctree: api
 
     ~Adjoint
-<<<<<<< HEAD
     ~CompositeOp
-    ~ControlledOperation
-=======
->>>>>>> 29acf0d1
     ~Controlled
     ~ControlledOp
     ~Exp
