# Copyright 2018-2022 Xanadu Quantum Technologies Inc.

# Licensed under the Apache License, Version 2.0 (the "License");
# you may not use this file except in compliance with the License.
# You may obtain a copy of the License at

#     http://www.apache.org/licenses/LICENSE-2.0

# Unless required by applicable law or agreed to in writing, software
# distributed under the License is distributed on an "AS IS" BASIS,
# WITHOUT WARRANTIES OR CONDITIONS OF ANY KIND, either express or implied.
# See the License for the specific language governing permissions and
# limitations under the License.
"""
This module contains classes and functions for Operator arithmetic.

Constructor Functions
~~~~~~~~~~~~~~~~~~~~~

.. currentmodule:: pennylane

.. autosummary::
    :toctree: api

    ~adjoint
    ~ctrl
    ~exp
    ~op_sum
    ~pow
    ~prod
    ~s_prod

Symbolic Classes
~~~~~~~~~~~~~~~~

.. currentmodule:: pennylane.ops.op_math

.. autosummary::
    :toctree: api

    ~Adjoint
    ~Controlled
    ~ControlledOp
    ~Exp
    ~Pow
    ~Prod
    ~Sum
    ~SProd
    ~SymbolicOp

"""

from .adjoint_class import Adjoint
from .adjoint_constructor import adjoint
from .controlled_class import Controlled, ControlledOp
from .exp import exp, Exp

from .prod import prod, Prod

from .sum import op_sum, Sum

from .sprod import s_prod, SProd

<<<<<<< HEAD
from .control import ctrl
from .pow_class import Pow
=======
from .control import ctrl, ControlledOperation
from .pow import pow, Pow
>>>>>>> 40fcbc27

from .symbolicop import SymbolicOp<|MERGE_RESOLUTION|>--- conflicted
+++ resolved
@@ -61,12 +61,7 @@
 
 from .sprod import s_prod, SProd
 
-<<<<<<< HEAD
 from .control import ctrl
-from .pow_class import Pow
-=======
-from .control import ctrl, ControlledOperation
 from .pow import pow, Pow
->>>>>>> 40fcbc27
 
 from .symbolicop import SymbolicOp