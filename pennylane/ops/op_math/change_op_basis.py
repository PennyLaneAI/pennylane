--- conflicted
+++ resolved
@@ -113,17 +113,10 @@
 
     # pylint: disable=arguments-differ
     @classmethod
-<<<<<<< HEAD
-    def _primitive_bind_call(cls, compute_op, target_op, uncompute_op=None, **kwargs):
-        if uncompute_op is None:
-            uncompute_op = adjoint(compute_op)
-        return cls._primitive.bind(compute_op, target_op, uncompute_op, **kwargs)
-=======
     def _primitive_bind_call(cls, compute_op, target_op, uncompute_op=None):
         if uncompute_op is None:
             uncompute_op = adjoint(compute_op)
         return cls._primitive.bind(compute_op, target_op, uncompute_op)
->>>>>>> f564f342
 
     resource_keys = frozenset({"compute_op", "target_op", "uncompute_op"})
 
@@ -295,15 +288,4 @@
     pytrees.unflatten(*pytrees.flatten(base.operands[0]))
 
 
-<<<<<<< HEAD
-=======
-# pylint: disable=unused-argument
-@register_resources(_change_op_basis_resources)
-def _change_op_basis_decomp(*_, wires=None, operands):
-    for op in operands[::-1]:
-        pytrees.unflatten(*pytrees.flatten(op))
-
-
-add_decomps(ChangeOpBasis, _change_op_basis_decomp)
->>>>>>> f564f342
 add_decomps("C(ChangeOpBasis)", _controlled_change_op_basis_decomposition)