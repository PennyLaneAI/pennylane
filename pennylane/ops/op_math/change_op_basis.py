--- conflicted
+++ resolved
@@ -42,13 +42,9 @@
             operations. ``None`` corresponds to ``uncompute_op=qml.adjoint(compute_op)``.
 
     Returns:
-<<<<<<< HEAD
-        ~ops.op_math.ChangeOpBasis: the operator representing the compute, uncompute pattern.
+        ~ops.op_math.ChangeOpBasis: the operator representing the compute-uncompute pattern.
 
     .. seealso:: :class:`~.ops.op_math.ChangeOpBasis`
-=======
-        ~ops.op_math.ChangeOpBasis: the operator representing the compute-uncompute pattern.
->>>>>>> 4a5616a5
     """
 
     return ChangeOpBasis(compute_op, target_op, uncompute_op)
