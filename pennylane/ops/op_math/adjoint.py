--- conflicted
+++ resolved
@@ -324,11 +324,7 @@
 
     """
 
-<<<<<<< HEAD
-    resource_param_keys = ()
-=======
     resource_param_keys = ("base_class", "base_params")
->>>>>>> 26ed1b02
 
     def _flatten(self):
         return (self.base,), tuple()
