--- conflicted
+++ resolved
@@ -14,14 +14,9 @@
 """
 This submodule defines the symbolic operation that indicates the adjoint of an operator.
 """
-<<<<<<< HEAD
 from collections.abc import Callable
-from functools import lru_cache, partial, wraps
+from functools import lru_cache, partial
 from typing import overload
-=======
-from functools import lru_cache, partial
-from typing import Callable, overload
->>>>>>> ed950eca
 
 import pennylane as qml
 from pennylane._deprecated_observable import Observable
