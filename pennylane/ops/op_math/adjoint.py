--- conflicted
+++ resolved
@@ -197,22 +197,12 @@
     adjoint_prim.prim_type = "higher_order"
 
     @adjoint_prim.def_impl
-<<<<<<< HEAD
-    def _(*args, jaxpr, lazy):
-        with qml.queuing.AnnotatedQueue() as q:
-            jax.core.eval_jaxpr(jaxpr, [], *args)
-        ops, _ = qml.queuing.process_queue(q)
-        for op in reversed(ops):
-=======
     def _(*args, jaxpr, lazy, n_consts):
         from pennylane.tape.plxpr_conversion import CollectOpsandMeas
 
-        consts = args[:n_consts]
-        args = args[n_consts:]
         collector = CollectOpsandMeas()
-        collector.eval(jaxpr, consts, *args)
+        collector.eval(jaxpr, [], *args)
         for op in reversed(collector.state["ops"]):
->>>>>>> 0eb8f464
             adjoint(op, lazy=lazy)
         return []
 
