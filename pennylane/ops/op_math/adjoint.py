--- conflicted
+++ resolved
@@ -323,11 +323,7 @@
 
     """
 
-<<<<<<< HEAD
-    resource_param_keys = ("base_class", "base_params")
-=======
     resource_keys = {"base_class", "base_params"}
->>>>>>> 6b5b7900
 
     def _flatten(self):
         return (self.base,), tuple()
