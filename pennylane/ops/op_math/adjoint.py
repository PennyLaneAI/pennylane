--- conflicted
+++ resolved
@@ -207,21 +207,8 @@
         return []
 
     @adjoint_prim.def_abstract_eval
-<<<<<<< HEAD
-    def _(*_, jaxpr, **__):
-        # note that this approximation may fail when we have nested qfuncs like for and while
-        # the do not return variables for all operators they queue...
-        # all queued drop var operators
-        outvars = [AbstractOperator() for eqn in jaxpr.eqns if _is_queued_outvar(eqn.outvars)]
-        # operators that are not dropped var because they are returned
-        outvars += [
-            AbstractOperator() for aval in jaxpr.out_avals if isinstance(aval, AbstractOperator)
-        ]
-        return outvars
-=======
     def _(*_, **__):
         return []
->>>>>>> b30bf8cd
 
     return adjoint_prim
 
