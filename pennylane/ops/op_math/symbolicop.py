--- conflicted
+++ resolved
@@ -262,17 +262,11 @@
         if scalar_interface == "torch":
             # otherwise get `RuntimeError: Can't call numpy() on Tensor that requires grad.`
             base_matrix = qml.math.convert_like(base_matrix, self.scalar)
-<<<<<<< HEAD
-        elif scalar_interface == "tensorflow" and not qml.math.iscomplex(self.scalar):
-            # cast scalar to complex to avoid an error
-            self.scalar = qml.math.cast(self.scalar, "complex128")
-=======
         elif scalar_interface == "tensorflow":
             # just cast everything to complex128. Otherwise we may have casting problems
             # where things get truncated like in SProd(tf.Variable(0.1), qml.PauliX(0))
             scalar = qml.math.cast(scalar, "complex128")
             base_matrix = qml.math.cast(base_matrix, "complex128")
->>>>>>> a60cf207
 
         # compute scalar operation on base matrix taking batching into account
         scalar_size = qml.math.size(scalar)
