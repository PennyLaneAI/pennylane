--- conflicted
+++ resolved
@@ -234,7 +234,6 @@
         return self.scalar * self.base.eigvals()
 
     def sparse_matrix(self, wire_order=None):
-<<<<<<< HEAD
         """Computes, by default, a `scipy.sparse.csr_matrix` representation of this Tensor.
 
         This is useful for larger qubit numbers, where the dense matrix becomes very large, while
@@ -248,10 +247,7 @@
         Returns:
             :class:`scipy.sparse._csr.csr_matrix`: sparse matrix representation
         """
-        return self.scalar * self.base.sparse_matrix(wire_order=wire_order)
-=======
         return self.base.sparse_matrix(wire_order=wire_order).multiply(self.scalar)
->>>>>>> ed09d158
 
     @property
     def has_matrix(self):
