# Copyright 2018-2022 Xanadu Quantum Technologies Inc.

# Licensed under the Apache License, Version 2.0 (the "License");
# you may not use this file except in compliance with the License.
# You may obtain a copy of the License at

#     http://www.apache.org/licenses/LICENSE-2.0

# Unless required by applicable law or agreed to in writing, software
# distributed under the License is distributed on an "AS IS" BASIS,
# WITHOUT WARRANTIES OR CONDITIONS OF ANY KIND, either express or implied.
# See the License for the specific language governing permissions and
# limitations under the License.
"""
This module contains the Snapshot (pseudo) operation that is common to both
cv and qubit computing paradigms in PennyLane.
"""
<<<<<<< HEAD
import numpy as np

from pennylane.operation import AnyWires, Operation, classproperty
=======
from pennylane.operation import AnyWires, Operation
>>>>>>> c379bb6e


# pylint: disable=unused-argument
class Snapshot(Operation):
    r"""
    The Snapshot operation saves the internal simulator state at specific
    execution steps of a quantum function. As such, it is a pseudo operation
    with no effect on the quantum state.

    **Details:**

    * Number of wires: AllWires
    * Number of parameters: 0

    Args:
        tag (str or None): An optional custom tag for the snapshot, used to index it
                           in the snapshots dictionary.

    **Example**

    .. code-block:: python3

        dev = qml.device("default.qubit", wires=2)

        @qml.qnode(dev, interface=None)
        def circuit():
            qml.Snapshot()
            qml.Hadamard(wires=0)
            qml.Snapshot("very_important_state")
            qml.CNOT(wires=[0, 1])
            qml.Snapshot()
            return qml.expval(qml.PauliX(0))

    >>> qml.snapshots(circuit)()
    {0: array([1.+0.j, 0.+0.j, 0.+0.j, 0.+0.j]),
    'very_important_state': array([0.70710678+0.j, 0.+0.j, 0.70710678+0.j, 0.+0.j]),
    2: array([0.70710678+0.j, 0.+0.j, 0.+0.j, 0.70710678+0.j]),
    'execution_results': array(0.)}

    .. seealso:: :func:`~.snapshots`
    """
    num_wires = AnyWires
    num_params = 0
    grad_method = None

    def __init__(self, tag=None):
        self.tag = tag
        super().__init__(wires=[], do_queue=True)

    def label(self, decimals=None, base_label=None, cache=None):
        return "|S|"

    @staticmethod
    def compute_decomposition(*params, wires=None, **hyperparameters):
        return []

<<<<<<< HEAD
    # TODO: remove once pennylane-lightning#242 is resolved
    @staticmethod
    def compute_matrix(*params, **hyperparams):
        return np.eye(2)

    # TODO: remove once compute_matrix no longer overridden
    # pylint: disable=no-self-argument
    @classproperty
    def has_matrix(cls):
        return False
=======
    def _controlled(self, _):
        return Snapshot(tag=self.tag)

    def adjoint(self, do_queue=False):
        return Snapshot(tag=self.tag)
>>>>>>> c379bb6e
<|MERGE_RESOLUTION|>--- conflicted
+++ resolved
@@ -15,13 +15,10 @@
 This module contains the Snapshot (pseudo) operation that is common to both
 cv and qubit computing paradigms in PennyLane.
 """
-<<<<<<< HEAD
 import numpy as np
 
 from pennylane.operation import AnyWires, Operation, classproperty
-=======
-from pennylane.operation import AnyWires, Operation
->>>>>>> c379bb6e
+
 
 
 # pylint: disable=unused-argument
@@ -78,21 +75,8 @@
     def compute_decomposition(*params, wires=None, **hyperparameters):
         return []
 
-<<<<<<< HEAD
-    # TODO: remove once pennylane-lightning#242 is resolved
-    @staticmethod
-    def compute_matrix(*params, **hyperparams):
-        return np.eye(2)
-
-    # TODO: remove once compute_matrix no longer overridden
-    # pylint: disable=no-self-argument
-    @classproperty
-    def has_matrix(cls):
-        return False
-=======
     def _controlled(self, _):
         return Snapshot(tag=self.tag)
 
     def adjoint(self, do_queue=False):
-        return Snapshot(tag=self.tag)
->>>>>>> c379bb6e
+        return Snapshot(tag=self.tag)