--- conflicted
+++ resolved
@@ -170,11 +170,6 @@
         return self.eigendecomposition["eigval"]
 
     @staticmethod
-<<<<<<< HEAD
-    def compute_diagonalizing_gates(  # pylint: disable=arguments-differ
-        eigenvectors: TensorLike, wires: WiresLike
-    ) -> list["qml.operation.Operator"]:
-=======
     def compute_decomposition(A, wires):  # pylint: disable=arguments-differ
         r"""Decomposes a hermitian matrix as a sum of Pauli operators.
 
@@ -221,8 +216,9 @@
         return [qml.pauli.conversion.pauli_decompose(A, wire_order=wires, pauli=False)]
 
     @staticmethod
-    def compute_diagonalizing_gates(eigenvectors, wires):  # pylint: disable=arguments-differ
->>>>>>> afd8433e
+    def compute_diagonalizing_gates(  # pylint: disable=arguments-differ
+        eigenvectors: TensorLike, wires: WiresLike
+    ) -> list["qml.operation.Operator"]:
         r"""Sequence of gates that diagonalize the operator in the computational basis (static method).
 
         Given the eigendecomposition :math:`O = U \Sigma U^{\dagger}` where
