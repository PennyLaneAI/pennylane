# Copyright 2018-2021 Xanadu Quantum Technologies Inc.

# Licensed under the Apache License, Version 2.0 (the "License");
# you may not use this file except in compliance with the License.
# You may obtain a copy of the License at

#     http://www.apache.org/licenses/LICENSE-2.0

# Unless required by applicable law or agreed to in writing, software
# distributed under the License is distributed on an "AS IS" BASIS,
# WITHOUT WARRANTIES OR CONDITIONS OF ANY KIND, either express or implied.
# See the License for the specific language governing permissions and
# limitations under the License.
"""
This submodule contains the discrete-variable quantum observables,
excepting the Pauli gates and Hadamard gate in ``non_parametric_ops.py``.
"""

import warnings
from collections.abc import Sequence
from copy import copy
from typing import Optional, Union

import numpy as np
from scipy.sparse import csr_matrix, spmatrix

import pennylane as qml
<<<<<<< HEAD
from pennylane._deprecated_observable import Observable
from pennylane.operation import AnyWires, Operation
=======
from pennylane.operation import Observable, Operation
>>>>>>> c1d096b5
from pennylane.typing import TensorLike
from pennylane.wires import Wires, WiresLike

from .matrix_ops import QubitUnitary


class Hermitian(Observable):
    r"""
    An arbitrary Hermitian observable.

    For a Hermitian matrix :math:`A`, the expectation command returns the value

    .. math::
        \braket{A} = \braketT{\psi}{\cdots \otimes I\otimes A\otimes I\cdots}{\psi}

    where :math:`A` acts on the requested wires.

    If acting on :math:`N` wires, then the matrix :math:`A` must be of size
    :math:`2^N\times 2^N`.

    **Details:**

    * Number of wires: Any
    * Number of parameters: 1
    * Gradient recipe: None

    Args:
        A (array or Sequence): square hermitian matrix
        wires (Sequence[int] or int): the wire(s) the operation acts on
        id (str or None): String representing the operation (optional)
    """

<<<<<<< HEAD
    _queue_category = None

    is_hermitian = True
    num_wires = AnyWires
=======
>>>>>>> c1d096b5
    num_params = 1
    """int: Number of trainable parameters that the operator depends on."""

    ndim_params = (2,)
    """tuple[int]: Number of dimensions per trainable parameter that the operator depends on."""

    grad_method = "F"

    # Qubit case
    _num_basis_states = 2
    _eigs = {}

    def __init__(self, A: TensorLike, wires: WiresLike, id: Optional[str] = None):
        A = np.array(A) if isinstance(A, list) else A
        if not qml.math.is_abstract(A):
            if isinstance(wires, Sequence) and not isinstance(wires, str):
                if len(wires) == 0:
                    raise ValueError(
                        "Hermitian: wrong number of wires. At least one wire has to be given."
                    )
                expected_mx_shape = self._num_basis_states ** len(wires)
            else:
                # Assumably wires is an int; further validation checks are performed by calling super().__init__
                expected_mx_shape = self._num_basis_states

            Hermitian._validate_input(A, expected_mx_shape)

        super().__init__(A, wires=wires, id=id)

    @staticmethod
    def _validate_input(A: TensorLike, expected_mx_shape: Optional[int] = None):
        """Validate the input matrix."""
        if len(A.shape) != 2 or A.shape[0] != A.shape[1]:
            raise ValueError("Observable must be a square matrix.")

        if expected_mx_shape is not None and A.shape[0] != expected_mx_shape:
            raise ValueError(
                f"Expected input matrix to have shape {expected_mx_shape}x{expected_mx_shape}, but "
                f"a matrix with shape {A.shape[0]}x{A.shape[0]} was passed."
            )

    def label(
        self,
        decimals: Optional[int] = None,
        base_label: Optional[str] = None,
        cache: Optional[dict] = None,
    ) -> str:
        return super().label(decimals=decimals, base_label=base_label or "𝓗", cache=cache)

    @staticmethod
    def compute_matrix(A: TensorLike) -> TensorLike:  # pylint: disable=arguments-differ
        r"""Representation of the operator as a canonical matrix in the computational basis (static method).

        The canonical matrix is the textbook matrix representation that does not consider wires.
        Implicitly, this assumes that the wires of the operator correspond to the global wire order.

        .. seealso:: :meth:`~.Hermitian.matrix`

        Args:
            A (tensor_like): hermitian matrix

        Returns:
            tensor_like: canonical matrix

        **Example**

        >>> A = np.array([[6+0j, 1-2j],[1+2j, -1]])
        >>> qml.Hermitian.compute_matrix(A)
        [[ 6.+0.j  1.-2.j]
         [ 1.+2.j -1.+0.j]]
        """
        A = qml.math.asarray(A)
        Hermitian._validate_input(A)
        return A

    # pylint: disable=arguments-differ, unused-argument
    @staticmethod
    def compute_sparse_matrix(A, format="csr") -> csr_matrix:
        return csr_matrix(Hermitian.compute_matrix(A)).asformat(format)

    @property
    def eigendecomposition(self) -> dict[str, TensorLike]:
        """Return the eigendecomposition of the matrix specified by the Hermitian observable.

        This method uses pre-stored eigenvalues for standard observables where
        possible and stores the corresponding eigenvectors from the eigendecomposition.

        It transforms the input operator according to the wires specified.

        Returns:
            dict[str, array]: dictionary containing the eigenvalues and the eigenvectors of the Hermitian observable
        """
        Hmat = self.matrix()
        Hmat = qml.math.to_numpy(Hmat)
        Hkey = tuple(Hmat.flatten().tolist())
        if Hkey not in Hermitian._eigs:
            w, U = np.linalg.eigh(Hmat)
            Hermitian._eigs[Hkey] = {"eigvec": U, "eigval": w}

        return Hermitian._eigs[Hkey]

    def eigvals(self) -> TensorLike:
        """Return the eigenvalues of the specified Hermitian observable.

        This method uses pre-stored eigenvalues for standard observables where
        possible and stores the corresponding eigenvectors from the eigendecomposition.

        Returns:
            array: array containing the eigenvalues of the Hermitian observable
        """
        return self.eigendecomposition["eigval"]

    @staticmethod
    def compute_decomposition(A, wires):  # pylint: disable=arguments-differ
        r"""Decomposes a hermitian matrix as a sum of Pauli operators.

        Args:
            A (array or Sequence): hermitian matrix
            wires (Iterable[Any], Wires): wires that the operator acts on
        Returns:
            list[.Operator]: decomposition of the hermitian matrix

        **Examples**

        >>> op = qml.X(0) + qml.Y(1) + 2 * qml.X(0) @ qml.Z(3)
        >>> op_matrix = qml.matrix(op)
        >>> qml.Hermitian.compute_decomposition(op_matrix, wires=['a', 'b', 'aux'])
        [(
              1.0 * (I('a') @ Y('b') @ I('aux'))
            + 1.0 * (X('a') @ I('b') @ I('aux'))
            + 2.0 * (X('a') @ I('b') @ Z('aux'))
        )]
        >>> op = np.array([[1, 1], [1, -1]]) / np.sqrt(2)
        >>> qml.Hermitian.compute_decomposition(op, wires=0)
        [(
              0.7071067811865475 * X(0)
            + 0.7071067811865475 * Z(0)
        )]

        """
        A = qml.math.asarray(A)

        if isinstance(wires, (int, str)):
            wires = Wires(wires)

        if len(wires) == 0:
            raise ValueError("Hermitian: wrong number of wires. At least one wire has to be given.")
        Hermitian._validate_input(A, expected_mx_shape=2 ** len(wires))

        # determined heuristically from test_hermitian_decomposition_performance
        if len(wires) > 7:
            warnings.warn(
                "Decomposition may be inefficient for this large of a matrix.",
                UserWarning,
            )

        return [qml.pauli.conversion.pauli_decompose(A, wire_order=wires, pauli=False)]

    @staticmethod
    def compute_diagonalizing_gates(  # pylint: disable=arguments-differ
        eigenvectors: TensorLike, wires: WiresLike
    ) -> list["qml.operation.Operator"]:
        r"""Sequence of gates that diagonalize the operator in the computational basis (static method).

        Given the eigendecomposition :math:`O = U \Sigma U^{\dagger}` where
        :math:`\Sigma` is a diagonal matrix containing the eigenvalues,
        the sequence of diagonalizing gates implements the unitary :math:`U^{\dagger}`.

        The diagonalizing gates rotate the state into the eigenbasis
        of the operator.

        .. seealso:: :meth:`~.Hermitian.diagonalizing_gates`.

        Args:
            eigenvectors (array): eigenvectors of the operator, as extracted from op.eigendecomposition["eigvec"].
            wires (Iterable[Any], Wires): wires that the operator acts on
        Returns:
            list[.Operator]: list of diagonalizing gates

        **Example**

        >>> A = np.array([[-6, 2 + 1j], [2 - 1j, 0]])
        >>> _, evecs = np.linalg.eigh(A)
        >>> qml.Hermitian.compute_diagonalizing_gates(evecs, wires=[0])
        [QubitUnitary(tensor([[-0.94915323-0.j,  0.2815786 +0.1407893j ],
                              [ 0.31481445-0.j,  0.84894846+0.42447423j]], requires_grad=True), wires=[0])]

        """
        return [QubitUnitary(eigenvectors.conj().T, wires=wires)]

    def diagonalizing_gates(self) -> list["qml.operation.Operator"]:
        """Return the gate set that diagonalizes a circuit according to the
        specified Hermitian observable.

        Returns:
            list: list containing the gates diagonalizing the Hermitian observable
        """
        # note: compute_diagonalizing_gates has a custom signature, which is why we overwrite this method
        return self.compute_diagonalizing_gates(self.eigendecomposition["eigvec"], self.wires)


class SparseHamiltonian(Observable):
    r"""
    A Hamiltonian represented directly as a sparse matrix in Compressed Sparse Row (CSR) format.

    .. warning::

        ``SparseHamiltonian`` observables can only be used to return expectation values.
        Variances and samples are not supported.

    **Details:**

    * Number of wires: Any
    * Number of parameters: 1
    * Gradient recipe: None

    Args:
        H (csr_matrix): a sparse matrix in SciPy Compressed Sparse Row (CSR) format with
            dimension :math:`(2^n, 2^n)`, where :math:`n` is the number of wires.
        wires (Sequence[int]): the wire(s) the operation acts on
        id (str or None): String representing the operation (optional)

    **Example**

    Sparse Hamiltonians can be constructed directly with a SciPy-compatible sparse matrix.

    Alternatively, you can construct your Hamiltonian as usual using :class:`~.LinearCombination`, and then use
    :meth:`~.LinearCombination.sparse_matrix` to construct the sparse matrix that serves as the input
    to ``SparseHamiltonian``:

    >>> wires = range(20)
    >>> coeffs = [1 for _ in wires]
    >>> observables = [qml.Z(i) for i in wires]
    >>> H = qml.Hamiltonian(coeffs, observables)
    >>> Hmat = H.sparse_matrix()
    >>> H_sparse = qml.SparseHamiltonian(Hmat, wires)
    """

<<<<<<< HEAD
    _queue_category = None
    is_hermitian = True
    num_wires = AnyWires
=======
>>>>>>> c1d096b5
    num_params = 1
    """int: Number of trainable parameters that the operator depends on."""

    grad_method = None

    def __init__(self, H: csr_matrix, wires: WiresLike, id: Optional[str] = None):
        if not isinstance(H, csr_matrix):
            raise TypeError("Observable must be a scipy sparse csr_matrix.")
        super().__init__(H, wires=wires, id=id)
        self.H = H
        mat_len = 2 ** len(self.wires)
        if H.shape != (mat_len, mat_len):
            raise ValueError(
                f"Sparse Matrix must be of shape ({mat_len}, {mat_len}). Got {H.shape}."
            )

    def __mul__(self, value: Union[int, float]) -> "qml.SparseHamiltonian":
        r"""The scalar multiplication operation between a scalar and a SparseHamiltonian."""
        if not isinstance(value, (int, float)) and qml.math.ndim(value) != 0:
            raise TypeError(f"Scalar value must be an int or float. Got {type(value)}")

        return qml.SparseHamiltonian(csr_matrix.multiply(self.H, value), wires=self.wires)

    __rmul__ = __mul__

    def label(
        self,
        decimals: Optional[int] = None,
        base_label: Optional[str] = None,
        cache: Optional[dict] = None,
    ) -> str:
        return super().label(decimals=decimals, base_label=base_label or "𝓗", cache=cache)

    @staticmethod
    def compute_matrix(H: csr_matrix) -> np.ndarray:  # pylint: disable=arguments-differ
        r"""Representation of the operator as a canonical matrix in the computational basis (static method).

        The canonical matrix is the textbook matrix representation that does not consider wires.
        Implicitly, this assumes that the wires of the operator correspond to the global wire order.

        .. seealso:: :meth:`~.SparseHamiltonian.matrix`


        This method returns a dense matrix. For a sparse matrix representation, see
        :meth:`~.SparseHamiltonian.compute_sparse_matrix`.

        Args:
            H (scipy.sparse.csr_matrix): sparse matrix used to create the operator

        Returns:
            array: dense matrix

        **Example**

        >>> from scipy.sparse import csr_matrix
        >>> H = np.array([[6+0j, 1-2j],[1+2j, -1]])
        >>> H = csr_matrix(H)
        >>> res = qml.SparseHamiltonian.compute_matrix(H)
        >>> res
        [[ 6.+0.j  1.-2.j]
         [ 1.+2.j -1.+0.j]]
        >>> type(res)
        <class 'numpy.ndarray'>
        """
        return H.toarray()

    # pylint: disable=arguments-differ, unused-argument
    @staticmethod
    def compute_sparse_matrix(H: spmatrix, format="csr") -> spmatrix:
        r"""Representation of the operator as a sparse canonical matrix in the computational basis (static method).

        The canonical matrix is the textbook matrix representation that does not consider wires.
        Implicitly, this assumes that the wires of the operator correspond to the global wire order.

        .. seealso:: :meth:`~.SparseHamiltonian.sparse_matrix`

        This method returns a sparse matrix. For a dense matrix representation, see
        :meth:`~.SparseHamiltonian.compute_matrix`.

        Args:
            H (scipy.sparse.csr_matrix): sparse matrix used to create the operator

        Returns:
            scipy.sparse.csr_matrix: sparse matrix

        **Example**

        >>> from scipy.sparse import csr_matrix
        >>> H = np.array([[6+0j, 1-2j],[1+2j, -1]])
        >>> H = csr_matrix(H)
        >>> res = qml.SparseHamiltonian.compute_sparse_matrix(H)
        >>> res
        (0, 0)	(6+0j)
        (0, 1)	(1-2j)
        (1, 0)	(1+2j)
        (1, 1)	(-1+0j)
        >>> type(res)
        <class 'scipy.sparse.csr_matrix'>
        """
        return H


class Projector(Observable):
    r"""Projector(state, wires, id=None)
    Observable corresponding to the state projector :math:`P=\ket{\phi}\bra{\phi}`.

    The expectation of this observable returns the value

    .. math::
        |\langle \psi | \phi \rangle |^2

    corresponding to the probability that :math:`|\psi\rangle` is projected onto :math:`|\phi\rangle` during measurement.

    **Details:**

    * Number of wires: Any
    * Number of parameters: 1
    * Gradient recipe: None

    Args:
        state (tensor-like): Input state of shape ``(n,)`` for a basis-state projector, or ``(2**n,)``
            for a statevector projector.
        wires (Iterable): wires that the projector acts on.
        id (str or None): String representing the operation (optional).

    **Example**

    In the following example we consider projectors over two states: the :math:`|00\rangle` and the
    :math:`|++\rangle`. Since the first one is in the computational basis, we create its projector
    directly from its basis state representation, which is, ``zero_state=[0, 0]``. For the latter,
    we need to use its state vector form ``plusplus_state=np.array([1, 1, 1, 1])/2``.

    .. code-block::

        >>> dev = qml.device("default.qubit", wires=2)
        >>> @qml.qnode(dev)
        ... def circuit(state):
        ...     return qml.expval(qml.Projector(state, wires=[0, 1]))
        >>> zero_state = [0, 0]
        >>> circuit(zero_state)
        1.
        >>> plusplus_state = np.array([1, 1, 1, 1]) / 2
        >>> circuit(plusplus_state)
        0.25

    """

    _queue_category = "_ops"
    is_hermitian = True
    name = "Projector"
    num_params = 1
    """int: Number of trainable parameters that the operator depends on."""

    ndim_params = (1,)
    """tuple[int]: Number of dimensions per trainable parameter that the operator depends on."""

    def __new__(cls, state: TensorLike, wires: WiresLike, **_):
        """Changes parents based on the state representation.

        Though all the types will be named "Projector", their *identity* and location in memory
        will be different based on whether the input state is a basis state or a state vector.
        We cache the different types in private class variables so that:

        >>> Projector(state, wires).__class__ is Projector(state, wires).__class__
        True
        >>> type(Projector(state, wries)) == type(Projector(state, wires))
        True
        >>> isinstance(Projector(state, wires), type(Projector(state, wires)))
        True
        >>> Projector(basis_state, wires).__class__ is Projector._basis_state_type
        True
        >>> Projector(state_vector, wires).__class__ is Projector._state_vector_type
        True

        """
        wires = Wires(wires)
        shape = qml.math.shape(state)
        if len(shape) != 1:
            raise ValueError(f"Input state must be one-dimensional; got shape {shape}.")

        if len(state) == len(wires):
            return object.__new__(BasisStateProjector)

        if len(state) == 2 ** len(wires):
            return object.__new__(StateVectorProjector)

        raise ValueError(
            "Input state should have the same length as the wires in the case "
            "of a basis state, or 2**len(wires) in case of a state vector. "
            f"The lengths for the input state and wires are {len(state)} and "
            f"{len(wires)}, respectively."
        )

    def pow(self, z: Union[int, float]) -> list["qml.operation.Operator"]:
        """Raise this projector to the power ``z``."""
        return [copy(self)] if (isinstance(z, int) and z > 0) else super().pow(z)


class BasisStateProjector(Projector, Operation):
    r"""Observable corresponding to the state projector :math:`P=\ket{\phi}\bra{\phi}`, where
    :math:`\phi` denotes a basis state."""

    grad_method = None

    # The call signature should be the same as Projector.__new__ for the positional
    # arguments, but with free key word arguments.
    def __init__(self, state: TensorLike, wires: WiresLike, id: Optional[str] = None):
        wires = Wires(wires)

        if qml.math.get_interface(state) == "jax":
            dtype = qml.math.dtype(state)
            if not (np.issubdtype(dtype, np.integer) or np.issubdtype(dtype, bool)):
                raise ValueError("Basis state must consist of integers or booleans.")
        else:
            # state is index into data, rather than data, so cast it to built-ins when
            # no need for tracing
            state = tuple(qml.math.toarray(state).astype(int))
            if not set(state).issubset({0, 1}):
                raise ValueError(f"Basis state must only consist of 0s and 1s; got {state}")

        super().__init__(state, wires=wires, id=id)

    def __new__(cls, *_, **__):  # pylint: disable=arguments-differ
        return object.__new__(cls)

    def label(
        self,
        decimals: Optional[int] = None,
        base_label: Optional[str] = None,
        cache: Optional[dict] = None,
    ) -> str:
        r"""A customizable string representation of the operator.

        Args:
            decimals=None (int): If ``None``, no parameters are included. Else,
                specifies how to round the parameters.
            base_label=None (str): overwrite the non-parameter component of the label.
            cache=None (dict): dictionary that caries information between label calls
                in the same drawing.

        Returns:
            str: label to use in drawings.

        **Example:**

        >>> BasisStateProjector([0, 1, 0], wires=(0, 1, 2)).label()
        '|010⟩⟨010|'

        """

        if base_label is not None:
            return base_label
        basis_string = "".join(str(int(i)) for i in self.data[0])
        return f"|{basis_string}⟩⟨{basis_string}|"

    @staticmethod
    def compute_matrix(basis_state: TensorLike) -> np.ndarray:  # pylint: disable=arguments-differ
        r"""Representation of the operator as a canonical matrix in the computational basis (static method).

        The canonical matrix is the textbook matrix representation that does not consider wires.
        Implicitly, this assumes that the wires of the operator correspond to the global wire order.

        .. seealso:: :meth:`~.BasisStateProjector.matrix`

        Args:
            basis_state (Iterable): basis state to project on

        Returns:
            ndarray: matrix

        **Example**

        >>> BasisStateProjector.compute_matrix([0, 1])
        [[0. 0. 0. 0.]
         [0. 1. 0. 0.]
         [0. 0. 0. 0.]
         [0. 0. 0. 0.]]
        """
        shape = (2 ** len(basis_state), 2 ** len(basis_state))
        if qml.math.get_interface(basis_state) == "jax":
            idx = 0
            for i, m in enumerate(basis_state):
                idx = idx + (m << (len(basis_state) - i - 1))
            mat = qml.math.zeros(shape, like=basis_state)
            return mat.at[idx, idx].set(1.0)

        m = np.zeros(shape)
        idx = int("".join(str(i) for i in basis_state), 2)
        m[idx, idx] = 1
        return m

    @staticmethod
    def compute_eigvals(basis_state: TensorLike) -> np.ndarray:  # pylint: disable=arguments-differ
        r"""Eigenvalues of the operator in the computational basis (static method).

        If :attr:`diagonalizing_gates` are specified and implement a unitary :math:`U^{\dagger}`,
        the operator can be reconstructed as

        .. math:: O = U \Sigma U^{\dagger},

        where :math:`\Sigma` is the diagonal matrix containing the eigenvalues.

        Otherwise, no particular order for the eigenvalues is guaranteed.

        .. seealso:: :meth:`~.BasisStateProjector.eigvals`

        Args:
            basis_state (Iterable): basis state to project on

        Returns:
            array: eigenvalues

        **Example**

        >>> BasisStateProjector.compute_eigvals([0, 1])
        [0. 1. 0. 0.]
        """
        if qml.math.get_interface(basis_state) == "jax":
            idx = 0
            for i, m in enumerate(basis_state):
                idx = idx + (m << (len(basis_state) - i - 1))
            eigvals = qml.math.zeros(2 ** len(basis_state), like=basis_state)
            return eigvals.at[idx].set(1.0)
        w = np.zeros(2 ** len(basis_state))
        idx = int("".join(str(i) for i in basis_state), 2)
        w[idx] = 1
        return w

    @staticmethod
    def compute_diagonalizing_gates(  # pylint: disable=arguments-differ,unused-argument
        basis_state: TensorLike,
        wires: WiresLike,
    ) -> list["qml.operation.Operator"]:
        r"""Sequence of gates that diagonalize the operator in the computational basis (static method).

        Given the eigendecomposition :math:`O = U \Sigma U^{\dagger}` where
        :math:`\Sigma` is a diagonal matrix containing the eigenvalues,
        the sequence of diagonalizing gates implements the unitary :math:`U^{\dagger}`.

        The diagonalizing gates rotate the state into the eigenbasis
        of the operator.

        .. seealso:: :meth:`~.BasisStateProjector.diagonalizing_gates`.

        Args:
            basis_state (Iterable): basis state that the operator projects on
            wires (Iterable[Any], Wires): wires that the operator acts on
        Returns:
            list[.Operator]: list of diagonalizing gates

        **Example**

        >>> BasisStateProjector.compute_diagonalizing_gates([0, 1, 0, 0], wires=[0, 1])
        []
        """
        return []

    @staticmethod
    def compute_sparse_matrix(  # pylint: disable=arguments-differ
        basis_state: TensorLike, format="csr"
    ) -> spmatrix:
        """
        Computes the sparse CSR matrix representation of the projector onto the basis state.

        Args:
            basis_state (Iterable): The basis state as an iterable of integers (0 or 1).

        Returns:
            scipy.sparse.csr_matrix: The sparse CSR matrix representation of the projector.
        """

        num_qubits = len(basis_state)
        data = [1]
        rows = [int("".join(str(bit) for bit in basis_state), 2)]
        cols = rows
        return csr_matrix((data, (rows, cols)), shape=(2**num_qubits, 2**num_qubits)).asformat(
            format
        )


class StateVectorProjector(Projector):
    r"""Observable corresponding to the state projector :math:`P=\ket{\phi}\bra{\phi}`, where
    :math:`\phi` denotes a state."""

    grad_method = None

    # The call signature should be the same as Projector.__new__ for the positional
    # arguments, but with free key word arguments.
    def __init__(self, state: TensorLike, wires: WiresLike, id: Optional[str] = None):
        wires = Wires(wires)
        super().__init__(state, wires=wires, id=id)

    def __new__(cls, *_, **__):  # pylint: disable=arguments-differ
        return object.__new__(cls)

    def label(
        self,
        decimals: Optional[int] = None,
        base_label: Optional[str] = None,
        cache: Optional[dict] = None,
    ) -> str:
        r"""A customizable string representation of the operator.

        Args:
            decimals=None (int): If ``None``, no parameters are included. Else,
                specifies how to round the parameters.
            base_label=None (str): overwrite the non-parameter component of the label.
            cache=None (dict): dictionary that caries information between label calls
                in the same drawing.

        Returns:
            str: label to use in drawings.

        **Example:**

        >>> state_vector = np.array([0, 1, 1, 0])/np.sqrt(2)
        >>> qml.Projector(state_vector, wires=(0, 1)).label()
        'P'
        >>> qml.Projector(state_vector, wires=(0, 1)).label(base_label="hi!")
        'hi!'
        >>> dev = qml.device("default.qubit", wires=1)
        >>> @qml.qnode(dev)
        >>> def circuit(state):
        ...     return qml.expval(qml.Projector(state, [0]))
        >>> print(qml.draw(circuit)([1, 0]))
        0: ───┤  <|0⟩⟨0|>
        >>> print(qml.draw(circuit)(np.array([1, 1]) / np.sqrt(2)))
        0: ───┤  <P(M0)>
        M0 =
        [0.70710678 0.70710678]

        """
        if base_label is not None:
            return base_label

        state_vector = self.parameters[0]
        n_wires = int(qml.math.log2(len(state_vector)))
        basis_state_idx = qml.math.nonzero(state_vector)[0]

        if len(basis_state_idx) == 1:
            basis_string = f"{basis_state_idx[0]:0{n_wires}b}"
            return f"|{basis_string}⟩⟨{basis_string}|"

        if cache is None or not isinstance(cache.get("matrices", None), list):
            return "P"

        mat_num = len(cache["matrices"])
        cache["matrices"].append(self.parameters[0])
        return f"P(M{mat_num})"

    @staticmethod
    def compute_matrix(  # pylint: disable=arguments-differ,arguments-renamed
        state_vector: TensorLike,
    ) -> np.ndarray:
        r"""Representation of the operator as a canonical matrix in the computational basis (static method).

        The canonical matrix is the textbook matrix representation that does not consider wires.
        Implicitly, this assumes that the wires of the operator correspond to the global wire order.

        .. seealso:: :meth:`~.Projector.matrix`

        Args:
            state_vector (Iterable): state vector to project on

        Returns:
            ndarray: matrix

        **Example**

        The projector of the state :math:`\frac{1}{\sqrt{2}}(\ket{01}+\ket{10})`

        >>> StateVectorProjector.compute_matrix([0, 1/np.sqrt(2), 1/np.sqrt(2), 0])
        [[0. 0.  0.  0.]
         [0. 0.5 0.5 0.]
         [0. 0.5 0.5 0.]
         [0. 0.  0.  0.]]
        """
        return qml.math.outer(state_vector, qml.math.conj(state_vector))

    @staticmethod
    def compute_eigvals(  # pylint: disable=arguments-differ,arguments-renamed
        state_vector: TensorLike,
    ) -> np.ndarray:
        r"""Eigenvalues of the operator in the computational basis (static method).

        If :attr:`diagonalizing_gates` are specified and implement a unitary :math:`U^{\dagger}`,
        the operator can be reconstructed as

        .. math:: O = U \Sigma U^{\dagger},

        where :math:`\Sigma` is the diagonal matrix containing the eigenvalues.

        Otherwise, no particular order for the eigenvalues is guaranteed.

        .. seealso:: :meth:`~.StateVectorProjector.eigvals`

        Args:
            state_vector (Iterable): state vector to project on

        Returns:
            array: eigenvalues

        **Example**

        >>> StateVectorProjector.compute_eigvals([0, 0, 1, 0])
        array([1, 0, 0, 0])
        """
        precision = qml.math.get_dtype_name(state_vector)[-2:]
        dtype = f"float{precision}" if precision in {"32", "64"} else "float64"
        w = np.zeros(qml.math.shape(state_vector), dtype=dtype)
        w[0] = 1
        return qml.math.convert_like(w, state_vector)

    @staticmethod
    def compute_diagonalizing_gates(  # pylint: disable=arguments-differ,unused-argument,arguments-renamed
        state_vector: TensorLike, wires: WiresLike
    ) -> list["qml.operation.Operator"]:
        r"""Sequence of gates that diagonalize the operator in the computational basis (static method).

        Given the eigendecomposition :math:`O = U \Sigma U^{\dagger}` where
        :math:`\Sigma` is a diagonal matrix containing the eigenvalues,
        the sequence of diagonalizing gates implements the unitary :math:`U^{\dagger}`.

        The diagonalizing gates rotate the state into the eigenbasis
        of the operator.

        .. seealso:: :meth:`~.StateVectorProjector.diagonalizing_gates`.

        Args:
            state_vector (Iterable): state vector that the operator projects on.
            wires (Iterable[Any], Wires): wires that the operator acts on.
        Returns:
            list[.Operator]: list of diagonalizing gates.

        **Example**

        >>> state_vector = np.array([1., 1j])/np.sqrt(2)
        >>> StateVectorProjector.compute_diagonalizing_gates(state_vector, wires=[0])
        [QubitUnitary(array([[ 0.70710678+0.j        ,  0.        -0.70710678j],
                             [ 0.        +0.70710678j, -0.70710678+0.j        ]]), wires=[0])]
        """
        # Adapting the approach discussed in the link below to work with arbitrary complex-valued state vectors.
        # Alternatively, we could take the adjoint of the Mottonen decomposition for the state vector.
        # https://quantumcomputing.stackexchange.com/questions/10239/how-can-i-fill-a-unitary-knowing-only-its-first-column

        if qml.math.get_interface(state_vector) == "tensorflow":
            dtype_name = qml.math.get_dtype_name(state_vector)
            if dtype_name == "int32":
                state_vector = qml.math.cast(state_vector, np.complex64)
            elif dtype_name == "int64":
                state_vector = qml.math.cast(state_vector, np.complex128)

        angle = qml.math.angle(state_vector[0])
        if qml.math.get_interface(angle) == "tensorflow":
            if qml.math.get_dtype_name(angle) == "float32":
                angle = qml.math.cast(angle, np.complex64)
            else:
                angle = qml.math.cast(angle, np.complex128)

        phase = qml.math.exp(-1.0j * angle)
        psi = phase * state_vector
        denominator = qml.math.sqrt(2 + 2 * psi[0])
        summed_array = np.zeros(qml.math.shape(psi), dtype=qml.math.get_dtype_name(psi))
        summed_array[0] = 1.0
        psi = psi + summed_array
        psi /= denominator
        u = 2 * qml.math.outer(psi, qml.math.conj(psi)) - qml.math.eye(len(psi))
        return [QubitUnitary(u, wires=wires)]<|MERGE_RESOLUTION|>--- conflicted
+++ resolved
@@ -25,12 +25,8 @@
 from scipy.sparse import csr_matrix, spmatrix
 
 import pennylane as qml
-<<<<<<< HEAD
 from pennylane._deprecated_observable import Observable
-from pennylane.operation import AnyWires, Operation
-=======
 from pennylane.operation import Observable, Operation
->>>>>>> c1d096b5
 from pennylane.typing import TensorLike
 from pennylane.wires import Wires, WiresLike
 
@@ -63,13 +59,9 @@
         id (str or None): String representing the operation (optional)
     """
 
-<<<<<<< HEAD
     _queue_category = None
 
     is_hermitian = True
-    num_wires = AnyWires
-=======
->>>>>>> c1d096b5
     num_params = 1
     """int: Number of trainable parameters that the operator depends on."""
 
@@ -308,12 +300,8 @@
     >>> H_sparse = qml.SparseHamiltonian(Hmat, wires)
     """
 
-<<<<<<< HEAD
     _queue_category = None
     is_hermitian = True
-    num_wires = AnyWires
-=======
->>>>>>> c1d096b5
     num_params = 1
     """int: Number of trainable parameters that the operator depends on."""
 
