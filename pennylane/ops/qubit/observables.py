--- conflicted
+++ resolved
@@ -60,16 +60,11 @@
     grad_method = "F"
     _eigs = {}
 
-<<<<<<< HEAD
+    def __init__(self, A, wires, do_queue=True, id=None):
+        super().__init__(A, wires=wires, do_queue=do_queue, id=id)
+
     def label(self, decimals=None, base_label=None, cache=None):
         return super().label(decimals=decimals, base_label=base_label or "𝓗", cache=cache)
-=======
-    def __init__(self, A, wires, do_queue=True, id=None):
-        super().__init__(A, wires=wires, do_queue=do_queue, id=id)
-
-    def label(self, decimals=None, base_label=None):
-        return super().label(decimals=decimals, base_label=base_label or "𝓗")
->>>>>>> c13cb477
 
     @staticmethod
     def compute_matrix(A):  # pylint: disable=arguments-differ
@@ -209,18 +204,13 @@
 
     grad_method = None
 
-<<<<<<< HEAD
-    def label(self, decimals=None, base_label=None, cache=None):
-        return super().label(decimals=decimals, base_label=base_label or "𝓗", cache=cache)
-=======
     def __init__(self, H, wires=None, do_queue=True, id=None):
         if not isinstance(H, coo_matrix):
             raise TypeError("Observable must be a scipy sparse coo_matrix.")
         super().__init__(H, wires=wires, do_queue=do_queue, id=id)
 
-    def label(self, decimals=None, base_label=None):
-        return super().label(decimals=decimals, base_label=base_label or "𝓗")
->>>>>>> c13cb477
+    def label(self, decimals=None, base_label=None, cache=None):
+        return super().label(decimals=decimals, base_label=base_label or "𝓗", cache=cache)
 
     @staticmethod
     def compute_matrix(H):  # pylint: disable=arguments-differ
