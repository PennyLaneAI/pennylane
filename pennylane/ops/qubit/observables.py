--- conflicted
+++ resolved
@@ -189,13 +189,9 @@
     num_wires = AllWires
     grad_method = None
 
-<<<<<<< HEAD
-    def __init__(self, H, wires, do_queue=True, id=None):
-=======
     def __init__(self, H, wires=None, do_queue=True, id=None):
         if not isinstance(H, coo_matrix):
             raise TypeError("Observable must be a scipy sparse coo_matrix.")
->>>>>>> 4738cb57
         super().__init__(H, wires=wires, do_queue=do_queue, id=id)
 
     @property
