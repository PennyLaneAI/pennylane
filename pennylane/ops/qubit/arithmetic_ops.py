--- conflicted
+++ resolved
@@ -23,12 +23,8 @@
 
 import pennylane as qml
 from pennylane.decomposition import add_decomps, register_resources
-<<<<<<< HEAD
-from pennylane.operation import AnyWires, FlatPytree, Operation
-=======
 from pennylane.decomposition.symbolic_decomposition import pow_involutory, self_adjoint
 from pennylane.operation import FlatPytree, Operation
->>>>>>> 6b5b7900
 from pennylane.ops import Identity
 from pennylane.typing import TensorLike
 from pennylane.wires import Wires, WiresLike
@@ -106,11 +102,7 @@
     num_params: int = 0
     """int: Number of trainable parameters that the operator depends on."""
 
-<<<<<<< HEAD
-    resource_param_keys = ()
-=======
     resource_keys = set()
->>>>>>> 6b5b7900
 
     @property
     def resource_params(self) -> dict:
@@ -274,11 +266,7 @@
     num_params: int = 0
     """int: Number of trainable parameters that the operator depends on."""
 
-<<<<<<< HEAD
-    resource_param_keys = ()
-=======
     resource_keys = set()
->>>>>>> 6b5b7900
 
     def label(
         self,
@@ -370,11 +358,8 @@
 
 
 add_decomps(QubitSum, _qubitsum_to_cnots)
-<<<<<<< HEAD
-=======
 add_decomps("Adjoint(QubitSum)", self_adjoint)
 add_decomps("Pow(QubitSum)", pow_involutory)
->>>>>>> 6b5b7900
 
 
 class IntegerComparator(Operation):
