# Copyright 2018-2021 Xanadu Quantum Technologies Inc.

# Licensed under the Apache License, Version 2.0 (the "License");
# you may not use this file except in compliance with the License.
# You may obtain a copy of the License at

#     http://www.apache.org/licenses/LICENSE-2.0

# Unless required by applicable law or agreed to in writing, software
# distributed under the License is distributed on an "AS IS" BASIS,
# WITHOUT WARRANTIES OR CONDITIONS OF ANY KIND, either express or implied.
# See the License for the specific language governing permissions and
# limitations under the License.
"""
This submodule contains the discrete-variable quantum operations that
accept a hermitian or an unitary matrix as a parameter.
"""
# pylint:disable=arguments-differ
import warnings
from itertools import product
from typing import Optional, Union

import numpy as np
import scipy as sp
from scipy.linalg import fractional_matrix_power
from scipy.sparse import csr_matrix

import pennylane as qml
from pennylane import math
from pennylane import numpy as pnp
<<<<<<< HEAD
from pennylane.decomposition import add_decomps, register_resources, resource_rep
from pennylane.decomposition.symbolic_decomposition import is_integer
from pennylane.operation import AnyWires, DecompositionUndefinedError, FlatPytree, Operation
=======
from pennylane.decomposition.decomposition_rule import add_decomps
from pennylane.math import (
    cast,
    conj,
    eye,
    norm,
    sqrt,
    sqrt_matrix,
    sqrt_matrix_sparse,
    transpose,
    zeros,
)
from pennylane.operation import DecompositionUndefinedError, FlatPytree, Operation
>>>>>>> b6d6dbed
from pennylane.ops.op_math.decompositions.unitary_decompositions import (
    rot_decomp_rule,
    two_qubit_decomp_rule,
    xyx_decomp_rule,
    xzx_decomp_rule,
    zxz_decomp_rule,
    zyz_decomp_rule,
)
from pennylane.typing import TensorLike
from pennylane.wires import Wires, WiresLike

_walsh_hadamard_matrix = np.array([[1, 1], [1, -1]]) / 2


def _walsh_hadamard_transform(D: TensorLike, n: Optional[int] = None):
    r"""Compute the Walsh–Hadamard Transform of a one-dimensional array.

    Args:
        D (tensor_like): The array or tensor to be transformed. Must have a length that
            is a power of two.

    Returns:
        tensor_like: The transformed tensor with the same shape as the input ``D``.

    Due to the execution of the transform as a sequence of tensor multiplications
    with shapes ``(2, 2), (2, 2,... 2)->(2, 2,... 2)``, the theoretical scaling of this
    method is the same as the one for the
    `Fast Walsh-Hadamard transform <https://en.wikipedia.org/wiki/Fast_Walsh-Hadamard_transform>`__:
    On ``n`` qubits, there are ``n`` calls to ``tensordot``, each multiplying a
    ``(2, 2)`` matrix to a ``(2,)*n`` vector, with a single axis being contracted. This means
    that there are ``n`` operations with a FLOP count of ``4 * 2**(n-1)``, where ``4`` is the cost
    of a single ``(2, 2) @ (2,)`` contraction and ``2**(n-1)`` is the number of copies due to the
    non-contracted ``n-1`` axes.
    Due to the large internal speedups of compiled matrix multiplication and compatibility
    with autodifferentiation frameworks, the approach taken here is favourable over a manual
    realization of the FWHT unless memory limitations restrict the creation of intermediate
    arrays.
    """
    orig_shape = qml.math.shape(D)
    n = n or int(qml.math.log2(orig_shape[-1]))
    # Reshape the array so that we may apply the Hadamard transform to each axis individually
    if broadcasted := len(orig_shape) > 1:
        new_shape = (orig_shape[0],) + (2,) * n
    else:
        new_shape = (2,) * n
    D = qml.math.reshape(D, new_shape)
    # Apply Hadamard transform to each axis, shifted by one for broadcasting
    for i in range(broadcasted, n + broadcasted):
        D = qml.math.tensordot(_walsh_hadamard_matrix, D, axes=[[1], [i]])
    # The axes are in reverted order after all matrix multiplications, so we need to transpose;
    # If D was broadcasted, this moves the broadcasting axis to first position as well.
    # Finally, reshape to original shape
    return qml.math.reshape(qml.math.transpose(D), orig_shape)


class QubitUnitary(Operation):
    r"""QubitUnitary(U, wires)
    Apply an arbitrary unitary matrix with a dimension that is a power of two.

    .. warning::

        The sparse matrix representation of QubitUnitary is still under development. Currently,
        we only support a limited set of interfaces that preserve the sparsity of the matrix,
        including :func:`~.adjoint`, :func:`~.pow`, and :meth:`~.QubitUnitary.compute_sparse_matrix`.
        Differentiability is not supported for sparse matrices.

    **Details:**

    * Number of wires: Any (the operation can act on any number of wires)
    * Number of parameters: 1
    * Number of dimensions per parameter: (2,)
    * Gradient recipe: None

    Args:
        U (array[complex] or csr_matrix): square unitary matrix
        wires (Sequence[int] or int): the wire(s) the operation acts on
        id (str): custom label given to an operator instance,
            can be useful for some applications where the instance has to be identified
        unitary_check (bool): check for unitarity of the given matrix

    Raises:
        ValueError: if the number of wires doesn't fit the dimensions of the matrix

    **Example**

    >>> dev = qml.device('default.qubit', wires=1)
    >>> U = 1 / np.sqrt(2) * np.array([[1, 1], [1, -1]])
    >>> @qml.qnode(dev)
    ... def example_circuit():
    ...     qml.QubitUnitary(U, wires=0)
    ...     return qml.expval(qml.Z(0))
    >>> print(example_circuit())
    0.0
    """

    num_params = 1
    """int: Number of trainable parameters that the operator depends on."""

    ndim_params = (2,)
    """tuple[int]: Number of dimensions per trainable parameter that the operator depends on."""

    resource_keys = {"num_wires"}

    grad_method = None
    """Gradient computation method."""

    def __init__(
        self,
        U: Union[TensorLike, csr_matrix],
        wires: WiresLike,
        id: Optional[str] = None,
        unitary_check: bool = False,
    ):  # pylint: disable=too-many-arguments
        wires = Wires(wires)
        U_shape = qml.math.shape(U)
        dim = 2 ** len(wires)

        # For pure QubitUnitary operations (not controlled), check that the number
        # of wires fits the dimensions of the matrix
        if len(U_shape) not in {2, 3} or U_shape[-2:] != (dim, dim):
            raise ValueError(
                f"Input unitary must be of shape {(dim, dim)} or (batch_size, {dim}, {dim}) "
                f"to act on {len(wires)} wires. Got shape {U_shape} instead."
            )

        # If the matrix is sparse, we need to convert it to a csr_matrix
        self._issparse = sp.sparse.issparse(U)
        if self._issparse:
            U = U.tocsr()

        # Check for unitarity; due to variable precision across the different ML frameworks,
        # here we issue a warning to check the operation, instead of raising an error outright.
        if unitary_check and not self._unitary_check(U, dim):
            warnings.warn(
                f"Operator {U}\n may not be unitary. "
                "Verify unitarity of operation, or use a datatype with increased precision.",
                UserWarning,
            )

        super().__init__(U, wires=wires, id=id)

    @staticmethod
    def _unitary_check(U, dim):
        if isinstance(U, csr_matrix):
            U_dagger = U.conjugate().transpose()
            identity = sp.sparse.eye(dim, format="csr")
            return sp.sparse.linalg.norm(U @ U_dagger - identity) < 1e-10
        return qml.math.allclose(
            qml.math.einsum("...ij,...kj->...ik", U, qml.math.conj(U)),
            qml.math.eye(dim),
            atol=1e-6,
        )

    @property
    def resource_params(self) -> dict:
        return {"num_wires": len(self.wires)}

    @staticmethod
    def compute_matrix(U: TensorLike):  # pylint: disable=arguments-differ
        r"""Representation of the operator as a canonical matrix in the computational basis (static method).

        The canonical matrix is the textbook matrix representation that does not consider wires.
        Implicitly, this assumes that the wires of the operator correspond to the global wire order.

        .. seealso:: :meth:`~.QubitUnitary.matrix`

        Args:
            U (tensor_like): unitary matrix

        Returns:
            tensor_like: canonical matrix

        **Example**

        >>> U = np.array([[0.98877108+0.j, 0.-0.14943813j], [0.-0.14943813j, 0.98877108+0.j]])
        >>> qml.QubitUnitary.compute_matrix(U)
        [[0.98877108+0.j, 0.-0.14943813j],
        [0.-0.14943813j, 0.98877108+0.j]]
        """
        if sp.sparse.issparse(U):
            raise qml.operation.MatrixUndefinedError(
                "U is sparse matrix. Use sparse_matrix method instead."
            )
        return U

    @staticmethod
    def compute_sparse_matrix(U: TensorLike, format="csr"):  # pylint: disable=arguments-differ
        r"""Representation of the operator as a sparse matrix.

        Args:
            U (tensor_like): unitary matrix

        Returns:
            csr_matrix: sparse matrix representation

        **Example**

        >>> U = np.array([[0.98877108+0.j, 0.-0.14943813j], [0.-0.14943813j, 0.98877108+0.j]])
        >>> qml.QubitUnitary.compute_sparse_matrix(U)
        <2x2 sparse matrix of type '<class 'numpy.complex128'>'
            with 2 stored elements in Compressed Sparse Row format>
        """
        if sp.sparse.issparse(U):
            return U.asformat(format)
        raise qml.operation.SparseMatrixUndefinedError(
            "U is a dense matrix. Use matrix method instead"
        )

    @staticmethod
    def compute_decomposition(U: TensorLike, wires: WiresLike):
        r"""Representation of the operator as a product of other operators (static method).

        .. math:: O = O_1 O_2 \dots O_n.

        A decomposition is only defined for matrices that act on either one or two wires. For more
        than two wires, this method raises a ``DecompositionUndefined``.

        See :func:`~.ops.one_qubit_decomposition` and :func:`~.ops.two_qubit_decomposition`
        for more information on how the decompositions are computed.

        .. seealso:: :meth:`~.QubitUnitary.decomposition`.

        Args:
            U (array[complex]): square unitary matrix
            wires (Iterable[Any] or Wires): the wire(s) the operation acts on

        Returns:
            list[Operator]: decomposition of the operator

        **Example:**

        >>> U = 1 / np.sqrt(2) * np.array([[1, 1], [1, -1]])
        >>> qml.QubitUnitary.compute_decomposition(U, 0)
        [Rot(tensor(3.14159265, requires_grad=True), tensor(1.57079633, requires_grad=True), tensor(0., requires_grad=True), wires=[0])]

        """
        # Decomposes arbitrary single-qubit unitaries as Rot gates (RZ - RY - RZ format),
        # or a single RZ for diagonal matrices.
        shape = qml.math.shape(U)

        is_batched = len(shape) == 3
        shape_without_batch_dim = shape[1:] if is_batched else shape

        if shape_without_batch_dim == (2, 2):
            return qml.ops.one_qubit_decomposition(U, Wires(wires)[0], return_global_phase=True)

        if shape_without_batch_dim == (4, 4):
            # TODO[dwierichs]: Implement decomposition of broadcasted unitary
            if is_batched:
                raise DecompositionUndefinedError(
                    "The decomposition of a two-qubit QubitUnitary does not support broadcasting."
                )
            if sp.sparse.issparse(U):
                raise DecompositionUndefinedError(
                    "The decomposition of a two-qubit sparse QubitUnitary is undefined."
                )
            return qml.ops.two_qubit_decomposition(U, Wires(wires))

        return super(QubitUnitary, QubitUnitary).compute_decomposition(U, wires=wires)

    # pylint: disable=arguments-renamed, invalid-overridden-method
    @property
    def has_sparse_matrix(self) -> bool:
        return self._issparse

    # pylint: disable=arguments-renamed, invalid-overridden-method
    @property
    def has_matrix(self) -> bool:
        return not self._issparse

    # pylint: disable=arguments-renamed, invalid-overridden-method
    @property
    def has_decomposition(self) -> bool:
        return len(self.wires) < 3 if self.has_matrix else len(self.wires) == 1

    def adjoint(self) -> "QubitUnitary":
        if self.has_matrix:
            U = self.matrix()
            return QubitUnitary(qml.math.moveaxis(qml.math.conj(U), -2, -1), wires=self.wires)
        U = self.sparse_matrix()
        adjoint_sp_mat = U.conjugate().transpose()
        # Note: it is necessary to explicitly cast back to csr, or it will become csc.
        return QubitUnitary(adjoint_sp_mat, wires=self.wires)

    def pow(self, z: Union[int, float]):
        if self.has_sparse_matrix:
            mat = self.sparse_matrix()
            pow_mat = sp.sparse.linalg.matrix_power(mat, z)
            return [QubitUnitary(pow_mat, wires=self.wires)]

        mat = self.matrix()
        if isinstance(z, int) and qml.math.get_deep_interface(mat) != "tensorflow":
            pow_mat = qml.math.linalg.matrix_power(mat, z)
        elif self.batch_size is not None or qml.math.shape(z) != ():
            return super().pow(z)
        else:
            pow_mat = qml.math.convert_like(fractional_matrix_power(mat, z), mat)
        return [QubitUnitary(pow_mat, wires=self.wires)]

    def _controlled(self, wire):
        return qml.ControlledQubitUnitary(*self.parameters, wires=wire + self.wires)

    def label(
        self,
        decimals: Optional[int] = None,
        base_label: Optional[str] = None,
        cache: Optional[dict] = None,
    ) -> str:
        return super().label(decimals=decimals, base_label=base_label or "U", cache=cache)


add_decomps(
    QubitUnitary,
    zyz_decomp_rule,
    zxz_decomp_rule,
    xzx_decomp_rule,
    xyx_decomp_rule,
    rot_decomp_rule,
    two_qubit_decomp_rule,
)


def _qubit_unitary_resource(base_class, base_params, **_):
    return {resource_rep(base_class, **base_params): 1}


@register_resources(_qubit_unitary_resource)
def _adjoint_qubit_unitary(U, wires, **_):
    U = (
        U.conjugate().transpose()
        if sp.sparse.issparse(U)
        else qml.math.moveaxis(qml.math.conj(U), -2, -1)
    )
    QubitUnitary(U, wires=wires)


add_decomps("Adjoint(QubitUnitary)", _adjoint_qubit_unitary)


def _matrix_pow(U, z):
    if sp.sparse.issparse(U):
        return sp.sparse.linalg.matrix_power(U, z)
    if is_integer(z) and qml.math.get_deep_interface(U) != "tensorflow":
        return qml.math.linalg.matrix_power(U, z)
    return qml.math.convert_like(fractional_matrix_power(U, z), U)


@register_resources(_qubit_unitary_resource)
def _pow_qubit_unitary(U, wires, z, **_):
    QubitUnitary(_matrix_pow(U, z), wires=wires)


add_decomps("Pow(QubitUnitary)", _pow_qubit_unitary)


class DiagonalQubitUnitary(Operation):
    r"""DiagonalQubitUnitary(D, wires)
    Apply an arbitrary diagonal unitary matrix with a dimension that is a power of two.

    **Details:**

    * Number of wires: Any (the operation can act on any number of wires)
    * Number of parameters: 1
    * Number of dimensions per parameter: (1,)
    * Gradient recipe: None

    Args:
        D (array[complex]): diagonal of unitary matrix
        wires (Sequence[int] or int): the wire(s) the operation acts on
    """

    num_params = 1
    """int: Number of trainable parameters that the operator depends on."""

    ndim_params = (1,)
    """tuple[int]: Number of dimensions per trainable parameter that the operator depends on."""

    grad_method = None
    """Gradient computation method."""

    resource_keys = {"num_wires"}

    @property
    def resource_params(self) -> dict:
        return {"num_wires": len(self.wires)}

    @staticmethod
    def compute_matrix(D: TensorLike) -> TensorLike:  # pylint: disable=arguments-differ
        r"""Representation of the operator as a canonical matrix in the computational basis (static method).

        The canonical matrix is the textbook matrix representation that does not consider wires.
        Implicitly, this assumes that the wires of the operator correspond to the global wire order.

        .. seealso:: :meth:`~.DiagonalQubitUnitary.matrix`

        Args:
            D (tensor_like): diagonal of the matrix

        Returns:
            tensor_like: canonical matrix

        **Example**

        >>> qml.DiagonalQubitUnitary.compute_matrix(torch.tensor([1, -1]))
        tensor([[ 1,  0],
                [ 0, -1]])
        """
        D = qml.math.asarray(D)

        if not qml.math.is_abstract(D) and not qml.math.allclose(
            D * qml.math.conj(D), qml.math.ones_like(D)
        ):
            raise ValueError("Operator must be unitary.")

        # The diagonal is supposed to have one-dimension. If it is broadcasted, it has two
        if qml.math.ndim(D) == 2:
            return qml.math.stack([qml.math.diag(_D) for _D in D])

        return qml.math.diag(D)

    @staticmethod
    def compute_eigvals(D: TensorLike) -> TensorLike:  # pylint: disable=arguments-differ
        r"""Eigenvalues of the operator in the computational basis (static method).

        If :attr:`diagonalizing_gates` are specified and implement a unitary :math:`U^{\dagger}`,
        the operator can be reconstructed as

        .. math:: O = U \Sigma U^{\dagger},

        where :math:`\Sigma` is the diagonal matrix containing the eigenvalues.

        Otherwise, no particular order for the eigenvalues is guaranteed.

        .. seealso:: :meth:`~.DiagonalQubitUnitary.eigvals`

        Args:
            D (tensor_like): diagonal of the matrix

        Returns:
            tensor_like: eigenvalues

        **Example**

        >>> qml.DiagonalQubitUnitary.compute_eigvals(torch.tensor([1, -1]))
        tensor([ 1, -1])
        """
        D = qml.math.asarray(D)

        if not (
            qml.math.is_abstract(D)
            or qml.math.allclose(D * qml.math.conj(D), qml.math.ones_like(D))
        ):
            raise ValueError("Operator must be unitary.")

        return D

    @staticmethod
    def compute_decomposition(D: TensorLike, wires: WiresLike) -> list["qml.operation.Operator"]:
        r"""Representation of the operator as a product of other operators (static method).

        .. math:: O = O_1 O_2 \dots O_n.

        ``DiagonalQubitUnitary`` decomposes into :class:`~.QubitUnitary`, :class:`~.RZ`,
        :class:`~.IsingZZ`, and/or :class:`~.MultiRZ` depending on the number of wires.

        .. note::

            The parameters of the decomposed operations are cast to the ``complex128`` dtype
            as real dtypes can lead to ``NaN`` values in the decomposition.

        .. seealso:: :meth:`~.DiagonalQubitUnitary.decomposition`.

        Args:
            D (tensor_like): diagonal of the matrix
            wires (Iterable[Any] or Wires): the wire(s) the operation acts on

        Returns:
            list[Operator]: decomposition into lower level operations

        **Example:**

        >>> diag = np.exp(1j * np.array([0.4, 2.1, 0.5, 1.8]))
        >>> qml.DiagonalQubitUnitary.compute_decomposition(diag, wires=[0, 1])
        [QubitUnitary(array([[0.36235775+0.93203909j, 0.        +0.j        ],
         [0.        +0.j        , 0.36235775+0.93203909j]]), wires=[0]),
         RZ(1.5000000000000002, wires=[1]),
         RZ(-0.10000000000000003, wires=[0]),
         IsingZZ(0.2, wires=[0, 1])]

        """
        n = len(wires)

        # Cast the diagonal into a complex dtype so that the logarithm works as expected
        D_casted = qml.math.cast(D, "complex128")

        phases = qml.math.real(qml.math.log(D_casted) * (-1j))
        coeffs = _walsh_hadamard_transform(phases, n).T
        global_phase = qml.math.exp(1j * coeffs[0])
        # For all other gates, there is a prefactor -1/2 to be compensated.
        coeffs = coeffs * (-2.0)

        # TODO: Replace the following by a GlobalPhase gate.
        ops = [QubitUnitary(qml.math.tensordot(global_phase, qml.math.eye(2), axes=0), wires[0])]
        for wire0 in range(n):
            # Single PauliZ generators correspond to the coeffs at powers of two
            ops.append(qml.RZ(coeffs[1 << wire0], wires[n - 1 - wire0]))
            # Double PauliZ generators correspond to the coeffs at the sum of two powers of two
            ops.extend(
                qml.IsingZZ(
                    coeffs[(1 << wire0) + (1 << wire1)],
                    [wires[n - 1 - wire0], wires[n - 1 - wire1]],
                )
                for wire1 in range(wire0)
            )

        # Add all multi RZ gates that are not generated by single or double PauliZ generators
        ops.extend(
            qml.MultiRZ(c, [wires[k] for k in np.where(term)[0]])
            for c, term in zip(coeffs, product((0, 1), repeat=n))
            if sum(term) > 2
        )
        return ops

    def adjoint(self) -> "DiagonalQubitUnitary":
        return DiagonalQubitUnitary(qml.math.conj(self.parameters[0]), wires=self.wires)

    def pow(self, z) -> list["DiagonalQubitUnitary"]:
        cast_data = qml.math.cast(self.data[0], np.complex128)
        return [DiagonalQubitUnitary(cast_data**z, wires=self.wires)]

    def _controlled(self, control: WiresLike):
        return DiagonalQubitUnitary(
            qml.math.hstack([np.ones_like(self.parameters[0]), self.parameters[0]]),
            wires=control + self.wires,
        )

    def label(
        self,
        decimals: Optional[int] = None,
        base_label: Optional[str] = None,
        cache: Optional[dict] = None,
    ):
        return super().label(decimals=decimals, base_label=base_label or "U", cache=cache)


def _diagonal_qubit_unitary_resource(base_class, base_params, **_):
    return {resource_rep(base_class, **base_params): 1}


@register_resources(_diagonal_qubit_unitary_resource)
def _adjoint_diagonal_unitary(U, wires, **_):
    U = qml.math.conj(U)
    DiagonalQubitUnitary(U, wires=wires)


add_decomps("Adjoint(DiagonalQubitUnitary)", _adjoint_diagonal_unitary)


@register_resources(_diagonal_qubit_unitary_resource)
def _pow_diagonal_unitary(U, wires, z, **_):
    DiagonalQubitUnitary(qml.math.cast(U, np.complex128) ** z, wires=wires)


add_decomps("Pow(DiagonalQubitUnitary)", _pow_diagonal_unitary)


class BlockEncode(Operation):
    r"""BlockEncode(A, wires)
    Construct a unitary :math:`U(A)` such that an arbitrary matrix :math:`A`
    is encoded in the top-left block.

    .. math::

        \begin{align}
             U(A) &=
             \begin{bmatrix}
                A & \sqrt{I-AA^\dagger} \\
                \sqrt{I-A^\dagger A} & -A^\dagger
            \end{bmatrix}.
        \end{align}

    **Details:**

    * Number of wires: Any (the operation can act on any number of wires)
    * Number of parameters: 1
    * Number of dimensions per parameter: (2,)
    * Gradient recipe: None

    Args:
        A (tensor_like): a general :math:`(n \times m)` matrix to be encoded
        wires (Iterable[int, str], Wires): the wires the operation acts on
        id (str or None): String representing the operation (optional)

    Raises:
        ValueError: if the number of wires doesn't fit the dimensions of the matrix

    **Example**

    We can define a matrix and a block-encoding circuit as follows:

    >>> A = [[0.1,0.2],[0.3,0.4]]
    >>> dev = qml.device('default.qubit', wires=2)
    >>> @qml.qnode(dev)
    ... def example_circuit():
    ...     qml.BlockEncode(A, wires=range(2))
    ...     return qml.state()

    We can see that :math:`A` has been block encoded in the matrix of the circuit:

    >>> print(qml.matrix(example_circuit)())
    [[ 0.1         0.2         0.97283788 -0.05988708]
     [ 0.3         0.4        -0.05988708  0.86395228]
     [ 0.94561648 -0.07621992 -0.1        -0.3       ]
     [-0.07621992  0.89117368 -0.2        -0.4       ]]

    We can also block-encode a non-square matrix and check the resulting unitary matrix:

    >>> A = [[0.2, 0, 0.2],[-0.2, 0.2, 0]]
    >>> op = qml.BlockEncode(A, wires=range(3))
    >>> print(np.round(qml.matrix(op), 2))
    [[ 0.2   0.    0.2   0.96  0.02  0.    0.    0.  ]
     [-0.2   0.2   0.    0.02  0.96  0.    0.    0.  ]
     [ 0.96  0.02 -0.02 -0.2   0.2   0.    0.    0.  ]
     [ 0.02  0.98  0.   -0.   -0.2   0.    0.    0.  ]
     [-0.02  0.    0.98 -0.2  -0.    0.    0.    0.  ]
     [ 0.    0.    0.    0.    0.    1.    0.    0.  ]
     [ 0.    0.    0.    0.    0.    0.    1.    0.  ]
     [ 0.    0.    0.    0.    0.    0.    0.    1.  ]]

    .. note::
        If the operator norm of :math:`A`  is greater than 1, we normalize it to ensure
        :math:`U(A)` is unitary. The normalization constant can be
        accessed through :code:`op.hyperparameters["norm"]`.

        Specifically, the norm is computed as the maximum of
        :math:`\| AA^\dagger \|` and
        :math:`\| A^\dagger A \|`.
    """

    num_params = 1
    """int: Number of trainable parameters that the operator depends on."""

    ndim_params = (2,)
    """tuple[int]: Number of dimensions per trainable parameter that the operator depends on."""

    grad_method = None
    """Gradient computation method."""

    def __init__(self, A: TensorLike, wires: WiresLike, id: Optional[str] = None):
        wires = Wires(wires)
        shape_a = qml.math.shape(A)
        if shape_a == () or all(x == 1 for x in shape_a):
            A = qml.math.reshape(A, [1, 1])
            normalization = qml.math.abs(A)
            subspace = (1, 1, 2 ** len(wires))

        else:
            if len(shape_a) == 1:
                A = qml.math.reshape(A, [1, len(A)])
                shape_a = qml.math.shape(A)

            normalization = qml.math.maximum(
                math.norm(A @ qml.math.transpose(qml.math.conj(A)), ord=pnp.inf),
                math.norm(qml.math.transpose(qml.math.conj(A)) @ A, ord=pnp.inf),
            )
            subspace = (*shape_a, 2 ** len(wires))

        # Clip the normalization to at least 1 (= normalize(A) if norm > 1 else A).
        A = qml.math.array(A) / qml.math.maximum(normalization, qml.math.ones_like(normalization))

        if subspace[2] < (subspace[0] + subspace[1]):
            raise ValueError(
                f"Block encoding a ({subspace[0]} x {subspace[1]}) matrix "
                f"requires a Hilbert space of size at least "
                f"({subspace[0] + subspace[1]} x {subspace[0] + subspace[1]})."
                f" Cannot be embedded in a {len(wires)} qubit system."
            )

        super().__init__(A, wires=wires, id=id)
        self.hyperparameters["norm"] = normalization
        self.hyperparameters["subspace"] = subspace

        self._issparse = sp.sparse.issparse(A)

    # pylint: disable=arguments-renamed, invalid-overridden-method
    @property
    def has_sparse_matrix(self) -> bool:
        """bool: Whether the operator has a sparse matrix representation."""
        return self._issparse

    # pylint: disable=arguments-renamed, invalid-overridden-method
    @property
    def has_matrix(self) -> bool:
        """bool: Whether the operator has a sparse matrix representation."""
        return not self._issparse

    def _flatten(self) -> FlatPytree:
        return self.data, (self.wires, ())

    @staticmethod
    def compute_matrix(*params, **hyperparams):
        r"""Representation of the operator as a canonical matrix in the computational basis (static method).

        The canonical matrix is the textbook matrix representation that does not consider wires.
        Implicitly, this assumes that the wires of the operator correspond to the global wire order.

        .. seealso:: :meth:`~.BlockEncode.matrix`

        Args:
            *params (list): trainable parameters of the operator, as stored in the ``parameters`` attribute
            **hyperparams (dict): non-trainable hyperparameters of the operator, as stored in the ``hyperparameters`` attribute


        Returns:
            tensor_like: canonical matrix

        **Example**

        >>> A = np.array([[0.1,0.2],[0.3,0.4]])
        >>> A
        tensor([[0.1, 0.2],
                [0.3, 0.4]])
        >>> qml.BlockEncode.compute_matrix(A, subspace=[2,2,4])
        array([[ 0.1       ,  0.2       ,  0.97283788, -0.05988708],
               [ 0.3       ,  0.4       , -0.05988708,  0.86395228],
               [ 0.94561648, -0.07621992, -0.1       , -0.3       ],
               [-0.07621992,  0.89117368, -0.2       , -0.4       ]])
        """
        A = params[0]
        subspace = hyperparams["subspace"]
        if sp.sparse.issparse(A):
            raise qml.operation.MatrixUndefinedError(
                "The operator was initialized with a sparse matrix. Use sparse_matrix instead."
            )
        return _process_blockencode(A, subspace)

    @staticmethod
    def compute_sparse_matrix(*params, **hyperparams):
        A = params[0]
        subspace = hyperparams["subspace"]
        if sp.sparse.issparse(A):
            return _process_blockencode(A, subspace)
        raise qml.operation.SparseMatrixUndefinedError(
            "The operator is initialized with a dense matrix, use the matrix method instead."
        )

    def adjoint(self) -> "BlockEncode":
        A = self.parameters[0]
        return BlockEncode(qml.math.transpose(qml.math.conj(A)), wires=self.wires)

    def label(
        self,
        decimals: Optional[int] = None,
        base_label: Optional[str] = None,
        cache: Optional[dict] = None,
    ):
        return super().label(decimals=decimals, base_label=base_label or "BlockEncode", cache=cache)


def _process_blockencode(A, subspace):
    """
    Process the BlockEncode operation.
    """
    n, m, k = subspace
    shape_a = qml.math.shape(A)

    sqrtm = math.sqrt_matrix_sparse if sp.sparse.issparse(A) else math.sqrt_matrix

    def _stack(lst, h=False, like=None):
        if like == "tensorflow":
            axis = 1 if h else 0
            return qml.math.concat(lst, like=like, axis=axis)
        return qml.math.hstack(lst) if h else qml.math.vstack(lst)

    interface = qml.math.get_interface(A)

    if qml.math.sum(shape_a) <= 2:
        col1 = _stack([A, math.sqrt(1 - A * math.conj(A))], like=interface)
        col2 = _stack([math.sqrt(1 - A * math.conj(A)), -math.conj(A)], like=interface)
        u = _stack([col1, col2], h=True, like=interface)
    else:
        d1, d2 = shape_a
        col1 = _stack(
            [
                A,
                sqrtm(
                    math.cast(math.eye(d2, like=A), A.dtype) - qml.math.transpose(math.conj(A)) @ A
                ),
            ],
            like=interface,
        )
        col2 = _stack(
            [
                sqrtm(math.cast(math.eye(d1, like=A), A.dtype) - A @ math.transpose(math.conj(A))),
                -math.transpose(math.conj(A)),
            ],
            like=interface,
        )
        u = _stack([col1, col2], h=True, like=interface)

    if n + m < k:
        r = k - (n + m)
        col1 = _stack([u, math.zeros((r, n + m), like=A)], like=interface)
        col2 = _stack([math.zeros((n + m, r), like=A), math.eye(r, like=A)], like=interface)
        u = _stack([col1, col2], h=True, like=interface)

    return u<|MERGE_RESOLUTION|>--- conflicted
+++ resolved
@@ -28,25 +28,9 @@
 import pennylane as qml
 from pennylane import math
 from pennylane import numpy as pnp
-<<<<<<< HEAD
 from pennylane.decomposition import add_decomps, register_resources, resource_rep
 from pennylane.decomposition.symbolic_decomposition import is_integer
-from pennylane.operation import AnyWires, DecompositionUndefinedError, FlatPytree, Operation
-=======
-from pennylane.decomposition.decomposition_rule import add_decomps
-from pennylane.math import (
-    cast,
-    conj,
-    eye,
-    norm,
-    sqrt,
-    sqrt_matrix,
-    sqrt_matrix_sparse,
-    transpose,
-    zeros,
-)
 from pennylane.operation import DecompositionUndefinedError, FlatPytree, Operation
->>>>>>> b6d6dbed
 from pennylane.ops.op_math.decompositions.unitary_decompositions import (
     rot_decomp_rule,
     two_qubit_decomp_rule,
