# Copyright 2018-2021 Xanadu Quantum Technologies Inc.

# Licensed under the Apache License, Version 2.0 (the "License");
# you may not use this file except in compliance with the License.
# You may obtain a copy of the License at

#     http://www.apache.org/licenses/LICENSE-2.0

# Unless required by applicable law or agreed to in writing, software
# distributed under the License is distributed on an "AS IS" BASIS,
# WITHOUT WARRANTIES OR CONDITIONS OF ANY KIND, either express or implied.
# See the License for the specific language governing permissions and
# limitations under the License.
"""
This submodule contains the discrete-variable quantum operations that
accept a hermitian or an unitary matrix as a parameter.
"""
# pylint:disable=arguments-differ
import warnings
import numpy as np

import pennylane as qml
from pennylane.operation import AnyWires, DecompositionUndefinedError, Operation
from pennylane.wires import Wires


class QubitUnitary(Operation):
    r"""QubitUnitary(U, wires)
    Apply an arbitrary fixed unitary matrix.

    **Details:**

    * Number of wires: Any (the operation can act on any number of wires)
    * Number of parameters: 1
    * Number of dimensions per parameter: (2,)
    * Gradient recipe: None

    Args:
        U (array[complex]): square unitary matrix
        wires (Sequence[int] or int): the wire(s) the operation acts on
        do_queue (bool): indicates whether the operator should be
            recorded when created in a tape context
        id (str): custom label given to an operator instance,
            can be useful for some applications where the instance has to be identified
        unitary_check (bool): check for unitarity of the given matrix

    Raises:
        ValueError: if the number of wires doesn't fit the dimensions of the matrix

    **Example**

    >>> dev = qml.device('default.qubit', wires=1)
    >>> U = 1 / np.sqrt(2) * np.array([[1, 1], [1, -1]])
    >>> @qml.qnode(dev)
    ... def example_circuit():
    ...     qml.QubitUnitary(U, wires=0)
    ...     return qml.expval(qml.PauliZ(0))
    >>> print(example_circuit())
    0.0
    """
    num_wires = AnyWires
    """int: Number of wires that the operator acts on."""

    num_params = 1
    """int: Number of trainable parameters that the operator depends on."""

    ndim_params = (2,)
    """tuple[int]: Number of dimensions per trainable parameter that the operator depends on."""

    grad_method = None
    """Gradient computation method."""

    def __init__(
        self, U, wires, do_queue=True, id=None, unitary_check=False
    ):  # pylint: disable=too-many-arguments
        # For pure QubitUnitary operations (not controlled), check that the number
        # of wires fits the dimensions of the matrix

        wires = Wires(wires)

        U_shape = qml.math.shape(U)

        dim = 2 ** len(wires)

        if len(U_shape) not in {2, 3} or U_shape[-2:] != (dim, dim):
            raise ValueError(
                f"Input unitary must be of shape {(dim, dim)} or (batch_size, {dim}, {dim}) "
                f"to act on {len(wires)} wires."
            )

        # Check for unitarity; due to variable precision across the different ML frameworks,
        # here we issue a warning to check the operation, instead of raising an error outright.
        if unitary_check and not (
            qml.math.is_abstract(U)
            or qml.math.allclose(
                qml.math.einsum("...ij,...kj->...ik", U, qml.math.conj(U)),
                qml.math.eye(dim),
                atol=1e-6,
            )
        ):
            warnings.warn(
                f"Operator {U}\n may not be unitary."
                "Verify unitarity of operation, or use a datatype with increased precision.",
                UserWarning,
            )

        super().__init__(U, wires=wires, do_queue=do_queue, id=id)

    @staticmethod
    def compute_matrix(U):  # pylint: disable=arguments-differ
        r"""Representation of the operator as a canonical matrix in the computational basis (static method).

        The canonical matrix is the textbook matrix representation that does not consider wires.
        Implicitly, this assumes that the wires of the operator correspond to the global wire order.

        .. seealso:: :meth:`~.QubitUnitary.matrix`

        Args:
            U (tensor_like): unitary matrix

        Returns:
            tensor_like: canonical matrix

        **Example**

        >>> U = np.array([[0.98877108+0.j, 0.-0.14943813j], [0.-0.14943813j, 0.98877108+0.j]])
        >>> qml.QubitUnitary.compute_matrix(U)
        [[0.98877108+0.j, 0.-0.14943813j],
        [0.-0.14943813j, 0.98877108+0.j]]
        """
        return U

    @staticmethod
    def compute_decomposition(U, wires):
        r"""Representation of the operator as a product of other operators (static method).

        .. math:: O = O_1 O_2 \dots O_n.

        A decomposition is only defined for matrices that act on either one or two wires. For more
        than two wires, this method raises a ``DecompositionUndefined``.

        See :func:`~.transforms.zyz_decomposition` and :func:`~.transforms.two_qubit_decomposition`
        for more information on how the decompositions are computed.

        .. seealso:: :meth:`~.QubitUnitary.decomposition`.

        Args:
            U (array[complex]): square unitary matrix
            wires (Iterable[Any] or Wires): the wire(s) the operation acts on

        Returns:
            list[Operator]: decomposition of the operator

        **Example:**

        >>> U = 1 / np.sqrt(2) * np.array([[1, 1], [1, -1]])
        >>> qml.QubitUnitary.compute_decomposition(U, 0)
        [Rot(tensor(3.14159265, requires_grad=True), tensor(1.57079633, requires_grad=True), tensor(0., requires_grad=True), wires=[0])]

        """
        # Decomposes arbitrary single-qubit unitaries as Rot gates (RZ - RY - RZ format),
        # or a single RZ for diagonal matrices.
        shape = qml.math.shape(U)

        is_batched = len(shape) == 3
        shape_without_batch_dim = shape[1:] if is_batched else shape

        if shape_without_batch_dim == (2, 2):
            return qml.transforms.decompositions.zyz_decomposition(U, Wires(wires)[0])

        if shape_without_batch_dim == (4, 4):
            # TODO[dwierichs]: Implement decomposition of broadcasted unitary
            if is_batched:
                raise DecompositionUndefinedError(
                    "The decomposition of a two-qubit QubitUnitary does not support broadcasting."
                )

            return qml.transforms.two_qubit_decomposition(U, Wires(wires))

        return super(QubitUnitary, QubitUnitary).compute_decomposition(U, wires=wires)

    def adjoint(self):
        U = self.matrix()
        return QubitUnitary(qml.math.moveaxis(qml.math.conj(U), -2, -1), wires=self.wires)

    def pow(self, z):
        if isinstance(z, int):
            return [QubitUnitary(qml.math.linalg.matrix_power(self.matrix(), z), wires=self.wires)]
        return super().pow(z)

    def _controlled(self, wire):
<<<<<<< HEAD
        return ControlledQubitUnitary(*self.parameters, control_wires=wire, wires=self.wires)
=======
        new_op = qml.ControlledQubitUnitary(*self.parameters, control_wires=wire, wires=self.wires)
        return new_op.inv() if self.inverse else new_op
>>>>>>> d05b0014

    def label(self, decimals=None, base_label=None, cache=None):
        return super().label(decimals=decimals, base_label=base_label or "U", cache=cache)


<<<<<<< HEAD
class ControlledQubitUnitary(QubitUnitary):
    r"""ControlledQubitUnitary(U, control_wires, wires, control_values)
    Apply an arbitrary fixed unitary to ``wires`` with control from the ``control_wires``.

    In addition to default ``Operation`` instance attributes, the following are
    available for ``ControlledQubitUnitary``:

    * ``control_wires``: wires that act as control for the operation
    * ``U``: unitary applied to the target wires

    **Details:**

    * Number of wires: Any (the operation can act on any number of wires)
    * Number of parameters: 1
    * Number of dimensions per parameter: (2,)
    * Gradient recipe: None

    Args:
        U (array[complex]): square unitary matrix
        control_wires (Union[Wires, Sequence[int], or int]): the control wire(s)
        wires (Union[Wires, Sequence[int], or int]): the wire(s) the unitary acts on
        control_values (str): a string of bits representing the state of the control
            qubits to control on (default is the all 1s state)

    **Example**

    The following shows how a single-qubit unitary can be applied to wire ``2`` with control on
    both wires ``0`` and ``1``:

    >>> U = np.array([[ 0.94877869,  0.31594146], [-0.31594146,  0.94877869]])
    >>> qml.ControlledQubitUnitary(U, control_wires=[0, 1], wires=2)

    Typically controlled operations apply a desired gate if the control qubits
    are all in the state :math:`\vert 1\rangle`. However, there are some situations where
    it is necessary to apply a gate conditioned on all qubits being in the
    :math:`\vert 0\rangle` state, or a mix of the two.

    The state on which to control can be changed by passing a string of bits to
    `control_values`. For example, if we want to apply a single-qubit unitary to
    wire ``3`` conditioned on three wires where the first is in state ``0``, the
    second is in state ``1``, and the third in state ``1``, we can write:

    >>> qml.ControlledQubitUnitary(U, control_wires=[0, 1, 2], wires=3, control_values='011')

    """
    num_wires = AnyWires
    """int: Number of wires that the operator acts on."""

    num_params = 1
    """int: Number of trainable parameters that the operator depends on."""

    ndim_params = (2,)
    """tuple[int]: Number of dimensions per trainable parameter that the operator depends on."""

    grad_method = None
    """Gradient computation method."""

    def __init__(
        self,
        *params,
        control_wires=None,
        wires=None,
        control_values=None,
        do_queue=True,
    ):
        if control_wires is None:
            raise ValueError("Must specify control wires")

        wires = Wires(wires)
        control_wires = Wires(control_wires)

        if Wires.shared_wires([wires, control_wires]):
            raise ValueError(
                "The control wires must be different from the wires specified to apply the unitary on."
            )

        self._hyperparameters = {
            "u_wires": wires,
            "control_wires": control_wires,
            "control_values": control_values,
        }

        total_wires = control_wires + wires
        super().__init__(*params, wires=total_wires, do_queue=do_queue)

    @staticmethod
    def compute_decomposition(*params, wires=None, **hyperparameters):
        raise DecompositionUndefinedError

    @staticmethod
    def compute_matrix(
        U, control_wires, u_wires, control_values=None
    ):  # pylint: disable=arguments-differ
        r"""Representation of the operator as a canonical matrix in the computational basis (static method).

        The canonical matrix is the textbook matrix representation that does not consider wires.
        Implicitly, this assumes that the wires of the operator correspond to the global wire order.

        .. seealso:: :meth:`~.ControlledQubitUnitary.matrix`

        Args:
            U (tensor_like): unitary matrix
            control_wires (Iterable): the control wire(s)
            u_wires (Iterable): the wire(s) the unitary acts on
            control_values (str or None): a string of bits representing the state of the control
                qubits to control on (default is the all 1s state)

        Returns:
            tensor_like: canonical matrix

        **Example**

        >>> U = np.array([[ 0.94877869,  0.31594146], [-0.31594146,  0.94877869]])
        >>> qml.ControlledQubitUnitary.compute_matrix(U, control_wires=[1], u_wires=[0], control_values="1")
        [[ 1.        +0.j  0.        +0.j  0.        +0.j  0.        +0.j]
         [ 0.        +0.j  1.        +0.j  0.        +0.j  0.        +0.j]
         [ 0.        +0.j  0.        +0.j  0.94877869+0.j  0.31594146+0.j]
         [ 0.        +0.j  0.        +0.j -0.31594146+0.j  0.94877869+0.j]]
        """
        target_dim = 2 ** len(u_wires)
        shape = qml.math.shape(U)
        if not (len(shape) in {2, 3} and shape[-2:] == (target_dim, target_dim)):
            raise ValueError(
                f"Input unitary must be of shape {(target_dim, target_dim)} or "
                f"(batch_size, {target_dim}, {target_dim})."
            )

        # A multi-controlled operation is a block-diagonal matrix partitioned into
        # blocks where the operation being applied sits in the block positioned at
        # the integer value of the control string. For example, controlling a
        # unitary U with 2 qubits will produce matrices with block structure
        # (U, I, I, I) if the control is on bits '00', (I, U, I, I) if on bits '01',
        # etc. The positioning of the block is controlled by padding the block diagonal
        # to the left and right with the correct amount of identity blocks.

        total_wires = qml.wires.Wires(control_wires) + qml.wires.Wires(u_wires)

        # if control values unspecified, we control on the all-ones string
        if not control_values:
            control_values = "1" * len(control_wires)

        if isinstance(control_values, str):
            if len(control_values) != len(control_wires):
                raise ValueError("Length of control bit string must equal number of control wires.")

            # Make sure all values are either 0 or 1
            if not set(control_values).issubset({"0", "1"}):
                raise ValueError("String of control values can contain only '0' or '1'.")

            control_int = int(control_values, 2)
        else:
            raise ValueError("Alternative control values must be passed as a binary string.")

        padding_left = control_int * target_dim
        padding_right = 2 ** len(total_wires) - target_dim - padding_left

        interface = qml.math.get_interface(U)
        left_pad = qml.math.cast_like(qml.math.eye(padding_left, like=interface), 1j)
        right_pad = qml.math.cast_like(qml.math.eye(padding_right, like=interface), 1j)
        if len(qml.math.shape(U)) == 3:
            return qml.math.stack([qml.math.block_diag([left_pad, _U, right_pad]) for _U in U])
        return qml.math.block_diag([left_pad, U, right_pad])

    @property
    def control_wires(self):
        return self.hyperparameters["control_wires"]

    @property
    def control_values(self):
        """str.  Specifies whether or not to control on zero "0" or one "1" for each
        control wire."""
        return self.hyperparameters["control_values"]

    def pow(self, z):
        if isinstance(z, int):
            return [
                ControlledQubitUnitary(
                    qml.math.linalg.matrix_power(self.data[0], z),
                    control_wires=self.control_wires,
                    control_values=self.control_values,
                    wires=self.hyperparameters["u_wires"],
                )
            ]
        return super().pow(z)

    def _controlled(self, wire):
        ctrl_wires = self.control_wires + wire
        values = None if self.control_values is None else f"{self.control_values}1"
        return ControlledQubitUnitary(
            *self.parameters,
            control_wires=ctrl_wires,
            wires=self.hyperparameters["u_wires"],
            control_values=values,
        )


=======
>>>>>>> d05b0014
class DiagonalQubitUnitary(Operation):
    r"""DiagonalQubitUnitary(D, wires)
    Apply an arbitrary fixed diagonal unitary matrix.

    **Details:**

    * Number of wires: Any (the operation can act on any number of wires)
    * Number of parameters: 1
    * Number of dimensions per parameter: (1,)
    * Gradient recipe: None

    Args:
        D (array[complex]): diagonal of unitary matrix
        wires (Sequence[int] or int): the wire(s) the operation acts on
    """
    num_wires = AnyWires
    """int: Number of wires that the operator acts on."""

    num_params = 1
    """int: Number of trainable parameters that the operator depends on."""

    ndim_params = (1,)
    """tuple[int]: Number of dimensions per trainable parameter that the operator depends on."""

    grad_method = None
    """Gradient computation method."""

    @staticmethod
    def compute_matrix(D):  # pylint: disable=arguments-differ
        r"""Representation of the operator as a canonical matrix in the computational basis (static method).

        The canonical matrix is the textbook matrix representation that does not consider wires.
        Implicitly, this assumes that the wires of the operator correspond to the global wire order.

        .. seealso:: :meth:`~.DiagonalQubitUnitary.matrix`

        Args:
            D (tensor_like): diagonal of the matrix

        Returns:
            tensor_like: canonical matrix

        **Example**

        >>> qml.DiagonalQubitUnitary.compute_matrix(torch.tensor([1, -1]))
        tensor([[ 1,  0],
                [ 0, -1]])
        """
        D = qml.math.asarray(D)

        if not qml.math.allclose(D * qml.math.conj(D), qml.math.ones_like(D)):
            raise ValueError("Operator must be unitary.")

        # The diagonal is supposed to have one-dimension. If it is broadcasted, it has two
        if qml.math.ndim(D) == 2:
            return qml.math.stack([qml.math.diag(_D) for _D in D])

        return qml.math.diag(D)

    @staticmethod
    def compute_eigvals(D):  # pylint: disable=arguments-differ
        r"""Eigenvalues of the operator in the computational basis (static method).

        If :attr:`diagonalizing_gates` are specified and implement a unitary :math:`U^{\dagger}`,
        the operator can be reconstructed as

        .. math:: O = U \Sigma U^{\dagger},

        where :math:`\Sigma` is the diagonal matrix containing the eigenvalues.

        Otherwise, no particular order for the eigenvalues is guaranteed.

        .. seealso:: :meth:`~.DiagonalQubitUnitary.eigvals`

        Args:
            D (tensor_like): diagonal of the matrix

        Returns:
            tensor_like: eigenvalues

        **Example**

        >>> qml.DiagonalQubitUnitary.compute_eigvals(torch.tensor([1, -1]))
        tensor([ 1, -1])
        """
        D = qml.math.asarray(D)

        if not (
            qml.math.is_abstract(D)
            or qml.math.allclose(D * qml.math.conj(D), qml.math.ones_like(D))
        ):
            raise ValueError("Operator must be unitary.")

        return D

    @staticmethod
    def compute_decomposition(D, wires):
        r"""Representation of the operator as a product of other operators (static method).

        .. math:: O = O_1 O_2 \dots O_n.

        ``DiagonalQubitUnitary`` decomposes into :class:`~.QubitUnitary`, which has further
        decompositions for one and two qubit matrices.

        .. seealso:: :meth:`~.DiagonalQubitUnitary.decomposition`.

        Args:
            U (array[complex]): square unitary matrix
            wires (Iterable[Any] or Wires): the wire(s) the operation acts on

        Returns:
            list[Operator]: decomposition into lower level operations

        **Example:**

        >>> qml.DiagonalQubitUnitary.compute_decomposition([1, 1], wires=0)
        [QubitUnitary(array([[1, 0], [0, 1]]), wires=[0])]

        """
        return [QubitUnitary(DiagonalQubitUnitary.compute_matrix(D), wires=wires)]

    def adjoint(self):
        return DiagonalQubitUnitary(qml.math.conj(self.parameters[0]), wires=self.wires)

    def pow(self, z):
        if isinstance(self.data[0], list):
            if isinstance(self.data[0][0], list):
                # Support broadcasted list
                new_data = [[(el + 0j) ** z for el in x] for x in self.data[0]]
            else:
                new_data = [(x + 0.0j) ** z for x in self.data[0]]
            return [DiagonalQubitUnitary(new_data, wires=self.wires)]
        casted_data = qml.math.cast(self.data[0], np.complex128)
        return [DiagonalQubitUnitary(casted_data**z, wires=self.wires)]

    def _controlled(self, control):
        return DiagonalQubitUnitary(
            qml.math.hstack([np.ones_like(self.parameters[0]), self.parameters[0]]),
            wires=control + self.wires,
        )

    def label(self, decimals=None, base_label=None, cache=None):
        return super().label(decimals=decimals, base_label=base_label or "U", cache=cache)<|MERGE_RESOLUTION|>--- conflicted
+++ resolved
@@ -189,216 +189,12 @@
         return super().pow(z)
 
     def _controlled(self, wire):
-<<<<<<< HEAD
-        return ControlledQubitUnitary(*self.parameters, control_wires=wire, wires=self.wires)
-=======
-        new_op = qml.ControlledQubitUnitary(*self.parameters, control_wires=wire, wires=self.wires)
-        return new_op.inv() if self.inverse else new_op
->>>>>>> d05b0014
+        return qml.ControlledQubitUnitary(*self.parameters, control_wires=wire, wires=self.wires)
 
     def label(self, decimals=None, base_label=None, cache=None):
         return super().label(decimals=decimals, base_label=base_label or "U", cache=cache)
 
 
-<<<<<<< HEAD
-class ControlledQubitUnitary(QubitUnitary):
-    r"""ControlledQubitUnitary(U, control_wires, wires, control_values)
-    Apply an arbitrary fixed unitary to ``wires`` with control from the ``control_wires``.
-
-    In addition to default ``Operation`` instance attributes, the following are
-    available for ``ControlledQubitUnitary``:
-
-    * ``control_wires``: wires that act as control for the operation
-    * ``U``: unitary applied to the target wires
-
-    **Details:**
-
-    * Number of wires: Any (the operation can act on any number of wires)
-    * Number of parameters: 1
-    * Number of dimensions per parameter: (2,)
-    * Gradient recipe: None
-
-    Args:
-        U (array[complex]): square unitary matrix
-        control_wires (Union[Wires, Sequence[int], or int]): the control wire(s)
-        wires (Union[Wires, Sequence[int], or int]): the wire(s) the unitary acts on
-        control_values (str): a string of bits representing the state of the control
-            qubits to control on (default is the all 1s state)
-
-    **Example**
-
-    The following shows how a single-qubit unitary can be applied to wire ``2`` with control on
-    both wires ``0`` and ``1``:
-
-    >>> U = np.array([[ 0.94877869,  0.31594146], [-0.31594146,  0.94877869]])
-    >>> qml.ControlledQubitUnitary(U, control_wires=[0, 1], wires=2)
-
-    Typically controlled operations apply a desired gate if the control qubits
-    are all in the state :math:`\vert 1\rangle`. However, there are some situations where
-    it is necessary to apply a gate conditioned on all qubits being in the
-    :math:`\vert 0\rangle` state, or a mix of the two.
-
-    The state on which to control can be changed by passing a string of bits to
-    `control_values`. For example, if we want to apply a single-qubit unitary to
-    wire ``3`` conditioned on three wires where the first is in state ``0``, the
-    second is in state ``1``, and the third in state ``1``, we can write:
-
-    >>> qml.ControlledQubitUnitary(U, control_wires=[0, 1, 2], wires=3, control_values='011')
-
-    """
-    num_wires = AnyWires
-    """int: Number of wires that the operator acts on."""
-
-    num_params = 1
-    """int: Number of trainable parameters that the operator depends on."""
-
-    ndim_params = (2,)
-    """tuple[int]: Number of dimensions per trainable parameter that the operator depends on."""
-
-    grad_method = None
-    """Gradient computation method."""
-
-    def __init__(
-        self,
-        *params,
-        control_wires=None,
-        wires=None,
-        control_values=None,
-        do_queue=True,
-    ):
-        if control_wires is None:
-            raise ValueError("Must specify control wires")
-
-        wires = Wires(wires)
-        control_wires = Wires(control_wires)
-
-        if Wires.shared_wires([wires, control_wires]):
-            raise ValueError(
-                "The control wires must be different from the wires specified to apply the unitary on."
-            )
-
-        self._hyperparameters = {
-            "u_wires": wires,
-            "control_wires": control_wires,
-            "control_values": control_values,
-        }
-
-        total_wires = control_wires + wires
-        super().__init__(*params, wires=total_wires, do_queue=do_queue)
-
-    @staticmethod
-    def compute_decomposition(*params, wires=None, **hyperparameters):
-        raise DecompositionUndefinedError
-
-    @staticmethod
-    def compute_matrix(
-        U, control_wires, u_wires, control_values=None
-    ):  # pylint: disable=arguments-differ
-        r"""Representation of the operator as a canonical matrix in the computational basis (static method).
-
-        The canonical matrix is the textbook matrix representation that does not consider wires.
-        Implicitly, this assumes that the wires of the operator correspond to the global wire order.
-
-        .. seealso:: :meth:`~.ControlledQubitUnitary.matrix`
-
-        Args:
-            U (tensor_like): unitary matrix
-            control_wires (Iterable): the control wire(s)
-            u_wires (Iterable): the wire(s) the unitary acts on
-            control_values (str or None): a string of bits representing the state of the control
-                qubits to control on (default is the all 1s state)
-
-        Returns:
-            tensor_like: canonical matrix
-
-        **Example**
-
-        >>> U = np.array([[ 0.94877869,  0.31594146], [-0.31594146,  0.94877869]])
-        >>> qml.ControlledQubitUnitary.compute_matrix(U, control_wires=[1], u_wires=[0], control_values="1")
-        [[ 1.        +0.j  0.        +0.j  0.        +0.j  0.        +0.j]
-         [ 0.        +0.j  1.        +0.j  0.        +0.j  0.        +0.j]
-         [ 0.        +0.j  0.        +0.j  0.94877869+0.j  0.31594146+0.j]
-         [ 0.        +0.j  0.        +0.j -0.31594146+0.j  0.94877869+0.j]]
-        """
-        target_dim = 2 ** len(u_wires)
-        shape = qml.math.shape(U)
-        if not (len(shape) in {2, 3} and shape[-2:] == (target_dim, target_dim)):
-            raise ValueError(
-                f"Input unitary must be of shape {(target_dim, target_dim)} or "
-                f"(batch_size, {target_dim}, {target_dim})."
-            )
-
-        # A multi-controlled operation is a block-diagonal matrix partitioned into
-        # blocks where the operation being applied sits in the block positioned at
-        # the integer value of the control string. For example, controlling a
-        # unitary U with 2 qubits will produce matrices with block structure
-        # (U, I, I, I) if the control is on bits '00', (I, U, I, I) if on bits '01',
-        # etc. The positioning of the block is controlled by padding the block diagonal
-        # to the left and right with the correct amount of identity blocks.
-
-        total_wires = qml.wires.Wires(control_wires) + qml.wires.Wires(u_wires)
-
-        # if control values unspecified, we control on the all-ones string
-        if not control_values:
-            control_values = "1" * len(control_wires)
-
-        if isinstance(control_values, str):
-            if len(control_values) != len(control_wires):
-                raise ValueError("Length of control bit string must equal number of control wires.")
-
-            # Make sure all values are either 0 or 1
-            if not set(control_values).issubset({"0", "1"}):
-                raise ValueError("String of control values can contain only '0' or '1'.")
-
-            control_int = int(control_values, 2)
-        else:
-            raise ValueError("Alternative control values must be passed as a binary string.")
-
-        padding_left = control_int * target_dim
-        padding_right = 2 ** len(total_wires) - target_dim - padding_left
-
-        interface = qml.math.get_interface(U)
-        left_pad = qml.math.cast_like(qml.math.eye(padding_left, like=interface), 1j)
-        right_pad = qml.math.cast_like(qml.math.eye(padding_right, like=interface), 1j)
-        if len(qml.math.shape(U)) == 3:
-            return qml.math.stack([qml.math.block_diag([left_pad, _U, right_pad]) for _U in U])
-        return qml.math.block_diag([left_pad, U, right_pad])
-
-    @property
-    def control_wires(self):
-        return self.hyperparameters["control_wires"]
-
-    @property
-    def control_values(self):
-        """str.  Specifies whether or not to control on zero "0" or one "1" for each
-        control wire."""
-        return self.hyperparameters["control_values"]
-
-    def pow(self, z):
-        if isinstance(z, int):
-            return [
-                ControlledQubitUnitary(
-                    qml.math.linalg.matrix_power(self.data[0], z),
-                    control_wires=self.control_wires,
-                    control_values=self.control_values,
-                    wires=self.hyperparameters["u_wires"],
-                )
-            ]
-        return super().pow(z)
-
-    def _controlled(self, wire):
-        ctrl_wires = self.control_wires + wire
-        values = None if self.control_values is None else f"{self.control_values}1"
-        return ControlledQubitUnitary(
-            *self.parameters,
-            control_wires=ctrl_wires,
-            wires=self.hyperparameters["u_wires"],
-            control_values=values,
-        )
-
-
-=======
->>>>>>> d05b0014
 class DiagonalQubitUnitary(Operation):
     r"""DiagonalQubitUnitary(D, wires)
     Apply an arbitrary fixed diagonal unitary matrix.
