# Copyright 2018-2021 Xanadu Quantum Technologies Inc.

# Licensed under the Apache License, Version 2.0 (the "License");
# you may not use this file except in compliance with the License.
# You may obtain a copy of the License at

#     http://www.apache.org/licenses/LICENSE-2.0

# Unless required by applicable law or agreed to in writing, software
# distributed under the License is distributed on an "AS IS" BASIS,
# WITHOUT WARRANTIES OR CONDITIONS OF ANY KIND, either express or implied.
# See the License for the specific language governing permissions and
# limitations under the License.
"""
This submodule contains the discrete-variable quantum operations that
accept a hermitian or an unitary matrix as a parameter.
"""
# pylint:disable=arguments-differ
import warnings

import numpy as np

import pennylane as qml
from pennylane.operation import AnyWires, DecompositionUndefinedError, Operation
from pennylane.wires import Wires


class QubitUnitary(Operation):
    r"""QubitUnitary(U, wires)
    Apply an arbitrary fixed unitary matrix.

    **Details:**

    * Number of wires: Any (the operation can act on any number of wires)
    * Number of parameters: 1
    * Number of dimensions per parameter: (2,)
    * Gradient recipe: None

    Args:
        U (array[complex]): square unitary matrix
        wires (Sequence[int] or int): the wire(s) the operation acts on
        do_queue (bool): indicates whether the operator should be
            recorded when created in a tape context
        id (str): custom label given to an operator instance,
            can be useful for some applications where the instance has to be identified
        unitary_check (bool): check for unitarity of the given matrix

    Raises:
        ValueError: if the number of wires doesn't fit the dimensions of the matrix
        UserWarning: if the input matrix might not be unitary

    **Example**

    >>> dev = qml.device('default.qubit', wires=1)
    >>> U = 1 / np.sqrt(2) * np.array([[1, 1], [1, -1]])
    >>> @qml.qnode(dev)
    ... def example_circuit():
    ...     qml.QubitUnitary(U, wires=0)
    ...     return qml.expval(qml.PauliZ(0))
    >>> print(example_circuit())
    0.0
    """
    num_wires = AnyWires
    """int: Number of wires that the operator acts on."""

    num_params = 1
    """int: Number of trainable parameters that the operator depends on."""

    ndim_params = (2,)
    """tuple[int]: Number of dimensions per trainable parameter that the operator depends on."""

    grad_method = None
    """Gradient computation method."""

    def __init__(
        self, U, wires, do_queue=True, id=None, unitary_check=False
    ):  # pylint: disable=too-many-arguments
        wires = Wires(wires)

        # For pure QubitUnitary operations (not controlled), check that the number
        # of wires fits the dimensions of the matrix
        if not isinstance(self, ControlledQubitUnitary):
            U_shape = qml.math.shape(U)

            dim = 2 ** len(wires)

            if len(U_shape) not in {2, 3} or U_shape[-2:] != (dim, dim):
                raise ValueError(
                    f"Input unitary must be of shape {(dim, dim)} or (batch_size, {dim}, {dim}) "
                    f"to act on {len(wires)} wires."
                )

            # Check for unitarity; due to variable precision across the different ML frameworks,
            # here we issue a warning to check the operation, instead of raising an error outright.
            if unitary_check and not (
                qml.math.is_abstract(U)
                or qml.math.allclose(
                    qml.math.einsum("...ij,...kj->...ik", U, qml.math.conj(U)),
                    qml.math.eye(dim),
                    atol=1e-6,
                )
            ):
                warnings.warn(
                    f"Operator {U}\n may not be unitary."
                    "Verify unitarity of operation, or use a datatype with increased precision.",
                    UserWarning,
                )

        super().__init__(U, wires=wires, do_queue=do_queue, id=id)

    @staticmethod
    def compute_matrix(U):  # pylint: disable=arguments-differ
        r"""Representation of the operator as a canonical matrix in the computational basis (static method).

        The canonical matrix is the textbook matrix representation that does not consider wires.
        Implicitly, this assumes that the wires of the operator correspond to the global wire order.

        .. seealso:: :meth:`~.QubitUnitary.matrix`

        Args:
            U (tensor_like): unitary matrix

        Returns:
            tensor_like: canonical matrix

        **Example**

        >>> U = np.array([[0.98877108+0.j, 0.-0.14943813j], [0.-0.14943813j, 0.98877108+0.j]])
        >>> qml.QubitUnitary.compute_matrix(U)
        [[0.98877108+0.j, 0.-0.14943813j],
        [0.-0.14943813j, 0.98877108+0.j]]
        """
        return U

    @staticmethod
    def compute_decomposition(U, wires):
        r"""Representation of the operator as a product of other operators (static method).

        .. math:: O = O_1 O_2 \dots O_n.

        A decomposition is only defined for matrices that act on either one or two wires. For more
        than two wires, this method raises a ``DecompositionUndefined``.

        See :func:`~.transforms.zyz_decomposition` and :func:`~.transforms.two_qubit_decomposition`
        for more information on how the decompositions are computed.

        .. seealso:: :meth:`~.QubitUnitary.decomposition`.

        Args:
            U (array[complex]): square unitary matrix
            wires (Iterable[Any] or Wires): the wire(s) the operation acts on

        Returns:
            list[Operator]: decomposition of the operator

        **Example:**

        >>> U = 1 / np.sqrt(2) * np.array([[1, 1], [1, -1]])
        >>> qml.QubitUnitary.compute_decomposition(U, 0)
        [Rot(tensor(3.14159265, requires_grad=True), tensor(1.57079633, requires_grad=True), tensor(0., requires_grad=True), wires=[0])]

        """
        # Decomposes arbitrary single-qubit unitaries as Rot gates (RZ - RY - RZ format),
        # or a single RZ for diagonal matrices.
        shape = qml.math.shape(U)

<<<<<<< HEAD
        shape_without_batch_dim = shape[1:] if len(shape) == 3 else shape
=======
        is_batched = len(shape) == 3
        shape_without_batch_dim = shape[1:] if is_batched else shape
>>>>>>> fa027012

        if shape_without_batch_dim == (2, 2):
            return qml.transforms.decompositions.zyz_decomposition(U, Wires(wires)[0])

        if shape_without_batch_dim == (4, 4):
<<<<<<< HEAD
            return qml.transforms.two_qubit_decomposition(U, Wires(wires))

=======
            # TODO[dwierichs]: Implement decomposition of broadcasted unitary
            if is_batched:
                raise DecompositionUndefinedError(
                    "The decomposition of a two-qubit QubitUnitary does not support broadcasting."
                )

            return qml.transforms.two_qubit_decomposition(U, Wires(wires))

>>>>>>> fa027012
        return super(QubitUnitary, QubitUnitary).compute_decomposition(U, wires=wires)

    def adjoint(self):
        U = self.matrix()
        return QubitUnitary(qml.math.moveaxis(qml.math.conj(U), -2, -1), wires=self.wires)

    def pow(self, z):
        if isinstance(z, int):
            return [QubitUnitary(qml.math.linalg.matrix_power(self.matrix(), z), wires=self.wires)]
        return super().pow(z)

    def _controlled(self, wire):
        new_op = ControlledQubitUnitary(*self.parameters, control_wires=wire, wires=self.wires)
        return new_op.inv() if self.inverse else new_op

    def label(self, decimals=None, base_label=None, cache=None):
        return super().label(decimals=decimals, base_label=base_label or "U", cache=cache)


class ControlledQubitUnitary(QubitUnitary):
    r"""ControlledQubitUnitary(U, control_wires, wires, control_values)
    Apply an arbitrary fixed unitary to ``wires`` with control from the ``control_wires``.

    In addition to default ``Operation`` instance attributes, the following are
    available for ``ControlledQubitUnitary``:

    * ``control_wires``: wires that act as control for the operation
    * ``U``: unitary applied to the target wires

    **Details:**

    * Number of wires: Any (the operation can act on any number of wires)
    * Number of parameters: 1
    * Number of dimensions per parameter: (2,)
    * Gradient recipe: None

    Args:
        U (array[complex]): square unitary matrix
        control_wires (Union[Wires, Sequence[int], or int]): the control wire(s)
        wires (Union[Wires, Sequence[int], or int]): the wire(s) the unitary acts on
        control_values (str): a string of bits representing the state of the control
            qubits to control on (default is the all 1s state)

    **Example**

    The following shows how a single-qubit unitary can be applied to wire ``2`` with control on
    both wires ``0`` and ``1``:

    >>> U = np.array([[ 0.94877869,  0.31594146], [-0.31594146,  0.94877869]])
    >>> qml.ControlledQubitUnitary(U, control_wires=[0, 1], wires=2)

    Typically controlled operations apply a desired gate if the control qubits
    are all in the state :math:`\vert 1\rangle`. However, there are some situations where
    it is necessary to apply a gate conditioned on all qubits being in the
    :math:`\vert 0\rangle` state, or a mix of the two.

    The state on which to control can be changed by passing a string of bits to
    `control_values`. For example, if we want to apply a single-qubit unitary to
    wire ``3`` conditioned on three wires where the first is in state ``0``, the
    second is in state ``1``, and the third in state ``1``, we can write:

    >>> qml.ControlledQubitUnitary(U, control_wires=[0, 1, 2], wires=3, control_values='011')

    """
    num_wires = AnyWires
    """int: Number of wires that the operator acts on."""

    num_params = 1
    """int: Number of trainable parameters that the operator depends on."""

    ndim_params = (2,)
    """tuple[int]: Number of dimensions per trainable parameter that the operator depends on."""

    grad_method = None
    """Gradient computation method."""

    def __init__(
        self,
        *params,
        control_wires=None,
        wires=None,
        control_values=None,
        do_queue=True,
    ):
        if control_wires is None:
            raise ValueError("Must specify control wires")

        wires = Wires(wires)
        control_wires = Wires(control_wires)

        if Wires.shared_wires([wires, control_wires]):
            raise ValueError(
                "The control wires must be different from the wires specified to apply the unitary on."
            )

        self._hyperparameters = {
            "u_wires": wires,
            "control_wires": control_wires,
            "control_values": control_values,
        }

        total_wires = control_wires + wires
        super().__init__(*params, wires=total_wires, do_queue=do_queue)

    @staticmethod
    def compute_decomposition(*params, wires=None, **hyperparameters):
        raise DecompositionUndefinedError

    @staticmethod
    def compute_matrix(
        U, control_wires, u_wires, control_values=None
    ):  # pylint: disable=arguments-differ
        r"""Representation of the operator as a canonical matrix in the computational basis (static method).

        The canonical matrix is the textbook matrix representation that does not consider wires.
        Implicitly, this assumes that the wires of the operator correspond to the global wire order.

        .. seealso:: :meth:`~.ControlledQubitUnitary.matrix`

        Args:
            U (tensor_like): unitary matrix
            control_wires (Iterable): the control wire(s)
            u_wires (Iterable): the wire(s) the unitary acts on
            control_values (str or None): a string of bits representing the state of the control
                qubits to control on (default is the all 1s state)

        Returns:
            tensor_like: canonical matrix

        **Example**

        >>> U = np.array([[ 0.94877869,  0.31594146], [-0.31594146,  0.94877869]])
        >>> qml.ControlledQubitUnitary.compute_matrix(U, control_wires=[1], u_wires=[0], control_values="1")
        [[ 1.        +0.j  0.        +0.j  0.        +0.j  0.        +0.j]
         [ 0.        +0.j  1.        +0.j  0.        +0.j  0.        +0.j]
         [ 0.        +0.j  0.        +0.j  0.94877869+0.j  0.31594146+0.j]
         [ 0.        +0.j  0.        +0.j -0.31594146+0.j  0.94877869+0.j]]
        """
        target_dim = 2 ** len(u_wires)
        shape = qml.math.shape(U)
        if not (len(shape) in {2, 3} and shape[-2:] == (target_dim, target_dim)):
            raise ValueError(
                f"Input unitary must be of shape {(target_dim, target_dim)} or "
                f"(batch_size, {target_dim}, {target_dim})."
            )

        # A multi-controlled operation is a block-diagonal matrix partitioned into
        # blocks where the operation being applied sits in the block positioned at
        # the integer value of the control string. For example, controlling a
        # unitary U with 2 qubits will produce matrices with block structure
        # (U, I, I, I) if the control is on bits '00', (I, U, I, I) if on bits '01',
        # etc. The positioning of the block is controlled by padding the block diagonal
        # to the left and right with the correct amount of identity blocks.

        total_wires = qml.wires.Wires(control_wires) + qml.wires.Wires(u_wires)

        # if control values unspecified, we control on the all-ones string
        if not control_values:
            control_values = "1" * len(control_wires)

        if isinstance(control_values, str):
            if len(control_values) != len(control_wires):
                raise ValueError("Length of control bit string must equal number of control wires.")

            # Make sure all values are either 0 or 1
            if not set(control_values).issubset({"0", "1"}):
                raise ValueError("String of control values can contain only '0' or '1'.")

            control_int = int(control_values, 2)
        else:
            raise ValueError("Alternative control values must be passed as a binary string.")

        padding_left = control_int * target_dim
        padding_right = 2 ** len(total_wires) - target_dim - padding_left

        interface = qml.math.get_interface(U)
        left_pad = qml.math.cast_like(qml.math.eye(padding_left, like=interface), 1j)
        right_pad = qml.math.cast_like(qml.math.eye(padding_right, like=interface), 1j)
        if len(qml.math.shape(U)) == 3:
            return qml.math.stack([qml.math.block_diag([left_pad, _U, right_pad]) for _U in U])
        return qml.math.block_diag([left_pad, U, right_pad])

    @property
    def control_wires(self):
        return self.hyperparameters["control_wires"]

    @property
    def control_values(self):
        """str.  Specifies whether or not to control on zero "0" or one "1" for each
        control wire."""
        return self.hyperparameters["control_values"]

    def pow(self, z):
        if isinstance(z, int):
            return [
                ControlledQubitUnitary(
                    qml.math.linalg.matrix_power(self.data[0], z),
                    control_wires=self.control_wires,
                    control_values=self.control_values,
                    wires=self.hyperparameters["u_wires"],
                )
            ]
        return super().pow(z)

    def _controlled(self, wire):
        ctrl_wires = self.control_wires + wire
        values = None if self.control_values is None else f"{self.control_values}1"
        new_op = ControlledQubitUnitary(
            *self.parameters,
            control_wires=ctrl_wires,
            wires=self.hyperparameters["u_wires"],
            control_values=values,
        )
        return new_op.inv() if self.inverse else new_op


class DiagonalQubitUnitary(Operation):
    r"""DiagonalQubitUnitary(D, wires)
    Apply an arbitrary fixed diagonal unitary matrix.

    **Details:**

    * Number of wires: Any (the operation can act on any number of wires)
    * Number of parameters: 1
    * Number of dimensions per parameter: (1,)
    * Gradient recipe: None

    Args:
        D (array[complex]): diagonal of unitary matrix
        wires (Sequence[int] or int): the wire(s) the operation acts on
    """
    num_wires = AnyWires
    """int: Number of wires that the operator acts on."""

    num_params = 1
    """int: Number of trainable parameters that the operator depends on."""

    ndim_params = (1,)
    """tuple[int]: Number of dimensions per trainable parameter that the operator depends on."""

    grad_method = None
    """Gradient computation method."""

    @staticmethod
    def compute_matrix(D):  # pylint: disable=arguments-differ
        r"""Representation of the operator as a canonical matrix in the computational basis (static method).

        The canonical matrix is the textbook matrix representation that does not consider wires.
        Implicitly, this assumes that the wires of the operator correspond to the global wire order.

        .. seealso:: :meth:`~.DiagonalQubitUnitary.matrix`

        Args:
            D (tensor_like): diagonal of the matrix

        Returns:
            tensor_like: canonical matrix

        **Example**

        >>> qml.DiagonalQubitUnitary.compute_matrix(torch.tensor([1, -1]))
        tensor([[ 1,  0],
                [ 0, -1]])
        """
        D = qml.math.asarray(D)

        if not qml.math.allclose(D * qml.math.conj(D), qml.math.ones_like(D)):
            raise ValueError("Operator must be unitary.")

        # The diagonal is supposed to have one-dimension. If it is broadcasted, it has two
        if qml.math.ndim(D) == 2:
            return qml.math.stack([qml.math.diag(_D) for _D in D])

        return qml.math.diag(D)

    @staticmethod
    def compute_eigvals(D):  # pylint: disable=arguments-differ
        r"""Eigenvalues of the operator in the computational basis (static method).

        If :attr:`diagonalizing_gates` are specified and implement a unitary :math:`U^{dagger}`,
        the operator can be reconstructed as

        .. math:: O = U \Sigma U^{\dagger},

        where :math:`\Sigma` is the diagonal matrix containing the eigenvalues.

        Otherwise, no particular order for the eigenvalues is guaranteed.

        .. seealso:: :meth:`~.DiagonalQubitUnitary.eigvals`

        Args:
            D (tensor_like): diagonal of the matrix

        Returns:
            tensor_like: eigenvalues

        **Example**

        >>> qml.DiagonalQubitUnitary.compute_eigvals(torch.tensor([1, -1]))
        tensor([ 1, -1])
        """
        D = qml.math.asarray(D)

        if not (
            qml.math.is_abstract(D)
            or qml.math.allclose(D * qml.math.conj(D), qml.math.ones_like(D))
        ):
            raise ValueError("Operator must be unitary.")

        return D

    @staticmethod
    def compute_decomposition(D, wires):
        r"""Representation of the operator as a product of other operators (static method).

        .. math:: O = O_1 O_2 \dots O_n.

        ``DiagonalQubitUnitary`` decomposes into :class:`~.QubitUnitary`, which has further
        decompositions for one and two qubit matrices.

        .. seealso:: :meth:`~.DiagonalQubitUnitary.decomposition`.

        Args:
            U (array[complex]): square unitary matrix
            wires (Iterable[Any] or Wires): the wire(s) the operation acts on

        Returns:
            list[Operator]: decomposition into lower level operations

        **Example:**

        >>> qml.DiagonalQubitUnitary.compute_decomposition([1, 1], wires=0)
        [QubitUnitary(array([[1, 0], [0, 1]]), wires=[0])]

        """
        return [QubitUnitary(DiagonalQubitUnitary.compute_matrix(D), wires=wires)]

    def adjoint(self):
        return DiagonalQubitUnitary(qml.math.conj(self.parameters[0]), wires=self.wires)

    def pow(self, z):
        if isinstance(self.data[0], list):
            if isinstance(self.data[0][0], list):
                # Support broadcasted list
                new_data = [[(el + 0j) ** z for el in x] for x in self.data[0]]
            else:
                new_data = [(x + 0.0j) ** z for x in self.data[0]]
            return [DiagonalQubitUnitary(new_data, wires=self.wires)]
        casted_data = qml.math.cast(self.data[0], np.complex128)
        return [DiagonalQubitUnitary(casted_data**z, wires=self.wires)]

    def _controlled(self, control):
        new_op = DiagonalQubitUnitary(
            qml.math.hstack([np.ones_like(self.parameters[0]), self.parameters[0]]),
            wires=control + self.wires,
        )
        return new_op.inv() if self.inverse else new_op

    def label(self, decimals=None, base_label=None, cache=None):
        return super().label(decimals=decimals, base_label=base_label or "U", cache=cache)<|MERGE_RESOLUTION|>--- conflicted
+++ resolved
@@ -164,21 +164,13 @@
         # or a single RZ for diagonal matrices.
         shape = qml.math.shape(U)
 
-<<<<<<< HEAD
-        shape_without_batch_dim = shape[1:] if len(shape) == 3 else shape
-=======
         is_batched = len(shape) == 3
         shape_without_batch_dim = shape[1:] if is_batched else shape
->>>>>>> fa027012
 
         if shape_without_batch_dim == (2, 2):
             return qml.transforms.decompositions.zyz_decomposition(U, Wires(wires)[0])
 
         if shape_without_batch_dim == (4, 4):
-<<<<<<< HEAD
-            return qml.transforms.two_qubit_decomposition(U, Wires(wires))
-
-=======
             # TODO[dwierichs]: Implement decomposition of broadcasted unitary
             if is_batched:
                 raise DecompositionUndefinedError(
@@ -187,7 +179,6 @@
 
             return qml.transforms.two_qubit_decomposition(U, Wires(wires))
 
->>>>>>> fa027012
         return super(QubitUnitary, QubitUnitary).compute_decomposition(U, wires=wires)
 
     def adjoint(self):
