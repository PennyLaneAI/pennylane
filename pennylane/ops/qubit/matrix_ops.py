--- conflicted
+++ resolved
@@ -132,13 +132,7 @@
     ndim_params = (2,)
     """tuple[int]: Number of dimensions per trainable parameter that the operator depends on."""
 
-<<<<<<< HEAD
-    resource_keys = {"num_wires",}
-=======
-    resource_keys = {
-        "num_wires",
-    }
->>>>>>> f1d39cd7
+    resource_keys = {"num_wires"}
 
     grad_method = None
     """Gradient computation method."""
