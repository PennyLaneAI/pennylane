# Copyright 2018-2021 Xanadu Quantum Technologies Inc.

# Licensed under the Apache License, Version 2.0 (the "License");
# you may not use this file except in compliance with the License.
# You may obtain a copy of the License at

#     http://www.apache.org/licenses/LICENSE-2.0

# Unless required by applicable law or agreed to in writing, software
# distributed under the License is distributed on an "AS IS" BASIS,
# WITHOUT WARRANTIES OR CONDITIONS OF ANY KIND, either express or implied.
# See the License for the specific language governing permissions and
# limitations under the License.
"""
This submodule contains the discrete-variable quantum operations that
accept a hermitian or an unitary matrix as a parameter.
"""
# pylint:disable=arguments-differ
import warnings
from typing import Optional, Union

import numpy as np
import scipy as sp
from scipy.linalg import fractional_matrix_power
from scipy.sparse import csr_matrix

import pennylane as qml
from pennylane import math
from pennylane import numpy as pnp
from pennylane.decomposition import add_decomps, register_resources, resource_rep
from pennylane.decomposition.symbolic_decomposition import is_integer
from pennylane.operation import DecompositionUndefinedError, FlatPytree, Operation
from pennylane.ops.op_math.decompositions.unitary_decompositions import (
    multi_qubit_decomp_rule,
    rot_decomp_rule,
    two_qubit_decomp_rule,
    xyx_decomp_rule,
    xzx_decomp_rule,
    zxz_decomp_rule,
    zyz_decomp_rule,
)
from pennylane.typing import TensorLike
from pennylane.wires import Wires, WiresLike

_walsh_hadamard_matrix = np.array([[1, 1], [1, -1]]) / 2


def _walsh_hadamard_transform(D: TensorLike, n: Optional[int] = None):
    r"""Compute the Walsh–Hadamard Transform of a one-dimensional array.

    Args:
        D (tensor_like): The array or tensor to be transformed. Must have a length that
            is a power of two.

    Returns:
        tensor_like: The transformed tensor with the same shape as the input ``D``.

    Due to the execution of the transform as a sequence of tensor multiplications
    with shapes ``(2, 2), (2, 2,... 2)->(2, 2,... 2)``, the theoretical scaling of this
    method is the same as the one for the
    `Fast Walsh-Hadamard transform <https://en.wikipedia.org/wiki/Fast_Walsh-Hadamard_transform>`__:
    On ``n`` qubits, there are ``n`` calls to ``tensordot``, each multiplying a
    ``(2, 2)`` matrix to a ``(2,)*n`` vector, with a single axis being contracted. This means
    that there are ``n`` operations with a FLOP count of ``4 * 2**(n-1)``, where ``4`` is the cost
    of a single ``(2, 2) @ (2,)`` contraction and ``2**(n-1)`` is the number of copies due to the
    non-contracted ``n-1`` axes.
    Due to the large internal speedups of compiled matrix multiplication and compatibility
    with autodifferentiation frameworks, the approach taken here is favourable over a manual
    realization of the FWHT unless memory limitations restrict the creation of intermediate
    arrays.
    """
    orig_shape = qml.math.shape(D)
    n = n or int(qml.math.log2(orig_shape[-1]))
    # Reshape the array so that we may apply the Hadamard transform to each axis individually
    if broadcasted := len(orig_shape) > 1:
        new_shape = (orig_shape[0],) + (2,) * n
    else:
        new_shape = (2,) * n
    D = qml.math.reshape(D, new_shape)
    # Apply Hadamard transform to each axis, shifted by one for broadcasting
    for i in range(broadcasted, n + broadcasted):
        D = qml.math.tensordot(_walsh_hadamard_matrix, D, axes=[[1], [i]])
    # The axes are in reverted order after all matrix multiplications, so we need to transpose;
    # If D was broadcasted, this moves the broadcasting axis to first position as well.
    # Finally, reshape to original shape
    return qml.math.reshape(qml.math.transpose(D), orig_shape)


class QubitUnitary(Operation):
    r"""QubitUnitary(U, wires)
    Apply an arbitrary unitary matrix with a dimension that is a power of two.

    .. warning::

        The sparse matrix representation of QubitUnitary is still under development. Currently,
        we only support a limited set of interfaces that preserve the sparsity of the matrix,
        including :func:`~.adjoint`, :func:`~.pow`, and :meth:`~.QubitUnitary.compute_sparse_matrix`.
        Differentiability is not supported for sparse matrices.

    **Details:**

    * Number of wires: Any (the operation can act on any number of wires)
    * Number of parameters: 1
    * Number of dimensions per parameter: (2,)
    * Gradient recipe: None

    Args:
        U (array[complex] or csr_matrix): square unitary matrix
        wires (Sequence[int] or int): the wire(s) the operation acts on
        id (str): custom label given to an operator instance,
            can be useful for some applications where the instance has to be identified
        unitary_check (bool): check for unitarity of the given matrix

    Raises:
        ValueError: if the number of wires doesn't fit the dimensions of the matrix

    **Example**

    >>> dev = qml.device('default.qubit', wires=1)
    >>> U = 1 / np.sqrt(2) * np.array([[1, 1], [1, -1]])
    >>> @qml.qnode(dev)
    ... def example_circuit():
    ...     qml.QubitUnitary(U, wires=0)
    ...     return qml.expval(qml.Z(0))
    >>> print(example_circuit())
    0.0
    """

    num_params = 1
    """int: Number of trainable parameters that the operator depends on."""

    ndim_params = (2,)
    """tuple[int]: Number of dimensions per trainable parameter that the operator depends on."""

<<<<<<< HEAD
    resource_param_keys = ("num_wires",)
=======
    resource_keys = {"num_wires"}
>>>>>>> 6b5b7900

    grad_method = None
    """Gradient computation method."""

    def __init__(
        self,
        U: Union[TensorLike, csr_matrix],
        wires: WiresLike,
        id: Optional[str] = None,
        unitary_check: bool = False,
    ):
        wires = Wires(wires)
        U_shape = qml.math.shape(U)
        dim = 2 ** len(wires)

        # For pure QubitUnitary operations (not controlled), check that the number
        # of wires fits the dimensions of the matrix
        if len(U_shape) not in {2, 3} or U_shape[-2:] != (dim, dim):
            raise ValueError(
                f"Input unitary must be of shape {(dim, dim)} or (batch_size, {dim}, {dim}) "
                f"to act on {len(wires)} wires. Got shape {U_shape} instead."
            )

        # If the matrix is sparse, we need to convert it to a csr_matrix
        self._issparse = sp.sparse.issparse(U)
        if self._issparse:
            U = U.tocsr()

        # Check for unitarity; due to variable precision across the different ML frameworks,
        # here we issue a warning to check the operation, instead of raising an error outright.
        if unitary_check and not self._unitary_check(U, dim):
            warnings.warn(
                f"Operator {U}\n may not be unitary. "
                "Verify unitarity of operation, or use a datatype with increased precision.",
                UserWarning,
            )

        super().__init__(U, wires=wires, id=id)

    @staticmethod
    def _unitary_check(U, dim):
        if isinstance(U, csr_matrix):
            U_dagger = U.conjugate().transpose()
            identity = sp.sparse.eye(dim, format="csr")
            return sp.sparse.linalg.norm(U @ U_dagger - identity) < 1e-10
        return qml.math.allclose(
            qml.math.einsum("...ij,...kj->...ik", U, qml.math.conj(U)),
            qml.math.eye(dim),
            atol=1e-6,
        )

    @property
    def resource_params(self) -> dict:
        return {"num_wires": len(self.wires)}

    @staticmethod
    def compute_matrix(U: TensorLike):  # pylint: disable=arguments-differ
        r"""Representation of the operator as a canonical matrix in the computational basis (static method).

        The canonical matrix is the textbook matrix representation that does not consider wires.
        Implicitly, this assumes that the wires of the operator correspond to the global wire order.

        .. seealso:: :meth:`~.QubitUnitary.matrix`

        Args:
            U (tensor_like): unitary matrix

        Returns:
            tensor_like: canonical matrix

        **Example**

        >>> U = np.array([[0.98877108+0.j, 0.-0.14943813j], [0.-0.14943813j, 0.98877108+0.j]])
        >>> qml.QubitUnitary.compute_matrix(U)
        [[0.98877108+0.j, 0.-0.14943813j],
        [0.-0.14943813j, 0.98877108+0.j]]
        """
        if sp.sparse.issparse(U):
            raise qml.operation.MatrixUndefinedError(
                "U is sparse matrix. Use sparse_matrix method instead."
            )
        return U

    @staticmethod
    def compute_sparse_matrix(U: TensorLike, format="csr"):  # pylint: disable=arguments-differ
        r"""Representation of the operator as a sparse matrix.

        Args:
            U (tensor_like): unitary matrix

        Returns:
            csr_matrix: sparse matrix representation

        **Example**

        >>> U = np.array([[0.98877108+0.j, 0.-0.14943813j], [0.-0.14943813j, 0.98877108+0.j]])
        >>> qml.QubitUnitary.compute_sparse_matrix(U)
        <2x2 sparse matrix of type '<class 'numpy.complex128'>'
            with 2 stored elements in Compressed Sparse Row format>
        """
        if sp.sparse.issparse(U):
            return U.asformat(format)
        raise qml.operation.SparseMatrixUndefinedError(
            "U is a dense matrix. Use matrix method instead"
        )

    @staticmethod
    def compute_decomposition(U: TensorLike, wires: WiresLike):
        r"""Representation of the operator as a product of other operators (static method).

        .. math:: O = O_1 O_2 \dots O_n.

        See :func:`~.ops.one_qubit_decomposition`, :func:`~.ops.two_qubit_decomposition`
        and :func:`~.ops.multi_qubit_decomposition` for more information on how the decompositions are computed.

        .. seealso:: :meth:`~.QubitUnitary.decomposition`.

        Args:
            U (array[complex]): square unitary matrix
            wires (Iterable[Any] or Wires): the wire(s) the operation acts on

        Returns:
            list[Operator]: decomposition of the operator

        **Example:**

        >>> U = 1 / np.sqrt(2) * np.array([[1, 1], [1, -1]])
        >>> qml.QubitUnitary.compute_decomposition(U, 0)
        [Rot(tensor(3.14159265, requires_grad=True), tensor(1.57079633, requires_grad=True), tensor(0., requires_grad=True), wires=[0])]

        """
        # Decomposes arbitrary single-qubit unitaries as Rot gates (RZ - RY - RZ format),
        # or a single RZ for diagonal matrices.
        shape = qml.math.shape(U)

        is_batched = len(shape) == 3
        shape_without_batch_dim = shape[1:] if is_batched else shape

        if shape_without_batch_dim == (2, 2):
            return qml.ops.one_qubit_decomposition(U, Wires(wires)[0], return_global_phase=True)

        if shape_without_batch_dim == (4, 4):
            # TODO[dwierichs]: Implement decomposition of broadcasted unitary
            if is_batched:
                raise DecompositionUndefinedError(
                    "The decomposition of a two-qubit QubitUnitary does not support broadcasting."
                )
            if sp.sparse.issparse(U):
                raise DecompositionUndefinedError(
                    "The decomposition of a two-qubit sparse QubitUnitary is undefined."
                )

            return qml.ops.two_qubit_decomposition(U, Wires(wires))

        return qml.ops.op_math.decompositions.multi_qubit_decomposition(U, Wires(wires))

    # pylint: disable=arguments-renamed, invalid-overridden-method
    @property
    def has_sparse_matrix(self) -> bool:
        return self._issparse

    # pylint: disable=arguments-renamed, invalid-overridden-method
    @property
    def has_matrix(self) -> bool:
        return not self._issparse

    # pylint: disable=arguments-renamed, invalid-overridden-method
    @property
    def has_decomposition(self) -> bool:
        # We are unable to decompose sparse matrices larger than 1 qubit.
        return self.has_matrix or len(self.wires) == 1

    def adjoint(self) -> "QubitUnitary":
        if self.has_matrix:
            U = self.matrix()
            return QubitUnitary(qml.math.moveaxis(qml.math.conj(U), -2, -1), wires=self.wires)
        U = self.sparse_matrix()
        adjoint_sp_mat = U.conjugate().transpose()
        # Note: it is necessary to explicitly cast back to csr, or it will become csc.
        return QubitUnitary(adjoint_sp_mat, wires=self.wires)

    def pow(self, z: Union[int, float]):
        if self.has_sparse_matrix:
            mat = self.sparse_matrix()
            pow_mat = sp.sparse.linalg.matrix_power(mat, z)
            return [QubitUnitary(pow_mat, wires=self.wires)]

        mat = self.matrix()
        if isinstance(z, int) and qml.math.get_deep_interface(mat) != "tensorflow":
            pow_mat = qml.math.linalg.matrix_power(mat, z)
        elif self.batch_size is not None or qml.math.shape(z) != ():
            return super().pow(z)
        else:
            pow_mat = qml.math.convert_like(fractional_matrix_power(mat, z), mat)
        return [QubitUnitary(pow_mat, wires=self.wires)]

    def _controlled(self, wire):
        return qml.ControlledQubitUnitary(*self.parameters, wires=wire + self.wires)

    def label(
        self,
        decimals: Optional[int] = None,
        base_label: Optional[str] = None,
        cache: Optional[dict] = None,
    ) -> str:
        return super().label(decimals=decimals, base_label=base_label or "U", cache=cache)


add_decomps(
    QubitUnitary,
    zyz_decomp_rule,
    zxz_decomp_rule,
    xzx_decomp_rule,
    xyx_decomp_rule,
    rot_decomp_rule,
    two_qubit_decomp_rule,
    multi_qubit_decomp_rule,
)


def _qubit_unitary_resource(base_class, base_params, **_):
    return {resource_rep(base_class, **base_params): 1}


@register_resources(_qubit_unitary_resource)
def _adjoint_qubit_unitary(U, wires, **_):
    U = (
        U.conjugate().transpose()
        if sp.sparse.issparse(U)
        else qml.math.moveaxis(qml.math.conj(U), -2, -1)
    )
    QubitUnitary(U, wires=wires)


add_decomps("Adjoint(QubitUnitary)", _adjoint_qubit_unitary)


def _matrix_pow(U, z):
    if sp.sparse.issparse(U):
        return sp.sparse.linalg.matrix_power(U, z)
    if is_integer(z) and qml.math.get_deep_interface(U) != "tensorflow":
        return qml.math.linalg.matrix_power(U, z)
    return qml.math.convert_like(fractional_matrix_power(U, z), U)


@register_resources(_qubit_unitary_resource)
def _pow_qubit_unitary(U, wires, z, **_):
    QubitUnitary(_matrix_pow(U, z), wires=wires)


add_decomps("Pow(QubitUnitary)", _pow_qubit_unitary)


# pylint: disable=unused-argument
def _controlled_qubit_unitary_resource(base_class, base_params, **kwargs):
    return {
        resource_rep(
            qml.ControlledQubitUnitary, num_target_wires=base_params["num_wires"], **kwargs
        ): 1,
    }


@register_resources(_controlled_qubit_unitary_resource)
def _controlled_qubit_unitary(U, wires, control_values, work_wires, work_wire_type, **__):
    qml.ControlledQubitUnitary(
        U,
        wires,
        control_values=control_values,
        work_wires=work_wires,
        work_wire_type=work_wire_type,
    )


add_decomps("C(QubitUnitary)", _controlled_qubit_unitary)


class DiagonalQubitUnitary(Operation):
    r"""DiagonalQubitUnitary(D, wires)
    Apply an arbitrary diagonal unitary matrix with a dimension that is a power of two.

    **Details:**

    * Number of wires: Any (the operation can act on any number of wires)
    * Number of parameters: 1
    * Number of dimensions per parameter: (1,)
    * Gradient recipe: None

    Args:
        D (array[complex]): diagonal of unitary matrix
        wires (Sequence[int] or int): the wire(s) the operation acts on
    """

    num_params = 1
    """int: Number of trainable parameters that the operator depends on."""

    ndim_params = (1,)
    """tuple[int]: Number of dimensions per trainable parameter that the operator depends on."""

    grad_method = None
    """Gradient computation method."""

    resource_keys = {"num_wires"}

    @property
    def resource_params(self) -> dict:
        return {"num_wires": len(self.wires)}

    @staticmethod
    def compute_matrix(D: TensorLike) -> TensorLike:  # pylint: disable=arguments-differ
        r"""Representation of the operator as a canonical matrix in the computational basis (static method).

        The canonical matrix is the textbook matrix representation that does not consider wires.
        Implicitly, this assumes that the wires of the operator correspond to the global wire order.

        .. seealso:: :meth:`~.DiagonalQubitUnitary.matrix`

        Args:
            D (tensor_like): diagonal of the matrix

        Returns:
            tensor_like: canonical matrix

        **Example**

        >>> qml.DiagonalQubitUnitary.compute_matrix(torch.tensor([1, -1]))
        tensor([[ 1,  0],
                [ 0, -1]])
        """
        D = qml.math.asarray(D)

        if not qml.math.is_abstract(D) and not qml.math.allclose(
            D * qml.math.conj(D), qml.math.ones_like(D)
        ):
            raise ValueError("Operator must be unitary.")

        # The diagonal is supposed to have one-dimension. If it is broadcasted, it has two
        if qml.math.ndim(D) == 2:
            return qml.math.stack([qml.math.diag(_D) for _D in D])

        return qml.math.diag(D)

    @staticmethod
    def compute_eigvals(D: TensorLike) -> TensorLike:  # pylint: disable=arguments-differ
        r"""Eigenvalues of the operator in the computational basis (static method).

        If :attr:`diagonalizing_gates` are specified and implement a unitary :math:`U^{\dagger}`,
        the operator can be reconstructed as

        .. math:: O = U \Sigma U^{\dagger},

        where :math:`\Sigma` is the diagonal matrix containing the eigenvalues.

        Otherwise, no particular order for the eigenvalues is guaranteed.

        .. seealso:: :meth:`~.DiagonalQubitUnitary.eigvals`

        Args:
            D (tensor_like): diagonal of the matrix

        Returns:
            tensor_like: eigenvalues

        **Example**

        >>> qml.DiagonalQubitUnitary.compute_eigvals(torch.tensor([1, -1]))
        tensor([ 1, -1])
        """
        D = qml.math.asarray(D)

        if not (
            qml.math.is_abstract(D)
            or qml.math.allclose(D * qml.math.conj(D), qml.math.ones_like(D))
        ):
            raise ValueError("Operator must be unitary.")

        return D

    @staticmethod
    def compute_decomposition(D: TensorLike, wires: WiresLike) -> list["qml.operation.Operator"]:
        r"""Representation of the operator as a product of other operators (static method).

        .. math:: O = O_1 O_2 \dots O_n.

        ``DiagonalQubitUnitary`` decomposes into :class:`~.QubitUnitary`, :class:`~.RZ`,
        :class:`~.IsingZZ`, and/or :class:`~.MultiRZ` depending on the number of wires.

        .. note::

            The parameters of the decomposed operations are cast to the ``complex128`` dtype
            as real dtypes can lead to ``NaN`` values in the decomposition.

        .. seealso:: :meth:`~.DiagonalQubitUnitary.decomposition`.

        Args:
            D (tensor_like): diagonal of the matrix
            wires (Iterable[Any] or Wires): the wire(s) the operation acts on

        Returns:
            list[Operator]: decomposition into lower level operations

        Implements Theorem 7 of `Shende et al. <https://arxiv.org/abs/quant-ph/0406176>`__.
        Decomposing a ``DiagonalQubitUnitary`` on :math:`n` wires (:math:`n>1`) yields a
        uniformly-controlled :math:`R_Z` gate, or :class:`~.SelectPauliRot` gate, as well as a
        ``DiagonalQubitUnitary`` on :math:`n-1` wires. For :math:`n=1` wires, the decomposition
        yields a :class:`~.RZ` gate and a :class:`~.GlobalPhase`.
        Resolving this recursion relationship, one would obtain :math:`n-1` ``SelectPauliRot``
        gates with :math:`n, n-1, \dots, 1` controls each, a single ``RZ`` gate, and
        a ``GlobalPhase``.

        **Example:**

        >>> diag = np.exp(1j * np.array([0.4, 2.1, 0.5, 1.8]))
        >>> qml.DiagonalQubitUnitary.compute_decomposition(diag, wires=[0, 1])
        [SelectPauliRot(array([1.7, 1.3]), wires=[0, 1]),
         DiagonalQubitUnitary(array([0.31532236+0.94898462j, 0.40848744+0.91276394j]), wires=[0])]

        .. details::

            :title: Finding the parameters

            Theorem 7 referenced above only tells us the structure of the circuit, but not the
            parameters for the ``SelectPauliRot`` and ``DiagonalQubitUnitary`` in the decomposition.
            In the following, we will only write out the diagonals of all gates.
            Consider a ``DiagonalQubitUnitary`` on :math:`n` qubits that we want to decompose:

            .. math::

                D(\theta) = (\exp(i\theta_0), \exp(i\theta_1), \dots,
                \exp(i\theta_{N-2}), \exp(i\theta_{N-1})).

            Here, :math:`N=2^n` is the Hilbert space dimension for :math:`n` qubits, which is
            the same as the number of parameters in :math:`D`.

            A ``SelectPauliRot`` gate using ``RZ`` rotations, or multiplexed ``RZ`` rotation, using
            the first :math:`n-1` qubits as controls and the last qubit as target, takes the form

            .. math::

                UCR_Z(\phi) = (\exp(-\frac{i}{2}\phi_0), \exp(\frac{i}{2}\phi_0), \dots,
                \exp(-\frac{i}{2}\phi_{N/2-1}), \exp(\frac{i}{2}\phi_{N/2-1})),

            i.e., it moves the phase of neighbouring pairs of computational basis states by
            the same amount, but in opposite direction. There are :math:`N/2` parameters
            in this gate.
            Similarly, a ``DiagonalQubitUnitary`` acting on the first :math:`n-1` qubits only (the
            ones that were controls for ``SelectPauliRot``) takes the form

            .. math::

                D'(\theta') = (\exp(i\theta'_0), \exp(i\theta'_0), \dots,
                \exp(i\theta'_{N/2-1}), \exp(i\theta'_{N/2-1})).

            That is, :math:`D'` moves the phase of neighbouring pairs of basis states by the same
            amount and in the same direction. It, too, has :math:`N/2` parameters.
            Now, we see that we can compute the rotation angles, or phases, :math:`\phi` and
            :math:`\theta'` quite easily from the original :math:`\theta`:

            .. math::

                (\exp(i\theta_{2i}), \exp(i\theta_{2i+1})) &=
                (\exp(-\frac{i}{2}\phi_i)\exp(i\theta'_i), \exp(\frac{i}{2}\phi_i)\exp(i\theta'_i))\\
                \Rightarrow \qquad \theta'_i &=\frac{1}{2}(\theta_{2i}+\theta_{2i+1})\\
                \phi_i &=\theta_{2i+1}-\theta_{2i}.

            So the phases for the new gates arise simply as difference and average of the
            odd-indexed and even-indexed phases.

        """
        angles = qml.math.angle(D)
        diff = angles[..., 1::2] - angles[..., ::2]
        mean = (angles[..., ::2] + angles[..., 1::2]) / 2
        if len(wires) == 1:
            return [  # Squeeze away non-broadcasting axis (there is just one angle for RZ/GPhase
                qml.GlobalPhase(-qml.math.squeeze(mean, axis=-1), wires=wires),
                qml.RZ(qml.math.squeeze(diff, axis=-1), wires=wires),
            ]
        return [  # Note that we use the first qubits as control, the reference uses the last qubits
            qml.DiagonalQubitUnitary(np.exp(1j * mean), wires=wires[:-1]),
            qml.SelectPauliRot(diff, control_wires=wires[:-1], target_wire=wires[-1]),
        ]

    def adjoint(self) -> "DiagonalQubitUnitary":
        return DiagonalQubitUnitary(qml.math.conj(self.parameters[0]), wires=self.wires)

    def pow(self, z) -> list["DiagonalQubitUnitary"]:
        cast_data = qml.math.cast(self.data[0], np.complex128)
        return [DiagonalQubitUnitary(cast_data**z, wires=self.wires)]

    def _controlled(self, control: WiresLike):
        return DiagonalQubitUnitary(
            qml.math.hstack([np.ones_like(self.parameters[0]), self.parameters[0]]),
            wires=control + self.wires,
        )

    def label(
        self,
        decimals: Optional[int] = None,
        base_label: Optional[str] = None,
        cache: Optional[dict] = None,
    ):
        return super().label(decimals=decimals, base_label=base_label or "U", cache=cache)


def _diagonal_qubit_unitary_resource(base_class, base_params, **_):
    return {resource_rep(base_class, **base_params): 1}


@register_resources(_diagonal_qubit_unitary_resource)
def _adjoint_diagonal_unitary(U, wires, **_):
    U = qml.math.conj(U)
    DiagonalQubitUnitary(U, wires=wires)


add_decomps("Adjoint(DiagonalQubitUnitary)", _adjoint_diagonal_unitary)


@register_resources(_diagonal_qubit_unitary_resource)
def _pow_diagonal_unitary(U, wires, z, **_):
    DiagonalQubitUnitary(qml.math.cast(U, np.complex128) ** z, wires=wires)


add_decomps("Pow(DiagonalQubitUnitary)", _pow_diagonal_unitary)


class BlockEncode(Operation):
    r"""BlockEncode(A, wires)
    Construct a unitary :math:`U(A)` such that an arbitrary matrix :math:`A`
    is encoded in the top-left block.

    .. math::

        \begin{align}
             U(A) &=
             \begin{bmatrix}
                A & \sqrt{I-AA^\dagger} \\
                \sqrt{I-A^\dagger A} & -A^\dagger
            \end{bmatrix}.
        \end{align}

    **Details:**

    * Number of wires: Any (the operation can act on any number of wires)
    * Number of parameters: 1
    * Number of dimensions per parameter: (2,)
    * Gradient recipe: None

    Args:
        A (tensor_like): a general :math:`(n \times m)` matrix to be encoded
        wires (Iterable[int, str], Wires): the wires the operation acts on
        id (str or None): String representing the operation (optional)

    Raises:
        ValueError: if the number of wires doesn't fit the dimensions of the matrix

    **Example**

    We can define a matrix and a block-encoding circuit as follows:

    >>> A = [[0.1,0.2],[0.3,0.4]]
    >>> dev = qml.device('default.qubit', wires=2)
    >>> @qml.qnode(dev)
    ... def example_circuit():
    ...     qml.BlockEncode(A, wires=range(2))
    ...     return qml.state()

    We can see that :math:`A` has been block encoded in the matrix of the circuit:

    >>> print(qml.matrix(example_circuit)())
    [[ 0.1         0.2         0.97283788 -0.05988708]
     [ 0.3         0.4        -0.05988708  0.86395228]
     [ 0.94561648 -0.07621992 -0.1        -0.3       ]
     [-0.07621992  0.89117368 -0.2        -0.4       ]]

    We can also block-encode a non-square matrix and check the resulting unitary matrix:

    >>> A = [[0.2, 0, 0.2],[-0.2, 0.2, 0]]
    >>> op = qml.BlockEncode(A, wires=range(3))
    >>> print(np.round(qml.matrix(op), 2))
    [[ 0.2   0.    0.2   0.96  0.02  0.    0.    0.  ]
     [-0.2   0.2   0.    0.02  0.96  0.    0.    0.  ]
     [ 0.96  0.02 -0.02 -0.2   0.2   0.    0.    0.  ]
     [ 0.02  0.98  0.   -0.   -0.2   0.    0.    0.  ]
     [-0.02  0.    0.98 -0.2  -0.    0.    0.    0.  ]
     [ 0.    0.    0.    0.    0.    1.    0.    0.  ]
     [ 0.    0.    0.    0.    0.    0.    1.    0.  ]
     [ 0.    0.    0.    0.    0.    0.    0.    1.  ]]

    .. note::
        If the operator norm of :math:`A`  is greater than 1, we normalize it to ensure
        :math:`U(A)` is unitary. The normalization constant can be
        accessed through :code:`op.hyperparameters["norm"]`.

        Specifically, the norm is computed as the maximum of
        :math:`\| AA^\dagger \|` and
        :math:`\| A^\dagger A \|`.
    """

    num_params = 1
    """int: Number of trainable parameters that the operator depends on."""

    ndim_params = (2,)
    """tuple[int]: Number of dimensions per trainable parameter that the operator depends on."""

    grad_method = None
    """Gradient computation method."""

    def __init__(self, A: TensorLike, wires: WiresLike, id: Optional[str] = None):
        wires = Wires(wires)
        shape_a = qml.math.shape(A)
        if shape_a == () or all(x == 1 for x in shape_a):
            A = qml.math.reshape(A, [1, 1])
            normalization = qml.math.abs(A)
            subspace = (1, 1, 2 ** len(wires))

        else:
            if len(shape_a) == 1:
                A = qml.math.reshape(A, [1, len(A)])
                shape_a = qml.math.shape(A)

            normalization = qml.math.maximum(
                math.norm(A @ qml.math.transpose(qml.math.conj(A)), ord=pnp.inf),
                math.norm(qml.math.transpose(qml.math.conj(A)) @ A, ord=pnp.inf),
            )
            subspace = (*shape_a, 2 ** len(wires))

        # Clip the normalization to at least 1 (= normalize(A) if norm > 1 else A).
        A = qml.math.array(A) / qml.math.maximum(normalization, qml.math.ones_like(normalization))

        if subspace[2] < (subspace[0] + subspace[1]):
            raise ValueError(
                f"Block encoding a ({subspace[0]} x {subspace[1]}) matrix "
                f"requires a Hilbert space of size at least "
                f"({subspace[0] + subspace[1]} x {subspace[0] + subspace[1]})."
                f" Cannot be embedded in a {len(wires)} qubit system."
            )

        super().__init__(A, wires=wires, id=id)
        self.hyperparameters["norm"] = normalization
        self.hyperparameters["subspace"] = subspace

        self._issparse = sp.sparse.issparse(A)

    # pylint: disable=arguments-renamed, invalid-overridden-method
    @property
    def has_sparse_matrix(self) -> bool:
        """bool: Whether the operator has a sparse matrix representation."""
        return self._issparse

    # pylint: disable=arguments-renamed, invalid-overridden-method
    @property
    def has_matrix(self) -> bool:
        """bool: Whether the operator has a sparse matrix representation."""
        return not self._issparse

    def _flatten(self) -> FlatPytree:
        return self.data, (self.wires, ())

    @staticmethod
    def compute_matrix(*params, **hyperparams):
        r"""Representation of the operator as a canonical matrix in the computational basis (static method).

        The canonical matrix is the textbook matrix representation that does not consider wires.
        Implicitly, this assumes that the wires of the operator correspond to the global wire order.

        .. seealso:: :meth:`~.BlockEncode.matrix`

        Args:
            *params (list): trainable parameters of the operator, as stored in the ``parameters`` attribute
            **hyperparams (dict): non-trainable hyperparameters of the operator, as stored in the ``hyperparameters`` attribute


        Returns:
            tensor_like: canonical matrix

        **Example**

        >>> A = np.array([[0.1,0.2],[0.3,0.4]])
        >>> A
        tensor([[0.1, 0.2],
                [0.3, 0.4]])
        >>> qml.BlockEncode.compute_matrix(A, subspace=[2,2,4])
        array([[ 0.1       ,  0.2       ,  0.97283788, -0.05988708],
               [ 0.3       ,  0.4       , -0.05988708,  0.86395228],
               [ 0.94561648, -0.07621992, -0.1       , -0.3       ],
               [-0.07621992,  0.89117368, -0.2       , -0.4       ]])
        """
        A = params[0]
        subspace = hyperparams["subspace"]
        if sp.sparse.issparse(A):
            raise qml.operation.MatrixUndefinedError(
                "The operator was initialized with a sparse matrix. Use sparse_matrix instead."
            )
        return _process_blockencode(A, subspace)

    @staticmethod
    def compute_sparse_matrix(*params, **hyperparams):
        A = params[0]
        subspace = hyperparams["subspace"]
        if sp.sparse.issparse(A):
            return _process_blockencode(A, subspace)
        raise qml.operation.SparseMatrixUndefinedError(
            "The operator is initialized with a dense matrix, use the matrix method instead."
        )

    def adjoint(self) -> "BlockEncode":
        A = self.parameters[0]
        return BlockEncode(qml.math.transpose(qml.math.conj(A)), wires=self.wires)

    def label(
        self,
        decimals: Optional[int] = None,
        base_label: Optional[str] = None,
        cache: Optional[dict] = None,
    ):
        return super().label(decimals=decimals, base_label=base_label or "BlockEncode", cache=cache)


def _process_blockencode(A, subspace):
    """
    Process the BlockEncode operation.
    """
    n, m, k = subspace
    shape_a = qml.math.shape(A)

    sqrtm = math.sqrt_matrix_sparse if sp.sparse.issparse(A) else math.sqrt_matrix

    def _stack(lst, h=False, like=None):
        if like == "tensorflow":
            axis = 1 if h else 0
            return qml.math.concat(lst, like=like, axis=axis)
        return qml.math.hstack(lst) if h else qml.math.vstack(lst)

    interface = qml.math.get_interface(A)

    if qml.math.sum(shape_a) <= 2:
        col1 = _stack([A, math.sqrt(1 - A * math.conj(A))], like=interface)
        col2 = _stack([math.sqrt(1 - A * math.conj(A)), -math.conj(A)], like=interface)
        u = _stack([col1, col2], h=True, like=interface)
    else:
        d1, d2 = shape_a
        col1 = _stack(
            [
                A,
                sqrtm(
                    math.cast(math.eye(d2, like=A), A.dtype) - qml.math.transpose(math.conj(A)) @ A
                ),
            ],
            like=interface,
        )
        col2 = _stack(
            [
                sqrtm(math.cast(math.eye(d1, like=A), A.dtype) - A @ math.transpose(math.conj(A))),
                -math.transpose(math.conj(A)),
            ],
            like=interface,
        )
        u = _stack([col1, col2], h=True, like=interface)

    if n + m < k:
        r = k - (n + m)
        col1 = _stack([u, math.zeros((r, n + m), like=A)], like=interface)
        col2 = _stack([math.zeros((n + m, r), like=A), math.eye(r, like=A)], like=interface)
        u = _stack([col1, col2], h=True, like=interface)

    return u<|MERGE_RESOLUTION|>--- conflicted
+++ resolved
@@ -132,11 +132,7 @@
     ndim_params = (2,)
     """tuple[int]: Number of dimensions per trainable parameter that the operator depends on."""
 
-<<<<<<< HEAD
-    resource_param_keys = ("num_wires",)
-=======
     resource_keys = {"num_wires"}
->>>>>>> 6b5b7900
 
     grad_method = None
     """Gradient computation method."""
