--- conflicted
+++ resolved
@@ -25,11 +25,7 @@
 from scipy import sparse
 
 import pennylane as qml
-<<<<<<< HEAD
-from pennylane.decomposition import add_decomposition, register_resources
-=======
 from pennylane.decomposition import add_decomps, register_resources
->>>>>>> 6abaa9ca
 from pennylane.operation import Observable, Operation
 from pennylane.typing import TensorLike
 from pennylane.wires import Wires, WiresLike
