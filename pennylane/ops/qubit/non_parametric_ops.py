--- conflicted
+++ resolved
@@ -25,10 +25,6 @@
 from scipy import sparse
 
 import pennylane as qml
-<<<<<<< HEAD
-from pennylane.decomposition import add_decomps, register_resources
-from pennylane.operation import Observable, Operation
-=======
 from pennylane import math
 from pennylane._deprecated_observable import Observable
 from pennylane.decomposition import (
@@ -46,7 +42,6 @@
     self_adjoint,
 )
 from pennylane.operation import Operation
->>>>>>> 94cbb951
 from pennylane.typing import TensorLike
 from pennylane.wires import Wires, WiresLike
 
@@ -79,11 +74,6 @@
     """int: Number of trainable parameters that the operator depends on."""
 
     resource_keys = set()
-<<<<<<< HEAD
-
-    _queue_category = "_ops"
-=======
->>>>>>> 94cbb951
 
     def __init__(self, wires: WiresLike, id: Optional[str] = None):
         super().__init__(wires=wires, id=id)
@@ -545,28 +535,16 @@
 """
 
 
-<<<<<<< HEAD
-def _paulix_to_rx_gp_resources():
-    return {qml.GlobalPhase: 1, qml.RX: 1}
-
-
-@register_resources(_paulix_to_rx_gp_resources)
-def _paulix_to_rx_gp(wires: WiresLike, **__):
-=======
 def _paulix_to_rx_resources():
     return {qml.GlobalPhase: 1, qml.RX: 1}
 
 
 @register_resources(_paulix_to_rx_resources)
 def _paulix_to_rx(wires: WiresLike, **__):
->>>>>>> 94cbb951
     qml.RX(np.pi, wires=wires)
     qml.GlobalPhase(-np.pi / 2, wires=wires)
 
 
-<<<<<<< HEAD
-add_decomps(PauliX, _paulix_to_rx_gp)
-=======
 @register_condition(lambda z, **_: math.allclose(z % 2, 0.5))
 @register_resources(lambda **_: {qml.SX: 1})
 def _pow_x_to_sx(wires, **_):
@@ -636,7 +614,6 @@
 
 
 add_decomps("C(PauliX)", _controlled_x_decomp)
->>>>>>> 94cbb951
 
 
 class PauliY(Observable, Operation):
@@ -850,9 +827,6 @@
     qml.GlobalPhase(-np.pi / 2, wires=wires)
 
 
-<<<<<<< HEAD
-add_decomps(PauliY, _pauliy_to_ry_gp)
-=======
 @register_resources(lambda **_: {qml.RY: 1, qml.GlobalPhase: 1})
 def _pow_y(wires, z, **_):
     z_mod2 = z % 2
@@ -897,7 +871,6 @@
 
 
 add_decomps("C(PauliY)", flip_zero_control(_controlled_y_decomp))
->>>>>>> 94cbb951
 
 
 class PauliZ(Observable, Operation):
@@ -929,11 +902,6 @@
     batch_size = None
 
     resource_keys = set()
-<<<<<<< HEAD
-
-    _queue_category = "_ops"
-=======
->>>>>>> 94cbb951
 
     @property
     def pauli_rep(self):
@@ -1123,9 +1091,6 @@
     qml.PhaseShift(np.pi, wires=wires)
 
 
-<<<<<<< HEAD
-add_decomps(PauliZ, _pauliz_to_ps)
-=======
 @register_condition(lambda z, **_: math.allclose(z % 2, 0.5))
 @register_resources(lambda **_: {qml.S: 1})
 def _pow_z_to_s(wires, **_):
@@ -1183,7 +1148,6 @@
 
 
 add_decomps("C(PauliZ)", flip_zero_control(_controlled_z_decomp))
->>>>>>> 94cbb951
 
 
 class S(Operation):
@@ -1334,8 +1298,6 @@
 add_decomps(S, _s_phaseshift)
 
 
-<<<<<<< HEAD
-=======
 @register_condition(lambda z, **_: math.allclose(z % 4, 0.5))
 @register_resources(lambda **_: {qml.T: 1})
 def _pow_s_to_t(wires, **_):
@@ -1357,7 +1319,6 @@
 add_decomps("Pow(S)", make_pow_decomp_with_period(4), _pow_s, _pow_s_to_t, _pow_s_to_z)
 
 
->>>>>>> 94cbb951
 class T(Operation):
     r"""T(wires)
     The single-qubit T gate
@@ -1506,8 +1467,6 @@
 add_decomps(T, _t_phaseshift)
 
 
-<<<<<<< HEAD
-=======
 @register_resources(lambda **_: {qml.PhaseShift: 1})
 def _pow_t(wires, z, **_):
     z_mod8 = z % 8
@@ -1517,7 +1476,6 @@
 add_decomps("Pow(T)", make_pow_decomp_with_period(8), _pow_t)
 
 
->>>>>>> 94cbb951
 class SX(Operation):
     r"""SX(wires)
     The single-qubit Square-Root X operator.
@@ -1655,21 +1613,6 @@
         return [np.pi / 2, np.pi / 2, -np.pi / 2]
 
 
-<<<<<<< HEAD
-def _sx_to_rz_ry_rz_ps_resources():
-    return {qml.PhaseShift: 1, qml.RZ: 2, qml.RY: 1}
-
-
-@register_resources(_sx_to_rz_ry_rz_ps_resources)
-def _sx_to_rz_ry_rz_ps(wires: WiresLike, **__):
-    qml.RZ(np.pi / 2, wires=wires)
-    qml.RY(np.pi / 2, wires=wires)
-    qml.RZ(-np.pi, wires=wires)
-    qml.PhaseShift(np.pi / 2, wires=wires)
-
-
-add_decomps(SX, _sx_to_rz_ry_rz_ps)
-=======
 def _sx_to_rx_resources():
     return {qml.RX: 1, qml.GlobalPhase: 1}
 
@@ -1697,7 +1640,6 @@
 
 
 add_decomps("Pow(SX)", make_pow_decomp_with_period(4), _pow_sx_to_x, _pow_sx)
->>>>>>> 94cbb951
 
 
 class SWAP(Operation):
@@ -1852,8 +1794,6 @@
 
 
 add_decomps(SWAP, _swap_to_cnot)
-<<<<<<< HEAD
-=======
 add_decomps("Adjoint(SWAP)", self_adjoint)
 add_decomps("Pow(SWAP)", pow_involutory)
 
@@ -1890,7 +1830,6 @@
 
 
 add_decomps("C(SWAP)", flip_zero_control(_controlled_swap_decomp))
->>>>>>> 94cbb951
 
 
 class ECR(Operation):
@@ -2054,11 +1993,8 @@
 
 
 add_decomps(ECR, _ecr_decomp)
-<<<<<<< HEAD
-=======
 add_decomps("Adjoint(ECR)", self_adjoint)
 add_decomps("Pow(ECR)", pow_involutory)
->>>>>>> 94cbb951
 
 
 class ISWAP(Operation):
