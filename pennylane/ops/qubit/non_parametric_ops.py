--- conflicted
+++ resolved
@@ -39,12 +39,7 @@
     pow_of_self_adjoint,
     self_adjoint,
 )
-<<<<<<< HEAD
-from pennylane.operation import Observable, Operation
-=======
-from pennylane.decomposition.symbolic_decomposition import pow_of_self_adjoint, self_adjoint
 from pennylane.operation import Operation
->>>>>>> fb6b9174
 from pennylane.typing import TensorLike
 from pennylane.wires import Wires, WiresLike
 
