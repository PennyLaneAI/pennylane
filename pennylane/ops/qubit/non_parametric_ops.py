--- conflicted
+++ resolved
@@ -27,22 +27,15 @@
 import pennylane as qml
 from pennylane import math
 from pennylane._deprecated_observable import Observable
-<<<<<<< HEAD
 from pennylane.decomposition import (
-    DecompositionNotApplicable,
     add_decomps,
     adjoint_resource_rep,
-    pow_resource_rep,
     register_resources,
     resource_rep,
 )
 from pennylane.decomposition.symbolic_decomposition import (
     flip_zero_control,
-=======
-from pennylane.decomposition import add_decomps, register_condition, register_resources
-from pennylane.decomposition.symbolic_decomposition import (
     make_pow_decomp_with_period,
->>>>>>> 3d668ffb
     pow_involutory,
     self_adjoint,
 )
