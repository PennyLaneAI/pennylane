# Copyright 2018-2021 Xanadu Quantum Technologies Inc.

# Licensed under the Apache License, Version 2.0 (the "License");
# you may not use this file except in compliance with the License.
# You may obtain a copy of the License at

#     http://www.apache.org/licenses/LICENSE-2.0

# Unless required by applicable law or agreed to in writing, software
# distributed under the License is distributed on an "AS IS" BASIS,
# WITHOUT WARRANTIES OR CONDITIONS OF ANY KIND, either express or implied.
# See the License for the specific language governing permissions and
# limitations under the License.
"""
This submodule contains the discrete-variable quantum operations that do
not depend on any parameters.
"""

# pylint: disable=arguments-differ
import cmath
from copy import copy
from functools import lru_cache

import numpy as np
from scipy import sparse

import pennylane as qml
from pennylane import math
from pennylane.decomposition import (
    add_decomps,
    adjoint_resource_rep,
    controlled_resource_rep,
    register_condition,
    register_resources,
    resource_rep,
)
from pennylane.decomposition.symbolic_decomposition import (
    flip_zero_control,
    make_pow_decomp_with_period,
    pow_involutory,
    self_adjoint,
)
from pennylane.operation import Operation
from pennylane.typing import TensorLike
from pennylane.wires import Wires, WiresLike

INV_SQRT2 = 1 / qml.math.sqrt(2)


class Hadamard(Operation):
    r"""Hadamard(wires)
    The Hadamard operator

    .. math:: H = \frac{1}{\sqrt{2}}\begin{bmatrix} 1 & 1\\ 1 & -1\end{bmatrix}.

    .. seealso:: The equivalent short-form alias :class:`~H`

    **Details:**

    * Number of wires: 1
    * Number of parameters: 0

    Args:
        wires (Sequence[int] or int): the wire the operation acts on
    """

<<<<<<< HEAD
    is_hermitian = True
=======
    is_verified_hermitian = True
    _queue_category = "_ops"
>>>>>>> ee6db4a9

    num_wires = 1
    """int: Number of wires that the operator acts on."""

    num_params = 0
    """int: Number of trainable parameters that the operator depends on."""

    resource_keys = set()

    def __init__(self, wires: WiresLike, id: str | None = None):
        super().__init__(wires=wires, id=id)

    def label(
        self,
        decimals: int | None = None,
        base_label: str | None = None,
        cache: dict | None = None,
    ) -> str:
        return base_label or "H"

    def __repr__(self) -> str:
        """String representation."""
        wire = self.wires[0]
        if isinstance(wire, str):
            return f"H('{wire}')"
        return f"H({wire})"

    @property
    def name(self) -> str:
        return "Hadamard"

    @property
    def resource_params(self) -> dict:
        return {}

    @staticmethod
    @lru_cache
    def compute_matrix() -> np.ndarray:  # pylint: disable=arguments-differ
        r"""Representation of the operator as a canonical matrix in the computational basis (static method).

        The canonical matrix is the textbook matrix representation that does not consider wires.
        Implicitly, this assumes that the wires of the operator correspond to the global wire order.

        .. seealso:: :meth:`~.Hadamard.matrix`

        Returns:
            ndarray: matrix

        **Example**

        >>> print(qml.Hadamard.compute_matrix())
        [[ 0.70710678  0.70710678]
         [ 0.70710678 -0.70710678]]
        """
        return np.array([[INV_SQRT2, INV_SQRT2], [INV_SQRT2, -INV_SQRT2]])

    @staticmethod
    @lru_cache
    def compute_sparse_matrix(format="csr") -> sparse.spmatrix:  # pylint: disable=arguments-differ
        return sparse.csr_matrix([[INV_SQRT2, INV_SQRT2], [INV_SQRT2, -INV_SQRT2]]).asformat(
            format=format
        )

    @staticmethod
    def compute_eigvals() -> np.ndarray:  # pylint: disable=arguments-differ
        r"""Eigenvalues of the operator in the computational basis (static method).

        If :attr:`diagonalizing_gates` are specified and implement a unitary :math:`U^{\dagger}`,
        the operator can be reconstructed as

        .. math:: O = U \Sigma U^{\dagger},

        where :math:`\Sigma` is the diagonal matrix containing the eigenvalues.

        Otherwise, no particular order for the eigenvalues is guaranteed.

        .. seealso:: :meth:`~.Hadamard.eigvals`

        Returns:
            array: eigenvalues

        **Example**

        >>> print(qml.Hadamard.compute_eigvals())
        [ 1. -1.]
        """
        return qml.pauli.pauli_eigs(1)

    @staticmethod
    def compute_diagonalizing_gates(wires: WiresLike) -> list[qml.operation.Operator]:
        r"""Sequence of gates that diagonalize the operator in the computational basis (static method).

        Given the eigendecomposition :math:`O = U \Sigma U^{\dagger}` where
        :math:`\Sigma` is a diagonal matrix containing the eigenvalues,
        the sequence of diagonalizing gates implements the unitary :math:`U^{\dagger}`.

        The diagonalizing gates rotate the state into the eigenbasis
        of the operator.

        .. seealso:: :meth:`~.Hadamard.diagonalizing_gates`.

        Args:
            wires (Iterable[Any], Wires): wires that the operator acts on
        Returns:
            list[.Operator]: list of diagonalizing gates

        **Example**

        >>> print(qml.Hadamard.compute_diagonalizing_gates(wires=[0]))
        [RY(-0.7853981633974483, wires=[0])]
        """
        return [qml.RY(-np.pi / 4, wires=wires)]

    @staticmethod
    def compute_decomposition(wires: WiresLike) -> list[qml.operation.Operator]:
        r"""Representation of the operator as a product of other operators (static method).

        .. math:: O = O_1 O_2 \dots O_n.

        .. seealso:: :meth:`~.Hadamard.decomposition`.

        Args:
            wires (Any, Wires): Wire that the operator acts on.

        Returns:
            list[Operator]: decomposition of the operator

        **Example:**

        >>> print(qml.Hadamard.compute_decomposition(0))
        [PhaseShift(1.5707963267948966, wires=[0]),
        RX(1.5707963267948966, wires=[0]),
        PhaseShift(1.5707963267948966, wires=[0])]

        """
        return [
            qml.PhaseShift(np.pi / 2, wires=wires),
            qml.RX(np.pi / 2, wires=wires),
            qml.PhaseShift(np.pi / 2, wires=wires),
        ]

    def _controlled(self, wire: WiresLike) -> "qml.CH":
        return qml.CH(wires=Wires(wire) + self.wires)

    def adjoint(self) -> "Hadamard":
        return Hadamard(wires=self.wires)

    def single_qubit_rot_angles(self) -> list[TensorLike]:
        # H = RZ(\pi) RY(\pi/2) RZ(0)
        return [np.pi, np.pi / 2, 0.0]

    def pow(self, z: int | float):
        return super().pow(z % 2)


H = Hadamard
r"""H(wires)
The Hadamard operator

.. math:: H = \frac{1}{\sqrt{2}}\begin{bmatrix} 1 & 1\\ 1 & -1\end{bmatrix}.

.. seealso:: The equivalent long-form alias :class:`~Hadamard`

**Details:**

* Number of wires: 1
* Number of parameters: 0

Args:
    wires (Sequence[int] or int): the wire the operation acts on
"""


def _hadamard_rz_rx_resources():
    return {qml.RZ: 2, qml.RX: 1, qml.GlobalPhase: 1}


@register_resources(_hadamard_rz_rx_resources)
def _hadamard_to_rz_rx(wires: WiresLike, **__):
    qml.RZ(np.pi / 2, wires=wires)
    qml.RX(np.pi / 2, wires=wires)
    qml.RZ(np.pi / 2, wires=wires)
    qml.GlobalPhase(-np.pi / 2, wires=wires)


def _hadamard_rz_ry_resources():
    return {qml.RZ: 1, qml.RY: 1, qml.GlobalPhase: 1}


@register_resources(_hadamard_rz_ry_resources)
def _hadamard_to_rz_ry(wires: WiresLike, **__):
    qml.RZ(np.pi, wires=wires)
    qml.RY(np.pi / 2, wires=wires)
    qml.GlobalPhase(-np.pi / 2)


add_decomps(Hadamard, _hadamard_to_rz_rx, _hadamard_to_rz_ry)
add_decomps("Adjoint(Hadamard)", self_adjoint)
add_decomps("Pow(Hadamard)", pow_involutory)


def _controlled_h_resources(*_, num_control_wires, num_work_wires, work_wire_type, **__):
    if num_control_wires == 1:
        return {qml.CH: 1}
    return {
        qml.H: 2,
        qml.RY: 2,
        controlled_resource_rep(
            qml.X,
            {},
            num_control_wires=num_control_wires,
            num_zero_control_values=0,
            num_work_wires=num_work_wires,
            work_wire_type=work_wire_type,
        ): 1,
    }


@register_resources(_controlled_h_resources)
def _controlled_hadamard(wires, control_wires, work_wires, work_wire_type, **__):
    if len(control_wires) == 1:
        qml.CH(wires)
        return

    qml.RY(-np.pi / 4, wires=wires[-1])
    qml.H(wires=wires[-1])
    qml.ctrl(
        qml.X(wires[-1]),
        control=wires[:-1],
        work_wires=work_wires,
        work_wire_type=work_wire_type,
    )
    qml.H(wires=wires[-1])
    qml.RY(np.pi / 4, wires=wires[-1])


add_decomps("C(Hadamard)", flip_zero_control(_controlled_hadamard))


class PauliX(Operation):
    r"""
    The Pauli X operator

    .. math:: \sigma_x = \begin{bmatrix} 0 & 1 \\ 1 & 0\end{bmatrix}.

    .. seealso:: The equivalent short-form alias :class:`~X`

    **Details:**

    * Number of wires: 1
    * Number of parameters: 0

    Args:
        wires (Sequence[int] or int): the wire the operation acts on
    """

    num_wires = 1
    """int: Number of wires that the operator acts on."""

    num_params = 0
    """int: Number of trainable parameters that the operator depends on."""

    basis = "X"

    resource_keys = set()

    batch_size = None

<<<<<<< HEAD
    is_hermitian = True
=======
    _queue_category = "_ops"
    is_verified_hermitian = True
>>>>>>> ee6db4a9

    @property
    def pauli_rep(self):
        if self._pauli_rep is None:
            self._pauli_rep = qml.pauli.PauliSentence(
                {qml.pauli.PauliWord({self.wires[0]: "X"}): 1.0}
            )
        return self._pauli_rep

    def __init__(self, wires: WiresLike, id: str | None = None):
        super().__init__(wires=wires, id=id)

    def label(
        self,
        decimals: int | None = None,
        base_label: str | None = None,
        cache: dict | None = None,
    ) -> str:
        return base_label or "X"

    def __repr__(self) -> str:
        """String representation."""
        wire = self.wires[0]
        if isinstance(wire, str):
            return f"X('{wire}')"
        return f"X({wire})"

    @property
    def name(self) -> str:
        return "PauliX"

    @property
    def resource_params(self) -> dict:
        return {}

    @staticmethod
    @lru_cache
    def compute_matrix() -> np.ndarray:  # pylint: disable=arguments-differ
        r"""Representation of the operator as a canonical matrix in the computational basis (static method).

        The canonical matrix is the textbook matrix representation that does not consider wires.
        Implicitly, this assumes that the wires of the operator correspond to the global wire order.

        .. seealso:: :meth:`~.X.matrix`


        Returns:
            ndarray: matrix

        **Example**

        >>> print(qml.X.compute_matrix())
        [[0 1]
         [1 0]]
        """
        return np.array([[0, 1], [1, 0]])

    @staticmethod
    @lru_cache
    def compute_sparse_matrix(format="csr") -> sparse.spmatrix:  # pylint: disable=arguments-differ
        return sparse.csr_matrix([[0, 1], [1, 0]]).asformat(format=format)

    @staticmethod
    def compute_eigvals() -> np.ndarray:  # pylint: disable=arguments-differ
        r"""Eigenvalues of the operator in the computational basis (static method).

        If :attr:`diagonalizing_gates` are specified and implement a unitary :math:`U^{\dagger}`,
        the operator can be reconstructed as

        .. math:: O = U \Sigma U^{\dagger},

        where :math:`\Sigma` is the diagonal matrix containing the eigenvalues.

        Otherwise, no particular order for the eigenvalues is guaranteed.

        .. seealso:: :meth:`~.X.eigvals`

        Returns:
            array: eigenvalues

        **Example**

        >>> print(qml.X.compute_eigvals())
        [ 1. -1.]
        """
        return qml.pauli.pauli_eigs(1)

    @staticmethod
    def compute_diagonalizing_gates(wires: WiresLike) -> list[qml.operation.Operator]:
        r"""Sequence of gates that diagonalize the operator in the computational basis (static method).

        Given the eigendecomposition :math:`O = U \Sigma U^{\dagger}` where
        :math:`\Sigma` is a diagonal matrix containing the eigenvalues,
        the sequence of diagonalizing gates implements the unitary :math:`U^{\dagger}`.

        The diagonalizing gates rotate the state into the eigenbasis
        of the operator.

        .. seealso:: :meth:`~.X.diagonalizing_gates`.

        Args:
           wires (Iterable[Any], Wires): wires that the operator acts on
        Returns:
           list[.Operator]: list of diagonalizing gates

        **Example**

        >>> print(qml.X.compute_diagonalizing_gates(wires=[0]))
        [H(0)]
        """
        return [Hadamard(wires=wires)]

    @staticmethod
    def compute_decomposition(wires: WiresLike) -> list[qml.operation.Operator]:
        r"""Representation of the operator as a product of other operators (static method).

        .. math:: O = O_1 O_2 \dots O_n.


        .. seealso:: :meth:`~.X.decomposition`.

        Args:
            wires (Any, Wires): Wire that the operator acts on.

        Returns:
            list[Operator]: decomposition into lower level operations

        **Example:**

        >>> print(qml.X.compute_decomposition(0))
        [RX(3.141592653589793, wires=[0]),
        GlobalPhase(-1.5707963267948966, wires=[0])]

        """
        return [qml.RX(np.pi, wires=wires), qml.GlobalPhase(-np.pi / 2, wires=wires)]

    def adjoint(self) -> "PauliX":
        return X(wires=self.wires)

    def pow(self, z: int | float) -> list[qml.operation.Operator]:
        z_mod2 = z % 2
        if abs(z_mod2 - 0.5) < 1e-6:
            return [SX(wires=self.wires)]
        return super().pow(z_mod2)

    def _controlled(self, wire: WiresLike) -> "qml.CNOT":
        return qml.CNOT(wires=Wires(wire) + self.wires)

    def single_qubit_rot_angles(self) -> list[TensorLike]:
        # X = RZ(-\pi/2) RY(\pi) RZ(\pi/2)
        return [np.pi / 2, np.pi, -np.pi / 2]


X = PauliX
r"""The Pauli X operator

.. math:: \sigma_x = \begin{bmatrix} 0 & 1 \\ 1 & 0\end{bmatrix}.

.. seealso:: The equivalent long-form alias :class:`~PauliX`

**Details:**

* Number of wires: 1
* Number of parameters: 0

Args:
    wires (Sequence[int] or int): the wire the operation acts on
"""


def _paulix_to_rx_resources():
    return {qml.GlobalPhase: 1, qml.RX: 1}


@register_resources(_paulix_to_rx_resources)
def _paulix_to_rx(wires: WiresLike, **__):
    qml.RX(np.pi, wires=wires)
    qml.GlobalPhase(-np.pi / 2, wires=wires)


@register_condition(lambda z, **_: math.allclose(z % 2, 0.5))
@register_resources(lambda **_: {qml.SX: 1})
def _pow_x_to_sx(wires, **_):
    qml.SX(wires=wires)


@register_resources(lambda **_: {qml.RX: 1, qml.GlobalPhase: 1})
def _pow_x_to_rx(wires, z, **_):
    z_mod2 = z % 2
    qml.RX(np.pi * z_mod2, wires=wires)
    qml.GlobalPhase(-np.pi / 2 * z_mod2, wires=wires)


add_decomps(PauliX, _paulix_to_rx)
add_decomps("Adjoint(PauliX)", self_adjoint)
add_decomps("Pow(PauliX)", pow_involutory, _pow_x_to_rx, _pow_x_to_sx)


def _controlled_x_resource(
    *_, num_control_wires, num_zero_control_values, num_work_wires, work_wire_type, **__
):
    if num_control_wires == 1:
        return {qml.CNOT: 1, PauliX: num_zero_control_values}
    if num_control_wires == 2:
        return {qml.Toffoli: 1, PauliX: num_zero_control_values * 2}
    return {
        resource_rep(
            qml.MultiControlledX,
            num_control_wires=num_control_wires,
            num_zero_control_values=num_zero_control_values,
            num_work_wires=num_work_wires,
            work_wire_type=work_wire_type,
        ): 1,
    }


@register_resources(_controlled_x_resource)
def _controlled_x_decomp(
    *_, wires, control_wires, control_values, work_wires, work_wire_type, **__
):
    """The decomposition rule for a controlled PauliX."""

    if len(control_wires) == 1 and not control_values[0]:
        qml.CNOT(wires=wires)
        qml.X(wires[1])
        return

    if len(control_wires) == 1:
        qml.CNOT(wires=wires)
        return

    if len(control_wires) > 2:
        qml.MultiControlledX(
            wires=wires,
            control_values=control_values,
            work_wires=work_wires,
            work_wire_type=work_wire_type,
        )
        return

    zero_control_wires = [w for w, val in zip(control_wires, control_values) if not val]
    for w in zero_control_wires:
        qml.PauliX(w)
    qml.Toffoli(wires=wires)
    for w in zero_control_wires:
        qml.PauliX(w)


add_decomps("C(PauliX)", _controlled_x_decomp)


class PauliY(Operation):
    r"""
    The Pauli Y operator

    .. math:: \sigma_y = \begin{bmatrix} 0 & -i \\ i & 0\end{bmatrix}.

    .. seealso:: The equivalent short-form alias :class:`~Y`

    **Details:**

    * Number of wires: 1
    * Number of parameters: 0

    Args:
        wires (Sequence[int] or int): the wire the operation acts on
    """

    is_verified_hermitian = True

    num_wires = 1
    """int: Number of wires that the operator acts on."""

    num_params = 0
    """int: Number of trainable parameters that the operator depends on."""

    resource_keys = set()

    basis = "Y"

    batch_size = None

    @property
    def pauli_rep(self):
        if self._pauli_rep is None:
            self._pauli_rep = qml.pauli.PauliSentence(
                {qml.pauli.PauliWord({self.wires[0]: "Y"}): 1.0}
            )
        return self._pauli_rep

    def __init__(self, wires: WiresLike, id: str | None = None):
        super().__init__(wires=wires, id=id)

    def __repr__(self) -> str:
        """String representation."""
        wire = self.wires[0]
        if isinstance(wire, str):
            return f"Y('{wire}')"
        return f"Y({wire})"

    def label(
        self,
        decimals: int | None = None,
        base_label: str | None = None,
        cache: dict | None = None,
    ) -> str:
        return base_label or "Y"

    @property
    def name(self) -> str:
        return "PauliY"

    @property
    def resource_params(self) -> dict:
        return {}

    @staticmethod
    @lru_cache
    def compute_matrix() -> np.ndarray:  # pylint: disable=arguments-differ
        r"""Representation of the operator as a canonical matrix in the computational basis (static method).

        The canonical matrix is the textbook matrix representation that does not consider wires.
        Implicitly, this assumes that the wires of the operator correspond to the global wire order.

        .. seealso:: :meth:`~.Y.matrix`

        Returns:
            ndarray: matrix

        **Example**

        >>> print(qml.Y.compute_matrix())
        [[ 0.+0.j -0.-1.j]
         [ 0.+1.j  0.+0.j]]
        """
        return np.array([[0, -1j], [1j, 0]])

    @staticmethod
    @lru_cache
    def compute_sparse_matrix(format="csr") -> sparse.spmatrix:  # pylint: disable=arguments-differ
        return sparse.csr_matrix([[0, -1j], [1j, 0]]).asformat(format=format)

    @staticmethod
    def compute_eigvals() -> np.ndarray:  # pylint: disable=arguments-differ
        r"""Eigenvalues of the operator in the computational basis (static method).

        If :attr:`diagonalizing_gates` are specified and implement a unitary :math:`U^{\dagger}`,
        the operator can be reconstructed as

        .. math:: O = U \Sigma U^{\dagger},

        where :math:`\Sigma` is the diagonal matrix containing the eigenvalues.

        Otherwise, no particular order for the eigenvalues is guaranteed.

        .. seealso:: :meth:`~.Y.eigvals`

        Returns:
            array: eigenvalues

        **Example**

        >>> print(qml.Y.compute_eigvals())
        [ 1. -1.]
        """
        return qml.pauli.pauli_eigs(1)

    @staticmethod
    def compute_diagonalizing_gates(wires: WiresLike) -> list[qml.operation.Operator]:
        r"""Sequence of gates that diagonalize the operator in the computational basis (static method).

        Given the eigendecomposition :math:`O = U \Sigma U^{\dagger}` where
        :math:`\Sigma` is a diagonal matrix containing the eigenvalues,
        the sequence of diagonalizing gates implements the unitary :math:`U^{\dagger}`.

        The diagonalizing gates rotate the state into the eigenbasis
        of the operator.

        .. seealso:: :meth:`~.Y.diagonalizing_gates`.

        Args:
            wires (Iterable[Any], Wires): wires that the operator acts on
        Returns:
            list[.Operator]: list of diagonalizing gates

        **Example**

        >>> print(qml.Y.compute_diagonalizing_gates(wires=[0]))
        [Z(0), S(0), H(0)]
        """
        return [
            Z(wires=wires),
            S(wires=wires),
            Hadamard(wires=wires),
        ]

    @staticmethod
    def compute_decomposition(wires: WiresLike) -> list[qml.operation.Operator]:
        r"""Representation of the operator as a product of other operators (static method).

        .. math:: O = O_1 O_2 \dots O_n.

        .. seealso:: :meth:`~.Y.decomposition`.

        Args:
            wires (Any, Wires): Single wire that the operator acts on.

        Returns:
            list[Operator]: decomposition into lower level operations

        **Example:**

        >>> print(qml.Y.compute_decomposition(0))
        [RY(3.141592653589793, wires=[0]),
        GlobalPhase(-1.5707963267948966, wires=[0])]

        """
        return [qml.RY(np.pi, wires=wires), qml.GlobalPhase(-np.pi / 2, wires=wires)]

    def adjoint(self) -> "PauliY":
        return Y(wires=self.wires)

    def pow(self, z: float | int) -> list[qml.operation.Operator]:
        return super().pow(z % 2)

    def _controlled(self, wire: WiresLike) -> "qml.CY":
        return qml.CY(wires=Wires(wire) + self.wires)

    def single_qubit_rot_angles(self) -> list[TensorLike]:
        # Y = RZ(0) RY(\pi) RZ(0)
        return [0.0, np.pi, 0.0]


Y = PauliY
r"""The Pauli Y operator

.. math:: \sigma_y = \begin{bmatrix} 0 & -i \\ i & 0\end{bmatrix}.

.. seealso:: The equivalent long-form alias :class:`~PauliY`

**Details:**

* Number of wires: 1
* Number of parameters: 0

Args:
    wires (Sequence[int] or int): the wire the operation acts on
"""


def _pauliy_to_ry_gp_resources():
    return {qml.GlobalPhase: 1, qml.RY: 1}


@register_resources(_pauliy_to_ry_gp_resources)
def _pauliy_to_ry_gp(wires: WiresLike, **__):
    qml.RY(np.pi, wires=wires)
    qml.GlobalPhase(-np.pi / 2, wires=wires)


@register_resources(lambda **_: {qml.RY: 1, qml.GlobalPhase: 1})
def _pow_y(wires, z, **_):
    z_mod2 = z % 2
    qml.RY(np.pi * z_mod2, wires=wires)
    qml.GlobalPhase(-np.pi / 2 * z_mod2, wires=wires)


add_decomps(PauliY, _pauliy_to_ry_gp)
add_decomps("Adjoint(PauliY)", self_adjoint)
add_decomps("Pow(PauliY)", pow_involutory, _pow_y)


def _controlled_y_resource(*_, num_control_wires, num_work_wires, work_wire_type, **__):
    if num_control_wires == 1:
        return {qml.CY: 1}
    return {
        qml.S: 1,
        adjoint_resource_rep(qml.S): 1,
        controlled_resource_rep(
            qml.X,
            {},
            num_control_wires=num_control_wires,
            num_zero_control_values=0,
            num_work_wires=num_work_wires,
            work_wire_type=work_wire_type,
        ): 1,
    }


@register_resources(_controlled_y_resource)
def _controlled_y_decomp(*_, wires, control_wires, work_wires, work_wire_type, **__):
    if len(control_wires) == 1:
        qml.CY(wires=wires)
        return

    qml.adjoint(qml.S(wires[-1]))
    qml.ctrl(
        qml.X(wires[-1]), control=wires[:-1], work_wires=work_wires, work_wire_type=work_wire_type
    )
    qml.S(wires=wires[-1])


add_decomps("C(PauliY)", flip_zero_control(_controlled_y_decomp))


class PauliZ(Operation):
    r"""
    The Pauli Z operator

    .. math:: \sigma_z = \begin{bmatrix} 1 & 0 \\ 0 & -1\end{bmatrix}.

    .. seealso:: The equivalent short-form alias :class:`~Z`

    **Details:**

    * Number of wires: 1
    * Number of parameters: 0

    Args:
        wires (Sequence[int] or int): the wire the operation acts on
    """

<<<<<<< HEAD
    is_hermitian = True
=======
    is_verified_hermitian = True
    _queue_category = "_ops"
>>>>>>> ee6db4a9
    num_wires = 1
    num_params = 0
    """int: Number of trainable parameters that the operator depends on."""

    resource_keys = set()

    basis = "Z"

    batch_size = None

    resource_keys = set()

    @property
    def pauli_rep(self):
        if self._pauli_rep is None:
            self._pauli_rep = qml.pauli.PauliSentence(
                {qml.pauli.PauliWord({self.wires[0]: "Z"}): 1.0}
            )
        return self._pauli_rep

    def __init__(self, wires: WiresLike, id: str | None = None):
        super().__init__(wires=wires, id=id)

    def __repr__(self) -> str:
        """String representation."""
        wire = self.wires[0]
        if isinstance(wire, str):
            return f"Z('{wire}')"
        return f"Z({wire})"

    def label(
        self,
        decimals: int | None = None,
        base_label: str | None = None,
        cache: dict | None = None,
    ) -> str:
        return base_label or "Z"

    @property
    def name(self) -> str:
        return "PauliZ"

    @property
    def resource_params(self) -> dict:
        return {}

    @staticmethod
    @lru_cache
    def compute_matrix() -> np.ndarray:  # pylint: disable=arguments-differ
        r"""Representation of the operator as a canonical matrix in the computational basis (static method).

        The canonical matrix is the textbook matrix representation that does not consider wires.
        Implicitly, this assumes that the wires of the operator correspond to the global wire order.

        .. seealso:: :meth:`~.Z.matrix`

        Returns:
            ndarray: matrix

        **Example**

        >>> print(qml.Z.compute_matrix())
        [[ 1  0]
         [ 0 -1]]
        """
        return np.array([[1, 0], [0, -1]])

    @staticmethod
    @lru_cache
    def compute_sparse_matrix(format="csr") -> sparse.spmatrix:  # pylint: disable=arguments-differ
        return sparse.csr_matrix([[1, 0], [0, -1]]).asformat(format=format)

    @staticmethod
    def compute_eigvals() -> np.ndarray:  # pylint: disable=arguments-differ
        r"""Eigenvalues of the operator in the computational basis (static method).

        If :attr:`diagonalizing_gates` are specified and implement a unitary :math:`U^{\dagger}`,
        the operator can be reconstructed as

        .. math:: O = U \Sigma U^{\dagger},

        where :math:`\Sigma` is the diagonal matrix containing the eigenvalues.

        Otherwise, no particular order for the eigenvalues is guaranteed.

        .. seealso:: :meth:`~.Z.eigvals`

        Returns:
            array: eigenvalues

        **Example**

        >>> print(qml.Z.compute_eigvals())
        [ 1. -1.]
        """
        return qml.pauli.pauli_eigs(1)

    @staticmethod
    def compute_diagonalizing_gates(
        wires: WiresLike,
    ) -> list[qml.operation.Operator]:
        r"""Sequence of gates that diagonalize the operator in the computational basis (static method).

        Given the eigendecomposition :math:`O = U \Sigma U^{\dagger}` where
        :math:`\Sigma` is a diagonal matrix containing the eigenvalues,
        the sequence of diagonalizing gates implements the unitary :math:`U^{\dagger}`.

        The diagonalizing gates rotate the state into the eigenbasis
        of the operator.

        .. seealso:: :meth:`~.Z.diagonalizing_gates`.

        Args:
            wires (Iterable[Any] or Wires): wires that the operator acts on

        Returns:
            list[.Operator]: list of diagonalizing gates

        **Example**

        >>> print(qml.Z.compute_diagonalizing_gates(wires=[0]))
        []
        """
        return []

    @staticmethod
    def compute_decomposition(wires: WiresLike) -> list[qml.operation.Operator]:
        r"""Representation of the operator as a product of other operators (static method).

        .. math:: O = O_1 O_2 \dots O_n.

        .. seealso:: :meth:`~.Z.decomposition`.

        Args:
            wires (Any, Wires): Single wire that the operator acts on.

        Returns:
            list[Operator]: decomposition into lower level operations

        **Example:**

        >>> print(qml.Z.compute_decomposition(0))
        [PhaseShift(3.141592653589793, wires=[0])]

        """
        return [qml.PhaseShift(np.pi, wires=wires)]

    def adjoint(self) -> "PauliZ":
        return Z(wires=self.wires)

    def pow(self, z: float) -> list[qml.operation.Operator]:
        z_mod2 = z % 2
        if z_mod2 == 0:
            return []
        if z_mod2 == 1:
            return [copy(self)]

        if abs(z_mod2 - 0.5) < 1e-6:
            return [S(wires=self.wires)]
        if abs(z_mod2 - 0.25) < 1e-6:
            return [T(wires=self.wires)]

        return [qml.PhaseShift(np.pi * z_mod2, wires=self.wires)]

    def _controlled(self, wire: WiresLike) -> "qml.CZ":
        return qml.CZ(wires=wire + self.wires)

    def single_qubit_rot_angles(self) -> list[TensorLike]:
        # Z = RZ(\pi) RY(0) RZ(0)
        return [np.pi, 0.0, 0.0]


Z = PauliZ
r"""The Pauli Z operator

.. math:: \sigma_z = \begin{bmatrix} 1 & 0 \\ 0 & -1\end{bmatrix}.

.. seealso:: The equivalent long-form alias :class:`~PauliZ`

**Details:**

* Number of wires: 1
* Number of parameters: 0

Args:
    wires (Sequence[int] or int): the wire the operation acts on
"""


def _pauliz_to_ps_resources():
    return {qml.PhaseShift: 1}


@register_resources(_pauliz_to_ps_resources)
def _pauliz_to_ps(wires: WiresLike, **__):
    qml.PhaseShift(np.pi, wires=wires)


@register_condition(lambda z, **_: math.allclose(z % 2, 0.5))
@register_resources(lambda **_: {qml.S: 1})
def _pow_z_to_s(wires, **_):
    qml.S(wires=wires)


@register_condition(lambda z, **_: math.allclose(z % 2, 0.25))
@register_resources(lambda **_: {qml.T: 1})
def _pow_z_to_t(wires, **_):
    qml.T(wires=wires)


@register_resources(lambda **_: {qml.PhaseShift: 1})
def _pow_z(wires, z, **_):
    z_mod2 = z % 2
    qml.PhaseShift(np.pi * z_mod2, wires=wires)


add_decomps(PauliZ, _pauliz_to_ps)
add_decomps("Adjoint(PauliZ)", self_adjoint)
add_decomps("Pow(PauliZ)", pow_involutory, _pow_z, _pow_z_to_s, _pow_z_to_t)


def _controlled_z_resources(*_, num_control_wires, num_work_wires, work_wire_type, **__):
    if num_control_wires == 1:
        return {qml.CZ: 1}
    if num_control_wires == 2:
        return {qml.CCZ: 1}
    return {
        qml.H: 2,
        resource_rep(
            qml.MultiControlledX,
            num_control_wires=num_control_wires,
            num_zero_control_values=0,
            num_work_wires=num_work_wires,
            work_wire_type=work_wire_type,
        ): 1,
    }


@register_resources(_controlled_z_resources)
def _controlled_z_decomp(*_, wires, control_wires, work_wires, work_wire_type, **__):
    if len(control_wires) == 1:
        qml.CZ(wires=wires)
        return

    if len(control_wires) == 2:
        qml.CCZ(wires=wires)
        return

    qml.H(wires=wires[-1])
    qml.MultiControlledX(wires=wires, work_wires=work_wires, work_wire_type=work_wire_type)
    qml.H(wires=wires[-1])


add_decomps("C(PauliZ)", flip_zero_control(_controlled_z_decomp))


class S(Operation):
    r"""S(wires)
    The single-qubit phase gate

    .. math:: S = \begin{bmatrix}
                1 & 0 \\
                0 & i
            \end{bmatrix}.

    **Details:**

    * Number of wires: 1
    * Number of parameters: 0

    Args:
        wires (Sequence[int] or int): the wire the operation acts on
    """

    num_wires = 1
    num_params = 0
    """int: Number of trainable parameters that the operator depends on."""

    basis = "Z"

    batch_size = None

    resource_keys = set()

    @property
    def pauli_rep(self):
        if self._pauli_rep is None:
            self._pauli_rep = qml.pauli.PauliSentence(
                {
                    qml.pauli.PauliWord({self.wires[0]: "I"}): 0.5 + 0.5j,
                    qml.pauli.PauliWord({self.wires[0]: "Z"}): 0.5 - 0.5j,
                }
            )
        return self._pauli_rep

    def __repr__(self) -> str:
        """String representation."""
        wire = self.wires[0]
        if isinstance(wire, str):
            return f"S('{wire}')"
        return f"S({wire})"

    @property
    def resource_params(self) -> dict:
        return {}

    @staticmethod
    @lru_cache
    def compute_matrix() -> np.ndarray:  # pylint: disable=arguments-differ
        r"""Representation of the operator as a canonical matrix in the computational basis (static method).

        The canonical matrix is the textbook matrix representation that does not consider wires.
        Implicitly, this assumes that the wires of the operator correspond to the global wire order.

        .. seealso:: :meth:`~.S.matrix`

        Returns:
            ndarray: matrix

        **Example**

        >>> print(qml.S.compute_matrix())
        [[1.+0.j 0.+0.j]
         [0.+0.j 0.+1.j]]
        """
        return np.array([[1, 0], [0, 1j]])

    @staticmethod
    def compute_eigvals() -> np.ndarray:  # pylint: disable=arguments-differ
        r"""Eigenvalues of the operator in the computational basis (static method).

        If :attr:`diagonalizing_gates` are specified and implement a unitary :math:`U^{\dagger}`,
        the operator can be reconstructed as

        .. math:: O = U \Sigma U^{\dagger},

        where :math:`\Sigma` is the diagonal matrix containing the eigenvalues.

        Otherwise, no particular order for the eigenvalues is guaranteed.

        .. seealso:: :meth:`~.S.eigvals`

        Returns:
            array: eigenvalues

        **Example**

        >>> print(qml.S.compute_eigvals())
        [1.+0.j 0.+1.j]
        """
        return np.array([1, 1j])

    @staticmethod
    def compute_decomposition(wires: WiresLike) -> list[qml.operation.Operator]:
        r"""Representation of the operator as a product of other operators (static method).

        .. math:: O = O_1 O_2 \dots O_n.


        .. seealso:: :meth:`~.S.decomposition`.

        Args:
            wires (Any, Wires): Single wire that the operator acts on.

        Returns:
            list[Operator]: decomposition into lower level operations

        **Example:**

        >>> print(qml.S.compute_decomposition(0))
        [PhaseShift(1.5707963267948966, wires=[0])]

        """
        return [qml.PhaseShift(np.pi / 2, wires=wires)]

    def pow(self, z: int | float) -> list[qml.operation.Operator]:
        z_mod4 = z % 4
        pow_map = {
            0: lambda op: [],
            0.5: lambda op: [T(wires=op.wires)],
            1: lambda op: [copy(op)],
            2: lambda op: [Z(wires=op.wires)],
        }
        return pow_map.get(z_mod4, lambda op: [qml.PhaseShift(np.pi * z_mod4 / 2, wires=op.wires)])(
            self
        )

    def single_qubit_rot_angles(self) -> list[TensorLike]:
        # S = RZ(\pi/2) RY(0) RZ(0)
        return [np.pi / 2, 0.0, 0.0]


def _s_phaseshift_resources():
    return {qml.PhaseShift: 1}


@register_resources(_s_phaseshift_resources)
def _s_phaseshift(wires, **__):
    qml.PhaseShift(np.pi / 2, wires=wires)


add_decomps(S, _s_phaseshift)


@register_condition(lambda z, **_: math.allclose(z % 4, 0.5))
@register_resources(lambda **_: {qml.T: 1})
def _pow_s_to_t(wires, **_):
    qml.T(wires=wires)


@register_condition(lambda z, **_: math.allclose(z % 4, 2))
@register_resources(lambda **_: {qml.Z: 1})
def _pow_s_to_z(wires, **_):
    qml.Z(wires=wires)


@register_resources(lambda **_: {qml.PhaseShift: 1})
def _pow_s(wires, z, **_):
    z_mod4 = z % 4
    qml.PhaseShift(np.pi * z_mod4 / 2, wires=wires)


add_decomps("Pow(S)", make_pow_decomp_with_period(4), _pow_s, _pow_s_to_t, _pow_s_to_z)


class T(Operation):
    r"""T(wires)
    The single-qubit T gate

    .. math:: T = \begin{bmatrix}
                1 & 0 \\
                0 & e^{\frac{i\pi}{4}}
            \end{bmatrix}.

    **Details:**

    * Number of wires: 1
    * Number of parameters: 0

    Args:
        wires (Sequence[int] or int): the wire the operation acts on
    """

    num_wires = 1
    num_params = 0
    """int: Number of trainable parameters that the operator depends on."""

    basis = "Z"

    batch_size = None

    resource_keys = set()

    @property
    def pauli_rep(self):
        if self._pauli_rep is None:
            self._pauli_rep = qml.pauli.PauliSentence(
                {
                    qml.pauli.PauliWord({self.wires[0]: "I"}): (0.5 + INV_SQRT2 * (0.5 + 0.5j)),
                    qml.pauli.PauliWord({self.wires[0]: "Z"}): (0.5 - INV_SQRT2 * (0.5 + 0.5j)),
                }
            )
        return self._pauli_rep

    def __repr__(self) -> str:
        """String representation."""
        wire = self.wires[0]
        if isinstance(wire, str):
            return f"T('{wire}')"
        return f"T({wire})"

    @property
    def resource_params(self) -> dict:
        return {}

    @staticmethod
    @lru_cache
    def compute_matrix() -> np.ndarray:  # pylint: disable=arguments-differ
        r"""Representation of the operator as a canonical matrix in the computational basis (static method).

        The canonical matrix is the textbook matrix representation that does not consider wires.
        Implicitly, this assumes that the wires of the operator correspond to the global wire order.

        .. seealso:: :meth:`~.T.matrix`

        Returns:
            ndarray: matrix

        **Example**

        >>> print(qml.T.compute_matrix())
        [[1.        +0.j         0.        +0.j        ]
        [0.        +0.j         0.70710678+0.70710678j]]
        """
        return np.array([[1, 0], [0, cmath.exp(1j * np.pi / 4)]])

    @staticmethod
    def compute_eigvals() -> np.ndarray:  # pylint: disable=arguments-differ
        r"""Eigenvalues of the operator in the computational basis (static method).

        If :attr:`diagonalizing_gates` are specified and implement a unitary :math:`U^{\dagger}`,
        the operator can be reconstructed as

        .. math:: O = U \Sigma U^{\dagger},

        where :math:`\Sigma` is the diagonal matrix containing the eigenvalues.

        Otherwise, no particular order for the eigenvalues is guaranteed.

        .. seealso:: :meth:`~.T.eigvals`

        Returns:
            array: eigenvalues

        **Example**

        >>> print(qml.T.compute_eigvals())
        [1.        +0.j         0.70710678+0.70710678j]
        """
        return np.array([1, cmath.exp(1j * np.pi / 4)])

    @staticmethod
    def compute_decomposition(wires: WiresLike) -> list[qml.operation.Operator]:
        r"""Representation of the operator as a product of other operators (static method).

        .. math:: O = O_1 O_2 \dots O_n.


        .. seealso:: :meth:`~.T.decomposition`.

        Args:
            wires (Any, Wires): Single wire that the operator acts on.

        Returns:
            list[Operator]: decomposition into lower level operations

        **Example:**

        >>> print(qml.T.compute_decomposition(0))
        [PhaseShift(0.7853981633974483, wires=[0])]

        """
        return [qml.PhaseShift(np.pi / 4, wires=wires)]

    def pow(self, z: int | float) -> list[qml.operation.Operator]:
        z_mod8 = z % 8
        pow_map = {
            0: lambda op: [],
            1: lambda op: [copy(op)],
            2: lambda op: [S(wires=op.wires)],
            4: lambda op: [Z(wires=op.wires)],
        }
        return pow_map.get(z_mod8, lambda op: [qml.PhaseShift(np.pi * z_mod8 / 4, wires=op.wires)])(
            self
        )

    def single_qubit_rot_angles(self) -> list[TensorLike]:
        # T = RZ(\pi/4) RY(0) RZ(0)
        return [np.pi / 4, 0.0, 0.0]


def _t_phaseshift_resources():
    return {qml.PhaseShift: 1}


@register_resources(_t_phaseshift_resources)
def _t_phaseshift(wires, **__):
    qml.PhaseShift(np.pi / 4, wires=wires)


add_decomps(T, _t_phaseshift)


@register_resources(lambda **_: {qml.PhaseShift: 1})
def _pow_t(wires, z, **_):
    z_mod8 = z % 8
    qml.PhaseShift(np.pi * z_mod8 / 4, wires=wires)


add_decomps("Pow(T)", make_pow_decomp_with_period(8), _pow_t)


class SX(Operation):
    r"""SX(wires)
    The single-qubit Square-Root X operator.

    .. math:: SX = \sqrt{X} = \frac{1}{2} \begin{bmatrix}
            1+i &   1-i \\
            1-i &   1+i \\
        \end{bmatrix}.

    **Details:**

    * Number of wires: 1
    * Number of parameters: 0

    Args:
        wires (Sequence[int] or int): the wire the operation acts on
    """

    num_wires = 1
    num_params = 0
    """int: Number of trainable parameters that the operator depends on."""

    basis = "X"

    resource_keys = set()

    @property
    def resource_params(self) -> dict:
        return {}

    @property
    def pauli_rep(self):
        if self._pauli_rep is None:
            self._pauli_rep = qml.pauli.PauliSentence(
                {
                    qml.pauli.PauliWord({self.wires[0]: "I"}): (0.5 + 0.5j),
                    qml.pauli.PauliWord({self.wires[0]: "X"}): (0.5 - 0.5j),
                }
            )
        return self._pauli_rep

    def __repr__(self) -> str:
        """String representation."""
        wire = self.wires[0]
        if isinstance(wire, str):
            return f"SX('{wire}')"
        return f"SX({wire})"

    @staticmethod
    @lru_cache
    def compute_matrix() -> np.ndarray:  # pylint: disable=arguments-differ
        r"""Representation of the operator as a canonical matrix in the computational basis (static method).

        The canonical matrix is the textbook matrix representation that does not consider wires.
        Implicitly, this assumes that the wires of the operator correspond to the global wire order.

        .. seealso:: :meth:`~.SX.matrix`

        Returns:
            ndarray: matrix

        **Example**

        >>> print(qml.SX.compute_matrix())
        [[0.5+0.5j 0.5-0.5j]
         [0.5-0.5j 0.5+0.5j]]
        """
        return 0.5 * np.array([[1 + 1j, 1 - 1j], [1 - 1j, 1 + 1j]])

    @staticmethod
    def compute_eigvals() -> np.ndarray:  # pylint: disable=arguments-differ
        r"""Eigenvalues of the operator in the computational basis (static method).

        If :attr:`diagonalizing_gates` are specified and implement a unitary :math:`U^{\dagger}`,
        the operator can be reconstructed as

        .. math:: O = U \Sigma U^{\dagger},

        where :math:`\Sigma` is the diagonal matrix containing the eigenvalues.

        Otherwise, no particular order for the eigenvalues is guaranteed.

        .. seealso:: :meth:`~.SX.eigvals`


        Returns:
            array: eigenvalues

        **Example**

        >>> print(qml.SX.compute_eigvals())
        [1.+0.j 0.+1.j]
        """
        return np.array([1, 1j])

    @staticmethod
    def compute_decomposition(wires: WiresLike) -> list[qml.operation.Operator]:
        r"""Representation of the operator as a product of other operators (static method).

        .. math:: O = O_1 O_2 \dots O_n.


        .. seealso:: :meth:`~.SX.decomposition`.

        Args:
            wires (Any, Wires): Single wire that the operator acts on.

        Returns:
            list[Operator]: decomposition into lower level operations

        **Example:**

        >>> print(qml.SX.compute_decomposition(0))
        [RZ(1.5707963267948966, wires=[0]),
        RY(1.5707963267948966, wires=[0]),
        RZ(-1.5707963267948966, wires=[0]),
        GlobalPhase(-0.7853981633974483, wires=[0])]

        """
        return [
            qml.RZ(np.pi / 2, wires=wires),
            qml.RY(np.pi / 2, wires=wires),
            qml.RZ(-np.pi / 2, wires=wires),
            qml.GlobalPhase(-np.pi / 4, wires=wires),
        ]

    def pow(self, z: int | float) -> list[qml.operation.Operator]:
        z_mod4 = z % 4
        if z_mod4 == 2:
            return [X(wires=self.wires)]
        return super().pow(z_mod4)

    def single_qubit_rot_angles(self) -> list[TensorLike]:
        # SX = RZ(-\pi/2) RY(\pi/2) RZ(\pi/2)
        return [np.pi / 2, np.pi / 2, -np.pi / 2]


def _sx_to_rx_resources():
    return {qml.RX: 1, qml.GlobalPhase: 1}


@register_resources(_sx_to_rx_resources)
def _sx_to_rx(wires: WiresLike, **__):
    qml.RX(np.pi / 2, wires=wires)
    qml.GlobalPhase(-np.pi / 4, wires=wires)


add_decomps(SX, _sx_to_rx)


@register_condition(lambda z, **_: z % 4 == 2)
@register_resources(lambda **_: {qml.X: 1})
def _pow_sx_to_x(wires, **__):
    qml.X(wires)


@register_resources(lambda **_: {qml.RX: 1, qml.GlobalPhase: 1})
def _pow_sx(wires, z, **_):
    z_mod4 = z % 4
    qml.RX(np.pi / 2 * z_mod4, wires=wires)
    qml.GlobalPhase(-np.pi / 4 * z_mod4, wires=wires)


add_decomps("Pow(SX)", make_pow_decomp_with_period(4), _pow_sx_to_x, _pow_sx)


class SWAP(Operation):
    r"""SWAP(wires)
    The swap operator

    .. math:: SWAP = \begin{bmatrix}
            1 & 0 & 0 & 0 \\
            0 & 0 & 1 & 0\\
            0 & 1 & 0 & 0\\
            0 & 0 & 0 & 1
        \end{bmatrix}.

    **Details:**

    * Number of wires: 2
    * Number of parameters: 0

    Args:
        wires (Sequence[int]): the wires the operation acts on
    """

    is_verified_hermitian = True
    num_wires = 2
    num_params = 0
    """int: Number of trainable parameters that the operator depends on."""

    resource_keys = set()
    batch_size = None

    @property
    def pauli_rep(self):
        if self._pauli_rep is None:
            self._pauli_rep = qml.pauli.PauliSentence(
                {
                    qml.pauli.PauliWord({}): 0.5,
                    qml.pauli.PauliWord({self.wires[0]: "X", self.wires[1]: "X"}): 0.5,
                    qml.pauli.PauliWord({self.wires[0]: "Y", self.wires[1]: "Y"}): 0.5,
                    qml.pauli.PauliWord({self.wires[0]: "Z", self.wires[1]: "Z"}): 0.5,
                }
            )
        return self._pauli_rep

    @staticmethod
    @lru_cache
    def compute_matrix() -> np.ndarray:  # pylint: disable=arguments-differ
        r"""Representation of the operator as a canonical matrix in the computational basis (static method).

        The canonical matrix is the textbook matrix representation that does not consider wires.
        Implicitly, this assumes that the wires of the operator correspond to the global wire order.

        .. seealso:: :meth:`~.SWAP.matrix`

        Returns:
            ndarray: matrix

        **Example**

        >>> print(qml.SWAP.compute_matrix())
        [[1 0 0 0]
         [0 0 1 0]
         [0 1 0 0]
         [0 0 0 1]]
        """
        return np.array([[1, 0, 0, 0], [0, 0, 1, 0], [0, 1, 0, 0], [0, 0, 0, 1]])

    @staticmethod
    @lru_cache
    def compute_sparse_matrix(format="csr") -> sparse.spmatrix:  # pylint: disable=arguments-differ
        r"""Sparse Representation of the operator as a canonical matrix in the computational basis (static method).

        The canonical matrix is the textbook matrix representation that does not consider wires.
        Implicitly, this assumes that the wires of the operator correspond to the global wire order.

        .. seealso:: :meth:`~.SWAP.sparse_matrix`

        Returns:
            csr_matrix: matrix

        **Example**

        >>> print(qml.SWAP.compute_sparse_matrix())
        <Compressed Sparse Row sparse matrix of dtype 'int64'
                with 4 stored elements and shape (4, 4)>
          Coords        Values
          (0, 0)        1
          (1, 2)        1
          (2, 1)        1
          (3, 3)        1
        """
        # The same as
        # [[1 0 0 0]
        #  [0 0 1 0]
        #  [0 1 0 0]
        #  [0 0 0 1]]
        data, indices, indptr = [1, 1, 1, 1], [0, 2, 1, 3], [0, 1, 2, 3, 4]
        return sparse.csr_matrix((data, indices, indptr)).asformat(format=format)

    @staticmethod
    def compute_decomposition(wires: WiresLike) -> list[qml.operation.Operator]:
        r"""Representation of the operator as a product of other operators (static method).

        .. math:: O = O_1 O_2 \dots O_n.


        .. seealso:: :meth:`~.SWAP.decomposition`.

        Args:
            wires (Iterable, Wires): wires that the operator acts on

        Returns:
            list[Operator]: decomposition into lower level operations

        **Example:**

        >>> print(qml.SWAP.compute_decomposition((0,1)))
        [CNOT(wires=[0, 1]), CNOT(wires=[1, 0]), CNOT(wires=[0, 1])]

        """
        return [
            qml.CNOT(wires=[wires[0], wires[1]]),
            qml.CNOT(wires=[wires[1], wires[0]]),
            qml.CNOT(wires=[wires[0], wires[1]]),
        ]

    @property
    def resource_params(self) -> dict:
        return {}

    def pow(self, z: int | float) -> list[qml.operation.Operator]:
        return super().pow(z % 2)

    def adjoint(self) -> "SWAP":
        return SWAP(wires=self.wires)

    def _controlled(self, wire: WiresLike) -> "qml.CSWAP":
        return qml.CSWAP(wires=wire + self.wires)


def _swap_to_cnot_resources():
    return {qml.CNOT: 3}


@register_resources(_swap_to_cnot_resources)
def _swap_to_cnot(wires, **__):
    qml.CNOT(wires=[wires[0], wires[1]])
    qml.CNOT(wires=[wires[1], wires[0]])
    qml.CNOT(wires=[wires[0], wires[1]])


add_decomps(SWAP, _swap_to_cnot)
add_decomps("Adjoint(SWAP)", self_adjoint)
add_decomps("Pow(SWAP)", pow_involutory)


def _controlled_swap_resources(*_, num_control_wires, num_work_wires, work_wire_type, **__):
    if num_control_wires == 1:
        return {qml.CSWAP: 1}
    return {
        qml.CNOT: 2,
        resource_rep(
            qml.MultiControlledX,
            num_control_wires=num_control_wires + 1,
            num_zero_control_values=0,
            num_work_wires=num_work_wires,
            work_wire_type=work_wire_type,
        ): 1,
    }


@register_resources(_controlled_swap_resources)
def _controlled_swap_decomp(*_, wires, control_wires, work_wires, work_wire_type, **__):
    if len(control_wires) == 1:
        qml.CSWAP(wires=wires)
        return

    qml.CNOT(wires=[wires[-2], wires[-1]])
    qml.MultiControlledX(
        wires=wires[:-2] + [wires[-1], wires[-2]],
        work_wires=work_wires,
        work_wire_type=work_wire_type,
    )
    qml.CNOT(wires=[wires[-2], wires[-1]])


add_decomps("C(SWAP)", flip_zero_control(_controlled_swap_decomp))


class ECR(Operation):
    r""" ECR(wires)

    An echoed RZX(:math:`\pi/2`) gate.

    .. math:: ECR = {\frac{1}{\sqrt{2}}} \begin{bmatrix}
            0 & 0 & 1 & i \\
            0 & 0 & i & 1 \\
            1 & -i & 0 & 0 \\
            -i & 1 & 0 & 0
        \end{bmatrix}.

    **Details:**

    * Number of wires: 2
    * Number of parameters: 0

    Args:
        wires (int): the subsystem the gate acts on
        id (str or None): String representing the operation (optional)
    """

    num_wires = 2
    num_params = 0

    batch_size = None

    resource_keys = set()

    @property
    def resource_params(self) -> dict:
        return {}

    @property
    def pauli_rep(self):
        if self._pauli_rep is None:
            self._pauli_rep = qml.pauli.PauliSentence(
                {
                    qml.pauli.PauliWord({self.wires[0]: "X"}): INV_SQRT2,
                    qml.pauli.PauliWord({self.wires[0]: "Y", self.wires[1]: "X"}): -INV_SQRT2,
                }
            )
        return self._pauli_rep

    @staticmethod
    def compute_matrix() -> np.ndarray:  # pylint: disable=arguments-differ
        r"""Representation of the operator as a canonical matrix in the computational basis (static method).

        The canonical matrix is the textbook matrix representation that does not consider wires.
        Implicitly, this assumes that the wires of the operator correspond to the global wire order.

        .. seealso:: :meth:`~.ECR.matrix`


        Return type: tensor_like

        **Example**

        >>> from pprint import pprint
        >>> pprint(qml.ECR.compute_matrix())
        array([[ 0.        +0.j        ,  0.        +0.j        ,
                 0.70710678+0.j        ,  0.        +0.70710678j],
               [ 0.        +0.j        ,  0.        +0.j        ,
                 0.        +0.70710678j,  0.70710678+0.j        ],
               [ 0.70710678+0.j        , -0.        -0.70710678j,
                 0.        +0.j        ,  0.        +0.j        ],
               [-0.        -0.70710678j,  0.70710678+0.j        ,
                 0.        +0.j        ,  0.        +0.j        ]])
        """

        return np.array(
            [
                [0, 0, INV_SQRT2, INV_SQRT2 * 1j],
                [0, 0, INV_SQRT2 * 1j, INV_SQRT2],
                [INV_SQRT2, -INV_SQRT2 * 1j, 0, 0],
                [-INV_SQRT2 * 1j, INV_SQRT2, 0, 0],
            ]
        )

    @staticmethod
    def compute_eigvals() -> np.ndarray:
        r"""Eigenvalues of the operator in the computational basis (static method).

        If :attr:`diagonalizing_gates` are specified and implement a unitary :math:`U^{\dagger}`,
        the operator can be reconstructed as

        .. math:: O = U \Sigma U^{\dagger},

        where :math:`\Sigma` is the diagonal matrix containing the eigenvalues.

        Otherwise, no particular order for the eigenvalues is guaranteed.

        .. seealso:: :meth:`~.ECR.eigvals`


        Returns:
            array: eigenvalues

        **Example**

        >>> print(qml.ECR.compute_eigvals())
        [ 1 -1  1 -1]
        """

        return np.array([1, -1, 1, -1])

    @staticmethod
    def compute_decomposition(wires: WiresLike) -> list[qml.operation.Operator]:
        r"""Representation of the operator as a product of other operators (static method).

        .. math:: O = O_1 O_2 \dots O_n.


        .. seealso:: :meth:`~.ECR.decomposition`.

        Args:
            wires (Iterable, Wires): wires that the operator acts on

        Returns:
            list[Operator]: decomposition into lower level operations

        **Example:**

        >>> from pprint import pprint
        >>> pprint(qml.ECR.compute_decomposition((0,1)))
        [Z(0),
        CNOT(wires=[0, 1]),
        SX(1),
        RX(1.5707963267948966, wires=[0]),
        RY(1.5707963267948966, wires=[0]),
        RX(1.5707963267948966, wires=[0])]

        """
        pi = np.pi
        return [
            Z(wires=[wires[0]]),
            qml.CNOT(wires=[wires[0], wires[1]]),
            SX(wires=[wires[1]]),
            qml.RX(pi / 2, wires=[wires[0]]),
            qml.RY(pi / 2, wires=[wires[0]]),
            qml.RX(pi / 2, wires=[wires[0]]),
        ]

    def adjoint(self) -> "ECR":
        return ECR(wires=self.wires)

    def pow(self, z: int | float) -> list[qml.operation.Operator]:
        return super().pow(z % 2)


def _ecr_decomp_resources():
    return {Z: 1, qml.CNOT: 1, SX: 1, qml.RX: 2, qml.RY: 1}


@register_resources(_ecr_decomp_resources)
def _ecr_decomp(wires, **__):
    Z(wires=[wires[0]])
    qml.CNOT(wires=[wires[0], wires[1]])
    SX(wires=[wires[1]])
    qml.RX(np.pi / 2, wires=[wires[0]])
    qml.RY(np.pi / 2, wires=[wires[0]])
    qml.RX(np.pi / 2, wires=[wires[0]])


add_decomps(ECR, _ecr_decomp)
add_decomps("Adjoint(ECR)", self_adjoint)
add_decomps("Pow(ECR)", pow_involutory)


class ISWAP(Operation):
    r"""ISWAP(wires)
    The i-swap operator

    .. math:: ISWAP = \begin{bmatrix}
            1 & 0 & 0 & 0 \\
            0 & 0 & i & 0\\
            0 & i & 0 & 0\\
            0 & 0 & 0 & 1
        \end{bmatrix}.

    **Details:**

    * Number of wires: 2
    * Number of parameters: 0

    Args:
        wires (Sequence[int]): the wires the operation acts on
    """

    num_wires = 2
    num_params = 0
    """int: Number of trainable parameters that the operator depends on."""

    batch_size = None
    resource_keys = set()

    @property
    def resource_params(self) -> dict:
        return {}

    @property
    def pauli_rep(self):
        if self._pauli_rep is None:
            self._pauli_rep = qml.pauli.PauliSentence(
                {
                    qml.pauli.PauliWord({}): 0.5,
                    qml.pauli.PauliWord({self.wires[0]: "X", self.wires[1]: "X"}): 0.5j,
                    qml.pauli.PauliWord({self.wires[0]: "Y", self.wires[1]: "Y"}): 0.5j,
                    qml.pauli.PauliWord({self.wires[0]: "Z", self.wires[1]: "Z"}): 0.5,
                }
            )
        return self._pauli_rep

    @staticmethod
    @lru_cache
    def compute_matrix() -> np.ndarray:  # pylint: disable=arguments-differ
        r"""Representation of the operator as a canonical matrix in the computational basis (static method).

        The canonical matrix is the textbook matrix representation that does not consider wires.
        Implicitly, this assumes that the wires of the operator correspond to the global wire order.

        .. seealso:: :meth:`~.ISWAP.matrix`

        Returns:
            ndarray: matrix

        **Example**

        >>> print(qml.ISWAP.compute_matrix())
        [[1.+0.j 0.+0.j 0.+0.j 0.+0.j]
         [0.+0.j 0.+0.j 0.+1.j 0.+0.j]
         [0.+0.j 0.+1.j 0.+0.j 0.+0.j]
         [0.+0.j 0.+0.j 0.+0.j 1.+0.j]]
        """
        return np.array([[1, 0, 0, 0], [0, 0, 1j, 0], [0, 1j, 0, 0], [0, 0, 0, 1]])

    @staticmethod
    def compute_eigvals() -> np.ndarray:  # pylint: disable=arguments-differ
        r"""Eigenvalues of the operator in the computational basis (static method).

        If :attr:`diagonalizing_gates` are specified and implement a unitary :math:`U^{\dagger}`,
        the operator can be reconstructed as

        .. math:: O = U \Sigma U^{\dagger},

        where :math:`\Sigma` is the diagonal matrix containing the eigenvalues.

        Otherwise, no particular order for the eigenvalues is guaranteed.

        .. seealso:: :meth:`~.ISWAP.eigvals`


        Returns:
            array: eigenvalues

        **Example**

        >>> print(qml.ISWAP.compute_eigvals())
        [ 0.+1.j -0.-1.j  1.+0.j  1.+0.j]
        """
        return np.array([1j, -1j, 1, 1])

    @staticmethod
    def compute_decomposition(wires: WiresLike) -> list[qml.operation.Operator]:
        r"""Representation of the operator as a product of other operators (static method).

        .. math:: O = O_1 O_2 \dots O_n.


        .. seealso:: :meth:`~.ISWAP.decomposition`.

        Args:
            wires (Iterable, Wires): wires that the operator acts on

        Returns:
            list[Operator]: decomposition into lower level operations

        **Example:**

        >>> print(qml.ISWAP.compute_decomposition((0,1)))
        [S(0),
        S(1),
        H(0),
        CNOT(wires=[0, 1]),
        CNOT(wires=[1, 0]),
        H(1)]

        """
        return [
            S(wires=wires[0]),
            S(wires=wires[1]),
            Hadamard(wires=wires[0]),
            qml.CNOT(wires=[wires[0], wires[1]]),
            qml.CNOT(wires=[wires[1], wires[0]]),
            Hadamard(wires=wires[1]),
        ]

    def pow(self, z: int | float) -> list[qml.operation.Operator]:
        z_mod4 = z % 4
        if abs(z_mod4 - 0.5) < 1e-6:
            return [SISWAP(wires=self.wires)]
        if abs(z_mod4 - 2) < 1e-6:
            return [qml.Z(wires=self.wires[0]), qml.Z(wires=self.wires[1])]
        return super().pow(z_mod4)


def _iswap_decomp_resources():
    return {qml.S: 2, qml.Hadamard: 2, qml.CNOT: 2}


@register_resources(_iswap_decomp_resources)
def _iswap_decomp(wires, **__):
    S(wires=wires[0])
    S(wires=wires[1])
    Hadamard(wires=wires[0])
    qml.CNOT(wires=[wires[0], wires[1]])
    qml.CNOT(wires=[wires[1], wires[0]])
    Hadamard(wires=wires[1])


add_decomps(ISWAP, _iswap_decomp)


@register_condition(lambda z, **_: math.allclose(z % 4, 0.5))
@register_resources(lambda **_: {qml.SISWAP: 1})
def _pow_iswap_to_siswap(wires, **__):
    qml.SISWAP(wires=wires)


@register_condition(lambda z, **_: math.allclose(z % 4, 2))
@register_resources(lambda **_: {qml.Z: 2})
def _pow_iswap_to_zz(wires, **__):
    qml.Z(wires=wires[0])
    qml.Z(wires=wires[1])


add_decomps("Pow(ISWAP)", make_pow_decomp_with_period(4), _pow_iswap_to_zz, _pow_iswap_to_siswap)


class SISWAP(Operation):
    r"""SISWAP(wires)
    The square root of i-swap operator. Can also be accessed as ``qml.SQISW``

    .. math:: SISWAP = \begin{bmatrix}
            1 & 0 & 0 & 0 \\
            0 & 1/ \sqrt{2} & i/\sqrt{2} & 0\\
            0 & i/ \sqrt{2} & 1/ \sqrt{2} & 0\\
            0 & 0 & 0 & 1
        \end{bmatrix}.

    **Details:**

    * Number of wires: 2
    * Number of parameters: 0

    Args:
        wires (Sequence[int]): the wires the operation acts on
    """

    num_wires = 2
    num_params = 0
    """int: Number of trainable parameters that the operator depends on."""

    batch_size = None
    resource_keys = set()

    @property
    def resource_params(self) -> dict:
        return {}

    @property
    def pauli_rep(self):
        if self._pauli_rep is None:
            self._pauli_rep = qml.pauli.PauliSentence(
                {
                    qml.pauli.PauliWord({self.wires[0]: "I", self.wires[1]: "I"}): 0.5
                    + 0.5 * INV_SQRT2,
                    qml.pauli.PauliWord({self.wires[0]: "X", self.wires[1]: "X"}): 0.5j * INV_SQRT2,
                    qml.pauli.PauliWord({self.wires[0]: "Y", self.wires[1]: "Y"}): 0.5j * INV_SQRT2,
                    qml.pauli.PauliWord({self.wires[0]: "Z", self.wires[1]: "Z"}): 0.5
                    - 0.5 * INV_SQRT2,
                }
            )
        return self._pauli_rep

    @staticmethod
    @lru_cache
    def compute_matrix() -> np.ndarray:  # pylint: disable=arguments-differ
        r"""Representation of the operator as a canonical matrix in the computational basis (static method).

        The canonical matrix is the textbook matrix representation that does not consider wires.
        Implicitly, this assumes that the wires of the operator correspond to the global wire order.

        .. seealso:: :meth:`~.SISWAP.matrix`


        Returns:
            ndarray: matrix

        **Example**

        >>> from pprint import pprint
        >>> pprint(qml.SISWAP.compute_matrix())
        array([[1.        +0.j        , 0.        +0.j        ,
                0.        +0.j        , 0.        +0.j        ],
            [0.        +0.j        , 0.70710678+0.j        ,
                0.        +0.70710678j, 0.        +0.j        ],
            [0.        +0.j        , 0.        +0.70710678j,
                0.70710678+0.j        , 0.        +0.j        ],
            [0.        +0.j        , 0.        +0.j        ,
                0.        +0.j        , 1.        +0.j        ]])
        """
        return np.array(
            [
                [1, 0, 0, 0],
                [0, INV_SQRT2, INV_SQRT2 * 1j, 0],
                [0, INV_SQRT2 * 1j, INV_SQRT2, 0],
                [0, 0, 0, 1],
            ]
        )

    @staticmethod
    def compute_eigvals() -> np.ndarray:  # pylint: disable=arguments-differ
        r"""Eigenvalues of the operator in the computational basis (static method).

        If :attr:`diagonalizing_gates` are specified and implement a unitary :math:`U^{\dagger}`,
        the operator can be reconstructed as

        .. math:: O = U \Sigma U^{\dagger},

        where :math:`\Sigma` is the diagonal matrix containing the eigenvalues.

        Otherwise, no particular order for the eigenvalues is guaranteed.

        .. seealso:: :meth:`~.SISWAP.eigvals`


        Returns:
            array: eigenvalues

        **Example**

        >>> print(qml.SISWAP.compute_eigvals())
        [0.70710678+0.70710678j 0.70710678-0.70710678j 1.        +0.j 1.        +0.j        ]
        """
        return np.array([INV_SQRT2 * (1 + 1j), INV_SQRT2 * (1 - 1j), 1, 1])

    @staticmethod
    def compute_decomposition(wires: WiresLike) -> list[qml.operation.Operator]:
        r"""Representation of the operator as a product of other operators (static method).

        .. math:: O = O_1 O_2 \dots O_n.


        .. seealso:: :meth:`~.SISWAP.decomposition`.

        Args:
            wires (Iterable, Wires): wires that the operator acts on

        Returns:
            list[Operator]: decomposition into lower level operations

        **Example:**

        >>> print(qml.SISWAP.compute_decomposition((0,1)))
        [SX(0),
        RZ(1.5707963267948966, wires=[0]),
        CNOT(wires=[0, 1]),
        SX(0),
        RZ(5.497787143782138, wires=[0]),
        SX(0),
        RZ(1.5707963267948966, wires=[0]),
        SX(1),
        RZ(5.497787143782138, wires=[1]),
        CNOT(wires=[0, 1]),
        SX(0),
        SX(1)]

        """
        return [
            SX(wires=wires[0]),
            qml.RZ(np.pi / 2, wires=wires[0]),
            qml.CNOT(wires=[wires[0], wires[1]]),
            SX(wires=wires[0]),
            qml.RZ(7 * np.pi / 4, wires=wires[0]),
            SX(wires=wires[0]),
            qml.RZ(np.pi / 2, wires=wires[0]),
            SX(wires=wires[1]),
            qml.RZ(7 * np.pi / 4, wires=wires[1]),
            qml.CNOT(wires=[wires[0], wires[1]]),
            SX(wires=wires[0]),
            SX(wires=wires[1]),
        ]

    def pow(self, z: int | float) -> list[qml.operation.Operator]:
        z_mod8 = z % 8
        if abs(z_mod8 - 2) < 1e-6:
            return [ISWAP(wires=self.wires)]
        if abs(z_mod8 - 4) < 1e-6:
            return [qml.Z(wires=self.wires[0]), qml.Z(wires=self.wires[1])]
        return super().pow(z_mod8)


def _siswap_decomp_resources():
    return {SX: 6, qml.RZ: 4, qml.CNOT: 2}


@register_resources(_siswap_decomp_resources)
def _siswap_decomp(wires, **__):
    SX(wires=wires[0])
    qml.RZ(np.pi / 2, wires=wires[0])
    qml.CNOT(wires=[wires[0], wires[1]])
    SX(wires=wires[0])
    qml.RZ(7 * np.pi / 4, wires=wires[0])
    SX(wires=wires[0])
    qml.RZ(np.pi / 2, wires=wires[0])
    SX(wires=wires[1])
    qml.RZ(7 * np.pi / 4, wires=wires[1])
    qml.CNOT(wires=[wires[0], wires[1]])
    SX(wires=wires[0])
    SX(wires=wires[1])


add_decomps(SISWAP, _siswap_decomp)


@register_condition(lambda z, **_: math.allclose(z % 8, 2))
@register_resources(lambda **_: {qml.ISWAP: 1})
def _pow_siswap_to_iswap(wires, **_):
    qml.ISWAP(wires)


@register_condition(lambda z, **_: math.allclose(z % 8, 4))
@register_resources(lambda **_: {qml.Z: 2})
def _pow_siswap_to_zz(wires, **_):
    qml.Z(wires=wires[0])
    qml.Z(wires=wires[1])


add_decomps("Pow(SISWAP)", make_pow_decomp_with_period(8), _pow_siswap_to_zz, _pow_siswap_to_iswap)


SQISW = SISWAP<|MERGE_RESOLUTION|>--- conflicted
+++ resolved
@@ -64,12 +64,7 @@
         wires (Sequence[int] or int): the wire the operation acts on
     """
 
-<<<<<<< HEAD
-    is_hermitian = True
-=======
     is_verified_hermitian = True
-    _queue_category = "_ops"
->>>>>>> ee6db4a9
 
     num_wires = 1
     """int: Number of wires that the operator acts on."""
@@ -338,12 +333,7 @@
 
     batch_size = None
 
-<<<<<<< HEAD
-    is_hermitian = True
-=======
-    _queue_category = "_ops"
     is_verified_hermitian = True
->>>>>>> ee6db4a9
 
     @property
     def pauli_rep(self):
@@ -866,12 +856,7 @@
         wires (Sequence[int] or int): the wire the operation acts on
     """
 
-<<<<<<< HEAD
-    is_hermitian = True
-=======
     is_verified_hermitian = True
-    _queue_category = "_ops"
->>>>>>> ee6db4a9
     num_wires = 1
     num_params = 0
     """int: Number of trainable parameters that the operator depends on."""
