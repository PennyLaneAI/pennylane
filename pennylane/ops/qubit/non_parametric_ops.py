--- conflicted
+++ resolved
@@ -36,13 +36,9 @@
 )
 from pennylane.decomposition.symbolic_decomposition import (
     flip_zero_control,
-    pow_of_self_adjoint,
+    pow_involutory,
     self_adjoint,
 )
-<<<<<<< HEAD
-=======
-from pennylane.decomposition.symbolic_decomposition import pow_involutory, self_adjoint
->>>>>>> 951bb2de
 from pennylane.operation import Operation
 from pennylane.typing import TensorLike
 from pennylane.wires import Wires, WiresLike
