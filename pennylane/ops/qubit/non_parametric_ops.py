--- conflicted
+++ resolved
@@ -277,10 +277,7 @@
             num_control_wires=num_control_wires,
             num_zero_control_values=0,
             num_work_wires=num_work_wires,
-<<<<<<< HEAD
             work_wire_type="clean",
-=======
->>>>>>> 4138d18d
         ): 1,
     }
 
@@ -543,10 +540,7 @@
             num_control_wires=num_control_wires,
             num_zero_control_values=num_zero_control_values,
             num_work_wires=num_work_wires,
-<<<<<<< HEAD
             work_wire_type="clean",
-=======
->>>>>>> 4138d18d
         ): 1,
     }
 
@@ -813,10 +807,7 @@
             num_control_wires=num_control_wires,
             num_zero_control_values=0,
             num_work_wires=num_work_wires,
-<<<<<<< HEAD
             work_wire_type="clean",
-=======
->>>>>>> 4138d18d
         ): 1,
     }
 
@@ -1089,10 +1080,7 @@
             num_control_wires=num_control_wires,
             num_zero_control_values=0,
             num_work_wires=num_work_wires,
-<<<<<<< HEAD
             work_wire_type="clean",
-=======
->>>>>>> 4138d18d
         ): 1,
     }
 
@@ -1774,10 +1762,7 @@
             num_control_wires=num_control_wires + 1,
             num_zero_control_values=0,
             num_work_wires=num_work_wires,
-<<<<<<< HEAD
             work_wire_type="clean",
-=======
->>>>>>> 4138d18d
         ): 1,
     }
 
