--- conflicted
+++ resolved
@@ -1231,13 +1231,8 @@
         """
         pi = np.pi
         return [
-<<<<<<< HEAD
             Z(wires=[wires[0]]),
-            CNOT(wires=[wires[0], wires[1]]),
-=======
-            PauliZ(wires=[wires[0]]),
             qml.CNOT(wires=[wires[0], wires[1]]),
->>>>>>> f7bba2b8
             SX(wires=[wires[1]]),
             qml.RX(pi / 2, wires=[wires[0]]),
             qml.RY(pi / 2, wires=[wires[0]]),
