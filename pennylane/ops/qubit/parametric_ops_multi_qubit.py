--- conflicted
+++ resolved
@@ -263,13 +263,7 @@
 
     @classmethod
     def _primitive_bind_call(cls, theta, pauli_word, wires=None, id=None):
-<<<<<<< HEAD
-        return qml.capture.PLXPRMeta._primitive_bind_call(
-            cls, theta, pauli_word=pauli_word, wires=wires, id=id
-        )
-=======
         return super()._primitive_bind_call(theta, pauli_word=pauli_word, wires=wires, id=id)
->>>>>>> c83d98c2
 
     def __init__(self, theta, pauli_word, wires=None, id=None):
         super().__init__(theta, wires=wires, id=id)
