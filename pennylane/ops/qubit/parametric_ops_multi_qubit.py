# Copyright 2018-2025 Xanadu Quantum Technologies Inc.

# Licensed under the Apache License, Version 2.0 (the "License");
# you may not use this file except in compliance with the License.
# You may obtain a copy of the License at

#     http://www.apache.org/licenses/LICENSE-2.0

# Unless required by applicable law or agreed to in writing, software
# distributed under the License is distributed on an "AS IS" BASIS,
# WITHOUT WARRANTIES OR CONDITIONS OF ANY KIND, either express or implied.
# See the License for the specific language governing permissions and
# limitations under the License.

"""
This submodule contains the discrete-variable quantum operations that are the
core parametrized gates.
"""
# pylint: disable=arguments-differ
import functools
from collections import Counter
from operator import matmul
from typing import Optional, Union

import numpy as np

import pennylane as qml
<<<<<<< HEAD
from pennylane.decomposition import add_decomps, register_resources
from pennylane.math import expand_matrix
from pennylane.operation import AnyWires, FlatPytree, Operation
=======
from pennylane import math, queuing
from pennylane.decomposition import add_decomps, controlled_resource_rep, register_resources
from pennylane.decomposition.symbolic_decomposition import adjoint_rotation, pow_rotation
from pennylane.math.decomposition import decomp_int_to_powers_of_two
from pennylane.operation import FlatPytree, Operation, Operator
>>>>>>> 94cbb951
from pennylane.typing import TensorLike
from pennylane.wires import Wires, WiresLike

from .non_parametric_ops import Hadamard, PauliX, PauliY, PauliZ
from .parametric_ops_single_qubit import RX, RY, RZ, PhaseShift, _can_replace, stack_last


class MultiRZ(Operation):
    r"""
    Arbitrary multi Z rotation.

    .. math::

        MultiRZ(\theta) = \exp\left(-i \frac{\theta}{2} Z^{\otimes n}\right)

    **Details:**

    * Number of wires: Any
    * Number of parameters: 1
    * Number of dimensions per parameter: (0,)
    * Gradient recipe: :math:`\frac{d}{d\theta}f(MultiRZ(\theta)) = \frac{1}{2}\left[f(MultiRZ(\theta +\pi/2)) - f(MultiRZ(\theta-\pi/2))\right]`
      where :math:`f` is an expectation value depending on :math:`MultiRZ(\theta)`.

    .. note::

        If the ``MultiRZ`` gate is not supported on the targeted device, PennyLane
        will decompose the gate using :class:`~.RZ` and :class:`~.CNOT` gates.

    Args:
        theta (TensorLike): rotation angle :math:`\theta`
        wires (Sequence[int] or int): the wires the operation acts on
        id (str or None): String representing the operation (optional)
    """

    num_params = 1
    """int: Number of trainable parameters that the operator depends on."""

    ndim_params = (0,)
    """tuple[int]: Number of dimensions per trainable parameter that the operator depends on."""

    resource_keys = {"num_wires"}

    grad_method = "A"
    parameter_frequencies = [(1,)]

    def _flatten(self) -> FlatPytree:
        return self.data, (self.wires, tuple())

    def __init__(self, theta: TensorLike, wires: WiresLike, id: Optional[str] = None):
        wires = Wires(wires)
        self.hyperparameters["num_wires"] = len(wires)
        super().__init__(theta, wires=wires, id=id)
        if not self._wires:
            raise ValueError(
                f"{self.name}: wrong number of wires. At least one wire has to be provided."
            )

    @staticmethod
    def compute_matrix(theta: TensorLike, num_wires: int) -> TensorLike:
        r"""Representation of the operator as a canonical matrix in the computational basis (static method).

        The canonical matrix is the textbook matrix representation that does not consider wires.
        Implicitly, this assumes that the wires of the operator correspond to the global wire order.

        .. seealso:: :meth:`~.MultiRZ.matrix`

        Args:
            theta (TensorLike): rotation angle
            num_wires (int): number of wires the rotation acts on

        Returns:
            TensorLike: canonical matrix

        **Example**

        >>> qml.MultiRZ.compute_matrix(torch.tensor(0.1), 2)
        tensor([[0.9988-0.0500j, 0.0000+0.0000j, 0.0000+0.0000j, 0.0000+0.0000j],
                [0.0000+0.0000j, 0.9988+0.0500j, 0.0000+0.0000j, 0.0000+0.0000j],
                [0.0000+0.0000j, 0.0000+0.0000j, 0.9988+0.0500j, 0.0000+0.0000j],
                [0.0000+0.0000j, 0.0000+0.0000j, 0.0000+0.0000j, 0.9988-0.0500j]])
        """
        eigs = math.convert_like(qml.pauli.pauli_eigs(num_wires), theta)

        if math.get_interface(theta) == "tensorflow":
            theta = math.cast_like(theta, 1j)
            eigs = math.cast_like(eigs, 1j)

        if math.ndim(theta) == 0:
            return math.diag(math.exp(-0.5j * theta * eigs))

        diags = math.exp(math.outer(-0.5j * theta, eigs))
        return diags[:, :, np.newaxis] * math.cast_like(math.eye(2**num_wires, like=diags), diags)

    def generator(self) -> "qml.Hamiltonian":
        return qml.Hamiltonian([-0.5], [functools.reduce(matmul, [PauliZ(w) for w in self.wires])])

    @staticmethod
    def compute_eigvals(theta: TensorLike, num_wires: int) -> TensorLike:
        r"""Eigenvalues of the operator in the computational basis (static method).

        If :attr:`diagonalizing_gates` are specified and implement a unitary :math:`U^{\dagger}`,
        the operator can be reconstructed as

        .. math:: O = U \Sigma U^{\dagger},

        where :math:`\Sigma` is the diagonal matrix containing the eigenvalues.

        Otherwise, no particular order for the eigenvalues is guaranteed.

        .. seealso:: :meth:`~.MultiRZ.eigvals`


        Args:
            theta (TensorLike): rotation angle
            num_wires (int): number of wires the rotation acts on

        Returns:
            TensorLike: eigenvalues

        **Example**

        >>> qml.MultiRZ.compute_eigvals(torch.tensor(0.5), 3)
        tensor([0.9689-0.2474j, 0.9689+0.2474j, 0.9689+0.2474j, 0.9689-0.2474j,
                0.9689+0.2474j, 0.9689-0.2474j, 0.9689-0.2474j, 0.9689+0.2474j])
        """
        eigs = math.convert_like(qml.pauli.pauli_eigs(num_wires), theta)

        if math.get_interface(theta) == "tensorflow":
            theta = math.cast_like(theta, 1j)
            eigs = math.cast_like(eigs, 1j)

        if math.ndim(theta) == 0:
            return math.exp(-0.5j * theta * eigs)

        return math.exp(math.outer(-0.5j * theta, eigs))

    @property
    def resource_params(self) -> dict:
        return {"num_wires": self.hyperparameters["num_wires"]}

    @staticmethod
    def compute_decomposition(  # pylint: disable=arguments-differ,unused-argument
        theta: TensorLike, wires: WiresLike, **kwargs
    ) -> list[Operator]:
        r"""Representation of the operator as a product of other operators (static method). :

        .. math:: O = O_1 O_2 \dots O_n.


        .. seealso:: :meth:`~.MultiRZ.decomposition`.

        Args:
            theta (TensorLike): rotation angle :math:`\theta`
            wires (Iterable, Wires): the wires the operation acts on

        Returns:
            list[Operator]: decomposition into lower level operations

        **Example:**

        >>> qml.MultiRZ.compute_decomposition(1.2, wires=(0,1))
        [CNOT(wires=[1, 0]), RZ(1.2, wires=[0]), CNOT(wires=[1, 0])]

        """
        ops = [qml.CNOT(wires=(w0, w1)) for w0, w1 in zip(wires[~0:0:-1], wires[~1::-1])]
        ops.append(RZ(theta, wires=wires[0]))
        ops += [qml.CNOT(wires=(w0, w1)) for w0, w1 in zip(wires[1:], wires[:~0])]

        return ops

    @property
    def resource_params(self) -> dict:
        return {"num_wires": self.hyperparameters["num_wires"]}

    def adjoint(self) -> "MultiRZ":
        return MultiRZ(-self.parameters[0], wires=self.wires)

    def pow(self, z: Union[int, float]) -> list[Operator]:
        return [MultiRZ(self.data[0] * z, wires=self.wires)]

    def simplify(self) -> "MultiRZ":
        theta = self.data[0] % (4 * np.pi)

        if _can_replace(theta, 0):
            return qml.Identity(wires=self.wires[0])

        return MultiRZ(theta, wires=self.wires)


def _multi_rz_decomposition_resources(num_wires):
    return {qml.RZ: 1, qml.CNOT: 2 * (num_wires - 1)}


@register_resources(_multi_rz_decomposition_resources)
def _multi_rz_decomposition(theta: TensorLike, wires: WiresLike, **__):

    @qml.for_loop(len(wires) - 1, 0, -1)
    def _pre_cnot(i):
        qml.CNOT(wires=(wires[i], wires[i - 1]))

    @qml.for_loop(1, len(wires), 1)
    def _post_cnot(i):
        qml.CNOT(wires=(wires[i], wires[i - 1]))

    _pre_cnot()  # pylint: disable=no-value-for-parameter
    qml.RZ(theta, wires=wires[0])
    _post_cnot()  # pylint: disable=no-value-for-parameter


add_decomps(MultiRZ, _multi_rz_decomposition)
<<<<<<< HEAD
=======
add_decomps("Adjoint(MultiRZ)", adjoint_rotation)
add_decomps("Pow(MultiRZ)", pow_rotation)
>>>>>>> 94cbb951


class PauliRot(Operation):
    r"""
    Arbitrary Pauli word rotation.

    .. math::

        RP(\theta, P) = \exp\left(-i \frac{\theta}{2} P\right)

    **Details:**

    * Number of wires: Any
    * Number of parameters: 1
    * Number of dimensions per parameter: (0,)
    * Gradient recipe: :math:`\frac{d}{d\theta}f(RP(\theta)) = \frac{1}{2}\left[f(RP(\theta +\pi/2)) - f(RP(\theta-\pi/2))\right]`
      where :math:`f` is an expectation value depending on :math:`RP(\theta)`.

    .. note::

        If the ``PauliRot`` gate is not supported on the targeted device, PennyLane
        will decompose the gate using :class:`~.RX`, :class:`~.Hadamard`, :class:`~.RZ`
        and :class:`~.CNOT` gates.

    Args:
        theta (float): rotation angle :math:`\theta`
        pauli_word (string): the Pauli word defining the rotation
        wires (Sequence[int] or int): the wire the operation acts on
        id (str or None): String representing the operation (optional)

    **Example**

    >>> dev = qml.device('default.qubit', wires=1)
    >>> @qml.qnode(dev)
    ... def example_circuit():
    ...     qml.PauliRot(0.5, 'X',  wires=0)
    ...     return qml.expval(qml.Z(0))
    >>> print(example_circuit())
    0.8775825618903724
    """

    num_params = 1
    """int: Number of trainable parameters that the operator depends on."""

    ndim_params = (0,)
    """tuple[int]: Number of dimensions per trainable parameter that the operator depends on."""

    do_check_domain = False
    grad_method = "A"
    parameter_frequencies = [(1,)]

    resource_keys = {
        "pauli_word",
    }

    _ALLOWED_CHARACTERS = "IXYZ"

    _PAULI_CONJUGATION_MATRICES = {
        "X": Hadamard.compute_matrix(),
        "Y": RX.compute_matrix(np.pi / 2),
        "Z": np.array([[1, 0], [0, 1]]),
    }

    @classmethod
    def _primitive_bind_call(cls, theta, pauli_word, wires=None, id=None):
        return super()._primitive_bind_call(theta, pauli_word=pauli_word, wires=wires, id=id)

    def __init__(
        self,
        theta: TensorLike,
        pauli_word: str,
        wires: WiresLike,
        id: Optional[str] = None,
    ):
        super().__init__(theta, wires=wires, id=id)

        if not self._wires:
            raise ValueError(
                f"{self.name}: wrong number of wires. At least one wire has to be provided."
            )

        self.hyperparameters["pauli_word"] = pauli_word
        if not PauliRot._check_pauli_word(pauli_word):
            raise ValueError(
                f'The given Pauli word "{pauli_word}" contains characters that are not allowed. '
                "Allowed characters are I, X, Y and Z"
            )

        num_wires = 1 if isinstance(wires, int) else len(wires)

        if not len(pauli_word) == num_wires:
            raise ValueError(
                f"The number of wires must be equal to the length of the Pauli word. "
                f"The Pauli word {pauli_word} has length {len(pauli_word)}, and "
                f"{num_wires} wires were given {wires}."
            )

    def __repr__(self) -> str:
        return f"PauliRot({self.data[0]}, {self.hyperparameters['pauli_word']}, wires={self.wires.tolist()})"

    def label(
        self,
        decimals: Optional[int] = None,
        base_label: Optional[str] = None,
        cache: Optional[dict] = None,
    ) -> str:
        r"""A customizable string representation of the operator.

        Args:
            decimals=None (int): If ``None``, no parameters are included. Else,
                specifies how to round the parameters.
            base_label=None (str): overwrite the non-parameter component of the label
            cache=None (dict): dictionary that caries information between label calls
                in the same drawing

        Returns:
            str: label to use in drawings

        **Example:**

        >>> op = qml.PauliRot(0.1, "XYY", wires=(0,1,2))
        >>> op.label()
        'RXYY'
        >>> op.label(decimals=2)
        'RXYY\n(0.10)'
        >>> op.label(base_label="PauliRot")
        'PauliRot\n(0.10)'

        """
        pauli_word = self.hyperparameters["pauli_word"]
        op_label = base_label or ("R" + pauli_word)

        # TODO[dwierichs]: Implement a proper label for parameter-broadcasted operators
        if decimals is not None and self.batch_size is None:
            param_string = f"\n({math.asarray(self.parameters[0]):.{decimals}f})"
            op_label += param_string

        return op_label

    @property
    def resource_params(self) -> dict:
        return {"pauli_word": self.hyperparameters["pauli_word"]}

    @staticmethod
    def _check_pauli_word(pauli_word) -> bool:
        """Check that the given Pauli word has correct structure.

        Args:
            pauli_word (str): Pauli word to be checked

        Returns:
            bool: Whether the Pauli word has correct structure.
        """
        return all(pauli in PauliRot._ALLOWED_CHARACTERS for pauli in set(pauli_word))

    @staticmethod
    def compute_matrix(theta: TensorLike, pauli_word: str) -> TensorLike:
        r"""Representation of the operator as a canonical matrix in the computational basis (static method).

        The canonical matrix is the textbook matrix representation that does not consider wires.
        Implicitly, this assumes that the wires of the operator correspond to the global wire order.

        .. seealso:: :meth:`~.PauliRot.matrix`


        Args:
            theta (TensorLike): rotation angle
            pauli_word (str): string representation of Pauli word

        Returns:
            TensorLike: canonical matrix

        **Example**

        >>> qml.PauliRot.compute_matrix(0.5, 'X')
        [[9.6891e-01+4.9796e-18j 2.7357e-17-2.4740e-01j]
         [2.7357e-17-2.4740e-01j 9.6891e-01+4.9796e-18j]]
        """
        if not PauliRot._check_pauli_word(pauli_word):
            raise ValueError(
                f'The given Pauli word "{pauli_word}" contains characters that are not allowed. '
                "Allowed characters are I, X, Y and Z"
            )

        interface = math.get_interface(theta)

        if interface == "tensorflow":
            theta = math.cast_like(theta, 1j)

        # Simplest case is if the Pauli is the identity matrix
        if set(pauli_word) == {"I"}:
            return qml.GlobalPhase.compute_matrix(0.5 * theta, n_wires=len(pauli_word))

        # We first generate the matrix excluding the identity parts and expand it afterwards.
        # To this end, we have to store on which wires the non-identity parts act
        non_identity_wires, non_identity_gates = zip(
            *[(wire, gate) for wire, gate in enumerate(pauli_word) if gate != "I"]
        )

        multi_Z_rot_matrix = MultiRZ.compute_matrix(theta, len(non_identity_gates))

        # now we conjugate with Hadamard and RX to create the Pauli string
        conjugation_matrix = functools.reduce(
            math.kron,
            [PauliRot._PAULI_CONJUGATION_MATRICES[gate] for gate in non_identity_gates],
        )
        if interface == "tensorflow":
            conjugation_matrix = math.cast_like(conjugation_matrix, 1j)
        # Note: we use einsum with reverse arguments here because it is not multi-dispatched
        # and the tensordot containing multi_Z_rot_matrix should decide about the interface
        return math.expand_matrix(
            math.einsum(
                "...jk,ij->...ik",
                math.tensordot(multi_Z_rot_matrix, conjugation_matrix, axes=[[-1], [0]]),
                math.conj(conjugation_matrix),
            ),
            non_identity_wires,
            list(range(len(pauli_word))),
        )

    def generator(self) -> "qml.Hamiltonian":
        pauli_word = self.hyperparameters["pauli_word"]
        wire_map = {w: i for i, w in enumerate(self.wires)}

        return qml.Hamiltonian(
            [-0.5], [qml.pauli.string_to_pauli_word(pauli_word, wire_map=wire_map)]
        )

    @staticmethod
    def compute_eigvals(theta: TensorLike, pauli_word: str) -> TensorLike:
        r"""Eigenvalues of the operator in the computational basis (static method).

        If :attr:`diagonalizing_gates` are specified and implement a unitary :math:`U^{\dagger}`,
        the operator can be reconstructed as

        .. math:: O = U \Sigma U^{\dagger},

        where :math:`\Sigma` is the diagonal matrix containing the eigenvalues.

        Otherwise, no particular order for the eigenvalues is guaranteed.

        .. seealso:: :meth:`~.PauliRot.eigvals`


        Returns:
            TensorLike: eigenvalues

        **Example**

        >>> qml.PauliRot.compute_eigvals(torch.tensor(0.5), "X")
        tensor([0.9689-0.2474j, 0.9689+0.2474j])
        """
        if math.get_interface(theta) == "tensorflow":
            theta = math.cast_like(theta, 1j)

        # Identity must be treated specially because its eigenvalues are all the same
        if set(pauli_word) == {"I"}:
            return qml.GlobalPhase.compute_eigvals(0.5 * theta, n_wires=len(pauli_word))

        return MultiRZ.compute_eigvals(theta, len(pauli_word))

    @staticmethod
    def compute_decomposition(
        theta: TensorLike, wires: WiresLike, pauli_word: str
    ) -> list[Operator]:
        r"""Representation of the operator as a product of other operators (static method). :

        .. math:: O = O_1 O_2 \dots O_n.


        .. seealso:: :meth:`~.PauliRot.decomposition`.

        Args:
            theta (TensorLike): rotation angle :math:`\theta`
            wires (Iterable, Wires): the wires the operation acts on
            pauli_word (string): the Pauli word defining the rotation

        Returns:
            list[Operator]: decomposition into lower level operations

        **Example:**

        >>> qml.PauliRot.compute_decomposition(1.2, "XY", wires=(0,1))
        [H(0),
        RX(1.5707963267948966, wires=[1]),
        MultiRZ(1.2, wires=[0, 1]),
        H(0),
        RX(-1.5707963267948966, wires=[1])]

        """
        if isinstance(wires, int):  # Catch cases when the wire is passed as a single int.
            wires = [wires]

        # Check for identity and do nothing
        if set(pauli_word) == {"I"}:
            return [qml.GlobalPhase(phi=theta / 2)]

        active_wires, active_gates = zip(
            *[(wire, gate) for wire, gate in zip(wires, pauli_word) if gate != "I"]
        )

        ops = []
        for wire, gate in zip(active_wires, active_gates):
            if gate == "X":
                ops.append(Hadamard(wires=[wire]))
            elif gate == "Y":
                ops.append(RX(np.pi / 2, wires=[wire]))

        ops.append(MultiRZ(theta, wires=list(active_wires)))

        for wire, gate in zip(active_wires, active_gates):
            if gate == "X":
                ops.append(Hadamard(wires=[wire]))
            elif gate == "Y":
                ops.append(RX(-np.pi / 2, wires=[wire]))
        return ops

    def adjoint(self):
        return PauliRot(-self.parameters[0], self.hyperparameters["pauli_word"], wires=self.wires)

    def pow(self, z):
        return [PauliRot(self.data[0] * z, self.hyperparameters["pauli_word"], wires=self.wires)]


<<<<<<< HEAD
=======
def _pauli_rot_resources(pauli_word):
    if set(pauli_word) == {"I"}:
        return {qml.GlobalPhase: 1}
    num_active_wires = len(pauli_word.replace("I", ""))
    return {
        qml.Hadamard: 2 * pauli_word.count("X"),
        qml.RX: 2 * pauli_word.count("Y"),
        qml.resource_rep(qml.MultiRZ, num_wires=num_active_wires): 1,
    }


@register_resources(_pauli_rot_resources)
>>>>>>> 94cbb951
def _pauli_rot_decomposition(theta, pauli_word, wires, **__):
    if set(pauli_word) == {"I"}:
        qml.GlobalPhase(theta / 2)
        return
    active_wires, active_gates = zip(
        *[(wire, gate) for wire, gate in zip(wires, pauli_word) if gate != "I"]
    )
    for wire, gate in zip(active_wires, active_gates):
        if gate == "X":
            qml.Hadamard(wires=[wire])
        elif gate == "Y":
            qml.RX(np.pi / 2, wires=[wire])
    qml.MultiRZ(theta, wires=list(active_wires))
    for wire, gate in zip(active_wires, active_gates):
        if gate == "X":
            qml.Hadamard(wires=[wire])
        elif gate == "Y":
            qml.RX(-np.pi / 2, wires=[wire])


<<<<<<< HEAD
def _pauli_rot_resources(pauli_word):
    if set(pauli_word) == {"I"}:
        return {qml.GlobalPhase: 1}
    num_active_wires = len(pauli_word.replace("I", ""))
    return {
        qml.Hadamard: 2 * pauli_word.count("X"),
        qml.RX: 2 * pauli_word.count("Y"),
        qml.resource_rep(qml.MultiRZ, num_wires=num_active_wires): 1,
    }


pauli_rot_decomposition = qml.register_resources(_pauli_rot_resources, _pauli_rot_decomposition)
add_decomps(PauliRot, pauli_rot_decomposition)
=======
add_decomps(PauliRot, _pauli_rot_decomposition)
add_decomps("Adjoint(PauliRot)", adjoint_rotation)
add_decomps("Pow(PauliRot)", pow_rotation)
>>>>>>> 94cbb951


class PCPhase(Operation):
    r"""PCPhase(phi, dim, wires)
    A projector-controlled phase gate.

    This gate applies a complex phase :math:`e^{i\phi}` to the first :math:`dim`
    basis vectors of the input state while applying a complex phase :math:`e^{-i \phi}`
    to the remaining basis vectors. For example, consider the 2-qubit case where ``dim = 3``:

    .. math:: \Pi(\phi) = \begin{bmatrix}
                e^{i\phi} & 0 & 0 & 0 \\
                0 & e^{i\phi} & 0 & 0 \\
                0 & 0 & e^{i\phi} & 0 \\
                0 & 0 & 0 & e^{-i\phi}
            \end{bmatrix}.

    This can also be written as :math:`\Pi(\phi) = \exp(i\phi(2\Pi-\mathbb{I}_N))`, where
    :math:`N=2^n` is the Hilbert space dimension for :math:`n` qubits and :math:`\Pi` is
    the diagonal projector with ``dim`` ones and ``N-dim`` zeros.

    **Details:**

    * Number of wires: Any (the operation can act on any number of wires)
    * Number of parameters: 1
    * Number of dimensions per parameter: (0,)

    Args:
        phi (float): rotation angle :math:`\phi`
        dim (int): the dimension of the subspace
        wires (Iterable[int, str], Wires): the wires the operation acts on
        id (str or None): String representing the operation (optional)

    **Example:**

    We can define a circuit using :class:`~.PCPhase` as follows:

    >>> op_3 = qml.PCPhase(0.27, dim = 3, wires=range(3))

    The resulting operation applies a complex phase :math:`e^{0.27i}` to the first :math:`dim = 3`
    basis vectors and :math:`e^{-0.27i}` to the remaining basis vectors, as we can see from
    the diagonal of the matrix for this circuit.

    >>> print(np.round(np.diag(qml.matrix(op_3)),2))
    [0.96+0.27j 0.96+0.27j 0.96+0.27j 0.96-0.27j 0.96-0.27j 0.96-0.27j
     0.96-0.27j 0.96-0.27j]

    We can also choose a different ``dim`` value to apply the phase shift to a different set of
    basis vectors as follows:

    >>> op_7 = qml.PCPhase(1.23, dim=7, wires=[1, 2, 3])
    >>> print(np.round(np.diag(qml.matrix(op_7)),2))
    [0.33+0.94j 0.33+0.94j 0.33+0.94j 0.33+0.94j 0.33+0.94j 0.33+0.94j
     0.33+0.94j 0.33-0.94j]

    ``PCPhase`` operations are decomposed into (multi-)controlled :class:`~.PhaseShift`
    operations which share the same control values on common control wires, and Pauli-X operations,
    possibly complemented by a global phase.

    >>> op_13 = qml.PCPhase(1.23, dim=13, wires=[1, 2, 3, 4])
    >>> print(qml.draw(op_13.decomposition)())
    1: ──GlobalPhase(-1.23)─╭●─────────╭●───────────┤
    2: ──GlobalPhase(-1.23)─╰Rϕ(-2.46)─├●───────────┤
    3: ──GlobalPhase(-1.23)────────────├○───────────┤
    4: ──GlobalPhase(-1.23)──X─────────╰Rϕ(2.46)──X─┤

    If ``dim`` is a power of two, a single (multi-controlled) ``PhaseShift`` gate is sufficient:

    >>> op_16 = qml.PCPhase(1.23, dim=16, wires=range(6))
    >>> print(qml.draw(op_16.decomposition, wire_order=range(6), show_all_wires=True)())
    0: ──GlobalPhase(1.23)────╭○───────────┤
    1: ──GlobalPhase(1.23)──X─╰Rϕ(2.46)──X─┤
    2: ──GlobalPhase(1.23)─────────────────┤
    3: ──GlobalPhase(1.23)─────────────────┤
    4: ──GlobalPhase(1.23)─────────────────┤
    5: ──GlobalPhase(1.23)─────────────────┤

    """

    num_params = 1
    """int: Number of trainable parameters that the operator depends on."""
    ndim_params = (0,)
    """tuple[int]: Number of dimensions per trainable parameter that the operator depends on."""

    basis = "Z"
    grad_method = "A"
    parameter_frequencies = [(2,)]

    resource_keys = {"num_wires", "dim"}

    def generator(self) -> "qml.Hermitian":
        r"""Generator of the ``PCPhase`` operator, which is in single-parameter-form.
        The operator reads

        .. math:: \Pi(\phi) = e^{i\phi (2\Pi - \mathbb{I}_N)},

        where :math:`\Pi` is the projector onto the first :math`d` (``dim``) computational basis
        states and :math:`N=2^n` is the Hilbert space dimension for :math:`n` qubits.

        Correspondingly, the generator is
        :math:`2\Pi - \mathbb{I}_N=\text{diag}(\underset{d\text{ times}}{\underbrace{1, \dots, 1}},\underset{(N-d)\text{ times}}{\underbrace{-1, \dots, -1}})`:

        >>> qml.PCPhase(0.5, dim=3, wires=[0, 1]).generator()
        Hermitian(array([[ 1,  0,  0,  0],
           [ 0,  1,  0,  0],
           [ 0,  0,  1,  0],
           [ 0,  0,  0, -1]]), wires=[0, 1])
        """
        dim, N = self.hyperparameters["dimension"]
        mat = np.diag([1] * dim + [-1] * (N - dim))
        return qml.Hermitian(mat, wires=self.wires)

    def _flatten(self) -> FlatPytree:
        hyperparameter = (("dim", self.hyperparameters["dimension"][0]),)
        return tuple(self.data), (self.wires, hyperparameter)

    def __init__(self, phi: TensorLike, dim: int, wires: WiresLike, id: Optional[str] = None):
        wires = wires if isinstance(wires, Wires) else Wires(wires)

        if not (isinstance(dim, int) and (dim <= 2 ** len(wires))):
            raise ValueError(
                f"The projected dimension {dim} must be an integer that is less than or equal to "
                f"the max size of the matrix {2 ** len(wires)}. Try adding more wires."
            )

        super().__init__(phi, wires=wires, id=id)
        self.hyperparameters["dimension"] = (dim, 2 ** len(wires))

    @property
    def resource_params(self) -> dict:
        return {"num_wires": len(self.wires), "dim": self.hyperparameters["dimension"][0]}

    @staticmethod
    def compute_matrix(phi: TensorLike, dimension: tuple[int, int]) -> TensorLike:
        """Get the matrix representation of Pi-controlled phase unitary."""
        d, t = dimension

        if math.get_interface(phi) == "tensorflow":
            p = math.exp(1j * math.cast_like(phi, 1j))
            minus_p = math.exp(-1j * math.cast_like(phi, 1j))
            zeros = math.zeros_like(p)

            columns = []
            for i in range(t):
                columns.append(
                    [p if j == i else zeros for j in range(t)]
                    if i < d
                    else [minus_p if j == i else zeros for j in range(t)]
                )
            r = math.stack(columns, like="tensorflow", axis=-2)
            return r

        arg = 1j * phi
        prefactors = math.array([1] * d + [-1] * (t - d), like=phi)

        if math.ndim(arg) == 0:
            return math.diag(math.exp(arg * prefactors))

        diags = math.exp(math.outer(arg, prefactors))
        return math.stack([math.diag(d) for d in diags])

    @staticmethod
    def compute_eigvals(*params: TensorLike, **hyperparams) -> TensorLike:
        """Get the eigvals for the Pi-controlled phase unitary."""
        phi = params[0]
        d, t = hyperparams["dimension"]

        if math.get_interface(phi) == "tensorflow":
            phase = math.exp(1j * math.cast_like(phi, 1j))
            minus_phase = math.exp(-1j * math.cast_like(phi, 1j))
            return stack_last([phase if index < d else minus_phase for index in range(t)])

        arg = 1j * phi
        prefactors = math.array([1] * d + [-1] * (t - d), like=phi)

        if math.ndim(phi) == 0:
            product = arg * prefactors
        else:
            product = math.outer(arg, prefactors)
        return math.exp(product)

    @staticmethod
    def compute_decomposition(
        *params: TensorLike, wires: WiresLike, **hyperparams
    ) -> list[Operator]:
        r"""Representation of the PCPhase operator as a product of other operators (static method).

        Args:
            *params (list): trainable parameters of the operator, as stored in the
                ``parameters`` attribute
            wires (Iterable[Any], Wires): wires that the operator acts on
            **hyperparams (dict): non-trainable hyper-parameters of the operator,
                as stored in the ``hyperparameters`` attribute

        Returns:
            list[Operator]: decomposition of the operator

        In short, this decomposition relies on decomposing the generator (see :meth:`~.generator`)
        of the ``PCPhase`` gate into generators of multicontrolled :class:`~.PhaseShift` gates,
        potentially complemented with (non-controlled) Pauli-X gates and/or a global phase.
        For example, for ``dim=13`` on four qubits:

        >>> op_13 = qml.PCPhase(1.23, dim=13, wires=[1, 2, 3, 4])
        >>> print(qml.draw(op_13.decomposition)())
        1: ──GlobalPhase(-1.23)─╭●─────────╭●───────────┤
        2: ──GlobalPhase(-1.23)─╰Rϕ(-2.46)─├●───────────┤
        3: ──GlobalPhase(-1.23)────────────├○───────────┤
        4: ──GlobalPhase(-1.23)──X─────────╰Rϕ(2.46)──X─┤

        A detailed description of the algorithm and integer decomposition subroutine
        is provided in ``pennylane/ops/qubit/pcphase_decomposition.md`` and
        ``pennylane/math/decomp_int_to_powers_of_two.md``. In the following
        we provide a detailed example for illustration purposes.

        **Detailed example**

        Consider the projector-controlled phase gate on :math:`n=4` qubits and with
        :math:`d=\texttt{dim}=3`, i.e,

        >>> op_3 = qml.PCPhase(1.23, dim=3, wires=[0, 1, 2, 3])

        It acts on :math:`N=2^n=16`-dimensional vectors and is described by

        .. math:: \Pi(\phi) = \exp(i\phi G) = \exp(i\phi(2\Pi-\mathbb{I}_N)),

        where :math:`G` is a diagonal matrix with :math:`d=3` ones, followed by
        :math:`2^n-d = 16 - 3=13` negative ones. Accordingly, :math:`\Pi` is diagonal with
        :math:`3` ones and :math:`13` zeros.

        First, we implement the global phase generated by :math:`\mathbb{I}_N` with
        a :class:`~.GlobalPhase` gate with angle :math:`-\phi`.
        Then we decompose :math:`d` into powers of two with positive or negative sign, via
        :math:`d=3=4-1 = 2^2-2^0`. This decomposition tells us that we can write the
        target gate with two (multi-)controlled phase shift gates. For this, we rewrite
        the projector :math:`\Pi` according to the decomposition as

        .. math::

            \Pi &= \text{diag}(1, 1, 1, 0, 0, \dots, 0)\\
            &=\text{diag}(1, 1, 1, 1, 0, \dots, 0)
            -\text{diag}(0, 0, 0, 1, 0, \dots, 0)

        where :math:`0,\dots, 0` indicates :math:`12` zeros each time.
        How do we realize this projector decomposition on the gate level?

        A singly-controlled phase shift gate applies a phase to a quarter of all computational
        basis states (the control filters by the state of one qubit, and the phase shift gate
        itself filters by the :math:`|1\rangle` state of the target qubit, cutting the number
        of states we are acting on in half each time).
        For :math:`n=4`, this amounts to :math:`2^4/4=4` states, which is exactly
        what we need for the first term above. To apply the phase to the *first* four states,
        :math:`|0000\rangle`, :math:`|0001\rangle`, :math:`|0010\rangle`, and :math:`|0011\rangle`,
        we want to "filter by" the first two qubits being in the :math:`|0\rangle` state.
        For qubit :math:`0`, we do this by controlling on the :math:`|0\rangle` state.
        For qubit :math:`1`, we pick it as the target of the controlled phase shift operation.
        Generically, this would make it act on the :math:`|1\rangle` state, so we simply flip
        qubit :math:`1` before and after the operation to apply the phase to the :math:`|0\rangle`
        state instead.
        Thus, we conclude this first step by applying the gates
        ``qml.X(1)``, ``qml.ctrl(qml.PhaseShift(2 * phi, 1), control=[0], control_values=[0])``,
        and ``qml.X(1)``.

        Next, we implement the second term in the projector decomposition, applying a phase
        to a single computational basis state. This requires us to fully control a phase shift
        gate, i.e., we use the last qubit as target and the other three as controls (there is
        some freedom of choice here, but this is a convenient choice).
        We want to apply the phase to the state :math:`|3\rangle=|0011\rangle`. So the controls
        :math:`0` and :math:`1` are set to zero and the control :math:`2` is set to one.
        As we want to effect the phase onto the :math:`|1\rangle` state of qubit :math:`3`,
        we don't need to flip the target bit as we did before. However, given the negative sign
        in the projector decomposition, we need to multiply the phase with :math:`-1`.
        Overall, we apply the gate
        ``qml.ctrl(qml.PhaseShift(-2 * phi, 3), control=[0, 1, 2], control_values=[0, 0, 1])``,
        which concludes the decomposition, now reading:

        >>> print(qml.draw(op_3.decomposition)())
        0: ──GlobalPhase(1.23)────╭○───────────╭○─────────┤
        1: ──GlobalPhase(1.23)──X─╰Rϕ(2.46)──X─├○─────────┤
        2: ──GlobalPhase(1.23)─────────────────├●─────────┤
        3: ──GlobalPhase(1.23)─────────────────╰Rϕ(-2.46)─┤

        """
        with queuing.AnnotatedQueue() as q:
            _decompose_pcphase(*params, wires=wires, **hyperparams)

        if queuing.QueuingManager.recording():
            for op in q.queue:
                queuing.apply(op)

        return q.queue

    def adjoint(self) -> "PCPhase":
        """Computes the adjoint of the operator."""
        phi = self.parameters[0]
        dim, _ = self.hyperparameters["dimension"]
        return PCPhase(-1 * phi, dim=dim, wires=self.wires)

    def pow(self, z: Union[int, float]) -> list[Operator]:
        """Computes the operator raised to z."""
        phi = self.parameters[0]
        dim, _ = self.hyperparameters["dimension"]
        return [PCPhase(phi * z, dim=dim, wires=self.wires)]

    def simplify(self) -> "PCPhase":
        """Simplifies the operator if possible."""
        phi = self.parameters[0] % (2 * np.pi)
        dim, _ = self.hyperparameters["dimension"]

        if _can_replace(phi, 0):
            return qml.Identity(wires=self.wires[0])

        return PCPhase(phi, dim=dim, wires=self.wires)

    def label(
        self,
        decimals: Optional[int] = None,
        base_label: Optional[str] = None,
        cache: Optional[dict] = None,
    ) -> str:
        """The label of the operator when displayed in a circuit."""
        return super().label(decimals=decimals, base_label=base_label or "∏_ϕ", cache=cache)


def _ctrl_phase_shift_resource(subspace, n_control_wires, n_zero_control_values, n_work_wires):
    if n_control_wires == 0:
        return {qml.PhaseShift: 1}
    return {
        controlled_resource_rep(
            qml.PhaseShift,
            {},
            num_control_wires=n_control_wires,
            num_zero_control_values=n_zero_control_values,
            num_work_wires=n_work_wires,
        ): 1,
        qml.X: 2 * (1 - subspace),
    }


def _ctrl_phase_shift(
    phi, target_wire, subspace, control_wires, control_values, work_wires
):  # pylint: disable=too-many-arguments
    r"""Implement a ((multi-)controlled) phase shift on the specified subspace of a
    target qubit/wire.

    Args:
        phi (float): Phase shift angle
        target_wire (~.Wires): the target wire to apply phase shift to.
        subspace (int): which subspace of the target wire the phase shift is applied to. 0 or 1.
        control_wires (WiresLike): the control wires
        control_values (Iterable[bool | int]): the control values.
        work_wires (WiresLike): the work wires

    Returns:
        float: any global phase produced in the process.

    The decomposition for subspace=1 always is a simple ``PhaseShift`` gate, or its controlled
    counterpart. The decomposition of a non-controlled phase shift for subspace=0 can be achieved
    in two ways: The first is to flip the angle of the phase shift and complementing it with a
    global phase, so that the (diagonal of the) gate is decomposed as

    .. math::

        (\exp(i\phi), 1) = (1, \exp(-i\phi)) (\exp(i\phi), \exp(i\phi)).

    The second is to conjugate a phase shift by Pauli-X operators on the same qubit, decomposing
    the gate matrix as

    / e^(i\phi)   0 \ -- / 0   1 \/ 1     0     \/ 0   1 \
    \     0       1 / -- \ 1   0 /\ 0 e^(i\phi) /\ 1   0 /.

    Without controls, the first approach is nicer, because global phases usually are free
    operations. With controls, however, this approach would lead to a controlled global
    phase, which is equivalent to a phase shift on top of the controlled phase shift. For the
    second approach, we may use
    `the ctrl(compute-uncompute) pattern <https://iopscience.iop.org/article/10.1088/2058-9565/aaa5cc>`__
    to avoid controlling the Pauli-X operations, yielding two non-controlled Pauli-X gates and the
    "main" controlled phase shift operation. We deem this decomposition to be better.

    """

    if subspace == 1:
        # If there are no control wires, we are dealing with the very first phase shift of
        # the decomposition, which should be adding projectors. So subspace should have been 0.
        assert len(control_wires) > 0
        qml.ctrl(
            qml.PhaseShift(phi, wires=target_wire),
            control=control_wires,
            control_values=control_values,
            work_wires=work_wires,
        )
        return 0.0

    if len(control_wires) == 0:
        # Flip angle for phase_shift(subspace=0) = phase_shift(subspace=1)*global_phase
        qml.PhaseShift(-phi, wires=target_wire)
        return -phi

    qml.X(target_wire)
    qml.ctrl(
        qml.PhaseShift(phi, wires=target_wire),
        control=control_wires,
        control_values=control_values,
        work_wires=work_wires,
    )
    qml.X(target_wire)
    return 0.0


def _decompose_pcphase_resource(num_wires, dim):
    """Decompose the PCPhase operation into controlled phase shifts and Pauli-X gates."""

    gate_count = Counter()
    flipped, *powers_of_two = decomp_int_to_powers_of_two(dim, num_wires + 1)
    sigma = (-1) ** flipped
    powers_of_two = [sigma * val for val in powers_of_two]

    n_zero_control_values = 0
    for i, c_i in enumerate(powers_of_two):

        if c_i != 0:
            subspace = int(c_i < 0)
            if flipped:
                subspace = 1 - subspace
            gate_count.update(
                _ctrl_phase_shift_resource(
                    subspace,
                    n_control_wires=i,
                    n_zero_control_values=n_zero_control_values,
                    n_work_wires=num_wires - i - 1,
                )
            )

        d_i = next(iter(val for val in powers_of_two[i + 1 :] if val != 0), None)
        next_cval = d_i == 1
        if c_i == 0:
            next_cval = not next_cval
        if flipped:
            next_cval = not next_cval
        if not next_cval:
            n_zero_control_values += 1

    gate_count[qml.GlobalPhase] += 1
    return dict(gate_count)


@register_resources(_decompose_pcphase_resource)
def _decompose_pcphase(phi, wires, dimension):
    """Decompose the PCPhase operation into controlled phase shifts and Pauli-X gates."""

    dim, _ = dimension

    # Use one more bit than there are wires, according to flipping all relevant bits for the
    # projector decomposition, or a global phase on the gate level. Afterwards, we have
    # dim <= 2**len(wires)=2**(n-1), which is a requirement of decomp_int_to_powers_of_two.
    flipped, *powers_of_two = decomp_int_to_powers_of_two(dim, len(wires) + 1)

    sigma = (-1) ** flipped

    # Overall global phase to implement I_N part of the generator
    global_phase = sigma * phi

    phi = 2 * sigma * phi

    # If in flipped (sigma=-1) mode, reverse the sign of all coefficients
    powers_of_two = [sigma * val for val in powers_of_two]

    assert len(powers_of_two) == len(wires)

    control_values = []
    for i, c_i in enumerate(powers_of_two):

        if c_i != 0:
            # Projector with rank 2**(n-1-i) needs to be added/subtracted
            subspace = int(c_i < 0)  # If c_i < 0, target |1> subspace, else target |0> subspace
            if flipped:  # Flip subspace if in flipped (sigma=-1) mode
                subspace = 1 - subspace
            global_phase += _ctrl_phase_shift(
                c_i * phi,
                target_wire=wires[i],
                subspace=subspace,
                control_wires=wires[:i],
                control_values=control_values,
                work_wires=wires[i + 1 :],  # Unused wires of PCPhase can be used as work wires
            )

        # The control value to be used on the current wire (it will be the same for all
        # subsequent operations) depends on whether we add or subtract next)
        d_i = next(iter(val for val in powers_of_two[i + 1 :] if val != 0), None)
        # If we add next, control into the |1> subspace, otherwise into |0> subspace
        # The control value is modified both if we are in the flipped global phase mode and if
        # the current loop iteration did not add a bit string/projector/gate (c_i==0)
        next_cval = d_i == 1
        if c_i == 0:
            next_cval = not next_cval
        if flipped:
            next_cval = not next_cval
        control_values.append(next_cval)

    qml.GlobalPhase(global_phase)


add_decomps(PCPhase, _decompose_pcphase)


class IsingXX(Operation):
    r"""
    Ising XX coupling gate

    .. math:: XX(\phi) = \exp\left(-i \frac{\phi}{2} (X \otimes X)\right) =
        \begin{bmatrix} =
            \cos(\phi / 2) & 0 & 0 & -i \sin(\phi / 2) \\
            0 & \cos(\phi / 2) & -i \sin(\phi / 2) & 0 \\
            0 & -i \sin(\phi / 2) & \cos(\phi / 2) & 0 \\
            -i \sin(\phi / 2) & 0 & 0 & \cos(\phi / 2)
        \end{bmatrix}.

    .. note::

        Special cases of using the :math:`XX` operator include:

        * :math:`XX(0) = I`;
        * :math:`XX(\pi) = i (X \otimes X)`.

    **Details:**

    * Number of wires: 2
    * Number of parameters: 1
    * Number of dimensions per parameter: (0,)
    * Gradient recipe: :math:`\frac{d}{d\phi}f(XX(\phi)) = \frac{1}{2}\left[f(XX(\phi +\pi/2)) - f(XX(\phi-\pi/2))\right]`
      where :math:`f` is an expectation value depending on :math:`XX(\phi)`.

    Args:
        phi (float): the phase angle
        wires (int): the subsystem the gate acts on
        id (str or None): String representing the operation (optional)
    """

    num_wires = 2
    num_params = 1
    """int: Number of trainable parameters that the operator depends on."""

    ndim_params = (0,)
    """tuple[int]: Number of dimensions per trainable parameter that the operator depends on."""

    resource_keys = set()

    grad_method = "A"
    parameter_frequencies = [(1,)]

    def generator(self) -> "qml.Hamiltonian":
        return qml.Hamiltonian([-0.5], [PauliX(wires=self.wires[0]) @ PauliX(wires=self.wires[1])])

    def __init__(self, phi: TensorLike, wires: WiresLike, id: Optional[str] = None):
        super().__init__(phi, wires=wires, id=id)

    @property
    def resource_params(self) -> dict:
        return {}

    @staticmethod
    def compute_matrix(phi: TensorLike) -> TensorLike:  # pylint: disable=arguments-differ
        r"""Representation of the operator as a canonical matrix in the computational basis (static method).

        The canonical matrix is the textbook matrix representation that does not consider wires.

        .. seealso:: :meth:`~.IsingXX.matrix`


        Args:
           phi (TensorLike): phase angle

        Returns:
           TensorLike: canonical matrix

        **Example**

        >>> qml.IsingXX.compute_matrix(torch.tensor(0.5))
        tensor([[0.9689+0.0000j, 0.0000+0.0000j, 0.0000+0.0000j, 0.0000-0.2474j],
                [0.0000+0.0000j, 0.9689+0.0000j, 0.0000-0.2474j, 0.0000+0.0000j],
                [0.0000+0.0000j, 0.0000-0.2474j, 0.9689+0.0000j, 0.0000+0.0000j],
                [0.0000-0.2474j, 0.0000+0.0000j, 0.0000+0.0000j, 0.9689+0.0000j]],
               dtype=torch.complex128)
        """
        c = math.cos(phi / 2)
        s = math.sin(phi / 2)

        eye = math.eye(4, like=phi)
        rev_eye = math.convert_like(np.eye(4)[::-1].copy(), phi)
        if math.get_interface(phi) == "tensorflow":
            c = math.cast_like(c, 1j)
            s = math.cast_like(s, 1j)
            eye = math.cast_like(eye, 1j)
            rev_eye = math.cast_like(rev_eye, 1j)

        # The following avoids casting an imaginary quantity to reals when backpropagating
        js = -1j * s
        if math.ndim(phi) == 0:
            return c * eye + js * rev_eye

        return math.tensordot(c, eye, axes=0) + math.tensordot(js, rev_eye, axes=0)

    @staticmethod
    def compute_decomposition(phi: TensorLike, wires: WiresLike) -> list[Operator]:
        r"""Representation of the operator as a product of other operators (static method). :

        .. math:: O = O_1 O_2 \dots O_n.


        .. seealso:: :meth:`~.IsingXX.decomposition`.

        Args:
            phi (TensorLike): the phase angle
            wires (Iterable, Wires): the subsystem the gate acts on

        Returns:
            list[Operator]: decomposition into lower level operations

        **Example:**

        >>> qml.IsingXX.compute_decomposition(1.23, wires=(0,1))
        [CNOT(wires=[0, 1]), RX(1.23, wires=[0]), CNOT(wires=[0, 1]]

        """
        decomp_ops = [
            qml.CNOT(wires=wires),
            RX(phi, wires=[wires[0]]),
            qml.CNOT(wires=wires),
        ]
        return decomp_ops

    def adjoint(self) -> "IsingXX":
        (phi,) = self.parameters
        return IsingXX(-phi, wires=self.wires)

    def pow(self, z: Union[int, float]) -> list[Operator]:
        return [IsingXX(self.data[0] * z, wires=self.wires)]

    def simplify(self) -> "IsingXX":
        phi = self.data[0] % (4 * np.pi)

        if _can_replace(phi, 0):
            return qml.Identity(wires=self.wires[0])

        return IsingXX(phi, wires=self.wires)


def _isingxx_to_cnot_rx_cnot_resources():
    return {qml.CNOT: 2, qml.RX: 1}


@register_resources(_isingxx_to_cnot_rx_cnot_resources)
def _isingxx_to_cnot_rx_cnot(phi: TensorLike, wires: WiresLike, **__):
    qml.CNOT(wires=wires)
    qml.RX(phi, wires=[wires[0]])
    qml.CNOT(wires=wires)


add_decomps(IsingXX, _isingxx_to_cnot_rx_cnot)
<<<<<<< HEAD
=======
add_decomps("Adjoint(IsingXX)", adjoint_rotation)
add_decomps("Pow(IsingXX)", pow_rotation)
>>>>>>> 94cbb951


class IsingYY(Operation):
    r"""
    Ising YY coupling gate

    .. math:: \mathtt{YY}(\phi) = \exp\left(-i \frac{\phi}{2} (Y \otimes Y)\right) =
        \begin{bmatrix}
            \cos(\phi / 2) & 0 & 0 & i \sin(\phi / 2) \\
            0 & \cos(\phi / 2) & -i \sin(\phi / 2) & 0 \\
            0 & -i \sin(\phi / 2) & \cos(\phi / 2) & 0 \\
            i \sin(\phi / 2) & 0 & 0 & \cos(\phi / 2)
        \end{bmatrix}.

    .. note::

        Special cases of using the :math:`YY` operator include:

        * :math:`YY(0) = I`;
        * :math:`YY(\pi) = i (Y \otimes Y)`.

    **Details:**

    * Number of wires: 2
    * Number of parameters: 1
    * Number of dimensions per parameter: (0,)
    * Gradient recipe: :math:`\frac{d}{d\phi}f(YY(\phi)) = \frac{1}{2}\left[f(YY(\phi +\pi/2)) - f(YY(\phi-\pi/2))\right]`
      where :math:`f` is an expectation value depending on :math:`YY(\phi)`.

    Args:
        phi (float): the phase angle
        wires (int): the subsystem the gate acts on
        id (str or None): String representing the operation (optional)
    """

    num_wires = 2
    num_params = 1
    """int: Number of trainable parameters that the operator depends on."""

    ndim_params = (0,)
    """tuple[int]: Number of dimensions per trainable parameter that the operator depends on."""

    resource_keys = set()

    grad_method = "A"
    parameter_frequencies = [(1,)]

    def generator(self) -> "qml.Hamiltonian":
        return qml.Hamiltonian([-0.5], [PauliY(wires=self.wires[0]) @ PauliY(wires=self.wires[1])])

    def __init__(self, phi: TensorLike, wires: WiresLike, id: Optional[str] = None):
        super().__init__(phi, wires=wires, id=id)

    @property
    def resource_params(self) -> dict:
        return {}

    @staticmethod
    def compute_decomposition(phi: TensorLike, wires: WiresLike) -> list[Operator]:
        r"""Representation of the operator as a product of other operators (static method). :

        .. math:: O = O_1 O_2 \dots O_n.


        .. seealso:: :meth:`~.IsingYY.decomposition`.

        Args:
            phi (float): the phase angle
            wires (Iterable, Wires): the subsystem the gate acts on

        Returns:
            list[Operator]: decomposition into lower level operations

        **Example:**

        >>> qml.IsingYY.compute_decomposition(1.23, wires=(0,1))
        [CY(wires=[0, 1]), RY(1.23, wires=[0]), CY(wires=[0, 1])]

        """
        return [
            qml.CY(wires=wires),
            RY(phi, wires=[wires[0]]),
            qml.CY(wires=wires),
        ]

    @staticmethod
    def compute_matrix(phi: TensorLike) -> TensorLike:  # pylint: disable=arguments-differ
        r"""Representation of the operator as a canonical matrix in the computational basis (static method).

        The canonical matrix is the textbook matrix representation that does not consider wires.
        Implicitly, this assumes that the wires of the operator correspond to the global wire order.

        .. seealso:: :meth:`~.IsingYY.matrix`


        Args:
           phi (TensorLike): phase angle

        Returns:
           TensorLike: canonical matrix

        **Example**

        >>> qml.IsingYY.compute_matrix(torch.tensor(0.5))
        tensor([[0.9689+0.0000j, 0.0000+0.0000j, 0.0000+0.0000j, 0.0000+0.2474j],
                [0.0000+0.0000j, 0.9689+0.0000j, 0.0000-0.2474j, 0.0000+0.0000j],
                [0.0000+0.0000j, 0.0000-0.2474j, 0.9689+0.0000j, 0.0000+0.0000j],
                [0.0000+0.2474j, 0.0000+0.0000j, 0.0000+0.0000j, 0.9689+0.0000j]])
        """
        c = math.cos(phi / 2)
        s = math.sin(phi / 2)

        if math.get_interface(phi) == "tensorflow":
            c = math.cast_like(c, 1j)
            s = math.cast_like(s, 1j)

        js = 1j * s
        r_term = math.cast_like(
            math.array(
                [
                    [0.0, 0.0, 0.0, 1.0],
                    [0.0, 0.0, -1.0, 0.0],
                    [0.0, -1.0, 0.0, 0.0],
                    [1.0, 0.0, 0.0, 0.0],
                ],
                like=js,
            ),
            1j,
        )
        if math.ndim(phi) == 0:
            return c * math.cast_like(math.eye(4, like=c), c) + js * r_term

        return math.tensordot(c, np.eye(4), axes=0) + math.tensordot(js, r_term, axes=0)

    def adjoint(self) -> "IsingYY":
        (phi,) = self.parameters
        return IsingYY(-phi, wires=self.wires)

    def pow(self, z: Union[int, float]) -> list[Operator]:
        return [IsingYY(self.data[0] * z, wires=self.wires)]

    def simplify(self) -> "IsingYY":
        phi = self.data[0] % (4 * np.pi)

        if _can_replace(phi, 0):
            return qml.Identity(wires=self.wires[0])

        return IsingYY(phi, wires=self.wires)


def _isingyy_to_cy_ry_cy_resources():
    return {qml.CY: 2, RY: 1}


@register_resources(_isingyy_to_cy_ry_cy_resources)
def _isingyy_to_cy_ry_cy(phi: TensorLike, wires: WiresLike, **__):
    qml.CY(wires=wires)
    RY(phi, wires=[wires[0]])
    qml.CY(wires=wires)


add_decomps(IsingYY, _isingyy_to_cy_ry_cy)
<<<<<<< HEAD
=======
add_decomps("Adjoint(IsingYY)", adjoint_rotation)
add_decomps("Pow(IsingYY)", pow_rotation)
>>>>>>> 94cbb951


class IsingZZ(Operation):
    r"""
    Ising ZZ coupling gate

    .. math:: ZZ(\phi) = \exp\left(-i \frac{\phi}{2} (Z \otimes Z)\right) =
        \begin{bmatrix}
            e^{-i \phi / 2} & 0 & 0 & 0 \\
            0 & e^{i \phi / 2} & 0 & 0 \\
            0 & 0 & e^{i \phi / 2} & 0 \\
            0 & 0 & 0 & e^{-i \phi / 2}
        \end{bmatrix}.

    .. note::

        Special cases of using the :math:`ZZ` operator include:

        * :math:`ZZ(0) = I`;
        * :math:`ZZ(\pi) = - (Z \otimes Z)`;
        * :math:`ZZ(2\pi) = - I`;

    **Details:**

    * Number of wires: 2
    * Number of parameters: 1
    * Number of dimensions per parameter: (0,)
    * Gradient recipe: :math:`\frac{d}{d\phi}f(ZZ(\phi)) = \frac{1}{2}\left[f(ZZ(\phi +\pi/2)) - f(ZZ(\phi-\pi/2))\right]`
      where :math:`f` is an expectation value depending on :math:`ZZ(\theta)`.

    Args:
        phi (float): the phase angle
        wires (int): the subsystem the gate acts on
        id (str or None): String representing the operation (optional)
    """

    num_wires = 2
    num_params = 1
    """int: Number of trainable parameters that the operator depends on."""

    ndim_params = (0,)
    """tuple[int]: Number of dimensions per trainable parameter that the operator depends on."""

    resource_keys = set()

    grad_method = "A"
    parameter_frequencies = [(1,)]

    def generator(self) -> "qml.Hamiltonian":
        return qml.Hamiltonian([-0.5], [PauliZ(wires=self.wires[0]) @ PauliZ(wires=self.wires[1])])

    def __init__(self, phi: TensorLike, wires: WiresLike, id: Optional[str] = None):
        super().__init__(phi, wires=wires, id=id)

    @property
    def resource_params(self) -> dict:
        return {}

    @staticmethod
    def compute_decomposition(phi: TensorLike, wires: WiresLike):
        r"""Representation of the operator as a product of other operators (static method). :

        .. math:: O = O_1 O_2 \dots O_n.


        .. seealso:: :meth:`~.IsingZZ.decomposition`.

        Args:
            phi (float): the phase angle
            wires (Iterable, Wires): the subsystem the gate acts on

        Returns:
            list[Operator]: decomposition into lower level operations

        **Example:**

        >>> qml.IsingZZ.compute_decomposition(1.23, wires=[0, 1])
        [CNOT(wires=[0, 1]), RZ(1.23, wires=[1]), CNOT(wires=[0, 1])]

        """
        return [
            qml.CNOT(wires=wires),
            RZ(phi, wires=[wires[1]]),
            qml.CNOT(wires=wires),
        ]

    @staticmethod
    def compute_matrix(phi: TensorLike) -> TensorLike:  # pylint: disable=arguments-differ
        r"""Representation of the operator as a canonical matrix in the computational basis (static method).

        The canonical matrix is the textbook matrix representation that does not consider wires.
        Implicitly, this assumes that the wires of the operator correspond to the global wire order.

        .. seealso:: :meth:`~.IsingZZ.matrix`


        Args:
           phi (TensorLike): phase angle

        Returns:
           TensorLike: canonical matrix

        **Example**

        >>> qml.IsingZZ.compute_matrix(torch.tensor(0.5))
        tensor([[0.9689-0.2474j, 0.0000+0.0000j, 0.0000+0.0000j, 0.0000+0.0000j],
                [0.0000+0.0000j, 0.9689+0.2474j, 0.0000+0.0000j, 0.0000+0.0000j],
                [0.0000+0.0000j, 0.0000+0.0000j, 0.9689+0.2474j, 0.0000+0.0000j],
                [0.0000+0.0000j, 0.0000+0.0000j, 0.0000+0.0000j, 0.9689-0.2474j]])
        """
        if math.get_interface(phi) == "tensorflow":
            p = math.exp(-0.5j * math.cast_like(phi, 1j))
            if math.ndim(p) == 0:
                return math.diag([p, math.conj(p), math.conj(p), p])

            diags = stack_last([p, math.conj(p), math.conj(p), p])
            return diags[:, :, np.newaxis] * math.cast_like(math.eye(4, like=diags), diags)

        signs = math.array([1, -1, -1, 1], like=phi)
        arg = -0.5j * phi

        if math.ndim(arg) == 0:
            return math.diag(math.exp(arg * signs))

        diags = math.exp(math.outer(arg, signs))
        return diags[:, :, np.newaxis] * math.cast_like(math.eye(4, like=diags), diags)

    @staticmethod
    def compute_eigvals(phi: TensorLike) -> TensorLike:  # pylint: disable=arguments-differ
        r"""Eigenvalues of the operator in the computational basis (static method).

        If :attr:`diagonalizing_gates` are specified and implement a unitary :math:`U^{\dagger}`,
        the operator can be reconstructed as

        .. math:: O = U \Sigma U^{\dagger},

        where :math:`\Sigma` is the diagonal matrix containing the eigenvalues.

        Otherwise, no particular order for the eigenvalues is guaranteed.

        .. seealso:: :meth:`~.IsingZZ.eigvals`


        Args:
            phi (TensorLike) phase angle

        Returns:
            TensorLike: eigenvalues

        **Example**

        >>> qml.IsingZZ.compute_eigvals(torch.tensor(0.5))
        tensor([0.9689-0.2474j, 0.9689+0.2474j, 0.9689+0.2474j, 0.9689-0.2474j])
        """
        if math.get_interface(phi) == "tensorflow":
            phase = math.exp(-0.5j * math.cast_like(phi, 1j))
            return stack_last([phase, math.conj(phase), math.conj(phase), phase])

        prefactors = math.array([-0.5j, 0.5j, 0.5j, -0.5j], like=phi)
        if math.ndim(phi) == 0:
            product = phi * prefactors
        else:
            product = math.outer(phi, prefactors)
        return math.exp(product)

    def adjoint(self) -> "IsingZZ":
        (phi,) = self.parameters
        return IsingZZ(-phi, wires=self.wires)

    def pow(self, z: Union[int, float]) -> list[Operator]:
        return [IsingZZ(self.data[0] * z, wires=self.wires)]

    def simplify(self) -> "IsingZZ":
        phi = self.data[0] % (4 * np.pi)

        if _can_replace(phi, 0):
            return qml.Identity(wires=self.wires[0])

        return IsingZZ(phi, wires=self.wires)


def _isingzz_to_cnot_rz_cnot_resources():
    return {qml.CNOT: 2, RZ: 1}


@register_resources(_isingzz_to_cnot_rz_cnot_resources)
def _isingzz_to_cnot_rz_cnot(phi: TensorLike, wires: WiresLike, **__):
    qml.CNOT(wires=wires)
    RZ(phi, wires=[wires[1]])
    qml.CNOT(wires=wires)


add_decomps(IsingZZ, _isingzz_to_cnot_rz_cnot)
<<<<<<< HEAD
=======
add_decomps("Adjoint(IsingZZ)", adjoint_rotation)
add_decomps("Pow(IsingZZ)", pow_rotation)
>>>>>>> 94cbb951


class IsingXY(Operation):
    r"""
    Ising (XX + YY) coupling gate

    .. math:: \mathtt{XY}(\phi) = \exp\left(i \frac{\phi}{4} (X \otimes X + Y \otimes Y)\right) =
        \begin{bmatrix}
            1 & 0 & 0 & 0 \\
            0 & \cos(\phi / 2) & i \sin(\phi / 2) & 0 \\
            0 & i \sin(\phi / 2) & \cos(\phi / 2) & 0 \\
            0 & 0 & 0 & 1
        \end{bmatrix}.

    .. note::

        Special cases of using the :math:`XY` operator include:

        * :math:`XY(0) = I`;
        * :math:`XY(\frac{\pi}{2}) = \sqrt{iSWAP}`;
        * :math:`XY(\pi) = iSWAP`;

    **Details:**

    * Number of wires: 2
    * Number of parameters: 1
    * Number of dimensions per parameter: (0,)
    * Gradient recipe: The XY operator satisfies a four-term parameter-shift rule

      .. math::
          \frac{d}{d \phi} f(XY(\phi))
          = c_+ \left[ f(XY(\phi + a)) - f(XY(\phi - a)) \right]
          - c_- \left[ f(XY(\phi + b)) - f(XY(\phi - b)) \right]

      where :math:`f` is an expectation value depending on :math:`XY(\phi)`, and

      - :math:`a = \pi / 2`
      - :math:`b = 3 \pi / 2`
      - :math:`c_{\pm} = (\sqrt{2} \pm 1)/{4 \sqrt{2}}`

    Args:
        phi (float): the phase angle
        wires (int): the subsystem the gate acts on
        id (str or None): String representing the operation (optional)
    """

    num_wires = 2
    num_params = 1
    """int: Number of trainable parameters that the operator depends on."""

    ndim_params = (0,)
    """tuple[int]: Number of dimensions per trainable parameter that the operator depends on."""

    resource_keys = set()

    grad_method = "A"
    parameter_frequencies = [(0.5, 1.0)]

    def generator(self) -> "qml.Hamiltonian":

        return qml.Hamiltonian(
            [0.25, 0.25],
            [
                qml.X(wires=self.wires[0]) @ qml.X(wires=self.wires[1]),
                qml.Y(wires=self.wires[0]) @ qml.Y(wires=self.wires[1]),
            ],
        )

    def __init__(self, phi: TensorLike, wires: WiresLike, id: Optional[str] = None):
        super().__init__(phi, wires=wires, id=id)

    @property
    def resource_params(self) -> dict:
        return {}

    @staticmethod
    def compute_decomposition(phi: TensorLike, wires: WiresLike) -> list[Operator]:
        r"""Representation of the operator as a product of other operators (static method). :

        .. math:: O = O_1 O_2 \dots O_n.


        .. seealso:: :meth:`~.IsingXY.decomposition`.

        Args:
            phi (float): the phase angle
            wires (Iterable, Wires): the subsystem the gate acts on

        Returns:
            list[Operator]: decomposition into lower level operations

        **Example:**

        >>> qml.IsingXY.compute_decomposition(1.23, wires=(0,1))
        [H(0), CY(wires=[0, 1]), RY(0.615, wires=[0]), RX(-0.615, wires=[1]), CY(wires=[0, 1]), H(0)]

        """
        return [
            Hadamard(wires=[wires[0]]),
            qml.CY(wires=wires),
            RY(phi / 2, wires=[wires[0]]),
            RX(-phi / 2, wires=[wires[1]]),
            qml.CY(wires=wires),
            Hadamard(wires=[wires[0]]),
        ]

    @staticmethod
    def compute_matrix(phi: TensorLike) -> TensorLike:  # pylint: disable=arguments-differ
        r"""Representation of the operator as a canonical matrix in the computational basis (static method).

        The canonical matrix is the textbook matrix representation that does not consider wires.
        Implicitly, this assumes that the wires of the operator correspond to the global wire order.

        .. seealso:: :meth:`~.IsingXY.matrix`


        Args:
           phi (TensorLike): phase angle

        Returns:
           TensorLike: canonical matrix

        **Example**

        >>> qml.IsingXY.compute_matrix(0.5)
        array([[1.        +0.j        , 0.        +0.j        ,        0.        +0.j        , 0.        +0.j        ],
               [0.        +0.j        , 0.96891242+0.j        ,        0.        +0.24740396j, 0.        +0.j        ],
               [0.        +0.j        , 0.        +0.24740396j,        0.96891242+0.j        , 0.        +0.j        ],
               [0.        +0.j        , 0.        +0.j        ,        0.        +0.j        , 1.        +0.j        ]])
        """
        c = math.cos(phi / 2)
        s = math.sin(phi / 2)

        if math.get_interface(phi) == "tensorflow":
            c = math.cast_like(c, 1j)
            s = math.cast_like(s, 1j)

        js = 1j * s
        off_diag = math.cast_like(
            math.array(
                [
                    [0.0, 0.0, 0.0, 0.0],
                    [0.0, 0.0, 1.0, 0.0],
                    [0.0, 1.0, 0.0, 0.0],
                    [0.0, 0.0, 0.0, 0.0],
                ],
                like=js,
            ),
            1j,
        )
        if math.ndim(phi) == 0:
            return math.diag([1, c, c, 1]) + js * off_diag

        ones = math.ones_like(c)
        diags = stack_last([ones, c, c, ones])[:, :, np.newaxis]
        return diags * np.eye(4) + math.tensordot(js, off_diag, axes=0)

    @staticmethod
    def compute_eigvals(phi: TensorLike) -> TensorLike:  # pylint: disable=arguments-differ
        r"""Eigenvalues of the operator in the computational basis (static method).

        If :attr:`diagonalizing_gates` are specified and implement a unitary :math:`U^{\dagger}`,
        the operator can be reconstructed as

        .. math:: O = U \Sigma U^{\dagger},

        where :math:`\Sigma` is the diagonal matrix containing the eigenvalues.

        Otherwise, no particular order for the eigenvalues is guaranteed.

        .. seealso:: :meth:`~.IsingXY.eigvals`


        Args:
            phi (TensorLike): phase angle

        Returns:
            TensorLike: eigenvalues

        **Example**

        >>> qml.IsingXY.compute_eigvals(0.5)
        array([0.96891242+0.24740396j, 0.96891242-0.24740396j,       1.        +0.j        , 1.        +0.j        ])
        """
        if math.get_interface(phi) == "tensorflow":
            phi = math.cast_like(phi, 1j)

        signs = np.array([1, -1, 0, 0])
        if math.ndim(phi) == 0:
            return math.exp(0.5j * phi * signs)

        return math.exp(math.tensordot(0.5j * phi, signs, axes=0))

    def adjoint(self) -> "IsingXY":
        (phi,) = self.parameters
        return IsingXY(-phi, wires=self.wires)

    def pow(self, z: Union[int, float]) -> list[Operator]:
        return [IsingXY(self.data[0] * z, wires=self.wires)]

    def simplify(self) -> "IsingXY":
        phi = self.data[0] % (4 * np.pi)

        if _can_replace(phi, 0):
            return qml.Identity(wires=self.wires[0])

        return IsingXY(phi, wires=self.wires)


def _isingxy_to_h_cy_resources():
    return {Hadamard: 2, qml.CY: 2, RY: 1, RX: 1}


@register_resources(_isingxy_to_h_cy_resources)
def _isingxy_to_h_cy(phi: TensorLike, wires: WiresLike, **__):
    Hadamard(wires=[wires[0]])
    qml.CY(wires=wires)
    RY(phi / 2, wires=[wires[0]])
    RX(-phi / 2, wires=[wires[1]])
    qml.CY(wires=wires)
    Hadamard(wires=[wires[0]])


add_decomps(IsingXY, _isingxy_to_h_cy)
<<<<<<< HEAD
=======
add_decomps("Adjoint(IsingXY)", adjoint_rotation)
add_decomps("Pow(IsingXY)", pow_rotation)
>>>>>>> 94cbb951


class PSWAP(Operation):
    r"""Phase SWAP gate

    .. math:: PSWAP(\phi) = \begin{bmatrix}
            1 & 0 & 0 & 0 \\
            0 & 0 & e^{i \phi} & 0 \\
            0 & e^{i \phi} & 0 & 0 \\
            0 & 0 & 0 & 1
        \end{bmatrix}.

    **Details:**

    * Number of wires: 2
    * Number of parameters: 1
    * Gradient recipe:

    .. math::
        \frac{d}{d \phi} PSWAP(\phi)
        = \frac{1}{2} \left[ PSWAP(\phi + \pi / 2) - PSWAP(\phi - \pi / 2) \right]

    Args:
        phi (float): the phase angle
        wires (int): the subsystem the gate acts on
        id (str or None): String representing the operation (optional)
    """

    num_wires = 2
    num_params = 1
    """int: Number of trainable parameters that the operator depends on."""

<<<<<<< HEAD
=======
    ndim_params = (0,)
    """tuple[int]: Number of dimensions per trainable parameter that the operator depends on."""

>>>>>>> 94cbb951
    resource_keys = set()

    grad_method = "A"
    grad_recipe = ([[0.5, 1, np.pi / 2], [-0.5, 1, -np.pi / 2]],)

    def __init__(self, phi: TensorLike, wires: WiresLike, id: Optional[str] = None):
        super().__init__(phi, wires=wires, id=id)

    @property
    def resource_params(self) -> dict:
        return {}

    @staticmethod
    def compute_decomposition(phi: TensorLike, wires: WiresLike) -> list[Operator]:
        r"""Representation of the operator as a product of other operators (static method). :

        .. math:: O = O_1 O_2 \dots O_n.


        .. seealso:: :meth:`~.PSWAP.decomposition`.

        Args:
            phi (float): the phase angle
            wires (Iterable, Wires): the subsystem the gate acts on

        Returns:
            list[Operator]: decomposition into lower level operations

        **Example:**

        >>> qml.PSWAP.compute_decomposition(1.23, wires=(0,1))
        [SWAP(wires=[0, 1]), CNOT(wires=[0, 1]), PhaseShift(1.23, wires=[1]), CNOT(wires=[0, 1])]
        """
        return [
            qml.SWAP(wires=wires),
            qml.CNOT(wires=wires),
            PhaseShift(phi, wires=[wires[1]]),
            qml.CNOT(wires=wires),
        ]

    @staticmethod
    def compute_matrix(phi: TensorLike) -> TensorLike:  # pylint: disable=arguments-differ
        r"""Representation of the operator as a canonical matrix in the computational basis (static method).

        The canonical matrix is the textbook matrix representation that does not consider wires.
        Implicitly, this assumes that the wires of the operator correspond to the global wire order.

        .. seealso:: :meth:`~.PSWAP.matrix`


        Args:
           phi (TensorLike): phase angle

        Returns:
           TensorLike: canonical matrix

        **Example**

        >>> qml.PSWAP.compute_matrix(0.5)
        array([[1.        +0.j, 0.        +0.j        , 0.        +0.j        , 0.        +0.j],
              [0.        +0.j, 0.        +0.j        , 0.87758256+0.47942554j, 0.        +0.j],
              [0.        +0.j, 0.87758256+0.47942554j, 0.        +0.j        , 0.        +0.j],
              [0.        +0.j, 0.        +0.j        , 0.        +0.j        , 1.        +0.j]])
        """
        if math.get_interface(phi) == "tensorflow":
            phi = math.cast_like(phi, 1j)

        e = math.exp(1j * phi)
        zero = math.zeros_like(phi)
        one = math.ones_like(phi)

        return math.stack(
            [
                stack_last([one, zero, zero, zero]),
                stack_last([zero, zero, e, zero]),
                stack_last([zero, e, zero, zero]),
                stack_last([zero, zero, zero, one]),
            ],
            axis=-2,
        )

    @staticmethod
    def compute_eigvals(phi: TensorLike) -> TensorLike:  # pylint: disable=arguments-differ
        r"""Eigenvalues of the operator in the computational basis (static method).

        If :attr:`diagonalizing_gates` are specified and implement a unitary :math:`U^{\dagger}`,
        the operator can be reconstructed as

        .. math:: O = U \Sigma U^{\dagger},

        where :math:`\Sigma` is the diagonal matrix containing the eigenvalues.

        Otherwise, no particular order for the eigenvalues is guaranteed.

        .. seealso:: :meth:`~.PSWAP.eigvals`


        Args:
            phi (TensorLike): phase angle

        Returns:
            TensorLike: eigenvalues

        **Example**

        >>> qml.PSWAP.compute_eigvals(0.5)
        array([ 1.        +0.j        ,  1.        +0.j,       -0.87758256-0.47942554j,  0.87758256+0.47942554j])
        """
        if math.get_interface(phi) == "tensorflow":
            phi = math.cast_like(phi, 1j)

        e = math.exp(1j * phi)
        one = math.ones_like(phi)
        return math.transpose(math.stack([one, one, -e, e]))

    def adjoint(self) -> "PSWAP":
        (phi,) = self.parameters
        return PSWAP(-phi, wires=self.wires)

    def simplify(self) -> "PSWAP":
        phi = self.data[0] % (2 * np.pi)

        if _can_replace(phi, 0):
            return qml.SWAP(wires=self.wires)

        return PSWAP(phi, wires=self.wires)


def _pswap_to_swap_cnot_phaseshift_cnot_resources():
    return {qml.SWAP: 1, qml.CNOT: 2, PhaseShift: 1}


@register_resources(_pswap_to_swap_cnot_phaseshift_cnot_resources)
def _pswap_to_swap_cnot_phaseshift_cnot(phi: TensorLike, wires: WiresLike, **__):
    qml.SWAP(wires=wires)
    qml.CNOT(wires=wires)
    PhaseShift(phi, wires=[wires[1]])
    qml.CNOT(wires=wires)


add_decomps(PSWAP, _pswap_to_swap_cnot_phaseshift_cnot)
<<<<<<< HEAD
=======
add_decomps("Adjoint(PSWAP)", adjoint_rotation)
>>>>>>> 94cbb951


class CPhaseShift00(Operation):
    r"""
    A qubit controlled phase shift.

    .. math:: CR_{00}(\phi) = \begin{bmatrix}
                e^{i\phi} & 0 & 0 & 0 \\
                0 & 1 & 0 & 0 \\
                0 & 0 & 1 & 0 \\
                0 & 0 & 0 & 1
            \end{bmatrix}.

    .. note:: The first wire provided corresponds to the **control qubit** and controls
        on the zero state :math:`|0\rangle`.

    **Details:**

    * Number of wires: 2
    * Number of parameters: 1
    * Number of dimensions per parameter: (0,)
    * Gradient recipe:

    .. math::
        \frac{d}{d \phi} CR_{00}(\phi)
        = \frac{1}{2} \left[ CR_{00}(\phi + \pi / 2)
            - CR_{00}(\phi - \pi / 2) \right]

    Args:
        phi (float): rotation angle :math:`\phi`
        wires (Sequence[int]): the wire the operation acts on
        id (str or None): String representing the operation (optional)
    """

    num_wires = 2
    num_params = 1
    """int: Number of trainable parameters that the operator depends on."""

    ndim_params = (0,)
    """tuple[int]: Number of dimensions per trainable parameter that the operator depends on."""

    grad_method = "A"
    parameter_frequencies = [(1,)]

    def generator(self) -> "qml.Projector":
        return qml.Projector(np.array([0, 0]), wires=self.wires)

    resource_keys = set()

    def __init__(self, phi: TensorLike, wires: WiresLike, id: Optional[str] = None):
        super().__init__(phi, wires=wires, id=id)

    @property
    def resource_params(self) -> dict:
        return {}

    def label(
        self,
        decimals: Optional[int] = None,
        base_label: Optional[str] = None,
        cache: Optional[dict] = None,
    ) -> str:
        return super().label(decimals=decimals, base_label="Rϕ(00)", cache=cache)

    @staticmethod
    def compute_matrix(phi: TensorLike) -> TensorLike:  # pylint: disable=arguments-differ
        r"""Representation of the operator as a canonical matrix in the computational basis (static method).

        The canonical matrix is the textbook matrix representation that does not consider wires.
        Implicitly, this assumes that the wires of the operator correspond to the global wire order.

        .. seealso:: :meth:`~.CPhaseShift00.matrix`

        Args:
            phi (TensorLike): phase shift

        Returns:
            TensorLike: canonical matrix

        **Example**

        >>> qml.CPhaseShift00.compute_matrix(torch.tensor(0.5))
            tensor([[0.8776+0.4794j, 0.0+0.0j, 0.0+0.0j, 0.0+0.0j],
                    [0.0000+0.0000j, 1.0+0.0j, 0.0+0.0j, 0.0+0.0j],
                    [0.0000+0.0000j, 0.0+0.0j, 1.0+0.0j, 0.0+0.0j],
                    [0.0000+0.0000j, 0.0+0.0j, 0.0+0.0j, 1.0+0.0j]])
        """
        if math.get_interface(phi) == "tensorflow":
            phi = math.cast_like(phi, 1j)

        exp_part = math.exp(1j * phi)

        if math.ndim(phi) > 0:
            ones = math.ones_like(exp_part)
            zeros = math.zeros_like(exp_part)
            matrix = [
                [exp_part, zeros, zeros, zeros],
                [zeros, ones, zeros, zeros],
                [zeros, zeros, ones, zeros],
                [zeros, zeros, zeros, ones],
            ]

            return math.stack([stack_last(row) for row in matrix], axis=-2)

        return math.diag([exp_part, 1, 1, 1])

    @staticmethod
    def compute_eigvals(phi: TensorLike) -> TensorLike:  # pylint: disable=arguments-differ
        r"""Eigenvalues of the operator in the computational basis (static method).

        If :attr:`diagonalizing_gates` are specified and implement a unitary :math:`U^{\dagger}`,
        the operator can be reconstructed as

        .. math:: O = U \Sigma U^{\dagger},

        where :math:`\Sigma` is the diagonal matrix containing the eigenvalues.

        Otherwise, no particular order for the eigenvalues is guaranteed.

        .. seealso:: :meth:`~.CPhaseShift00.eigvals`


        Args:
            phi (TensorLike): phase shift

        Returns:
            TensorLike: eigenvalues

        **Example**

        >>> qml.CPhaseShift00.compute_eigvals(torch.tensor(0.5))
        tensor([0.8776+0.4794j, 1.0000+0.0000j, 1.0000+0.0000j, 1.0000+0.0000j])
        """
        if math.get_interface(phi) == "tensorflow":
            phi = math.cast_like(phi, 1j)

        exp_part = math.exp(1j * phi)
        ones = math.ones_like(exp_part)
        return stack_last([exp_part, ones, ones, ones])

    @staticmethod
    def compute_decomposition(phi: TensorLike, wires: WiresLike) -> list[Operator]:
        r"""Representation of the operator as a product of other operators (static method). :

        .. math:: O = O_1 O_2 \dots O_n.



        .. seealso:: :meth:`~.CPhaseShift00.decomposition`.

        Args:
            phi (float): rotation angle :math:`\phi`
            wires (Iterable, Wires): wires that the operator acts on

        Returns:
            list[Operator]: decomposition into lower level operations

        **Example:**

        >>> qml.CPhaseShift00.compute_decomposition(1.234, wires=(0,1))
        [X(0),
        X(1),
        PhaseShift(0.617, wires=[0]),
        PhaseShift(0.617, wires=[1]),
        CNOT(wires=[0, 1]),
        PhaseShift(-0.617, wires=[1]),
        CNOT(wires=[0, 1]),
        X(1),
        X(0)]

        """
        decomp_ops = [
            PauliX(wires[0]),
            PauliX(wires[1]),
            PhaseShift(phi / 2, wires=[wires[0]]),
            PhaseShift(phi / 2, wires=[wires[1]]),
            qml.CNOT(wires=wires),
            PhaseShift(-phi / 2, wires=[wires[1]]),
            qml.CNOT(wires=wires),
            PauliX(wires[1]),
            PauliX(wires[0]),
        ]
        return decomp_ops

    def adjoint(self) -> "CPhaseShift00":
        return CPhaseShift00(-self.data[0], wires=self.wires)

    def pow(self, z: Union[int, float]) -> "CPhaseShift00":
        return [CPhaseShift00(self.data[0] * z, wires=self.wires)]

    @property
    def control_values(self) -> str:
        """str: The control values of the operation"""
        return "0"

    @property
    def control_wires(self) -> Wires:
        return self.wires[0:1]


def _cphaseshift00_resources():
    return {PauliX: 4, PhaseShift: 3, qml.CNOT: 2}


@register_resources(_cphaseshift00_resources)
def _cphaseshift00(phi: TensorLike, wires: WiresLike, **__):
    PauliX(wires[0])
    PauliX(wires[1])
    PhaseShift(phi / 2, wires=[wires[0]])
    PhaseShift(phi / 2, wires=[wires[1]])
    qml.CNOT(wires=wires)
    PhaseShift(-phi / 2, wires=[wires[1]])
    qml.CNOT(wires=wires)
    PauliX(wires[1])
    PauliX(wires[0])


add_decomps(CPhaseShift00, _cphaseshift00)
<<<<<<< HEAD
=======
add_decomps("Adjoint(CPhaseShift00)", adjoint_rotation)
add_decomps("Pow(CPhaseShift00)", pow_rotation)
>>>>>>> 94cbb951


class CPhaseShift01(Operation):
    r"""
    A qubit controlled phase shift.

    .. math:: CR_{01\phi}(\phi) = \begin{bmatrix}
                1 & 0 & 0 & 0 \\
                0 & e^{i\phi} & 0 & 0 \\
                0 & 0 & 1 & 0 \\
                0 & 0 & 0 & 1
            \end{bmatrix}.

    .. note:: The first wire provided corresponds to the **control qubit** and controls
        on the zero state :math:`|0\rangle`.

    **Details:**

    * Number of wires: 2
    * Number of parameters: 1
    * Number of dimensions per parameter: (0,)
    * Gradient recipe:

    .. math::
        \frac{d}{d \phi} CR_{01}(\phi)
        = \frac{1}{2} \left[ CR_{01}(\phi + \pi / 2)
            - CR_{01}(\phi - \pi / 2) \right]

    Args:
        phi (float): rotation angle :math:`\phi`
        wires (Sequence[int]): the wire the operation acts on
        id (str or None): String representing the operation (optional)
    """

    num_wires = 2
    num_params = 1
    """int: Number of trainable parameters that the operator depends on."""

    ndim_params = (0,)
    """tuple[int]: Number of dimensions per trainable parameter that the operator depends on."""

    grad_method = "A"
    parameter_frequencies = [(1,)]

    def generator(self) -> "qml.Projector":
        return qml.Projector(np.array([0, 1]), wires=self.wires)

    resource_keys = set()

    def __init__(self, phi: TensorLike, wires: WiresLike, id: Optional[str] = None):
        super().__init__(phi, wires=wires, id=id)

    @property
    def resource_params(self) -> dict:
        return {}

    def label(
        self,
        decimals: Optional[int] = None,
        base_label: Optional[str] = None,
        cache: Optional[dict] = None,
    ) -> str:
        return super().label(decimals=decimals, base_label="Rϕ(01)", cache=cache)

    @staticmethod
    def compute_matrix(phi: TensorLike) -> TensorLike:  # pylint: disable=arguments-differ
        r"""Representation of the operator as a canonical matrix in the computational basis (static method).

        The canonical matrix is the textbook matrix representation that does not consider wires.
        Implicitly, this assumes that the wires of the operator correspond to the global wire order.

        .. seealso:: :meth:`~.CPhaseShift01.matrix`

        Args:
            phi (TensorLike): phase shift

        Returns:
            TensorLike: canonical matrix

        **Example**

        >>> qml.CPhaseShift01.compute_matrix(torch.tensor(0.5))
            tensor([[1.0+0.0j, 0.0000+0.0000j, 0.0+0.0j, 0.0+0.0j],
                    [0.0+0.0j, 0.8776+0.4794j, 0.0+0.0j, 0.0+0.0j],
                    [0.0+0.0j, 0.0000+0.0000j, 1.0+0.0j, 0.0+0.0j],
                    [0.0+0.0j, 0.0000+0.0000j, 0.0+0.0j, 1.0+0.0j]])
        """
        if math.get_interface(phi) == "tensorflow":
            phi = math.cast_like(phi, 1j)

        exp_part = math.exp(1j * phi)

        if math.ndim(phi) > 0:
            ones = math.ones_like(exp_part)
            zeros = math.zeros_like(exp_part)
            matrix = [
                [ones, zeros, zeros, zeros],
                [zeros, exp_part, zeros, zeros],
                [zeros, zeros, ones, zeros],
                [zeros, zeros, zeros, ones],
            ]

            return math.stack([stack_last(row) for row in matrix], axis=-2)

        return math.diag([1, exp_part, 1, 1])

    @staticmethod
    def compute_eigvals(phi: TensorLike) -> TensorLike:  # pylint: disable=arguments-differ
        r"""Eigenvalues of the operator in the computational basis (static method).

        If :attr:`diagonalizing_gates` are specified and implement a unitary :math:`U^{\dagger}`,
        the operator can be reconstructed as

        .. math:: O = U \Sigma U^{\dagger},

        where :math:`\Sigma` is the diagonal matrix containing the eigenvalues.

        Otherwise, no particular order for the eigenvalues is guaranteed.

        .. seealso:: :meth:`~.CPhaseShift01.eigvals`


        Args:
            phi (TensorLike): phase shift

        Returns:
            TensorLike: eigenvalues

        **Example**

        >>> qml.CPhaseShift01.compute_eigvals(torch.tensor(0.5))
        tensor([1.0000+0.0000j, 0.8776+0.4794j, 1.0000+0.0000j, 1.0000+0.0000j])
        """
        if math.get_interface(phi) == "tensorflow":
            phi = math.cast_like(phi, 1j)

        exp_part = math.exp(1j * phi)
        ones = math.ones_like(exp_part)
        return stack_last([ones, exp_part, ones, ones])

    @staticmethod
    def compute_decomposition(phi: TensorLike, wires: WiresLike) -> list[Operator]:
        r"""Representation of the operator as a product of other operators (static method). :

        .. math:: O = O_1 O_2 \dots O_n.
        .. seealso:: :meth:`~.CPhaseShift01.decomposition`.

        Args:
            phi (Tensorlike): rotation angle :math:`\phi`
            wires (Iterable, Wires): wires that the operator acts on

        Returns:
            list[Operator]: decomposition into lower level operations

        **Example:**

        >>> qml.CPhaseShift01.compute_decomposition(1.234, wires=(0,1))
        [X(0),
        PhaseShift(0.617, wires=[0]),
        PhaseShift(0.617, wires=[1]),
        CNOT(wires=[0, 1]),
        PhaseShift(-0.617, wires=[1]),
        CNOT(wires=[0, 1]),
        X(0)]

        """
        decomp_ops = [
            PauliX(wires[0]),
            PhaseShift(phi / 2, wires=[wires[0]]),
            PhaseShift(phi / 2, wires=[wires[1]]),
            qml.CNOT(wires=wires),
            PhaseShift(-phi / 2, wires=[wires[1]]),
            qml.CNOT(wires=wires),
            PauliX(wires[0]),
        ]
        return decomp_ops

    def adjoint(self) -> "CPhaseShift01":
        return CPhaseShift01(-self.data[0], wires=self.wires)

    def pow(self, z: Union[int, float]) -> "CPhaseShift01":
        return [CPhaseShift01(self.data[0] * z, wires=self.wires)]

    @property
    def control_values(self) -> str:
        """str: The control values of the operation"""
        return "0"

    @property
    def control_wires(self) -> Wires:
        return self.wires[0:1]


def _cphaseshift01_resources():
    return {PauliX: 2, PhaseShift: 3, qml.CNOT: 2}


@register_resources(_cphaseshift01_resources)
def _cphaseshift01(phi: TensorLike, wires: WiresLike, **__):
    PauliX(wires[0])
    PhaseShift(phi / 2, wires=[wires[0]])
    PhaseShift(phi / 2, wires=[wires[1]])
    qml.CNOT(wires=wires)
    PhaseShift(-phi / 2, wires=[wires[1]])
    qml.CNOT(wires=wires)
    PauliX(wires[0])


add_decomps(CPhaseShift01, _cphaseshift01)
<<<<<<< HEAD
=======
add_decomps("Adjoint(CPhaseShift01)", adjoint_rotation)
add_decomps("Pow(CPhaseShift01)", pow_rotation)
>>>>>>> 94cbb951


class CPhaseShift10(Operation):
    r"""
    A qubit controlled phase shift.

    .. math:: CR_{10\phi}(\phi) = \begin{bmatrix}
                1 & 0 & 0 & 0 \\
                0 & 1 & 0 & 0 \\
                0 & 0 & e^{i\phi} & 0 \\
                0 & 0 & 0 & 1
            \end{bmatrix}.

    .. note:: The first wire provided corresponds to the **control qubit**.

    **Details:**

    * Number of wires: 2
    * Number of parameters: 1
    * Number of dimensions per parameter: (0,)
    * Gradient recipe:

    .. math::
        \frac{d}{d \phi} CR_{10}(\phi)
        = \frac{1}{2} \left[ CR_{10}(\phi + \pi / 2)
            - CR_{10}(\phi - \pi / 2) \right]

    Args:
        phi (float): rotation angle :math:`\phi`
        wires (Any, Wires): the wire the operation acts on
        id (str or None): String representing the operation (optional)
    """

    num_wires = 2
    num_params = 1
    """int: Number of trainable parameters that the operator depends on."""

    ndim_params = (0,)
    """tuple[int]: Number of dimensions per trainable parameter that the operator depends on."""

    grad_method = "A"
    parameter_frequencies = [(1,)]

    def generator(self) -> "qml.Projector":
        return qml.Projector(np.array([1, 0]), wires=self.wires)

    resource_keys = set()

    def __init__(self, phi: TensorLike, wires: WiresLike, id: Optional[str] = None):
        super().__init__(phi, wires=wires, id=id)

    @property
    def resource_params(self) -> dict:
        return {}

    def label(
        self,
        decimals: Optional[int] = None,
        base_label: Optional[str] = None,
        cache: Optional[dict] = None,
    ) -> str:
        return super().label(decimals=decimals, base_label="Rϕ(10)", cache=cache)

    @staticmethod
    def compute_matrix(phi: TensorLike) -> TensorLike:  # pylint: disable=arguments-differ
        r"""Representation of the operator as a canonical matrix in the computational basis (static method).

        The canonical matrix is the textbook matrix representation that does not consider wires.
        Implicitly, this assumes that the wires of the operator correspond to the global wire order.

        .. seealso:: :meth:`~.CPhaseShift10.matrix`

        Args:
            phi (TensorLike): phase shift

        Returns:
            TensorLike: canonical matrix

        **Example**

        >>> qml.CPhaseShift10.compute_matrix(torch.tensor(0.5))
            tensor([[1.0+0.0j, 0.0+0.0j, 0.0000+0.0000j, 0.0+0.0j],
                    [0.0+0.0j, 1.0+0.0j, 0.0000+0.0000j, 0.0+0.0j],
                    [0.0+0.0j, 0.0+0.0j, 0.8776+0.4794j, 0.0+0.0j],
                    [0.0+0.0j, 0.0+0.0j, 0.0000+0.0000j, 1.0+0.0j]])
        """
        if math.get_interface(phi) == "tensorflow":
            phi = math.cast_like(phi, 1j)

        exp_part = math.exp(1j * phi)

        if math.ndim(phi) > 0:
            ones = math.ones_like(exp_part)
            zeros = math.zeros_like(exp_part)
            matrix = [
                [ones, zeros, zeros, zeros],
                [zeros, ones, zeros, zeros],
                [zeros, zeros, exp_part, zeros],
                [zeros, zeros, zeros, ones],
            ]

            return math.stack([stack_last(row) for row in matrix], axis=-2)

        return math.diag([1, 1, exp_part, 1])

    @staticmethod
    def compute_eigvals(phi: TensorLike) -> TensorLike:  # pylint: disable=arguments-differ
        r"""Eigenvalues of the operator in the computational basis (static method).

        If :attr:`diagonalizing_gates` are specified and implement a unitary :math:`U^{\dagger}`,
        the operator can be reconstructed as

        .. math:: O = U \Sigma U^{\dagger},

        where :math:`\Sigma` is the diagonal matrix containing the eigenvalues.

        Otherwise, no particular order for the eigenvalues is guaranteed.

        .. seealso:: :meth:`~.CPhaseShift10.eigvals`


        Args:
            phi (TensorLike): phase shift

        Returns:
            TensorLike: eigenvalues

        **Example**

        >>> qml.CPhaseShift10.compute_eigvals(torch.tensor(0.5))
        tensor([1.0000+0.0000j, 1.0000+0.0000j, 0.8776+0.4794j, 1.0000+0.0000j])
        """
        if math.get_interface(phi) == "tensorflow":
            phi = math.cast_like(phi, 1j)

        exp_part = math.exp(1j * phi)
        ones = math.ones_like(exp_part)
        return stack_last([ones, ones, exp_part, ones])

    @staticmethod
    def compute_decomposition(phi: TensorLike, wires: WiresLike) -> list[Operator]:
        r"""Representation of the operator as a product of other operators (static method). :

        .. math:: O = O_1 O_2 \dots O_n.
        .. seealso:: :meth:`~.CPhaseShift10.decomposition`.

        Args:
            phi (TensorLike): rotation angle :math:`\phi`
            wires (Iterable, Wires): wires that the operator acts on

        Returns:
            list[Operator]: decomposition into lower level operations

        **Example:**

        >>> qml.CPhaseShift10.compute_decomposition(1.234, wires=(0,1))
        [X(1),
        PhaseShift(0.617, wires=[0]),
        PhaseShift(0.617, wires=[1]),
        CNOT(wires=[0, 1]),
        PhaseShift(-0.617, wires=[1]),
        CNOT(wires=[0, 1]),
        X(1)]

        """
        decomp_ops = [
            PauliX(wires[1]),
            PhaseShift(phi / 2, wires=[wires[0]]),
            PhaseShift(phi / 2, wires=[wires[1]]),
            qml.CNOT(wires=wires),
            PhaseShift(-phi / 2, wires=[wires[1]]),
            qml.CNOT(wires=wires),
            PauliX(wires[1]),
        ]
        return decomp_ops

    def adjoint(self) -> "CPhaseShift10":
        return CPhaseShift10(-self.data[0], wires=self.wires)

    def pow(self, z: Union[int, float]):
        return [CPhaseShift10(self.data[0] * z, wires=self.wires)]

    @property
    def control_wires(self) -> Wires:
        return self.wires[0:1]


def _cphaseshift10_resources():
    return {PauliX: 2, PhaseShift: 3, qml.CNOT: 2}


@register_resources(_cphaseshift10_resources)
def _cphaseshift10(phi: TensorLike, wires: WiresLike, **__):
    PauliX(wires[1])
    PhaseShift(phi / 2, wires=[wires[0]])
    PhaseShift(phi / 2, wires=[wires[1]])
    qml.CNOT(wires=wires)
    PhaseShift(-phi / 2, wires=[wires[1]])
    qml.CNOT(wires=wires)
    PauliX(wires[1])


<<<<<<< HEAD
add_decomps(CPhaseShift10, _cphaseshift10)
=======
add_decomps(CPhaseShift10, _cphaseshift10)
add_decomps("Adjoint(CPhaseShift10)", adjoint_rotation)
add_decomps("Pow(CPhaseShift10)", pow_rotation)
>>>>>>> 94cbb951
<|MERGE_RESOLUTION|>--- conflicted
+++ resolved
@@ -25,17 +25,11 @@
 import numpy as np
 
 import pennylane as qml
-<<<<<<< HEAD
-from pennylane.decomposition import add_decomps, register_resources
-from pennylane.math import expand_matrix
-from pennylane.operation import AnyWires, FlatPytree, Operation
-=======
 from pennylane import math, queuing
 from pennylane.decomposition import add_decomps, controlled_resource_rep, register_resources
 from pennylane.decomposition.symbolic_decomposition import adjoint_rotation, pow_rotation
 from pennylane.math.decomposition import decomp_int_to_powers_of_two
 from pennylane.operation import FlatPytree, Operation, Operator
->>>>>>> 94cbb951
 from pennylane.typing import TensorLike
 from pennylane.wires import Wires, WiresLike
 
@@ -172,10 +166,6 @@
 
         return math.exp(math.outer(-0.5j * theta, eigs))
 
-    @property
-    def resource_params(self) -> dict:
-        return {"num_wires": self.hyperparameters["num_wires"]}
-
     @staticmethod
     def compute_decomposition(  # pylint: disable=arguments-differ,unused-argument
         theta: TensorLike, wires: WiresLike, **kwargs
@@ -246,11 +236,8 @@
 
 
 add_decomps(MultiRZ, _multi_rz_decomposition)
-<<<<<<< HEAD
-=======
 add_decomps("Adjoint(MultiRZ)", adjoint_rotation)
 add_decomps("Pow(MultiRZ)", pow_rotation)
->>>>>>> 94cbb951
 
 
 class PauliRot(Operation):
@@ -575,8 +562,6 @@
         return [PauliRot(self.data[0] * z, self.hyperparameters["pauli_word"], wires=self.wires)]
 
 
-<<<<<<< HEAD
-=======
 def _pauli_rot_resources(pauli_word):
     if set(pauli_word) == {"I"}:
         return {qml.GlobalPhase: 1}
@@ -589,7 +574,6 @@
 
 
 @register_resources(_pauli_rot_resources)
->>>>>>> 94cbb951
 def _pauli_rot_decomposition(theta, pauli_word, wires, **__):
     if set(pauli_word) == {"I"}:
         qml.GlobalPhase(theta / 2)
@@ -610,25 +594,9 @@
             qml.RX(-np.pi / 2, wires=[wire])
 
 
-<<<<<<< HEAD
-def _pauli_rot_resources(pauli_word):
-    if set(pauli_word) == {"I"}:
-        return {qml.GlobalPhase: 1}
-    num_active_wires = len(pauli_word.replace("I", ""))
-    return {
-        qml.Hadamard: 2 * pauli_word.count("X"),
-        qml.RX: 2 * pauli_word.count("Y"),
-        qml.resource_rep(qml.MultiRZ, num_wires=num_active_wires): 1,
-    }
-
-
-pauli_rot_decomposition = qml.register_resources(_pauli_rot_resources, _pauli_rot_decomposition)
-add_decomps(PauliRot, pauli_rot_decomposition)
-=======
 add_decomps(PauliRot, _pauli_rot_decomposition)
 add_decomps("Adjoint(PauliRot)", adjoint_rotation)
 add_decomps("Pow(PauliRot)", pow_rotation)
->>>>>>> 94cbb951
 
 
 class PCPhase(Operation):
@@ -1287,11 +1255,8 @@
 
 
 add_decomps(IsingXX, _isingxx_to_cnot_rx_cnot)
-<<<<<<< HEAD
-=======
 add_decomps("Adjoint(IsingXX)", adjoint_rotation)
 add_decomps("Pow(IsingXX)", pow_rotation)
->>>>>>> 94cbb951
 
 
 class IsingYY(Operation):
@@ -1454,11 +1419,8 @@
 
 
 add_decomps(IsingYY, _isingyy_to_cy_ry_cy)
-<<<<<<< HEAD
-=======
 add_decomps("Adjoint(IsingYY)", adjoint_rotation)
 add_decomps("Pow(IsingYY)", pow_rotation)
->>>>>>> 94cbb951
 
 
 class IsingZZ(Operation):
@@ -1652,11 +1614,8 @@
 
 
 add_decomps(IsingZZ, _isingzz_to_cnot_rz_cnot)
-<<<<<<< HEAD
-=======
 add_decomps("Adjoint(IsingZZ)", adjoint_rotation)
 add_decomps("Pow(IsingZZ)", pow_rotation)
->>>>>>> 94cbb951
 
 
 class IsingXY(Operation):
@@ -1881,11 +1840,8 @@
 
 
 add_decomps(IsingXY, _isingxy_to_h_cy)
-<<<<<<< HEAD
-=======
 add_decomps("Adjoint(IsingXY)", adjoint_rotation)
 add_decomps("Pow(IsingXY)", pow_rotation)
->>>>>>> 94cbb951
 
 
 class PSWAP(Operation):
@@ -1918,12 +1874,9 @@
     num_params = 1
     """int: Number of trainable parameters that the operator depends on."""
 
-<<<<<<< HEAD
-=======
     ndim_params = (0,)
     """tuple[int]: Number of dimensions per trainable parameter that the operator depends on."""
 
->>>>>>> 94cbb951
     resource_keys = set()
 
     grad_method = "A"
@@ -2065,10 +2018,7 @@
 
 
 add_decomps(PSWAP, _pswap_to_swap_cnot_phaseshift_cnot)
-<<<<<<< HEAD
-=======
 add_decomps("Adjoint(PSWAP)", adjoint_rotation)
->>>>>>> 94cbb951
 
 
 class CPhaseShift00(Operation):
@@ -2287,11 +2237,8 @@
 
 
 add_decomps(CPhaseShift00, _cphaseshift00)
-<<<<<<< HEAD
-=======
 add_decomps("Adjoint(CPhaseShift00)", adjoint_rotation)
 add_decomps("Pow(CPhaseShift00)", pow_rotation)
->>>>>>> 94cbb951
 
 
 class CPhaseShift01(Operation):
@@ -2501,11 +2448,8 @@
 
 
 add_decomps(CPhaseShift01, _cphaseshift01)
-<<<<<<< HEAD
-=======
 add_decomps("Adjoint(CPhaseShift01)", adjoint_rotation)
 add_decomps("Pow(CPhaseShift01)", pow_rotation)
->>>>>>> 94cbb951
 
 
 class CPhaseShift10(Operation):
@@ -2708,10 +2652,6 @@
     PauliX(wires[1])
 
 
-<<<<<<< HEAD
-add_decomps(CPhaseShift10, _cphaseshift10)
-=======
 add_decomps(CPhaseShift10, _cphaseshift10)
 add_decomps("Adjoint(CPhaseShift10)", adjoint_rotation)
-add_decomps("Pow(CPhaseShift10)", pow_rotation)
->>>>>>> 94cbb951
+add_decomps("Pow(CPhaseShift10)", pow_rotation)