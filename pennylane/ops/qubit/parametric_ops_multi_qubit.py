--- conflicted
+++ resolved
@@ -224,11 +224,7 @@
 
 
 @register_resources(_multi_rz_decomposition_resources)
-<<<<<<< HEAD
 def _multi_rz_decomposition(theta: TensorLike, wires: WiresLike, **__):
-=======
-def _multi_rz_decomposition(theta, wires, **__):
->>>>>>> 9827a9c8
 
     @qml.for_loop(len(wires) - 1, 0, -1)
     def _pre_cnot(i):
