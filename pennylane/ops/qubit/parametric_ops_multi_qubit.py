# Copyright 2018-2025 Xanadu Quantum Technologies Inc.

# Licensed under the Apache License, Version 2.0 (the "License");
# you may not use this file except in compliance with the License.
# You may obtain a copy of the License at

#     http://www.apache.org/licenses/LICENSE-2.0

# Unless required by applicable law or agreed to in writing, software
# distributed under the License is distributed on an "AS IS" BASIS,
# WITHOUT WARRANTIES OR CONDITIONS OF ANY KIND, either express or implied.
# See the License for the specific language governing permissions and
# limitations under the License.

"""
This submodule contains the discrete-variable quantum operations that are the
core parametrized gates.
"""
# pylint: disable=arguments-differ
import functools
from collections import Counter
from operator import matmul
from typing import Optional, Union

import numpy as np

import pennylane as qml
<<<<<<< HEAD
from pennylane.decomposition import add_decomps, register_resources
from pennylane.math import expand_matrix
from pennylane.operation import AnyWires, FlatPytree, Operation
=======
from pennylane import math, queuing
from pennylane.decomposition import add_decomps, controlled_resource_rep, register_resources
from pennylane.decomposition.symbolic_decomposition import adjoint_rotation, pow_rotation
from pennylane.math.decomposition import decomp_int_to_powers_of_two
from pennylane.operation import FlatPytree, Operation, Operator
>>>>>>> 6b5b7900
from pennylane.typing import TensorLike
from pennylane.wires import Wires, WiresLike

from .non_parametric_ops import Hadamard, PauliX, PauliY, PauliZ
from .parametric_ops_single_qubit import RX, RY, RZ, PhaseShift, _can_replace, stack_last


class MultiRZ(Operation):
    r"""
    Arbitrary multi Z rotation.

    .. math::

        MultiRZ(\theta) = \exp\left(-i \frac{\theta}{2} Z^{\otimes n}\right)

    **Details:**

    * Number of wires: Any
    * Number of parameters: 1
    * Number of dimensions per parameter: (0,)
    * Gradient recipe: :math:`\frac{d}{d\theta}f(MultiRZ(\theta)) = \frac{1}{2}\left[f(MultiRZ(\theta +\pi/2)) - f(MultiRZ(\theta-\pi/2))\right]`
      where :math:`f` is an expectation value depending on :math:`MultiRZ(\theta)`.

    .. note::

        If the ``MultiRZ`` gate is not supported on the targeted device, PennyLane
        will decompose the gate using :class:`~.RZ` and :class:`~.CNOT` gates.

    Args:
        theta (TensorLike): rotation angle :math:`\theta`
        wires (Sequence[int] or int): the wires the operation acts on
        id (str or None): String representing the operation (optional)
    """

    num_params = 1
    """int: Number of trainable parameters that the operator depends on."""

    ndim_params = (0,)
    """tuple[int]: Number of dimensions per trainable parameter that the operator depends on."""

<<<<<<< HEAD
    resource_param_keys = ("num_wires",)
=======
    resource_keys = {"num_wires"}
>>>>>>> 6b5b7900

    grad_method = "A"
    parameter_frequencies = [(1,)]

    def _flatten(self) -> FlatPytree:
        return self.data, (self.wires, tuple())

    def __init__(self, theta: TensorLike, wires: WiresLike, id: Optional[str] = None):
        wires = Wires(wires)
        self.hyperparameters["num_wires"] = len(wires)
        super().__init__(theta, wires=wires, id=id)
        if not self._wires:
            raise ValueError(
                f"{self.name}: wrong number of wires. At least one wire has to be provided."
            )

    @staticmethod
    def compute_matrix(theta: TensorLike, num_wires: int) -> TensorLike:
        r"""Representation of the operator as a canonical matrix in the computational basis (static method).

        The canonical matrix is the textbook matrix representation that does not consider wires.
        Implicitly, this assumes that the wires of the operator correspond to the global wire order.

        .. seealso:: :meth:`~.MultiRZ.matrix`

        Args:
            theta (TensorLike): rotation angle
            num_wires (int): number of wires the rotation acts on

        Returns:
            TensorLike: canonical matrix

        **Example**

        >>> qml.MultiRZ.compute_matrix(torch.tensor(0.1), 2)
        tensor([[0.9988-0.0500j, 0.0000+0.0000j, 0.0000+0.0000j, 0.0000+0.0000j],
                [0.0000+0.0000j, 0.9988+0.0500j, 0.0000+0.0000j, 0.0000+0.0000j],
                [0.0000+0.0000j, 0.0000+0.0000j, 0.9988+0.0500j, 0.0000+0.0000j],
                [0.0000+0.0000j, 0.0000+0.0000j, 0.0000+0.0000j, 0.9988-0.0500j]])
        """
        eigs = math.convert_like(qml.pauli.pauli_eigs(num_wires), theta)

        if math.get_interface(theta) == "tensorflow":
            theta = math.cast_like(theta, 1j)
            eigs = math.cast_like(eigs, 1j)

        if math.ndim(theta) == 0:
            return math.diag(math.exp(-0.5j * theta * eigs))

        diags = math.exp(math.outer(-0.5j * theta, eigs))
        return diags[:, :, np.newaxis] * math.cast_like(math.eye(2**num_wires, like=diags), diags)

    def generator(self) -> "qml.Hamiltonian":
        return qml.Hamiltonian([-0.5], [functools.reduce(matmul, [PauliZ(w) for w in self.wires])])

    @staticmethod
    def compute_eigvals(theta: TensorLike, num_wires: int) -> TensorLike:
        r"""Eigenvalues of the operator in the computational basis (static method).

        If :attr:`diagonalizing_gates` are specified and implement a unitary :math:`U^{\dagger}`,
        the operator can be reconstructed as

        .. math:: O = U \Sigma U^{\dagger},

        where :math:`\Sigma` is the diagonal matrix containing the eigenvalues.

        Otherwise, no particular order for the eigenvalues is guaranteed.

        .. seealso:: :meth:`~.MultiRZ.eigvals`


        Args:
            theta (TensorLike): rotation angle
            num_wires (int): number of wires the rotation acts on

        Returns:
            TensorLike: eigenvalues

        **Example**

        >>> qml.MultiRZ.compute_eigvals(torch.tensor(0.5), 3)
        tensor([0.9689-0.2474j, 0.9689+0.2474j, 0.9689+0.2474j, 0.9689-0.2474j,
                0.9689+0.2474j, 0.9689-0.2474j, 0.9689-0.2474j, 0.9689+0.2474j])
        """
        eigs = math.convert_like(qml.pauli.pauli_eigs(num_wires), theta)

        if math.get_interface(theta) == "tensorflow":
            theta = math.cast_like(theta, 1j)
            eigs = math.cast_like(eigs, 1j)

        if math.ndim(theta) == 0:
            return math.exp(-0.5j * theta * eigs)

        return math.exp(math.outer(-0.5j * theta, eigs))

    @property
    def resource_params(self) -> dict:
        return {"num_wires": self.hyperparameters["num_wires"]}

    @staticmethod
    def compute_decomposition(  # pylint: disable=arguments-differ,unused-argument
        theta: TensorLike, wires: WiresLike, **kwargs
    ) -> list[Operator]:
        r"""Representation of the operator as a product of other operators (static method). :

        .. math:: O = O_1 O_2 \dots O_n.


        .. seealso:: :meth:`~.MultiRZ.decomposition`.

        Args:
            theta (TensorLike): rotation angle :math:`\theta`
            wires (Iterable, Wires): the wires the operation acts on

        Returns:
            list[Operator]: decomposition into lower level operations

        **Example:**

        >>> qml.MultiRZ.compute_decomposition(1.2, wires=(0,1))
        [CNOT(wires=[1, 0]), RZ(1.2, wires=[0]), CNOT(wires=[1, 0])]

        """
        ops = [qml.CNOT(wires=(w0, w1)) for w0, w1 in zip(wires[~0:0:-1], wires[~1::-1])]
        ops.append(RZ(theta, wires=wires[0]))
        ops += [qml.CNOT(wires=(w0, w1)) for w0, w1 in zip(wires[1:], wires[:~0])]

        return ops

    @property
    def resource_params(self) -> dict:
        return {"num_wires": self.hyperparameters["num_wires"]}

    def adjoint(self) -> "MultiRZ":
        return MultiRZ(-self.parameters[0], wires=self.wires)

    def pow(self, z: Union[int, float]) -> list[Operator]:
        return [MultiRZ(self.data[0] * z, wires=self.wires)]

    def simplify(self) -> "MultiRZ":
        theta = self.data[0] % (4 * np.pi)

        if _can_replace(theta, 0):
            return qml.Identity(wires=self.wires[0])

        return MultiRZ(theta, wires=self.wires)


def _multi_rz_decomposition_resources(num_wires):
    return {qml.RZ: 1, qml.CNOT: 2 * (num_wires - 1)}


@register_resources(_multi_rz_decomposition_resources)
<<<<<<< HEAD
def _multi_rz_decomposition(theta, wires, **__):
=======
def _multi_rz_decomposition(theta: TensorLike, wires: WiresLike, **__):
>>>>>>> 6b5b7900

    @qml.for_loop(len(wires) - 1, 0, -1)
    def _pre_cnot(i):
        qml.CNOT(wires=(wires[i], wires[i - 1]))

    @qml.for_loop(1, len(wires), 1)
    def _post_cnot(i):
        qml.CNOT(wires=(wires[i], wires[i - 1]))

    _pre_cnot()  # pylint: disable=no-value-for-parameter
    qml.RZ(theta, wires=wires[0])
    _post_cnot()  # pylint: disable=no-value-for-parameter


add_decomps(MultiRZ, _multi_rz_decomposition)
<<<<<<< HEAD
=======
add_decomps("Adjoint(MultiRZ)", adjoint_rotation)
add_decomps("Pow(MultiRZ)", pow_rotation)
>>>>>>> 6b5b7900


class PauliRot(Operation):
    r"""
    Arbitrary Pauli word rotation.

    .. math::

        RP(\theta, P) = \exp\left(-i \frac{\theta}{2} P\right)

    **Details:**

    * Number of wires: Any
    * Number of parameters: 1
    * Number of dimensions per parameter: (0,)
    * Gradient recipe: :math:`\frac{d}{d\theta}f(RP(\theta)) = \frac{1}{2}\left[f(RP(\theta +\pi/2)) - f(RP(\theta-\pi/2))\right]`
      where :math:`f` is an expectation value depending on :math:`RP(\theta)`.

    .. note::

        If the ``PauliRot`` gate is not supported on the targeted device, PennyLane
        will decompose the gate using :class:`~.RX`, :class:`~.Hadamard`, :class:`~.RZ`
        and :class:`~.CNOT` gates.

    Args:
        theta (float): rotation angle :math:`\theta`
        pauli_word (string): the Pauli word defining the rotation
        wires (Sequence[int] or int): the wire the operation acts on
        id (str or None): String representing the operation (optional)

    **Example**

    >>> dev = qml.device('default.qubit', wires=1)
    >>> @qml.qnode(dev)
    ... def example_circuit():
    ...     qml.PauliRot(0.5, 'X',  wires=0)
    ...     return qml.expval(qml.Z(0))
    >>> print(example_circuit())
    0.8775825618903724
    """

    num_params = 1
    """int: Number of trainable parameters that the operator depends on."""

    ndim_params = (0,)
    """tuple[int]: Number of dimensions per trainable parameter that the operator depends on."""

    do_check_domain = False
    grad_method = "A"
    parameter_frequencies = [(1,)]

<<<<<<< HEAD
    resource_param_keys = ("pauli_word",)
=======
    resource_keys = {
        "pauli_word",
    }
>>>>>>> 6b5b7900

    _ALLOWED_CHARACTERS = "IXYZ"

    _PAULI_CONJUGATION_MATRICES = {
        "X": Hadamard.compute_matrix(),
        "Y": RX.compute_matrix(np.pi / 2),
        "Z": np.array([[1, 0], [0, 1]]),
    }

    @classmethod
    def _primitive_bind_call(cls, theta, pauli_word, wires=None, id=None):
        return super()._primitive_bind_call(theta, pauli_word=pauli_word, wires=wires, id=id)

    def __init__(
        self,
        theta: TensorLike,
        pauli_word: str,
        wires: WiresLike,
        id: Optional[str] = None,
    ):
        super().__init__(theta, wires=wires, id=id)

        if not self._wires:
            raise ValueError(
                f"{self.name}: wrong number of wires. At least one wire has to be provided."
            )

        self.hyperparameters["pauli_word"] = pauli_word
        if not PauliRot._check_pauli_word(pauli_word):
            raise ValueError(
                f'The given Pauli word "{pauli_word}" contains characters that are not allowed. '
                "Allowed characters are I, X, Y and Z"
            )

        num_wires = 1 if isinstance(wires, int) else len(wires)

        if not len(pauli_word) == num_wires:
            raise ValueError(
                f"The number of wires must be equal to the length of the Pauli word. "
                f"The Pauli word {pauli_word} has length {len(pauli_word)}, and "
                f"{num_wires} wires were given {wires}."
            )

    def __repr__(self) -> str:
        return f"PauliRot({self.data[0]}, {self.hyperparameters['pauli_word']}, wires={self.wires.tolist()})"

    def label(
        self,
        decimals: Optional[int] = None,
        base_label: Optional[str] = None,
        cache: Optional[dict] = None,
    ) -> str:
        r"""A customizable string representation of the operator.

        Args:
            decimals=None (int): If ``None``, no parameters are included. Else,
                specifies how to round the parameters.
            base_label=None (str): overwrite the non-parameter component of the label
            cache=None (dict): dictionary that caries information between label calls
                in the same drawing

        Returns:
            str: label to use in drawings

        **Example:**

        >>> op = qml.PauliRot(0.1, "XYY", wires=(0,1,2))
        >>> op.label()
        'RXYY'
        >>> op.label(decimals=2)
        'RXYY\n(0.10)'
        >>> op.label(base_label="PauliRot")
        'PauliRot\n(0.10)'

        """
        pauli_word = self.hyperparameters["pauli_word"]
        op_label = base_label or ("R" + pauli_word)

        # TODO[dwierichs]: Implement a proper label for parameter-broadcasted operators
        if decimals is not None and self.batch_size is None:
            param_string = f"\n({math.asarray(self.parameters[0]):.{decimals}f})"
            op_label += param_string

        return op_label

    @property
    def resource_params(self) -> dict:
        return {"pauli_word": self.hyperparameters["pauli_word"]}

    @staticmethod
    def _check_pauli_word(pauli_word) -> bool:
        """Check that the given Pauli word has correct structure.

        Args:
            pauli_word (str): Pauli word to be checked

        Returns:
            bool: Whether the Pauli word has correct structure.
        """
        return all(pauli in PauliRot._ALLOWED_CHARACTERS for pauli in set(pauli_word))

    @staticmethod
    def compute_matrix(theta: TensorLike, pauli_word: str) -> TensorLike:
        r"""Representation of the operator as a canonical matrix in the computational basis (static method).

        The canonical matrix is the textbook matrix representation that does not consider wires.
        Implicitly, this assumes that the wires of the operator correspond to the global wire order.

        .. seealso:: :meth:`~.PauliRot.matrix`


        Args:
            theta (TensorLike): rotation angle
            pauli_word (str): string representation of Pauli word

        Returns:
            TensorLike: canonical matrix

        **Example**

        >>> qml.PauliRot.compute_matrix(0.5, 'X')
        [[9.6891e-01+4.9796e-18j 2.7357e-17-2.4740e-01j]
         [2.7357e-17-2.4740e-01j 9.6891e-01+4.9796e-18j]]
        """
        if not PauliRot._check_pauli_word(pauli_word):
            raise ValueError(
                f'The given Pauli word "{pauli_word}" contains characters that are not allowed. '
                "Allowed characters are I, X, Y and Z"
            )

        interface = math.get_interface(theta)

        if interface == "tensorflow":
            theta = math.cast_like(theta, 1j)

        # Simplest case is if the Pauli is the identity matrix
        if set(pauli_word) == {"I"}:
            return qml.GlobalPhase.compute_matrix(0.5 * theta, n_wires=len(pauli_word))

        # We first generate the matrix excluding the identity parts and expand it afterwards.
        # To this end, we have to store on which wires the non-identity parts act
        non_identity_wires, non_identity_gates = zip(
            *[(wire, gate) for wire, gate in enumerate(pauli_word) if gate != "I"]
        )

        multi_Z_rot_matrix = MultiRZ.compute_matrix(theta, len(non_identity_gates))

        # now we conjugate with Hadamard and RX to create the Pauli string
        conjugation_matrix = functools.reduce(
            math.kron,
            [PauliRot._PAULI_CONJUGATION_MATRICES[gate] for gate in non_identity_gates],
        )
        if interface == "tensorflow":
            conjugation_matrix = math.cast_like(conjugation_matrix, 1j)
        # Note: we use einsum with reverse arguments here because it is not multi-dispatched
        # and the tensordot containing multi_Z_rot_matrix should decide about the interface
        return math.expand_matrix(
            math.einsum(
                "...jk,ij->...ik",
                math.tensordot(multi_Z_rot_matrix, conjugation_matrix, axes=[[-1], [0]]),
                math.conj(conjugation_matrix),
            ),
            non_identity_wires,
            list(range(len(pauli_word))),
        )

    def generator(self) -> "qml.Hamiltonian":
        pauli_word = self.hyperparameters["pauli_word"]
        wire_map = {w: i for i, w in enumerate(self.wires)}

        return qml.Hamiltonian(
            [-0.5], [qml.pauli.string_to_pauli_word(pauli_word, wire_map=wire_map)]
        )

    @staticmethod
    def compute_eigvals(theta: TensorLike, pauli_word: str) -> TensorLike:
        r"""Eigenvalues of the operator in the computational basis (static method).

        If :attr:`diagonalizing_gates` are specified and implement a unitary :math:`U^{\dagger}`,
        the operator can be reconstructed as

        .. math:: O = U \Sigma U^{\dagger},

        where :math:`\Sigma` is the diagonal matrix containing the eigenvalues.

        Otherwise, no particular order for the eigenvalues is guaranteed.

        .. seealso:: :meth:`~.PauliRot.eigvals`


        Returns:
            TensorLike: eigenvalues

        **Example**

        >>> qml.PauliRot.compute_eigvals(torch.tensor(0.5), "X")
        tensor([0.9689-0.2474j, 0.9689+0.2474j])
        """
        if math.get_interface(theta) == "tensorflow":
            theta = math.cast_like(theta, 1j)

        # Identity must be treated specially because its eigenvalues are all the same
        if set(pauli_word) == {"I"}:
            return qml.GlobalPhase.compute_eigvals(0.5 * theta, n_wires=len(pauli_word))

        return MultiRZ.compute_eigvals(theta, len(pauli_word))

    @staticmethod
    def compute_decomposition(
        theta: TensorLike, wires: WiresLike, pauli_word: str
    ) -> list[Operator]:
        r"""Representation of the operator as a product of other operators (static method). :

        .. math:: O = O_1 O_2 \dots O_n.


        .. seealso:: :meth:`~.PauliRot.decomposition`.

        Args:
            theta (TensorLike): rotation angle :math:`\theta`
            wires (Iterable, Wires): the wires the operation acts on
            pauli_word (string): the Pauli word defining the rotation

        Returns:
            list[Operator]: decomposition into lower level operations

        **Example:**

        >>> qml.PauliRot.compute_decomposition(1.2, "XY", wires=(0,1))
        [H(0),
        RX(1.5707963267948966, wires=[1]),
        MultiRZ(1.2, wires=[0, 1]),
        H(0),
        RX(-1.5707963267948966, wires=[1])]

        """
        if isinstance(wires, int):  # Catch cases when the wire is passed as a single int.
            wires = [wires]

        # Check for identity and do nothing
        if set(pauli_word) == {"I"}:
            return [qml.GlobalPhase(phi=theta / 2)]

        active_wires, active_gates = zip(
            *[(wire, gate) for wire, gate in zip(wires, pauli_word) if gate != "I"]
        )

        ops = []
        for wire, gate in zip(active_wires, active_gates):
            if gate == "X":
                ops.append(Hadamard(wires=[wire]))
            elif gate == "Y":
                ops.append(RX(np.pi / 2, wires=[wire]))

        ops.append(MultiRZ(theta, wires=list(active_wires)))

        for wire, gate in zip(active_wires, active_gates):
            if gate == "X":
                ops.append(Hadamard(wires=[wire]))
            elif gate == "Y":
                ops.append(RX(-np.pi / 2, wires=[wire]))
        return ops

    def adjoint(self):
        return PauliRot(-self.parameters[0], self.hyperparameters["pauli_word"], wires=self.wires)

    def pow(self, z):
        return [PauliRot(self.data[0] * z, self.hyperparameters["pauli_word"], wires=self.wires)]


<<<<<<< HEAD
=======
def _pauli_rot_resources(pauli_word):
    if set(pauli_word) == {"I"}:
        return {qml.GlobalPhase: 1}
    num_active_wires = len(pauli_word.replace("I", ""))
    return {
        qml.Hadamard: 2 * pauli_word.count("X"),
        qml.RX: 2 * pauli_word.count("Y"),
        qml.resource_rep(qml.MultiRZ, num_wires=num_active_wires): 1,
    }


@register_resources(_pauli_rot_resources)
>>>>>>> 6b5b7900
def _pauli_rot_decomposition(theta, pauli_word, wires, **__):
    if set(pauli_word) == {"I"}:
        qml.GlobalPhase(theta / 2)
        return
    active_wires, active_gates = zip(
        *[(wire, gate) for wire, gate in zip(wires, pauli_word) if gate != "I"]
    )
    for wire, gate in zip(active_wires, active_gates):
        if gate == "X":
            qml.Hadamard(wires=[wire])
        elif gate == "Y":
            qml.RX(np.pi / 2, wires=[wire])
    qml.MultiRZ(theta, wires=list(active_wires))
    for wire, gate in zip(active_wires, active_gates):
        if gate == "X":
            qml.Hadamard(wires=[wire])
        elif gate == "Y":
            qml.RX(-np.pi / 2, wires=[wire])


<<<<<<< HEAD
def _pauli_rot_resources(pauli_word):
    if set(pauli_word) == {"I"}:
        return {qml.GlobalPhase: 1}
    num_active_wires = len(pauli_word.replace("I", ""))
    return {
        qml.Hadamard: 2 * pauli_word.count("X"),
        qml.RX: 2 * pauli_word.count("Y"),
        qml.resource_rep(qml.MultiRZ, num_wires=num_active_wires): 1,
    }


pauli_rot_decomposition = qml.register_resources(_pauli_rot_resources, _pauli_rot_decomposition)
add_decomps(PauliRot, pauli_rot_decomposition)
=======
add_decomps(PauliRot, _pauli_rot_decomposition)
add_decomps("Adjoint(PauliRot)", adjoint_rotation)
add_decomps("Pow(PauliRot)", pow_rotation)
>>>>>>> 6b5b7900


class PCPhase(Operation):
    r"""PCPhase(phi, dim, wires)
    A projector-controlled phase gate.

    This gate applies a complex phase :math:`e^{i\phi}` to the first :math:`dim`
    basis vectors of the input state while applying a complex phase :math:`e^{-i \phi}`
    to the remaining basis vectors. For example, consider the 2-qubit case where ``dim = 3``:

    .. math:: \Pi(\phi) = \begin{bmatrix}
                e^{i\phi} & 0 & 0 & 0 \\
                0 & e^{i\phi} & 0 & 0 \\
                0 & 0 & e^{i\phi} & 0 \\
                0 & 0 & 0 & e^{-i\phi}
            \end{bmatrix}.

    This can also be written as :math:`\Pi(\phi) = \exp(i\phi(2\Pi-\mathbb{I}_N))`, where
    :math:`N=2^n` is the Hilbert space dimension for :math:`n` qubits and :math:`\Pi` is
    the diagonal projector with ``dim`` ones and ``N-dim`` zeros.

    **Details:**

    * Number of wires: Any (the operation can act on any number of wires)
    * Number of parameters: 1
    * Number of dimensions per parameter: (0,)

    Args:
        phi (float): rotation angle :math:`\phi`
        dim (int): the dimension of the subspace
        wires (Iterable[int, str], Wires): the wires the operation acts on
        id (str or None): String representing the operation (optional)

    **Example:**

    We can define a circuit using :class:`~.PCPhase` as follows:

    >>> op_3 = qml.PCPhase(0.27, dim = 3, wires=range(3))

    The resulting operation applies a complex phase :math:`e^{0.27i}` to the first :math:`dim = 3`
    basis vectors and :math:`e^{-0.27i}` to the remaining basis vectors, as we can see from
    the diagonal of the matrix for this circuit.

    >>> print(np.round(np.diag(qml.matrix(op_3)),2))
    [0.96+0.27j 0.96+0.27j 0.96+0.27j 0.96-0.27j 0.96-0.27j 0.96-0.27j
     0.96-0.27j 0.96-0.27j]

    We can also choose a different ``dim`` value to apply the phase shift to a different set of
    basis vectors as follows:

    >>> op_7 = qml.PCPhase(1.23, dim=7, wires=[1, 2, 3])
    >>> print(np.round(np.diag(qml.matrix(op_7)),2))
    [0.33+0.94j 0.33+0.94j 0.33+0.94j 0.33+0.94j 0.33+0.94j 0.33+0.94j
     0.33+0.94j 0.33-0.94j]

    ``PCPhase`` operations are decomposed into (multi-)controlled :class:`~.PhaseShift`
    operations which share the same control values on common control wires, and Pauli-X operations,
    possibly complemented by a global phase.

    >>> op_13 = qml.PCPhase(1.23, dim=13, wires=[1, 2, 3, 4])
    >>> print(qml.draw(op_13.decomposition)())
    1: ──GlobalPhase(-1.23)─╭●─────────╭●───────────┤
    2: ──GlobalPhase(-1.23)─╰Rϕ(-2.46)─├●───────────┤
    3: ──GlobalPhase(-1.23)────────────├○───────────┤
    4: ──GlobalPhase(-1.23)──X─────────╰Rϕ(2.46)──X─┤

    If ``dim`` is a power of two, a single (multi-controlled) ``PhaseShift`` gate is sufficient:

    >>> op_16 = qml.PCPhase(1.23, dim=16, wires=range(6))
    >>> print(qml.draw(op_16.decomposition, wire_order=range(6), show_all_wires=True)())
    0: ──GlobalPhase(1.23)────╭○───────────┤
    1: ──GlobalPhase(1.23)──X─╰Rϕ(2.46)──X─┤
    2: ──GlobalPhase(1.23)─────────────────┤
    3: ──GlobalPhase(1.23)─────────────────┤
    4: ──GlobalPhase(1.23)─────────────────┤
    5: ──GlobalPhase(1.23)─────────────────┤

    """

    num_params = 1
    """int: Number of trainable parameters that the operator depends on."""
    ndim_params = (0,)
    """tuple[int]: Number of dimensions per trainable parameter that the operator depends on."""

    basis = "Z"
    grad_method = "A"
    parameter_frequencies = [(2,)]

    resource_keys = {"num_wires", "dim"}

    def generator(self) -> "qml.Hermitian":
        r"""Generator of the ``PCPhase`` operator, which is in single-parameter-form.
        The operator reads

        .. math:: \Pi(\phi) = e^{i\phi (2\Pi - \mathbb{I}_N)},

        where :math:`\Pi` is the projector onto the first :math`d` (``dim``) computational basis
        states and :math:`N=2^n` is the Hilbert space dimension for :math:`n` qubits.

        Correspondingly, the generator is
        :math:`2\Pi - \mathbb{I}_N=\text{diag}(\underset{d\text{ times}}{\underbrace{1, \dots, 1}},\underset{(N-d)\text{ times}}{\underbrace{-1, \dots, -1}})`:

        >>> qml.PCPhase(0.5, dim=3, wires=[0, 1]).generator()
        Hermitian(array([[ 1,  0,  0,  0],
           [ 0,  1,  0,  0],
           [ 0,  0,  1,  0],
           [ 0,  0,  0, -1]]), wires=[0, 1])
        """
        dim, N = self.hyperparameters["dimension"]
        mat = np.diag([1] * dim + [-1] * (N - dim))
        return qml.Hermitian(mat, wires=self.wires)

    def _flatten(self) -> FlatPytree:
        hyperparameter = (("dim", self.hyperparameters["dimension"][0]),)
        return tuple(self.data), (self.wires, hyperparameter)

    def __init__(self, phi: TensorLike, dim: int, wires: WiresLike, id: Optional[str] = None):
        wires = wires if isinstance(wires, Wires) else Wires(wires)

        if not (isinstance(dim, int) and (dim <= 2 ** len(wires))):
            raise ValueError(
                f"The projected dimension {dim} must be an integer that is less than or equal to "
                f"the max size of the matrix {2 ** len(wires)}. Try adding more wires."
            )

        super().__init__(phi, wires=wires, id=id)
        self.hyperparameters["dimension"] = (dim, 2 ** len(wires))

    @property
    def resource_params(self) -> dict:
        return {"num_wires": len(self.wires), "dim": self.hyperparameters["dimension"][0]}

    @staticmethod
    def compute_matrix(phi: TensorLike, dimension: tuple[int, int]) -> TensorLike:
        """Get the matrix representation of Pi-controlled phase unitary."""
        d, t = dimension

        if math.get_interface(phi) == "tensorflow":
            p = math.exp(1j * math.cast_like(phi, 1j))
            minus_p = math.exp(-1j * math.cast_like(phi, 1j))
            zeros = math.zeros_like(p)

            columns = []
            for i in range(t):
                columns.append(
                    [p if j == i else zeros for j in range(t)]
                    if i < d
                    else [minus_p if j == i else zeros for j in range(t)]
                )
            r = math.stack(columns, like="tensorflow", axis=-2)
            return r

        arg = 1j * phi
        prefactors = math.array([1] * d + [-1] * (t - d), like=phi)

        if math.ndim(arg) == 0:
            return math.diag(math.exp(arg * prefactors))

        diags = math.exp(math.outer(arg, prefactors))
        return math.stack([math.diag(d) for d in diags])

    @staticmethod
    def compute_eigvals(*params: TensorLike, **hyperparams) -> TensorLike:
        """Get the eigvals for the Pi-controlled phase unitary."""
        phi = params[0]
        d, t = hyperparams["dimension"]

        if math.get_interface(phi) == "tensorflow":
            phase = math.exp(1j * math.cast_like(phi, 1j))
            minus_phase = math.exp(-1j * math.cast_like(phi, 1j))
            return stack_last([phase if index < d else minus_phase for index in range(t)])

        arg = 1j * phi
        prefactors = math.array([1] * d + [-1] * (t - d), like=phi)

        if math.ndim(phi) == 0:
            product = arg * prefactors
        else:
            product = math.outer(arg, prefactors)
        return math.exp(product)

    @staticmethod
    def compute_decomposition(
        *params: TensorLike, wires: WiresLike, **hyperparams
    ) -> list[Operator]:
        r"""Representation of the PCPhase operator as a product of other operators (static method).

        Args:
            *params (list): trainable parameters of the operator, as stored in the
                ``parameters`` attribute
            wires (Iterable[Any], Wires): wires that the operator acts on
            **hyperparams (dict): non-trainable hyper-parameters of the operator,
                as stored in the ``hyperparameters`` attribute

        Returns:
            list[Operator]: decomposition of the operator

        In short, this decomposition relies on decomposing the generator (see :meth:`~.generator`)
        of the ``PCPhase`` gate into generators of multicontrolled :class:`~.PhaseShift` gates,
        potentially complemented with (non-controlled) Pauli-X gates and/or a global phase.
        For example, for ``dim=13`` on four qubits:

        >>> op_13 = qml.PCPhase(1.23, dim=13, wires=[1, 2, 3, 4])
        >>> print(qml.draw(op_13.decomposition)())
        1: ──GlobalPhase(-1.23)─╭●─────────╭●───────────┤
        2: ──GlobalPhase(-1.23)─╰Rϕ(-2.46)─├●───────────┤
        3: ──GlobalPhase(-1.23)────────────├○───────────┤
        4: ──GlobalPhase(-1.23)──X─────────╰Rϕ(2.46)──X─┤

        A detailed description of the algorithm and integer decomposition subroutine
        is provided in ``pennylane/ops/qubit/pcphase_decomposition.md`` and
        ``pennylane/math/decomp_int_to_powers_of_two.md``. In the following
        we provide a detailed example for illustration purposes.

        **Detailed example**

        Consider the projector-controlled phase gate on :math:`n=4` qubits and with
        :math:`d=\texttt{dim}=3`, i.e,

        >>> op_3 = qml.PCPhase(1.23, dim=3, wires=[0, 1, 2, 3])

        It acts on :math:`N=2^n=16`-dimensional vectors and is described by

        .. math:: \Pi(\phi) = \exp(i\phi G) = \exp(i\phi(2\Pi-\mathbb{I}_N)),

        where :math:`G` is a diagonal matrix with :math:`d=3` ones, followed by
        :math:`2^n-d = 16 - 3=13` negative ones. Accordingly, :math:`\Pi` is diagonal with
        :math:`3` ones and :math:`13` zeros.

        First, we implement the global phase generated by :math:`\mathbb{I}_N` with
        a :class:`~.GlobalPhase` gate with angle :math:`-\phi`.
        Then we decompose :math:`d` into powers of two with positive or negative sign, via
        :math:`d=3=4-1 = 2^2-2^0`. This decomposition tells us that we can write the
        target gate with two (multi-)controlled phase shift gates. For this, we rewrite
        the projector :math:`\Pi` according to the decomposition as

        .. math::

            \Pi &= \text{diag}(1, 1, 1, 0, 0, \dots, 0)\\
            &=\text{diag}(1, 1, 1, 1, 0, \dots, 0)
            -\text{diag}(0, 0, 0, 1, 0, \dots, 0)

        where :math:`0,\dots, 0` indicates :math:`12` zeros each time.
        How do we realize this projector decomposition on the gate level?

        A singly-controlled phase shift gate applies a phase to a quarter of all computational
        basis states (the control filters by the state of one qubit, and the phase shift gate
        itself filters by the :math:`|1\rangle` state of the target qubit, cutting the number
        of states we are acting on in half each time).
        For :math:`n=4`, this amounts to :math:`2^4/4=4` states, which is exactly
        what we need for the first term above. To apply the phase to the *first* four states,
        :math:`|0000\rangle`, :math:`|0001\rangle`, :math:`|0010\rangle`, and :math:`|0011\rangle`,
        we want to "filter by" the first two qubits being in the :math:`|0\rangle` state.
        For qubit :math:`0`, we do this by controlling on the :math:`|0\rangle` state.
        For qubit :math:`1`, we pick it as the target of the controlled phase shift operation.
        Generically, this would make it act on the :math:`|1\rangle` state, so we simply flip
        qubit :math:`1` before and after the operation to apply the phase to the :math:`|0\rangle`
        state instead.
        Thus, we conclude this first step by applying the gates
        ``qml.X(1)``, ``qml.ctrl(qml.PhaseShift(2 * phi, 1), control=[0], control_values=[0])``,
        and ``qml.X(1)``.

        Next, we implement the second term in the projector decomposition, applying a phase
        to a single computational basis state. This requires us to fully control a phase shift
        gate, i.e., we use the last qubit as target and the other three as controls (there is
        some freedom of choice here, but this is a convenient choice).
        We want to apply the phase to the state :math:`|3\rangle=|0011\rangle`. So the controls
        :math:`0` and :math:`1` are set to zero and the control :math:`2` is set to one.
        As we want to effect the phase onto the :math:`|1\rangle` state of qubit :math:`3`,
        we don't need to flip the target bit as we did before. However, given the negative sign
        in the projector decomposition, we need to multiply the phase with :math:`-1`.
        Overall, we apply the gate
        ``qml.ctrl(qml.PhaseShift(-2 * phi, 3), control=[0, 1, 2], control_values=[0, 0, 1])``,
        which concludes the decomposition, now reading:

        >>> print(qml.draw(op_3.decomposition)())
        0: ──GlobalPhase(1.23)────╭○───────────╭○─────────┤
        1: ──GlobalPhase(1.23)──X─╰Rϕ(2.46)──X─├○─────────┤
        2: ──GlobalPhase(1.23)─────────────────├●─────────┤
        3: ──GlobalPhase(1.23)─────────────────╰Rϕ(-2.46)─┤

        """
        with queuing.AnnotatedQueue() as q:
            _decompose_pcphase(*params, wires=wires, **hyperparams)

        if queuing.QueuingManager.recording():
            for op in q.queue:
                queuing.apply(op)

        return q.queue

    def adjoint(self) -> "PCPhase":
        """Computes the adjoint of the operator."""
        phi = self.parameters[0]
        dim, _ = self.hyperparameters["dimension"]
        return PCPhase(-1 * phi, dim=dim, wires=self.wires)

    def pow(self, z: Union[int, float]) -> list[Operator]:
        """Computes the operator raised to z."""
        phi = self.parameters[0]
        dim, _ = self.hyperparameters["dimension"]
        return [PCPhase(phi * z, dim=dim, wires=self.wires)]

    def simplify(self) -> "PCPhase":
        """Simplifies the operator if possible."""
        phi = self.parameters[0] % (2 * np.pi)
        dim, _ = self.hyperparameters["dimension"]

        if _can_replace(phi, 0):
            return qml.Identity(wires=self.wires[0])

        return PCPhase(phi, dim=dim, wires=self.wires)

    def label(
        self,
        decimals: Optional[int] = None,
        base_label: Optional[str] = None,
        cache: Optional[dict] = None,
    ) -> str:
        """The label of the operator when displayed in a circuit."""
        return super().label(decimals=decimals, base_label=base_label or "∏_ϕ", cache=cache)


def _ctrl_phase_shift_resource(subspace, n_control_wires, n_zero_control_values, n_work_wires):
    if n_control_wires == 0:
        return {qml.PhaseShift: 1}
    return {
        controlled_resource_rep(
            qml.PhaseShift,
            {},
            num_control_wires=n_control_wires,
            num_zero_control_values=n_zero_control_values,
            num_work_wires=n_work_wires,
        ): 1,
        qml.X: 2 * (1 - subspace),
    }


def _ctrl_phase_shift(
    phi, target_wire, subspace, control_wires, control_values, work_wires
):  # pylint: disable=too-many-arguments
    r"""Implement a ((multi-)controlled) phase shift on the specified subspace of a
    target qubit/wire.

    Args:
        phi (float): Phase shift angle
        target_wire (~.Wires): the target wire to apply phase shift to.
        subspace (int): which subspace of the target wire the phase shift is applied to. 0 or 1.
        control_wires (WiresLike): the control wires
        control_values (Iterable[bool | int]): the control values.
        work_wires (WiresLike): the work wires

    Returns:
        float: any global phase produced in the process.

    The decomposition for subspace=1 always is a simple ``PhaseShift`` gate, or its controlled
    counterpart. The decomposition of a non-controlled phase shift for subspace=0 can be achieved
    in two ways: The first is to flip the angle of the phase shift and complementing it with a
    global phase, so that the (diagonal of the) gate is decomposed as

    .. math::

        (\exp(i\phi), 1) = (1, \exp(-i\phi)) (\exp(i\phi), \exp(i\phi)).

    The second is to conjugate a phase shift by Pauli-X operators on the same qubit, decomposing
    the gate matrix as

    / e^(i\phi)   0 \ -- / 0   1 \/ 1     0     \/ 0   1 \
    \     0       1 / -- \ 1   0 /\ 0 e^(i\phi) /\ 1   0 /.

    Without controls, the first approach is nicer, because global phases usually are free
    operations. With controls, however, this approach would lead to a controlled global
    phase, which is equivalent to a phase shift on top of the controlled phase shift. For the
    second approach, we may use
    `the ctrl(compute-uncompute) pattern <https://iopscience.iop.org/article/10.1088/2058-9565/aaa5cc>`__
    to avoid controlling the Pauli-X operations, yielding two non-controlled Pauli-X gates and the
    "main" controlled phase shift operation. We deem this decomposition to be better.

    """

    if subspace == 1:
        # If there are no control wires, we are dealing with the very first phase shift of
        # the decomposition, which should be adding projectors. So subspace should have been 0.
        assert len(control_wires) > 0
        qml.ctrl(
            qml.PhaseShift(phi, wires=target_wire),
            control=control_wires,
            control_values=control_values,
            work_wires=work_wires,
        )
        return 0.0

    if len(control_wires) == 0:
        # Flip angle for phase_shift(subspace=0) = phase_shift(subspace=1)*global_phase
        qml.PhaseShift(-phi, wires=target_wire)
        return -phi

    qml.X(target_wire)
    qml.ctrl(
        qml.PhaseShift(phi, wires=target_wire),
        control=control_wires,
        control_values=control_values,
        work_wires=work_wires,
    )
    qml.X(target_wire)
    return 0.0


def _decompose_pcphase_resource(num_wires, dim):
    """Decompose the PCPhase operation into controlled phase shifts and Pauli-X gates."""

    gate_count = Counter()
    flipped, *powers_of_two = decomp_int_to_powers_of_two(dim, num_wires + 1)
    sigma = (-1) ** flipped
    powers_of_two = [sigma * val for val in powers_of_two]

    n_zero_control_values = 0
    for i, c_i in enumerate(powers_of_two):

        if c_i != 0:
            subspace = int(c_i < 0)
            if flipped:
                subspace = 1 - subspace
            gate_count.update(
                _ctrl_phase_shift_resource(
                    subspace,
                    n_control_wires=i,
                    n_zero_control_values=n_zero_control_values,
                    n_work_wires=num_wires - i - 1,
                )
            )

        d_i = next(iter(val for val in powers_of_two[i + 1 :] if val != 0), None)
        next_cval = d_i == 1
        if c_i == 0:
            next_cval = not next_cval
        if flipped:
            next_cval = not next_cval
        if not next_cval:
            n_zero_control_values += 1

    gate_count[qml.GlobalPhase] += 1
    return dict(gate_count)


@register_resources(_decompose_pcphase_resource)
def _decompose_pcphase(phi, wires, dimension):
    """Decompose the PCPhase operation into controlled phase shifts and Pauli-X gates."""

    dim, _ = dimension

    # Use one more bit than there are wires, according to flipping all relevant bits for the
    # projector decomposition, or a global phase on the gate level. Afterwards, we have
    # dim <= 2**len(wires)=2**(n-1), which is a requirement of decomp_int_to_powers_of_two.
    flipped, *powers_of_two = decomp_int_to_powers_of_two(dim, len(wires) + 1)

    sigma = (-1) ** flipped

    # Overall global phase to implement I_N part of the generator
    global_phase = sigma * phi

    phi = 2 * sigma * phi

    # If in flipped (sigma=-1) mode, reverse the sign of all coefficients
    powers_of_two = [sigma * val for val in powers_of_two]

    assert len(powers_of_two) == len(wires)

    control_values = []
    for i, c_i in enumerate(powers_of_two):

        if c_i != 0:
            # Projector with rank 2**(n-1-i) needs to be added/subtracted
            subspace = int(c_i < 0)  # If c_i < 0, target |1> subspace, else target |0> subspace
            if flipped:  # Flip subspace if in flipped (sigma=-1) mode
                subspace = 1 - subspace
            global_phase += _ctrl_phase_shift(
                c_i * phi,
                target_wire=wires[i],
                subspace=subspace,
                control_wires=wires[:i],
                control_values=control_values,
                work_wires=wires[i + 1 :],  # Unused wires of PCPhase can be used as work wires
            )

        # The control value to be used on the current wire (it will be the same for all
        # subsequent operations) depends on whether we add or subtract next)
        d_i = next(iter(val for val in powers_of_two[i + 1 :] if val != 0), None)
        # If we add next, control into the |1> subspace, otherwise into |0> subspace
        # The control value is modified both if we are in the flipped global phase mode and if
        # the current loop iteration did not add a bit string/projector/gate (c_i==0)
        next_cval = d_i == 1
        if c_i == 0:
            next_cval = not next_cval
        if flipped:
            next_cval = not next_cval
        control_values.append(next_cval)

    qml.GlobalPhase(global_phase)


add_decomps(PCPhase, _decompose_pcphase)


class IsingXX(Operation):
    r"""
    Ising XX coupling gate

    .. math:: XX(\phi) = \exp\left(-i \frac{\phi}{2} (X \otimes X)\right) =
        \begin{bmatrix} =
            \cos(\phi / 2) & 0 & 0 & -i \sin(\phi / 2) \\
            0 & \cos(\phi / 2) & -i \sin(\phi / 2) & 0 \\
            0 & -i \sin(\phi / 2) & \cos(\phi / 2) & 0 \\
            -i \sin(\phi / 2) & 0 & 0 & \cos(\phi / 2)
        \end{bmatrix}.

    .. note::

        Special cases of using the :math:`XX` operator include:

        * :math:`XX(0) = I`;
        * :math:`XX(\pi) = i (X \otimes X)`.

    **Details:**

    * Number of wires: 2
    * Number of parameters: 1
    * Number of dimensions per parameter: (0,)
    * Gradient recipe: :math:`\frac{d}{d\phi}f(XX(\phi)) = \frac{1}{2}\left[f(XX(\phi +\pi/2)) - f(XX(\phi-\pi/2))\right]`
      where :math:`f` is an expectation value depending on :math:`XX(\phi)`.

    Args:
        phi (float): the phase angle
        wires (int): the subsystem the gate acts on
        id (str or None): String representing the operation (optional)
    """

    num_wires = 2
    num_params = 1
    """int: Number of trainable parameters that the operator depends on."""

    ndim_params = (0,)
    """tuple[int]: Number of dimensions per trainable parameter that the operator depends on."""

    resource_keys = set()

    grad_method = "A"
    parameter_frequencies = [(1,)]

    def generator(self) -> "qml.Hamiltonian":
        return qml.Hamiltonian([-0.5], [PauliX(wires=self.wires[0]) @ PauliX(wires=self.wires[1])])

    def __init__(self, phi: TensorLike, wires: WiresLike, id: Optional[str] = None):
        super().__init__(phi, wires=wires, id=id)

    @property
    def resource_params(self) -> dict:
        return {}

    @staticmethod
    def compute_matrix(phi: TensorLike) -> TensorLike:  # pylint: disable=arguments-differ
        r"""Representation of the operator as a canonical matrix in the computational basis (static method).

        The canonical matrix is the textbook matrix representation that does not consider wires.

        .. seealso:: :meth:`~.IsingXX.matrix`


        Args:
           phi (TensorLike): phase angle

        Returns:
           TensorLike: canonical matrix

        **Example**

        >>> qml.IsingXX.compute_matrix(torch.tensor(0.5))
        tensor([[0.9689+0.0000j, 0.0000+0.0000j, 0.0000+0.0000j, 0.0000-0.2474j],
                [0.0000+0.0000j, 0.9689+0.0000j, 0.0000-0.2474j, 0.0000+0.0000j],
                [0.0000+0.0000j, 0.0000-0.2474j, 0.9689+0.0000j, 0.0000+0.0000j],
                [0.0000-0.2474j, 0.0000+0.0000j, 0.0000+0.0000j, 0.9689+0.0000j]],
               dtype=torch.complex128)
        """
        c = math.cos(phi / 2)
        s = math.sin(phi / 2)

        eye = math.eye(4, like=phi)
        rev_eye = math.convert_like(np.eye(4)[::-1].copy(), phi)
        if math.get_interface(phi) == "tensorflow":
            c = math.cast_like(c, 1j)
            s = math.cast_like(s, 1j)
            eye = math.cast_like(eye, 1j)
            rev_eye = math.cast_like(rev_eye, 1j)

        # The following avoids casting an imaginary quantity to reals when backpropagating
        js = -1j * s
        if math.ndim(phi) == 0:
            return c * eye + js * rev_eye

        return math.tensordot(c, eye, axes=0) + math.tensordot(js, rev_eye, axes=0)

    @staticmethod
    def compute_decomposition(phi: TensorLike, wires: WiresLike) -> list[Operator]:
        r"""Representation of the operator as a product of other operators (static method). :

        .. math:: O = O_1 O_2 \dots O_n.


        .. seealso:: :meth:`~.IsingXX.decomposition`.

        Args:
            phi (TensorLike): the phase angle
            wires (Iterable, Wires): the subsystem the gate acts on

        Returns:
            list[Operator]: decomposition into lower level operations

        **Example:**

        >>> qml.IsingXX.compute_decomposition(1.23, wires=(0,1))
        [CNOT(wires=[0, 1]), RX(1.23, wires=[0]), CNOT(wires=[0, 1]]

        """
        decomp_ops = [
            qml.CNOT(wires=wires),
            RX(phi, wires=[wires[0]]),
            qml.CNOT(wires=wires),
        ]
        return decomp_ops

    def adjoint(self) -> "IsingXX":
        (phi,) = self.parameters
        return IsingXX(-phi, wires=self.wires)

    def pow(self, z: Union[int, float]) -> list[Operator]:
        return [IsingXX(self.data[0] * z, wires=self.wires)]

    def simplify(self) -> "IsingXX":
        phi = self.data[0] % (4 * np.pi)

        if _can_replace(phi, 0):
            return qml.Identity(wires=self.wires[0])

        return IsingXX(phi, wires=self.wires)


def _isingxx_to_cnot_rx_cnot_resources():
    return {qml.CNOT: 2, qml.RX: 1}


@register_resources(_isingxx_to_cnot_rx_cnot_resources)
def _isingxx_to_cnot_rx_cnot(phi: TensorLike, wires: WiresLike, **__):
    qml.CNOT(wires=wires)
    qml.RX(phi, wires=[wires[0]])
    qml.CNOT(wires=wires)


add_decomps(IsingXX, _isingxx_to_cnot_rx_cnot)
add_decomps("Adjoint(IsingXX)", adjoint_rotation)
add_decomps("Pow(IsingXX)", pow_rotation)


class IsingYY(Operation):
    r"""
    Ising YY coupling gate

    .. math:: \mathtt{YY}(\phi) = \exp\left(-i \frac{\phi}{2} (Y \otimes Y)\right) =
        \begin{bmatrix}
            \cos(\phi / 2) & 0 & 0 & i \sin(\phi / 2) \\
            0 & \cos(\phi / 2) & -i \sin(\phi / 2) & 0 \\
            0 & -i \sin(\phi / 2) & \cos(\phi / 2) & 0 \\
            i \sin(\phi / 2) & 0 & 0 & \cos(\phi / 2)
        \end{bmatrix}.

    .. note::

        Special cases of using the :math:`YY` operator include:

        * :math:`YY(0) = I`;
        * :math:`YY(\pi) = i (Y \otimes Y)`.

    **Details:**

    * Number of wires: 2
    * Number of parameters: 1
    * Number of dimensions per parameter: (0,)
    * Gradient recipe: :math:`\frac{d}{d\phi}f(YY(\phi)) = \frac{1}{2}\left[f(YY(\phi +\pi/2)) - f(YY(\phi-\pi/2))\right]`
      where :math:`f` is an expectation value depending on :math:`YY(\phi)`.

    Args:
        phi (float): the phase angle
        wires (int): the subsystem the gate acts on
        id (str or None): String representing the operation (optional)
    """

    num_wires = 2
    num_params = 1
    """int: Number of trainable parameters that the operator depends on."""

    ndim_params = (0,)
    """tuple[int]: Number of dimensions per trainable parameter that the operator depends on."""

    resource_keys = set()

    grad_method = "A"
    parameter_frequencies = [(1,)]

    def generator(self) -> "qml.Hamiltonian":
        return qml.Hamiltonian([-0.5], [PauliY(wires=self.wires[0]) @ PauliY(wires=self.wires[1])])

    def __init__(self, phi: TensorLike, wires: WiresLike, id: Optional[str] = None):
        super().__init__(phi, wires=wires, id=id)

    @property
    def resource_params(self) -> dict:
        return {}

    @staticmethod
    def compute_decomposition(phi: TensorLike, wires: WiresLike) -> list[Operator]:
        r"""Representation of the operator as a product of other operators (static method). :

        .. math:: O = O_1 O_2 \dots O_n.


        .. seealso:: :meth:`~.IsingYY.decomposition`.

        Args:
            phi (float): the phase angle
            wires (Iterable, Wires): the subsystem the gate acts on

        Returns:
            list[Operator]: decomposition into lower level operations

        **Example:**

        >>> qml.IsingYY.compute_decomposition(1.23, wires=(0,1))
        [CY(wires=[0, 1]), RY(1.23, wires=[0]), CY(wires=[0, 1])]

        """
        return [
            qml.CY(wires=wires),
            RY(phi, wires=[wires[0]]),
            qml.CY(wires=wires),
        ]

    @staticmethod
    def compute_matrix(phi: TensorLike) -> TensorLike:  # pylint: disable=arguments-differ
        r"""Representation of the operator as a canonical matrix in the computational basis (static method).

        The canonical matrix is the textbook matrix representation that does not consider wires.
        Implicitly, this assumes that the wires of the operator correspond to the global wire order.

        .. seealso:: :meth:`~.IsingYY.matrix`


        Args:
           phi (TensorLike): phase angle

        Returns:
           TensorLike: canonical matrix

        **Example**

        >>> qml.IsingYY.compute_matrix(torch.tensor(0.5))
        tensor([[0.9689+0.0000j, 0.0000+0.0000j, 0.0000+0.0000j, 0.0000+0.2474j],
                [0.0000+0.0000j, 0.9689+0.0000j, 0.0000-0.2474j, 0.0000+0.0000j],
                [0.0000+0.0000j, 0.0000-0.2474j, 0.9689+0.0000j, 0.0000+0.0000j],
                [0.0000+0.2474j, 0.0000+0.0000j, 0.0000+0.0000j, 0.9689+0.0000j]])
        """
        c = math.cos(phi / 2)
        s = math.sin(phi / 2)

        if math.get_interface(phi) == "tensorflow":
            c = math.cast_like(c, 1j)
            s = math.cast_like(s, 1j)

        js = 1j * s
        r_term = math.cast_like(
            math.array(
                [
                    [0.0, 0.0, 0.0, 1.0],
                    [0.0, 0.0, -1.0, 0.0],
                    [0.0, -1.0, 0.0, 0.0],
                    [1.0, 0.0, 0.0, 0.0],
                ],
                like=js,
            ),
            1j,
        )
        if math.ndim(phi) == 0:
            return c * math.cast_like(math.eye(4, like=c), c) + js * r_term

        return math.tensordot(c, np.eye(4), axes=0) + math.tensordot(js, r_term, axes=0)

    def adjoint(self) -> "IsingYY":
        (phi,) = self.parameters
        return IsingYY(-phi, wires=self.wires)

    def pow(self, z: Union[int, float]) -> list[Operator]:
        return [IsingYY(self.data[0] * z, wires=self.wires)]

    def simplify(self) -> "IsingYY":
        phi = self.data[0] % (4 * np.pi)

        if _can_replace(phi, 0):
            return qml.Identity(wires=self.wires[0])

        return IsingYY(phi, wires=self.wires)


def _isingyy_to_cy_ry_cy_resources():
    return {qml.CY: 2, RY: 1}


@register_resources(_isingyy_to_cy_ry_cy_resources)
def _isingyy_to_cy_ry_cy(phi: TensorLike, wires: WiresLike, **__):
    qml.CY(wires=wires)
    RY(phi, wires=[wires[0]])
    qml.CY(wires=wires)


add_decomps(IsingYY, _isingyy_to_cy_ry_cy)
add_decomps("Adjoint(IsingYY)", adjoint_rotation)
add_decomps("Pow(IsingYY)", pow_rotation)


class IsingZZ(Operation):
    r"""
    Ising ZZ coupling gate

    .. math:: ZZ(\phi) = \exp\left(-i \frac{\phi}{2} (Z \otimes Z)\right) =
        \begin{bmatrix}
            e^{-i \phi / 2} & 0 & 0 & 0 \\
            0 & e^{i \phi / 2} & 0 & 0 \\
            0 & 0 & e^{i \phi / 2} & 0 \\
            0 & 0 & 0 & e^{-i \phi / 2}
        \end{bmatrix}.

    .. note::

        Special cases of using the :math:`ZZ` operator include:

        * :math:`ZZ(0) = I`;
        * :math:`ZZ(\pi) = - (Z \otimes Z)`;
        * :math:`ZZ(2\pi) = - I`;

    **Details:**

    * Number of wires: 2
    * Number of parameters: 1
    * Number of dimensions per parameter: (0,)
    * Gradient recipe: :math:`\frac{d}{d\phi}f(ZZ(\phi)) = \frac{1}{2}\left[f(ZZ(\phi +\pi/2)) - f(ZZ(\phi-\pi/2))\right]`
      where :math:`f` is an expectation value depending on :math:`ZZ(\theta)`.

    Args:
        phi (float): the phase angle
        wires (int): the subsystem the gate acts on
        id (str or None): String representing the operation (optional)
    """

    num_wires = 2
    num_params = 1
    """int: Number of trainable parameters that the operator depends on."""

    ndim_params = (0,)
    """tuple[int]: Number of dimensions per trainable parameter that the operator depends on."""

    resource_keys = set()

    grad_method = "A"
    parameter_frequencies = [(1,)]

    def generator(self) -> "qml.Hamiltonian":
        return qml.Hamiltonian([-0.5], [PauliZ(wires=self.wires[0]) @ PauliZ(wires=self.wires[1])])

    def __init__(self, phi: TensorLike, wires: WiresLike, id: Optional[str] = None):
        super().__init__(phi, wires=wires, id=id)

    @property
    def resource_params(self) -> dict:
        return {}

    @staticmethod
    def compute_decomposition(phi: TensorLike, wires: WiresLike):
        r"""Representation of the operator as a product of other operators (static method). :

        .. math:: O = O_1 O_2 \dots O_n.


        .. seealso:: :meth:`~.IsingZZ.decomposition`.

        Args:
            phi (float): the phase angle
            wires (Iterable, Wires): the subsystem the gate acts on

        Returns:
            list[Operator]: decomposition into lower level operations

        **Example:**

        >>> qml.IsingZZ.compute_decomposition(1.23, wires=[0, 1])
        [CNOT(wires=[0, 1]), RZ(1.23, wires=[1]), CNOT(wires=[0, 1])]

        """
        return [
            qml.CNOT(wires=wires),
            RZ(phi, wires=[wires[1]]),
            qml.CNOT(wires=wires),
        ]

    @staticmethod
    def compute_matrix(phi: TensorLike) -> TensorLike:  # pylint: disable=arguments-differ
        r"""Representation of the operator as a canonical matrix in the computational basis (static method).

        The canonical matrix is the textbook matrix representation that does not consider wires.
        Implicitly, this assumes that the wires of the operator correspond to the global wire order.

        .. seealso:: :meth:`~.IsingZZ.matrix`


        Args:
           phi (TensorLike): phase angle

        Returns:
           TensorLike: canonical matrix

        **Example**

        >>> qml.IsingZZ.compute_matrix(torch.tensor(0.5))
        tensor([[0.9689-0.2474j, 0.0000+0.0000j, 0.0000+0.0000j, 0.0000+0.0000j],
                [0.0000+0.0000j, 0.9689+0.2474j, 0.0000+0.0000j, 0.0000+0.0000j],
                [0.0000+0.0000j, 0.0000+0.0000j, 0.9689+0.2474j, 0.0000+0.0000j],
                [0.0000+0.0000j, 0.0000+0.0000j, 0.0000+0.0000j, 0.9689-0.2474j]])
        """
        if math.get_interface(phi) == "tensorflow":
            p = math.exp(-0.5j * math.cast_like(phi, 1j))
            if math.ndim(p) == 0:
                return math.diag([p, math.conj(p), math.conj(p), p])

            diags = stack_last([p, math.conj(p), math.conj(p), p])
            return diags[:, :, np.newaxis] * math.cast_like(math.eye(4, like=diags), diags)

        signs = math.array([1, -1, -1, 1], like=phi)
        arg = -0.5j * phi

        if math.ndim(arg) == 0:
            return math.diag(math.exp(arg * signs))

        diags = math.exp(math.outer(arg, signs))
        return diags[:, :, np.newaxis] * math.cast_like(math.eye(4, like=diags), diags)

    @staticmethod
    def compute_eigvals(phi: TensorLike) -> TensorLike:  # pylint: disable=arguments-differ
        r"""Eigenvalues of the operator in the computational basis (static method).

        If :attr:`diagonalizing_gates` are specified and implement a unitary :math:`U^{\dagger}`,
        the operator can be reconstructed as

        .. math:: O = U \Sigma U^{\dagger},

        where :math:`\Sigma` is the diagonal matrix containing the eigenvalues.

        Otherwise, no particular order for the eigenvalues is guaranteed.

        .. seealso:: :meth:`~.IsingZZ.eigvals`


        Args:
            phi (TensorLike) phase angle

        Returns:
            TensorLike: eigenvalues

        **Example**

        >>> qml.IsingZZ.compute_eigvals(torch.tensor(0.5))
        tensor([0.9689-0.2474j, 0.9689+0.2474j, 0.9689+0.2474j, 0.9689-0.2474j])
        """
        if math.get_interface(phi) == "tensorflow":
            phase = math.exp(-0.5j * math.cast_like(phi, 1j))
            return stack_last([phase, math.conj(phase), math.conj(phase), phase])

        prefactors = math.array([-0.5j, 0.5j, 0.5j, -0.5j], like=phi)
        if math.ndim(phi) == 0:
            product = phi * prefactors
        else:
            product = math.outer(phi, prefactors)
        return math.exp(product)

    def adjoint(self) -> "IsingZZ":
        (phi,) = self.parameters
        return IsingZZ(-phi, wires=self.wires)

    def pow(self, z: Union[int, float]) -> list[Operator]:
        return [IsingZZ(self.data[0] * z, wires=self.wires)]

    def simplify(self) -> "IsingZZ":
        phi = self.data[0] % (4 * np.pi)

        if _can_replace(phi, 0):
            return qml.Identity(wires=self.wires[0])

        return IsingZZ(phi, wires=self.wires)


def _isingzz_to_cnot_rz_cnot_resources():
    return {qml.CNOT: 2, RZ: 1}


@register_resources(_isingzz_to_cnot_rz_cnot_resources)
def _isingzz_to_cnot_rz_cnot(phi: TensorLike, wires: WiresLike, **__):
    qml.CNOT(wires=wires)
    RZ(phi, wires=[wires[1]])
    qml.CNOT(wires=wires)


add_decomps(IsingZZ, _isingzz_to_cnot_rz_cnot)
add_decomps("Adjoint(IsingZZ)", adjoint_rotation)
add_decomps("Pow(IsingZZ)", pow_rotation)


class IsingXY(Operation):
    r"""
    Ising (XX + YY) coupling gate

    .. math:: \mathtt{XY}(\phi) = \exp\left(i \frac{\phi}{4} (X \otimes X + Y \otimes Y)\right) =
        \begin{bmatrix}
            1 & 0 & 0 & 0 \\
            0 & \cos(\phi / 2) & i \sin(\phi / 2) & 0 \\
            0 & i \sin(\phi / 2) & \cos(\phi / 2) & 0 \\
            0 & 0 & 0 & 1
        \end{bmatrix}.

    .. note::

        Special cases of using the :math:`XY` operator include:

        * :math:`XY(0) = I`;
        * :math:`XY(\frac{\pi}{2}) = \sqrt{iSWAP}`;
        * :math:`XY(\pi) = iSWAP`;

    **Details:**

    * Number of wires: 2
    * Number of parameters: 1
    * Number of dimensions per parameter: (0,)
    * Gradient recipe: The XY operator satisfies a four-term parameter-shift rule

      .. math::
          \frac{d}{d \phi} f(XY(\phi))
          = c_+ \left[ f(XY(\phi + a)) - f(XY(\phi - a)) \right]
          - c_- \left[ f(XY(\phi + b)) - f(XY(\phi - b)) \right]

      where :math:`f` is an expectation value depending on :math:`XY(\phi)`, and

      - :math:`a = \pi / 2`
      - :math:`b = 3 \pi / 2`
      - :math:`c_{\pm} = (\sqrt{2} \pm 1)/{4 \sqrt{2}}`

    Args:
        phi (float): the phase angle
        wires (int): the subsystem the gate acts on
        id (str or None): String representing the operation (optional)
    """

    num_wires = 2
    num_params = 1
    """int: Number of trainable parameters that the operator depends on."""

    ndim_params = (0,)
    """tuple[int]: Number of dimensions per trainable parameter that the operator depends on."""

    resource_keys = set()

    grad_method = "A"
    parameter_frequencies = [(0.5, 1.0)]

    def generator(self) -> "qml.Hamiltonian":

        return qml.Hamiltonian(
            [0.25, 0.25],
            [
                qml.X(wires=self.wires[0]) @ qml.X(wires=self.wires[1]),
                qml.Y(wires=self.wires[0]) @ qml.Y(wires=self.wires[1]),
            ],
        )

    def __init__(self, phi: TensorLike, wires: WiresLike, id: Optional[str] = None):
        super().__init__(phi, wires=wires, id=id)

    @property
    def resource_params(self) -> dict:
        return {}

    @staticmethod
    def compute_decomposition(phi: TensorLike, wires: WiresLike) -> list[Operator]:
        r"""Representation of the operator as a product of other operators (static method). :

        .. math:: O = O_1 O_2 \dots O_n.


        .. seealso:: :meth:`~.IsingXY.decomposition`.

        Args:
            phi (float): the phase angle
            wires (Iterable, Wires): the subsystem the gate acts on

        Returns:
            list[Operator]: decomposition into lower level operations

        **Example:**

        >>> qml.IsingXY.compute_decomposition(1.23, wires=(0,1))
        [H(0), CY(wires=[0, 1]), RY(0.615, wires=[0]), RX(-0.615, wires=[1]), CY(wires=[0, 1]), H(0)]

        """
        return [
            Hadamard(wires=[wires[0]]),
            qml.CY(wires=wires),
            RY(phi / 2, wires=[wires[0]]),
            RX(-phi / 2, wires=[wires[1]]),
            qml.CY(wires=wires),
            Hadamard(wires=[wires[0]]),
        ]

    @staticmethod
    def compute_matrix(phi: TensorLike) -> TensorLike:  # pylint: disable=arguments-differ
        r"""Representation of the operator as a canonical matrix in the computational basis (static method).

        The canonical matrix is the textbook matrix representation that does not consider wires.
        Implicitly, this assumes that the wires of the operator correspond to the global wire order.

        .. seealso:: :meth:`~.IsingXY.matrix`


        Args:
           phi (TensorLike): phase angle

        Returns:
           TensorLike: canonical matrix

        **Example**

        >>> qml.IsingXY.compute_matrix(0.5)
        array([[1.        +0.j        , 0.        +0.j        ,        0.        +0.j        , 0.        +0.j        ],
               [0.        +0.j        , 0.96891242+0.j        ,        0.        +0.24740396j, 0.        +0.j        ],
               [0.        +0.j        , 0.        +0.24740396j,        0.96891242+0.j        , 0.        +0.j        ],
               [0.        +0.j        , 0.        +0.j        ,        0.        +0.j        , 1.        +0.j        ]])
        """
        c = math.cos(phi / 2)
        s = math.sin(phi / 2)

        if math.get_interface(phi) == "tensorflow":
            c = math.cast_like(c, 1j)
            s = math.cast_like(s, 1j)

        js = 1j * s
        off_diag = math.cast_like(
            math.array(
                [
                    [0.0, 0.0, 0.0, 0.0],
                    [0.0, 0.0, 1.0, 0.0],
                    [0.0, 1.0, 0.0, 0.0],
                    [0.0, 0.0, 0.0, 0.0],
                ],
                like=js,
            ),
            1j,
        )
        if math.ndim(phi) == 0:
            return math.diag([1, c, c, 1]) + js * off_diag

        ones = math.ones_like(c)
        diags = stack_last([ones, c, c, ones])[:, :, np.newaxis]
        return diags * np.eye(4) + math.tensordot(js, off_diag, axes=0)

    @staticmethod
    def compute_eigvals(phi: TensorLike) -> TensorLike:  # pylint: disable=arguments-differ
        r"""Eigenvalues of the operator in the computational basis (static method).

        If :attr:`diagonalizing_gates` are specified and implement a unitary :math:`U^{\dagger}`,
        the operator can be reconstructed as

        .. math:: O = U \Sigma U^{\dagger},

        where :math:`\Sigma` is the diagonal matrix containing the eigenvalues.

        Otherwise, no particular order for the eigenvalues is guaranteed.

        .. seealso:: :meth:`~.IsingXY.eigvals`


        Args:
            phi (TensorLike): phase angle

        Returns:
            TensorLike: eigenvalues

        **Example**

        >>> qml.IsingXY.compute_eigvals(0.5)
        array([0.96891242+0.24740396j, 0.96891242-0.24740396j,       1.        +0.j        , 1.        +0.j        ])
        """
        if math.get_interface(phi) == "tensorflow":
            phi = math.cast_like(phi, 1j)

        signs = np.array([1, -1, 0, 0])
        if math.ndim(phi) == 0:
            return math.exp(0.5j * phi * signs)

        return math.exp(math.tensordot(0.5j * phi, signs, axes=0))

    def adjoint(self) -> "IsingXY":
        (phi,) = self.parameters
        return IsingXY(-phi, wires=self.wires)

    def pow(self, z: Union[int, float]) -> list[Operator]:
        return [IsingXY(self.data[0] * z, wires=self.wires)]

    def simplify(self) -> "IsingXY":
        phi = self.data[0] % (4 * np.pi)

        if _can_replace(phi, 0):
            return qml.Identity(wires=self.wires[0])

        return IsingXY(phi, wires=self.wires)


def _isingxy_to_h_cy_resources():
    return {Hadamard: 2, qml.CY: 2, RY: 1, RX: 1}


@register_resources(_isingxy_to_h_cy_resources)
def _isingxy_to_h_cy(phi: TensorLike, wires: WiresLike, **__):
    Hadamard(wires=[wires[0]])
    qml.CY(wires=wires)
    RY(phi / 2, wires=[wires[0]])
    RX(-phi / 2, wires=[wires[1]])
    qml.CY(wires=wires)
    Hadamard(wires=[wires[0]])


add_decomps(IsingXY, _isingxy_to_h_cy)
add_decomps("Adjoint(IsingXY)", adjoint_rotation)
add_decomps("Pow(IsingXY)", pow_rotation)


class PSWAP(Operation):
    r"""Phase SWAP gate

    .. math:: PSWAP(\phi) = \begin{bmatrix}
            1 & 0 & 0 & 0 \\
            0 & 0 & e^{i \phi} & 0 \\
            0 & e^{i \phi} & 0 & 0 \\
            0 & 0 & 0 & 1
        \end{bmatrix}.

    **Details:**

    * Number of wires: 2
    * Number of parameters: 1
    * Gradient recipe:

    .. math::
        \frac{d}{d \phi} PSWAP(\phi)
        = \frac{1}{2} \left[ PSWAP(\phi + \pi / 2) - PSWAP(\phi - \pi / 2) \right]

    Args:
        phi (float): the phase angle
        wires (int): the subsystem the gate acts on
        id (str or None): String representing the operation (optional)
    """

    num_wires = 2
    num_params = 1
    """int: Number of trainable parameters that the operator depends on."""

    ndim_params = (0,)
    """tuple[int]: Number of dimensions per trainable parameter that the operator depends on."""

    resource_keys = set()

    grad_method = "A"
    grad_recipe = ([[0.5, 1, np.pi / 2], [-0.5, 1, -np.pi / 2]],)

    def __init__(self, phi: TensorLike, wires: WiresLike, id: Optional[str] = None):
        super().__init__(phi, wires=wires, id=id)

    @property
    def resource_params(self) -> dict:
        return {}

    @staticmethod
    def compute_decomposition(phi: TensorLike, wires: WiresLike) -> list[Operator]:
        r"""Representation of the operator as a product of other operators (static method). :

        .. math:: O = O_1 O_2 \dots O_n.


        .. seealso:: :meth:`~.PSWAP.decomposition`.

        Args:
            phi (float): the phase angle
            wires (Iterable, Wires): the subsystem the gate acts on

        Returns:
            list[Operator]: decomposition into lower level operations

        **Example:**

        >>> qml.PSWAP.compute_decomposition(1.23, wires=(0,1))
        [SWAP(wires=[0, 1]), CNOT(wires=[0, 1]), PhaseShift(1.23, wires=[1]), CNOT(wires=[0, 1])]
        """
        return [
            qml.SWAP(wires=wires),
            qml.CNOT(wires=wires),
            PhaseShift(phi, wires=[wires[1]]),
            qml.CNOT(wires=wires),
        ]

    @staticmethod
    def compute_matrix(phi: TensorLike) -> TensorLike:  # pylint: disable=arguments-differ
        r"""Representation of the operator as a canonical matrix in the computational basis (static method).

        The canonical matrix is the textbook matrix representation that does not consider wires.
        Implicitly, this assumes that the wires of the operator correspond to the global wire order.

        .. seealso:: :meth:`~.PSWAP.matrix`


        Args:
           phi (TensorLike): phase angle

        Returns:
           TensorLike: canonical matrix

        **Example**

        >>> qml.PSWAP.compute_matrix(0.5)
        array([[1.        +0.j, 0.        +0.j        , 0.        +0.j        , 0.        +0.j],
              [0.        +0.j, 0.        +0.j        , 0.87758256+0.47942554j, 0.        +0.j],
              [0.        +0.j, 0.87758256+0.47942554j, 0.        +0.j        , 0.        +0.j],
              [0.        +0.j, 0.        +0.j        , 0.        +0.j        , 1.        +0.j]])
        """
        if math.get_interface(phi) == "tensorflow":
            phi = math.cast_like(phi, 1j)

        e = math.exp(1j * phi)
        zero = math.zeros_like(phi)
        one = math.ones_like(phi)

        return math.stack(
            [
                stack_last([one, zero, zero, zero]),
                stack_last([zero, zero, e, zero]),
                stack_last([zero, e, zero, zero]),
                stack_last([zero, zero, zero, one]),
            ],
            axis=-2,
        )

    @staticmethod
    def compute_eigvals(phi: TensorLike) -> TensorLike:  # pylint: disable=arguments-differ
        r"""Eigenvalues of the operator in the computational basis (static method).

        If :attr:`diagonalizing_gates` are specified and implement a unitary :math:`U^{\dagger}`,
        the operator can be reconstructed as

        .. math:: O = U \Sigma U^{\dagger},

        where :math:`\Sigma` is the diagonal matrix containing the eigenvalues.

        Otherwise, no particular order for the eigenvalues is guaranteed.

        .. seealso:: :meth:`~.PSWAP.eigvals`


        Args:
            phi (TensorLike): phase angle

        Returns:
            TensorLike: eigenvalues

        **Example**

        >>> qml.PSWAP.compute_eigvals(0.5)
        array([ 1.        +0.j        ,  1.        +0.j,       -0.87758256-0.47942554j,  0.87758256+0.47942554j])
        """
        if math.get_interface(phi) == "tensorflow":
            phi = math.cast_like(phi, 1j)

        e = math.exp(1j * phi)
        one = math.ones_like(phi)
        return math.transpose(math.stack([one, one, -e, e]))

    def adjoint(self) -> "PSWAP":
        (phi,) = self.parameters
        return PSWAP(-phi, wires=self.wires)

    def simplify(self) -> "PSWAP":
        phi = self.data[0] % (2 * np.pi)

        if _can_replace(phi, 0):
            return qml.SWAP(wires=self.wires)

        return PSWAP(phi, wires=self.wires)


def _pswap_to_swap_cnot_phaseshift_cnot_resources():
    return {qml.SWAP: 1, qml.CNOT: 2, PhaseShift: 1}


@register_resources(_pswap_to_swap_cnot_phaseshift_cnot_resources)
def _pswap_to_swap_cnot_phaseshift_cnot(phi: TensorLike, wires: WiresLike, **__):
    qml.SWAP(wires=wires)
    qml.CNOT(wires=wires)
    PhaseShift(phi, wires=[wires[1]])
    qml.CNOT(wires=wires)


add_decomps(PSWAP, _pswap_to_swap_cnot_phaseshift_cnot)
add_decomps("Adjoint(PSWAP)", adjoint_rotation)


class CPhaseShift00(Operation):
    r"""
    A qubit controlled phase shift.

    .. math:: CR_{00}(\phi) = \begin{bmatrix}
                e^{i\phi} & 0 & 0 & 0 \\
                0 & 1 & 0 & 0 \\
                0 & 0 & 1 & 0 \\
                0 & 0 & 0 & 1
            \end{bmatrix}.

    .. note:: The first wire provided corresponds to the **control qubit** and controls
        on the zero state :math:`|0\rangle`.

    **Details:**

    * Number of wires: 2
    * Number of parameters: 1
    * Number of dimensions per parameter: (0,)
    * Gradient recipe:

    .. math::
        \frac{d}{d \phi} CR_{00}(\phi)
        = \frac{1}{2} \left[ CR_{00}(\phi + \pi / 2)
            - CR_{00}(\phi - \pi / 2) \right]

    Args:
        phi (float): rotation angle :math:`\phi`
        wires (Sequence[int]): the wire the operation acts on
        id (str or None): String representing the operation (optional)
    """

    num_wires = 2
    num_params = 1
    """int: Number of trainable parameters that the operator depends on."""

    ndim_params = (0,)
    """tuple[int]: Number of dimensions per trainable parameter that the operator depends on."""

    grad_method = "A"
    parameter_frequencies = [(1,)]

    def generator(self) -> "qml.Projector":
        return qml.Projector(np.array([0, 0]), wires=self.wires)

<<<<<<< HEAD
    resource_param_keys = ()
=======
    resource_keys = set()
>>>>>>> 6b5b7900

    def __init__(self, phi: TensorLike, wires: WiresLike, id: Optional[str] = None):
        super().__init__(phi, wires=wires, id=id)

    @property
    def resource_params(self) -> dict:
        return {}

    def label(
        self,
        decimals: Optional[int] = None,
        base_label: Optional[str] = None,
        cache: Optional[dict] = None,
    ) -> str:
        return super().label(decimals=decimals, base_label="Rϕ(00)", cache=cache)

    @staticmethod
    def compute_matrix(phi: TensorLike) -> TensorLike:  # pylint: disable=arguments-differ
        r"""Representation of the operator as a canonical matrix in the computational basis (static method).

        The canonical matrix is the textbook matrix representation that does not consider wires.
        Implicitly, this assumes that the wires of the operator correspond to the global wire order.

        .. seealso:: :meth:`~.CPhaseShift00.matrix`

        Args:
            phi (TensorLike): phase shift

        Returns:
            TensorLike: canonical matrix

        **Example**

        >>> qml.CPhaseShift00.compute_matrix(torch.tensor(0.5))
            tensor([[0.8776+0.4794j, 0.0+0.0j, 0.0+0.0j, 0.0+0.0j],
                    [0.0000+0.0000j, 1.0+0.0j, 0.0+0.0j, 0.0+0.0j],
                    [0.0000+0.0000j, 0.0+0.0j, 1.0+0.0j, 0.0+0.0j],
                    [0.0000+0.0000j, 0.0+0.0j, 0.0+0.0j, 1.0+0.0j]])
        """
        if math.get_interface(phi) == "tensorflow":
            phi = math.cast_like(phi, 1j)

        exp_part = math.exp(1j * phi)

        if math.ndim(phi) > 0:
            ones = math.ones_like(exp_part)
            zeros = math.zeros_like(exp_part)
            matrix = [
                [exp_part, zeros, zeros, zeros],
                [zeros, ones, zeros, zeros],
                [zeros, zeros, ones, zeros],
                [zeros, zeros, zeros, ones],
            ]

            return math.stack([stack_last(row) for row in matrix], axis=-2)

        return math.diag([exp_part, 1, 1, 1])

    @staticmethod
    def compute_eigvals(phi: TensorLike) -> TensorLike:  # pylint: disable=arguments-differ
        r"""Eigenvalues of the operator in the computational basis (static method).

        If :attr:`diagonalizing_gates` are specified and implement a unitary :math:`U^{\dagger}`,
        the operator can be reconstructed as

        .. math:: O = U \Sigma U^{\dagger},

        where :math:`\Sigma` is the diagonal matrix containing the eigenvalues.

        Otherwise, no particular order for the eigenvalues is guaranteed.

        .. seealso:: :meth:`~.CPhaseShift00.eigvals`


        Args:
            phi (TensorLike): phase shift

        Returns:
            TensorLike: eigenvalues

        **Example**

        >>> qml.CPhaseShift00.compute_eigvals(torch.tensor(0.5))
        tensor([0.8776+0.4794j, 1.0000+0.0000j, 1.0000+0.0000j, 1.0000+0.0000j])
        """
        if math.get_interface(phi) == "tensorflow":
            phi = math.cast_like(phi, 1j)

        exp_part = math.exp(1j * phi)
        ones = math.ones_like(exp_part)
        return stack_last([exp_part, ones, ones, ones])

    @staticmethod
    def compute_decomposition(phi: TensorLike, wires: WiresLike) -> list[Operator]:
        r"""Representation of the operator as a product of other operators (static method). :

        .. math:: O = O_1 O_2 \dots O_n.



        .. seealso:: :meth:`~.CPhaseShift00.decomposition`.

        Args:
            phi (float): rotation angle :math:`\phi`
            wires (Iterable, Wires): wires that the operator acts on

        Returns:
            list[Operator]: decomposition into lower level operations

        **Example:**

        >>> qml.CPhaseShift00.compute_decomposition(1.234, wires=(0,1))
        [X(0),
        X(1),
        PhaseShift(0.617, wires=[0]),
        PhaseShift(0.617, wires=[1]),
        CNOT(wires=[0, 1]),
        PhaseShift(-0.617, wires=[1]),
        CNOT(wires=[0, 1]),
        X(1),
        X(0)]

        """
        decomp_ops = [
            PauliX(wires[0]),
            PauliX(wires[1]),
            PhaseShift(phi / 2, wires=[wires[0]]),
            PhaseShift(phi / 2, wires=[wires[1]]),
            qml.CNOT(wires=wires),
            PhaseShift(-phi / 2, wires=[wires[1]]),
            qml.CNOT(wires=wires),
            PauliX(wires[1]),
            PauliX(wires[0]),
        ]
        return decomp_ops

    def adjoint(self) -> "CPhaseShift00":
        return CPhaseShift00(-self.data[0], wires=self.wires)

    def pow(self, z: Union[int, float]) -> "CPhaseShift00":
        return [CPhaseShift00(self.data[0] * z, wires=self.wires)]

    @property
    def control_values(self) -> str:
        """str: The control values of the operation"""
        return "0"

    @property
    def control_wires(self) -> Wires:
        return self.wires[0:1]


def _cphaseshift00_resources():
    return {PauliX: 4, PhaseShift: 3, qml.CNOT: 2}


@register_resources(_cphaseshift00_resources)
<<<<<<< HEAD
def _cphaseshift00(phi, wires, **__):
=======
def _cphaseshift00(phi: TensorLike, wires: WiresLike, **__):
>>>>>>> 6b5b7900
    PauliX(wires[0])
    PauliX(wires[1])
    PhaseShift(phi / 2, wires=[wires[0]])
    PhaseShift(phi / 2, wires=[wires[1]])
    qml.CNOT(wires=wires)
    PhaseShift(-phi / 2, wires=[wires[1]])
    qml.CNOT(wires=wires)
    PauliX(wires[1])
    PauliX(wires[0])


add_decomps(CPhaseShift00, _cphaseshift00)
<<<<<<< HEAD
=======
add_decomps("Adjoint(CPhaseShift00)", adjoint_rotation)
add_decomps("Pow(CPhaseShift00)", pow_rotation)
>>>>>>> 6b5b7900


class CPhaseShift01(Operation):
    r"""
    A qubit controlled phase shift.

    .. math:: CR_{01\phi}(\phi) = \begin{bmatrix}
                1 & 0 & 0 & 0 \\
                0 & e^{i\phi} & 0 & 0 \\
                0 & 0 & 1 & 0 \\
                0 & 0 & 0 & 1
            \end{bmatrix}.

    .. note:: The first wire provided corresponds to the **control qubit** and controls
        on the zero state :math:`|0\rangle`.

    **Details:**

    * Number of wires: 2
    * Number of parameters: 1
    * Number of dimensions per parameter: (0,)
    * Gradient recipe:

    .. math::
        \frac{d}{d \phi} CR_{01}(\phi)
        = \frac{1}{2} \left[ CR_{01}(\phi + \pi / 2)
            - CR_{01}(\phi - \pi / 2) \right]

    Args:
        phi (float): rotation angle :math:`\phi`
        wires (Sequence[int]): the wire the operation acts on
        id (str or None): String representing the operation (optional)
    """

    num_wires = 2
    num_params = 1
    """int: Number of trainable parameters that the operator depends on."""

    ndim_params = (0,)
    """tuple[int]: Number of dimensions per trainable parameter that the operator depends on."""

    grad_method = "A"
    parameter_frequencies = [(1,)]

    def generator(self) -> "qml.Projector":
        return qml.Projector(np.array([0, 1]), wires=self.wires)

<<<<<<< HEAD
    resource_param_keys = ()
=======
    resource_keys = set()
>>>>>>> 6b5b7900

    def __init__(self, phi: TensorLike, wires: WiresLike, id: Optional[str] = None):
        super().__init__(phi, wires=wires, id=id)

    @property
    def resource_params(self) -> dict:
        return {}

    def label(
        self,
        decimals: Optional[int] = None,
        base_label: Optional[str] = None,
        cache: Optional[dict] = None,
    ) -> str:
        return super().label(decimals=decimals, base_label="Rϕ(01)", cache=cache)

    @staticmethod
    def compute_matrix(phi: TensorLike) -> TensorLike:  # pylint: disable=arguments-differ
        r"""Representation of the operator as a canonical matrix in the computational basis (static method).

        The canonical matrix is the textbook matrix representation that does not consider wires.
        Implicitly, this assumes that the wires of the operator correspond to the global wire order.

        .. seealso:: :meth:`~.CPhaseShift01.matrix`

        Args:
            phi (TensorLike): phase shift

        Returns:
            TensorLike: canonical matrix

        **Example**

        >>> qml.CPhaseShift01.compute_matrix(torch.tensor(0.5))
            tensor([[1.0+0.0j, 0.0000+0.0000j, 0.0+0.0j, 0.0+0.0j],
                    [0.0+0.0j, 0.8776+0.4794j, 0.0+0.0j, 0.0+0.0j],
                    [0.0+0.0j, 0.0000+0.0000j, 1.0+0.0j, 0.0+0.0j],
                    [0.0+0.0j, 0.0000+0.0000j, 0.0+0.0j, 1.0+0.0j]])
        """
        if math.get_interface(phi) == "tensorflow":
            phi = math.cast_like(phi, 1j)

        exp_part = math.exp(1j * phi)

        if math.ndim(phi) > 0:
            ones = math.ones_like(exp_part)
            zeros = math.zeros_like(exp_part)
            matrix = [
                [ones, zeros, zeros, zeros],
                [zeros, exp_part, zeros, zeros],
                [zeros, zeros, ones, zeros],
                [zeros, zeros, zeros, ones],
            ]

            return math.stack([stack_last(row) for row in matrix], axis=-2)

        return math.diag([1, exp_part, 1, 1])

    @staticmethod
    def compute_eigvals(phi: TensorLike) -> TensorLike:  # pylint: disable=arguments-differ
        r"""Eigenvalues of the operator in the computational basis (static method).

        If :attr:`diagonalizing_gates` are specified and implement a unitary :math:`U^{\dagger}`,
        the operator can be reconstructed as

        .. math:: O = U \Sigma U^{\dagger},

        where :math:`\Sigma` is the diagonal matrix containing the eigenvalues.

        Otherwise, no particular order for the eigenvalues is guaranteed.

        .. seealso:: :meth:`~.CPhaseShift01.eigvals`


        Args:
            phi (TensorLike): phase shift

        Returns:
            TensorLike: eigenvalues

        **Example**

        >>> qml.CPhaseShift01.compute_eigvals(torch.tensor(0.5))
        tensor([1.0000+0.0000j, 0.8776+0.4794j, 1.0000+0.0000j, 1.0000+0.0000j])
        """
        if math.get_interface(phi) == "tensorflow":
            phi = math.cast_like(phi, 1j)

        exp_part = math.exp(1j * phi)
        ones = math.ones_like(exp_part)
        return stack_last([ones, exp_part, ones, ones])

    @staticmethod
    def compute_decomposition(phi: TensorLike, wires: WiresLike) -> list[Operator]:
        r"""Representation of the operator as a product of other operators (static method). :

        .. math:: O = O_1 O_2 \dots O_n.
        .. seealso:: :meth:`~.CPhaseShift01.decomposition`.

        Args:
            phi (Tensorlike): rotation angle :math:`\phi`
            wires (Iterable, Wires): wires that the operator acts on

        Returns:
            list[Operator]: decomposition into lower level operations

        **Example:**

        >>> qml.CPhaseShift01.compute_decomposition(1.234, wires=(0,1))
        [X(0),
        PhaseShift(0.617, wires=[0]),
        PhaseShift(0.617, wires=[1]),
        CNOT(wires=[0, 1]),
        PhaseShift(-0.617, wires=[1]),
        CNOT(wires=[0, 1]),
        X(0)]

        """
        decomp_ops = [
            PauliX(wires[0]),
            PhaseShift(phi / 2, wires=[wires[0]]),
            PhaseShift(phi / 2, wires=[wires[1]]),
            qml.CNOT(wires=wires),
            PhaseShift(-phi / 2, wires=[wires[1]]),
            qml.CNOT(wires=wires),
            PauliX(wires[0]),
        ]
        return decomp_ops

    def adjoint(self) -> "CPhaseShift01":
        return CPhaseShift01(-self.data[0], wires=self.wires)

    def pow(self, z: Union[int, float]) -> "CPhaseShift01":
        return [CPhaseShift01(self.data[0] * z, wires=self.wires)]

    @property
    def control_values(self) -> str:
        """str: The control values of the operation"""
        return "0"

    @property
    def control_wires(self) -> Wires:
        return self.wires[0:1]


def _cphaseshift01_resources():
    return {PauliX: 2, PhaseShift: 3, qml.CNOT: 2}


@register_resources(_cphaseshift01_resources)
<<<<<<< HEAD
def _cphaseshift01(phi, wires, **__):
=======
def _cphaseshift01(phi: TensorLike, wires: WiresLike, **__):
>>>>>>> 6b5b7900
    PauliX(wires[0])
    PhaseShift(phi / 2, wires=[wires[0]])
    PhaseShift(phi / 2, wires=[wires[1]])
    qml.CNOT(wires=wires)
    PhaseShift(-phi / 2, wires=[wires[1]])
    qml.CNOT(wires=wires)
    PauliX(wires[0])


add_decomps(CPhaseShift01, _cphaseshift01)
<<<<<<< HEAD
=======
add_decomps("Adjoint(CPhaseShift01)", adjoint_rotation)
add_decomps("Pow(CPhaseShift01)", pow_rotation)
>>>>>>> 6b5b7900


class CPhaseShift10(Operation):
    r"""
    A qubit controlled phase shift.

    .. math:: CR_{10\phi}(\phi) = \begin{bmatrix}
                1 & 0 & 0 & 0 \\
                0 & 1 & 0 & 0 \\
                0 & 0 & e^{i\phi} & 0 \\
                0 & 0 & 0 & 1
            \end{bmatrix}.

    .. note:: The first wire provided corresponds to the **control qubit**.

    **Details:**

    * Number of wires: 2
    * Number of parameters: 1
    * Number of dimensions per parameter: (0,)
    * Gradient recipe:

    .. math::
        \frac{d}{d \phi} CR_{10}(\phi)
        = \frac{1}{2} \left[ CR_{10}(\phi + \pi / 2)
            - CR_{10}(\phi - \pi / 2) \right]

    Args:
        phi (float): rotation angle :math:`\phi`
        wires (Any, Wires): the wire the operation acts on
        id (str or None): String representing the operation (optional)
    """

    num_wires = 2
    num_params = 1
    """int: Number of trainable parameters that the operator depends on."""

    ndim_params = (0,)
    """tuple[int]: Number of dimensions per trainable parameter that the operator depends on."""

    grad_method = "A"
    parameter_frequencies = [(1,)]

    def generator(self) -> "qml.Projector":
        return qml.Projector(np.array([1, 0]), wires=self.wires)

<<<<<<< HEAD
    resource_param_keys = ()
=======
    resource_keys = set()
>>>>>>> 6b5b7900

    def __init__(self, phi: TensorLike, wires: WiresLike, id: Optional[str] = None):
        super().__init__(phi, wires=wires, id=id)

    @property
    def resource_params(self) -> dict:
        return {}

    def label(
        self,
        decimals: Optional[int] = None,
        base_label: Optional[str] = None,
        cache: Optional[dict] = None,
    ) -> str:
        return super().label(decimals=decimals, base_label="Rϕ(10)", cache=cache)

    @staticmethod
    def compute_matrix(phi: TensorLike) -> TensorLike:  # pylint: disable=arguments-differ
        r"""Representation of the operator as a canonical matrix in the computational basis (static method).

        The canonical matrix is the textbook matrix representation that does not consider wires.
        Implicitly, this assumes that the wires of the operator correspond to the global wire order.

        .. seealso:: :meth:`~.CPhaseShift10.matrix`

        Args:
            phi (TensorLike): phase shift

        Returns:
            TensorLike: canonical matrix

        **Example**

        >>> qml.CPhaseShift10.compute_matrix(torch.tensor(0.5))
            tensor([[1.0+0.0j, 0.0+0.0j, 0.0000+0.0000j, 0.0+0.0j],
                    [0.0+0.0j, 1.0+0.0j, 0.0000+0.0000j, 0.0+0.0j],
                    [0.0+0.0j, 0.0+0.0j, 0.8776+0.4794j, 0.0+0.0j],
                    [0.0+0.0j, 0.0+0.0j, 0.0000+0.0000j, 1.0+0.0j]])
        """
        if math.get_interface(phi) == "tensorflow":
            phi = math.cast_like(phi, 1j)

        exp_part = math.exp(1j * phi)

        if math.ndim(phi) > 0:
            ones = math.ones_like(exp_part)
            zeros = math.zeros_like(exp_part)
            matrix = [
                [ones, zeros, zeros, zeros],
                [zeros, ones, zeros, zeros],
                [zeros, zeros, exp_part, zeros],
                [zeros, zeros, zeros, ones],
            ]

            return math.stack([stack_last(row) for row in matrix], axis=-2)

        return math.diag([1, 1, exp_part, 1])

    @staticmethod
    def compute_eigvals(phi: TensorLike) -> TensorLike:  # pylint: disable=arguments-differ
        r"""Eigenvalues of the operator in the computational basis (static method).

        If :attr:`diagonalizing_gates` are specified and implement a unitary :math:`U^{\dagger}`,
        the operator can be reconstructed as

        .. math:: O = U \Sigma U^{\dagger},

        where :math:`\Sigma` is the diagonal matrix containing the eigenvalues.

        Otherwise, no particular order for the eigenvalues is guaranteed.

        .. seealso:: :meth:`~.CPhaseShift10.eigvals`


        Args:
            phi (TensorLike): phase shift

        Returns:
            TensorLike: eigenvalues

        **Example**

        >>> qml.CPhaseShift10.compute_eigvals(torch.tensor(0.5))
        tensor([1.0000+0.0000j, 1.0000+0.0000j, 0.8776+0.4794j, 1.0000+0.0000j])
        """
        if math.get_interface(phi) == "tensorflow":
            phi = math.cast_like(phi, 1j)

        exp_part = math.exp(1j * phi)
        ones = math.ones_like(exp_part)
        return stack_last([ones, ones, exp_part, ones])

    @staticmethod
    def compute_decomposition(phi: TensorLike, wires: WiresLike) -> list[Operator]:
        r"""Representation of the operator as a product of other operators (static method). :

        .. math:: O = O_1 O_2 \dots O_n.
        .. seealso:: :meth:`~.CPhaseShift10.decomposition`.

        Args:
            phi (TensorLike): rotation angle :math:`\phi`
            wires (Iterable, Wires): wires that the operator acts on

        Returns:
            list[Operator]: decomposition into lower level operations

        **Example:**

        >>> qml.CPhaseShift10.compute_decomposition(1.234, wires=(0,1))
        [X(1),
        PhaseShift(0.617, wires=[0]),
        PhaseShift(0.617, wires=[1]),
        CNOT(wires=[0, 1]),
        PhaseShift(-0.617, wires=[1]),
        CNOT(wires=[0, 1]),
        X(1)]

        """
        decomp_ops = [
            PauliX(wires[1]),
            PhaseShift(phi / 2, wires=[wires[0]]),
            PhaseShift(phi / 2, wires=[wires[1]]),
            qml.CNOT(wires=wires),
            PhaseShift(-phi / 2, wires=[wires[1]]),
            qml.CNOT(wires=wires),
            PauliX(wires[1]),
        ]
        return decomp_ops

    def adjoint(self) -> "CPhaseShift10":
        return CPhaseShift10(-self.data[0], wires=self.wires)

    def pow(self, z: Union[int, float]):
        return [CPhaseShift10(self.data[0] * z, wires=self.wires)]

    @property
    def control_wires(self) -> Wires:
        return self.wires[0:1]


def _cphaseshift10_resources():
    return {PauliX: 2, PhaseShift: 3, qml.CNOT: 2}


@register_resources(_cphaseshift10_resources)
<<<<<<< HEAD
def _cphaseshift10(phi, wires, **__):
=======
def _cphaseshift10(phi: TensorLike, wires: WiresLike, **__):
>>>>>>> 6b5b7900
    PauliX(wires[1])
    PhaseShift(phi / 2, wires=[wires[0]])
    PhaseShift(phi / 2, wires=[wires[1]])
    qml.CNOT(wires=wires)
    PhaseShift(-phi / 2, wires=[wires[1]])
    qml.CNOT(wires=wires)
    PauliX(wires[1])


<<<<<<< HEAD
add_decomps(CPhaseShift10, _cphaseshift10)
=======
add_decomps(CPhaseShift10, _cphaseshift10)
add_decomps("Adjoint(CPhaseShift10)", adjoint_rotation)
add_decomps("Pow(CPhaseShift10)", pow_rotation)
>>>>>>> 6b5b7900
<|MERGE_RESOLUTION|>--- conflicted
+++ resolved
@@ -25,17 +25,11 @@
 import numpy as np
 
 import pennylane as qml
-<<<<<<< HEAD
-from pennylane.decomposition import add_decomps, register_resources
-from pennylane.math import expand_matrix
-from pennylane.operation import AnyWires, FlatPytree, Operation
-=======
 from pennylane import math, queuing
 from pennylane.decomposition import add_decomps, controlled_resource_rep, register_resources
 from pennylane.decomposition.symbolic_decomposition import adjoint_rotation, pow_rotation
 from pennylane.math.decomposition import decomp_int_to_powers_of_two
 from pennylane.operation import FlatPytree, Operation, Operator
->>>>>>> 6b5b7900
 from pennylane.typing import TensorLike
 from pennylane.wires import Wires, WiresLike
 
@@ -76,11 +70,7 @@
     ndim_params = (0,)
     """tuple[int]: Number of dimensions per trainable parameter that the operator depends on."""
 
-<<<<<<< HEAD
-    resource_param_keys = ("num_wires",)
-=======
     resource_keys = {"num_wires"}
->>>>>>> 6b5b7900
 
     grad_method = "A"
     parameter_frequencies = [(1,)]
@@ -176,10 +166,6 @@
 
         return math.exp(math.outer(-0.5j * theta, eigs))
 
-    @property
-    def resource_params(self) -> dict:
-        return {"num_wires": self.hyperparameters["num_wires"]}
-
     @staticmethod
     def compute_decomposition(  # pylint: disable=arguments-differ,unused-argument
         theta: TensorLike, wires: WiresLike, **kwargs
@@ -234,11 +220,7 @@
 
 
 @register_resources(_multi_rz_decomposition_resources)
-<<<<<<< HEAD
-def _multi_rz_decomposition(theta, wires, **__):
-=======
 def _multi_rz_decomposition(theta: TensorLike, wires: WiresLike, **__):
->>>>>>> 6b5b7900
 
     @qml.for_loop(len(wires) - 1, 0, -1)
     def _pre_cnot(i):
@@ -254,11 +236,8 @@
 
 
 add_decomps(MultiRZ, _multi_rz_decomposition)
-<<<<<<< HEAD
-=======
 add_decomps("Adjoint(MultiRZ)", adjoint_rotation)
 add_decomps("Pow(MultiRZ)", pow_rotation)
->>>>>>> 6b5b7900
 
 
 class PauliRot(Operation):
@@ -310,13 +289,9 @@
     grad_method = "A"
     parameter_frequencies = [(1,)]
 
-<<<<<<< HEAD
-    resource_param_keys = ("pauli_word",)
-=======
     resource_keys = {
         "pauli_word",
     }
->>>>>>> 6b5b7900
 
     _ALLOWED_CHARACTERS = "IXYZ"
 
@@ -587,8 +562,6 @@
         return [PauliRot(self.data[0] * z, self.hyperparameters["pauli_word"], wires=self.wires)]
 
 
-<<<<<<< HEAD
-=======
 def _pauli_rot_resources(pauli_word):
     if set(pauli_word) == {"I"}:
         return {qml.GlobalPhase: 1}
@@ -601,7 +574,6 @@
 
 
 @register_resources(_pauli_rot_resources)
->>>>>>> 6b5b7900
 def _pauli_rot_decomposition(theta, pauli_word, wires, **__):
     if set(pauli_word) == {"I"}:
         qml.GlobalPhase(theta / 2)
@@ -622,25 +594,9 @@
             qml.RX(-np.pi / 2, wires=[wire])
 
 
-<<<<<<< HEAD
-def _pauli_rot_resources(pauli_word):
-    if set(pauli_word) == {"I"}:
-        return {qml.GlobalPhase: 1}
-    num_active_wires = len(pauli_word.replace("I", ""))
-    return {
-        qml.Hadamard: 2 * pauli_word.count("X"),
-        qml.RX: 2 * pauli_word.count("Y"),
-        qml.resource_rep(qml.MultiRZ, num_wires=num_active_wires): 1,
-    }
-
-
-pauli_rot_decomposition = qml.register_resources(_pauli_rot_resources, _pauli_rot_decomposition)
-add_decomps(PauliRot, pauli_rot_decomposition)
-=======
 add_decomps(PauliRot, _pauli_rot_decomposition)
 add_decomps("Adjoint(PauliRot)", adjoint_rotation)
 add_decomps("Pow(PauliRot)", pow_rotation)
->>>>>>> 6b5b7900
 
 
 class PCPhase(Operation):
@@ -2110,11 +2066,7 @@
     def generator(self) -> "qml.Projector":
         return qml.Projector(np.array([0, 0]), wires=self.wires)
 
-<<<<<<< HEAD
-    resource_param_keys = ()
-=======
     resource_keys = set()
->>>>>>> 6b5b7900
 
     def __init__(self, phi: TensorLike, wires: WiresLike, id: Optional[str] = None):
         super().__init__(phi, wires=wires, id=id)
@@ -2272,11 +2224,7 @@
 
 
 @register_resources(_cphaseshift00_resources)
-<<<<<<< HEAD
-def _cphaseshift00(phi, wires, **__):
-=======
 def _cphaseshift00(phi: TensorLike, wires: WiresLike, **__):
->>>>>>> 6b5b7900
     PauliX(wires[0])
     PauliX(wires[1])
     PhaseShift(phi / 2, wires=[wires[0]])
@@ -2289,11 +2237,8 @@
 
 
 add_decomps(CPhaseShift00, _cphaseshift00)
-<<<<<<< HEAD
-=======
 add_decomps("Adjoint(CPhaseShift00)", adjoint_rotation)
 add_decomps("Pow(CPhaseShift00)", pow_rotation)
->>>>>>> 6b5b7900
 
 
 class CPhaseShift01(Operation):
@@ -2341,11 +2286,7 @@
     def generator(self) -> "qml.Projector":
         return qml.Projector(np.array([0, 1]), wires=self.wires)
 
-<<<<<<< HEAD
-    resource_param_keys = ()
-=======
     resource_keys = set()
->>>>>>> 6b5b7900
 
     def __init__(self, phi: TensorLike, wires: WiresLike, id: Optional[str] = None):
         super().__init__(phi, wires=wires, id=id)
@@ -2496,11 +2437,7 @@
 
 
 @register_resources(_cphaseshift01_resources)
-<<<<<<< HEAD
-def _cphaseshift01(phi, wires, **__):
-=======
 def _cphaseshift01(phi: TensorLike, wires: WiresLike, **__):
->>>>>>> 6b5b7900
     PauliX(wires[0])
     PhaseShift(phi / 2, wires=[wires[0]])
     PhaseShift(phi / 2, wires=[wires[1]])
@@ -2511,11 +2448,8 @@
 
 
 add_decomps(CPhaseShift01, _cphaseshift01)
-<<<<<<< HEAD
-=======
 add_decomps("Adjoint(CPhaseShift01)", adjoint_rotation)
 add_decomps("Pow(CPhaseShift01)", pow_rotation)
->>>>>>> 6b5b7900
 
 
 class CPhaseShift10(Operation):
@@ -2562,11 +2496,7 @@
     def generator(self) -> "qml.Projector":
         return qml.Projector(np.array([1, 0]), wires=self.wires)
 
-<<<<<<< HEAD
-    resource_param_keys = ()
-=======
     resource_keys = set()
->>>>>>> 6b5b7900
 
     def __init__(self, phi: TensorLike, wires: WiresLike, id: Optional[str] = None):
         super().__init__(phi, wires=wires, id=id)
@@ -2712,11 +2642,7 @@
 
 
 @register_resources(_cphaseshift10_resources)
-<<<<<<< HEAD
-def _cphaseshift10(phi, wires, **__):
-=======
 def _cphaseshift10(phi: TensorLike, wires: WiresLike, **__):
->>>>>>> 6b5b7900
     PauliX(wires[1])
     PhaseShift(phi / 2, wires=[wires[0]])
     PhaseShift(phi / 2, wires=[wires[1]])
@@ -2726,10 +2652,6 @@
     PauliX(wires[1])
 
 
-<<<<<<< HEAD
-add_decomps(CPhaseShift10, _cphaseshift10)
-=======
 add_decomps(CPhaseShift10, _cphaseshift10)
 add_decomps("Adjoint(CPhaseShift10)", adjoint_rotation)
-add_decomps("Pow(CPhaseShift10)", pow_rotation)
->>>>>>> 6b5b7900
+add_decomps("Pow(CPhaseShift10)", pow_rotation)