--- conflicted
+++ resolved
@@ -832,11 +832,7 @@
     qml.GlobalPhase(-phi / 2)
 
 
-<<<<<<< HEAD
-def _controlled_phase_shift_ppr_resource(num_control_wires, **_):
-=======
 def _cphase_to_ppr_resource(num_control_wires, **_):
->>>>>>> 9fec175c
     resources = {
         resource_rep(qml.PauliRot, pauli_word="Z" * i): builtin_math.comb(num_control_wires + 1, i)
         for i in range(1, num_control_wires + 2)
@@ -845,17 +841,10 @@
     return resources
 
 
-<<<<<<< HEAD
-@register_resources(_controlled_phase_shift_ppr_resource)
-def _controlled_phase_shift_ppr(theta, wires, **_):
-    n = len(wires)
-    for l in range(n, 0, -1):
-=======
 @register_resources(_cphase_to_ppr_resource)
 def _cphase_to_ppr(theta, wires, **_):
     n = len(wires)
     for l in range(1, n + 1):
->>>>>>> 9fec175c
         for sub_wires in combinations(wires, l):
             phi = -theta / 2 ** (n - 1) * (-1) ** l
             qml.PauliRot(phi, pauli_word="Z" * l, wires=sub_wires)
@@ -865,11 +854,7 @@
 add_decomps(PhaseShift, _phaseshift_to_rz_gp)
 add_decomps("Adjoint(PhaseShift)", adjoint_rotation)
 add_decomps("Pow(PhaseShift)", pow_rotation)
-<<<<<<< HEAD
-add_decomps("C(PhaseShift)", flip_zero_control(_controlled_phase_shift_ppr))
-=======
 add_decomps("C(PhaseShift)", flip_zero_control(_cphase_to_ppr))
->>>>>>> 9fec175c
 
 
 class Rot(Operation):
