--- conflicted
+++ resolved
@@ -483,23 +483,15 @@
     grad_method = "A"
     parameter_frequencies = [(1,)]
 
-<<<<<<< HEAD
     @property
     def resource_params(self) -> dict:
         return {}
-=======
-    resource_param_keys = ()
->>>>>>> 1a979183
 
     def generator(self) -> "qml.Projector":
         return qml.Projector(np.array([1]), wires=self.wires)
 
     def __init__(self, phi: TensorLike, wires: WiresLike, id: Optional[str] = None):
         super().__init__(phi, wires=wires, id=id)
-
-    @property
-    def resource_params(self) -> dict:
-        return {}
 
     def label(
         self,
@@ -631,30 +623,17 @@
         return [self.data[0], 0.0, 0.0]
 
 
-<<<<<<< HEAD
 def _phaseshift_to_rz_gp_resources():
     return {qml.RZ: 1, qml.GlobalPhase: 1}
 
 
 @register_resources(_phaseshift_to_rz_gp_resources)
 def _phaseshift_to_rz_gp(phi, wires: WiresLike, **__):
-=======
-def _phaseshift_rz_globph_resources():
-    return {qml.RZ: 1, qml.GlobalPhase: 1}
-
-
-@register_resources(_phaseshift_rz_globph_resources)
-def _phaseshift_rz_globph(phi, wires, **__):
->>>>>>> 1a979183
     RZ(phi, wires=wires)
     qml.GlobalPhase(-phi / 2)
 
 
-<<<<<<< HEAD
 add_decomps(PhaseShift, _phaseshift_to_rz_gp)
-=======
-add_decomps(PhaseShift, _phaseshift_rz_globph)
->>>>>>> 1a979183
 
 
 class Rot(Operation):
