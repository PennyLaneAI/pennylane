# Copyright 2018-2023 Xanadu Quantum Technologies Inc.

# Licensed under the Apache License, Version 2.0 (the "License");
# you may not use this file except in compliance with the License.
# You may obtain a copy of the License at

#     http://www.apache.org/licenses/LICENSE-2.0

# Unless required by applicable law or agreed to in writing, software
# distributed under the License is distributed on an "AS IS" BASIS,
# WITHOUT WARRANTIES OR CONDITIONS OF ANY KIND, either express or implied.
# See the License for the specific language governing permissions and
# limitations under the License.
# pylint: disable=too-many-arguments
"""
This submodule contains the discrete-variable quantum operations that are the
core parametrized gates.
"""
# pylint: disable=arguments-differ
import functools
from typing import Optional, Union

import numpy as np
import scipy as sp

import pennylane as qml
<<<<<<< HEAD
from pennylane.decomposition import add_decomps, register_resources
=======
from pennylane.decomposition import (
    add_decomps,
    register_condition,
    register_resources,
    resource_rep,
)
from pennylane.decomposition.symbolic_decomposition import (
    adjoint_rotation,
    flip_zero_control,
    pow_rotation,
)
>>>>>>> 94cbb951
from pennylane.operation import Operation
from pennylane.typing import TensorLike
from pennylane.wires import WiresLike

from .non_parametric_ops import Hadamard, PauliX, PauliY, PauliZ

stack_last = functools.partial(qml.math.stack, axis=-1)


def _can_replace(x, y):
    """
    Convenience function that returns true if x is close to y and if
    x does not require grad
    """
    return not qml.math.is_abstract(x) and not qml.math.requires_grad(x) and qml.math.allclose(x, y)


class RX(Operation):
    r"""
    The single qubit X rotation

    .. math:: R_x(\phi) = e^{-i\phi\sigma_x/2} = \begin{bmatrix}
                \cos(\phi/2) & -i\sin(\phi/2) \\
                -i\sin(\phi/2) & \cos(\phi/2)
            \end{bmatrix}.

    **Details:**

    * Number of wires: 1
    * Number of parameters: 1
    * Number of dimensions per parameter: (0,)
    * Gradient recipe: :math:`\frac{d}{d\phi}f(R_x(\phi)) = \frac{1}{2}\left[f(R_x(\phi+\pi/2)) - f(R_x(\phi-\pi/2))\right]`
      where :math:`f` is an expectation value depending on :math:`R_x(\phi)`.

    Args:
        phi (float): rotation angle :math:`\phi`
        wires (Sequence[int] or int): the wire the operation acts on
        id (str or None): String representing the operation (optional)
    """

    num_wires = 1
    num_params = 1
    """int: Number of trainable parameters that the operator depends on."""

    ndim_params = (0,)
    """tuple[int]: Number of dimensions per trainable parameter that the operator depends on."""

    resource_keys = set()

    basis = "X"
    grad_method = "A"
    parameter_frequencies = [(1,)]
    resource_keys = set()

    def generator(self) -> "qml.Hamiltonian":
        return qml.Hamiltonian([-0.5], [PauliX(wires=self.wires)])

    def __init__(self, phi: TensorLike, wires: WiresLike, id: Optional[str] = None):
        super().__init__(phi, wires=wires, id=id)

    @property
    def resource_params(self) -> dict:
        return {}

    @staticmethod
    def compute_matrix(theta: TensorLike) -> TensorLike:  # pylint: disable=arguments-differ
        r"""Representation of the operator as a canonical matrix in the computational basis (static method).

        The canonical matrix is the textbook matrix representation that does not consider wires.
        Implicitly, this assumes that the wires of the operator correspond to the global wire order.

        .. seealso:: :meth:`~.RX.matrix`

        Args:
            theta (tensor_like or float): rotation angle

        Returns:
            tensor_like: canonical matrix

        **Example**

        >>> qml.RX.compute_matrix(torch.tensor(0.5))
        tensor([[0.9689+0.0000j, 0.0000-0.2474j],
                [0.0000-0.2474j, 0.9689+0.0000j]])
        """
        c = qml.math.cos(theta / 2)
        s = qml.math.sin(theta / 2)

        if qml.math.get_interface(theta) == "tensorflow":
            c = qml.math.cast_like(c, 1j)
            s = qml.math.cast_like(s, 1j)

        # The following avoids casting an imaginary quantity to reals when backpropagating
        c = (1 + 0j) * c
        js = -1j * s
        return qml.math.stack([stack_last([c, js]), stack_last([js, c])], axis=-2)

    @staticmethod
    def compute_sparse_matrix(theta, format="csr"):
        return sp.sparse.csr_matrix(
            [
                [qml.math.cos(theta / 2), -1j * qml.math.sin(theta / 2)],
                [-1j * qml.math.sin(theta / 2), qml.math.cos(theta / 2)],
            ]
        ).asformat(format)

    def adjoint(self) -> "RX":
        return RX(-self.data[0], wires=self.wires)

    def pow(self, z: Union[int, float]) -> list["qml.operation.Operator"]:
        return [RX(self.data[0] * z, wires=self.wires)]

    def _controlled(self, wire: WiresLike) -> "qml.CRX":
        return qml.CRX(*self.parameters, wires=wire + self.wires)

    def simplify(self) -> "RX":
        theta = self.data[0] % (4 * np.pi)

        if _can_replace(theta, 0):
            return qml.Identity(wires=self.wires)

        return RX(theta, wires=self.wires)

    def single_qubit_rot_angles(self) -> list[TensorLike]:
        # RX(\theta) = RZ(-\pi/2) RY(\theta) RZ(\pi/2)
        pi_half = qml.math.ones_like(self.data[0]) * (np.pi / 2)
        return [pi_half, self.data[0], -pi_half]


def _rx_to_rot_resources():
    return {qml.Rot: 1}


@register_resources(_rx_to_rot_resources)
def _rx_to_rot(phi, wires: WiresLike, **__):
    qml.Rot(np.pi / 2, phi, 3.5 * np.pi, wires=wires)


<<<<<<< HEAD
add_decomps(RX, _rx_to_rot)
=======
def _rx_to_rz_ry_resources():
    return {qml.RZ: 2, qml.RY: 1}


@register_resources(_rx_to_rz_ry_resources)
def _rx_to_rz_ry(phi, wires: WiresLike, **__):
    qml.RZ(np.pi / 2, wires=wires)
    qml.RY(phi, wires=wires)
    qml.RZ(-np.pi / 2, wires=wires)


add_decomps(RX, _rx_to_rot, _rx_to_rz_ry)
add_decomps("Adjoint(RX)", adjoint_rotation)
add_decomps("Pow(RX)", pow_rotation)


def _controlled_rx_resource(*_, num_control_wires, num_work_wires, work_wire_type, **__):
    if num_control_wires == 1:
        return {qml.CRX: 1}
    return {
        qml.H: 2,
        qml.RZ: 2,
        resource_rep(
            qml.MultiControlledX,
            num_control_wires=num_control_wires,
            num_zero_control_values=0,
            num_work_wires=num_work_wires,
            work_wire_type=work_wire_type,
        ): 2,
    }


@register_resources(_controlled_rx_resource)
def _controlled_rx_decomp(*params, wires, control_wires, work_wires, work_wire_type, **__):
    if len(control_wires) == 1:
        qml.CRX(*params, wires=wires)
        return

    qml.H(wires=wires[-1])
    qml.RZ(params[0] / 2, wires=wires[-1])
    qml.MultiControlledX(wires=wires, work_wires=work_wires, work_wire_type=work_wire_type)
    qml.RZ(-params[0] / 2, wires=wires[-1])
    qml.MultiControlledX(wires=wires, work_wires=work_wires, work_wire_type=work_wire_type)
    qml.H(wires=wires[-1])


add_decomps("C(RX)", flip_zero_control(_controlled_rx_decomp))
>>>>>>> 94cbb951


class RY(Operation):
    r"""
    The single qubit Y rotation

    .. math:: R_y(\phi) = e^{-i\phi\sigma_y/2} = \begin{bmatrix}
                \cos(\phi/2) & -\sin(\phi/2) \\
                \sin(\phi/2) & \cos(\phi/2)
            \end{bmatrix}.

    **Details:**

    * Number of wires: 1
    * Number of parameters: 1
    * Number of dimensions per parameter: (0,)
    * Gradient recipe: :math:`\frac{d}{d\phi}f(R_y(\phi)) = \frac{1}{2}\left[f(R_y(\phi+\pi/2)) - f(R_y(\phi-\pi/2))\right]`
      where :math:`f` is an expectation value depending on :math:`R_y(\phi)`.

    Args:
        phi (float): rotation angle :math:`\phi`
        wires (Sequence[int] or int): the wire the operation acts on
        id (str or None): String representing the operation (optional)
    """

    num_wires = 1
    num_params = 1
    """int: Number of trainable parameters that the operator depends on."""

    ndim_params = (0,)
    """tuple[int]: Number of dimensions per trainable parameter that the operator depends on."""

    basis = "Y"
    grad_method = "A"
    parameter_frequencies = [(1,)]
    resource_keys = set()

    def generator(self) -> "qml.Hamiltonian":
        return qml.Hamiltonian([-0.5], [PauliY(wires=self.wires)])

    def __init__(self, phi: TensorLike, wires: WiresLike, id: Optional[str] = None):
        super().__init__(phi, wires=wires, id=id)

    @property
    def resource_params(self) -> dict:
        return {}

    @staticmethod
    def compute_matrix(theta: TensorLike) -> TensorLike:  # pylint: disable=arguments-differ
        r"""Representation of the operator as a canonical matrix in the computational basis (static method).

        The canonical matrix is the textbook matrix representation that does not consider wires.
        Implicitly, this assumes that the wires of the operator correspond to the global wire order.

        .. seealso:: :meth:`~.RY.matrix`


        Args:
            theta (tensor_like or float): rotation angle

        Returns:
            tensor_like: canonical matrix

        **Example**

        >>> qml.RY.compute_matrix(torch.tensor(0.5))
        tensor([[ 0.9689, -0.2474],
                [ 0.2474,  0.9689]])
        """

        c = qml.math.cos(theta / 2)
        s = qml.math.sin(theta / 2)
        if qml.math.get_interface(theta) == "tensorflow":
            c = qml.math.cast_like(c, 1j)
            s = qml.math.cast_like(s, 1j)
        # The following avoids casting an imaginary quantity to reals when backpropagating
        c = (1 + 0j) * c
        s = (1 + 0j) * s
        return qml.math.stack([stack_last([c, -s]), stack_last([s, c])], axis=-2)

    @staticmethod
    def compute_sparse_matrix(theta, format="csr"):
        return sp.sparse.csr_matrix(
            [
                [qml.math.cos(theta / 2), -qml.math.sin(theta / 2)],
                [qml.math.sin(theta / 2), qml.math.cos(theta / 2)],
            ]
        ).asformat(format)

    def adjoint(self) -> "RY":
        return RY(-self.data[0], wires=self.wires)

    def pow(self, z: Union[int, float]) -> list["qml.operation.Operator"]:
        return [RY(self.data[0] * z, wires=self.wires)]

    def _controlled(self, wire: WiresLike) -> "qml.CRY":
        return qml.CRY(*self.parameters, wires=wire + self.wires)

    def simplify(self) -> "RY":
        theta = self.data[0] % (4 * np.pi)

        if _can_replace(theta, 0):
            return qml.Identity(wires=self.wires)

        return RY(theta, wires=self.wires)

    def single_qubit_rot_angles(self) -> list[TensorLike]:
        # RY(\theta) = RZ(0) RY(\theta) RZ(0)
        return [0.0, self.data[0], 0.0]


def _ry_to_rot_resources():
    return {qml.Rot: 1}


@register_resources(_ry_to_rot_resources)
def _ry_to_rot(phi, wires: WiresLike, **__):
    qml.Rot(0, phi, 0, wires=wires)


<<<<<<< HEAD
add_decomps(RY, _ry_to_rot)
=======
def _ry_to_rz_rx_resources():
    return {qml.RZ: 2, qml.RX: 1}


@register_resources(_ry_to_rz_rx_resources)
def _ry_to_rz_rx(phi, wires: WiresLike, **__):
    qml.RZ(-np.pi / 2, wires=wires)
    qml.RX(phi, wires=wires)
    qml.RZ(np.pi / 2, wires=wires)


add_decomps(RY, _ry_to_rot, _ry_to_rz_rx)
add_decomps("Adjoint(RY)", adjoint_rotation)
add_decomps("Pow(RY)", pow_rotation)


def _controlled_ry_resource(*_, num_control_wires, num_work_wires, work_wire_type, **__):
    if num_control_wires == 1:
        return {qml.CRY: 1}
    return {
        qml.RY: 2,
        resource_rep(
            qml.MultiControlledX,
            num_control_wires=num_control_wires,
            num_zero_control_values=0,
            num_work_wires=num_work_wires,
            work_wire_type=work_wire_type,
        ): 2,
    }


@register_resources(_controlled_ry_resource)
def _controlled_ry_decomp(*params, wires, control_wires, work_wires, work_wire_type, **__):
    if len(control_wires) == 1:
        qml.CRY(*params, wires=wires)
        return

    qml.RY(params[0] / 2, wires=wires[-1])
    qml.MultiControlledX(wires=wires, work_wires=work_wires, work_wire_type=work_wire_type)
    qml.RY(-params[0] / 2, wires=wires[-1])
    qml.MultiControlledX(wires=wires, work_wires=work_wires, work_wire_type=work_wire_type)


add_decomps("C(RY)", flip_zero_control(_controlled_ry_decomp))
>>>>>>> 94cbb951


class RZ(Operation):
    r"""
    The single qubit Z rotation

    .. math:: R_z(\phi) = e^{-i\phi\sigma_z/2} = \begin{bmatrix}
                e^{-i\phi/2} & 0 \\
                0 & e^{i\phi/2}
            \end{bmatrix}.

    **Details:**

    * Number of wires: 1
    * Number of parameters: 1
    * Number of dimensions per parameter: (0,)
    * Gradient recipe: :math:`\frac{d}{d\phi}f(R_z(\phi)) = \frac{1}{2}\left[f(R_z(\phi+\pi/2)) - f(R_z(\phi-\pi/2))\right]`
      where :math:`f` is an expectation value depending on :math:`R_z(\phi)`.

    Args:
        phi (float): rotation angle :math:`\phi`
        wires (Sequence[int] or int): the wire the operation acts on
        id (str or None): String representing the operation (optional)
    """

    num_wires = 1
    num_params = 1
    """int: Number of trainable parameters that the operator depends on."""

    ndim_params = (0,)
    """tuple[int]: Number of dimensions per trainable parameter that the operator depends on."""

    resource_keys = set()

    basis = "Z"
    grad_method = "A"
    parameter_frequencies = [(1,)]

    def generator(self) -> "qml.Hamiltonian":
        return qml.Hamiltonian([-0.5], [PauliZ(wires=self.wires)])

    def __init__(self, phi: TensorLike, wires: WiresLike, id: Optional[str] = None):
        super().__init__(phi, wires=wires, id=id)

    @staticmethod
    def compute_matrix(theta: TensorLike) -> TensorLike:  # pylint: disable=arguments-differ
        r"""Representation of the operator as a canonical matrix in the computational basis (static method).

        The canonical matrix is the textbook matrix representation that does not consider wires.
        Implicitly, this assumes that the wires of the operator correspond to the global wire order.

        .. seealso:: :meth:`~.RZ.matrix`

        Args:
            theta (tensor_like or float): rotation angle

        Returns:
            tensor_like: canonical matrix

        **Example**

        >>> qml.RZ.compute_matrix(torch.tensor(0.5))
        tensor([[0.9689-0.2474j, 0.0000+0.0000j],
                [0.0000+0.0000j, 0.9689+0.2474j]])
        """
        if qml.math.get_interface(theta) == "tensorflow":
            p = qml.math.exp(-0.5j * qml.math.cast_like(theta, 1j))
            z = qml.math.zeros_like(p)

            return qml.math.stack([stack_last([p, z]), stack_last([z, qml.math.conj(p)])], axis=-2)

        signs = qml.math.array([-1, 1], like=theta)
        arg = 0.5j * theta

        if qml.math.ndim(arg) == 0:
            return qml.math.diag(qml.math.exp(arg * signs))

        diags = qml.math.exp(qml.math.outer(arg, signs))
        return diags[:, :, np.newaxis] * qml.math.cast_like(qml.math.eye(2, like=diags), diags)

    @staticmethod
    def compute_sparse_matrix(theta, format="csr"):
        return sp.sparse.csr_matrix(
            [[np.exp(-1j * theta / 2), 0], [0, np.exp(1j * theta / 2)]]
        ).asformat(format)

    @staticmethod
    def compute_eigvals(theta: TensorLike) -> TensorLike:  # pylint: disable=arguments-differ
        r"""Eigenvalues of the operator in the computational basis (static method).

        If :attr:`diagonalizing_gates` are specified and implement a unitary :math:`U^{\dagger}`,
        the operator can be reconstructed as

        .. math:: O = U \Sigma U^{\dagger},

        where :math:`\Sigma` is the diagonal matrix containing the eigenvalues.

        Otherwise, no particular order for the eigenvalues is guaranteed.

        .. seealso:: :meth:`~.RZ.eigvals`


        Args:
            theta (tensor_like or float): rotation angle

        Returns:
            tensor_like: eigenvalues

        **Example**

        >>> qml.RZ.compute_eigvals(torch.tensor(0.5))
        tensor([0.9689-0.2474j, 0.9689+0.2474j])
        """
        if qml.math.get_interface(theta) == "tensorflow":
            phase = qml.math.exp(-0.5j * qml.math.cast_like(theta, 1j))
            return qml.math.stack([phase, qml.math.conj(phase)], axis=-1)

        prefactors = qml.math.array([-0.5j, 0.5j], like=theta)
        if qml.math.ndim(theta) == 0:
            product = theta * prefactors
        else:
            product = qml.math.outer(theta, prefactors)
        return qml.math.exp(product)

    def adjoint(self) -> "RZ":
        return RZ(-self.data[0], wires=self.wires)

    @property
    def resource_params(self) -> dict:
        return {}

    def pow(self, z: Union[int, float]) -> list["qml.operation.Operator"]:
        return [RZ(self.data[0] * z, wires=self.wires)]

    def _controlled(self, wire: WiresLike) -> "qml.CRZ":
        return qml.CRZ(*self.parameters, wires=wire + self.wires)

    def simplify(self) -> "RZ":
        theta = self.data[0] % (4 * np.pi)

        if _can_replace(theta, 0):
            return qml.Identity(wires=self.wires)

        return RZ(theta, wires=self.wires)

    def single_qubit_rot_angles(self) -> list[TensorLike]:
        # RZ(\theta) = RZ(\theta) RY(0) RZ(0)
        return [self.data[0], 0.0, 0.0]


def _rz_to_rot_resources():
    return {qml.Rot: 1}


@register_resources(_rz_to_rot_resources)
def _rz_to_rot(phi, wires: WiresLike, **__):
    qml.Rot(0, 0, phi, wires=wires)


<<<<<<< HEAD
add_decomps(RZ, _rz_to_rot)
=======
def _rz_to_ry_rx_resources():
    return {qml.RY: 2, qml.RX: 1}


@register_resources(_rz_to_ry_rx_resources)
def _rz_to_ry_rx(phi, wires: WiresLike, **__):
    qml.RY(np.pi / 2, wires=wires)
    qml.RX(phi, wires=wires)
    qml.RY(-np.pi / 2, wires=wires)


add_decomps(RZ, _rz_to_rot, _rz_to_ry_rx)
add_decomps("Adjoint(RZ)", adjoint_rotation)
add_decomps("Pow(RZ)", pow_rotation)


def _controlled_rz_resource(*_, num_control_wires, num_work_wires, work_wire_type, **__):
    if num_control_wires == 1:
        return {qml.CRZ: 1}
    return {
        qml.RZ: 2,
        resource_rep(
            qml.MultiControlledX,
            num_control_wires=num_control_wires,
            num_zero_control_values=0,
            num_work_wires=num_work_wires,
            work_wire_type=work_wire_type,
        ): 2,
    }


@register_resources(_controlled_rz_resource)
def _controlled_rz_decomp(*params, wires, control_wires, work_wires, work_wire_type, **__):
    if len(control_wires) == 1:
        qml.CRZ(*params, wires=wires)
        return

    qml.RZ(params[0] / 2, wires=wires[-1])
    qml.MultiControlledX(wires=wires, work_wires=work_wires, work_wire_type=work_wire_type)
    qml.RZ(-params[0] / 2, wires=wires[-1])
    qml.MultiControlledX(wires=wires, work_wires=work_wires, work_wire_type=work_wire_type)


add_decomps("C(RZ)", flip_zero_control(_controlled_rz_decomp))
>>>>>>> 94cbb951


class PhaseShift(Operation):
    r"""
    Arbitrary single qubit local phase shift

    .. math:: R_\phi(\phi) = e^{i\phi/2}R_z(\phi) = \begin{bmatrix}
                1 & 0 \\
                0 & e^{i\phi}
            \end{bmatrix}.

    **Details:**

    * Number of wires: 1
    * Number of parameters: 1
    * Number of dimensions per parameter: (0,)
    * Gradient recipe: :math:`\frac{d}{d\phi}f(R_\phi(\phi)) = \frac{1}{2}\left[f(R_\phi(\phi+\pi/2)) - f(R_\phi(\phi-\pi/2))\right]`
      where :math:`f` is an expectation value depending on :math:`R_{\phi}(\phi)`.

    Args:
        phi (float): rotation angle :math:`\phi`
        wires (Sequence[int] or int): the wire the operation acts on
        id (str or None): String representing the operation (optional)
    """

    num_wires = 1
    num_params = 1
    """int: Number of trainable parameters that the operator depends on."""

    ndim_params = (0,)
    """tuple[int]: Number of dimensions per trainable parameter that the operator depends on."""

    resource_keys = set()

    basis = "Z"
    grad_method = "A"
    parameter_frequencies = [(1,)]

    @property
    def resource_params(self) -> dict:
        return {}

    def generator(self) -> "qml.Projector":
        return qml.Projector(np.array([1]), wires=self.wires)

    def __init__(self, phi: TensorLike, wires: WiresLike, id: Optional[str] = None):
        super().__init__(phi, wires=wires, id=id)

    def label(
        self,
        decimals: Optional[int] = None,
        base_label: Optional[str] = None,
        cache: Optional[dict] = None,
    ) -> str:
        return super().label(decimals=decimals, base_label=base_label or "Rϕ", cache=cache)

    @staticmethod
    def compute_matrix(phi: TensorLike) -> TensorLike:  # pylint: disable=arguments-differ
        r"""Representation of the operator as a canonical matrix in the computational basis (static method).

        The canonical matrix is the textbook matrix representation that does not consider wires.
        Implicitly, this assumes that the wires of the operator correspond to the global wire order.

        .. seealso:: :meth:`~.PhaseShift.matrix`


        Args:
            phi (tensor_like or float): phase shift

        Returns:
            tensor_like: canonical matrix

        **Example**

        >>> qml.PhaseShift.compute_matrix(torch.tensor(0.5))
        tensor([[0.9689-0.2474j, 0.0000+0.0000j],
                [0.0000+0.0000j, 0.9689+0.2474j]])
        """
        if qml.math.get_interface(phi) == "tensorflow":
            p = qml.math.exp(1j * qml.math.cast_like(phi, 1j))
            ones = qml.math.ones_like(p)
            zeros = qml.math.zeros_like(p)

            return qml.math.stack([stack_last([ones, zeros]), stack_last([zeros, p])], axis=-2)

        signs = qml.math.array([0, 1], like=phi)
        arg = 1j * phi

        if qml.math.ndim(arg) == 0:
            return qml.math.diag(qml.math.exp(arg * signs))

        diags = qml.math.exp(qml.math.outer(arg, signs))
        return diags[:, :, np.newaxis] * qml.math.cast_like(qml.math.eye(2, like=diags), diags)

    @staticmethod
    def compute_eigvals(phi: TensorLike) -> TensorLike:  # pylint: disable=arguments-differ
        r"""Eigenvalues of the operator in the computational basis (static method).

        If :attr:`diagonalizing_gates` are specified and implement a unitary :math:`U^{\dagger}`,
        the operator can be reconstructed as

        .. math:: O = U \Sigma U^{\dagger},

        where :math:`\Sigma` is the diagonal matrix containing the eigenvalues.

        Otherwise, no particular order for the eigenvalues is guaranteed.

        .. seealso:: :meth:`~.PhaseShift.eigvals`


        Args:
            phi (tensor_like or float): phase shift

        Returns:
            tensor_like: eigenvalues

        **Example**

        >>> qml.PhaseShift.compute_eigvals(torch.tensor(0.5))
        tensor([1.0000+0.0000j, 0.8776+0.4794j])
        """
        if qml.math.get_interface(phi) == "tensorflow":
            phase = qml.math.exp(1j * qml.math.cast_like(phi, 1j))
            return stack_last([qml.math.ones_like(phase), phase])

        prefactors = qml.math.array([0, 1j], like=phi)
        if qml.math.ndim(phi) == 0:
            product = phi * prefactors
        else:
            product = qml.math.outer(phi, prefactors)
        return qml.math.exp(product)

    @staticmethod
    def compute_decomposition(phi: TensorLike, wires: WiresLike) -> "qml.operation.Operator":
        r"""Representation of the operator as a product of other operators (static method). :

        .. math:: O = O_1 O_2 \dots O_n.


        .. seealso:: :meth:`~.PhaseShift.decomposition`.

        Args:
            phi (TensorLike): rotation angle :math:`\phi`
            wires (Any, Wires): wires that the operator acts on

        Returns:
            list[Operator]: decomposition into lower level operations

        **Example:**

        >>> qml.PhaseShift.compute_decomposition(1.234, wires=0)
        [RZ(1.234, wires=[0]), GlobalPhase(-0.617, wires=[])]

        """
        return [RZ(phi, wires=wires), qml.GlobalPhase(-phi / 2)]

    def adjoint(self) -> "PhaseShift":
        return PhaseShift(-self.data[0], wires=self.wires)

    def pow(self, z: Union[int, float]) -> list["qml.operation.Operator"]:
        return [PhaseShift(self.data[0] * z, wires=self.wires)]

    def _controlled(self, wire: WiresLike) -> "qml.ControlledPhaseShift":
        return qml.ControlledPhaseShift(*self.parameters, wires=wire + self.wires)

    def simplify(self) -> "PhaseShift":
        phi = self.data[0] % (2 * np.pi)

        if _can_replace(phi, 0):
            return qml.Identity(wires=self.wires)

        return PhaseShift(phi, wires=self.wires)

    def single_qubit_rot_angles(self) -> list[TensorLike]:
        # PhaseShift(\theta) = RZ(\theta) RY(0) RZ(0)
        return [self.data[0], 0.0, 0.0]


def _phaseshift_to_rz_gp_resources():
    return {qml.RZ: 1, qml.GlobalPhase: 1}


@register_resources(_phaseshift_to_rz_gp_resources)
def _phaseshift_to_rz_gp(phi, wires: WiresLike, **__):
    RZ(phi, wires=wires)
    qml.GlobalPhase(-phi / 2)


add_decomps(PhaseShift, _phaseshift_to_rz_gp)
<<<<<<< HEAD
=======
add_decomps("Adjoint(PhaseShift)", adjoint_rotation)
add_decomps("Pow(PhaseShift)", pow_rotation)


def _controlled_phaseshift_condition(*_, num_control_wires, num_work_wires, work_wire_type, **__):
    return num_control_wires == 1 or (num_work_wires > 0 and work_wire_type == "clean")


def _controlled_phaseshift_resource(*_, num_control_wires, num_work_wires, work_wire_type, **__):
    if num_control_wires == 1:
        return {qml.ControlledPhaseShift: 1}
    return {
        resource_rep(
            qml.MultiControlledX,
            num_control_wires=num_control_wires,
            num_zero_control_values=0,
            num_work_wires=num_work_wires - 1,
            work_wire_type=work_wire_type,
        ): 2,
        qml.ControlledPhaseShift: 1,
    }


@register_condition(_controlled_phaseshift_condition)
@register_resources(_controlled_phaseshift_resource)
def _controlled_phase_shift_decomp(*params, wires, control_wires, work_wires, work_wire_type, **__):

    if len(control_wires) == 1:
        qml.ControlledPhaseShift(*params, wires=wires)
        return

    qml.MultiControlledX(
        wires=wires[:-1] + work_wires[0], work_wires=work_wires[1:], work_wire_type=work_wire_type
    )
    qml.ControlledPhaseShift(*params, wires=[work_wires[0], wires[-1]])
    qml.MultiControlledX(
        wires=wires[:-1] + work_wires[0], work_wires=work_wires[1:], work_wire_type=work_wire_type
    )


add_decomps("C(PhaseShift)", flip_zero_control(_controlled_phase_shift_decomp))
>>>>>>> 94cbb951


class Rot(Operation):
    r"""
    Arbitrary single qubit rotation

    .. math::

        R(\phi,\theta,\omega) = RZ(\omega)RY(\theta)RZ(\phi)= \begin{bmatrix}
        e^{-i(\phi+\omega)/2}\cos(\theta/2) & -e^{i(\phi-\omega)/2}\sin(\theta/2) \\
        e^{-i(\phi-\omega)/2}\sin(\theta/2) & e^{i(\phi+\omega)/2}\cos(\theta/2)
        \end{bmatrix}.

    **Details:**

    * Number of wires: 1
    * Number of parameters: 3
    * Number of dimensions per parameter: (0, 0, 0)
    * Gradient recipe: :math:`\frac{d}{d\phi}f(R(\phi, \theta, \omega)) = \frac{1}{2}\left[f(R(\phi+\pi/2, \theta, \omega)) - f(R(\phi-\pi/2, \theta, \omega))\right]`
      where :math:`f` is an expectation value depending on :math:`R(\phi, \theta, \omega)`.
      This gradient recipe applies for each angle argument :math:`\{\phi, \theta, \omega\}`.

    .. note::

        If the ``Rot`` gate is not supported on the targeted device, PennyLane
        will attempt to decompose the gate into :class:`~.RZ` and :class:`~.RY` gates.

    Args:
        phi (float): rotation angle :math:`\phi`
        theta (float): rotation angle :math:`\theta`
        omega (float): rotation angle :math:`\omega`
        wires (Any, Wires): the wire the operation acts on
        id (str or None): String representing the operation (optional)
    """

    num_wires = 1
    num_params = 3
    """int: Number of trainable parameters that the operator depends on."""

    ndim_params = (0, 0, 0)
    """tuple[int]: Number of dimensions per trainable parameter that the operator depends on."""

    resource_keys = set()

    grad_method = "A"
    parameter_frequencies = [(1,), (1,), (1,)]

    resource_keys = set()

    # pylint: disable=too-many-positional-arguments
    def __init__(
        self,
        phi: TensorLike,
        theta: TensorLike,
        omega: TensorLike,
        wires: WiresLike,
        id: Optional[str] = None,
    ):
        super().__init__(phi, theta, omega, wires=wires, id=id)

    @property
    def resource_params(self) -> dict:
        return {}

    @staticmethod
    def compute_matrix(
        phi: TensorLike,
        theta: TensorLike,
        omega: TensorLike,
    ) -> TensorLike:
        r"""Representation of the operator as a canonical matrix in the computational basis (static method).

        The canonical matrix is the textbook matrix representation that does not consider wires.
        Implicitly, this assumes that the wires of the operator correspond to the global wire order.

        .. seealso:: :meth:`~.Rot.matrix`


        Args:
            phi (tensor_like or float): first rotation angle
            theta (tensor_like or float): second rotation angle
            omega (tensor_like or float): third rotation angle

        Returns:
            tensor_like: canonical matrix

        **Example**

        >>> qml.Rot.compute_matrix(torch.tensor(0.1), torch.tensor(0.2), torch.tensor(0.3))
        tensor([[ 0.9752-0.1977j, -0.0993+0.0100j],
                [ 0.0993+0.0100j,  0.9752+0.1977j]])

        """
        # It might be that they are in different interfaces, e.g.,
        # Rot(0.2, 0.3, tf.Variable(0.5), wires=0)
        # So we need to make sure the matrix comes out having the right type
        interface = qml.math.get_interface(phi, theta, omega)

        c = qml.math.cos(theta / 2)
        s = qml.math.sin(theta / 2)

        # If anything is not tensorflow, it has to be casted and then
        if interface == "tensorflow":
            phi = qml.math.cast_like(qml.math.asarray(phi, like=interface), 1j)
            omega = qml.math.cast_like(qml.math.asarray(omega, like=interface), 1j)
            c = qml.math.cast_like(qml.math.asarray(c, like=interface), 1j)
            s = qml.math.cast_like(qml.math.asarray(s, like=interface), 1j)

        # The following variable is used to assert the all terms to be stacked have same shape
        one = qml.math.ones_like(phi) * qml.math.ones_like(omega)
        c = c * one
        s = s * one

        mat = [
            [
                qml.math.exp(-0.5j * (phi + omega)) * c,
                -qml.math.exp(0.5j * (phi - omega)) * s,
            ],
            [
                qml.math.exp(-0.5j * (phi - omega)) * s,
                qml.math.exp(0.5j * (phi + omega)) * c,
            ],
        ]

        return qml.math.stack([stack_last(row) for row in mat], axis=-2)

    @staticmethod
    def compute_decomposition(
        phi: TensorLike, theta: TensorLike, omega: TensorLike, wires: WiresLike
    ) -> list["qml.operation.Operator"]:
        r"""Representation of the operator as a product of other operators (static method). :

        .. math:: O = O_1 O_2 \dots O_n.


        .. seealso:: :meth:`~.Rot.decomposition`.

        Args:
            phi (float): rotation angle :math:`\phi`
            theta (float): rotation angle :math:`\theta`
            omega (float): rotation angle :math:`\omega`
            wires (Any, Wires): the wire the operation acts on

        Returns:
            list[Operator]: decomposition into lower level operations

        **Example:**

        >>> qml.Rot.compute_decomposition(1.2, 2.3, 3.4, wires=0)
        [RZ(1.2, wires=[0]), RY(2.3, wires=[0]), RZ(3.4, wires=[0])]

        """
        return [
            RZ(phi, wires=wires),
            RY(theta, wires=wires),
            RZ(omega, wires=wires),
        ]

    def adjoint(self) -> "Rot":
        phi, theta, omega = self.parameters
        return Rot(-omega, -theta, -phi, wires=self.wires)

    def _controlled(self, wire: WiresLike) -> "qml.CRot":
        return qml.CRot(*self.parameters, wires=wire + self.wires)

    def single_qubit_rot_angles(self) -> list[TensorLike]:
        return self.data

    def simplify(self) -> "Rot":
        """Simplifies into single-rotation gates or a Hadamard if possible.

        >>> qml.Rot(np.pi / 2, 0.1, -np.pi / 2, wires=0).simplify()
        RX(0.1, wires=[0])
        >>> qml.Rot(np.pi, np.pi/2, 0, 0).simplify()
        H(0)

        """
        p0, p1, p2 = [p % (4 * np.pi) for p in self.data]

        if _can_replace(p0, 0) and _can_replace(p1, 0) and _can_replace(p2, 0):
            return qml.Identity(wires=self.wires)
        if _can_replace(p0, np.pi / 2) and _can_replace(p2, 7 * np.pi / 2):
            return RX(p1, wires=self.wires)
        if _can_replace(p0, 0) and _can_replace(p2, 0):
            return RY(p1, wires=self.wires)
        if _can_replace(p1, 0):
            return RZ((p0 + p2) % (4 * np.pi), wires=self.wires)
        if _can_replace(p0, np.pi) and _can_replace(p1, np.pi / 2) and _can_replace(p2, 0):
            return Hadamard(wires=self.wires)

        return Rot(p0, p1, p2, wires=self.wires)


def _rot_to_rz_ry_rz_resources():
    return {qml.RZ: 2, qml.RY: 1}


@register_resources(_rot_to_rz_ry_rz_resources)
def _rot_to_rz_ry_rz(phi, theta, omega, wires: WiresLike, **__):
    RZ(phi, wires=wires)
    RY(theta, wires=wires)
    RZ(omega, wires=wires)


add_decomps(Rot, _rot_to_rz_ry_rz)


<<<<<<< HEAD
=======
@register_resources({Rot: 1})
def _adjoint_rot(phi, theta, omega, wires, **__):
    Rot(-omega, -theta, -phi, wires=wires)


add_decomps("Adjoint(Rot)", _adjoint_rot)


def _controlled_rot_resource(*_, num_control_wires, num_work_wires, work_wire_type, **__):
    if num_control_wires == 1:
        return {qml.CRot: 1}
    return {
        qml.RZ: 3,
        qml.RY: 2,
        resource_rep(
            qml.MultiControlledX,
            num_control_wires=num_control_wires,
            num_zero_control_values=0,
            num_work_wires=num_work_wires,
            work_wire_type=work_wire_type,
        ): 2,
    }


@register_resources(_controlled_rot_resource)
def _controlled_rot_decomp(
    phi, theta, omega, wires, control_wires, work_wires, work_wire_type, **_
):

    if len(control_wires) == 1:
        qml.CRot(phi, theta, omega, wires=wires)
        return

    qml.RZ((phi - omega) / 2, wires=wires[-1])
    qml.MultiControlledX(wires=wires, work_wires=work_wires, work_wire_type=work_wire_type)
    qml.RZ(-(phi + omega) / 2, wires=wires[-1])
    qml.RY(-theta / 2, wires=wires[-1])
    qml.MultiControlledX(wires=wires, work_wires=work_wires, work_wire_type=work_wire_type)
    qml.RY(theta / 2, wires=wires[-1])
    qml.RZ(omega, wires=wires[-1])


add_decomps("C(Rot)", flip_zero_control(_controlled_rot_decomp))


>>>>>>> 94cbb951
class U1(Operation):
    r"""
    U1 gate.

    .. math:: U_1(\phi) = e^{i\phi/2}R_z(\phi) = \begin{bmatrix}
                1 & 0 \\
                0 & e^{i\phi}
            \end{bmatrix}.

    .. note::

        The ``U1`` gate is an alias for the phase shift operation :class:`~.PhaseShift`.

    **Details:**

    * Number of wires: 1
    * Number of parameters: 1
    * Number of dimensions per parameter: (0,)
    * Gradient recipe: :math:`\frac{d}{d\phi}f(U_1(\phi)) = \frac{1}{2}\left[f(U_1(\phi+\pi/2)) - f(U_1(\phi-\pi/2))\right]`
      where :math:`f` is an expectation value depending on :math:`U_1(\phi)`.

    Args:
        phi (float): rotation angle :math:`\phi`
        wires (Sequence[int] or int): the wire the operation acts on
        id (str or None): String representing the operation (optional)
    """

    num_wires = 1
    num_params = 1
    """int: Number of trainable parameters that the operator depends on."""

    ndim_params = (0,)
    """tuple[int]: Number of dimensions per trainable parameter that the operator depends on."""

    grad_method = "A"
    parameter_frequencies = [(1,)]

    resource_keys = set()

    def generator(self) -> "qml.Projector":
        return qml.Projector(np.array([1]), wires=self.wires)

    def __init__(self, phi: TensorLike, wires: WiresLike, id: Optional[str] = None):
        super().__init__(phi, wires=wires, id=id)

    @property
    def resource_params(self) -> dict:
        return {}

    @staticmethod
    def compute_matrix(phi: TensorLike) -> TensorLike:  # pylint: disable=arguments-differ
        r"""Representation of the operator as a canonical matrix in the computational basis (static method).

        The canonical matrix is the textbook matrix representation that does not consider wires.
        Implicitly, this assumes that the wires of the operator correspond to the global wire order.

        .. seealso:: :meth:`~.U1.matrix`

        Args:
            phi (tensor_like or float): rotation angle

        Returns:
            tensor_like: canonical matrix

        **Example**

        >>> qml.U1.compute_matrix(torch.tensor(0.5))
        tensor([[1.0000+0.0000j, 0.0000+0.0000j],
                [0.0000+0.0000j, 0.8776+0.4794j]])
        """
        if qml.math.get_interface(phi) == "tensorflow":
            phi = qml.math.cast_like(phi, 1j)
            fac = qml.math.cast_like([0, 1], 1j)
        else:
            fac = np.array([0, 1])

        fac = qml.math.convert_like(fac, phi)

        arg = 1j * phi
        if qml.math.ndim(arg) == 0:
            return qml.math.diag(qml.math.exp(arg * fac))

        diags = qml.math.exp(qml.math.outer(arg, fac))
        return diags[:, :, np.newaxis] * qml.math.cast_like(qml.math.eye(2, like=diags), diags)

    @staticmethod
    def compute_decomposition(phi: TensorLike, wires: WiresLike) -> "qml.operation.Operator":
        r"""Representation of the operator as a product of other operators (static method). :

        .. math:: O = O_1 O_2 \dots O_n.


        .. seealso:: :meth:`~.U1.decomposition`.

        Args:
            phi (TensorLike): rotation angle :math:`\phi`
            wires (Any, Wires): Wire that the operator acts on.

        Returns:
            list[Operator]: decomposition into lower level operations

        **Example:**

        >>> qml.U1.compute_decomposition(1.234, wires=0)
        [PhaseShift(1.234, wires=[0])]

        """
        return [PhaseShift(phi, wires=wires)]

    def adjoint(self) -> "U1":
        return U1(-self.data[0], wires=self.wires)

    def pow(self, z: Union[int, float]) -> list["qml.operation.Operator"]:
        return [U1(self.data[0] * z, wires=self.wires)]

    def simplify(self) -> "U1":
        phi = self.data[0] % (2 * np.pi)

        if _can_replace(phi, 0):
            return qml.Identity(wires=self.wires)

        return U1(phi, wires=self.wires)


def _u1_phaseshift_resources():
    return {PhaseShift: 1}


@register_resources(_u1_phaseshift_resources)
def _u1_phaseshift(phi, wires, **__):
    PhaseShift(phi, wires=wires)


add_decomps(U1, _u1_phaseshift)
<<<<<<< HEAD
=======
add_decomps("Adjoint(U1)", adjoint_rotation)
add_decomps("Pow(U1)", pow_rotation)
>>>>>>> 94cbb951


class U2(Operation):
    r"""
    U2 gate.

    .. math::

        U_2(\phi, \delta) = \frac{1}{\sqrt{2}}\begin{bmatrix} 1 & -\exp(i \delta)
        \\ \exp(i \phi) & \exp(i (\phi + \delta)) \end{bmatrix}

    The :math:`U_2` gate is related to the single-qubit rotation :math:`R` (:class:`Rot`) and the
    :math:`R_\phi` (:class:`PhaseShift`) gates via the following relation:

    .. math::

        U_2(\phi, \delta) = R_\phi(\phi+\delta) R(\delta,\pi/2,-\delta)

    .. note::

        If the ``U2`` gate is not supported on the targeted device, PennyLane
        will attempt to decompose the gate into :class:`~.Rot` and :class:`~.PhaseShift` gates.

    **Details:**

    * Number of wires: 1
    * Number of parameters: 2
    * Number of dimensions per parameter: (0, 0)
    * Gradient recipe: :math:`\frac{d}{d\phi}f(U_2(\phi, \delta)) = \frac{1}{2}\left[f(U_2(\phi+\pi/2, \delta)) - f(U_2(\phi-\pi/2, \delta))\right]`
      where :math:`f` is an expectation value depending on :math:`U_2(\phi, \delta)`.
      This gradient recipe applies for each angle argument :math:`\{\phi, \delta\}`.

    Args:
        phi (float): azimuthal angle :math:`\phi`
        delta (float): quantum phase :math:`\delta`
        wires (Sequence[int] or int): the subsystem the gate acts on
        id (str or None): String representing the operation (optional)
    """

    num_wires = 1
    num_params = 2
    """int: Number of trainable parameters that the operator depends on."""

    ndim_params = (0, 0)
    """tuple[int]: Number of dimensions per trainable parameter that the operator depends on."""

    grad_method = "A"
    parameter_frequencies = [(1,), (1,)]

    resource_keys = set()

    def __init__(
        self, phi: TensorLike, delta: TensorLike, wires: WiresLike, id: Optional[str] = None
    ):
        super().__init__(phi, delta, wires=wires, id=id)

    @property
    def resource_params(self) -> dict:
        return {}

    @staticmethod
    def compute_matrix(phi: TensorLike, delta: TensorLike) -> TensorLike:
        r"""Representation of the operator as a canonical matrix in the computational basis (static method).

        The canonical matrix is the textbook matrix representation that does not consider wires.
        Implicitly, this assumes that the wires of the operator correspond to the global wire order.

        .. seealso:: :meth:`~.U2.matrix`

        Args:
            phi (tensor_like or float): azimuthal angle
            delta (tensor_like or float): quantum phase

        Returns:
            tensor_like: canonical matrix

        **Example**

        >>> qml.U2.compute_matrix(torch.tensor(0.1), torch.tensor(0.2))
        tensor([[ 0.7071+0.0000j, -0.6930-0.1405j],
                [ 0.7036+0.0706j,  0.6755+0.2090j]])
        """
        interface = qml.math.get_interface(phi, delta)

        # If anything is not tensorflow, it has to be casted and then
        if interface == "tensorflow":
            phi = qml.math.cast_like(qml.math.asarray(phi, like=interface), 1j)
            delta = qml.math.cast_like(qml.math.asarray(delta, like=interface), 1j)

        one = qml.math.ones_like(phi) * qml.math.ones_like(delta)
        mat = [
            [one, -qml.math.exp(1j * delta) * one],
            [qml.math.exp(1j * phi) * one, qml.math.exp(1j * (phi + delta))],
        ]

        return qml.math.stack([stack_last(row) for row in mat], axis=-2) / np.sqrt(2)

    @staticmethod
    def compute_decomposition(
        phi: TensorLike, delta: TensorLike, wires: WiresLike
    ) -> list["qml.operation.Operator"]:
        r"""Representation of the operator as a product of other operators (static method).

        .. math:: O = O_1 O_2 \dots O_n.

        .. seealso:: :meth:`~.U2.decomposition`.

        Args:
            phi (TensorLike): azimuthal angle :math:`\phi`
            delta (TensorLike): quantum phase :math:`\delta`
            wires (Iterable, Wires): the subsystem the gate acts on

        Returns:
            list[Operator]: decomposition into lower level operations

        **Example:**

        >>> qml.U2.compute_decomposition(1.23, 2.34, wires=0)
        [Rot(2.34, 1.5707963267948966, -2.34, wires=[0]),
        PhaseShift(2.34, wires=[0]),
        PhaseShift(1.23, wires=[0])]

        """
        pi_half = qml.math.ones_like(delta) * (np.pi / 2)
        return [
            Rot(delta, pi_half, -delta, wires=wires),
            PhaseShift(delta, wires=wires),
            PhaseShift(phi, wires=wires),
        ]

    def adjoint(self) -> "U2":
        phi, delta = self.parameters
        new_delta = qml.math.mod((np.pi - phi), (2 * np.pi))
        new_phi = qml.math.mod((np.pi - delta), (2 * np.pi))
        return U2(new_phi, new_delta, wires=self.wires)

    def simplify(self) -> "U2":
        """Simplifies the gate into RX or RY gates if possible."""
        wires = self.wires

        phi, delta = [p % (2 * np.pi) for p in self.data]

        if _can_replace(delta, 0) and _can_replace(phi, 0):
            return RY(np.pi / 2, wires=wires)
        if _can_replace(delta, np.pi / 2) and _can_replace(phi, 3 * np.pi / 2):
            return RX(np.pi / 2, wires=wires)
        if _can_replace(delta, 3 * np.pi / 2) and _can_replace(phi, np.pi / 2):
            return RX(3 * np.pi / 2, wires=wires)

        return U2(phi, delta, wires=wires)


def _u2_phaseshift_rot_resources():
    return {PhaseShift: 2, Rot: 1}


@register_resources(_u2_phaseshift_rot_resources)
def _u2_phaseshift_rot(phi, delta, wires, **__):
    pi_half = qml.math.ones_like(delta) * (np.pi / 2)
    Rot(delta, pi_half, -delta, wires=wires)
    PhaseShift(delta, wires=wires)
    PhaseShift(phi, wires=wires)


add_decomps(U2, _u2_phaseshift_rot)


<<<<<<< HEAD
=======
@register_resources({U2: 1})
def _adjoint_u2(phi, delta, wires, **__):
    new_delta = qml.math.mod((np.pi - phi), (2 * np.pi))
    new_phi = qml.math.mod((np.pi - delta), (2 * np.pi))
    U2(new_phi, new_delta, wires=wires)


add_decomps("Adjoint(U2)", _adjoint_u2)


>>>>>>> 94cbb951
class U3(Operation):
    r"""
    Arbitrary single qubit unitary.

    .. math::

        U_3(\theta, \phi, \delta) = \begin{bmatrix} \cos(\theta/2) & -\exp(i \delta)\sin(\theta/2) \\
        \exp(i \phi)\sin(\theta/2) & \exp(i (\phi + \delta))\cos(\theta/2) \end{bmatrix}

    The :math:`U_3` gate is related to the single-qubit rotation :math:`R` (:class:`Rot`) and the
    :math:`R_\phi` (:class:`PhaseShift`) gates via the following relation:

    .. math::

        U_3(\theta, \phi, \delta) = R_\phi(\phi+\delta) R(\delta,\theta,-\delta)

    .. note::

        If the ``U3`` gate is not supported on the targeted device, PennyLane
        will attempt to decompose the gate into :class:`~.PhaseShift` and :class:`~.Rot` gates.

    **Details:**

    * Number of wires: 1
    * Number of parameters: 3
    * Number of dimensions per parameter: (0, 0, 0)
    * Gradient recipe: :math:`\frac{d}{d\phi}f(U_3(\theta, \phi, \delta)) = \frac{1}{2}\left[f(U_3(\theta+\pi/2, \phi, \delta)) - f(U_3(\theta-\pi/2, \phi, \delta))\right]`
      where :math:`f` is an expectation value depending on :math:`U_3(\theta, \phi, \delta)`.
      This gradient recipe applies for each angle argument :math:`\{\theta, \phi, \delta\}`.

    Args:
        theta (float): polar angle :math:`\theta`
        phi (float): azimuthal angle :math:`\phi`
        delta (float): quantum phase :math:`\delta`
        wires (Sequence[int] or int): the subsystem the gate acts on
        id (str or None): String representing the operation (optional)
    """

    num_wires = 1
    num_params = 3
    """int: Number of trainable parameters that the operator depends on."""

    ndim_params = (0, 0, 0)
    """tuple[int]: Number of dimensions per trainable parameter that the operator depends on."""

    grad_method = "A"
    parameter_frequencies = [(1,), (1,), (1,)]

    resource_keys = set()

    # pylint: disable=too-many-positional-arguments
    def __init__(
        self,
        theta: TensorLike,
        phi: TensorLike,
        delta: TensorLike,
        wires: WiresLike,
        id: Optional[str] = None,
    ):
        super().__init__(theta, phi, delta, wires=wires, id=id)

    @property
    def resource_params(self) -> dict:
        return {}

    @staticmethod
    def compute_matrix(theta: TensorLike, phi: TensorLike, delta: TensorLike) -> TensorLike:
        r"""Representation of the operator as a canonical matrix in the computational basis (static method).

        The canonical matrix is the textbook matrix representation that does not consider wires.
        Implicitly, this assumes that the wires of the operator correspond to the global wire order.

        .. seealso:: :meth:`~.U3.matrix`

        Args:
            theta (tensor_like or float): polar angle
            phi (tensor_like or float): azimuthal angle
            delta (tensor_like or float): quantum phase

        Returns:
            tensor_like: canonical matrix

        **Example**

        >>> qml.U3.compute_matrix(torch.tensor(0.1), torch.tensor(0.2), torch.tensor(0.3))
        tensor([[ 0.9988+0.0000j, -0.0477-0.0148j],
                [ 0.0490+0.0099j,  0.8765+0.4788j]])

        """
        # It might be that they are in different interfaces, e.g.,
        # U3(0.2, 0.3, tf.Variable(0.5), wires=0)
        # So we need to make sure the matrix comes out having the right type
        interface = qml.math.get_interface(theta, phi, delta)

        c = qml.math.cos(theta / 2)
        s = qml.math.sin(theta / 2)

        # If anything is not tensorflow, it has to be casted and then
        if interface == "tensorflow":
            phi = qml.math.cast_like(qml.math.asarray(phi, like=interface), 1j)
            delta = qml.math.cast_like(qml.math.asarray(delta, like=interface), 1j)
            c = qml.math.cast_like(qml.math.asarray(c, like=interface), 1j)
            s = qml.math.cast_like(qml.math.asarray(s, like=interface), 1j)

        # The following variable is used to assert the all terms to be stacked have same shape
        one = qml.math.ones_like(phi) * qml.math.ones_like(delta)
        c = c * one
        s = s * one

        mat = [
            [c, -s * qml.math.exp(1j * delta)],
            [s * qml.math.exp(1j * phi), c * qml.math.exp(1j * (phi + delta))],
        ]

        return qml.math.stack([stack_last(row) for row in mat], axis=-2)

    @staticmethod
    def compute_decomposition(
        theta: TensorLike, phi: TensorLike, delta: TensorLike, wires: WiresLike
    ) -> list["qml.operation.Operator"]:
        r"""Representation of the operator as a product of other operators (static method).

        .. math:: O = O_1 O_2 \dots O_n.


        .. seealso:: :meth:`~.U3.decomposition`.

        Args:
            theta (TensorLike): polar angle :math:`\theta`
            phi (TensorLike): azimuthal angle :math:`\phi`
            delta (TensorLike): quantum phase :math:`\delta`
            wires (Iterable, Wires): the subsystem the gate acts on

        Returns:
            list[Operator]: decomposition into lower level operations

        **Example:**

        >>> qml.U3.compute_decomposition(1.23, 2.34, 3.45, wires=0)
        [Rot(3.45, 1.23, -3.45, wires=[0]),
        PhaseShift(3.45, wires=[0]),
        PhaseShift(2.34, wires=[0])]

        """
        return [
            Rot(delta, theta, -delta, wires=wires),
            PhaseShift(delta, wires=wires),
            PhaseShift(phi, wires=wires),
        ]

    def adjoint(self) -> "U3":
        theta, phi, delta = self.parameters
        new_delta = qml.math.mod((np.pi - phi), (2 * np.pi))
        new_phi = qml.math.mod((np.pi - delta), (2 * np.pi))
        return U3(theta, new_phi, new_delta, wires=self.wires)

    def simplify(self) -> "U3":
        """Simplifies into :class:`~.RX`, :class:`~.RY`, or :class:`~.PhaseShift` gates
        if possible.

        >>> qml.U3(0.1, 0, 0, wires=0).simplify()
        RY(0.1, wires=[0])

        """
        wires = self.wires
        params = self.parameters

        p0 = params[0] % (4 * np.pi)
        p1, p2 = [p % (2 * np.pi) for p in params[1:]]

        if _can_replace(p0, 0) and _can_replace(p1, 0) and _can_replace(p2, 0):
            return qml.Identity(wires=wires)
        if _can_replace(p0, 0) and not _can_replace(p1, 0) and _can_replace(p2, 0):
            return PhaseShift(p1, wires=wires)
        if (
            _can_replace(p2, np.pi / 2)
            and _can_replace(p1, 3 * np.pi / 2)
            and not _can_replace(p0, 0)
        ):
            return RX(p0, wires=wires)
        if not _can_replace(p0, 0) and _can_replace(p1, 0) and _can_replace(p2, 0):
            return RY(p0, wires=wires)

        return U3(p0, p1, p2, wires=wires)


def _u3_phaseshift_rot_resources():
    return {PhaseShift: 2, Rot: 1}


@register_resources(_u3_phaseshift_rot_resources)
def _u3_phaseshift_rot(theta, phi, delta, wires, **__):
    Rot(delta, theta, -delta, wires=wires)
    PhaseShift(delta, wires=wires)
    PhaseShift(phi, wires=wires)


<<<<<<< HEAD
add_decomps(U3, _u3_phaseshift_rot)
=======
add_decomps(U3, _u3_phaseshift_rot)


@register_resources({U3: 1})
def _adjoint_u3(theta, phi, delta, wires, **__):
    new_delta = qml.math.mod((np.pi - phi), (2 * np.pi))
    new_phi = qml.math.mod((np.pi - delta), (2 * np.pi))
    U3(theta, new_phi, new_delta, wires=wires)


add_decomps("Adjoint(U3)", _adjoint_u3)
>>>>>>> 94cbb951
<|MERGE_RESOLUTION|>--- conflicted
+++ resolved
@@ -24,9 +24,6 @@
 import scipy as sp
 
 import pennylane as qml
-<<<<<<< HEAD
-from pennylane.decomposition import add_decomps, register_resources
-=======
 from pennylane.decomposition import (
     add_decomps,
     register_condition,
@@ -38,7 +35,6 @@
     flip_zero_control,
     pow_rotation,
 )
->>>>>>> 94cbb951
 from pennylane.operation import Operation
 from pennylane.typing import TensorLike
 from pennylane.wires import WiresLike
@@ -177,9 +173,6 @@
     qml.Rot(np.pi / 2, phi, 3.5 * np.pi, wires=wires)
 
 
-<<<<<<< HEAD
-add_decomps(RX, _rx_to_rot)
-=======
 def _rx_to_rz_ry_resources():
     return {qml.RZ: 2, qml.RY: 1}
 
@@ -227,7 +220,6 @@
 
 
 add_decomps("C(RX)", flip_zero_control(_controlled_rx_decomp))
->>>>>>> 94cbb951
 
 
 class RY(Operation):
@@ -348,9 +340,6 @@
     qml.Rot(0, phi, 0, wires=wires)
 
 
-<<<<<<< HEAD
-add_decomps(RY, _ry_to_rot)
-=======
 def _ry_to_rz_rx_resources():
     return {qml.RZ: 2, qml.RX: 1}
 
@@ -395,7 +384,6 @@
 
 
 add_decomps("C(RY)", flip_zero_control(_controlled_ry_decomp))
->>>>>>> 94cbb951
 
 
 class RZ(Operation):
@@ -555,9 +543,6 @@
     qml.Rot(0, 0, phi, wires=wires)
 
 
-<<<<<<< HEAD
-add_decomps(RZ, _rz_to_rot)
-=======
 def _rz_to_ry_rx_resources():
     return {qml.RY: 2, qml.RX: 1}
 
@@ -602,7 +587,6 @@
 
 
 add_decomps("C(RZ)", flip_zero_control(_controlled_rz_decomp))
->>>>>>> 94cbb951
 
 
 class PhaseShift(Operation):
@@ -792,8 +776,6 @@
 
 
 add_decomps(PhaseShift, _phaseshift_to_rz_gp)
-<<<<<<< HEAD
-=======
 add_decomps("Adjoint(PhaseShift)", adjoint_rotation)
 add_decomps("Pow(PhaseShift)", pow_rotation)
 
@@ -835,7 +817,6 @@
 
 
 add_decomps("C(PhaseShift)", flip_zero_control(_controlled_phase_shift_decomp))
->>>>>>> 94cbb951
 
 
 class Rot(Operation):
@@ -1043,8 +1024,6 @@
 add_decomps(Rot, _rot_to_rz_ry_rz)
 
 
-<<<<<<< HEAD
-=======
 @register_resources({Rot: 1})
 def _adjoint_rot(phi, theta, omega, wires, **__):
     Rot(-omega, -theta, -phi, wires=wires)
@@ -1090,7 +1069,6 @@
 add_decomps("C(Rot)", flip_zero_control(_controlled_rot_decomp))
 
 
->>>>>>> 94cbb951
 class U1(Operation):
     r"""
     U1 gate.
@@ -1225,11 +1203,8 @@
 
 
 add_decomps(U1, _u1_phaseshift)
-<<<<<<< HEAD
-=======
 add_decomps("Adjoint(U1)", adjoint_rotation)
 add_decomps("Pow(U1)", pow_rotation)
->>>>>>> 94cbb951
 
 
 class U2(Operation):
@@ -1397,8 +1372,6 @@
 add_decomps(U2, _u2_phaseshift_rot)
 
 
-<<<<<<< HEAD
-=======
 @register_resources({U2: 1})
 def _adjoint_u2(phi, delta, wires, **__):
     new_delta = qml.math.mod((np.pi - phi), (2 * np.pi))
@@ -1409,7 +1382,6 @@
 add_decomps("Adjoint(U2)", _adjoint_u2)
 
 
->>>>>>> 94cbb951
 class U3(Operation):
     r"""
     Arbitrary single qubit unitary.
@@ -1607,9 +1579,6 @@
     PhaseShift(phi, wires=wires)
 
 
-<<<<<<< HEAD
-add_decomps(U3, _u3_phaseshift_rot)
-=======
 add_decomps(U3, _u3_phaseshift_rot)
 
 
@@ -1620,5 +1589,4 @@
     U3(theta, new_phi, new_delta, wires=wires)
 
 
-add_decomps("Adjoint(U3)", _adjoint_u3)
->>>>>>> 94cbb951
+add_decomps("Adjoint(U3)", _adjoint_u3)