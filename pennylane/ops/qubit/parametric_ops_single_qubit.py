# Copyright 2018-2023 Xanadu Quantum Technologies Inc.

# Licensed under the Apache License, Version 2.0 (the "License");
# you may not use this file except in compliance with the License.
# You may obtain a copy of the License at

#     http://www.apache.org/licenses/LICENSE-2.0

# Unless required by applicable law or agreed to in writing, software
# distributed under the License is distributed on an "AS IS" BASIS,
# WITHOUT WARRANTIES OR CONDITIONS OF ANY KIND, either express or implied.
# See the License for the specific language governing permissions and
# limitations under the License.
# pylint: disable=too-many-arguments
"""
This submodule contains the discrete-variable quantum operations that are the
core parametrized gates.
"""
# pylint: disable=arguments-differ
import functools
import math as builtin_math
from itertools import combinations

import numpy as np
import scipy as sp

import pennylane as qml
from pennylane.decomposition import (
    add_decomps,
    adjoint_resource_rep,
    change_op_basis_resource_rep,
    register_resources,
    resource_rep,
)
from pennylane.decomposition.symbolic_decomposition import (
    adjoint_rotation,
    flip_zero_control,
    pow_rotation,
)
from pennylane.exceptions import DecompositionUndefinedError
from pennylane.operation import Operation
from pennylane.typing import TensorLike
from pennylane.wires import WiresLike

from .non_parametric_ops import Hadamard, PauliX, PauliY, PauliZ

stack_last = functools.partial(qml.math.stack, axis=-1)


def _can_replace(x, y):
    """
    Convenience function that returns true if x is close to y and if
    x does not require grad
    """
    return not qml.math.is_abstract(x) and not qml.math.requires_grad(x) and qml.math.allclose(x, y)


class RX(Operation):
    r"""
    The single qubit X rotation

    .. math:: R_x(\phi) = e^{-i\phi\sigma_x/2} = \begin{bmatrix}
                \cos(\phi/2) & -i\sin(\phi/2) \\
                -i\sin(\phi/2) & \cos(\phi/2)
            \end{bmatrix}.

    **Details:**

    * Number of wires: 1
    * Number of parameters: 1
    * Number of dimensions per parameter: (0,)
    * Gradient recipe: :math:`\frac{d}{d\phi}f(R_x(\phi)) = \frac{1}{2}\left[f(R_x(\phi+\pi/2)) - f(R_x(\phi-\pi/2))\right]`
      where :math:`f` is an expectation value depending on :math:`R_x(\phi)`.

    Args:
        phi (float): rotation angle :math:`\phi`
        wires (Sequence[int] or int): the wire the operation acts on
        id (str or None): String representing the operation (optional)
    """

    num_wires = 1
    num_params = 1
    """int: Number of trainable parameters that the operator depends on."""

    ndim_params = (0,)
    """tuple[int]: Number of dimensions per trainable parameter that the operator depends on."""

    resource_keys = set()

    basis = "X"
    grad_method = "A"
    parameter_frequencies = [(1,)]
    resource_keys = set()

    def generator(self) -> "qml.Hamiltonian":
        return qml.Hamiltonian([-0.5], [PauliX(wires=self.wires)])

    def __init__(self, phi: TensorLike, wires: WiresLike, id: str | None = None):
        super().__init__(phi, wires=wires, id=id)

    @property
    def resource_params(self) -> dict:
        return {}

    has_decomposition = False

    @staticmethod
    def compute_decomposition(phi, wires):
        # dont use graph decomposition for RX-> Rot
        raise DecompositionUndefinedError

    @staticmethod
    def compute_matrix(theta: TensorLike) -> TensorLike:  # pylint: disable=arguments-differ
        r"""Representation of the operator as a canonical matrix in the computational basis (static method).

        The canonical matrix is the textbook matrix representation that does not consider wires.
        Implicitly, this assumes that the wires of the operator correspond to the global wire order.

        .. seealso:: :meth:`~.RX.matrix`

        Args:
            theta (tensor_like or float): rotation angle

        Returns:
            tensor_like: canonical matrix

        **Example**

        >>> qml.RX.compute_matrix(torch.tensor(0.5))
        tensor([[0.9689+0.0000j, 0.0000-0.2474j],
                [0.0000-0.2474j, 0.9689+0.0000j]])
        """
        c = qml.math.cos(theta / 2)
        s = qml.math.sin(theta / 2)

        if (
            qml.math.get_interface(theta) == "tensorflow"
        ):  # pragma: no cover (TensorFlow tests were disabled during deprecation)
            c = qml.math.cast_like(c, 1j)
            s = qml.math.cast_like(s, 1j)

        # The following avoids casting an imaginary quantity to reals when backpropagating
        c = (1 + 0j) * c
        js = -1j * s
        return qml.math.stack([stack_last([c, js]), stack_last([js, c])], axis=-2)

    @staticmethod
    def compute_sparse_matrix(theta, format="csr"):
        return sp.sparse.csr_matrix(
            [
                [qml.math.cos(theta / 2), -1j * qml.math.sin(theta / 2)],
                [-1j * qml.math.sin(theta / 2), qml.math.cos(theta / 2)],
            ]
        ).asformat(format)

    def adjoint(self) -> "RX":
        return RX(-self.data[0], wires=self.wires)

    def pow(self, z: int | float) -> list["qml.operation.Operator"]:
        return [RX(self.data[0] * z, wires=self.wires)]

    def _controlled(self, wire: WiresLike) -> "qml.CRX":
        return qml.CRX(*self.parameters, wires=wire + self.wires)

    def simplify(self) -> "RX":
        theta = self.data[0] % (4 * np.pi)

        if _can_replace(theta, 0):
            return qml.Identity(wires=self.wires)

        return RX(theta, wires=self.wires)

    def single_qubit_rot_angles(self) -> list[TensorLike]:
        # RX(\theta) = RZ(-\pi/2) RY(\theta) RZ(\pi/2)
        pi_half = qml.math.ones_like(self.data[0]) * (np.pi / 2)
        return [pi_half, self.data[0], -pi_half]


def _rx_to_rot_resources():
    return {qml.Rot: 1}


@register_resources(_rx_to_rot_resources)
def _rx_to_rot(phi, wires: WiresLike, **__):
    qml.Rot(np.pi / 2, phi, 3.5 * np.pi, wires=wires)


def _rx_to_rz_ry_resources():
    return {qml.RZ: 2, qml.RY: 1}


@register_resources(_rx_to_rz_ry_resources)
def _rx_to_rz_ry(phi, wires: WiresLike, **__):
    qml.RZ(np.pi / 2, wires=wires)
    qml.RY(phi, wires=wires)
    qml.RZ(-np.pi / 2, wires=wires)


<<<<<<< HEAD
def _rx_to_ry_cliff_resources():
    return {change_op_basis_resource_rep(qml.S, qml.RY): 1}


@register_resources(_rx_to_ry_cliff_resources)
def _rx_to_ry_cliff(phi, wires: WiresLike, **__):
    qml.change_op_basis(qml.S(wires), qml.RY(phi, wires))


def _rx_to_rz_cliff_resources():
    return {change_op_basis_resource_rep(qml.Hadamard, qml.RZ, qml.Hadamard): 1}


@register_resources(_rx_to_rz_cliff_resources)
def _rx_to_rz_cliff(phi, wires: WiresLike, **__):
    qml.change_op_basis(qml.Hadamard(wires), qml.RZ(phi, wires), qml.Hadamard(wires))


add_decomps(RX, _rx_to_rot, _rx_to_rz_ry, _rx_to_ry_cliff, _rx_to_rz_cliff)
=======
def _rx_to_ppr_resources():
    return {resource_rep(qml.PauliRot, pauli_word="X"): 1}


@register_resources(_rx_to_ppr_resources)
def _rx_to_ppr(phi, wires, **_):
    qml.PauliRot(phi, "X", wires=wires)


add_decomps(RX, _rx_to_rot, _rx_to_rz_ry, _rx_to_ppr)
>>>>>>> b2ad7137
add_decomps("Adjoint(RX)", adjoint_rotation)
add_decomps("Pow(RX)", pow_rotation)


def _controlled_rx_resource(*_, num_control_wires, num_work_wires, work_wire_type, **__):
    if num_control_wires == 1:
        return {qml.CRX: 1}
    return {
        qml.H: 2,
        qml.RZ: 2,
        resource_rep(
            qml.MultiControlledX,
            num_control_wires=num_control_wires,
            num_zero_control_values=0,
            num_work_wires=num_work_wires,
            work_wire_type=work_wire_type,
        ): 2,
    }


@register_resources(_controlled_rx_resource)
def _controlled_rx_decomp(*params, wires, control_wires, work_wires, work_wire_type, **__):
    if len(control_wires) == 1:
        qml.CRX(*params, wires=wires)
        return

    qml.H(wires=wires[-1])
    qml.RZ(params[0] / 2, wires=wires[-1])
    qml.MultiControlledX(wires=wires, work_wires=work_wires, work_wire_type=work_wire_type)
    qml.RZ(-params[0] / 2, wires=wires[-1])
    qml.MultiControlledX(wires=wires, work_wires=work_wires, work_wire_type=work_wire_type)
    qml.H(wires=wires[-1])


add_decomps("C(RX)", flip_zero_control(_controlled_rx_decomp))


class RY(Operation):
    r"""
    The single qubit Y rotation

    .. math:: R_y(\phi) = e^{-i\phi\sigma_y/2} = \begin{bmatrix}
                \cos(\phi/2) & -\sin(\phi/2) \\
                \sin(\phi/2) & \cos(\phi/2)
            \end{bmatrix}.

    **Details:**

    * Number of wires: 1
    * Number of parameters: 1
    * Number of dimensions per parameter: (0,)
    * Gradient recipe: :math:`\frac{d}{d\phi}f(R_y(\phi)) = \frac{1}{2}\left[f(R_y(\phi+\pi/2)) - f(R_y(\phi-\pi/2))\right]`
      where :math:`f` is an expectation value depending on :math:`R_y(\phi)`.

    Args:
        phi (float): rotation angle :math:`\phi`
        wires (Sequence[int] or int): the wire the operation acts on
        id (str or None): String representing the operation (optional)
    """

    num_wires = 1
    num_params = 1
    """int: Number of trainable parameters that the operator depends on."""

    ndim_params = (0,)
    """tuple[int]: Number of dimensions per trainable parameter that the operator depends on."""

    basis = "Y"
    grad_method = "A"
    parameter_frequencies = [(1,)]
    resource_keys = set()

    def generator(self) -> "qml.Hamiltonian":
        return qml.Hamiltonian([-0.5], [PauliY(wires=self.wires)])

    def __init__(self, phi: TensorLike, wires: WiresLike, id: str | None = None):
        super().__init__(phi, wires=wires, id=id)

    @property
    def resource_params(self) -> dict:
        return {}

    has_decomposition = False

    @staticmethod
    def compute_decomposition(phi, wires):
        # dont use graph decomposition for RY-> Rot
        raise DecompositionUndefinedError

    @staticmethod
    def compute_matrix(theta: TensorLike) -> TensorLike:  # pylint: disable=arguments-differ
        r"""Representation of the operator as a canonical matrix in the computational basis (static method).

        The canonical matrix is the textbook matrix representation that does not consider wires.
        Implicitly, this assumes that the wires of the operator correspond to the global wire order.

        .. seealso:: :meth:`~.RY.matrix`


        Args:
            theta (tensor_like or float): rotation angle

        Returns:
            tensor_like: canonical matrix

        **Example**

        >>> qml.RY.compute_matrix(torch.tensor(0.5))
        tensor([[ 0.9689+0.j, -0.2474-0.j],
                [ 0.2474+0.j,  0.9689+0.j]])
        """

        c = qml.math.cos(theta / 2)
        s = qml.math.sin(theta / 2)
        if (
            qml.math.get_interface(theta) == "tensorflow"
        ):  # pragma: no cover (TensorFlow tests were disabled during deprecation)
            c = qml.math.cast_like(c, 1j)
            s = qml.math.cast_like(s, 1j)
        # The following avoids casting an imaginary quantity to reals when backpropagating
        c = (1 + 0j) * c
        s = (1 + 0j) * s
        return qml.math.stack([stack_last([c, -s]), stack_last([s, c])], axis=-2)

    @staticmethod
    def compute_sparse_matrix(theta, format="csr"):
        return sp.sparse.csr_matrix(
            [
                [qml.math.cos(theta / 2), -qml.math.sin(theta / 2)],
                [qml.math.sin(theta / 2), qml.math.cos(theta / 2)],
            ]
        ).asformat(format)

    def adjoint(self) -> "RY":
        return RY(-self.data[0], wires=self.wires)

    def pow(self, z: int | float) -> list["qml.operation.Operator"]:
        return [RY(self.data[0] * z, wires=self.wires)]

    def _controlled(self, wire: WiresLike) -> "qml.CRY":
        return qml.CRY(*self.parameters, wires=wire + self.wires)

    def simplify(self) -> "RY":
        theta = self.data[0] % (4 * np.pi)

        if _can_replace(theta, 0):
            return qml.Identity(wires=self.wires)

        return RY(theta, wires=self.wires)

    def single_qubit_rot_angles(self) -> list[TensorLike]:
        # RY(\theta) = RZ(0) RY(\theta) RZ(0)
        return [0.0, self.data[0], 0.0]


def _ry_to_rot_resources():
    return {qml.Rot: 1}


@register_resources(_ry_to_rot_resources)
def _ry_to_rot(phi, wires: WiresLike, **__):
    qml.Rot(0, phi, 0, wires=wires)


def _ry_to_rz_rx_resources():
    return {qml.RZ: 2, qml.RX: 1}


@register_resources(_ry_to_rz_rx_resources)
def _ry_to_rz_rx(phi, wires: WiresLike, **__):
    qml.RZ(-np.pi / 2, wires=wires)
    qml.RX(phi, wires=wires)
    qml.RZ(np.pi / 2, wires=wires)


<<<<<<< HEAD
def _ry_to_rx_cliff_resources():
    return {change_op_basis_resource_rep(adjoint_resource_rep(qml.S), qml.RX, qml.S): 1}


@register_resources(_ry_to_rx_cliff_resources)
def _ry_to_rx_cliff(phi, wires: WiresLike, **__):
    qml.change_op_basis(qml.adjoint(qml.S(wires)), qml.RX(phi, wires), qml.S(wires))


def _ry_to_rz_cliff_resources():
    return {
        change_op_basis_resource_rep(
            resource_rep(
                qml.ops.op_math.Prod,
                resources={adjoint_resource_rep(qml.S): 1, resource_rep(qml.Hadamard): 1},
            ),
            qml.RZ,
            resource_rep(
                qml.ops.op_math.Prod,
                resources={resource_rep(qml.S): 1, resource_rep(qml.Hadamard): 1},
            ),
        ): 1
    }


@register_resources(_ry_to_rz_cliff_resources)
def _ry_to_rz_cliff(phi, wires: WiresLike, **__):
    qml.change_op_basis(
        qml.Hadamard(wires) @ qml.adjoint(qml.S(wires)),
        qml.RZ(phi, wires),
        qml.S(wires) @ qml.Hadamard(wires),
    )


add_decomps(RY, _ry_to_rot, _ry_to_rz_rx, _ry_to_rx_cliff, _ry_to_rz_cliff)
=======
def _ry_to_ppr_resources():
    return {resource_rep(qml.PauliRot, pauli_word="Y"): 1}


@register_resources(_ry_to_ppr_resources)
def _ry_to_ppr(phi, wires, **_):
    qml.PauliRot(phi, "Y", wires=wires)


add_decomps(RY, _ry_to_rot, _ry_to_rz_rx, _ry_to_ppr)
>>>>>>> b2ad7137
add_decomps("Adjoint(RY)", adjoint_rotation)
add_decomps("Pow(RY)", pow_rotation)


def _controlled_ry_resource(*_, num_control_wires, num_work_wires, work_wire_type, **__):
    if num_control_wires == 1:
        return {qml.CRY: 1}
    return {
        qml.RY: 2,
        resource_rep(
            qml.MultiControlledX,
            num_control_wires=num_control_wires,
            num_zero_control_values=0,
            num_work_wires=num_work_wires,
            work_wire_type=work_wire_type,
        ): 2,
    }


@register_resources(_controlled_ry_resource)
def _controlled_ry_decomp(*params, wires, control_wires, work_wires, work_wire_type, **__):
    if len(control_wires) == 1:
        qml.CRY(*params, wires=wires)
        return

    qml.RY(params[0] / 2, wires=wires[-1])
    qml.MultiControlledX(wires=wires, work_wires=work_wires, work_wire_type=work_wire_type)
    qml.RY(-params[0] / 2, wires=wires[-1])
    qml.MultiControlledX(wires=wires, work_wires=work_wires, work_wire_type=work_wire_type)


add_decomps("C(RY)", flip_zero_control(_controlled_ry_decomp))


class RZ(Operation):
    r"""
    The single qubit Z rotation

    .. math:: R_z(\phi) = e^{-i\phi\sigma_z/2} = \begin{bmatrix}
                e^{-i\phi/2} & 0 \\
                0 & e^{i\phi/2}
            \end{bmatrix}.

    **Details:**

    * Number of wires: 1
    * Number of parameters: 1
    * Number of dimensions per parameter: (0,)
    * Gradient recipe: :math:`\frac{d}{d\phi}f(R_z(\phi)) = \frac{1}{2}\left[f(R_z(\phi+\pi/2)) - f(R_z(\phi-\pi/2))\right]`
      where :math:`f` is an expectation value depending on :math:`R_z(\phi)`.

    Args:
        phi (float): rotation angle :math:`\phi`
        wires (Sequence[int] or int): the wire the operation acts on
        id (str or None): String representing the operation (optional)
    """

    num_wires = 1
    num_params = 1
    """int: Number of trainable parameters that the operator depends on."""

    ndim_params = (0,)
    """tuple[int]: Number of dimensions per trainable parameter that the operator depends on."""

    resource_keys = set()

    basis = "Z"
    grad_method = "A"
    parameter_frequencies = [(1,)]

    def generator(self) -> "qml.Hamiltonian":
        return qml.Hamiltonian([-0.5], [PauliZ(wires=self.wires)])

    def __init__(self, phi: TensorLike, wires: WiresLike, id: str | None = None):
        super().__init__(phi, wires=wires, id=id)

    has_decomposition = False

    @staticmethod
    def compute_decomposition(phi, wires):
        # dont use graph decomposition for RZ-> Rot
        raise DecompositionUndefinedError

    @staticmethod
    def compute_matrix(theta: TensorLike) -> TensorLike:  # pylint: disable=arguments-differ
        r"""Representation of the operator as a canonical matrix in the computational basis (static method).

        The canonical matrix is the textbook matrix representation that does not consider wires.
        Implicitly, this assumes that the wires of the operator correspond to the global wire order.

        .. seealso:: :meth:`~.RZ.matrix`

        Args:
            theta (tensor_like or float): rotation angle

        Returns:
            tensor_like: canonical matrix

        **Example**

        >>> qml.RZ.compute_matrix(torch.tensor(0.5))
        tensor([[0.9689-0.2474j, 0.0000+0.0000j],
                [0.0000+0.0000j, 0.9689+0.2474j]])
        """
        if (
            qml.math.get_interface(theta) == "tensorflow"
        ):  # pragma: no cover (TensorFlow tests were disabled during deprecation)
            p = qml.math.exp(-0.5j * qml.math.cast_like(theta, 1j))
            z = qml.math.zeros_like(p)

            return qml.math.stack([stack_last([p, z]), stack_last([z, qml.math.conj(p)])], axis=-2)

        signs = qml.math.array([-1, 1], like=theta)
        arg = 0.5j * theta

        if qml.math.ndim(arg) == 0:
            return qml.math.diag(qml.math.exp(arg * signs))

        diags = qml.math.exp(qml.math.outer(arg, signs))
        return diags[:, :, np.newaxis] * qml.math.cast_like(qml.math.eye(2, like=diags), diags)

    @staticmethod
    def compute_sparse_matrix(theta, format="csr"):
        return sp.sparse.csr_matrix(
            [[np.exp(-1j * theta / 2), 0], [0, np.exp(1j * theta / 2)]]
        ).asformat(format)

    @staticmethod
    def compute_eigvals(theta: TensorLike) -> TensorLike:  # pylint: disable=arguments-differ
        r"""Eigenvalues of the operator in the computational basis (static method).

        If :attr:`diagonalizing_gates` are specified and implement a unitary :math:`U^{\dagger}`,
        the operator can be reconstructed as

        .. math:: O = U \Sigma U^{\dagger},

        where :math:`\Sigma` is the diagonal matrix containing the eigenvalues.

        Otherwise, no particular order for the eigenvalues is guaranteed.

        .. seealso:: :meth:`~.RZ.eigvals`


        Args:
            theta (tensor_like or float): rotation angle

        Returns:
            tensor_like: eigenvalues

        **Example**

        >>> qml.RZ.compute_eigvals(torch.tensor(0.5))
        tensor([0.9689-0.2474j, 0.9689+0.2474j])
        """
        if (
            qml.math.get_interface(theta) == "tensorflow"
        ):  # pragma: no cover (TensorFlow tests were disabled during deprecation)
            phase = qml.math.exp(-0.5j * qml.math.cast_like(theta, 1j))
            return qml.math.stack([phase, qml.math.conj(phase)], axis=-1)

        prefactors = qml.math.array([-0.5j, 0.5j], like=theta)
        if qml.math.ndim(theta) == 0:
            product = theta * prefactors
        else:
            product = qml.math.outer(theta, prefactors)
        return qml.math.exp(product)

    def adjoint(self) -> "RZ":
        return RZ(-self.data[0], wires=self.wires)

    @property
    def resource_params(self) -> dict:
        return {}

    def pow(self, z: int | float) -> list["qml.operation.Operator"]:
        return [RZ(self.data[0] * z, wires=self.wires)]

    def _controlled(self, wire: WiresLike) -> "qml.CRZ":
        return qml.CRZ(*self.parameters, wires=wire + self.wires)

    def simplify(self) -> "RZ":
        theta = self.data[0] % (4 * np.pi)

        if _can_replace(theta, 0):
            return qml.Identity(wires=self.wires)

        return RZ(theta, wires=self.wires)

    def single_qubit_rot_angles(self) -> list[TensorLike]:
        # RZ(\theta) = RZ(\theta) RY(0) RZ(0)
        return [self.data[0], 0.0, 0.0]


def _rz_to_rot_resources():
    return {qml.Rot: 1}


@register_resources(_rz_to_rot_resources)
def _rz_to_rot(phi, wires: WiresLike, **__):
    qml.Rot(0, 0, phi, wires=wires)


def _rz_to_ry_rx_resources():
    return {qml.RY: 2, qml.RX: 1}


@register_resources(_rz_to_ry_rx_resources)
def _rz_to_ry_rx(phi, wires: WiresLike, **__):
    qml.RY(np.pi / 2, wires=wires)
    qml.RX(phi, wires=wires)
    qml.RY(-np.pi / 2, wires=wires)


<<<<<<< HEAD
def _rz_to_rx_cliff_resources():
    return {change_op_basis_resource_rep(qml.Hadamard, qml.RX, qml.Hadamard): 1}


@register_resources(_rz_to_rx_cliff_resources)
def _rz_to_rx_cliff(phi, wires: WiresLike, **__):
    qml.change_op_basis(qml.Hadamard(wires), qml.RX(phi, wires), qml.Hadamard(wires))


def _rz_to_ry_cliff_resources():
    return {
        change_op_basis_resource_rep(
            resource_rep(
                qml.ops.op_math.Prod,
                resources={resource_rep(qml.S): 1, resource_rep(qml.Hadamard): 1},
            ),
            qml.RY,
            resource_rep(
                qml.ops.op_math.Prod,
                resources={adjoint_resource_rep(qml.S): 1, resource_rep(qml.Hadamard): 1},
            ),
        ): 1
    }


@register_resources(_rz_to_ry_cliff_resources)
def _rz_to_ry_cliff(phi, wires: WiresLike, **__):
    qml.change_op_basis(
        qml.S(wires) @ qml.Hadamard(wires),
        qml.RY(phi, wires),
        qml.Hadamard(wires) @ qml.adjoint(qml.S(wires)),
    )


add_decomps(RZ, _rz_to_rot, _rz_to_ry_rx, _rz_to_rx_cliff, _rz_to_ry_cliff)
=======
def _rz_to_ppr_resources():
    return {resource_rep(qml.PauliRot, pauli_word="Z"): 1}


@register_resources(_rz_to_ppr_resources)
def _rz_to_ppr(phi, wires, **_):
    qml.PauliRot(phi, "Z", wires=wires)


add_decomps(RZ, _rz_to_rot, _rz_to_ry_rx, _rz_to_ppr)
>>>>>>> b2ad7137
add_decomps("Adjoint(RZ)", adjoint_rotation)
add_decomps("Pow(RZ)", pow_rotation)


def _controlled_rz_resource(*_, num_control_wires, num_work_wires, work_wire_type, **__):
    if num_control_wires == 1:
        return {qml.CRZ: 1}
    return {
        qml.RZ: 2,
        resource_rep(
            qml.MultiControlledX,
            num_control_wires=num_control_wires,
            num_zero_control_values=0,
            num_work_wires=num_work_wires,
            work_wire_type=work_wire_type,
        ): 2,
    }


@register_resources(_controlled_rz_resource)
def _controlled_rz_decomp(*params, wires, control_wires, work_wires, work_wire_type, **__):
    if len(control_wires) == 1:
        qml.CRZ(*params, wires=wires)
        return

    qml.RZ(params[0] / 2, wires=wires[-1])
    qml.MultiControlledX(wires=wires, work_wires=work_wires, work_wire_type=work_wire_type)
    qml.RZ(-params[0] / 2, wires=wires[-1])
    qml.MultiControlledX(wires=wires, work_wires=work_wires, work_wire_type=work_wire_type)


add_decomps("C(RZ)", flip_zero_control(_controlled_rz_decomp))


class PhaseShift(Operation):
    r"""
    Arbitrary single qubit local phase shift

    .. math:: R_\phi(\phi) = e^{i\phi/2}R_z(\phi) = \begin{bmatrix}
                1 & 0 \\
                0 & e^{i\phi}
            \end{bmatrix}.

    **Details:**

    * Number of wires: 1
    * Number of parameters: 1
    * Number of dimensions per parameter: (0,)
    * Gradient recipe: :math:`\frac{d}{d\phi}f(R_\phi(\phi)) = \frac{1}{2}\left[f(R_\phi(\phi+\pi/2)) - f(R_\phi(\phi-\pi/2))\right]`
      where :math:`f` is an expectation value depending on :math:`R_{\phi}(\phi)`.

    Args:
        phi (float): rotation angle :math:`\phi`
        wires (Sequence[int] or int): the wire the operation acts on
        id (str or None): String representing the operation (optional)
    """

    num_wires = 1
    num_params = 1
    """int: Number of trainable parameters that the operator depends on."""

    ndim_params = (0,)
    """tuple[int]: Number of dimensions per trainable parameter that the operator depends on."""

    resource_keys = set()

    basis = "Z"
    grad_method = "A"
    parameter_frequencies = [(1,)]

    @property
    def resource_params(self) -> dict:
        return {}

    def generator(self) -> "qml.Projector":
        return qml.Projector(np.array([1]), wires=self.wires)

    def __init__(self, phi: TensorLike, wires: WiresLike, id: str | None = None):
        super().__init__(phi, wires=wires, id=id)

    def label(
        self,
        decimals: int | None = None,
        base_label: str | None = None,
        cache: dict | None = None,
    ) -> str:
        return super().label(decimals=decimals, base_label=base_label or "Rϕ", cache=cache)

    @staticmethod
    def compute_matrix(phi: TensorLike) -> TensorLike:  # pylint: disable=arguments-differ
        r"""Representation of the operator as a canonical matrix in the computational basis (static method).

        The canonical matrix is the textbook matrix representation that does not consider wires.
        Implicitly, this assumes that the wires of the operator correspond to the global wire order.

        .. seealso:: :meth:`~.PhaseShift.matrix`


        Args:
            phi (tensor_like or float): phase shift

        Returns:
            tensor_like: canonical matrix

        **Example**

        >>> qml.PhaseShift.compute_matrix(torch.tensor(0.5))
        tensor([[1.0000+0.0000j, 0.0000+0.0000j],
                [0.0000+0.0000j, 0.8776+0.4794j]])
        """
        if (
            qml.math.get_interface(phi) == "tensorflow"
        ):  # pragma: no cover (TensorFlow tests were disabled during deprecation)
            p = qml.math.exp(1j * qml.math.cast_like(phi, 1j))
            ones = qml.math.ones_like(p)
            zeros = qml.math.zeros_like(p)

            return qml.math.stack([stack_last([ones, zeros]), stack_last([zeros, p])], axis=-2)

        signs = qml.math.array([0, 1], like=phi)
        arg = 1j * phi

        if qml.math.ndim(arg) == 0:
            return qml.math.diag(qml.math.exp(arg * signs))

        diags = qml.math.exp(qml.math.outer(arg, signs))
        return diags[:, :, np.newaxis] * qml.math.cast_like(qml.math.eye(2, like=diags), diags)

    @staticmethod
    def compute_eigvals(phi: TensorLike) -> TensorLike:  # pylint: disable=arguments-differ
        r"""Eigenvalues of the operator in the computational basis (static method).

        If :attr:`diagonalizing_gates` are specified and implement a unitary :math:`U^{\dagger}`,
        the operator can be reconstructed as

        .. math:: O = U \Sigma U^{\dagger},

        where :math:`\Sigma` is the diagonal matrix containing the eigenvalues.

        Otherwise, no particular order for the eigenvalues is guaranteed.

        .. seealso:: :meth:`~.PhaseShift.eigvals`


        Args:
            phi (tensor_like or float): phase shift

        Returns:
            tensor_like: eigenvalues

        **Example**

        >>> qml.PhaseShift.compute_eigvals(torch.tensor(0.5))
        tensor([1.0000+0.0000j, 0.8776+0.4794j])
        """
        if (
            qml.math.get_interface(phi) == "tensorflow"
        ):  # pragma: no cover (TensorFlow tests were disabled during deprecation)
            phase = qml.math.exp(1j * qml.math.cast_like(phi, 1j))
            return stack_last([qml.math.ones_like(phase), phase])

        prefactors = qml.math.array([0, 1j], like=phi)
        if qml.math.ndim(phi) == 0:
            product = phi * prefactors
        else:
            product = qml.math.outer(phi, prefactors)
        return qml.math.exp(product)

    @staticmethod
    def compute_decomposition(phi: TensorLike, wires: WiresLike) -> "qml.operation.Operator":
        r"""Representation of the operator as a product of other operators (static method). :

        .. math:: O = O_1 O_2 \dots O_n.


        .. seealso:: :meth:`~.PhaseShift.decomposition`.

        Args:
            phi (TensorLike): rotation angle :math:`\phi`
            wires (Any, Wires): wires that the operator acts on

        Returns:
            list[Operator]: decomposition into lower level operations

        **Example:**

        >>> qml.PhaseShift.compute_decomposition(1.234, wires=0)
        [RZ(1.234, wires=[0]), GlobalPhase(-0.617, wires=[])]

        """
        return [RZ(phi, wires=wires), qml.GlobalPhase(-phi / 2)]

    def adjoint(self) -> "PhaseShift":
        return PhaseShift(-self.data[0], wires=self.wires)

    def pow(self, z: int | float) -> list["qml.operation.Operator"]:
        return [PhaseShift(self.data[0] * z, wires=self.wires)]

    def _controlled(self, wire: WiresLike) -> "qml.ControlledPhaseShift":
        return qml.ControlledPhaseShift(*self.parameters, wires=wire + self.wires)

    def simplify(self) -> "PhaseShift":
        phi = self.data[0] % (2 * np.pi)

        if _can_replace(phi, 0):
            return qml.Identity(wires=self.wires)

        return PhaseShift(phi, wires=self.wires)

    def single_qubit_rot_angles(self) -> list[TensorLike]:
        # PhaseShift(\theta) = RZ(\theta) RY(0) RZ(0)
        return [self.data[0], 0.0, 0.0]


def _phaseshift_to_rz_gp_resources():
    return {qml.RZ: 1, qml.GlobalPhase: 1}


@register_resources(_phaseshift_to_rz_gp_resources)
def _phaseshift_to_rz_gp(phi, wires: WiresLike, **__):
    RZ(phi, wires=wires)
    qml.GlobalPhase(-phi / 2)


def _cphase_to_ppr_resource(num_control_wires, **_):
    resources = {
        resource_rep(qml.PauliRot, pauli_word="Z" * i): builtin_math.comb(num_control_wires + 1, i)
        for i in range(1, num_control_wires + 2)
    }
    resources[resource_rep(qml.GlobalPhase)] = 1
    return resources


@register_resources(_cphase_to_ppr_resource)
def _cphase_to_ppr(theta, wires, **_):
    n = len(wires)
    for l in range(1, n + 1):
        for sub_wires in combinations(wires, l):
            phi = -theta / 2 ** (n - 1) * (-1) ** l
            qml.PauliRot(phi, pauli_word="Z" * l, wires=sub_wires)
    qml.GlobalPhase(-theta / 2**n)


add_decomps(PhaseShift, _phaseshift_to_rz_gp)
add_decomps("Adjoint(PhaseShift)", adjoint_rotation)
add_decomps("Pow(PhaseShift)", pow_rotation)
add_decomps("C(PhaseShift)", flip_zero_control(_cphase_to_ppr))


class Rot(Operation):
    r"""
    Arbitrary single qubit rotation

    .. math::

        R(\phi,\theta,\omega) = RZ(\omega)RY(\theta)RZ(\phi)= \begin{bmatrix}
        e^{-i(\phi+\omega)/2}\cos(\theta/2) & -e^{i(\phi-\omega)/2}\sin(\theta/2) \\
        e^{-i(\phi-\omega)/2}\sin(\theta/2) & e^{i(\phi+\omega)/2}\cos(\theta/2)
        \end{bmatrix}.

    **Details:**

    * Number of wires: 1
    * Number of parameters: 3
    * Number of dimensions per parameter: (0, 0, 0)
    * Gradient recipe: :math:`\frac{d}{d\phi}f(R(\phi, \theta, \omega)) = \frac{1}{2}\left[f(R(\phi+\pi/2, \theta, \omega)) - f(R(\phi-\pi/2, \theta, \omega))\right]`
      where :math:`f` is an expectation value depending on :math:`R(\phi, \theta, \omega)`.
      This gradient recipe applies for each angle argument :math:`\{\phi, \theta, \omega\}`.

    .. note::

        If the ``Rot`` gate is not supported on the targeted device, PennyLane
        will attempt to decompose the gate into :class:`~.RZ` and :class:`~.RY` gates.

    Args:
        phi (float): rotation angle :math:`\phi`
        theta (float): rotation angle :math:`\theta`
        omega (float): rotation angle :math:`\omega`
        wires (Any, Wires): the wire the operation acts on
        id (str or None): String representing the operation (optional)
    """

    num_wires = 1
    num_params = 3
    """int: Number of trainable parameters that the operator depends on."""

    ndim_params = (0, 0, 0)
    """tuple[int]: Number of dimensions per trainable parameter that the operator depends on."""

    resource_keys = set()

    grad_method = "A"
    parameter_frequencies = [(1,), (1,), (1,)]

    resource_keys = set()

    # pylint: disable=too-many-positional-arguments
    def __init__(
        self,
        phi: TensorLike,
        theta: TensorLike,
        omega: TensorLike,
        wires: WiresLike,
        id: str | None = None,
    ):
        super().__init__(phi, theta, omega, wires=wires, id=id)

    @property
    def resource_params(self) -> dict:
        return {}

    @staticmethod
    def compute_matrix(
        phi: TensorLike,
        theta: TensorLike,
        omega: TensorLike,
    ) -> TensorLike:
        r"""Representation of the operator as a canonical matrix in the computational basis (static method).

        The canonical matrix is the textbook matrix representation that does not consider wires.
        Implicitly, this assumes that the wires of the operator correspond to the global wire order.

        .. seealso:: :meth:`~.Rot.matrix`


        Args:
            phi (tensor_like or float): first rotation angle
            theta (tensor_like or float): second rotation angle
            omega (tensor_like or float): third rotation angle

        Returns:
            tensor_like: canonical matrix

        **Example**

        >>> qml.Rot.compute_matrix(torch.tensor(0.1), torch.tensor(0.2), torch.tensor(0.3))
        tensor([[ 0.9752-0.1977j, -0.0993+0.0100j],
                [ 0.0993+0.0100j,  0.9752+0.1977j]])

        """
        # It might be that they are in different interfaces, e.g.,
        # Rot(0.2, 0.3, tf.Variable(0.5), wires=0)
        # So we need to make sure the matrix comes out having the right type
        interface = qml.math.get_interface(phi, theta, omega)

        c = qml.math.cos(theta / 2)
        s = qml.math.sin(theta / 2)

        # If anything is not tensorflow, it has to be casted and then
        if (
            interface == "tensorflow"
        ):  # pragma: no cover (TensorFlow tests were disabled during deprecation)
            phi = qml.math.cast_like(qml.math.asarray(phi, like=interface), 1j)
            omega = qml.math.cast_like(qml.math.asarray(omega, like=interface), 1j)
            c = qml.math.cast_like(qml.math.asarray(c, like=interface), 1j)
            s = qml.math.cast_like(qml.math.asarray(s, like=interface), 1j)

        # The following variable is used to assert the all terms to be stacked have same shape
        one = qml.math.ones_like(phi) * qml.math.ones_like(omega)
        c = c * one
        s = s * one

        mat = [
            [
                qml.math.exp(-0.5j * (phi + omega)) * c,
                -qml.math.exp(0.5j * (phi - omega)) * s,
            ],
            [
                qml.math.exp(-0.5j * (phi - omega)) * s,
                qml.math.exp(0.5j * (phi + omega)) * c,
            ],
        ]

        return qml.math.stack([stack_last(row) for row in mat], axis=-2)

    @staticmethod
    def compute_decomposition(
        phi: TensorLike, theta: TensorLike, omega: TensorLike, wires: WiresLike
    ) -> list["qml.operation.Operator"]:
        r"""Representation of the operator as a product of other operators (static method). :

        .. math:: O = O_1 O_2 \dots O_n.


        .. seealso:: :meth:`~.Rot.decomposition`.

        Args:
            phi (float): rotation angle :math:`\phi`
            theta (float): rotation angle :math:`\theta`
            omega (float): rotation angle :math:`\omega`
            wires (Any, Wires): the wire the operation acts on

        Returns:
            list[Operator]: decomposition into lower level operations

        **Example:**

        >>> qml.Rot.compute_decomposition(1.2, 2.3, 3.4, wires=0)
        [RZ(1.2, wires=[0]), RY(2.3, wires=[0]), RZ(3.4, wires=[0])]

        """
        return [
            RZ(phi, wires=wires),
            RY(theta, wires=wires),
            RZ(omega, wires=wires),
        ]

    def adjoint(self) -> "Rot":
        phi, theta, omega = self.parameters
        return Rot(-omega, -theta, -phi, wires=self.wires)

    def _controlled(self, wire: WiresLike) -> "qml.CRot":
        return qml.CRot(*self.parameters, wires=wire + self.wires)

    def single_qubit_rot_angles(self) -> list[TensorLike]:
        return self.data

    def simplify(self) -> "Rot":
        """Simplifies into single-rotation gates or a Hadamard if possible.

        >>> qml.Rot(np.pi / 2, 0.1, -np.pi / 2, wires=0).simplify()
        RX(0.1, wires=[0])
        >>> qml.Rot(np.pi, np.pi/2, 0, 0).simplify()
        H(0)

        """
        p0, p1, p2 = (p % (4 * np.pi) for p in self.data)

        if _can_replace(p0, 0) and _can_replace(p1, 0) and _can_replace(p2, 0):
            return qml.Identity(wires=self.wires)
        if _can_replace(p0, np.pi / 2) and _can_replace(p2, 7 * np.pi / 2):
            return RX(p1, wires=self.wires)
        if _can_replace(p0, 0) and _can_replace(p2, 0):
            return RY(p1, wires=self.wires)
        if _can_replace(p1, 0):
            return RZ((p0 + p2) % (4 * np.pi), wires=self.wires)
        if _can_replace(p0, np.pi) and _can_replace(p1, np.pi / 2) and _can_replace(p2, 0):
            return Hadamard(wires=self.wires)

        return Rot(p0, p1, p2, wires=self.wires)


def _rot_to_rz_ry_rz_resources():
    return {qml.RZ: 2, qml.RY: 1}


@register_resources(_rot_to_rz_ry_rz_resources)
def _rot_to_rz_ry_rz(phi, theta, omega, wires: WiresLike, **__):
    RZ(phi, wires=wires)
    RY(theta, wires=wires)
    RZ(omega, wires=wires)


add_decomps(Rot, _rot_to_rz_ry_rz)


@register_resources({Rot: 1})
def _adjoint_rot(phi, theta, omega, wires, **__):
    Rot(-omega, -theta, -phi, wires=wires)


add_decomps("Adjoint(Rot)", _adjoint_rot)


def _controlled_rot_resource(*_, num_control_wires, num_work_wires, work_wire_type, **__):
    if num_control_wires == 1:
        return {qml.CRot: 1}
    return {
        qml.RZ: 3,
        qml.RY: 2,
        resource_rep(
            qml.MultiControlledX,
            num_control_wires=num_control_wires,
            num_zero_control_values=0,
            num_work_wires=num_work_wires,
            work_wire_type=work_wire_type,
        ): 2,
    }


@register_resources(_controlled_rot_resource)
def _controlled_rot_decomp(
    phi, theta, omega, wires, control_wires, work_wires, work_wire_type, **_
):

    if len(control_wires) == 1:
        qml.CRot(phi, theta, omega, wires=wires)
        return

    qml.RZ((phi - omega) / 2, wires=wires[-1])
    qml.MultiControlledX(wires=wires, work_wires=work_wires, work_wire_type=work_wire_type)
    qml.RZ(-(phi + omega) / 2, wires=wires[-1])
    qml.RY(-theta / 2, wires=wires[-1])
    qml.MultiControlledX(wires=wires, work_wires=work_wires, work_wire_type=work_wire_type)
    qml.RY(theta / 2, wires=wires[-1])
    qml.RZ(omega, wires=wires[-1])


add_decomps("C(Rot)", flip_zero_control(_controlled_rot_decomp))


class U1(Operation):
    r"""
    U1 gate.

    .. math:: U_1(\phi) = e^{i\phi/2}R_z(\phi) = \begin{bmatrix}
                1 & 0 \\
                0 & e^{i\phi}
            \end{bmatrix}.

    .. note::

        The ``U1`` gate is an alias for the phase shift operation :class:`~.PhaseShift`.

    **Details:**

    * Number of wires: 1
    * Number of parameters: 1
    * Number of dimensions per parameter: (0,)
    * Gradient recipe: :math:`\frac{d}{d\phi}f(U_1(\phi)) = \frac{1}{2}\left[f(U_1(\phi+\pi/2)) - f(U_1(\phi-\pi/2))\right]`
      where :math:`f` is an expectation value depending on :math:`U_1(\phi)`.

    Args:
        phi (float): rotation angle :math:`\phi`
        wires (Sequence[int] or int): the wire the operation acts on
        id (str or None): String representing the operation (optional)
    """

    num_wires = 1
    num_params = 1
    """int: Number of trainable parameters that the operator depends on."""

    ndim_params = (0,)
    """tuple[int]: Number of dimensions per trainable parameter that the operator depends on."""

    grad_method = "A"
    parameter_frequencies = [(1,)]

    resource_keys = set()

    def generator(self) -> "qml.Projector":
        return qml.Projector(np.array([1]), wires=self.wires)

    def __init__(self, phi: TensorLike, wires: WiresLike, id: str | None = None):
        super().__init__(phi, wires=wires, id=id)

    @property
    def resource_params(self) -> dict:
        return {}

    @staticmethod
    def compute_matrix(phi: TensorLike) -> TensorLike:  # pylint: disable=arguments-differ
        r"""Representation of the operator as a canonical matrix in the computational basis (static method).

        The canonical matrix is the textbook matrix representation that does not consider wires.
        Implicitly, this assumes that the wires of the operator correspond to the global wire order.

        .. seealso:: :meth:`~.U1.matrix`

        Args:
            phi (tensor_like or float): rotation angle

        Returns:
            tensor_like: canonical matrix

        **Example**

        >>> qml.U1.compute_matrix(torch.tensor(0.5))
        tensor([[1.0000+0.0000j, 0.0000+0.0000j],
                [0.0000+0.0000j, 0.8776+0.4794j]])
        """
        if (
            qml.math.get_interface(phi) == "tensorflow"
        ):  # pragma: no cover (TensorFlow tests were disabled during deprecation)
            phi = qml.math.cast_like(phi, 1j)
            fac = qml.math.cast_like([0, 1], 1j)
        else:
            fac = np.array([0, 1])

        fac = qml.math.convert_like(fac, phi)

        arg = 1j * phi
        if qml.math.ndim(arg) == 0:
            return qml.math.diag(qml.math.exp(arg * fac))

        diags = qml.math.exp(qml.math.outer(arg, fac))
        return diags[:, :, np.newaxis] * qml.math.cast_like(qml.math.eye(2, like=diags), diags)

    @staticmethod
    def compute_decomposition(phi: TensorLike, wires: WiresLike) -> "qml.operation.Operator":
        r"""Representation of the operator as a product of other operators (static method). :

        .. math:: O = O_1 O_2 \dots O_n.


        .. seealso:: :meth:`~.U1.decomposition`.

        Args:
            phi (TensorLike): rotation angle :math:`\phi`
            wires (Any, Wires): Wire that the operator acts on.

        Returns:
            list[Operator]: decomposition into lower level operations

        **Example:**

        >>> qml.U1.compute_decomposition(1.234, wires=0)
        [PhaseShift(1.234, wires=[0])]

        """
        return [PhaseShift(phi, wires=wires)]

    def adjoint(self) -> "U1":
        return U1(-self.data[0], wires=self.wires)

    def pow(self, z: int | float) -> list["qml.operation.Operator"]:
        return [U1(self.data[0] * z, wires=self.wires)]

    def simplify(self) -> "U1":
        phi = self.data[0] % (2 * np.pi)

        if _can_replace(phi, 0):
            return qml.Identity(wires=self.wires)

        return U1(phi, wires=self.wires)


def _u1_phaseshift_resources():
    return {PhaseShift: 1}


@register_resources(_u1_phaseshift_resources)
def _u1_phaseshift(phi, wires, **__):
    PhaseShift(phi, wires=wires)


add_decomps(U1, _u1_phaseshift)
add_decomps("Adjoint(U1)", adjoint_rotation)
add_decomps("Pow(U1)", pow_rotation)


class U2(Operation):
    r"""
    U2 gate.

    .. math::

        U_2(\phi, \delta) = \frac{1}{\sqrt{2}}\begin{bmatrix} 1 & -\exp(i \delta)
        \\ \exp(i \phi) & \exp(i (\phi + \delta)) \end{bmatrix}

    The :math:`U_2` gate is related to the single-qubit rotation :math:`R` (:class:`Rot`) and the
    :math:`R_\phi` (:class:`PhaseShift`) gates via the following relation:

    .. math::

        U_2(\phi, \delta) = R_\phi(\phi+\delta) R(\delta,\pi/2,-\delta)

    .. note::

        If the ``U2`` gate is not supported on the targeted device, PennyLane
        will attempt to decompose the gate into :class:`~.Rot` and :class:`~.PhaseShift` gates.

    **Details:**

    * Number of wires: 1
    * Number of parameters: 2
    * Number of dimensions per parameter: (0, 0)
    * Gradient recipe: :math:`\frac{d}{d\phi}f(U_2(\phi, \delta)) = \frac{1}{2}\left[f(U_2(\phi+\pi/2, \delta)) - f(U_2(\phi-\pi/2, \delta))\right]`
      where :math:`f` is an expectation value depending on :math:`U_2(\phi, \delta)`.
      This gradient recipe applies for each angle argument :math:`\{\phi, \delta\}`.

    Args:
        phi (float): azimuthal angle :math:`\phi`
        delta (float): quantum phase :math:`\delta`
        wires (Sequence[int] or int): the subsystem the gate acts on
        id (str or None): String representing the operation (optional)
    """

    num_wires = 1
    num_params = 2
    """int: Number of trainable parameters that the operator depends on."""

    ndim_params = (0, 0)
    """tuple[int]: Number of dimensions per trainable parameter that the operator depends on."""

    grad_method = "A"
    parameter_frequencies = [(1,), (1,)]

    resource_keys = set()

    def __init__(self, phi: TensorLike, delta: TensorLike, wires: WiresLike, id: str | None = None):
        super().__init__(phi, delta, wires=wires, id=id)

    @property
    def resource_params(self) -> dict:
        return {}

    @staticmethod
    def compute_matrix(phi: TensorLike, delta: TensorLike) -> TensorLike:
        r"""Representation of the operator as a canonical matrix in the computational basis (static method).

        The canonical matrix is the textbook matrix representation that does not consider wires.
        Implicitly, this assumes that the wires of the operator correspond to the global wire order.

        .. seealso:: :meth:`~.U2.matrix`

        Args:
            phi (tensor_like or float): azimuthal angle
            delta (tensor_like or float): quantum phase

        Returns:
            tensor_like: canonical matrix

        **Example**

        >>> qml.U2.compute_matrix(torch.tensor(0.1), torch.tensor(0.2))
        tensor([[ 0.7071+0.0000j, -0.6930-0.1405j],
                [ 0.7036+0.0706j,  0.6755+0.2090j]])
        """
        interface = qml.math.get_interface(phi, delta)

        # If anything is not tensorflow, it has to be casted and then
        if (
            interface == "tensorflow"
        ):  # pragma: no cover (TensorFlow tests were disabled during deprecation)
            phi = qml.math.cast_like(qml.math.asarray(phi, like=interface), 1j)
            delta = qml.math.cast_like(qml.math.asarray(delta, like=interface), 1j)

        one = qml.math.ones_like(phi) * qml.math.ones_like(delta)
        mat = [
            [one, -qml.math.exp(1j * delta) * one],
            [qml.math.exp(1j * phi) * one, qml.math.exp(1j * (phi + delta))],
        ]

        return qml.math.stack([stack_last(row) for row in mat], axis=-2) / np.sqrt(2)

    @staticmethod
    def compute_decomposition(
        phi: TensorLike, delta: TensorLike, wires: WiresLike
    ) -> list["qml.operation.Operator"]:
        r"""Representation of the operator as a product of other operators (static method).

        .. math:: O = O_1 O_2 \dots O_n.

        .. seealso:: :meth:`~.U2.decomposition`.

        Args:
            phi (TensorLike): azimuthal angle :math:`\phi`
            delta (TensorLike): quantum phase :math:`\delta`
            wires (Iterable, Wires): the subsystem the gate acts on

        Returns:
            list[Operator]: decomposition into lower level operations

        **Example:**

        >>> qml.U2.compute_decomposition(1.23, 2.34, wires=0)
        [Rot(2.34, np.float64(1.5707963267948966), -2.34, wires=[0]), PhaseShift(2.34, wires=[0]), PhaseShift(1.23, wires=[0])]

        """
        pi_half = qml.math.ones_like(delta) * (np.pi / 2)
        return [
            Rot(delta, pi_half, -delta, wires=wires),
            PhaseShift(delta, wires=wires),
            PhaseShift(phi, wires=wires),
        ]

    def adjoint(self) -> "U2":
        phi, delta = self.parameters
        new_delta = qml.math.mod((np.pi - phi), (2 * np.pi))
        new_phi = qml.math.mod((np.pi - delta), (2 * np.pi))
        return U2(new_phi, new_delta, wires=self.wires)

    def simplify(self) -> "U2":
        """Simplifies the gate into RX or RY gates if possible."""
        wires = self.wires

        phi, delta = (p % (2 * np.pi) for p in self.data)

        if _can_replace(delta, 0) and _can_replace(phi, 0):
            return RY(np.pi / 2, wires=wires)
        if _can_replace(delta, np.pi / 2) and _can_replace(phi, 3 * np.pi / 2):
            return RX(np.pi / 2, wires=wires)
        if _can_replace(delta, 3 * np.pi / 2) and _can_replace(phi, np.pi / 2):
            return RX(3 * np.pi / 2, wires=wires)

        return U2(phi, delta, wires=wires)


def _u2_phaseshift_rot_resources():
    return {PhaseShift: 2, Rot: 1}


@register_resources(_u2_phaseshift_rot_resources)
def _u2_phaseshift_rot(phi, delta, wires, **__):
    pi_half = qml.math.ones_like(delta) * (np.pi / 2)
    Rot(delta, pi_half, -delta, wires=wires)
    PhaseShift(delta, wires=wires)
    PhaseShift(phi, wires=wires)


add_decomps(U2, _u2_phaseshift_rot)


@register_resources({U2: 1})
def _adjoint_u2(phi, delta, wires, **__):
    new_delta = qml.math.mod((np.pi - phi), (2 * np.pi))
    new_phi = qml.math.mod((np.pi - delta), (2 * np.pi))
    U2(new_phi, new_delta, wires=wires)


add_decomps("Adjoint(U2)", _adjoint_u2)


class U3(Operation):
    r"""
    Arbitrary single qubit unitary.

    .. math::

        U_3(\theta, \phi, \delta) = \begin{bmatrix} \cos(\theta/2) & -\exp(i \delta)\sin(\theta/2) \\
        \exp(i \phi)\sin(\theta/2) & \exp(i (\phi + \delta))\cos(\theta/2) \end{bmatrix}

    The :math:`U_3` gate is related to the single-qubit rotation :math:`R` (:class:`Rot`) and the
    :math:`R_\phi` (:class:`PhaseShift`) gates via the following relation:

    .. math::

        U_3(\theta, \phi, \delta) = R_\phi(\phi+\delta) R(\delta,\theta,-\delta)

    .. note::

        If the ``U3`` gate is not supported on the targeted device, PennyLane
        will attempt to decompose the gate into :class:`~.PhaseShift` and :class:`~.Rot` gates.

    **Details:**

    * Number of wires: 1
    * Number of parameters: 3
    * Number of dimensions per parameter: (0, 0, 0)
    * Gradient recipe: :math:`\frac{d}{d\phi}f(U_3(\theta, \phi, \delta)) = \frac{1}{2}\left[f(U_3(\theta+\pi/2, \phi, \delta)) - f(U_3(\theta-\pi/2, \phi, \delta))\right]`
      where :math:`f` is an expectation value depending on :math:`U_3(\theta, \phi, \delta)`.
      This gradient recipe applies for each angle argument :math:`\{\theta, \phi, \delta\}`.

    Args:
        theta (float): polar angle :math:`\theta`
        phi (float): azimuthal angle :math:`\phi`
        delta (float): quantum phase :math:`\delta`
        wires (Sequence[int] or int): the subsystem the gate acts on
        id (str or None): String representing the operation (optional)
    """

    num_wires = 1
    num_params = 3
    """int: Number of trainable parameters that the operator depends on."""

    ndim_params = (0, 0, 0)
    """tuple[int]: Number of dimensions per trainable parameter that the operator depends on."""

    grad_method = "A"
    parameter_frequencies = [(1,), (1,), (1,)]

    resource_keys = set()

    # pylint: disable=too-many-positional-arguments
    def __init__(
        self,
        theta: TensorLike,
        phi: TensorLike,
        delta: TensorLike,
        wires: WiresLike,
        id: str | None = None,
    ):
        super().__init__(theta, phi, delta, wires=wires, id=id)

    @property
    def resource_params(self) -> dict:
        return {}

    @staticmethod
    def compute_matrix(theta: TensorLike, phi: TensorLike, delta: TensorLike) -> TensorLike:
        r"""Representation of the operator as a canonical matrix in the computational basis (static method).

        The canonical matrix is the textbook matrix representation that does not consider wires.
        Implicitly, this assumes that the wires of the operator correspond to the global wire order.

        .. seealso:: :meth:`~.U3.matrix`

        Args:
            theta (tensor_like or float): polar angle
            phi (tensor_like or float): azimuthal angle
            delta (tensor_like or float): quantum phase

        Returns:
            tensor_like: canonical matrix

        **Example**

        >>> qml.U3.compute_matrix(torch.tensor(0.1), torch.tensor(0.2), torch.tensor(0.3))
        tensor([[ 0.9988+0.0000j, -0.0477-0.0148j],
                [ 0.0490+0.0099j,  0.8765+0.4788j]])

        """
        # It might be that they are in different interfaces, e.g.,
        # U3(0.2, 0.3, tf.Variable(0.5), wires=0)
        # So we need to make sure the matrix comes out having the right type
        interface = qml.math.get_interface(theta, phi, delta)

        c = qml.math.cos(theta / 2)
        s = qml.math.sin(theta / 2)

        # If anything is not tensorflow, it has to be casted and then
        if (
            interface == "tensorflow"
        ):  # pragma: no cover (TensorFlow tests were disabled during deprecation)
            phi = qml.math.cast_like(qml.math.asarray(phi, like=interface), 1j)
            delta = qml.math.cast_like(qml.math.asarray(delta, like=interface), 1j)
            c = qml.math.cast_like(qml.math.asarray(c, like=interface), 1j)
            s = qml.math.cast_like(qml.math.asarray(s, like=interface), 1j)

        # The following variable is used to assert the all terms to be stacked have same shape
        one = qml.math.ones_like(phi) * qml.math.ones_like(delta)
        c = c * one
        s = s * one

        mat = [
            [c, -s * qml.math.exp(1j * delta)],
            [s * qml.math.exp(1j * phi), c * qml.math.exp(1j * (phi + delta))],
        ]

        return qml.math.stack([stack_last(row) for row in mat], axis=-2)

    @staticmethod
    def compute_decomposition(
        theta: TensorLike, phi: TensorLike, delta: TensorLike, wires: WiresLike
    ) -> list["qml.operation.Operator"]:
        r"""Representation of the operator as a product of other operators (static method).

        .. math:: O = O_1 O_2 \dots O_n.


        .. seealso:: :meth:`~.U3.decomposition`.

        Args:
            theta (TensorLike): polar angle :math:`\theta`
            phi (TensorLike): azimuthal angle :math:`\phi`
            delta (TensorLike): quantum phase :math:`\delta`
            wires (Iterable, Wires): the subsystem the gate acts on

        Returns:
            list[Operator]: decomposition into lower level operations

        **Example:**

        >>> qml.U3.compute_decomposition(1.23, 2.34, 3.45, wires=0)
        [Rot(3.45, 1.23, -3.45, wires=[0]),
        PhaseShift(3.45, wires=[0]),
        PhaseShift(2.34, wires=[0])]

        """
        return [
            Rot(delta, theta, -delta, wires=wires),
            PhaseShift(delta, wires=wires),
            PhaseShift(phi, wires=wires),
        ]

    def adjoint(self) -> "U3":
        theta, phi, delta = self.parameters
        new_delta = qml.math.mod((np.pi - phi), (2 * np.pi))
        new_phi = qml.math.mod((np.pi - delta), (2 * np.pi))
        return U3(theta, new_phi, new_delta, wires=self.wires)

    def simplify(self) -> "U3":
        """Simplifies into :class:`~.RX`, :class:`~.RY`, or :class:`~.PhaseShift` gates
        if possible.

        >>> qml.U3(0.1, 0, 0, wires=0).simplify()
        RY(0.1, wires=[0])

        """
        wires = self.wires
        params = self.parameters

        p0 = params[0] % (4 * np.pi)
        p1, p2 = (p % (2 * np.pi) for p in params[1:])

        if _can_replace(p0, 0) and _can_replace(p1, 0) and _can_replace(p2, 0):
            return qml.Identity(wires=wires)
        if _can_replace(p0, 0) and not _can_replace(p1, 0) and _can_replace(p2, 0):
            return PhaseShift(p1, wires=wires)
        if (
            _can_replace(p2, np.pi / 2)
            and _can_replace(p1, 3 * np.pi / 2)
            and not _can_replace(p0, 0)
        ):
            return RX(p0, wires=wires)
        if not _can_replace(p0, 0) and _can_replace(p1, 0) and _can_replace(p2, 0):
            return RY(p0, wires=wires)

        return U3(p0, p1, p2, wires=wires)


def _u3_phaseshift_rot_resources():
    return {PhaseShift: 2, Rot: 1}


@register_resources(_u3_phaseshift_rot_resources)
def _u3_phaseshift_rot(theta, phi, delta, wires, **__):
    Rot(delta, theta, -delta, wires=wires)
    PhaseShift(delta, wires=wires)
    PhaseShift(phi, wires=wires)


add_decomps(U3, _u3_phaseshift_rot)


@register_resources({U3: 1})
def _adjoint_u3(theta, phi, delta, wires, **__):
    new_delta = qml.math.mod((np.pi - phi), (2 * np.pi))
    new_phi = qml.math.mod((np.pi - delta), (2 * np.pi))
    U3(theta, new_phi, new_delta, wires=wires)


add_decomps("Adjoint(U3)", _adjoint_u3)<|MERGE_RESOLUTION|>--- conflicted
+++ resolved
@@ -196,7 +196,6 @@
     qml.RZ(-np.pi / 2, wires=wires)
 
 
-<<<<<<< HEAD
 def _rx_to_ry_cliff_resources():
     return {change_op_basis_resource_rep(qml.S, qml.RY): 1}
 
@@ -215,8 +214,6 @@
     qml.change_op_basis(qml.Hadamard(wires), qml.RZ(phi, wires), qml.Hadamard(wires))
 
 
-add_decomps(RX, _rx_to_rot, _rx_to_rz_ry, _rx_to_ry_cliff, _rx_to_rz_cliff)
-=======
 def _rx_to_ppr_resources():
     return {resource_rep(qml.PauliRot, pauli_word="X"): 1}
 
@@ -226,8 +223,7 @@
     qml.PauliRot(phi, "X", wires=wires)
 
 
-add_decomps(RX, _rx_to_rot, _rx_to_rz_ry, _rx_to_ppr)
->>>>>>> b2ad7137
+add_decomps(RX, _rx_to_rot, _rx_to_rz_ry, _rx_to_ppr, _rx_to_ry_cliff, _rx_to_rz_cliff)
 add_decomps("Adjoint(RX)", adjoint_rotation)
 add_decomps("Pow(RX)", pow_rotation)
 
@@ -403,7 +399,6 @@
     qml.RZ(np.pi / 2, wires=wires)
 
 
-<<<<<<< HEAD
 def _ry_to_rx_cliff_resources():
     return {change_op_basis_resource_rep(adjoint_resource_rep(qml.S), qml.RX, qml.S): 1}
 
@@ -438,8 +433,6 @@
     )
 
 
-add_decomps(RY, _ry_to_rot, _ry_to_rz_rx, _ry_to_rx_cliff, _ry_to_rz_cliff)
-=======
 def _ry_to_ppr_resources():
     return {resource_rep(qml.PauliRot, pauli_word="Y"): 1}
 
@@ -449,8 +442,7 @@
     qml.PauliRot(phi, "Y", wires=wires)
 
 
-add_decomps(RY, _ry_to_rot, _ry_to_rz_rx, _ry_to_ppr)
->>>>>>> b2ad7137
+add_decomps(RY, _ry_to_rot, _ry_to_rz_rx, _ry_to_ppr, _ry_to_rx_cliff, _ry_to_rz_cliff)
 add_decomps("Adjoint(RY)", adjoint_rotation)
 add_decomps("Pow(RY)", pow_rotation)
 
@@ -664,7 +656,6 @@
     qml.RY(-np.pi / 2, wires=wires)
 
 
-<<<<<<< HEAD
 def _rz_to_rx_cliff_resources():
     return {change_op_basis_resource_rep(qml.Hadamard, qml.RX, qml.Hadamard): 1}
 
@@ -699,8 +690,6 @@
     )
 
 
-add_decomps(RZ, _rz_to_rot, _rz_to_ry_rx, _rz_to_rx_cliff, _rz_to_ry_cliff)
-=======
 def _rz_to_ppr_resources():
     return {resource_rep(qml.PauliRot, pauli_word="Z"): 1}
 
@@ -710,8 +699,7 @@
     qml.PauliRot(phi, "Z", wires=wires)
 
 
-add_decomps(RZ, _rz_to_rot, _rz_to_ry_rx, _rz_to_ppr)
->>>>>>> b2ad7137
+add_decomps(RZ, _rz_to_rot, _rz_to_ry_rx, _rz_to_ppr, _rz_to_rx_cliff, _rz_to_ry_cliff)
 add_decomps("Adjoint(RZ)", adjoint_rotation)
 add_decomps("Pow(RZ)", pow_rotation)
 
