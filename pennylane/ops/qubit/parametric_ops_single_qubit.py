--- conflicted
+++ resolved
@@ -17,26 +17,19 @@
 core parameterized gates.
 """
 # pylint:disable=abstract-method,arguments-differ,protected-access,invalid-overridden-method
+import sympy
 import functools
-<<<<<<< HEAD
-import sympy
-=======
 from typing import Optional, Union
 
->>>>>>> bd9726b4
 import numpy as np
 
 from collections import defaultdict
 
 import pennylane as qml
-<<<<<<< HEAD
-# from pennylane.resource import Resources
+
 from pennylane.operation import Operation, ResourcesOperation
-=======
-from pennylane.operation import Operation
 from pennylane.typing import TensorLike
 from pennylane.wires import WiresLike
->>>>>>> bd9726b4
 
 from .non_parametric_ops import Hadamard, PauliX, PauliY, PauliZ
 
