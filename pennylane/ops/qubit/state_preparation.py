# Copyright 2018-2021 Xanadu Quantum Technologies Inc.

# Licensed under the Apache License, Version 2.0 (the "License");
# you may not use this file except in compliance with the License.
# You may obtain a copy of the License at

#     http://www.apache.org/licenses/LICENSE-2.0

# Unless required by applicable law or agreed to in writing, software
# distributed under the License is distributed on an "AS IS" BASIS,
# WITHOUT WARRANTIES OR CONDITIONS OF ANY KIND, either express or implied.
# See the License for the specific language governing permissions and
# limitations under the License.
"""
This submodule contains the discrete-variable quantum operations concerned
with preparing a certain state on the device.
"""
# pylint:disable=too-many-branches,abstract-method,arguments-differ,protected-access,no-member
from typing import Optional, Union
from warnings import warn

import numpy as np
import scipy as sp
from scipy.sparse import csr_matrix

import pennylane as qml
from pennylane import math
from pennylane.operation import AnyWires, Operation, Operator, StatePrepBase
from pennylane.templates.state_preparations import MottonenStatePreparation
from pennylane.typing import TensorLike
from pennylane.wires import WireError, Wires, WiresLike

state_prep_ops = {"BasisState", "StatePrep", "QubitDensityMatrix"}

# TODO: Remove TOLERANCE as global variable
TOLERANCE = 1e-10


class BasisState(StatePrepBase):
    r"""BasisState(state, wires)
    Prepares a single computational basis state.

    **Details:**

    * Number of wires: Any (the operation can act on any number of wires)
    * Number of parameters: 1
    * Gradient recipe: None

    .. note::

        If the ``BasisState`` operation is not supported natively on the
        target device, PennyLane will attempt to decompose the operation
        into :class:`~.PauliX` operations.

    .. note::

        When called in the middle of a circuit, the action of the operation is defined
        as :math:`U|0\rangle = |\psi\rangle`

    Args:
        state (tensor_like): Binary input of shape ``(len(wires), )``. For example, if ``state=np.array([0, 1, 0])`` or ``state=2`` (equivalent to 010 in binary), the quantum system will be prepared in the state :math:`|010 \rangle`.

        wires (Sequence[int] or int): the wire(s) the operation acts on
        id (str): Custom label given to an operator instance. Can be useful for some applications where the instance has to be identified.

    **Example**

    >>> dev = qml.device('default.qubit', wires=2)
    >>> @qml.qnode(dev)
    ... def example_circuit():
    ...     qml.BasisState(np.array([1, 1]), wires=range(2))
    ...     return qml.state()
    >>> print(example_circuit())
    [0.+0.j 0.+0.j 0.+0.j 1.+0.j]
    """

    def __init__(self, state, wires: WiresLike, id=None):

        wires = Wires(wires)
        if isinstance(state, list):
            state = qml.math.stack(state)

        tracing = qml.math.is_abstract(state)

        if not qml.math.shape(state):
            if not tracing and state >= 2 ** len(wires):
                raise ValueError(
                    f"Integer state must be < {2 ** len(wires)} to have a feasible binary representation, got {state}"
                )
            bin = 2 ** math.arange(len(wires))[::-1]
            state = qml.math.where((state & bin) > 0, 1, 0)

        shape = qml.math.shape(state)

        if len(shape) != 1:
            raise ValueError(f"State must be one-dimensional; got shape {shape}.")

        n_states = shape[0]
        if n_states != len(wires):
            raise ValueError(
                f"State must be of length {len(wires)}; got length {n_states} (state={state})."
            )

        if not tracing:
            state_list = list(qml.math.toarray(state))
            if not set(state_list).issubset({0, 1}):
                raise ValueError(f"Basis state must only consist of 0s and 1s; got {state_list}")
        state = qml.math.cast(state, int)
        super().__init__(state, wires=wires, id=id)

    def _flatten(self):
        state = self.parameters[0]
        state = tuple(state) if isinstance(state, list) else state
        return (state,), (self.wires,)

    @classmethod
    def _unflatten(cls, data, metadata) -> "BasisState":
        return cls(data[0], wires=metadata[0])

    @staticmethod
    def compute_decomposition(state: TensorLike, wires: WiresLike) -> list[Operator]:
        r"""Representation of the operator as a product of other operators (static method). :

        .. math:: O = O_1 O_2 \dots O_n.


        .. seealso:: :meth:`~.BasisState.decomposition`.

        Args:
            state (array): the basis state to be prepared
            wires (Iterable, Wires): the wire(s) the operation acts on

        Returns:
            list[Operator]: decomposition into lower level operations

        **Example:**

        >>> qml.BasisState.compute_decomposition([1,0], wires=(0,1))
        [X(0)]

        """

        if not qml.math.is_abstract(state):
            return [qml.X(wire) for wire, basis in zip(wires, state) if basis == 1]

        op_list = []
        for wire, basis in zip(wires, state):
            op_list.append(qml.PhaseShift(basis * np.pi / 2, wire))
            op_list.append(qml.RX(basis * np.pi, wire))
            op_list.append(qml.PhaseShift(basis * np.pi / 2, wire))

        return op_list

    def state_vector(self, wire_order: Optional[WiresLike] = None) -> TensorLike:
        """Returns a statevector of shape ``(2,) * num_wires``."""
        prep_vals = self.parameters[0]
        prep_vals_int = math.cast(self.parameters[0], int)

        if wire_order is None:
            indices = prep_vals_int
            num_wires = len(indices)
        else:
            if not Wires(wire_order).contains_wires(self.wires):
                raise WireError("Custom wire_order must contain all BasisState wires")
            num_wires = len(wire_order)
            indices = [0] * num_wires
            for base_wire_label, value in zip(self.wires, prep_vals_int):
                indices[wire_order.index(base_wire_label)] = value

        if qml.math.get_interface(prep_vals_int) == "jax":
            ket = math.array(math.zeros((2,) * num_wires), like="jax")
            ket = ket.at[tuple(indices)].set(1)

        else:
            ket = math.zeros((2,) * num_wires)
            ket[tuple(indices)] = 1

        return math.convert_like(ket, prep_vals)


class StatePrep(StatePrepBase):
    r"""StatePrep(state, wires, pad_with = None, normalize = False, validate_norm = True)
    Prepare subsystems using a state vector in the computational basis.

    **Details:**

    * Number of wires: Any (the operation can act on any number of wires)
    * Number of parameters: 1
    * Gradient recipe: None

    .. note::

        If the ``StatePrep`` operation is not supported natively on the
        target device, PennyLane will attempt to decompose the operation
        using the method developed by Möttönen et al. (Quantum Info. Comput.,
        2005).

    .. note::

        When called in the middle of a circuit, the action of the operation is defined
        as :math:`U|0\rangle = |\psi\rangle`

    Args:
        state (array[complex] or csr_matrix): the state vector to prepare
        wires (Sequence[int] or int): the wire(s) the operation acts on
        pad_with (float or complex): if not ``None``, ``state`` is padded with this constant to be of size :math:`2^n`, where
            :math:`n` is the number of wires.
        normalize (bool): whether to normalize the state vector. To represent a valid quantum state vector, the L2-norm
            of ``state`` must be one. The argument ``normalize`` can be set to ``True`` to normalize the state automatically.
        id (str): custom label given to an operator instance,
            can be useful for some applications where the instance has to be identified
        validate_norm (bool): whether to validate the norm of the input state


    Example:

        StatePrep encodes a normalized :math:`2^n`-dimensional state vector into a state
        of :math:`n` qubits:

        .. code-block:: python

            import pennylane as qml

            dev = qml.device('default.qubit', wires=2)

            @qml.qnode(dev)
            def circuit(state=None):
                qml.StatePrep(state, wires=range(2))
                return qml.expval(qml.Z(0)), qml.state()

            res, state = circuit([1/2, 1/2, 1/2, 1/2])

        The final state of the device is - up to a global phase - equivalent to the input passed to the circuit:

        >>> state
        tensor([0.5+0.j, 0.5+0.j, 0.5+0.j, 0.5+0.j], requires_grad=True)

    .. details::
        :title: Usage Details

        **Differentiating with respect to the state**

        Due to non-trivial classical processing to construct the state preparation circuit,
        the state argument is, in general, **not differentiable**.

        **Normalization**

        The template will raise an error if the state input is not normalized.
        One can set ``normalize=True`` to automatically normalize it:

        .. code-block:: python

            @qml.qnode(dev)
            def circuit(state=None):
                qml.StatePrep(state, wires=range(2), normalize=True)
                return qml.expval(qml.Z(0)), qml.state()

            res, state = circuit([15, 15, 15, 15])

        >>> state
        tensor([0.5+0.j, 0.5+0.j, 0.5+0.j, 0.5+0.j], requires_grad=True)

        **Padding**

        If the dimension of the state vector is smaller than the number of amplitudes,
        one can automatically pad it with a constant for the missing dimensions using the ``pad_with`` option:

        .. code-block:: python

            from math import sqrt

            @qml.qnode(dev)
            def circuit(state=None):
                qml.StatePrep(state, wires=range(2), pad_with=0.)
                return qml.expval(qml.Z(0)), qml.state()

            res, state = circuit([1/sqrt(2), 1/sqrt(2)])

        >>> state
        tensor([0.70710678+0.j, 0.70710678+0.j, 0.        +0.j, 0.        +0.j], requires_grad=True)

        **Sparse state input**
        `state` can also be provided as a sparse matrix.  The state will be implicitly
        zero-padded to the full Hilbert space dimension.

        .. code-block:: pycon

            >>> import scipy as sp
            >>> init_state = sp.sparse.csr_matrix([0, 0, 1, 0])
            >>> qsv_op = qml.StatePrep(init_state, wires=[1, 2])
            >>> wire_order = [0, 1, 2]
            >>> ket = qsv_op.state_vector(wire_order=wire_order)
            >>> print(ket)  # Sparse representation
            <Compressed Sparse Row sparse matrix of dtype 'float64'
                    with 1 stored elements and shape (1, 8)>
              Coords        Values
              (0, 2)        1.0
            >>> print(ket.toarray().flatten())  # Dense representation
            [0. 0. 1. 0. 0. 0. 0. 0.]

            # Normalization also works with sparse inputs:
            >>> init_state_sparse = sp.sparse.csr_matrix([1, 1, 1, 1]) # Unnormalized
            >>> qsv_op_norm = qml.StatePrep(init_state_sparse, wires=range(2), normalize=True)
            >>> ket_norm = qsv_op_norm.state_vector()
            >>> print(ket_norm.toarray().flatten()) # Normalized dense representation
            [0.5 0.5 0.5 0.5]


    """

    num_wires = AnyWires
    num_params = 1
    """int: Number of trainable parameters that the operator depends on."""

    ndim_params = (1,)
    """int: Number of dimensions per trainable parameter of the operator."""

    # pylint: disable=too-many-arguments,too-many-positional-arguments
    def __init__(
        self,
        state: Union[TensorLike, csr_matrix],
        wires: WiresLike,
        pad_with=None,
        normalize=False,
        id: Optional[str] = None,
        validate_norm: bool = True,
    ):
        self.is_sparse = False
        if sp.sparse.issparse(state):
            state = state.tocsr()
<<<<<<< HEAD
            state = sp.sparse.csr_array(state)
=======
>>>>>>> 3b3a34d7
            state = self._preprocess_csr(state, wires, None, normalize, validate_norm)
            self.is_sparse = True
        else:
            state = self._preprocess(state, wires, pad_with, normalize, validate_norm)

        self._hyperparameters = {
            "pad_with": pad_with,
            "normalize": normalize,
            "validate_norm": validate_norm,
        }

        super().__init__(state, wires=wires, id=id)

    # pylint: disable=unused-argument
    @staticmethod
    def compute_decomposition(state: TensorLike, wires: WiresLike, **kwargs) -> list[Operator]:
        r"""Representation of the operator as a product of other operators (static method). :

        .. math:: O = O_1 O_2 \dots O_n.


        .. seealso:: :meth:`~.StatePrep.decomposition`.

        Args:
            state (array[complex]): a state vector of size 2**len(wires)
            wires (Iterable, Wires): the wire(s) the operation acts on

        Returns:
            list[Operator]: decomposition into lower level operations

        **Example:**

        >>> qml.StatePrep.compute_decomposition(np.array([1, 0, 0, 0]), wires=range(2))
        [MottonenStatePreparation(tensor([1, 0, 0, 0], requires_grad=True), wires=[0, 1])]

        """
        return [MottonenStatePreparation(state, wires)]

    def _flatten(self):
        metadata = tuple((key, value) for key, value in self.hyperparameters.items())

        return tuple(
            self.parameters,
        ), (metadata, self.wires)

    @classmethod
    def _unflatten(cls, data, metadata):
        return cls(*data, **dict(metadata[0]), wires=metadata[1])

    def state_vector(self, wire_order: Optional[WiresLike] = None):

        if self.is_sparse:
            return _sparse_statevec_permute_and_embed(self.parameters[0], self.wires, wire_order)

        num_op_wires = len(self.wires)
        op_vector_shape = (-1,) + (2,) * num_op_wires if self.batch_size else (2,) * num_op_wires
        op_vector = math.reshape(self.parameters[0], op_vector_shape)

        if wire_order is None or Wires(wire_order) == self.wires:
            return op_vector

        wire_order = Wires(wire_order)
        if not wire_order.contains_wires(self.wires):
            raise WireError(f"Custom wire_order must contain all {self.name} wires")

        # add zeros for each wire that isn't being set
        extra_wires = Wires(set(wire_order) - set(self.wires))
        for _ in extra_wires:
            op_vector = math.stack([op_vector, math.zeros_like(op_vector)], axis=-1)

        # transpose from operator wire order to provided wire order
        current_wires = self.wires + extra_wires
        transpose_axes = [current_wires.index(w) for w in wire_order]
        if self.batch_size:
            transpose_axes = [0] + [a + 1 for a in transpose_axes]
        return math.transpose(op_vector, transpose_axes)

    @staticmethod
    def _preprocess(state, wires, pad_with, normalize, validate_norm):
        """Validate and pre-process inputs as follows:

        * If state is batched, the processing that follows is applied to each state set in the batch.
        * Check that the state tensor is one-dimensional.
        * If pad_with is None, check that the last dimension of the state tensor
          has length :math:`2^n` where :math:`n` is the number of qubits. Else check that the
          last dimension of the state tensor is not larger than :math:`2^n` and pad state
          with value if necessary.
        * If normalize is false, check that last dimension of state is normalised to one. Else, normalise the
          state tensor.
        """
        if isinstance(state, (list, tuple)):
            state = math.array(state)

        shape = math.shape(state)

        # check shape
        if len(shape) not in (1, 2):
            raise ValueError(
                f"State must be a one-dimensional tensor, or two-dimensional with batching; got shape {shape}."
            )

        n_states = shape[-1]
        dim = 2 ** len(Wires(wires))
        if pad_with is None and n_states != dim:
            raise ValueError(
                f"State must be of length {dim}; got length {n_states}. "
                f"Use the 'pad_with' argument for automated padding."
            )

        if pad_with is not None:
            normalize = True
            if n_states > dim:
                raise ValueError(
                    f"Input state must be of length {dim} or "
                    f"smaller to be padded; got length {n_states}."
                )

            # pad
            if n_states < dim:
                padding = [pad_with] * (dim - n_states)
                if len(shape) > 1:
                    padding = [padding] * shape[0]
                padding = math.convert_like(padding, state)
                state = math.hstack([state, padding])

        if not validate_norm:
            return state

        # normalize
        if "int" in str(state.dtype):
            state = math.cast_like(state, 0.0)

        norm = math.linalg.norm(state, axis=-1)

        if math.is_abstract(norm):
            if normalize:
                state = state / math.reshape(norm, (*shape[:-1], 1))

        elif not math.allclose(norm, 1.0, atol=TOLERANCE):
            if normalize:
                state = state / math.reshape(norm, (*shape[:-1], 1))
            else:
                raise ValueError(
                    f"The state must be a vector of norm 1.0; got norm {norm}. "
                    "Use 'normalize=True' to automatically normalize."
                )

        return state

    @staticmethod
    def _preprocess_csr(state, wires, pad_with, normalize, validate_norm):
        """Validate and pre-process inputs as follows:

        * If the state is batched, the following processing is applied to each state set in the batch.
        * Check that the state tensor is one-dimensional.
        * pad_with has to be None.
        * If normalize is false, check that the last dimension of the state is normalized to one. Else, normalize the
          state tensor.
        """

        if pad_with:
            raise ValueError("Non-zero Padding is not supported for sparse states")
        shape = state.shape

        # Check shape. Note that csr_matrix is always 2D; scipy should have already checked that the input is a 2D array
        if shape[0] != 1:
            raise ValueError(f"State must be a one-dimensional tensor; got shape {shape}.")

        n_states = shape[-1]
        dim = 2 ** len(Wires(wires))
        if n_states > dim:
            raise ValueError(
                f"State must be of length {dim} or smaller to be padded; got length {n_states}."
            )
        if n_states < dim:
            warn(
                f"State must be of length {dim}; got length {n_states}. "
                f"Automatically padding with zeros.",
                UserWarning,
            )
            # pad a csr_matrix with zeros
            state.resize((1, dim))

        if not validate_norm:
            return state

        # normalize
        if np.issubdtype(state.dtype, np.integer):
            state = state.astype(float)

        norm = sp.sparse.linalg.norm(state)

        if normalize:
            state /= norm

        elif not math.allclose(norm, 1.0, atol=TOLERANCE):
            raise ValueError(
                f"The state must be a vector of norm 1.0; got norm {norm}. "
                "Use 'normalize=True' to automatically normalize."
            )
        return state


class QubitDensityMatrix(Operation):
    r"""QubitDensityMatrix(state, wires)
    Prepare subsystems using the given density matrix.
    If not all the wires are specified, remaining dimension is filled by :math:`\mathrm{tr}_{in}(\rho)`,
    where :math:`\rho` is the full system density matrix before this operation and :math:`\mathrm{tr}_{in}` is a
    partial trace over the subsystem to be replaced by input state.

    **Details:**

    * Number of wires: Any (the operation can act on any number of wires)
    * Number of parameters: 1
    * Gradient recipe: None

    .. note::

        Exception raised if the ``QubitDensityMatrix`` operation is not supported natively on the
        target device.

    Args:
        state (array[complex]): a density matrix of size ``(2**len(wires), 2**len(wires))``
        wires (Sequence[int] or int): the wire(s) the operation acts on
        id (str): custom label given to an operator instance,
            can be useful for some applications where the instance has to be identified.

    .. details::
        :title: Usage Details

        Example:

        .. code-block:: python

            import pennylane as qml
            nr_wires = 2
            rho = np.zeros((2 ** nr_wires, 2 ** nr_wires), dtype=np.complex128)
            rho[0, 0] = 1  # initialize the pure state density matrix for the |0><0| state

            dev = qml.device("default.mixed", wires=2)
            @qml.qnode(dev)
            def circuit():
                qml.QubitDensityMatrix(rho, wires=[0, 1])
                return qml.state()

        Running this circuit:

        >>> circuit()
        [[1.+0.j 0.+0.j 0.+0.j 0.+0.j]
         [0.+0.j 0.+0.j 0.+0.j 0.+0.j]
         [0.+0.j 0.+0.j 0.+0.j 0.+0.j]
         [0.+0.j 0.+0.j 0.+0.j 0.+0.j]]
    """

    num_wires = AnyWires
    num_params = 1
    """int: Number of trainable parameters that the operator depends on."""

    grad_method = None


def _sparse_statevec_permute_and_embed(
    state: csr_matrix, wires: list, wire_order: list
) -> csr_matrix:
    """Permutes the wires of a statevector represented as a scipy.sparse.csr_matrix. If `wire_order` contains `wires`, then embed the `state` with corresponding orders, padding with bit 0 on other wires.

    Args:
        state (csr_matrix): the input statevector
        wires (Iterable[int]): the wires of the input statevector
        wire_order (Iterable[int]): the wires of the output statevector. E.g., [0, 2, 1] means the permutation of wires 0, 1, 2 to 0, 2, 1. wires=[2, 1] and wire_order=[1, 0, 2] means embedding the input state in a permuted order.

    Returns:
        csr_matrix: the permuted statevector
    """
    wires = Wires(wires)
    wire_order = Wires(wire_order) if wire_order else wires

    if not wire_order.contains_wires(wires):
        raise WireError(
            f"wire_order must contain all wires. Got wires {wires} and wire_order {wire_order}"
        )

    if wires == wire_order:
        return state

    index_map = _build_index_map(wires, wire_order)
    perm_pos = index_map[state.indices]
    new_csr = csr_matrix((state.data, perm_pos, state.indptr), shape=(1, 2 ** len(wire_order)))
    return new_csr


def _build_index_map(wires, wire_order):
    n_wires = len(wires)
    index_map = np.zeros(2**n_wires, dtype=int)
    for pos in range(2**n_wires):
        pos_bin = format(pos, f"0{n_wires}b")
        wire_values_map = {wire: pos_bin[i] for i, wire in enumerate(wires)}
        pos_bin_perm = [wire_values_map[wire] if wire in wires else "0" for wire in wire_order]
        index_map[pos] = int("".join(pos_bin_perm), 2)
    return index_map<|MERGE_RESOLUTION|>--- conflicted
+++ resolved
@@ -328,10 +328,6 @@
         self.is_sparse = False
         if sp.sparse.issparse(state):
             state = state.tocsr()
-<<<<<<< HEAD
-            state = sp.sparse.csr_array(state)
-=======
->>>>>>> 3b3a34d7
             state = self._preprocess_csr(state, wires, None, normalize, validate_norm)
             self.is_sparse = True
         else:
