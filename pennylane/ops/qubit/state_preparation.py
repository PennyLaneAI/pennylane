# Copyright 2018-2021 Xanadu Quantum Technologies Inc.

# Licensed under the Apache License, Version 2.0 (the "License");
# you may not use this file except in compliance with the License.
# You may obtain a copy of the License at

#     http://www.apache.org/licenses/LICENSE-2.0

# Unless required by applicable law or agreed to in writing, software
# distributed under the License is distributed on an "AS IS" BASIS,
# WITHOUT WARRANTIES OR CONDITIONS OF ANY KIND, either express or implied.
# See the License for the specific language governing permissions and
# limitations under the License.
"""
This submodule contains the discrete-variable quantum operations concerned
with preparing a certain state on the device.
"""
# pylint:disable=too-many-branches,abstract-method,arguments-differ,protected-access,no-member
from typing import Optional

import numpy as np

import pennylane as qml
from pennylane import math
from pennylane.operation import AnyWires, Operation, Operator, StatePrepBase
from pennylane.templates.state_preparations import MottonenStatePreparation
from pennylane.typing import TensorLike
from pennylane.wires import WireError, Wires, WiresLike

state_prep_ops = {"BasisState", "StatePrep", "QubitDensityMatrix"}

# TODO: Remove TOLERANCE as global variable
TOLERANCE = 1e-10


class BasisState(StatePrepBase):
    r"""BasisState(state, wires)
    Prepares a single computational basis state.

    **Details:**

    * Number of wires: Any (the operation can act on any number of wires)
    * Number of parameters: 1
    * Gradient recipe: None

    .. note::

        If the ``BasisState`` operation is not supported natively on the
        target device, PennyLane will attempt to decompose the operation
        into :class:`~.PauliX` operations.

    .. note::

        When called in the middle of a circuit, the action of the operation is defined
        as :math:`U|0\rangle = |\psi\rangle`

    Args:
        state (tensor_like): binary input of shape ``(len(wires), )``, e.g., for ``state=np.array([0, 1, 0])`` or ``state=2`` (binary 010), the quantum system will be prepared in state :math:`|010 \rangle`.

        wires (Sequence[int] or int): the wire(s) the operation acts on
        id (str): custom label given to an operator instance,
            can be useful for some applications where the instance has to be identified.

    **Example**

    >>> dev = qml.device('default.qubit', wires=2)
    >>> @qml.qnode(dev)
    ... def example_circuit():
    ...     qml.BasisState(np.array([1, 1]), wires=range(2))
    ...     return qml.state()
    >>> print(example_circuit())
    [0.+0.j 0.+0.j 0.+0.j 1.+0.j]
    """

    def __init__(self, state, wires, id=None):

        if isinstance(state, list):
            state = qml.math.stack(state)

        tracing = qml.math.is_abstract(state)

        if not qml.math.shape(state):
            if not tracing and state >= 2 ** len(wires):
                raise ValueError(
                    f"Integer state must be < {2 ** len(wires)} to have a feasible binary representation, got {state}"
                )
            bin = 2 ** math.arange(len(wires))[::-1]
            state = qml.math.where((state & bin) > 0, 1, 0)

        wires = Wires(wires)
        shape = qml.math.shape(state)

        if len(shape) != 1:
            raise ValueError(f"State must be one-dimensional; got shape {shape}.")

        n_states = shape[0]
        if n_states != len(wires):
            raise ValueError(
                f"State must be of length {len(wires)}; got length {n_states} (state={state})."
            )

        if not tracing:
            state_list = list(qml.math.toarray(state))
            if not set(state_list).issubset({0, 1}):
                raise ValueError(f"Basis state must only consist of 0s and 1s; got {state_list}")

        super().__init__(state, wires=wires, id=id)

    def _flatten(self):
        state = self.parameters[0]
        state = tuple(state) if isinstance(state, list) else state
        return (state,), (self.wires,)

    @classmethod
    def _unflatten(cls, data, metadata) -> "BasisState":
        return cls(data[0], wires=metadata[0])

    @staticmethod
<<<<<<< HEAD
    def compute_decomposition(features: TensorLike, wires: WiresLike) -> list[Operator]:
=======
    def compute_decomposition(state: TensorLike, wires: WiresLike) -> list[Operator]:
>>>>>>> d9b5943d
        r"""Representation of the operator as a product of other operators (static method). :

        .. math:: O = O_1 O_2 \dots O_n.


        .. seealso:: :meth:`~.BasisState.decomposition`.

        Args:
            state (array): the basis state to be prepared
            wires (Iterable, Wires): the wire(s) the operation acts on

        Returns:
            list[Operator]: decomposition into lower level operations

        **Example:**

        >>> qml.BasisState.compute_decomposition([1,0], wires=(0,1))
        [X(0)]

        """

<<<<<<< HEAD
        if len(features) != len(wires):
            raise ValueError(
                f"Basis states must be of length {len(wires)}; state {features} has length {len(features)}."
            )

        # if not qml.math.is_abstract(features):
        op_list = []
        for wire, state in zip(wires, features):
            if state == 1:
                op_list.append(qml.X(wire))
        return op_list

        # TODO: It will be include in this PR: https://github.com/PennyLaneAI/pennylane/pull/6021
        #
        # op_list = []
        # for wire, state in zip(wires, features):
        #    op_list.append(qml.PhaseShift(state * np.pi / 2, wire))
        #    op_list.append(qml.RX(state * np.pi, wire))
        #    op_list.append(qml.PhaseShift(state * np.pi / 2, wire))
        #
        # return op_list
=======
        if not qml.math.is_abstract(state):
            return [qml.X(wire) for wire, basis in zip(wires, state) if basis == 1]

        op_list = []
        for wire, basis in zip(wires, state):
            op_list.append(qml.PhaseShift(basis * np.pi / 2, wire))
            op_list.append(qml.RX(basis * np.pi, wire))
            op_list.append(qml.PhaseShift(basis * np.pi / 2, wire))

        return op_list
>>>>>>> d9b5943d

    def state_vector(self, wire_order: Optional[WiresLike] = None) -> TensorLike:
        """Returns a statevector of shape ``(2,) * num_wires``."""
        prep_vals = self.parameters[0]
        prep_vals_int = math.cast(self.parameters[0], int)

        if wire_order is None:
            indices = prep_vals_int
            num_wires = len(indices)
        else:
            if not Wires(wire_order).contains_wires(self.wires):
                raise WireError("Custom wire_order must contain all BasisState wires")
            num_wires = len(wire_order)
            indices = [0] * num_wires
            for base_wire_label, value in zip(self.wires, prep_vals_int):
                indices[wire_order.index(base_wire_label)] = value

        if qml.math.get_interface(prep_vals_int) == "jax":
            ket = math.array(math.zeros((2,) * num_wires), like="jax")
            ket = ket.at[tuple(indices)].set(1)

        else:
            ket = math.zeros((2,) * num_wires)
            ket[tuple(indices)] = 1

        return math.convert_like(ket, prep_vals)


class StatePrep(StatePrepBase):
    r"""StatePrep(state, wires, pad_with = None, normalize = False, validate_norm = True)
    Prepare subsystems using the given ket vector in the computational basis.

    By setting ``pad_with`` to a real or complex number, ``state`` is automatically padded to dimension
    :math:`2^n` where :math:`n` is the number of qubits used in the template.

    To represent a valid quantum state vector, the L2-norm of ``state`` must be one.
    The argument ``normalize`` can be set to ``True`` to automatically normalize the state.

    **Details:**

    * Number of wires: Any (the operation can act on any number of wires)
    * Number of parameters: 1
    * Gradient recipe: None

    .. note::

        If the ``StatePrep`` operation is not supported natively on the
        target device, PennyLane will attempt to decompose the operation
        using the method developed by Möttönen et al. (Quantum Info. Comput.,
        2005).

    .. note::

        When called in the middle of a circuit, the action of the operation is defined
        as :math:`U|0\rangle = |\psi\rangle`

    Args:
        state (array[complex]): the state vector to prepare
        wires (Sequence[int] or int): the wire(s) the operation acts on
        pad_with (float or complex):  if not None, the input is padded with this constant to size :math:`2^n`
        normalize (bool): whether to normalize the state vector
        id (str): custom label given to an operator instance,
            can be useful for some applications where the instance has to be identified
        validate_norm (bool): whether to validate the norm of the input state


    **Example**

    >>> dev = qml.device('default.qubit', wires=2)
    >>> @qml.qnode(dev)
    ... def example_circuit():
    ...     qml.StatePrep(np.array([1, 0, 0, 0]), wires=range(2))
    ...     return qml.state()
    >>> print(example_circuit())
    [1.+0.j 0.+0.j 0.+0.j 0.+0.j]
    """

    num_wires = AnyWires
    num_params = 1
    """int: Number of trainable parameters that the operator depends on."""

    ndim_params = (1,)
    """int: Number of dimensions per trainable parameter of the operator."""

    # pylint: disable=too-many-arguments
    def __init__(
        self,
        state: TensorLike,
        wires: WiresLike,
        pad_with=None,
        normalize=False,
        id: Optional[str] = None,
        validate_norm: bool = True,
    ):

        state = self._preprocess(state, wires, pad_with, normalize, validate_norm)

        self._hyperparameters = {
            "pad_with": pad_with,
            "normalize": normalize,
            "validate_norm": validate_norm,
        }

        super().__init__(state, wires=wires, id=id)

    # pylint: disable=unused-argument
    @staticmethod
    def compute_decomposition(state: TensorLike, wires: WiresLike, **kwargs) -> list[Operator]:
        r"""Representation of the operator as a product of other operators (static method). :

        .. math:: O = O_1 O_2 \dots O_n.


        .. seealso:: :meth:`~.StatePrep.decomposition`.

        Args:
            state (array[complex]): a state vector of size 2**len(wires)
            wires (Iterable, Wires): the wire(s) the operation acts on

        Returns:
            list[Operator]: decomposition into lower level operations

        **Example:**

        >>> qml.StatePrep.compute_decomposition(np.array([1, 0, 0, 0]), wires=range(2))
        [MottonenStatePreparation(tensor([1, 0, 0, 0], requires_grad=True), wires=[0, 1])]

        """
        return [MottonenStatePreparation(state, wires)]

    def _flatten(self):
        metadata = tuple((key, value) for key, value in self.hyperparameters.items())

        return tuple(
            self.parameters,
        ), (metadata, self.wires)

    @classmethod
    def _unflatten(cls, data, metadata):
        return cls(*data, **dict(metadata[0]), wires=metadata[1])

    def state_vector(self, wire_order: Optional[WiresLike] = None):
        num_op_wires = len(self.wires)
        op_vector_shape = (-1,) + (2,) * num_op_wires if self.batch_size else (2,) * num_op_wires
        op_vector = math.reshape(self.parameters[0], op_vector_shape)

        if wire_order is None or Wires(wire_order) == self.wires:
            return op_vector

        wire_order = Wires(wire_order)
        if not wire_order.contains_wires(self.wires):
            raise WireError(f"Custom wire_order must contain all {self.name} wires")

        # add zeros for each wire that isn't being set
        extra_wires = Wires(set(wire_order) - set(self.wires))
        for _ in extra_wires:
            op_vector = math.stack([op_vector, math.zeros_like(op_vector)], axis=-1)

        # transpose from operator wire order to provided wire order
        current_wires = self.wires + extra_wires
        transpose_axes = [current_wires.index(w) for w in wire_order]
        if self.batch_size:
            transpose_axes = [0] + [a + 1 for a in transpose_axes]
        return math.transpose(op_vector, transpose_axes)

    @staticmethod
    def _preprocess(state, wires, pad_with, normalize, validate_norm):
        """Validate and pre-process inputs as follows:

        * If state is batched, the processing that follows is applied to each state set in the batch.
        * Check that the state tensor is one-dimensional.
        * If pad_with is None, check that the last dimension of the state tensor
          has length :math:`2^n` where :math:`n` is the number of qubits. Else check that the
          last dimension of the state tensor is not larger than :math:`2^n` and pad state
          with value if necessary.
        * If normalize is false, check that last dimension of state is normalised to one. Else, normalise the
          state tensor.
        """
        if isinstance(state, (list, tuple)):
            state = math.array(state)

        shape = math.shape(state)

        # check shape
        if len(shape) not in (1, 2):
            raise ValueError(
                f"State must be a one-dimensional tensor, or two-dimensional with batching; got shape {shape}."
            )

        n_states = shape[-1]
        dim = 2 ** len(Wires(wires))
        if pad_with is None and n_states != dim:
            raise ValueError(
                f"State must be of length {dim}; got length {n_states}. "
                f"Use the 'pad_with' argument for automated padding."
            )

        if pad_with is not None:
            normalize = True
            if n_states > dim:
                raise ValueError(
                    f"Input state must be of length {dim} or "
                    f"smaller to be padded; got length {n_states}."
                )

            # pad
            if n_states < dim:
                padding = [pad_with] * (dim - n_states)
                if len(shape) > 1:
                    padding = [padding] * shape[0]
                padding = math.convert_like(padding, state)
                state = math.hstack([state, padding])

        if not validate_norm:
            return state

        # normalize
        if "int" in str(state.dtype):
            state = math.cast_like(state, 0.0)

        norm = math.linalg.norm(state, axis=-1)

        if math.is_abstract(norm):
            if normalize:
                state = state / math.reshape(norm, (*shape[:-1], 1))

        elif not math.allclose(norm, 1.0, atol=TOLERANCE):
            if normalize:
                state = state / math.reshape(norm, (*shape[:-1], 1))
            else:
                raise ValueError(
                    f"The state must be a vector of norm 1.0; got norm {norm}. "
                    "Use 'normalize=True' to automatically normalize."
                )

        return state


# pylint: disable=missing-class-docstring
class QubitStateVector(StatePrep):
    pass  # QSV is still available


class QubitDensityMatrix(Operation):
    r"""QubitDensityMatrix(state, wires)
    Prepare subsystems using the given density matrix.
    If not all the wires are specified, remaining dimension is filled by :math:`\mathrm{tr}_{in}(\rho)`,
    where :math:`\rho` is the full system density matrix before this operation and :math:`\mathrm{tr}_{in}` is a
    partial trace over the subsystem to be replaced by input state.

    **Details:**

    * Number of wires: Any (the operation can act on any number of wires)
    * Number of parameters: 1
    * Gradient recipe: None

    .. note::

        Exception raised if the ``QubitDensityMatrix`` operation is not supported natively on the
        target device.

    Args:
        state (array[complex]): a density matrix of size ``(2**len(wires), 2**len(wires))``
        wires (Sequence[int] or int): the wire(s) the operation acts on
        id (str): custom label given to an operator instance,
            can be useful for some applications where the instance has to be identified.

    .. details::
        :title: Usage Details

        Example:

        .. code-block:: python

            import pennylane as qml
            nr_wires = 2
            rho = np.zeros((2 ** nr_wires, 2 ** nr_wires), dtype=np.complex128)
            rho[0, 0] = 1  # initialize the pure state density matrix for the |0><0| state

            dev = qml.device("default.mixed", wires=2)
            @qml.qnode(dev)
            def circuit():
                qml.QubitDensityMatrix(rho, wires=[0, 1])
                return qml.state()

        Running this circuit:

        >>> circuit()
        [[1.+0.j 0.+0.j 0.+0.j 0.+0.j]
         [0.+0.j 0.+0.j 0.+0.j 0.+0.j]
         [0.+0.j 0.+0.j 0.+0.j 0.+0.j]
         [0.+0.j 0.+0.j 0.+0.j 0.+0.j]]
    """

    num_wires = AnyWires
    num_params = 1
    """int: Number of trainable parameters that the operator depends on."""

    grad_method = None<|MERGE_RESOLUTION|>--- conflicted
+++ resolved
@@ -116,11 +116,7 @@
         return cls(data[0], wires=metadata[0])
 
     @staticmethod
-<<<<<<< HEAD
-    def compute_decomposition(features: TensorLike, wires: WiresLike) -> list[Operator]:
-=======
     def compute_decomposition(state: TensorLike, wires: WiresLike) -> list[Operator]:
->>>>>>> d9b5943d
         r"""Representation of the operator as a product of other operators (static method). :
 
         .. math:: O = O_1 O_2 \dots O_n.
@@ -142,29 +138,6 @@
 
         """
 
-<<<<<<< HEAD
-        if len(features) != len(wires):
-            raise ValueError(
-                f"Basis states must be of length {len(wires)}; state {features} has length {len(features)}."
-            )
-
-        # if not qml.math.is_abstract(features):
-        op_list = []
-        for wire, state in zip(wires, features):
-            if state == 1:
-                op_list.append(qml.X(wire))
-        return op_list
-
-        # TODO: It will be include in this PR: https://github.com/PennyLaneAI/pennylane/pull/6021
-        #
-        # op_list = []
-        # for wire, state in zip(wires, features):
-        #    op_list.append(qml.PhaseShift(state * np.pi / 2, wire))
-        #    op_list.append(qml.RX(state * np.pi, wire))
-        #    op_list.append(qml.PhaseShift(state * np.pi / 2, wire))
-        #
-        # return op_list
-=======
         if not qml.math.is_abstract(state):
             return [qml.X(wire) for wire, basis in zip(wires, state) if basis == 1]
 
@@ -175,7 +148,6 @@
             op_list.append(qml.PhaseShift(basis * np.pi / 2, wire))
 
         return op_list
->>>>>>> d9b5943d
 
     def state_vector(self, wire_order: Optional[WiresLike] = None) -> TensorLike:
         """Returns a statevector of shape ``(2,) * num_wires``."""
