# Copyright 2018-2021 Xanadu Quantum Technologies Inc.

# Licensed under the Apache License, Version 2.0 (the "License");
# you may not use this file except in compliance with the License.
# You may obtain a copy of the License at

#     http://www.apache.org/licenses/LICENSE-2.0

# Unless required by applicable law or agreed to in writing, software
# distributed under the License is distributed on an "AS IS" BASIS,
# WITHOUT WARRANTIES OR CONDITIONS OF ANY KIND, either express or implied.
# See the License for the specific language governing permissions and
# limitations under the License.
"""
This submodule contains the discrete-variable quantum operations concerned
with preparing a certain state on the device.
"""
# pylint:disable=abstract-method,arguments-differ,protected-access,no-member
from pennylane import numpy as np
from pennylane import math
from pennylane.operation import AnyWires, Operation, StatePrepBase
from pennylane.templates.state_preparations import BasisStatePreparation, MottonenStatePreparation
from pennylane.wires import Wires, WireError

state_prep_ops = {"BasisState", "StatePrep", "QubitDensityMatrix"}


class BasisState(StatePrepBase):
    r"""BasisState(n, wires)
    Prepares a single computational basis state.

    **Details:**

    * Number of wires: Any (the operation can act on any number of wires)
    * Number of parameters: 1
    * Gradient recipe: None (integer parameters not supported)

    .. note::

        If the ``BasisState`` operation is not supported natively on the
        target device, PennyLane will attempt to decompose the operation
        into :class:`~.PauliX` operations.

    Args:
        n (array): prepares the basis state :math:`\ket{n}`, where ``n`` is an
            array of integers from the set :math:`\{0, 1\}`, i.e.,
            if ``n = np.array([0, 1, 0])``, prepares the state :math:`|010\rangle`.
        wires (Sequence[int] or int): the wire(s) the operation acts on
        id (str): custom label given to an operator instance,
            can be useful for some applications where the instance has to be identified.

    **Example**

    >>> dev = qml.device('default.qubit', wires=2)
    >>> @qml.qnode(dev)
    ... def example_circuit():
    ...     qml.BasisState(np.array([1, 1]), wires=range(2))
    ...     return qml.state()
    >>> print(example_circuit())
    [0.+0.j 0.+0.j 0.+0.j 1.+0.j]
    """
    num_wires = AnyWires
    num_params = 1
    """int: Number of trainable parameters that the operator depends on."""

    ndim_params = (1,)
    """int: Number of dimensions per trainable parameter of the operator."""

    @staticmethod
    def compute_decomposition(n, wires):
        r"""Representation of the operator as a product of other operators (static method). :

        .. math:: O = O_1 O_2 \dots O_n.


        .. seealso:: :meth:`~.BasisState.decomposition`.

        Args:
            n (array): prepares the basis state :math:`\ket{n}`, where ``n`` is an
                array of integers from the set :math:`\{0, 1\}`
            wires (Iterable, Wires): the wire(s) the operation acts on

        Returns:
            list[Operator]: decomposition into lower level operations

        **Example:**

        >>> qml.BasisState.compute_decomposition([1,0], wires=(0,1))
        [BasisStatePreparation([1, 0], wires=[0, 1])]

        """
        return [BasisStatePreparation(n, wires)]

    def state_vector(self, wire_order=None):
        """Returns a state-vector of shape ``(2,) * num_wires``."""
        prep_vals = self.parameters[0]
        if any(i not in [0, 1] for i in prep_vals):
            raise ValueError("BasisState parameter must consist of 0 or 1 integers.")

        if (num_wires := len(self.wires)) != len(prep_vals):
            raise ValueError("BasisState parameter and wires must be of equal length.")

        if wire_order is None:
            indices = prep_vals
        else:
            if not Wires(wire_order).contains_wires(self.wires):
                raise WireError("Custom wire_order must contain all BasisState wires")
            num_wires = len(wire_order)
            indices = [0] * num_wires
            for base_wire_label, value in zip(self.wires, prep_vals):
                indices[wire_order.index(base_wire_label)] = value

        ket = np.zeros((2,) * num_wires)
        ket[tuple(indices)] = 1
        return math.convert_like(ket, prep_vals)


class StatePrep(StatePrepBase):
    r"""StatePrep(state, wires)
    Prepare subsystems using the given ket vector in the computational basis.

    **Details:**

    * Number of wires: Any (the operation can act on any number of wires)
    * Number of parameters: 1
    * Gradient recipe: None

    .. note::

        If the ``StatePrep`` operation is not supported natively on the
        target device, PennyLane will attempt to decompose the operation
        using the method developed by Möttönen et al. (Quantum Info. Comput.,
        2005).

    Args:
        state (array[complex]): a state vector of size 2**len(wires)
        wires (Sequence[int] or int): the wire(s) the operation acts on
        id (str): custom label given to an operator instance,
            can be useful for some applications where the instance has to be identified.

    **Example**

    >>> dev = qml.device('default.qubit', wires=2)
    >>> @qml.qnode(dev)
    ... def example_circuit():
    ...     qml.StatePrep(np.array([1, 0, 0, 0]), wires=range(2))
    ...     return qml.state()
    >>> print(example_circuit())
    [1.+0.j 0.+0.j 0.+0.j 0.+0.j]
    """
    num_wires = AnyWires
    num_params = 1
    """int: Number of trainable parameters that the operator depends on."""

    ndim_params = (1,)
    """int: Number of dimensions per trainable parameter of the operator."""

    def __init__(self, state, wires, id=None):
        super().__init__(state, wires=wires, id=id)
        state = self.parameters[0]

        if len(state.shape) == 1:
            state = math.reshape(state, (1, state.shape[0]))
        if state.shape[1] != 2 ** len(self.wires):
            raise ValueError("State vector must have shape (2**wires,) or (batch_size, 2**wires).")

        param = math.cast(state, np.complex128)
        if not math.is_abstract(param):
            norm = math.linalg.norm(param, axis=-1, ord=2)
            if not math.allclose(norm, 1.0, atol=1e-10):
                raise ValueError("Sum of amplitudes-squared does not equal one.")

    @staticmethod
    def compute_decomposition(state, wires):
        r"""Representation of the operator as a product of other operators (static method). :

        .. math:: O = O_1 O_2 \dots O_n.


        .. seealso:: :meth:`~.StatePrep.decomposition`.

        Args:
            state (array[complex]): a state vector of size 2**len(wires)
            wires (Iterable, Wires): the wire(s) the operation acts on

        Returns:
            list[Operator]: decomposition into lower level operations

        **Example:**

        >>> qml.StatePrep.compute_decomposition(np.array([1, 0, 0, 0]), wires=range(2))
        [MottonenStatePreparation(tensor([1, 0, 0, 0], requires_grad=True), wires=[0, 1])]

        """
        return [MottonenStatePreparation(state, wires)]

    def state_vector(self, wire_order=None):
        num_op_wires = len(self.wires)
        op_vector_shape = (-1,) + (2,) * num_op_wires if self.batch_size else (2,) * num_op_wires
        op_vector = math.reshape(self.parameters[0], op_vector_shape)

        if wire_order is None or Wires(wire_order) == self.wires:
            return op_vector

        wire_order = Wires(wire_order)
        if not wire_order.contains_wires(self.wires):
<<<<<<< HEAD
            raise WireError(f"Custom wire_order must contain all {self.name} wires")
=======
            raise WireError("Custom wire_order must contain all StatePrep wires")
>>>>>>> c2995b60

        num_total_wires = len(wire_order)
        indices = tuple(
            [Ellipsis] + [slice(None)] * num_op_wires + [0] * (num_total_wires - num_op_wires)
        )
        ket_shape = [2] * num_total_wires
        if self.batch_size:
            # Add broadcasted dimension to the shape of the state vector
            ket_shape = [self.batch_size] + ket_shape

        ket = np.zeros(ket_shape, dtype=np.complex128)
        ket[indices] = op_vector

        # unless wire_order is [*self.wires, *rest_of_wire_order], need to rearrange
        if self.wires != wire_order[:num_op_wires]:
            current_order = self.wires + list(Wires.unique_wires([wire_order, self.wires]))
            desired_order = [current_order.index(w) for w in wire_order]
            if self.batch_size:
                # If the operation is broadcasted, the desired order must include the batch dimension
                # as the first dimension.
                desired_order = [0] + [d + 1 for d in desired_order]

            ket = ket.transpose(desired_order)

        return math.convert_like(ket, op_vector)


# pylint: disable=missing-class-docstring
class QubitStateVector(StatePrep):
    pass  # QSV is still available


class QubitDensityMatrix(Operation):
    r"""QubitDensityMatrix(state, wires)
    Prepare subsystems using the given density matrix.
    If not all the wires are specified, remaining dimension is filled by :math:`\mathrm{tr}_{in}(\rho)`,
    where :math:`\rho` is the full system density matrix before this operation and :math:`\mathrm{tr}_{in}` is a
    partial trace over the subsystem to be replaced by input state.

    **Details:**

    * Number of wires: Any (the operation can act on any number of wires)
    * Number of parameters: 1
    * Gradient recipe: None

    .. note::

        Exception raised if the ``QubitDensityMatrix`` operation is not supported natively on the
        target device.

    Args:
        state (array[complex]): a density matrix of size ``(2**len(wires), 2**len(wires))``
        wires (Sequence[int] or int): the wire(s) the operation acts on
        id (str): custom label given to an operator instance,
            can be useful for some applications where the instance has to be identified.

    .. details::
        :title: Usage Details

        Example:

        .. code-block:: python

            import pennylane as qml
            nr_wires = 2
            rho = np.zeros((2 ** nr_wires, 2 ** nr_wires), dtype=np.complex128)
            rho[0, 0] = 1  # initialize the pure state density matrix for the |0><0| state

            dev = qml.device("default.mixed", wires=2)
            @qml.qnode(dev)
            def circuit():
                qml.QubitDensityMatrix(rho, wires=[0, 1])
                return qml.state()

        Running this circuit:

        >>> circuit()
        [[1.+0.j 0.+0.j 0.+0.j 0.+0.j]
         [0.+0.j 0.+0.j 0.+0.j 0.+0.j]
         [0.+0.j 0.+0.j 0.+0.j 0.+0.j]
         [0.+0.j 0.+0.j 0.+0.j 0.+0.j]]
    """
    num_wires = AnyWires
    num_params = 1
    """int: Number of trainable parameters that the operator depends on."""

    grad_method = None<|MERGE_RESOLUTION|>--- conflicted
+++ resolved
@@ -204,11 +204,7 @@
 
         wire_order = Wires(wire_order)
         if not wire_order.contains_wires(self.wires):
-<<<<<<< HEAD
             raise WireError(f"Custom wire_order must contain all {self.name} wires")
-=======
-            raise WireError("Custom wire_order must contain all StatePrep wires")
->>>>>>> c2995b60
 
         num_total_wires = len(wire_order)
         indices = tuple(
