--- conflicted
+++ resolved
@@ -26,11 +26,7 @@
 import pennylane as qml
 from pennylane import math
 from pennylane.decomposition import add_decomps, register_resources
-<<<<<<< HEAD
-from pennylane.operation import AnyWires, Operation, Operator, StatePrepBase
-=======
 from pennylane.operation import Operation, Operator, StatePrepBase
->>>>>>> 6b5b7900
 from pennylane.templates.state_preparations import MottonenStatePreparation
 from pennylane.typing import TensorLike
 from pennylane.wires import WireError, Wires, WiresLike
@@ -79,11 +75,7 @@
     [0.+0.j 0.+0.j 0.+0.j 1.+0.j]
     """
 
-<<<<<<< HEAD
-    resource_param_keys = ("state", "wires")
-=======
     resource_keys = {"state", "wires"}
->>>>>>> 6b5b7900
 
     @property
     def resource_params(self) -> dict:
