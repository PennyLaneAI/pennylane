# Copyright 2018-2021 Xanadu Quantum Technologies Inc.

# Licensed under the Apache License, Version 2.0 (the "License");
# you may not use this file except in compliance with the License.
# You may obtain a copy of the License at

#     http://www.apache.org/licenses/LICENSE-2.0

# Unless required by applicable law or agreed to in writing, software
# distributed under the License is distributed on an "AS IS" BASIS,
# WITHOUT WARRANTIES OR CONDITIONS OF ANY KIND, either express or implied.
# See the License for the specific language governing permissions and
# limitations under the License.
# pylint: disable=too-many-arguments
"""
This submodule contains the discrete-variable quantum operations that are the
core parameterized gates.
"""
# pylint:disable=abstract-method,arguments-differ,protected-access,invalid-overridden-method
import functools
import math
from operator import matmul

import numpy as np

import pennylane as qml
from pennylane.math import expand_matrix
from pennylane.operation import AnyWires, Operation
from pennylane.ops.qubit.non_parametric_ops import PauliX, PauliY, PauliZ, Hadamard
from pennylane.utils import pauli_eigs
from pennylane.wires import Wires

INV_SQRT2 = 1 / math.sqrt(2)

stack_last = functools.partial(qml.math.stack, axis=-1)


def _can_replace(x, y):
    """
    Convenience function that returns true if x is close to y and if
    x does not require grad
    """
    return (not qml.math.requires_grad(x)) and qml.math.allclose(x, y)


class RX(Operation):
    r"""
    The single qubit X rotation

    .. math:: R_x(\phi) = e^{-i\phi\sigma_x/2} = \begin{bmatrix}
                \cos(\phi/2) & -i\sin(\phi/2) \\
                -i\sin(\phi/2) & \cos(\phi/2)
            \end{bmatrix}.

    **Details:**

    * Number of wires: 1
    * Number of parameters: 1
    * Number of dimensions per parameter: (0,)
    * Gradient recipe: :math:`\frac{d}{d\phi}f(R_x(\phi)) = \frac{1}{2}\left[f(R_x(\phi+\pi/2)) - f(R_x(\phi-\pi/2))\right]`
      where :math:`f` is an expectation value depending on :math:`R_x(\phi)`.

    Args:
        phi (float): rotation angle :math:`\phi`
        wires (Sequence[int] or int): the wire the operation acts on
        do_queue (bool): Indicates whether the operator should be
            immediately pushed into the Operator queue (optional)
        id (str or None): String representing the operation (optional)
    """
    num_wires = 1
    num_params = 1
    """int: Number of trainable parameters that the operator depends on."""

    ndim_params = (0,)
    """tuple[int]: Number of dimensions per trainable parameter that the operator depends on."""

    basis = "X"
    grad_method = "A"
    parameter_frequencies = [(1,)]

    def generator(self):
        return -0.5 * PauliX(wires=self.wires)

    def __init__(self, phi, wires, do_queue=True, id=None):
        super().__init__(phi, wires=wires, do_queue=do_queue, id=id)

    @staticmethod
    def compute_matrix(theta):  # pylint: disable=arguments-differ
        r"""Representation of the operator as a canonical matrix in the computational basis (static method).

        The canonical matrix is the textbook matrix representation that does not consider wires.
        Implicitly, this assumes that the wires of the operator correspond to the global wire order.

        .. seealso:: :meth:`~.RX.matrix`

        Args:
            theta (tensor_like or float): rotation angle

        Returns:
            tensor_like: canonical matrix

        **Example**

        >>> qml.RX.compute_matrix(torch.tensor(0.5))
        tensor([[0.9689+0.0000j, 0.0000-0.2474j],
                [0.0000-0.2474j, 0.9689+0.0000j]])
        """
        c = qml.math.cos(theta / 2)
        s = qml.math.sin(theta / 2)

        if qml.math.get_interface(theta) == "tensorflow":
            c = qml.math.cast_like(c, 1j)
            s = qml.math.cast_like(s, 1j)

        # The following avoids casting an imaginary quantity to reals when backpropagating
        c = (1 + 0j) * c
        js = -1j * s
        return qml.math.stack([stack_last([c, js]), stack_last([js, c])], axis=-2)

    def adjoint(self):
        return RX(-self.data[0], wires=self.wires)

    def pow(self, z):
        return [RX(self.data[0] * z, wires=self.wires)]

    def _controlled(self, wire):
        new_op = CRX(*self.parameters, wires=wire + self.wires)
        return new_op.inv() if self.inverse else new_op

    def simplify(self):
        theta = self.data[0] % (4 * np.pi)

        if _can_replace(theta, 0):
            return qml.Identity(wires=self.wires)

        return RX(theta, wires=self.wires)

    def single_qubit_rot_angles(self):
        # RX(\theta) = RZ(-\pi/2) RY(\theta) RZ(\pi/2)
        pi_half = qml.math.ones_like(self.data[0]) * (np.pi / 2)
        return [pi_half, self.data[0], -pi_half]


class RY(Operation):
    r"""
    The single qubit Y rotation

    .. math:: R_y(\phi) = e^{-i\phi\sigma_y/2} = \begin{bmatrix}
                \cos(\phi/2) & -\sin(\phi/2) \\
                \sin(\phi/2) & \cos(\phi/2)
            \end{bmatrix}.

    **Details:**

    * Number of wires: 1
    * Number of parameters: 1
    * Number of dimensions per parameter: (0,)
    * Gradient recipe: :math:`\frac{d}{d\phi}f(R_y(\phi)) = \frac{1}{2}\left[f(R_y(\phi+\pi/2)) - f(R_y(\phi-\pi/2))\right]`
      where :math:`f` is an expectation value depending on :math:`R_y(\phi)`.

    Args:
        phi (float): rotation angle :math:`\phi`
        wires (Sequence[int] or int): the wire the operation acts on
        do_queue (bool): Indicates whether the operator should be
            immediately pushed into the Operator queue (optional)
        id (str or None): String representing the operation (optional)
    """
    num_wires = 1
    num_params = 1
    """int: Number of trainable parameters that the operator depends on."""

    ndim_params = (0,)
    """tuple[int]: Number of dimensions per trainable parameter that the operator depends on."""

    basis = "Y"
    grad_method = "A"
    parameter_frequencies = [(1,)]

    def generator(self):
        return -0.5 * PauliY(wires=self.wires)

    def __init__(self, phi, wires, do_queue=True, id=None):
        super().__init__(phi, wires=wires, do_queue=do_queue, id=id)

    @staticmethod
    def compute_matrix(theta):  # pylint: disable=arguments-differ
        r"""Representation of the operator as a canonical matrix in the computational basis (static method).

        The canonical matrix is the textbook matrix representation that does not consider wires.
        Implicitly, this assumes that the wires of the operator correspond to the global wire order.

        .. seealso:: :meth:`~.RY.matrix`


        Args:
            theta (tensor_like or float): rotation angle

        Returns:
            tensor_like: canonical matrix

        **Example**

        >>> qml.RY.compute_matrix(torch.tensor(0.5))
        tensor([[ 0.9689, -0.2474],
                [ 0.2474,  0.9689]])
        """

        c = qml.math.cos(theta / 2)
        s = qml.math.sin(theta / 2)
        if qml.math.get_interface(theta) == "tensorflow":
            c = qml.math.cast_like(c, 1j)
            s = qml.math.cast_like(s, 1j)
        # The following avoids casting an imaginary quantity to reals when backpropagating
        c = (1 + 0j) * c
        s = (1 + 0j) * s
        return qml.math.stack([stack_last([c, -s]), stack_last([s, c])], axis=-2)

    def adjoint(self):
        return RY(-self.data[0], wires=self.wires)

    def pow(self, z):
        return [RY(self.data[0] * z, wires=self.wires)]

    def _controlled(self, wire):
        new_op = CRY(*self.parameters, wires=wire + self.wires)
        return new_op.inv() if self.inverse else new_op

    def simplify(self):
        theta = self.data[0] % (4 * np.pi)

        if _can_replace(theta, 0):
            return qml.Identity(wires=self.wires)

        return RY(theta, wires=self.wires)

    def single_qubit_rot_angles(self):
        # RY(\theta) = RZ(0) RY(\theta) RZ(0)
        return [0.0, self.data[0], 0.0]


class RZ(Operation):
    r"""
    The single qubit Z rotation

    .. math:: R_z(\phi) = e^{-i\phi\sigma_z/2} = \begin{bmatrix}
                e^{-i\phi/2} & 0 \\
                0 & e^{i\phi/2}
            \end{bmatrix}.

    **Details:**

    * Number of wires: 1
    * Number of parameters: 1
    * Number of dimensions per parameter: (0,)
    * Gradient recipe: :math:`\frac{d}{d\phi}f(R_z(\phi)) = \frac{1}{2}\left[f(R_z(\phi+\pi/2)) - f(R_z(\phi-\pi/2))\right]`
      where :math:`f` is an expectation value depending on :math:`R_z(\phi)`.

    Args:
        phi (float): rotation angle :math:`\phi`
        wires (Sequence[int] or int): the wire the operation acts on
        do_queue (bool): Indicates whether the operator should be
            immediately pushed into the Operator queue (optional)
        id (str or None): String representing the operation (optional)
    """
    num_wires = 1
    num_params = 1
    """int: Number of trainable parameters that the operator depends on."""

    ndim_params = (0,)
    """tuple[int]: Number of dimensions per trainable parameter that the operator depends on."""

    basis = "Z"
    grad_method = "A"
    parameter_frequencies = [(1,)]

    def generator(self):
        return -0.5 * PauliZ(wires=self.wires)

    def __init__(self, phi, wires, do_queue=True, id=None):
        super().__init__(phi, wires=wires, do_queue=do_queue, id=id)

    @staticmethod
    def compute_matrix(theta):  # pylint: disable=arguments-differ
        r"""Representation of the operator as a canonical matrix in the computational basis (static method).

        The canonical matrix is the textbook matrix representation that does not consider wires.
        Implicitly, this assumes that the wires of the operator correspond to the global wire order.

        .. seealso:: :meth:`~.RZ.matrix`

        Args:
            theta (tensor_like or float): rotation angle

        Returns:
            tensor_like: canonical matrix

        **Example**

        >>> qml.RZ.compute_matrix(torch.tensor(0.5))
        tensor([[0.9689-0.2474j, 0.0000+0.0000j],
                [0.0000+0.0000j, 0.9689+0.2474j]])
        """
        if qml.math.get_interface(theta) == "tensorflow":
            p = qml.math.exp(-0.5j * qml.math.cast_like(theta, 1j))
            z = qml.math.zeros_like(p)

            return qml.math.stack([stack_last([p, z]), stack_last([z, qml.math.conj(p)])], axis=-2)

        signs = qml.math.array([-1, 1], like=theta)
        arg = 0.5j * theta

        if qml.math.ndim(arg) == 0:
            return qml.math.diag(qml.math.exp(arg * signs))

        diags = qml.math.exp(qml.math.outer(arg, signs))
        return diags[:, :, np.newaxis] * qml.math.cast_like(qml.math.eye(2, like=diags), diags)

    @staticmethod
    def compute_eigvals(theta):  # pylint: disable=arguments-differ
        r"""Eigenvalues of the operator in the computational basis (static method).

        If :attr:`diagonalizing_gates` are specified and implement a unitary :math:`U`,
        the operator can be reconstructed as

        .. math:: O = U \Sigma U^{\dagger},

        where :math:`\Sigma` is the diagonal matrix containing the eigenvalues.

        Otherwise, no particular order for the eigenvalues is guaranteed.

        .. seealso:: :meth:`~.RZ.eigvals`


        Args:
            theta (tensor_like or float): rotation angle

        Returns:
            tensor_like: eigenvalues

        **Example**

        >>> qml.RZ.compute_eigvals(torch.tensor(0.5))
        tensor([0.9689-0.2474j, 0.9689+0.2474j])
        """
        if qml.math.get_interface(theta) == "tensorflow":
            phase = qml.math.exp(-0.5j * qml.math.cast_like(theta, 1j))
            return qml.math.stack([phase, qml.math.conj(phase)], axis=-1)

        prefactors = qml.math.array([-0.5j, 0.5j], like=theta)
        if qml.math.ndim(theta) == 0:
            product = theta * prefactors
        else:
            product = qml.math.outer(theta, prefactors)
        return qml.math.exp(product)

    def adjoint(self):
        return RZ(-self.data[0], wires=self.wires)

    def pow(self, z):
        return [RZ(self.data[0] * z, wires=self.wires)]

    def _controlled(self, wire):
        new_op = CRZ(*self.parameters, wires=wire + self.wires)
        return new_op.inv() if self.inverse else new_op

    def simplify(self):
        theta = self.data[0] % (4 * np.pi)

        if _can_replace(theta, 0):
            return qml.Identity(wires=self.wires)

        return RZ(theta, wires=self.wires)

    def single_qubit_rot_angles(self):
        # RZ(\theta) = RZ(\theta) RY(0) RZ(0)
        return [self.data[0], 0.0, 0.0]


class PhaseShift(Operation):
    r"""
    Arbitrary single qubit local phase shift

    .. math:: R_\phi(\phi) = e^{i\phi/2}R_z(\phi) = \begin{bmatrix}
                1 & 0 \\
                0 & e^{i\phi}
            \end{bmatrix}.

    **Details:**

    * Number of wires: 1
    * Number of parameters: 1
    * Number of dimensions per parameter: (0,)
    * Gradient recipe: :math:`\frac{d}{d\phi}f(R_\phi(\phi)) = \frac{1}{2}\left[f(R_\phi(\phi+\pi/2)) - f(R_\phi(\phi-\pi/2))\right]`
      where :math:`f` is an expectation value depending on :math:`R_{\phi}(\phi)`.

    Args:
        phi (float): rotation angle :math:`\phi`
        wires (Sequence[int] or int): the wire the operation acts on
        do_queue (bool): Indicates whether the operator should be
            immediately pushed into the Operator queue (optional)
        id (str or None): String representing the operation (optional)
    """
    num_wires = 1
    num_params = 1
    """int: Number of trainable parameters that the operator depends on."""

    ndim_params = (0,)
    """tuple[int]: Number of dimensions per trainable parameter that the operator depends on."""

    basis = "Z"
    grad_method = "A"
    parameter_frequencies = [(1,)]

    def generator(self):
        return qml.Projector(np.array([1]), wires=self.wires)

    def __init__(self, phi, wires, do_queue=True, id=None):
        super().__init__(phi, wires=wires, do_queue=do_queue, id=id)

    def label(self, decimals=None, base_label=None, cache=None):
        return super().label(decimals=decimals, base_label=base_label or "Rϕ", cache=cache)

    @staticmethod
    def compute_matrix(phi):  # pylint: disable=arguments-differ
        r"""Representation of the operator as a canonical matrix in the computational basis (static method).

        The canonical matrix is the textbook matrix representation that does not consider wires.
        Implicitly, this assumes that the wires of the operator correspond to the global wire order.

        .. seealso:: :meth:`~.PhaseShift.matrix`


        Args:
            phi (tensor_like or float): phase shift

        Returns:
            tensor_like: canonical matrix

        **Example**

        >>> qml.PhaseShift.compute_matrix(torch.tensor(0.5))
        tensor([[0.9689-0.2474j, 0.0000+0.0000j],
                [0.0000+0.0000j, 0.9689+0.2474j]])
        """
        if qml.math.get_interface(phi) == "tensorflow":
            p = qml.math.exp(1j * qml.math.cast_like(phi, 1j))
            ones = qml.math.ones_like(p)
            zeros = qml.math.zeros_like(p)

            return qml.math.stack([stack_last([ones, zeros]), stack_last([zeros, p])], axis=-2)

        signs = qml.math.array([0, 1], like=phi)
        arg = 1j * phi

        if qml.math.ndim(arg) == 0:
            return qml.math.diag(qml.math.exp(arg * signs))

        diags = qml.math.exp(qml.math.outer(arg, signs))
        return diags[:, :, np.newaxis] * qml.math.cast_like(qml.math.eye(2, like=diags), diags)

    @staticmethod
    def compute_eigvals(phi):  # pylint: disable=arguments-differ
        r"""Eigenvalues of the operator in the computational basis (static method).

        If :attr:`diagonalizing_gates` are specified and implement a unitary :math:`U`,
        the operator can be reconstructed as

        .. math:: O = U \Sigma U^{\dagger},

        where :math:`\Sigma` is the diagonal matrix containing the eigenvalues.

        Otherwise, no particular order for the eigenvalues is guaranteed.

        .. seealso:: :meth:`~.PhaseShift.eigvals`


        Args:
            phi (tensor_like or float): phase shift

        Returns:
            tensor_like: eigenvalues

        **Example**

        >>> qml.PhaseShift.compute_eigvals(torch.tensor(0.5))
        tensor([1.0000+0.0000j, 0.8776+0.4794j])
        """
        if qml.math.get_interface(phi) == "tensorflow":
            phase = qml.math.exp(1j * qml.math.cast_like(phi, 1j))
            return stack_last([qml.math.ones_like(phase), phase])

        prefactors = qml.math.array([0, 1j], like=phi)
        if qml.math.ndim(phi) == 0:
            product = phi * prefactors
        else:
            product = qml.math.outer(phi, prefactors)
        return qml.math.exp(product)

    @staticmethod
    def compute_decomposition(phi, wires):
        r"""Representation of the operator as a product of other operators (static method). :

        .. math:: O = O_1 O_2 \dots O_n.


        .. seealso:: :meth:`~.PhaseShift.decomposition`.

        Args:
            phi (float): rotation angle :math:`\phi`
            wires (Any, Wires): wires that the operator acts on

        Returns:
            list[Operator]: decomposition into lower level operations

        **Example:**

        >>> qml.PhaseShift.compute_decomposition(1.234, wires=0)
        [RZ(1.234, wires=[0])]

        """
        return [RZ(phi, wires=wires)]

    def adjoint(self):
        return PhaseShift(-self.data[0], wires=self.wires)

    def pow(self, z):
        return [PhaseShift(self.data[0] * z, wires=self.wires)]

    def _controlled(self, wire):
        new_op = ControlledPhaseShift(*self.parameters, wires=wire + self.wires)
        return new_op.inv() if self.inverse else new_op

    def simplify(self):
        phi = self.data[0] % (2 * np.pi)

        if _can_replace(phi, 0):
            return qml.Identity(wires=self.wires)

        return PhaseShift(phi, wires=self.wires)

    def single_qubit_rot_angles(self):
        # PhaseShift(\theta) = RZ(\theta) RY(0) RZ(0)
        return [self.data[0], 0.0, 0.0]


class ControlledPhaseShift(Operation):
    r"""
    A qubit controlled phase shift.

    .. math:: CR_\phi(\phi) = \begin{bmatrix}
                1 & 0 & 0 & 0 \\
                0 & 1 & 0 & 0 \\
                0 & 0 & 1 & 0 \\
                0 & 0 & 0 & e^{i\phi}
            \end{bmatrix}.

    .. note:: The first wire provided corresponds to the **control qubit**.

    **Details:**

    * Number of wires: 2
    * Number of parameters: 1
    * Number of dimensions per parameter: (0,)
    * Gradient recipe: :math:`\frac{d}{d\phi}f(CR_\phi(\phi)) = \frac{1}{2}\left[f(CR_\phi(\phi+\pi/2)) - f(CR_\phi(\phi-\pi/2))\right]`
      where :math:`f` is an expectation value depending on :math:`CR_{\phi}(\phi)`.

    Args:
        phi (float): rotation angle :math:`\phi`
        wires (Sequence[int]): the wire the operation acts on
        do_queue (bool): Indicates whether the operator should be
            immediately pushed into the Operator queue (optional)
        id (str or None): String representing the operation (optional)
    """
    num_wires = 2
    num_params = 1
    """int: Number of trainable parameters that the operator depends on."""

    ndim_params = (0,)
    """tuple[int]: Number of dimensions per trainable parameter that the operator depends on."""

    basis = "Z"
    grad_method = "A"
    parameter_frequencies = [(1,)]

    def generator(self):
        return qml.Projector(np.array([1, 1]), wires=self.wires)

    def __init__(self, phi, wires, do_queue=True, id=None):
        super().__init__(phi, wires=wires, do_queue=do_queue, id=id)

    def label(self, decimals=None, base_label=None, cache=None):
        return super().label(decimals=decimals, base_label=base_label or "Rϕ", cache=cache)

    @staticmethod
    def compute_matrix(phi):  # pylint: disable=arguments-differ
        r"""Representation of the operator as a canonical matrix in the computational basis (static method).

        The canonical matrix is the textbook matrix representation that does not consider wires.
        Implicitly, this assumes that the wires of the operator correspond to the global wire order.

        .. seealso:: :meth:`~.ControlledPhaseShift.matrix`

        Args:
            phi (tensor_like or float): phase shift

        Returns:
            tensor_like: canonical matrix

        **Example**

        >>> qml.ControlledPhaseShift.compute_matrix(torch.tensor(0.5))
            tensor([[1.0+0.0j, 0.0+0.0j, 0.0+0.0j, 0.0000+0.0000j],
                    [0.0+0.0j, 1.0+0.0j, 0.0+0.0j, 0.0000+0.0000j],
                    [0.0+0.0j, 0.0+0.0j, 1.0+0.0j, 0.0000+0.0000j],
                    [0.0+0.0j, 0.0+0.0j, 0.0+0.0j, 0.8776+0.4794j]])
        """
        if qml.math.get_interface(phi) == "tensorflow":
            p = qml.math.exp(1j * qml.math.cast_like(phi, 1j))
            if qml.math.ndim(p) == 0:
                return qml.math.diag([1, 1, 1, p])

            ones = qml.math.ones_like(p)
            diags = stack_last([ones, ones, ones, p])
            return diags[:, :, np.newaxis] * qml.math.cast_like(qml.math.eye(4, like=diags), diags)

        signs = qml.math.array([0, 0, 0, 1], like=phi)
        arg = 1j * phi

        if qml.math.ndim(arg) == 0:
            return qml.math.diag(qml.math.exp(arg * signs))

        diags = qml.math.exp(qml.math.outer(arg, signs))
        return diags[:, :, np.newaxis] * qml.math.cast_like(qml.math.eye(4, like=diags), diags)

    @staticmethod
    def compute_eigvals(phi):  # pylint: disable=arguments-differ
        r"""Eigenvalues of the operator in the computational basis (static method).

        If :attr:`diagonalizing_gates` are specified and implement a unitary :math:`U`,
        the operator can be reconstructed as

        .. math:: O = U \Sigma U^{\dagger},

        where :math:`\Sigma` is the diagonal matrix containing the eigenvalues.

        Otherwise, no particular order for the eigenvalues is guaranteed.

        .. seealso:: :meth:`~.ControlledPhaseShift.eigvals`


        Args:
            phi (tensor_like or float): phase shift

        Returns:
            tensor_like: eigenvalues

        **Example**

        >>> qml.ControlledPhaseShift.compute_eigvals(torch.tensor(0.5))
        tensor([1.0000+0.0000j, 1.0000+0.0000j, 1.0000+0.0000j, 0.8776+0.4794j])
        """
        if qml.math.get_interface(phi) == "tensorflow":
            phase = qml.math.exp(1j * qml.math.cast_like(phi, 1j))
            ones = qml.math.ones_like(phase)
            return stack_last([ones, ones, ones, phase])

        prefactors = qml.math.array([0, 0, 0, 1j], like=phi)
        if qml.math.ndim(phi) == 0:
            product = phi * prefactors
        else:
            product = qml.math.outer(phi, prefactors)
        return qml.math.exp(product)

    @staticmethod
    def compute_decomposition(phi, wires):
        r"""Representation of the operator as a product of other operators (static method). :

        .. math:: O = O_1 O_2 \dots O_n.



        .. seealso:: :meth:`~.ControlledPhaseShift.decomposition`.

        Args:
            phi (float): rotation angle :math:`\phi`
            wires (Iterable, Wires): wires that the operator acts on

        Returns:
            list[Operator]: decomposition into lower level operations

        **Example:**

        >>> qml.ControlledPhaseShift.compute_decomposition(1.234, wires=(0,1))
        [PhaseShift(0.617, wires=[0]),
        CNOT(wires=[0, 1]),
        PhaseShift(-0.617, wires=[1]),
        CNOT(wires=[0, 1]),
        PhaseShift(0.617, wires=[1])]

        """
        decomp_ops = [
            qml.PhaseShift(phi / 2, wires=wires[0]),
            qml.CNOT(wires=wires),
            qml.PhaseShift(-phi / 2, wires=wires[1]),
            qml.CNOT(wires=wires),
            qml.PhaseShift(phi / 2, wires=wires[1]),
        ]
        return decomp_ops

    def adjoint(self):
        return ControlledPhaseShift(-self.data[0], wires=self.wires)

    def pow(self, z):
        return [ControlledPhaseShift(self.data[0] * z, wires=self.wires)]

    def simplify(self):
        phi = self.data[0] % (2 * np.pi)

        if _can_replace(phi, 0):
            return qml.Identity(wires=self.wires[0])

        return ControlledPhaseShift(phi, wires=self.wires)

    @property
    def control_wires(self):
        return Wires(self.wires[0])


CPhase = ControlledPhaseShift


class Rot(Operation):
    r"""
    Arbitrary single qubit rotation

    .. math::

        R(\phi,\theta,\omega) = RZ(\omega)RY(\theta)RZ(\phi)= \begin{bmatrix}
        e^{-i(\phi+\omega)/2}\cos(\theta/2) & -e^{i(\phi-\omega)/2}\sin(\theta/2) \\
        e^{-i(\phi-\omega)/2}\sin(\theta/2) & e^{i(\phi+\omega)/2}\cos(\theta/2)
        \end{bmatrix}.

    **Details:**

    * Number of wires: 1
    * Number of parameters: 3
    * Number of dimensions per parameter: (0, 0, 0)
    * Gradient recipe: :math:`\frac{d}{d\phi}f(R(\phi, \theta, \omega)) = \frac{1}{2}\left[f(R(\phi+\pi/2, \theta, \omega)) - f(R(\phi-\pi/2, \theta, \omega))\right]`
      where :math:`f` is an expectation value depending on :math:`R(\phi, \theta, \omega)`.
      This gradient recipe applies for each angle argument :math:`\{\phi, \theta, \omega\}`.

    .. note::

        If the ``Rot`` gate is not supported on the targeted device, PennyLane
        will attempt to decompose the gate into :class:`~.RZ` and :class:`~.RY` gates.

    Args:
        phi (float): rotation angle :math:`\phi`
        theta (float): rotation angle :math:`\theta`
        omega (float): rotation angle :math:`\omega`
        wires (Any, Wires): the wire the operation acts on
        do_queue (bool): Indicates whether the operator should be
            immediately pushed into the Operator queue (optional)
        id (str or None): String representing the operation (optional)
    """
    num_wires = 1
    num_params = 3
    """int: Number of trainable parameters that the operator depends on."""

    ndim_params = (0, 0, 0)
    """tuple[int]: Number of dimensions per trainable parameter that the operator depends on."""

    grad_method = "A"
    parameter_frequencies = [(1,), (1,), (1,)]

    def __init__(self, phi, theta, omega, wires, do_queue=True, id=None):
        super().__init__(phi, theta, omega, wires=wires, do_queue=do_queue, id=id)

    @staticmethod
    def compute_matrix(phi, theta, omega):  # pylint: disable=arguments-differ
        r"""Representation of the operator as a canonical matrix in the computational basis (static method).

        The canonical matrix is the textbook matrix representation that does not consider wires.
        Implicitly, this assumes that the wires of the operator correspond to the global wire order.

        .. seealso:: :meth:`~.Rot.matrix`


        Args:
            phi (tensor_like or float): first rotation angle
            theta (tensor_like or float): second rotation angle
            omega (tensor_like or float): third rotation angle

        Returns:
            tensor_like: canonical matrix

        **Example**

        >>> qml.Rot.compute_matrix(torch.tensor(0.1), torch.tensor(0.2), torch.tensor(0.3))
        tensor([[ 0.9752-0.1977j, -0.0993+0.0100j],
                [ 0.0993+0.0100j,  0.9752+0.1977j]])

        """
        # It might be that they are in different interfaces, e.g.,
        # Rot(0.2, 0.3, tf.Variable(0.5), wires=0)
        # So we need to make sure the matrix comes out having the right type
        interface = qml.math._multi_dispatch([phi, theta, omega])

        c = qml.math.cos(theta / 2)
        s = qml.math.sin(theta / 2)

        # If anything is not tensorflow, it has to be casted and then
        if interface == "tensorflow":
            phi = qml.math.cast_like(qml.math.asarray(phi, like=interface), 1j)
            omega = qml.math.cast_like(qml.math.asarray(omega, like=interface), 1j)
            c = qml.math.cast_like(qml.math.asarray(c, like=interface), 1j)
            s = qml.math.cast_like(qml.math.asarray(s, like=interface), 1j)

        # The following variable is used to assert the all terms to be stacked have same shape
        one = qml.math.ones_like(phi) * qml.math.ones_like(omega)
        c = c * one
        s = s * one

        mat = [
            [
                qml.math.exp(-0.5j * (phi + omega)) * c,
                -qml.math.exp(0.5j * (phi - omega)) * s,
            ],
            [
                qml.math.exp(-0.5j * (phi - omega)) * s,
                qml.math.exp(0.5j * (phi + omega)) * c,
            ],
        ]

        return qml.math.stack([stack_last(row) for row in mat], axis=-2)

    @staticmethod
    def compute_decomposition(phi, theta, omega, wires):
        r"""Representation of the operator as a product of other operators (static method). :

        .. math:: O = O_1 O_2 \dots O_n.


        .. seealso:: :meth:`~.Rot.decomposition`.

        Args:
            phi (float): rotation angle :math:`\phi`
            theta (float): rotation angle :math:`\theta`
            omega (float): rotation angle :math:`\omega`
            wires (Any, Wires): the wire the operation acts on

        Returns:
            list[Operator]: decomposition into lower level operations

        **Example:**

        >>> qml.Rot.compute_decomposition(1.2, 2.3, 3.4, wires=0)
        [RZ(1.2, wires=[0]), RY(2.3, wires=[0]), RZ(3.4, wires=[0])]

        """
        decomp_ops = [
            RZ(phi, wires=wires),
            RY(theta, wires=wires),
            RZ(omega, wires=wires),
        ]
        return decomp_ops

    def adjoint(self):
        phi, theta, omega = self.parameters
        return Rot(-omega, -theta, -phi, wires=self.wires)

    def _controlled(self, wire):
        new_op = CRot(*self.parameters, wires=wire + self.wires)
        return new_op.inv() if self.inverse else new_op

    def single_qubit_rot_angles(self):
        return self.data

    def simplify(self):
        """Simplifies into single-rotation gates or a Hadamard if possible.

        >>> qml.Rot(np.pi / 2, 0.1, -np.pi / 2, wires=0).simplify()
        RX(0.1, wires=[0])
        >>> qml.Rot(np.pi, np.pi/2, 0, 0).simplify()
        Hadamard(wires=[0])

        """
        p0, p1, p2 = [p % (4 * np.pi) for p in self.data]

        if _can_replace(p0, 0) and _can_replace(p1, 0) and _can_replace(p2, 0):
            return qml.Identity(wires=self.wires)
        if _can_replace(p0, np.pi / 2) and _can_replace(p2, 7 * np.pi / 2):
            return qml.RX(p1, wires=self.wires)
        if _can_replace(p0, 0) and _can_replace(p2, 0):
            return qml.RY(p1, wires=self.wires)
        if _can_replace(p1, 0):
            return qml.RZ((p0 + p2) % (4 * np.pi), wires=self.wires)
        if _can_replace(p0, np.pi) and _can_replace(p1, np.pi / 2) and _can_replace(p2, 0):
            return qml.Hadamard(wires=self.wires)

        return Rot(p0, p1, p2, wires=self.wires)


class MultiRZ(Operation):
    r"""
    Arbitrary multi Z rotation.

    .. math::

        MultiRZ(\theta) = \exp(-i \frac{\theta}{2} Z^{\otimes n})

    **Details:**

    * Number of wires: Any
    * Number of parameters: 1
    * Number of dimensions per parameter: (0,)
    * Gradient recipe: :math:`\frac{d}{d\theta}f(MultiRZ(\theta)) = \frac{1}{2}\left[f(MultiRZ(\theta +\pi/2)) - f(MultiRZ(\theta-\pi/2))\right]`
      where :math:`f` is an expectation value depending on :math:`MultiRZ(\theta)`.

    .. note::

        If the ``MultiRZ`` gate is not supported on the targeted device, PennyLane
        will decompose the gate using :class:`~.RZ` and :class:`~.CNOT` gates.

    Args:
        theta (tensor_like or float): rotation angle :math:`\theta`
        wires (Sequence[int] or int): the wires the operation acts on
        do_queue (bool): Indicates whether the operator should be
            immediately pushed into the Operator queue (optional)
        id (str or None): String representing the operation (optional)
    """
    num_wires = AnyWires
    num_params = 1
    """int: Number of trainable parameters that the operator depends on."""

    ndim_params = (0,)
    """tuple[int]: Number of dimensions per trainable parameter that the operator depends on."""

    grad_method = "A"
    parameter_frequencies = [(1,)]

    def __init__(self, theta, wires=None, do_queue=True, id=None):
        wires = Wires(wires)
        self.hyperparameters["num_wires"] = len(wires)
        super().__init__(theta, wires=wires, do_queue=do_queue, id=id)

    @staticmethod
    def compute_matrix(theta, num_wires):  # pylint: disable=arguments-differ
        r"""Representation of the operator as a canonical matrix in the computational basis (static method).

        The canonical matrix is the textbook matrix representation that does not consider wires.
        Implicitly, this assumes that the wires of the operator correspond to the global wire order.

        .. seealso:: :meth:`~.MultiRZ.matrix`

        Args:
            theta (tensor_like or float): rotation angle
            num_wires (int): number of wires the rotation acts on

        Returns:
            tensor_like: canonical matrix

        **Example**

        >>> qml.MultiRZ.compute_matrix(torch.tensor(0.1), 2)
        tensor([[0.9988-0.0500j, 0.0000+0.0000j, 0.0000+0.0000j, 0.0000+0.0000j],
                [0.0000+0.0000j, 0.9988+0.0500j, 0.0000+0.0000j, 0.0000+0.0000j],
                [0.0000+0.0000j, 0.0000+0.0000j, 0.9988+0.0500j, 0.0000+0.0000j],
                [0.0000+0.0000j, 0.0000+0.0000j, 0.0000+0.0000j, 0.9988-0.0500j]])
        """
        eigs = qml.math.convert_like(pauli_eigs(num_wires), theta)

        if qml.math.get_interface(theta) == "tensorflow":
            theta = qml.math.cast_like(theta, 1j)
            eigs = qml.math.cast_like(eigs, 1j)

        if qml.math.ndim(theta) == 0:
            return qml.math.diag(qml.math.exp(-0.5j * theta * eigs))

        diags = qml.math.exp(qml.math.outer(-0.5j * theta, eigs))
        return diags[:, :, np.newaxis] * qml.math.cast_like(
            qml.math.eye(2**num_wires, like=diags), diags
        )

    def generator(self):
        return -0.5 * functools.reduce(matmul, [qml.PauliZ(w) for w in self.wires])

    @staticmethod
    def compute_eigvals(theta, num_wires):  # pylint: disable=arguments-differ
        r"""Eigenvalues of the operator in the computational basis (static method).

        If :attr:`diagonalizing_gates` are specified and implement a unitary :math:`U`,
        the operator can be reconstructed as

        .. math:: O = U \Sigma U^{\dagger},

        where :math:`\Sigma` is the diagonal matrix containing the eigenvalues.

        Otherwise, no particular order for the eigenvalues is guaranteed.

        .. seealso:: :meth:`~.MultiRZ.eigvals`


        Args:
            theta (tensor_like or float): rotation angle
            num_wires (int): number of wires the rotation acts on

        Returns:
            tensor_like: eigenvalues

        **Example**

        >>> qml.MultiRZ.compute_eigvals(torch.tensor(0.5), 3)
        tensor([0.9689-0.2474j, 0.9689+0.2474j, 0.9689+0.2474j, 0.9689-0.2474j,
                0.9689+0.2474j, 0.9689-0.2474j, 0.9689-0.2474j, 0.9689+0.2474j])
        """
        eigs = qml.math.convert_like(pauli_eigs(num_wires), theta)

        if qml.math.get_interface(theta) == "tensorflow":
            theta = qml.math.cast_like(theta, 1j)
            eigs = qml.math.cast_like(eigs, 1j)

        if qml.math.ndim(theta) == 0:
            return qml.math.exp(-0.5j * theta * eigs)

        return qml.math.exp(qml.math.outer(-0.5j * theta, eigs))

    @staticmethod
    def compute_decomposition(
        theta, wires, **kwargs
    ):  # pylint: disable=arguments-differ,unused-argument
        r"""Representation of the operator as a product of other operators (static method). :

        .. math:: O = O_1 O_2 \dots O_n.


        .. seealso:: :meth:`~.MultiRZ.decomposition`.

        Args:
            theta (float): rotation angle :math:`\theta`
            wires (Iterable, Wires): the wires the operation acts on

        Returns:
            list[Operator]: decomposition into lower level operations

        **Example:**

        >>> qml.MultiRZ.compute_decomposition(1.2, wires=(0,1))
        [CNOT(wires=[1, 0]), RZ(1.2, wires=[0]), CNOT(wires=[1, 0])]

        """
        ops = [qml.CNOT(wires=(w0, w1)) for w0, w1 in zip(wires[~0:0:-1], wires[~1::-1])]
        ops.append(RZ(theta, wires=wires[0]))
        ops += [qml.CNOT(wires=(w0, w1)) for w0, w1 in zip(wires[1:], wires[:~0])]

        return ops

    def adjoint(self):
        return MultiRZ(-self.parameters[0], wires=self.wires)

    def pow(self, z):
        return [MultiRZ(self.data[0] * z, wires=self.wires)]

    def simplify(self):
        theta = self.data[0] % (4 * np.pi)

        if _can_replace(theta, 0):
            return qml.Identity(wires=self.wires[0])

        return MultiRZ(theta, wires=self.wires)


class PauliRot(Operation):
    r"""
    Arbitrary Pauli word rotation.

    .. math::

        RP(\theta, P) = \exp(-i \frac{\theta}{2} P)

    **Details:**

    * Number of wires: Any
    * Number of parameters: 1
    * Number of dimensions per parameter: (0,)
    * Gradient recipe: :math:`\frac{d}{d\theta}f(RP(\theta)) = \frac{1}{2}\left[f(RP(\theta +\pi/2)) - f(RP(\theta-\pi/2))\right]`
      where :math:`f` is an expectation value depending on :math:`RP(\theta)`.

    .. note::

        If the ``PauliRot`` gate is not supported on the targeted device, PennyLane
        will decompose the gate using :class:`~.RX`, :class:`~.Hadamard`, :class:`~.RZ`
        and :class:`~.CNOT` gates.

    Args:
        theta (float): rotation angle :math:`\theta`
        pauli_word (string): the Pauli word defining the rotation
        wires (Sequence[int] or int): the wire the operation acts on
        do_queue (bool): Indicates whether the operator should be
            immediately pushed into the Operator queue (optional)
        id (str or None): String representing the operation (optional)

    **Example**

    >>> dev = qml.device('default.qubit', wires=1)
    >>> @qml.qnode(dev)
    ... def example_circuit():
    ...     qml.PauliRot(0.5, 'X',  wires=0)
    ...     return qml.expval(qml.PauliZ(0))
    >>> print(example_circuit())
    0.8775825618903724
    """
    num_wires = AnyWires
    num_params = 1
    """int: Number of trainable parameters that the operator depends on."""

    ndim_params = (0,)
    """tuple[int]: Number of dimensions per trainable parameter that the operator depends on."""

    do_check_domain = False
    grad_method = "A"
    parameter_frequencies = [(1,)]

    _ALLOWED_CHARACTERS = "IXYZ"

    _PAULI_CONJUGATION_MATRICES = {
        "X": Hadamard.compute_matrix(),
        "Y": RX.compute_matrix(np.pi / 2),
        "Z": np.array([[1, 0], [0, 1]]),
    }

    def __init__(self, theta, pauli_word, wires=None, do_queue=True, id=None):
        super().__init__(theta, wires=wires, do_queue=do_queue, id=id)
        self.hyperparameters["pauli_word"] = pauli_word

        if not PauliRot._check_pauli_word(pauli_word):
            raise ValueError(
                f'The given Pauli word "{pauli_word}" contains characters that are not allowed.'
                " Allowed characters are I, X, Y and Z"
            )

        num_wires = 1 if isinstance(wires, int) else len(wires)

        if not len(pauli_word) == num_wires:
            raise ValueError(
                f"The given Pauli word has length {len(pauli_word)}, length "
                f"{num_wires} was expected for wires {wires}"
            )

    def label(self, decimals=None, base_label=None, cache=None):
        r"""A customizable string representation of the operator.

        Args:
            decimals=None (int): If ``None``, no parameters are included. Else,
                specifies how to round the parameters.
            base_label=None (str): overwrite the non-parameter component of the label
            cache=None (dict): dictionary that caries information between label calls
                in the same drawing

        Returns:
            str: label to use in drawings

        **Example:**

        >>> op = qml.PauliRot(0.1, "XYY", wires=(0,1,2))
        >>> op.label()
        'RXYY'
        >>> op.label(decimals=2)
        'RXYY\n(0.10)'
        >>> op.label(base_label="PauliRot")
        'PauliRot\n(0.10)'

        """
        pauli_word = self.hyperparameters["pauli_word"]
        op_label = base_label or ("R" + pauli_word)

        if self.inverse:
            op_label += "⁻¹"

        # TODO[dwierichs]: Implement a proper label for parameter-broadcasted operators
        if decimals is not None and self.batch_size is None:
            param_string = f"\n({qml.math.asarray(self.parameters[0]):.{decimals}f})"
            op_label += param_string

        return op_label

    @staticmethod
    def _check_pauli_word(pauli_word):
        """Check that the given Pauli word has correct structure.

        Args:
            pauli_word (str): Pauli word to be checked

        Returns:
            bool: Whether the Pauli word has correct structure.
        """
        return all(pauli in PauliRot._ALLOWED_CHARACTERS for pauli in set(pauli_word))

    @staticmethod
    def compute_matrix(theta, pauli_word):  # pylint: disable=arguments-differ
        r"""Representation of the operator as a canonical matrix in the computational basis (static method).

        The canonical matrix is the textbook matrix representation that does not consider wires.
        Implicitly, this assumes that the wires of the operator correspond to the global wire order.

        .. seealso:: :meth:`~.PauliRot.matrix`


        Args:
            theta (tensor_like or float): rotation angle
            pauli_word (str): string representation of Pauli word

        Returns:
            tensor_like: canonical matrix

        **Example**

        >>> qml.PauliRot.compute_matrix(0.5, 'X')
        [[9.6891e-01+4.9796e-18j 2.7357e-17-2.4740e-01j]
         [2.7357e-17-2.4740e-01j 9.6891e-01+4.9796e-18j]]
        """
        if not PauliRot._check_pauli_word(pauli_word):
            raise ValueError(
                f'The given Pauli word "{pauli_word}" contains characters that are not allowed.'
                " Allowed characters are I, X, Y and Z"
            )

        interface = qml.math.get_interface(theta)

        if interface == "tensorflow":
            theta = qml.math.cast_like(theta, 1j)

        # Simplest case is if the Pauli is the identity matrix
        if set(pauli_word) == {"I"}:

            exp = qml.math.exp(-0.5j * theta)
            iden = qml.math.eye(2 ** len(pauli_word), like=theta)
            if qml.math.get_interface(theta) == "tensorflow":
                iden = qml.math.cast_like(iden, 1j)
            if qml.math.get_interface(theta) == "torch":
                td = exp.device
                iden = iden.to(td)

            if qml.math.ndim(theta) == 0:
                return exp * iden

            return qml.math.stack([e * iden for e in exp])

        # We first generate the matrix excluding the identity parts and expand it afterwards.
        # To this end, we have to store on which wires the non-identity parts act
        non_identity_wires, non_identity_gates = zip(
            *[(wire, gate) for wire, gate in enumerate(pauli_word) if gate != "I"]
        )

        multi_Z_rot_matrix = MultiRZ.compute_matrix(theta, len(non_identity_gates))

        # now we conjugate with Hadamard and RX to create the Pauli string
        conjugation_matrix = functools.reduce(
            qml.math.kron,
            [PauliRot._PAULI_CONJUGATION_MATRICES[gate] for gate in non_identity_gates],
        )
        if interface == "tensorflow":
            conjugation_matrix = qml.math.cast_like(conjugation_matrix, 1j)
        # Note: we use einsum with reverse arguments here because it is not multi-dispatched
        # and the tensordot containing multi_Z_rot_matrix should decide about the interface
        return expand_matrix(
            qml.math.einsum(
                "...jk,ij->...ik",
                qml.math.tensordot(multi_Z_rot_matrix, conjugation_matrix, axes=[[-1], [0]]),
                qml.math.conj(conjugation_matrix),
            ),
            non_identity_wires,
            list(range(len(pauli_word))),
        )

    def generator(self):
        pauli_word = self.hyperparameters["pauli_word"]
        wire_map = {w: i for i, w in enumerate(self.wires)}
        return -0.5 * qml.grouping.string_to_pauli_word(pauli_word, wire_map=wire_map)

    @staticmethod
    def compute_eigvals(theta, pauli_word):  # pylint: disable=arguments-differ
        r"""Eigenvalues of the operator in the computational basis (static method).

        If :attr:`diagonalizing_gates` are specified and implement a unitary :math:`U`,
        the operator can be reconstructed as

        .. math:: O = U \Sigma U^{\dagger},

        where :math:`\Sigma` is the diagonal matrix containing the eigenvalues.

        Otherwise, no particular order for the eigenvalues is guaranteed.

        .. seealso:: :meth:`~.PauliRot.eigvals`


        Returns:
            tensor_like: eigenvalues

        **Example**

        >>> qml.PauliRot.compute_eigvals(torch.tensor(0.5), "X")
        tensor([0.9689-0.2474j, 0.9689+0.2474j])
        """
        if qml.math.get_interface(theta) == "tensorflow":
            theta = qml.math.cast_like(theta, 1j)

        # Identity must be treated specially because its eigenvalues are all the same
        if set(pauli_word) == {"I"}:
            exp = qml.math.exp(-0.5j * theta)
            ones = qml.math.ones(2 ** len(pauli_word), like=theta)
            if qml.math.get_interface(theta) == "tensorflow":
                ones = qml.math.cast_like(ones, 1j)

            if qml.math.ndim(theta) == 0:
                return exp * ones

            return qml.math.tensordot(exp, ones, axes=0)

        return MultiRZ.compute_eigvals(theta, len(pauli_word))

    @staticmethod
    def compute_decomposition(theta, wires, pauli_word):
        r"""Representation of the operator as a product of other operators (static method). :

        .. math:: O = O_1 O_2 \dots O_n.


        .. seealso:: :meth:`~.PauliRot.decomposition`.

        Args:
            theta (float): rotation angle :math:`\theta`
            pauli_word (string): the Pauli word defining the rotation
            wires (Iterable, Wires): the wires the operation acts on

        Returns:
            list[Operator]: decomposition into lower level operations

        **Example:**

        >>> qml.PauliRot.compute_decomposition(1.2, "XY", wires=(0,1))
        [Hadamard(wires=[0]),
        RX(1.5707963267948966, wires=[1]),
        MultiRZ(1.2, wires=[0, 1]),
        Hadamard(wires=[0]),
        RX(-1.5707963267948966, wires=[1])]

        """
        if isinstance(wires, int):  # Catch cases when the wire is passed as a single int.
            wires = [wires]

        # Check for identity and do nothing
        if set(pauli_word) == {"I"}:
            return []

        active_wires, active_gates = zip(
            *[(wire, gate) for wire, gate in zip(wires, pauli_word) if gate != "I"]
        )

        ops = []
        for wire, gate in zip(active_wires, active_gates):
            if gate == "X":
                ops.append(Hadamard(wires=[wire]))
            elif gate == "Y":
                ops.append(RX(np.pi / 2, wires=[wire]))

        ops.append(MultiRZ(theta, wires=list(active_wires)))

        for wire, gate in zip(active_wires, active_gates):
            if gate == "X":
                ops.append(Hadamard(wires=[wire]))
            elif gate == "Y":
                ops.append(RX(-np.pi / 2, wires=[wire]))
        return ops

    def adjoint(self):
        return PauliRot(-self.parameters[0], self.hyperparameters["pauli_word"], wires=self.wires)

    def pow(self, z):
        return [PauliRot(self.data[0] * z, self.hyperparameters["pauli_word"], wires=self.wires)]


class CRX(Operation):
    r"""
    The controlled-RX operator

    .. math::

        \begin{align}
            CR_x(\phi) &=
            \begin{bmatrix}
            & 1 & 0 & 0 & 0 \\
            & 0 & 1 & 0 & 0\\
            & 0 & 0 & \cos(\phi/2) & -i\sin(\phi/2)\\
            & 0 & 0 & -i\sin(\phi/2) & \cos(\phi/2)
            \end{bmatrix}.
        \end{align}

    **Details:**

    * Number of wires: 2
    * Number of parameters: 1
    * Number of dimensions per parameter: (0,)
    * Gradient recipe: The controlled-RX operator satisfies a four-term parameter-shift rule
      (see Appendix F, https://doi.org/10.1088/1367-2630/ac2cb3):

      .. math::

          \frac{d}{d\phi}f(CR_x(\phi)) = c_+ \left[f(CR_x(\phi+a)) - f(CR_x(\phi-a))\right] - c_- \left[f(CR_x(\phi+b)) - f(CR_x(\phi-b))\right]

      where :math:`f` is an expectation value depending on :math:`CR_x(\phi)`, and

      - :math:`a = \pi/2`
      - :math:`b = 3\pi/2`
      - :math:`c_{\pm} = (\sqrt{2} \pm 1)/{4\sqrt{2}}`

    Args:
        phi (float): rotation angle :math:`\phi`
        wires (Sequence[int]): the wire the operation acts on
        do_queue (bool): Indicates whether the operator should be
            immediately pushed into the Operator queue (optional)
        id (str or None): String representing the operation (optional)
    """
    num_wires = 2
    num_params = 1
    """int: Number of trainable parameters that the operator depends on."""

    ndim_params = (0,)
    """tuple[int]: Number of dimensions per trainable parameter that the operator depends on."""

    basis = "X"
    grad_method = "A"
    parameter_frequencies = [(0.5, 1.0)]

    def generator(self):
        return -0.5 * qml.Projector(np.array([1]), wires=self.wires[0]) @ qml.PauliX(self.wires[1])

    def __init__(self, phi, wires, do_queue=True, id=None):
        super().__init__(phi, wires=wires, do_queue=do_queue, id=id)

    def label(self, decimals=None, base_label=None, cache=None):
        return super().label(decimals=decimals, base_label=base_label or "RX", cache=cache)

    @staticmethod
    def compute_matrix(theta):  # pylint: disable=arguments-differ
        r"""Representation of the operator as a canonical matrix in the computational basis (static method).

        The canonical matrix is the textbook matrix representation that does not consider wires.
        Implicitly, this assumes that the wires of the operator correspond to the global wire order.

        .. seealso:: :meth:`~.CRX.matrix`

        Args:
            theta (tensor_like or float): rotation angle

        Returns:
            tensor_like: canonical matrix

        **Example**

        >>> qml.CRX.compute_matrix(torch.tensor(0.5))
        tensor([[1.0+0.0j, 0.0+0.0j,    0.0+0.0j,    0.0+0.0j],
                [0.0+0.0j, 1.0+0.0j,    0.0+0.0j,    0.0+0.0j],
                [0.0+0.0j, 0.0+0.0j, 0.9689+0.0j, 0.0-0.2474j],
                [0.0+0.0j, 0.0+0.0j, 0.0-0.2474j, 0.9689+0.0j]])
        """
        interface = qml.math.get_interface(theta)

        c = qml.math.cos(theta / 2)
        s = qml.math.sin(theta / 2)

        if interface == "tensorflow":
            c = qml.math.cast_like(c, 1j)
            s = qml.math.cast_like(s, 1j)

        # The following avoids casting an imaginary quantity to reals when backpropagating
        c = (1 + 0j) * c
        js = -1j * s
        ones = qml.math.ones_like(js)
        zeros = qml.math.zeros_like(js)
        matrix = [
            [ones, zeros, zeros, zeros],
            [zeros, ones, zeros, zeros],
            [zeros, zeros, c, js],
            [zeros, zeros, js, c],
        ]

        return qml.math.stack([stack_last(row) for row in matrix], axis=-2)

    @staticmethod
    def compute_decomposition(phi, wires):
        r"""Representation of the operator as a product of other operators (static method). :

        .. math:: O = O_1 O_2 \dots O_n.


        .. seealso:: :meth:`~.CRot.decomposition`.

        Args:
            phi (float): rotation angle :math:`\phi`
            wires (Iterable, Wires): the wires the operation acts on

        Returns:
            list[Operator]: decomposition into lower level operations

        **Example:**

        >>> qml.CRX.compute_decomposition(1.2, wires=(0,1))
        [RZ(1.5707963267948966, wires=[1]),
        RY(0.6, wires=[1]),
        CNOT(wires=[0, 1]),
        RY(-0.6, wires=[1]),
        CNOT(wires=[0, 1]),
        RZ(-1.5707963267948966, wires=[1])]

        """
        pi_half = qml.math.ones_like(phi) * (np.pi / 2)
        decomp_ops = [
            RZ(pi_half, wires=wires[1]),
            RY(phi / 2, wires=wires[1]),
            qml.CNOT(wires=wires),
            RY(-phi / 2, wires=wires[1]),
            qml.CNOT(wires=wires),
            RZ(-pi_half, wires=wires[1]),
        ]
        return decomp_ops

    def adjoint(self):
        return CRX(-self.data[0], wires=self.wires)

    def pow(self, z):
        return [CRX(self.data[0] * z, wires=self.wires)]

    def simplify(self):
        phi = self.data[0] % (4 * np.pi)

        if _can_replace(phi, 0):
            return qml.Identity(wires=self.wires[0])

        return CRX(phi, wires=self.wires)

    @property
    def control_wires(self):
        return Wires(self.wires[0])


class CRY(Operation):
    r"""
    The controlled-RY operator

    .. math::

        \begin{align}
            CR_y(\phi) &=
            \begin{bmatrix}
                1 & 0 & 0 & 0 \\
                0 & 1 & 0 & 0\\
                0 & 0 & \cos(\phi/2) & -\sin(\phi/2)\\
                0 & 0 & \sin(\phi/2) & \cos(\phi/2)
            \end{bmatrix}.
        \end{align}

    **Details:**

    * Number of wires: 2
    * Number of parameters: 1
    * Number of dimensions per parameter: (0,)
    * Gradient recipe: The controlled-RY operator satisfies a four-term parameter-shift rule
      (see Appendix F, https://doi.org/10.1088/1367-2630/ac2cb3):

      .. math::

          \frac{d}{d\phi}f(CR_y(\phi)) = c_+ \left[f(CR_y(\phi+a)) - f(CR_y(\phi-a))\right] - c_- \left[f(CR_y(\phi+b)) - f(CR_y(\phi-b))\right]

      where :math:`f` is an expectation value depending on :math:`CR_y(\phi)`, and

      - :math:`a = \pi/2`
      - :math:`b = 3\pi/2`
      - :math:`c_{\pm} = (\sqrt{2} \pm 1)/{4\sqrt{2}}`

    Args:
        phi (float): rotation angle :math:`\phi`
        wires (Sequence[int]): the wire the operation acts on
        do_queue (bool): Indicates whether the operator should be
            immediately pushed into the Operator queue (optional)
        id (str or None): String representing the operation (optional)
    """
    num_wires = 2
    num_params = 1
    """int: Number of trainable parameters that the operator depends on."""

    ndim_params = (0,)
    """tuple[int]: Number of dimensions per trainable parameter that the operator depends on."""

    basis = "Y"
    grad_method = "A"
    parameter_frequencies = [(0.5, 1.0)]

    def generator(self):
        return -0.5 * qml.Projector(np.array([1]), wires=self.wires[0]) @ qml.PauliY(self.wires[1])

    def __init__(self, phi, wires, do_queue=True, id=None):
        super().__init__(phi, wires=wires, do_queue=do_queue, id=id)

    def label(self, decimals=None, base_label=None, cache=None):
        return super().label(decimals=decimals, base_label=base_label or "RY", cache=cache)

    @staticmethod
    def compute_matrix(theta):  # pylint: disable=arguments-differ
        r"""Representation of the operator as a canonical matrix in the computational basis (static method).

        The canonical matrix is the textbook matrix representation that does not consider wires.
        Implicitly, this assumes that the wires of the operator correspond to the global wire order.

        .. seealso:: :meth:`~.CRY.matrix`


        Args:
            theta (tensor_like or float): rotation angle

        Returns:
            tensor_like: canonical matrix

        **Example**

        >>> qml.CRY.compute_matrix(torch.tensor(0.5))
        tensor([[ 1.0000,  0.0000,  0.0000,  0.0000],
                [ 0.0000,  1.0000,  0.0000,  0.0000],
                [ 0.0000,  0.0000,  0.9689, -0.2474],
                [ 0.0000,  0.0000,  0.2474,  0.9689]], dtype=torch.float64)
        """
        interface = qml.math.get_interface(theta)

        c = qml.math.cos(theta / 2)
        s = qml.math.sin(theta / 2)

        if interface == "tensorflow":
            c = qml.math.cast_like(c, 1j)
            s = qml.math.cast_like(s, 1j)

        # The following avoids casting an imaginary quantity to reals when backpropagating
        c = (1 + 0j) * c
        s = (1 + 0j) * s
        ones = qml.math.ones_like(s)
        zeros = qml.math.zeros_like(s)
        matrix = [
            [ones, zeros, zeros, zeros],
            [zeros, ones, zeros, zeros],
            [zeros, zeros, c, -s],
            [zeros, zeros, s, c],
        ]

        return qml.math.stack([stack_last(row) for row in matrix], axis=-2)

    @staticmethod
    def compute_decomposition(phi, wires):
        r"""Representation of the operator as a product of other operators (static method). :

        .. math:: O = O_1 O_2 \dots O_n.


        .. seealso:: :meth:`~.CRY.decomposition`.

        Args:
            phi (float): rotation angle :math:`\phi`
            wires (Iterable, Wires): wires that the operator acts on

        Returns:
            list[Operator]: decomposition into lower level operations

        **Example:**

        >>> qml.CRY.compute_decomposition(1.2, wires=(0,1))
        [RY(0.6, wires=[1]),
        CNOT(wires=[0, 1]),
        RY(-0.6, wires=[1]),
        CNOT(wires=[0, 1])]

        """
        decomp_ops = [
            RY(phi / 2, wires=wires[1]),
            qml.CNOT(wires=wires),
            RY(-phi / 2, wires=wires[1]),
            qml.CNOT(wires=wires),
        ]
        return decomp_ops

    def adjoint(self):
        return CRY(-self.data[0], wires=self.wires)

    def pow(self, z):
        return [CRY(self.data[0] * z, wires=self.wires)]

    def simplify(self):
        phi = self.data[0] % (4 * np.pi)

        if _can_replace(phi, 0):
            return qml.Identity(wires=self.wires[0])

        return CRY(phi, wires=self.wires)

    @property
    def control_wires(self):
        return Wires(self.wires[0])


class CRZ(Operation):
    r"""
    The controlled-RZ operator

    .. math::

        \begin{align}
             CR_z(\phi) &=
             \begin{bmatrix}
                1 & 0 & 0 & 0 \\
                0 & 1 & 0 & 0\\
                0 & 0 & e^{-i\phi/2} & 0\\
                0 & 0 & 0 & e^{i\phi/2}
            \end{bmatrix}.
        \end{align}


    .. note:: The subscripts of the operations in the formula refer to the wires they act on, e.g. 1 corresponds to the first element in ``wires`` that is the **control qubit**.

    **Details:**

    * Number of wires: 2
    * Number of parameters: 1
    * Number of dimensions per parameter: (0,)
    * Gradient recipe: The controlled-RZ operator satisfies a four-term parameter-shift rule
      (see Appendix F, https://doi.org/10.1088/1367-2630/ac2cb3):

      .. math::

          \frac{d}{d\phi}f(CR_z(\phi)) = c_+ \left[f(CR_z(\phi+a)) - f(CR_z(\phi-a))\right] - c_- \left[f(CR_z(\phi+b)) - f(CR_z(\phi-b))\right]

      where :math:`f` is an expectation value depending on :math:`CR_z(\phi)`, and

      - :math:`a = \pi/2`
      - :math:`b = 3\pi/2`
      - :math:`c_{\pm} = (\sqrt{2} \pm 1)/{4\sqrt{2}}`

    Args:
        phi (float): rotation angle :math:`\phi`
        wires (Sequence[int]): the wire the operation acts on
        do_queue (bool): Indicates whether the operator should be
            immediately pushed into the Operator queue (optional)
        id (str or None): String representing the operation (optional)
    """
    num_wires = 2
    num_params = 1
    """int: Number of trainable parameters that the operator depends on."""

    ndim_params = (0,)
    """tuple[int]: Number of dimensions per trainable parameter that the operator depends on."""

    basis = "Z"
    grad_method = "A"
    parameter_frequencies = [(0.5, 1.0)]

    def generator(self):
        return -0.5 * qml.Projector(np.array([1]), wires=self.wires[0]) @ qml.PauliZ(self.wires[1])

    def __init__(self, phi, wires, do_queue=True, id=None):
        super().__init__(phi, wires=wires, do_queue=do_queue, id=id)

    def label(self, decimals=None, base_label=None, cache=None):
        return super().label(decimals=decimals, base_label=base_label or "RZ", cache=cache)

    @staticmethod
    def compute_matrix(theta):  # pylint: disable=arguments-differ
        r"""Representation of the operator as a canonical matrix in the computational basis (static method).

        The canonical matrix is the textbook matrix representation that does not consider wires.
        Implicitly, this assumes that the wires of the operator correspond to the global wire order.

        .. seealso:: :meth:`~.CRZ.matrix`

        Args:
            theta (tensor_like or float): rotation angle

        Returns:
            tensor_like: canonical matrix

        **Example**

        >>> qml.CRZ.compute_matrix(torch.tensor(0.5))
        tensor([[1.0+0.0j, 0.0+0.0j,       0.0+0.0j,       0.0+0.0j],
                [0.0+0.0j, 1.0+0.0j,       0.0+0.0j,       0.0+0.0j],
                [0.0+0.0j, 0.0+0.0j, 0.9689-0.2474j,       0.0+0.0j],
                [0.0+0.0j, 0.0+0.0j,       0.0+0.0j, 0.9689+0.2474j]])
        """
        if qml.math.get_interface(theta) == "tensorflow":
            p = qml.math.exp(-0.5j * qml.math.cast_like(theta, 1j))
            if qml.math.ndim(p) == 0:
                return qml.math.diag([1, 1, p, qml.math.conj(p)])

            ones = qml.math.ones_like(p)
            diags = stack_last([ones, ones, p, qml.math.conj(p)])
            return diags[:, :, np.newaxis] * qml.math.cast_like(qml.math.eye(4, like=diags), diags)

        signs = qml.math.array([0, 0, 1, -1], like=theta)
        arg = -0.5j * theta

        if qml.math.ndim(arg) == 0:
            return qml.math.diag(qml.math.exp(arg * signs))

        diags = qml.math.exp(qml.math.outer(arg, signs))
        return diags[:, :, np.newaxis] * qml.math.cast_like(qml.math.eye(4, like=diags), diags)

    @staticmethod
    def compute_eigvals(theta):  # pylint: disable=arguments-differ
        r"""Eigenvalues of the operator in the computational basis (static method).

        If :attr:`diagonalizing_gates` are specified and implement a unitary :math:`U`,
        the operator can be reconstructed as

        .. math:: O = U \Sigma U^{\dagger},

        where :math:`\Sigma` is the diagonal matrix containing the eigenvalues.

        Otherwise, no particular order for the eigenvalues is guaranteed.

        .. seealso:: :meth:`~.CRZ.eigvals`


        Args:
            theta (tensor_like or float): rotation angle

        Returns:
            tensor_like: eigenvalues

        **Example**

        >>> qml.CRZ.compute_eigvals(torch.tensor(0.5))
        tensor([1.0000+0.0000j, 1.0000+0.0000j, 0.9689-0.2474j, 0.9689+0.2474j])
        """
        if qml.math.get_interface(theta) == "tensorflow":
            phase = qml.math.exp(-0.5j * qml.math.cast_like(theta, 1j))
            ones = qml.math.ones_like(phase)
            return stack_last([ones, ones, phase, qml.math.conj(phase)])

        prefactors = qml.math.array([0, 0, -0.5j, 0.5j], like=theta)
        if qml.math.ndim(theta) == 0:
            product = theta * prefactors
        else:
            product = qml.math.outer(theta, prefactors)
        return qml.math.exp(product)

    @staticmethod
    def compute_decomposition(phi, wires):
        r"""Representation of the operator as a product of other operators (static method). :

        .. math:: O = O_1 O_2 \dots O_n.


        .. seealso:: :meth:`~.CRZ.decomposition`.

        Args:
            phi (float): rotation angle :math:`\phi`
            wires (Iterable, Wires): wires that the operator acts on

        Returns:
            list[Operator]: decomposition into lower level operations

        **Example:**

        >>> qml.CRZ.compute_decomposition(1.2, wires=(0,1))
        [PhaseShift(0.6, wires=[1]),
        CNOT(wires=[0, 1]),
        PhaseShift(-0.6, wires=[1]),
        CNOT(wires=[0, 1])]

        """
        decomp_ops = [
            PhaseShift(phi / 2, wires=wires[1]),
            qml.CNOT(wires=wires),
            PhaseShift(-phi / 2, wires=wires[1]),
            qml.CNOT(wires=wires),
        ]
        return decomp_ops

    def adjoint(self):
        return CRZ(-self.data[0], wires=self.wires)

    def pow(self, z):
        return [CRZ(self.data[0] * z, wires=self.wires)]

    def simplify(self):
        phi = self.data[0] % (4 * np.pi)

        if _can_replace(phi, 0):
            return qml.Identity(wires=self.wires[0])

        return CRZ(phi, wires=self.wires)

    @property
    def control_wires(self):
        return Wires(self.wires[0])


class CRot(Operation):
    r"""
    The controlled-Rot operator

    .. math:: CR(\phi, \theta, \omega) = \begin{bmatrix}
            1 & 0 & 0 & 0 \\
            0 & 1 & 0 & 0\\
            0 & 0 & e^{-i(\phi+\omega)/2}\cos(\theta/2) & -e^{i(\phi-\omega)/2}\sin(\theta/2)\\
            0 & 0 & e^{-i(\phi-\omega)/2}\sin(\theta/2) & e^{i(\phi+\omega)/2}\cos(\theta/2)
        \end{bmatrix}.

    .. note:: The first wire provided corresponds to the **control qubit**.

    **Details:**

    * Number of wires: 2
    * Number of parameters: 3
    * Number of dimensions per parameter: (0, 0, 0)
    * Gradient recipe: The controlled-Rot operator satisfies a four-term parameter-shift rule
      (see Appendix F, https://doi.org/10.1088/1367-2630/ac2cb3):

      .. math::

          \frac{d}{d\mathbf{x}_i}f(CR(\mathbf{x}_i)) = c_+ \left[f(CR(\mathbf{x}_i+a)) - f(CR(\mathbf{x}_i-a))\right] - c_- \left[f(CR(\mathbf{x}_i+b)) - f(CR(\mathbf{x}_i-b))\right]

      where :math:`f` is an expectation value depending on :math:`CR(\mathbf{x}_i)`, and

      - :math:`\mathbf{x} = (\phi, \theta, \omega)` and `i` is an index to :math:`\mathbf{x}`
      - :math:`a = \pi/2`
      - :math:`b = 3\pi/2`
      - :math:`c_{\pm} = (\sqrt{2} \pm 1)/{4\sqrt{2}}`

    Args:
        phi (float): rotation angle :math:`\phi`
        theta (float): rotation angle :math:`\theta`
        omega (float): rotation angle :math:`\omega`
        wires (Sequence[int]): the wire the operation acts on
        do_queue (bool): Indicates whether the operator should be
            immediately pushed into the Operator queue (optional)
        id (str or None): String representing the operation (optional)
    """
    num_wires = 2
    num_params = 3
    """int: Number of trainable parameters that the operator depends on."""

    ndim_params = (0, 0, 0)
    """tuple[int]: Number of dimensions per trainable parameter that the operator depends on."""

    grad_method = "A"
    parameter_frequencies = [(0.5, 1.0), (0.5, 1.0), (0.5, 1.0)]

    def __init__(self, phi, theta, omega, wires, do_queue=True, id=None):
        super().__init__(phi, theta, omega, wires=wires, do_queue=do_queue, id=id)

    def label(self, decimals=None, base_label=None, cache=None):
        return super().label(decimals=decimals, base_label=base_label or "Rot", cache=cache)

    @staticmethod
    def compute_matrix(phi, theta, omega):  # pylint: disable=arguments-differ
        r"""Representation of the operator as a canonical matrix in the computational basis (static method).

        The canonical matrix is the textbook matrix representation that does not consider wires.
        Implicitly, this assumes that the wires of the operator correspond to the global wire order.

        .. seealso:: :meth:`~.CRot.matrix`


        Args:
            phi(tensor_like or float): first rotation angle
            theta (tensor_like or float): second rotation angle
            omega (tensor_like or float): third rotation angle

        Returns:
            tensor_like: canonical matrix

        **Example**

         >>> qml.CRot.compute_matrix(torch.tensor(0.1), torch.tensor(0.2), torch.tensor(0.3))
         tensor([[ 1.0+0.0j,  0.0+0.0j,        0.0+0.0j,        0.0+0.0j],
                [ 0.0+0.0j,  1.0+0.0j,        0.0+0.0j,        0.0+0.0j],
                [ 0.0+0.0j,  0.0+0.0j,  0.9752-0.1977j, -0.0993+0.0100j],
                [ 0.0+0.0j,  0.0+0.0j,  0.0993+0.0100j,  0.9752+0.1977j]])
        """
        # It might be that they are in different interfaces, e.g.,
        # CRot(0.2, 0.3, tf.Variable(0.5), wires=[0, 1])
        # So we need to make sure the matrix comes out having the right type
        interface = qml.math._multi_dispatch([phi, theta, omega])

        c = qml.math.cos(theta / 2)
        s = qml.math.sin(theta / 2)

        # If anything is not tensorflow, it has to be casted
        if interface == "tensorflow":
            phi = qml.math.cast_like(qml.math.asarray(phi, like=interface), 1j)
            omega = qml.math.cast_like(qml.math.asarray(omega, like=interface), 1j)
            c = qml.math.cast_like(qml.math.asarray(c, like=interface), 1j)
            s = qml.math.cast_like(qml.math.asarray(s, like=interface), 1j)

        # The following variable is used to assert the all terms to be stacked have same shape
        one = qml.math.ones_like(phi) * qml.math.ones_like(omega)
        c = c * one
        s = s * one

        o = qml.math.ones_like(c)
        z = qml.math.zeros_like(c)
        mat = [
            [o, z, z, z],
            [z, o, z, z],
            [
                z,
                z,
                qml.math.exp(-0.5j * (phi + omega)) * c,
                -qml.math.exp(0.5j * (phi - omega)) * s,
            ],
            [
                z,
                z,
                qml.math.exp(-0.5j * (phi - omega)) * s,
                qml.math.exp(0.5j * (phi + omega)) * c,
            ],
        ]

        return qml.math.stack([stack_last(row) for row in mat], axis=-2)

    @staticmethod
    def compute_decomposition(phi, theta, omega, wires):
        r"""Representation of the operator as a product of other operators (static method). :

        .. math:: O = O_1 O_2 \dots O_n.


        .. seealso:: :meth:`~.CRot.decomposition`.

        Args:
            phi (float): rotation angle :math:`\phi`
            theta (float): rotation angle :math:`\theta`
            omega (float): rotation angle :math:`\omega`
            wires (Iterable, Wires): the wires the operation acts on

        Returns:
            list[Operator]: decomposition into lower level operations

        **Example:**

        >>> qml.PhaseShift.compute_decomposition(1.234, wires=0)
        [RZ(-1.1, wires=[1]),
        CNOT(wires=[0, 1]),
        RZ(-2.3, wires=[1]),
        RY(-1.15, wires=[1]),
        CNOT(wires=[0, 1]),
        RY(1.15, wires=[1]),
        RZ(3.4, wires=[1])]

        """
        decomp_ops = [
            RZ((phi - omega) / 2, wires=wires[1]),
            qml.CNOT(wires=wires),
            RZ(-(phi + omega) / 2, wires=wires[1]),
            RY(-theta / 2, wires=wires[1]),
            qml.CNOT(wires=wires),
            RY(theta / 2, wires=wires[1]),
            RZ(omega, wires=wires[1]),
        ]
        return decomp_ops

    def adjoint(self):
        phi, theta, omega = self.parameters
        return CRot(-omega, -theta, -phi, wires=self.wires)

    @property
    def control_wires(self):
        return Wires(self.wires[0])

    def simplify(self):
        """Simplifies into single controlled rotations or a controlled-Hadamard if possible.

        >>> qml.CRot(np.pi / 2, 0.1, -np.pi / 2, wires=(0,1)).simplify()
        CRX(0.1, wires=[0, 1])
        >>> qml.CRot(0, 0.2, 0, wires=(0,1)).simplify()
        CRY(0.2, wires=[0, 1])

        """
        target_wires = [w for w in self.wires if w not in self.control_wires]
        wires = self.wires
        params = self.parameters

<<<<<<< HEAD
        p0, p1, p2 = np.mod(params, 2 * np.pi)

        if np.allclose(p0, np.pi / 2) and np.allclose(np.mod(self.data[2], -2 * np.pi), -np.pi / 2):
            return qml.CRX(self.data[1], wires=wires)
        if np.allclose(p0, 0) and np.allclose(p2, 0):
            return qml.CRY(self.data[1], wires=wires)
        if np.allclose(p1, 0):
            return qml.CRZ(self.data[0] + self.data[2], wires=wires)
        if np.allclose(p0, np.pi) and np.allclose(p1, np.pi / 2) and np.allclose(p2, 0):
            return qml.ctrl(qml.Hadamard(wires=target_wires), control=self.control_wires)
=======
        p0, p1, p2 = [p % (4 * np.pi) for p in params]

        if _can_replace(p0, 0) and _can_replace(p1, 0) and _can_replace(p2, 0):
            return qml.Identity(wires=wires[0])
        if _can_replace(p0, np.pi / 2) and _can_replace(p2, 7 * np.pi / 2):
            return qml.CRX(p1, wires=wires)
        if _can_replace(p0, 0) and _can_replace(p2, 0):
            return qml.CRY(p1, wires=wires)
        if _can_replace(p1, 0):
            return qml.CRZ((p0 + p2) % (4 * np.pi), wires=wires)
        if _can_replace(p0, np.pi) and _can_replace(p1, np.pi / 2) and _can_replace(p2, 0):
            hadamard = qml.Hadamard
            return qml.ctrl(hadamard, control=self.control_wires)(wires=target_wires)
>>>>>>> 47cd5425

        return CRot(p0, p1, p2, wires=wires)


class U1(Operation):
    r"""
    U1 gate.

    .. math:: U_1(\phi) = e^{i\phi/2}R_z(\phi) = \begin{bmatrix}
                1 & 0 \\
                0 & e^{i\phi}
            \end{bmatrix}.

    .. note::

        The ``U1`` gate is an alias for the phase shift operation :class:`~.PhaseShift`.

    **Details:**

    * Number of wires: 1
    * Number of parameters: 1
    * Number of dimensions per parameter: (0,)
    * Gradient recipe: :math:`\frac{d}{d\phi}f(U_1(\phi)) = \frac{1}{2}\left[f(U_1(\phi+\pi/2)) - f(U_1(\phi-\pi/2))\right]`
      where :math:`f` is an expectation value depending on :math:`U_1(\phi)`.

    Args:
        phi (float): rotation angle :math:`\phi`
        wires (Sequence[int] or int): the wire the operation acts on
        do_queue (bool): Indicates whether the operator should be
            immediately pushed into the Operator queue (optional)
        id (str or None): String representing the operation (optional)
    """
    num_wires = 1
    num_params = 1
    """int: Number of trainable parameters that the operator depends on."""

    ndim_params = (0,)
    """tuple[int]: Number of dimensions per trainable parameter that the operator depends on."""

    grad_method = "A"
    parameter_frequencies = [(1,)]

    def generator(self):
        return qml.Projector(np.array([1]), wires=self.wires)

    def __init__(self, phi, wires, do_queue=True, id=None):
        super().__init__(phi, wires=wires, do_queue=do_queue, id=id)

    @staticmethod
    def compute_matrix(phi):  # pylint: disable=arguments-differ
        r"""Representation of the operator as a canonical matrix in the computational basis (static method).

        The canonical matrix is the textbook matrix representation that does not consider wires.
        Implicitly, this assumes that the wires of the operator correspond to the global wire order.

        .. seealso:: :meth:`~.U1.matrix`

        Args:
            phi (tensor_like or float): rotation angle

        Returns:
            tensor_like: canonical matrix

        **Example**

        >>> qml.U1.compute_matrix(torch.tensor(0.5))
        tensor([[1.0000+0.0000j, 0.0000+0.0000j],
                [0.0000+0.0000j, 0.8776+0.4794j]])
        """
        if qml.math.get_interface(phi) == "tensorflow":
            phi = qml.math.cast_like(phi, 1j)
            fac = qml.math.cast_like([0, 1], 1j)
        else:
            fac = np.array([0, 1])

        fac = qml.math.convert_like(fac, phi)

        arg = 1j * phi
        if qml.math.ndim(arg) == 0:
            return qml.math.diag(qml.math.exp(arg * fac))

        diags = qml.math.exp(qml.math.outer(arg, fac))
        return diags[:, :, np.newaxis] * qml.math.cast_like(qml.math.eye(2, like=diags), diags)

    @staticmethod
    def compute_decomposition(phi, wires):
        r"""Representation of the operator as a product of other operators (static method). :

        .. math:: O = O_1 O_2 \dots O_n.


        .. seealso:: :meth:`~.U1.decomposition`.

        Args:
            phi (float): rotation angle :math:`\phi`
            wires (Any, Wires): Wire that the operator acts on.

        Returns:
            list[Operator]: decomposition into lower level operations

        **Example:**

        >>> qml.U1.compute_decomposition(1.234, wires=0)
        [PhaseShift(1.234, wires=[0])]

        """
        return [PhaseShift(phi, wires=wires)]

    def adjoint(self):
        return U1(-self.data[0], wires=self.wires)

    def pow(self, z):
        return [U1(self.data[0] * z, wires=self.wires)]

    def simplify(self):
        phi = self.data[0] % (2 * np.pi)

        if _can_replace(phi, 0):
            return qml.Identity(wires=self.wires)

        return U1(phi, wires=self.wires)


class U2(Operation):
    r"""
    U2 gate.

    .. math::

        U_2(\phi, \delta) = \frac{1}{\sqrt{2}}\begin{bmatrix} 1 & -\exp(i \delta)
        \\ \exp(i \phi) & \exp(i (\phi + \delta)) \end{bmatrix}

    The :math:`U_2` gate is related to the single-qubit rotation :math:`R` (:class:`Rot`) and the
    :math:`R_\phi` (:class:`PhaseShift`) gates via the following relation:

    .. math::

        U_2(\phi, \delta) = R_\phi(\phi+\delta) R(\delta,\pi/2,-\delta)

    .. note::

        If the ``U2`` gate is not supported on the targeted device, PennyLane
        will attempt to decompose the gate into :class:`~.Rot` and :class:`~.PhaseShift` gates.

    **Details:**

    * Number of wires: 1
    * Number of parameters: 2
    * Number of dimensions per parameter: (0, 0)
    * Gradient recipe: :math:`\frac{d}{d\phi}f(U_2(\phi, \delta)) = \frac{1}{2}\left[f(U_2(\phi+\pi/2, \delta)) - f(U_2(\phi-\pi/2, \delta))\right]`
      where :math:`f` is an expectation value depending on :math:`U_2(\phi, \delta)`.
      This gradient recipe applies for each angle argument :math:`\{\phi, \delta\}`.

    Args:
        phi (float): azimuthal angle :math:`\phi`
        delta (float): quantum phase :math:`\delta`
        wires (Sequence[int] or int): the subsystem the gate acts on
        do_queue (bool): Indicates whether the operator should be
            immediately pushed into the Operator queue (optional)
        id (str or None): String representing the operation (optional)
    """
    num_wires = 1
    num_params = 2
    """int: Number of trainable parameters that the operator depends on."""

    ndim_params = (0, 0)
    """tuple[int]: Number of dimensions per trainable parameter that the operator depends on."""

    grad_method = "A"
    parameter_frequencies = [(1,), (1,)]

    def __init__(self, phi, delta, wires, do_queue=True, id=None):
        super().__init__(phi, delta, wires=wires, do_queue=do_queue, id=id)

    @staticmethod
    def compute_matrix(phi, delta):  # pylint: disable=arguments-differ
        r"""Representation of the operator as a canonical matrix in the computational basis (static method).

        The canonical matrix is the textbook matrix representation that does not consider wires.
        Implicitly, this assumes that the wires of the operator correspond to the global wire order.

        .. seealso:: :meth:`~.U2.matrix`

        Args:
            phi (tensor_like or float): azimuthal angle
            delta (tensor_like or float): quantum phase

        Returns:
            tensor_like: canonical matrix

        **Example**

        >>> qml.U2.compute_matrix(torch.tensor(0.1), torch.tensor(0.2))
        tensor([[ 0.7071+0.0000j, -0.6930-0.1405j],
                [ 0.7036+0.0706j,  0.6755+0.2090j]])
        """
        interface = qml.math._multi_dispatch([phi, delta])

        # If anything is not tensorflow, it has to be casted and then
        if interface == "tensorflow":
            phi = qml.math.cast_like(qml.math.asarray(phi, like=interface), 1j)
            delta = qml.math.cast_like(qml.math.asarray(delta, like=interface), 1j)

        one = qml.math.ones_like(phi) * qml.math.ones_like(delta)
        mat = [
            [one, -qml.math.exp(1j * delta) * one],
            [qml.math.exp(1j * phi) * one, qml.math.exp(1j * (phi + delta))],
        ]

        return INV_SQRT2 * qml.math.stack([stack_last(row) for row in mat], axis=-2)

    @staticmethod
    def compute_decomposition(phi, delta, wires):
        r"""Representation of the operator as a product of other operators (static method).

        .. math:: O = O_1 O_2 \dots O_n.

        .. seealso:: :meth:`~.U2.decomposition`.

        Args:
            phi (float): azimuthal angle :math:`\phi`
            delta (float): quantum phase :math:`\delta`
            wires (Iterable, Wires): the subsystem the gate acts on

        Returns:
            list[Operator]: decomposition into lower level operations

        **Example:**

        >>> qml.U2.compute_decomposition(1.23, 2.34, wires=0)
        [Rot(2.34, 1.5707963267948966, -2.34, wires=[0]),
        PhaseShift(2.34, wires=[0]),
        PhaseShift(1.23, wires=[0])]

        """
        pi_half = qml.math.ones_like(delta) * (np.pi / 2)
        decomp_ops = [
            Rot(delta, pi_half, -delta, wires=wires),
            PhaseShift(delta, wires=wires),
            PhaseShift(phi, wires=wires),
        ]
        return decomp_ops

    def adjoint(self):
        phi, delta = self.parameters
        new_delta = qml.math.mod((np.pi - phi), (2 * np.pi))
        new_phi = qml.math.mod((np.pi - delta), (2 * np.pi))
        return U2(new_phi, new_delta, wires=self.wires)

    def simplify(self):
        """Simplifies the gate into RX or RY gates if possible."""
        wires = self.wires

        phi, delta = [p % (2 * np.pi) for p in self.data]

        if _can_replace(delta, 0) and _can_replace(phi, 0):
            return qml.RY(np.pi / 2, wires=wires)
        if _can_replace(delta, np.pi / 2) and _can_replace(phi, 3 * np.pi / 2):
            return qml.RX(np.pi / 2, wires=wires)
        if _can_replace(delta, 3 * np.pi / 2) and _can_replace(phi, np.pi / 2):
            return qml.RX(3 * np.pi / 2, wires=wires)

        return U2(phi, delta, wires=wires)


class U3(Operation):
    r"""
    Arbitrary single qubit unitary.

    .. math::

        U_3(\theta, \phi, \delta) = \begin{bmatrix} \cos(\theta/2) & -\exp(i \delta)\sin(\theta/2) \\
        \exp(i \phi)\sin(\theta/2) & \exp(i (\phi + \delta))\cos(\theta/2) \end{bmatrix}

    The :math:`U_3` gate is related to the single-qubit rotation :math:`R` (:class:`Rot`) and the
    :math:`R_\phi` (:class:`PhaseShift`) gates via the following relation:

    .. math::

        U_3(\theta, \phi, \delta) = R_\phi(\phi+\delta) R(\delta,\theta,-\delta)

    .. note::

        If the ``U3`` gate is not supported on the targeted device, PennyLane
        will attempt to decompose the gate into :class:`~.PhaseShift` and :class:`~.Rot` gates.

    **Details:**

    * Number of wires: 1
    * Number of parameters: 3
    * Number of dimensions per parameter: (0, 0, 0)
    * Gradient recipe: :math:`\frac{d}{d\phi}f(U_3(\theta, \phi, \delta)) = \frac{1}{2}\left[f(U_3(\theta+\pi/2, \phi, \delta)) - f(U_3(\theta-\pi/2, \phi, \delta))\right]`
      where :math:`f` is an expectation value depending on :math:`U_3(\theta, \phi, \delta)`.
      This gradient recipe applies for each angle argument :math:`\{\theta, \phi, \delta\}`.

    Args:
        theta (float): polar angle :math:`\theta`
        phi (float): azimuthal angle :math:`\phi`
        delta (float): quantum phase :math:`\delta`
        wires (Sequence[int] or int): the subsystem the gate acts on
        do_queue (bool): Indicates whether the operator should be
            immediately pushed into the Operator queue (optional)
        id (str or None): String representing the operation (optional)
    """
    num_wires = 1
    num_params = 3
    """int: Number of trainable parameters that the operator depends on."""

    ndim_params = (0, 0, 0)
    """tuple[int]: Number of dimensions per trainable parameter that the operator depends on."""

    grad_method = "A"
    parameter_frequencies = [(1,), (1,), (1,)]

    def __init__(self, theta, phi, delta, wires, do_queue=True, id=None):
        super().__init__(theta, phi, delta, wires=wires, do_queue=do_queue, id=id)

    @staticmethod
    def compute_matrix(theta, phi, delta):  # pylint: disable=arguments-differ
        r"""Representation of the operator as a canonical matrix in the computational basis (static method).

        The canonical matrix is the textbook matrix representation that does not consider wires.
        Implicitly, this assumes that the wires of the operator correspond to the global wire order.

        .. seealso:: :meth:`~.U3.matrix`

        Args:
            theta (tensor_like or float): polar angle
            phi (tensor_like or float): azimuthal angle
            delta (tensor_like or float): quantum phase

        Returns:
            tensor_like: canonical matrix

        **Example**

        >>> qml.U3.compute_matrix(torch.tensor(0.1), torch.tensor(0.2), torch.tensor(0.3))
        tensor([[ 0.9988+0.0000j, -0.0477-0.0148j],
                [ 0.0490+0.0099j,  0.8765+0.4788j]])

        """
        # It might be that they are in different interfaces, e.g.,
        # U3(0.2, 0.3, tf.Variable(0.5), wires=0)
        # So we need to make sure the matrix comes out having the right type
        interface = qml.math._multi_dispatch([theta, phi, delta])

        c = qml.math.cos(theta / 2)
        s = qml.math.sin(theta / 2)

        # If anything is not tensorflow, it has to be casted and then
        if interface == "tensorflow":
            phi = qml.math.cast_like(qml.math.asarray(phi, like=interface), 1j)
            delta = qml.math.cast_like(qml.math.asarray(delta, like=interface), 1j)
            c = qml.math.cast_like(qml.math.asarray(c, like=interface), 1j)
            s = qml.math.cast_like(qml.math.asarray(s, like=interface), 1j)

        # The following variable is used to assert the all terms to be stacked have same shape
        one = qml.math.ones_like(phi) * qml.math.ones_like(delta)
        c = c * one
        s = s * one

        mat = [
            [c, -s * qml.math.exp(1j * delta)],
            [s * qml.math.exp(1j * phi), c * qml.math.exp(1j * (phi + delta))],
        ]

        return qml.math.stack([stack_last(row) for row in mat], axis=-2)

    @staticmethod
    def compute_decomposition(theta, phi, delta, wires):
        r"""Representation of the operator as a product of other operators (static method).

        .. math:: O = O_1 O_2 \dots O_n.


        .. seealso:: :meth:`~.U3.decomposition`.

        Args:
            theta (float): polar angle :math:`\theta`
            phi (float): azimuthal angle :math:`\phi`
            delta (float): quantum phase :math:`\delta`
            wires (Iterable, Wires): the subsystem the gate acts on

        Returns:
            list[Operator]: decomposition into lower level operations

        **Example:**

        >>> qml.U3.compute_decomposition(1.23, 2.34, 3.45, wires=0)
        [Rot(3.45, 1.23, -3.45, wires=[0]),
        PhaseShift(3.45, wires=[0]),
        PhaseShift(2.34, wires=[0])]

        """
        decomp_ops = [
            Rot(delta, theta, -delta, wires=wires),
            PhaseShift(delta, wires=wires),
            PhaseShift(phi, wires=wires),
        ]
        return decomp_ops

    def adjoint(self):
        theta, phi, delta = self.parameters
        new_delta = qml.math.mod((np.pi - phi), (2 * np.pi))
        new_phi = qml.math.mod((np.pi - delta), (2 * np.pi))
        return U3(theta, new_phi, new_delta, wires=self.wires)

    def simplify(self):
        """Simplifies into :class:`~.RX`, :class:`~.RY`, or :class:`~.PhaseShift` gates
        if possible.

        >>> qml.U3(0.1, 0, 0, wires=0).simplify()
        RY(0.1, wires=[0])

        """
        wires = self.wires
        params = self.parameters

        p0 = params[0] % (4 * np.pi)
        p1, p2 = [p % (2 * np.pi) for p in params[1:]]

        if _can_replace(p0, 0) and _can_replace(p1, 0) and _can_replace(p2, 0):
            return qml.Identity(wires=wires)
        if _can_replace(p0, 0) and not _can_replace(p1, 0) and _can_replace(p2, 0):
            return qml.PhaseShift(p1, wires=wires)
        if (
            _can_replace(p2, np.pi / 2)
            and _can_replace(p1, 3 * np.pi / 2)
            and not _can_replace(p0, 0)
        ):
            return qml.RX(p0, wires=wires)
        if not _can_replace(p0, 0) and _can_replace(p1, 0) and _can_replace(p2, 0):
            return qml.RY(p0, wires=wires)

        return U3(p0, p1, p2, wires=wires)


class IsingXX(Operation):
    r"""
    Ising XX coupling gate

    .. math:: XX(\phi) = \exp(-i \frac{\phi}{2} (X \otimes X)) =
        \begin{bmatrix} =
            \cos(\phi / 2) & 0 & 0 & -i \sin(\phi / 2) \\
            0 & \cos(\phi / 2) & -i \sin(\phi / 2) & 0 \\
            0 & -i \sin(\phi / 2) & \cos(\phi / 2) & 0 \\
            -i \sin(\phi / 2) & 0 & 0 & \cos(\phi / 2)
        \end{bmatrix}.

    .. note::

        Special cases of using the :math:`XX` operator include:

        * :math:`XX(0) = I`;
        * :math:`XX(\pi) = i (X \otimes X)`.

    **Details:**

    * Number of wires: 2
    * Number of parameters: 1
    * Number of dimensions per parameter: (0,)
    * Gradient recipe: :math:`\frac{d}{d\phi}f(XX(\phi)) = \frac{1}{2}\left[f(XX(\phi +\pi/2)) - f(XX(\phi-\pi/2))\right]`
      where :math:`f` is an expectation value depending on :math:`XX(\phi)`.

    Args:
        phi (float): the phase angle
        wires (int): the subsystem the gate acts on
        do_queue (bool): Indicates whether the operator should be
            immediately pushed into the Operator queue (optional)
        id (str or None): String representing the operation (optional)
    """
    num_wires = 2
    num_params = 1
    """int: Number of trainable parameters that the operator depends on."""

    ndim_params = (0,)
    """tuple[int]: Number of dimensions per trainable parameter that the operator depends on."""

    grad_method = "A"
    parameter_frequencies = [(1,)]

    def generator(self):
        return -0.5 * PauliX(wires=self.wires[0]) @ PauliX(wires=self.wires[1])

    def __init__(self, phi, wires, do_queue=True, id=None):
        super().__init__(phi, wires=wires, do_queue=do_queue, id=id)

    @staticmethod
    def compute_matrix(phi):  # pylint: disable=arguments-differ
        r"""Representation of the operator as a canonical matrix in the computational basis (static method).

        The canonical matrix is the textbook matrix representation that does not consider wires.

        .. seealso:: :meth:`~.IsingXX.matrix`


        Args:
           phi (tensor_like or float): phase angle

        Returns:
           tensor_like: canonical matrix

        **Example**

        >>> qml.IsingXX.compute_matrix(torch.tensor(0.5))
        tensor([[0.9689+0.0000j, 0.0000+0.0000j, 0.0000+0.0000j, 0.0000-0.2474j],
                [0.0000+0.0000j, 0.9689+0.0000j, 0.0000-0.2474j, 0.0000+0.0000j],
                [0.0000+0.0000j, 0.0000-0.2474j, 0.9689+0.0000j, 0.0000+0.0000j],
                [0.0000-0.2474j, 0.0000+0.0000j, 0.0000+0.0000j, 0.9689+0.0000j]],
               dtype=torch.complex128)
        """
        c = qml.math.cos(phi / 2)
        s = qml.math.sin(phi / 2)

        eye = qml.math.eye(4, like=phi)
        rev_eye = qml.math.convert_like(np.eye(4)[::-1].copy(), phi)
        if qml.math.get_interface(phi) == "tensorflow":
            c = qml.math.cast_like(c, 1j)
            s = qml.math.cast_like(s, 1j)
            eye = qml.math.cast_like(eye, 1j)
            rev_eye = qml.math.cast_like(rev_eye, 1j)

        # The following avoids casting an imaginary quantity to reals when backpropagating
        js = -1j * s
        if qml.math.ndim(phi) == 0:
            return c * eye + js * rev_eye

        return qml.math.tensordot(c, eye, axes=0) + qml.math.tensordot(js, rev_eye, axes=0)

    @staticmethod
    def compute_decomposition(phi, wires):
        r"""Representation of the operator as a product of other operators (static method). :

        .. math:: O = O_1 O_2 \dots O_n.


        .. seealso:: :meth:`~.IsingXX.decomposition`.

        Args:
            phi (float): the phase angle
            wires (Iterable, Wires): the subsystem the gate acts on

        Returns:
            list[Operator]: decomposition into lower level operations

        **Example:**

        >>> qml.IsingXX.compute_decomposition(1.23, wires=(0,1))
        [CNOT(wires=[0, 1]), RX(1.23, wires=[0]), CNOT(wires=[0, 1]]

        """
        decomp_ops = [
            qml.CNOT(wires=wires),
            RX(phi, wires=[wires[0]]),
            qml.CNOT(wires=wires),
        ]
        return decomp_ops

    def adjoint(self):
        (phi,) = self.parameters
        return IsingXX(-phi, wires=self.wires)

    def pow(self, z):
        return [IsingXX(self.data[0] * z, wires=self.wires)]

    def simplify(self):
        phi = self.data[0] % (4 * np.pi)

        if _can_replace(phi, 0):
            return qml.Identity(wires=self.wires[0])

        return IsingXX(phi, wires=self.wires)


class IsingYY(Operation):
    r"""
    Ising YY coupling gate

    .. math:: \mathtt{YY}(\phi) = \exp(-i \frac{\phi}{2} (Y \otimes Y)) =
        \begin{bmatrix}
            \cos(\phi / 2) & 0 & 0 & i \sin(\phi / 2) \\
            0 & \cos(\phi / 2) & -i \sin(\phi / 2) & 0 \\
            0 & -i \sin(\phi / 2) & \cos(\phi / 2) & 0 \\
            i \sin(\phi / 2) & 0 & 0 & \cos(\phi / 2)
        \end{bmatrix}.

    .. note::

        Special cases of using the :math:`YY` operator include:

        * :math:`YY(0) = I`;
        * :math:`YY(\pi) = i (Y \otimes Y)`.

    **Details:**

    * Number of wires: 2
    * Number of parameters: 1
    * Number of dimensions per parameter: (0,)
    * Gradient recipe: :math:`\frac{d}{d\phi}f(YY(\phi)) = \frac{1}{2}\left[f(YY(\phi +\pi/2)) - f(YY(\phi-\pi/2))\right]`
      where :math:`f` is an expectation value depending on :math:`YY(\phi)`.

    Args:
        phi (float): the phase angle
        wires (int): the subsystem the gate acts on
        do_queue (bool): Indicates whether the operator should be
            immediately pushed into the Operator queue (optional)
        id (str or None): String representing the operation (optional)
    """
    num_wires = 2
    num_params = 1
    """int: Number of trainable parameters that the operator depends on."""

    ndim_params = (0,)
    """tuple[int]: Number of dimensions per trainable parameter that the operator depends on."""

    grad_method = "A"
    parameter_frequencies = [(1,)]

    def generator(self):
        return -0.5 * PauliY(wires=self.wires[0]) @ PauliY(wires=self.wires[1])

    def __init__(self, phi, wires, do_queue=True, id=None):
        super().__init__(phi, wires=wires, do_queue=do_queue, id=id)

    @staticmethod
    def compute_decomposition(phi, wires):
        r"""Representation of the operator as a product of other operators (static method). :

        .. math:: O = O_1 O_2 \dots O_n.


        .. seealso:: :meth:`~.IsingYY.decomposition`.

        Args:
            phi (float): the phase angle
            wires (Iterable, Wires): the subsystem the gate acts on

        Returns:
            list[Operator]: decomposition into lower level operations

        **Example:**

        >>> qml.IsingYY.compute_decomposition(1.23, wires=(0,1))
        [CY(wires=[0, 1]), RY(1.23, wires=[0]), CY(wires=[0, 1])]

        """
        return [
            qml.CY(wires=wires),
            qml.RY(phi, wires=[wires[0]]),
            qml.CY(wires=wires),
        ]

    @staticmethod
    def compute_matrix(phi):  # pylint: disable=arguments-differ
        r"""Representation of the operator as a canonical matrix in the computational basis (static method).

        The canonical matrix is the textbook matrix representation that does not consider wires.
        Implicitly, this assumes that the wires of the operator correspond to the global wire order.

        .. seealso:: :meth:`~.IsingYY.matrix`


        Args:
           phi (tensor_like or float): phase angle

        Returns:
           tensor_like: canonical matrix

        **Example**

        >>> qml.IsingYY.compute_matrix(torch.tensor(0.5))
        tensor([[0.9689+0.0000j, 0.0000+0.0000j, 0.0000+0.0000j, 0.0000+0.2474j],
                [0.0000+0.0000j, 0.9689+0.0000j, 0.0000-0.2474j, 0.0000+0.0000j],
                [0.0000+0.0000j, 0.0000-0.2474j, 0.9689+0.0000j, 0.0000+0.0000j],
                [0.0000+0.2474j, 0.0000+0.0000j, 0.0000+0.0000j, 0.9689+0.0000j]])
        """
        c = qml.math.cos(phi / 2)
        s = qml.math.sin(phi / 2)

        if qml.math.get_interface(phi) == "tensorflow":
            c = qml.math.cast_like(c, 1j)
            s = qml.math.cast_like(s, 1j)

        js = 1j * s
        r_term = qml.math.cast_like(
            qml.math.array(
                [
                    [0.0, 0.0, 0.0, 1.0],
                    [0.0, 0.0, -1.0, 0.0],
                    [0.0, -1.0, 0.0, 0.0],
                    [1.0, 0.0, 0.0, 0.0],
                ],
                like=js,
            ),
            1j,
        )
        if qml.math.ndim(phi) == 0:
            return c * qml.math.cast_like(qml.math.eye(4, like=c), c) + js * r_term

        return qml.math.tensordot(c, np.eye(4), axes=0) + qml.math.tensordot(js, r_term, axes=0)

    def adjoint(self):
        (phi,) = self.parameters
        return IsingYY(-phi, wires=self.wires)

    def pow(self, z):
        return [IsingYY(self.data[0] * z, wires=self.wires)]

    def simplify(self):
        phi = self.data[0] % (4 * np.pi)

        if _can_replace(phi, 0):
            return qml.Identity(wires=self.wires[0])

        return IsingYY(phi, wires=self.wires)


class IsingZZ(Operation):
    r"""
    Ising ZZ coupling gate

    .. math:: ZZ(\phi) = \exp(-i \frac{\phi}{2} (Z \otimes Z)) =
        \begin{bmatrix}
            e^{-i \phi / 2} & 0 & 0 & 0 \\
            0 & e^{i \phi / 2} & 0 & 0 \\
            0 & 0 & e^{i \phi / 2} & 0 \\
            0 & 0 & 0 & e^{-i \phi / 2}
        \end{bmatrix}.

    .. note::

        Special cases of using the :math:`ZZ` operator include:

        * :math:`ZZ(0) = I`;
        * :math:`ZZ(\pi) = - (Z \otimes Z)`;
        * :math:`ZZ(2\pi) = - I`;

    **Details:**

    * Number of wires: 2
    * Number of parameters: 1
    * Number of dimensions per parameter: (0,)
    * Gradient recipe: :math:`\frac{d}{d\phi}f(ZZ(\phi)) = \frac{1}{2}\left[f(ZZ(\phi +\pi/2)) - f(ZZ(\phi-\pi/2))\right]`
      where :math:`f` is an expectation value depending on :math:`ZZ(\theta)`.

    Args:
        phi (float): the phase angle
        wires (int): the subsystem the gate acts on
        do_queue (bool): Indicates whether the operator should be
            immediately pushed into the Operator queue (optional)
        id (str or None): String representing the operation (optional)
    """
    num_wires = 2
    num_params = 1
    """int: Number of trainable parameters that the operator depends on."""

    ndim_params = (0,)
    """tuple[int]: Number of dimensions per trainable parameter that the operator depends on."""

    grad_method = "A"
    parameter_frequencies = [(1,)]

    def generator(self):
        return -0.5 * PauliZ(wires=self.wires[0]) @ PauliZ(wires=self.wires[1])

    def __init__(self, phi, wires, do_queue=True, id=None):
        super().__init__(phi, wires=wires, do_queue=do_queue, id=id)

    @staticmethod
    def compute_decomposition(phi, wires):
        r"""Representation of the operator as a product of other operators (static method). :

        .. math:: O = O_1 O_2 \dots O_n.


        .. seealso:: :meth:`~.IsingZZ.decomposition`.

        Args:
            phi (float): the phase angle
            wires (Iterable, Wires): the subsystem the gate acts on

        Returns:
            list[Operator]: decomposition into lower level operations

        **Example:**

        >>> qml.IsingZZ.compute_decomposition(1.23, wires=0)
        [CNOT(wires=[0, 1]), RZ(1.23, wires=[1]), CNOT(wires=[0, 1])]

        """
        return [
            qml.CNOT(wires=wires),
            qml.RZ(phi, wires=[wires[1]]),
            qml.CNOT(wires=wires),
        ]

    @staticmethod
    def compute_matrix(phi):  # pylint: disable=arguments-differ
        r"""Representation of the operator as a canonical matrix in the computational basis (static method).

        The canonical matrix is the textbook matrix representation that does not consider wires.
        Implicitly, this assumes that the wires of the operator correspond to the global wire order.

        .. seealso:: :meth:`~.IsingZZ.matrix`


        Args:
           phi (tensor_like or float): phase angle

        Returns:
           tensor_like: canonical matrix

        **Example**

        >>> qml.IsingZZ.compute_matrix(torch.tensor(0.5))
        tensor([[0.9689-0.2474j, 0.0000+0.0000j, 0.0000+0.0000j, 0.0000+0.0000j],
                [0.0000+0.0000j, 0.9689+0.2474j, 0.0000+0.0000j, 0.0000+0.0000j],
                [0.0000+0.0000j, 0.0000+0.0000j, 0.9689+0.2474j, 0.0000+0.0000j],
                [0.0000+0.0000j, 0.0000+0.0000j, 0.0000+0.0000j, 0.9689-0.2474j]])
        """
        if qml.math.get_interface(phi) == "tensorflow":
            p = qml.math.exp(-0.5j * qml.math.cast_like(phi, 1j))
            if qml.math.ndim(p) == 0:
                return qml.math.diag([p, qml.math.conj(p), qml.math.conj(p), p])

            diags = stack_last([p, qml.math.conj(p), qml.math.conj(p), p])
            return diags[:, :, np.newaxis] * qml.math.cast_like(qml.math.eye(4, like=diags), diags)

        signs = qml.math.array([1, -1, -1, 1], like=phi)
        arg = -0.5j * phi

        if qml.math.ndim(arg) == 0:
            return qml.math.diag(qml.math.exp(arg * signs))

        diags = qml.math.exp(qml.math.outer(arg, signs))
        return diags[:, :, np.newaxis] * qml.math.cast_like(qml.math.eye(4, like=diags), diags)

    @staticmethod
    def compute_eigvals(phi):  # pylint: disable=arguments-differ
        r"""Eigenvalues of the operator in the computational basis (static method).

        If :attr:`diagonalizing_gates` are specified and implement a unitary :math:`U`,
        the operator can be reconstructed as

        .. math:: O = U \Sigma U^{\dagger},

        where :math:`\Sigma` is the diagonal matrix containing the eigenvalues.

        Otherwise, no particular order for the eigenvalues is guaranteed.

        .. seealso:: :meth:`~.IsingZZ.eigvals`


        Args:
            phi (tensor_like or float): phase angle

        Returns:
            tensor_like: eigenvalues

        **Example**

        >>> qml.IsingZZ.compute_eigvals(torch.tensor(0.5))
        tensor([0.9689-0.2474j, 0.9689+0.2474j, 0.9689+0.2474j, 0.9689-0.2474j])
        """
        if qml.math.get_interface(phi) == "tensorflow":
            phase = qml.math.exp(-0.5j * qml.math.cast_like(phi, 1j))
            return stack_last([phase, qml.math.conj(phase), qml.math.conj(phase), phase])

        prefactors = qml.math.array([-0.5j, 0.5j, 0.5j, -0.5j], like=phi)
        if qml.math.ndim(phi) == 0:
            product = phi * prefactors
        else:
            product = qml.math.outer(phi, prefactors)
        return qml.math.exp(product)

    def adjoint(self):
        (phi,) = self.parameters
        return IsingZZ(-phi, wires=self.wires)

    def pow(self, z):
        return [IsingZZ(self.data[0] * z, wires=self.wires)]

    def simplify(self):
        phi = self.data[0] % (4 * np.pi)

        if _can_replace(phi, 0):
            return qml.Identity(wires=self.wires[0])

        return IsingZZ(phi, wires=self.wires)


class IsingXY(Operation):
    r"""
    Ising (XX + YY) coupling gate

    .. math:: \mathtt{XY}(\phi) = \exp(i \frac{\theta}{4} (X \otimes X + Y \otimes Y)) =
        \begin{bmatrix}
            1 & 0 & 0 & 0 \\
            0 & \cos(\phi / 2) & i \sin(\phi / 2) & 0 \\
            0 & i \sin(\phi / 2) & \cos(\phi / 2) & 0 \\
            0 & 0 & 0 & 1
        \end{bmatrix}.

    .. note::

        Special cases of using the :math:`XY` operator include:

        * :math:`XY(0) = I`;
        * :math:`XY(\frac{\pi}{2}) = \sqrt{iSWAP}`;
        * :math:`XY(\pi) = iSWAP`;

    **Details:**

    * Number of wires: 2
    * Number of parameters: 1
    * Number of dimensions per parameter: (0,)
    * Gradient recipe: The XY operator satisfies a four-term parameter-shift rule

      .. math::
          \frac{d}{d \phi} f(XY(\phi))
          = c_+ \left[ f(XY(\phi + a)) - f(XY(\phi - a)) \right]
          - c_- \left[ f(XY(\phi + b)) - f(XY(\phi - b)) \right]

      where :math:`f` is an expectation value depending on :math:`XY(\phi)`, and

      - :math:`a = \pi / 2`
      - :math:`b = 3 \pi / 2`
      - :math:`c_{\pm} = (\sqrt{2} \pm 1)/{4 \sqrt{2}}`

    Args:
        phi (float): the phase angle
        wires (int): the subsystem the gate acts on
        do_queue (bool): Indicates whether the operator should be
            immediately pushed into the Operator queue (optional)
        id (str or None): String representing the operation (optional)
    """
    num_wires = 2
    num_params = 1
    """int: Number of trainable parameters that the operator depends on."""

    ndim_params = (0,)
    """tuple[int]: Number of dimensions per trainable parameter that the operator depends on."""

    grad_method = "A"
    parameter_frequencies = [(0.5, 1.0)]

    def generator(self):
        return 0.25 * qml.PauliX(wires=self.wires[0]) @ qml.PauliX(
            wires=self.wires[1]
        ) + 0.25 * qml.PauliY(wires=self.wires[0]) @ qml.PauliY(wires=self.wires[1])

    def __init__(self, phi, wires, do_queue=True, id=None):
        super().__init__(phi, wires=wires, do_queue=do_queue, id=id)

    @staticmethod
    def compute_decomposition(phi, wires):
        r"""Representation of the operator as a product of other operators (static method). :

        .. math:: O = O_1 O_2 \dots O_n.


        .. seealso:: :meth:`~.IsingXY.decomposition`.

        Args:
            phi (float): the phase angle
            wires (Iterable, Wires): the subsystem the gate acts on

        Returns:
            list[Operator]: decomposition into lower level operations

        **Example:**

        >>> qml.IsingXY.compute_decomposition(1.23, wires=(0,1))
        [Hadamard(wires=[0]), CY(wires=[0, 1]), RY(0.615, wires=[0]), RX(-0.615, wires=[1]), CY(wires=[0, 1]), Hadamard(wires=[0])]

        """
        return [
            qml.Hadamard(wires=[wires[0]]),
            qml.CY(wires=wires),
            qml.RY(phi / 2, wires=[wires[0]]),
            qml.RX(-phi / 2, wires=[wires[1]]),
            qml.CY(wires=wires),
            qml.Hadamard(wires=[wires[0]]),
        ]

    @staticmethod
    def compute_matrix(phi):  # pylint: disable=arguments-differ
        r"""Representation of the operator as a canonical matrix in the computational basis (static method).

        The canonical matrix is the textbook matrix representation that does not consider wires.
        Implicitly, this assumes that the wires of the operator correspond to the global wire order.

        .. seealso:: :meth:`~.IsingXY.matrix`


        Args:
           phi (tensor_like or float): phase angle

        Returns:
           tensor_like: canonical matrix

        **Example**

        >>> qml.IsingXY.compute_matrix(0.5)
        array([[1.        +0.j        , 0.        +0.j        ,        0.        +0.j        , 0.        +0.j        ],
               [0.        +0.j        , 0.96891242+0.j        ,        0.        +0.24740396j, 0.        +0.j        ],
               [0.        +0.j        , 0.        +0.24740396j,        0.96891242+0.j        , 0.        +0.j        ],
               [0.        +0.j        , 0.        +0.j        ,        0.        +0.j        , 1.        +0.j        ]])
        """
        c = qml.math.cos(phi / 2)
        s = qml.math.sin(phi / 2)

        if qml.math.get_interface(phi) == "tensorflow":
            c = qml.math.cast_like(c, 1j)
            s = qml.math.cast_like(s, 1j)

        js = 1j * s
        off_diag = qml.math.cast_like(
            qml.math.array(
                [
                    [0.0, 0.0, 0.0, 0.0],
                    [0.0, 0.0, 1.0, 0.0],
                    [0.0, 1.0, 0.0, 0.0],
                    [0.0, 0.0, 0.0, 0.0],
                ],
                like=js,
            ),
            1j,
        )
        if qml.math.ndim(phi) == 0:
            return qml.math.diag([1, c, c, 1]) + js * off_diag

        ones = qml.math.ones_like(c)
        diags = stack_last([ones, c, c, ones])[:, :, np.newaxis]
        return diags * np.eye(4) + qml.math.tensordot(js, off_diag, axes=0)

    @staticmethod
    def compute_eigvals(phi):  # pylint: disable=arguments-differ
        r"""Eigenvalues of the operator in the computational basis (static method).

        If :attr:`diagonalizing_gates` are specified and implement a unitary :math:`U`,
        the operator can be reconstructed as

        .. math:: O = U \Sigma U^{\dagger},

        where :math:`\Sigma` is the diagonal matrix containing the eigenvalues.

        Otherwise, no particular order for the eigenvalues is guaranteed.

        .. seealso:: :meth:`~.IsingXY.eigvals`


        Args:
            phi (tensor_like or float): phase angle

        Returns:
            tensor_like: eigenvalues

        **Example**

        >>> qml.IsingXY.compute_eigvals(0.5)
        array([0.96891242+0.24740396j, 0.96891242-0.24740396j,       1.        +0.j        , 1.        +0.j        ])
        """
        if qml.math.get_interface(phi) == "tensorflow":
            phi = qml.math.cast_like(phi, 1j)

        signs = np.array([1, -1, 0, 0])
        if qml.math.ndim(phi) == 0:
            return qml.math.exp(0.5j * phi * signs)

        return qml.math.exp(qml.math.tensordot(0.5j * phi, signs, axes=0))

    def adjoint(self):
        (phi,) = self.parameters
        return IsingXY(-phi, wires=self.wires)

    def pow(self, z):
        return [IsingXY(self.data[0] * z, wires=self.wires)]

    def simplify(self):
        phi = self.data[0] % (4 * np.pi)

        if _can_replace(phi, 0):
            return qml.Identity(wires=self.wires[0])

        return IsingXY(phi, wires=self.wires)


class PSWAP(Operation):
    r"""Phase SWAP gate

    .. math:: PSWAP(\phi) = \begin{bmatrix}
            1 & 0 & 0 & 0 \\
            0 & 0 & e^{i \phi} & 0 \\
            0 & e^{i \phi} & 0 & 0 \\
            0 & 0 & 0 & 1
        \end{bmatrix}.

    **Details:**

    * Number of wires: 2
    * Number of parameters: 1
    * Gradient recipe:

    .. math::
        \frac{d}{d \phi} PSWAP(\phi)
        = \frac{1}{2} \left[ PSWAP(\phi + \pi / 2) - PSWAP(\phi - \pi / 2) \right]

    Args:
        phi (float): the phase angle
        wires (int): the subsystem the gate acts on
        do_queue (bool): Indicates whether the operator should be
            immediately pushed into the Operator queue (optional)
        id (str or None): String representing the operation (optional)
    """
    num_wires = 2
    num_params = 1
    """int: Number of trainable parameters that the operator depends on."""

    grad_method = "A"
    grad_recipe = ([[0.5, 1, np.pi / 2], [-0.5, 1, -np.pi / 2]],)

    def __init__(self, phi, wires, do_queue=True, id=None):
        super().__init__(phi, wires=wires, do_queue=do_queue, id=id)

    @staticmethod
    def compute_decomposition(phi, wires):
        r"""Representation of the operator as a product of other operators (static method). :

        .. math:: O = O_1 O_2 \dots O_n.


        .. seealso:: :meth:`~.PSWAP.decomposition`.

        Args:
            phi (float): the phase angle
            wires (Iterable, Wires): the subsystem the gate acts on

        Returns:
            list[Operator]: decomposition into lower level operations

        **Example:**

        >>> qml.PSWAP.compute_decomposition(1.23, wires=(0,1))
        [SWAP(wires=[0, 1]), CNOT(wires=[0, 1]), PhaseShift(1.23, wires=[1]), CNOT(wires=[0, 1])]
        """
        return [
            qml.SWAP(wires=wires),
            qml.CNOT(wires=wires),
            qml.PhaseShift(phi, wires=[wires[1]]),
            qml.CNOT(wires=wires),
        ]

    @staticmethod
    def compute_matrix(phi):  # pylint: disable=arguments-differ
        r"""Representation of the operator as a canonical matrix in the computational basis (static method).

        The canonical matrix is the textbook matrix representation that does not consider wires.
        Implicitly, this assumes that the wires of the operator correspond to the global wire order.

        .. seealso:: :meth:`~.PSWAP.matrix`


        Args:
           phi (tensor_like or float): phase angle

        Returns:
           tensor_like: canonical matrix

        **Example**

        >>> qml.PSWAP.compute_matrix(0.5)
        array([[1.        +0.j, 0.        +0.j        , 0.        +0.j        , 0.        +0.j],
              [0.        +0.j, 0.        +0.j        , 0.87758256+0.47942554j, 0.        +0.j],
              [0.        +0.j, 0.87758256+0.47942554j, 0.        +0.j        , 0.        +0.j],
              [0.        +0.j, 0.        +0.j        , 0.        +0.j        , 1.        +0.j]])
        """
        if qml.math.get_interface(phi) == "tensorflow":
            phi = qml.math.cast_like(phi, 1j)

        e = qml.math.exp(1j * phi)

        return qml.math.stack(
            [
                stack_last([1, 0, 0, 0]),
                stack_last([0, 0, e, 0]),
                stack_last([0, e, 0, 0]),
                stack_last([0, 0, 0, 1]),
            ],
            axis=-2,
        )

    @staticmethod
    def compute_eigvals(phi):  # pylint: disable=arguments-differ
        r"""Eigenvalues of the operator in the computational basis (static method).

        If :attr:`diagonalizing_gates` are specified and implement a unitary :math:`U`,
        the operator can be reconstructed as

        .. math:: O = U \Sigma U^{\dagger},

        where :math:`\Sigma` is the diagonal matrix containing the eigenvalues.

        Otherwise, no particular order for the eigenvalues is guaranteed.

        .. seealso:: :meth:`~.PSWAP.eigvals`


        Args:
            phi (tensor_like or float): phase angle

        Returns:
            tensor_like: eigenvalues

        **Example**

        >>> qml.PSWAP.compute_eigvals(0.5)
        array([ 1.        +0.j        ,  1.        +0.j,       -0.87758256-0.47942554j,  0.87758256+0.47942554j])
        """
        if qml.math.get_interface(phi) == "tensorflow":
            phi = qml.math.cast_like(phi, 1j)

        return qml.math.stack([1, 1, -qml.math.exp(1j * phi), qml.math.exp(1j * phi)])

    def adjoint(self):
        (phi,) = self.parameters
        return PSWAP(-phi, wires=self.wires)

    def simplify(self):
        phi = self.data[0] % (2 * np.pi)

        if _can_replace(phi, 0):
            return qml.SWAP(wires=self.wires)

        return PSWAP(phi, wires=self.wires)<|MERGE_RESOLUTION|>--- conflicted
+++ resolved
@@ -2086,7 +2086,6 @@
         wires = self.wires
         params = self.parameters
 
-<<<<<<< HEAD
         p0, p1, p2 = np.mod(params, 2 * np.pi)
 
         if np.allclose(p0, np.pi / 2) and np.allclose(np.mod(self.data[2], -2 * np.pi), -np.pi / 2):
@@ -2097,7 +2096,7 @@
             return qml.CRZ(self.data[0] + self.data[2], wires=wires)
         if np.allclose(p0, np.pi) and np.allclose(p1, np.pi / 2) and np.allclose(p2, 0):
             return qml.ctrl(qml.Hadamard(wires=target_wires), control=self.control_wires)
-=======
+
         p0, p1, p2 = [p % (4 * np.pi) for p in params]
 
         if _can_replace(p0, 0) and _can_replace(p1, 0) and _can_replace(p2, 0):
@@ -2109,9 +2108,7 @@
         if _can_replace(p1, 0):
             return qml.CRZ((p0 + p2) % (4 * np.pi), wires=wires)
         if _can_replace(p0, np.pi) and _can_replace(p1, np.pi / 2) and _can_replace(p2, 0):
-            hadamard = qml.Hadamard
-            return qml.ctrl(hadamard, control=self.control_wires)(wires=target_wires)
->>>>>>> 47cd5425
+            return qml.ctrl(qml.Hadamard(wires=target_wires), control=self.control_wires)
 
         return CRot(p0, p1, p2, wires=wires)
 
