# Copyright 2018-2021 Xanadu Quantum Technologies Inc.

# Licensed under the Apache License, Version 2.0 (the "License");
# you may not use this file except in compliance with the License.
# You may obtain a copy of the License at

#     http://www.apache.org/licenses/LICENSE-2.0

# Unless required by applicable law or agreed to in writing, software
# distributed under the License is distributed on an "AS IS" BASIS,
# WITHOUT WARRANTIES OR CONDITIONS OF ANY KIND, either express or implied.
# See the License for the specific language governing permissions and
# limitations under the License.
# pylint: disable=too-many-arguments
"""
This submodule contains the discrete-variable quantum operations that are the
core parameterized gates.
"""
# pylint:disable=abstract-method,arguments-differ,protected-access
import functools
import math
from operator import matmul

import numpy as np

import pennylane as qml
from pennylane.operation import AnyWires, Operation
from pennylane.ops.qubit.non_parametric_ops import PauliX, PauliY, PauliZ, Hadamard
from pennylane.utils import expand, pauli_eigs
from pennylane.wires import Wires


INV_SQRT2 = 1 / math.sqrt(2)


class RX(Operation):
    r"""
    The single qubit X rotation

    .. math:: R_x(\phi) = e^{-i\phi\sigma_x/2} = \begin{bmatrix}
                \cos(\phi/2) & -i\sin(\phi/2) \\
                -i\sin(\phi/2) & \cos(\phi/2)
            \end{bmatrix}.

    **Details:**

    * Number of wires: 1
    * Number of parameters: 1
    * Gradient recipe: :math:`\frac{d}{d\phi}f(R_x(\phi)) = \frac{1}{2}\left[f(R_x(\phi+\pi/2)) - f(R_x(\phi-\pi/2))\right]`
      where :math:`f` is an expectation value depending on :math:`R_x(\phi)`.

    Args:
        phi (float): rotation angle :math:`\phi`
        wires (Sequence[int] or int): the wire the operation acts on
        do_queue (bool): Indicates whether the operator should be
            immediately pushed into the Operator queue (optional)
        id (str or None): String representing the operation (optional)
    """
    num_wires = 1
    num_params = 1
    """int: Number of trainable parameters that the operator depends on."""

    basis = "X"
    grad_method = "A"
    parameter_frequencies = [(1,)]

    def generator(self):
        return -0.5 * PauliX(wires=self.wires)

    def __init__(self, phi, wires, do_queue=True, id=None):
        super().__init__(phi, wires=wires, do_queue=do_queue, id=id)

    @staticmethod
    def compute_matrix(theta):  # pylint: disable=arguments-differ
        r"""Representation of the operator as a canonical matrix in the computational basis (static method).

        The canonical matrix is the textbook matrix representation that does not consider wires.
        Implicitly, this assumes that the wires of the operator correspond to the global wire order.

        .. seealso:: :meth:`~.RX.matrix`

        Args:
            theta (tensor_like or float): rotation angle

        Returns:
            tensor_like: canonical matrix

        **Example**

        >>> qml.RX.compute_matrix(torch.tensor(0.5))
        tensor([[0.9689+0.0000j, 0.0000-0.2474j],
                [0.0000-0.2474j, 0.9689+0.0000j]])
        """
        c = qml.math.cos(theta / 2)
        s = qml.math.sin(theta / 2)

        if qml.math.get_interface(theta) == "tensorflow":
            c = qml.math.cast_like(c, 1j)
            s = qml.math.cast_like(s, 1j)

        js = -1j * s

        return qml.math.diag([c, c]) + qml.math.stack(
            [qml.math.stack([0, js]), qml.math.stack([js, 0])]
        )

    def adjoint(self):
        return RX(-self.data[0], wires=self.wires)

    def _controlled(self, wire):
        CRX(*self.parameters, wires=wire + self.wires)

    def single_qubit_rot_angles(self):
        # RX(\theta) = RZ(-\pi/2) RY(\theta) RZ(\pi/2)
        return [np.pi / 2, self.data[0], -np.pi / 2]


class RY(Operation):
    r"""
    The single qubit Y rotation

    .. math:: R_y(\phi) = e^{-i\phi\sigma_y/2} = \begin{bmatrix}
                \cos(\phi/2) & -\sin(\phi/2) \\
                \sin(\phi/2) & \cos(\phi/2)
            \end{bmatrix}.

    **Details:**

    * Number of wires: 1
    * Number of parameters: 1
    * Gradient recipe: :math:`\frac{d}{d\phi}f(R_y(\phi)) = \frac{1}{2}\left[f(R_y(\phi+\pi/2)) - f(R_y(\phi-\pi/2))\right]`
      where :math:`f` is an expectation value depending on :math:`R_y(\phi)`.

    Args:
        phi (float): rotation angle :math:`\phi`
        wires (Sequence[int] or int): the wire the operation acts on
        do_queue (bool): Indicates whether the operator should be
            immediately pushed into the Operator queue (optional)
        id (str or None): String representing the operation (optional)
    """
    num_wires = 1
    num_params = 1
    """int: Number of trainable parameters that the operator depends on."""

    basis = "Y"
    grad_method = "A"
    parameter_frequencies = [(1,)]

    def generator(self):
        return -0.5 * PauliY(wires=self.wires)

    def __init__(self, phi, wires, do_queue=True, id=None):
        super().__init__(phi, wires=wires, do_queue=do_queue, id=id)

    @staticmethod
    def compute_matrix(theta):  # pylint: disable=arguments-differ
        r"""Representation of the operator as a canonical matrix in the computational basis (static method).

        The canonical matrix is the textbook matrix representation that does not consider wires.
        Implicitly, this assumes that the wires of the operator correspond to the global wire order.

        .. seealso:: :meth:`~.RY.matrix`


        Args:
            theta (tensor_like or float): rotation angle

        Returns:
            tensor_like: canonical matrix

        **Example**

        >>> qml.RY.compute_matrix(torch.tensor(0.5))
        tensor([[ 0.9689, -0.2474],
                [ 0.2474,  0.9689]])
        """

        c = qml.math.cos(theta / 2)
        s = qml.math.sin(theta / 2)

        return qml.math.diag([c, c]) + qml.math.stack(
            [qml.math.stack([0, -s]), qml.math.stack([s, 0])]
        )

    def adjoint(self):
        return RY(-self.data[0], wires=self.wires)

    def _controlled(self, wire):
        CRY(*self.parameters, wires=wire + self.wires)

    def single_qubit_rot_angles(self):
        # RY(\theta) = RZ(0) RY(\theta) RZ(0)
        return [0.0, self.data[0], 0.0]


class RZ(Operation):
    r"""
    The single qubit Z rotation

    .. math:: R_z(\phi) = e^{-i\phi\sigma_z/2} = \begin{bmatrix}
                e^{-i\phi/2} & 0 \\
                0 & e^{i\phi/2}
            \end{bmatrix}.

    **Details:**

    * Number of wires: 1
    * Number of parameters: 1
    * Gradient recipe: :math:`\frac{d}{d\phi}f(R_z(\phi)) = \frac{1}{2}\left[f(R_z(\phi+\pi/2)) - f(R_z(\phi-\pi/2))\right]`
      where :math:`f` is an expectation value depending on :math:`R_z(\phi)`.

    Args:
        phi (float): rotation angle :math:`\phi`
        wires (Sequence[int] or int): the wire the operation acts on
        do_queue (bool): Indicates whether the operator should be
            immediately pushed into the Operator queue (optional)
        id (str or None): String representing the operation (optional)
    """
    num_wires = 1
    num_params = 1
    """int: Number of trainable parameters that the operator depends on."""

    basis = "Z"
    grad_method = "A"
    parameter_frequencies = [(1,)]

    def generator(self):
        return -0.5 * PauliZ(wires=self.wires)

    def __init__(self, phi, wires, do_queue=True, id=None):
        super().__init__(phi, wires=wires, do_queue=do_queue, id=id)

    @staticmethod
    def compute_matrix(theta):  # pylint: disable=arguments-differ
        r"""Representation of the operator as a canonical matrix in the computational basis (static method).

        The canonical matrix is the textbook matrix representation that does not consider wires.
        Implicitly, this assumes that the wires of the operator correspond to the global wire order.

        .. seealso:: :meth:`~.RZ.matrix`

        Args:
            theta (tensor_like or float): rotation angle

        Returns:
            tensor_like: canonical matrix

        **Example**

        >>> qml.RZ.compute_matrix(torch.tensor(0.5))
        tensor([[0.9689-0.2474j, 0.0000+0.0000j],
                [0.0000+0.0000j, 0.9689+0.2474j]])
        """
        if qml.math.get_interface(theta) == "tensorflow":
            theta = qml.math.cast_like(theta, 1j)

        p = qml.math.exp(-0.5j * theta)

        return qml.math.diag([p, qml.math.conj(p)])

    @staticmethod
    def compute_eigvals(theta):  # pylint: disable=arguments-differ
        r"""Eigenvalues of the operator in the computational basis (static method).

        If :attr:`diagonalizing_gates` are specified and implement a unitary :math:`U`,
        the operator can be reconstructed as

        .. math:: O = U \Sigma U^{\dagger},

        where :math:`\Sigma` is the diagonal matrix containing the eigenvalues.

        Otherwise, no particular order for the eigenvalues is guaranteed.

        .. seealso:: :meth:`~.RZ.eigvals`


        Args:
            theta (tensor_like or float): rotation angle

        Returns:
            tensor_like: eigenvalues

        **Example**

        >>> qml.RZ.compute_eigvals(torch.tensor(0.5))
        tensor([0.9689-0.2474j, 0.9689+0.2474j])
        """

        if qml.math.get_interface(theta) == "tensorflow":
            theta = qml.math.cast_like(theta, 1j)

        p = qml.math.exp(-0.5j * theta)

        return qml.math.stack([p, qml.math.conj(p)])

    def adjoint(self):
        return RZ(-self.data[0], wires=self.wires)

    def _controlled(self, wire):
        CRZ(*self.parameters, wires=wire + self.wires)

    def single_qubit_rot_angles(self):
        # RZ(\theta) = RZ(\theta) RY(0) RZ(0)
        return [self.data[0], 0.0, 0.0]


class PhaseShift(Operation):
    r"""
    Arbitrary single qubit local phase shift

    .. math:: R_\phi(\phi) = e^{i\phi/2}R_z(\phi) = \begin{bmatrix}
                1 & 0 \\
                0 & e^{i\phi}
            \end{bmatrix}.

    **Details:**

    * Number of wires: 1
    * Number of parameters: 1
    * Gradient recipe: :math:`\frac{d}{d\phi}f(R_\phi(\phi)) = \frac{1}{2}\left[f(R_\phi(\phi+\pi/2)) - f(R_\phi(\phi-\pi/2))\right]`
      where :math:`f` is an expectation value depending on :math:`R_{\phi}(\phi)`.

    Args:
        phi (float): rotation angle :math:`\phi`
        wires (Sequence[int] or int): the wire the operation acts on
        do_queue (bool): Indicates whether the operator should be
            immediately pushed into the Operator queue (optional)
        id (str or None): String representing the operation (optional)
    """
    num_wires = 1
    num_params = 1
    """int: Number of trainable parameters that the operator depends on."""

    basis = "Z"
    grad_method = "A"
    parameter_frequencies = [(1,)]

<<<<<<< HEAD
    def label(self, decimals=None, base_label=None, cache=None):
        return super().label(decimals=decimals, base_label=base_label or "Rϕ", cache=cache)
=======
    def generator(self):
        return qml.Projector(np.array([1]), wires=self.wires)

    def __init__(self, phi, wires, do_queue=True, id=None):
        super().__init__(phi, wires=wires, do_queue=do_queue, id=id)

    def label(self, decimals=None, base_label=None):
        return super().label(decimals=decimals, base_label=base_label or "Rϕ")
>>>>>>> c13cb477

    @staticmethod
    def compute_matrix(phi):  # pylint: disable=arguments-differ
        r"""Representation of the operator as a canonical matrix in the computational basis (static method).

        The canonical matrix is the textbook matrix representation that does not consider wires.
        Implicitly, this assumes that the wires of the operator correspond to the global wire order.

        .. seealso:: :meth:`~.PhaseShift.matrix`


        Args:
            phi (tensor_like or float): phase shift

        Returns:
            tensor_like: canonical matrix

        **Example**

        >>> qml.PhaseShift.compute_matrix(torch.tensor(0.5))
        tensor([[0.9689-0.2474j, 0.0000+0.0000j],
                [0.0000+0.0000j, 0.9689+0.2474j]])
        """
        if qml.math.get_interface(phi) == "tensorflow":
            phi = qml.math.cast_like(phi, 1j)

        exp_part = qml.math.exp(1j * phi)

        return qml.math.diag([1, exp_part])

    @staticmethod
    def compute_eigvals(phi):  # pylint: disable=arguments-differ
        r"""Eigenvalues of the operator in the computational basis (static method).

        If :attr:`diagonalizing_gates` are specified and implement a unitary :math:`U`,
        the operator can be reconstructed as

        .. math:: O = U \Sigma U^{\dagger},

        where :math:`\Sigma` is the diagonal matrix containing the eigenvalues.

        Otherwise, no particular order for the eigenvalues is guaranteed.

        .. seealso:: :meth:`~.PhaseShift.eigvals`


        Args:
            phi (tensor_like or float): phase shift

        Returns:
            tensor_like: eigenvalues

        **Example**

        >>> qml.PhaseShift.compute_eigvals(torch.tensor(0.5))
        tensor([1.0000+0.0000j, 0.8776+0.4794j])
        """
        if qml.math.get_interface(phi) == "tensorflow":
            phi = qml.math.cast_like(phi, 1j)

        exp_part = qml.math.exp(1j * phi)

        return qml.math.stack([1, exp_part])

    @staticmethod
    def compute_decomposition(phi, wires):
        r"""Representation of the operator as a product of other operators (static method). :

        .. math:: O = O_1 O_2 \dots O_n.


        .. seealso:: :meth:`~.PhaseShift.decomposition`.

        Args:
            phi (float): rotation angle :math:`\phi`
            wires (Any, Wires): wires that the operator acts on

        Returns:
            list[Operator]: decomposition into lower level operations

        **Example:**

        >>> qml.PhaseShift.compute_decomposition(1.234, wires=0)
        [RZ(1.234, wires=[0])]

        """
        return [RZ(phi, wires=wires)]

    def adjoint(self):
        return PhaseShift(-self.data[0], wires=self.wires)

    def _controlled(self, wire):
        ControlledPhaseShift(*self.parameters, wires=wire + self.wires)

    def single_qubit_rot_angles(self):
        # PhaseShift(\theta) = RZ(\theta) RY(0) RZ(0)
        return [self.data[0], 0.0, 0.0]


class ControlledPhaseShift(Operation):
    r"""
    A qubit controlled phase shift.

    .. math:: CR_\phi(\phi) = \begin{bmatrix}
                1 & 0 & 0 & 0 \\
                0 & 1 & 0 & 0 \\
                0 & 0 & 1 & 0 \\
                0 & 0 & 0 & e^{i\phi}
            \end{bmatrix}.

    .. note:: The first wire provided corresponds to the **control qubit**.

    **Details:**

    * Number of wires: 2
    * Number of parameters: 1
    * Gradient recipe: :math:`\frac{d}{d\phi}f(CR_\phi(\phi)) = \frac{1}{2}\left[f(CR_\phi(\phi+\pi/2)) - f(CR_\phi(\phi-\pi/2))\right]`
      where :math:`f` is an expectation value depending on :math:`CR_{\phi}(\phi)`.

    Args:
        phi (float): rotation angle :math:`\phi`
        wires (Sequence[int]): the wire the operation acts on
        do_queue (bool): Indicates whether the operator should be
            immediately pushed into the Operator queue (optional)
        id (str or None): String representing the operation (optional)
    """
    num_wires = 2
    num_params = 1
    """int: Number of trainable parameters that the operator depends on."""

    basis = "Z"
    grad_method = "A"
    parameter_frequencies = [(1,)]

<<<<<<< HEAD
    def label(self, decimals=None, base_label=None, cache=None):
        return super().label(decimals=decimals, base_label=base_label or "Rϕ", cache=cache)
=======
    def generator(self):
        return qml.Projector(np.array([1, 1]), wires=self.wires)

    def __init__(self, phi, wires, do_queue=True, id=None):
        super().__init__(phi, wires=wires, do_queue=do_queue, id=id)

    def label(self, decimals=None, base_label=None):
        return super().label(decimals=decimals, base_label=base_label or "Rϕ")
>>>>>>> c13cb477

    @staticmethod
    def compute_matrix(phi):  # pylint: disable=arguments-differ
        r"""Representation of the operator as a canonical matrix in the computational basis (static method).

        The canonical matrix is the textbook matrix representation that does not consider wires.
        Implicitly, this assumes that the wires of the operator correspond to the global wire order.

        .. seealso:: :meth:`~.PhaseShift.matrix`

        Args:
            phi (tensor_like or float): phase shift

        Returns:
            tensor_like: canonical matrix

        **Example**

        >>> qml.PhaseShift.compute_matrix(torch.tensor(0.5))
            tensor([[1.0+0.0j, 0.0+0.0j, 0.0+0.0j, 0.0000+0.0000j],
                    [0.0+0.0j, 1.0+0.0j, 0.0+0.0j, 0.0000+0.0000j],
                    [0.0+0.0j, 0.0+0.0j, 1.0+0.0j, 0.0000+0.0000j],
                    [0.0+0.0j, 0.0+0.0j, 0.0+0.0j, 0.8776+0.4794j]])
        """
        if qml.math.get_interface(phi) == "tensorflow":
            phi = qml.math.cast_like(phi, 1j)

        exp_part = qml.math.exp(1j * phi)

        return qml.math.diag([1, 1, 1, exp_part])

    @staticmethod
    def compute_eigvals(phi):  # pylint: disable=arguments-differ
        r"""Eigenvalues of the operator in the computational basis (static method).

        If :attr:`diagonalizing_gates` are specified and implement a unitary :math:`U`,
        the operator can be reconstructed as

        .. math:: O = U \Sigma U^{\dagger},

        where :math:`\Sigma` is the diagonal matrix containing the eigenvalues.

        Otherwise, no particular order for the eigenvalues is guaranteed.

        .. seealso:: :meth:`~.ControlledPhaseShift.eigvals`


        Args:
            phi (tensor_like or float): phase shift

        Returns:
            tensor_like: eigenvalues

        **Example**

        >>> qml.ControlledPhaseShift.compute_eigvals(torch.tensor(0.5))
        tensor([1.0000+0.0000j, 1.0000+0.0000j, 1.0000+0.0000j, 0.8776+0.4794j])
        """
        if qml.math.get_interface(phi) == "tensorflow":
            phi = qml.math.cast_like(phi, 1j)

        exp_part = qml.math.exp(1j * phi)

        return qml.math.stack([1, 1, 1, exp_part])

    @staticmethod
    def compute_decomposition(phi, wires):
        r"""Representation of the operator as a product of other operators (static method). :

        .. math:: O = O_1 O_2 \dots O_n.



        .. seealso:: :meth:`~.ControlledPhaseShift.decomposition`.

        Args:
            phi (float): rotation angle :math:`\phi`
            wires (Iterable, Wires): wires that the operator acts on

        Returns:
            list[Operator]: decomposition into lower level operations

        **Example:**

        >>> qml.ControlledPhaseShift.compute_decomposition(1.234, wires=(0,1))
        [PhaseShift(0.617, wires=[0]),
        CNOT(wires=[0, 1]),
        PhaseShift(-0.617, wires=[1]),
        CNOT(wires=[0, 1]),
        PhaseShift(0.617, wires=[1])]

        """
        decomp_ops = [
            qml.PhaseShift(phi / 2, wires=wires[0]),
            qml.CNOT(wires=wires),
            qml.PhaseShift(-phi / 2, wires=wires[1]),
            qml.CNOT(wires=wires),
            qml.PhaseShift(phi / 2, wires=wires[1]),
        ]
        return decomp_ops

    def adjoint(self):
        return ControlledPhaseShift(-self.data[0], wires=self.wires)

    @property
    def control_wires(self):
        return Wires(self.wires[0])


CPhase = ControlledPhaseShift


class Rot(Operation):
    r"""
    Arbitrary single qubit rotation

    .. math::

        R(\phi,\theta,\omega) = RZ(\omega)RY(\theta)RZ(\phi)= \begin{bmatrix}
        e^{-i(\phi+\omega)/2}\cos(\theta/2) & -e^{i(\phi-\omega)/2}\sin(\theta/2) \\
        e^{-i(\phi-\omega)/2}\sin(\theta/2) & e^{i(\phi+\omega)/2}\cos(\theta/2)
        \end{bmatrix}.

    **Details:**

    * Number of wires: 1
    * Number of parameters: 3
    * Gradient recipe: :math:`\frac{d}{d\phi}f(R(\phi, \theta, \omega)) = \frac{1}{2}\left[f(R(\phi+\pi/2, \theta, \omega)) - f(R(\phi-\pi/2, \theta, \omega))\right]`
      where :math:`f` is an expectation value depending on :math:`R(\phi, \theta, \omega)`.
      This gradient recipe applies for each angle argument :math:`\{\phi, \theta, \omega\}`.

    .. note::

        If the ``Rot`` gate is not supported on the targeted device, PennyLane
        will attempt to decompose the gate into :class:`~.RZ` and :class:`~.RY` gates.

    Args:
        phi (float): rotation angle :math:`\phi`
        theta (float): rotation angle :math:`\theta`
        omega (float): rotation angle :math:`\omega`
        wires (Any, Wires): the wire the operation acts on
        do_queue (bool): Indicates whether the operator should be
            immediately pushed into the Operator queue (optional)
        id (str or None): String representing the operation (optional)
    """
    num_wires = 1
    num_params = 3
    """int: Number of trainable parameters that the operator depends on."""

    grad_method = "A"
    parameter_frequencies = [(1,), (1,), (1,)]

    def __init__(self, phi, theta, omega, wires, do_queue=True, id=None):
        super().__init__(phi, theta, omega, wires=wires, do_queue=do_queue, id=id)

    @staticmethod
    def compute_matrix(phi, theta, omega):  # pylint: disable=arguments-differ
        r"""Representation of the operator as a canonical matrix in the computational basis (static method).

        The canonical matrix is the textbook matrix representation that does not consider wires.
        Implicitly, this assumes that the wires of the operator correspond to the global wire order.

        .. seealso:: :meth:`~.Rot.matrix`


        Args:
            phi (tensor_like or float): first rotation angle
            theta (tensor_like or float): second rotation angle
            omega (tensor_like or float): third rotation angle

        Returns:
            tensor_like: canonical matrix

        **Example**

        >>> qml.Rot.compute_matrix(torch.tensor(0.1), torch.tensor(0.2), torch.tensor(0.3))
        tensor([[ 0.9752-0.1977j, -0.0993+0.0100j],
                [ 0.0993+0.0100j,  0.9752+0.1977j]])

        """
        # It might be that they are in different interfaces, e.g.,
        # Rot(0.2, 0.3, tf.Variable(0.5), wires=0)
        # So we need to make sure the matrix comes out having the right type
        interface = qml.math._multi_dispatch([phi, theta, omega])

        c = qml.math.cos(theta / 2)
        s = qml.math.sin(theta / 2)

        # If anything is not tensorflow, it has to be casted and then
        if interface == "tensorflow":
            phi = qml.math.cast_like(qml.math.asarray(phi, like=interface), 1j)
            omega = qml.math.cast_like(qml.math.asarray(omega, like=interface), 1j)
            c = qml.math.cast_like(qml.math.asarray(c, like=interface), 1j)
            s = qml.math.cast_like(qml.math.asarray(s, like=interface), 1j)

        mat = [
            [
                qml.math.exp(-0.5j * (phi + omega)) * c,
                -qml.math.exp(0.5j * (phi - omega)) * s,
            ],
            [
                qml.math.exp(-0.5j * (phi - omega)) * s,
                qml.math.exp(0.5j * (phi + omega)) * c,
            ],
        ]

        return qml.math.stack([qml.math.stack(row) for row in mat])

    @staticmethod
    def compute_decomposition(phi, theta, omega, wires):
        r"""Representation of the operator as a product of other operators (static method). :

        .. math:: O = O_1 O_2 \dots O_n.


        .. seealso:: :meth:`~.Rot.decomposition`.

        Args:
            phi (float): rotation angle :math:`\phi`
            theta (float): rotation angle :math:`\theta`
            omega (float): rotation angle :math:`\omega`
            wires (Any, Wires): the wire the operation acts on

        Returns:
            list[Operator]: decomposition into lower level operations

        **Example:**

        >>> qml.Rot.compute_decomposition(1.2, 2.3, 3.4, wires=0)
        [RZ(1.2, wires=[0]), RY(2.3, wires=[0]), RZ(3.4, wires=[0])]

        """
        decomp_ops = [
            RZ(phi, wires=wires),
            RY(theta, wires=wires),
            RZ(omega, wires=wires),
        ]
        return decomp_ops

    def adjoint(self):
        phi, theta, omega = self.parameters
        return Rot(-omega, -theta, -phi, wires=self.wires)

    def _controlled(self, wire):
        CRot(*self.parameters, wires=wire + self.wires)

    def single_qubit_rot_angles(self):
        return self.data


class MultiRZ(Operation):
    r"""
    Arbitrary multi Z rotation.

    .. math::

        MultiRZ(\theta) = \exp(-i \frac{\theta}{2} Z^{\otimes n})

    **Details:**

    * Number of wires: Any
    * Number of parameters: 1
    * Gradient recipe: :math:`\frac{d}{d\theta}f(MultiRZ(\theta)) = \frac{1}{2}\left[f(MultiRZ(\theta +\pi/2)) - f(MultiRZ(\theta-\pi/2))\right]`
      where :math:`f` is an expectation value depending on :math:`MultiRZ(\theta)`.

    .. note::

        If the ``MultiRZ`` gate is not supported on the targeted device, PennyLane
        will decompose the gate using :class:`~.RZ` and :class:`~.CNOT` gates.

    Args:
        theta (tensor_like or float): rotation angle :math:`\theta`
        wires (Sequence[int] or int): the wires the operation acts on
        do_queue (bool): Indicates whether the operator should be
            immediately pushed into the Operator queue (optional)
        id (str or None): String representing the operation (optional)
    """
    num_wires = AnyWires
    num_params = 1
    """int: Number of trainable parameters that the operator depends on."""

    grad_method = "A"
    parameter_frequencies = [(1,)]

    def __init__(self, theta, wires=None, do_queue=True, id=None):
        wires = Wires(wires)
        self.hyperparameters["n_wires"] = len(wires)
        super().__init__(theta, wires=wires, do_queue=do_queue, id=id)

    @staticmethod
    def compute_matrix(theta, n_wires):  # pylint: disable=arguments-differ
        r"""Representation of the operator as a canonical matrix in the computational basis (static method).

        The canonical matrix is the textbook matrix representation that does not consider wires.
        Implicitly, this assumes that the wires of the operator correspond to the global wire order.

        .. seealso:: :meth:`~.MultiRZ.matrix`

        Args:
            theta (tensor_like or float): rotation angle
            n_wires (int): number of wires the rotation acts on

        Returns:
            tensor_like: canonical matrix

        **Example**

        >>> qml.MultiRZ.compute_matrix(torch.tensor(0.1), 2)
        tensor([[0.9988-0.0500j, 0.0000+0.0000j, 0.0000+0.0000j, 0.0000+0.0000j],
                [0.0000+0.0000j, 0.9988+0.0500j, 0.0000+0.0000j, 0.0000+0.0000j],
                [0.0000+0.0000j, 0.0000+0.0000j, 0.9988+0.0500j, 0.0000+0.0000j],
                [0.0000+0.0000j, 0.0000+0.0000j, 0.0000+0.0000j, 0.9988-0.0500j]])
        """
        eigs = qml.math.convert_like(pauli_eigs(n_wires), theta)

        if qml.math.get_interface(theta) == "tensorflow":
            theta = qml.math.cast_like(theta, 1j)
            eigs = qml.math.cast_like(eigs, 1j)

        eigvals = qml.math.exp(-1j * theta / 2 * eigs)
        return qml.math.diag(eigvals)

    def generator(self):
        return -0.5 * functools.reduce(matmul, [qml.PauliZ(w) for w in self.wires])

    @staticmethod
    def compute_eigvals(theta, n_wires):  # pylint: disable=arguments-differ
        r"""Eigenvalues of the operator in the computational basis (static method).

        If :attr:`diagonalizing_gates` are specified and implement a unitary :math:`U`,
        the operator can be reconstructed as

        .. math:: O = U \Sigma U^{\dagger},

        where :math:`\Sigma` is the diagonal matrix containing the eigenvalues.

        Otherwise, no particular order for the eigenvalues is guaranteed.

        .. seealso:: :meth:`~.MultiRZ.eigvals`


        Args:
            theta (tensor_like or float): rotation angle
            n_wires (int): number of wires the rotation acts on

        Returns:
            tensor_like: eigenvalues

        **Example**

        >>> qml.MultiRZ.compute_eigvals(torch.tensor(0.5), 3)
        tensor([0.9689-0.2474j, 0.9689+0.2474j, 0.9689+0.2474j, 0.9689-0.2474j,
                0.9689+0.2474j, 0.9689-0.2474j, 0.9689-0.2474j, 0.9689+0.2474j])
        """
        eigs = qml.math.convert_like(pauli_eigs(n_wires), theta)

        if qml.math.get_interface(theta) == "tensorflow":
            theta = qml.math.cast_like(theta, 1j)
            eigs = qml.math.cast_like(eigs, 1j)

        return qml.math.exp(-1j * theta / 2 * eigs)

    @staticmethod
    def compute_decomposition(
        theta, wires, **kwargs
    ):  # pylint: disable=arguments-differ,unused-argument
        r"""Representation of the operator as a product of other operators (static method). :

        .. math:: O = O_1 O_2 \dots O_n.


        .. seealso:: :meth:`~.MultiRZ.decomposition`.

        Args:
            theta (float): rotation angle :math:`\theta`
            wires (Iterable, Wires): the wires the operation acts on

        Returns:
            list[Operator]: decomposition into lower level operations

        **Example:**

        >>> qml.MultiRZ.compute_decomposition(1.2, wires=(0,1))
        [CNOT(wires=[1, 0]), RZ(1.2, wires=[0]), CNOT(wires=[1, 0])]

        """
        ops = [qml.CNOT(wires=(w0, w1)) for w0, w1 in zip(wires[~0:0:-1], wires[~1::-1])]
        ops.append(RZ(theta, wires=wires[0]))
        ops += [qml.CNOT(wires=(w0, w1)) for w0, w1 in zip(wires[1:], wires[:~0])]

        return ops

    def adjoint(self):
        return MultiRZ(-self.parameters[0], wires=self.wires)


class PauliRot(Operation):
    r"""
    Arbitrary Pauli word rotation.

    .. math::

        RP(\theta, P) = \exp(-i \frac{\theta}{2} P)

    **Details:**

    * Number of wires: Any
    * Number of parameters: 2 (1 differentiable parameter)
    * Gradient recipe: :math:`\frac{d}{d\theta}f(RP(\theta)) = \frac{1}{2}\left[f(RP(\theta +\pi/2)) - f(RP(\theta-\pi/2))\right]`
      where :math:`f` is an expectation value depending on :math:`RP(\theta)`.

    .. note::

        If the ``PauliRot`` gate is not supported on the targeted device, PennyLane
        will decompose the gate using :class:`~.RX`, :class:`~.Hadamard`, :class:`~.RZ`
        and :class:`~.CNOT` gates.

    Args:
        theta (float): rotation angle :math:`\theta`
        pauli_word (string): the Pauli word defining the rotation
        wires (Sequence[int] or int): the wire the operation acts on
        do_queue (bool): Indicates whether the operator should be
            immediately pushed into the Operator queue (optional)
        id (str or None): String representing the operation (optional)

    **Example**

    >>> dev = qml.device('default.qubit', wires=1)
    >>> @qml.qnode(dev)
    ... def example_circuit():
    ...     qml.PauliRot(0.5, 'X',  wires=0)
    ...     return qml.expval(qml.PauliZ(0))
    >>> print(example_circuit())
    0.8775825618903724
    """
    num_wires = AnyWires
    num_params = 2
    """int: Number of trainable parameters that the operator depends on."""

    do_check_domain = False
    grad_method = "A"
    parameter_frequencies = [(1,)]

    _ALLOWED_CHARACTERS = "IXYZ"

    _PAULI_CONJUGATION_MATRICES = {
        "X": Hadamard.compute_matrix(),
        "Y": RX.compute_matrix(np.pi / 2),
        "Z": np.array([[1, 0], [0, 1]]),
    }

    def __init__(self, theta, pauli_word, wires=None, do_queue=True, id=None):
        super().__init__(theta, pauli_word, wires=wires, do_queue=do_queue, id=id)

        if not PauliRot._check_pauli_word(pauli_word):
            raise ValueError(
                f'The given Pauli word "{pauli_word}" contains characters that are not allowed.'
                " Allowed characters are I, X, Y and Z"
            )

        num_wires = 1 if isinstance(wires, int) else len(wires)

        if not len(pauli_word) == num_wires:
            raise ValueError(
                f"The given Pauli word has length {len(pauli_word)}, length {num_wires} was expected for wires {wires}"
            )

    def label(self, decimals=None, base_label=None, cache=None):
        r"""A customizable string representation of the operator.

        Args:
            decimals=None (int): If ``None``, no parameters are included. Else,
                specifies how to round the parameters.
            base_label=None (str): overwrite the non-parameter component of the label
            cache=None (dict): dictionary that caries information between label calls
                in the same drawing

        Returns:
            str: label to use in drawings

        **Example:**

        >>> op = qml.PauliRot(0.1, "XYY", wires=(0,1,2))
        >>> op.label()
        'RXYY'
        >>> op.label(decimals=2)
        'RXYY\n(0.10)'
        >>> op.label(base_label="PauliRot")
        'PauliRot\n(0.10)'

        """
        op_label = base_label or ("R" + self.parameters[1])

        if self.inverse:
            op_label += "⁻¹"

        if decimals is not None:
            param_string = f"\n({qml.math.asarray(self.parameters[0]):.{decimals}f})"
            op_label += param_string

        return op_label

    @staticmethod
    def _check_pauli_word(pauli_word):
        """Check that the given Pauli word has correct structure.

        Args:
            pauli_word (str): Pauli word to be checked

        Returns:
            bool: Whether the Pauli word has correct structure.
        """
        return all(pauli in PauliRot._ALLOWED_CHARACTERS for pauli in pauli_word)

    @staticmethod
    def compute_matrix(theta, pauli_word):  # pylint: disable=arguments-differ
        r"""Representation of the operator as a canonical matrix in the computational basis (static method).

        The canonical matrix is the textbook matrix representation that does not consider wires.
        Implicitly, this assumes that the wires of the operator correspond to the global wire order.

        .. seealso:: :meth:`~.PauliRot.matrix`


        Args:
            theta (tensor_like or float): rotation angle
            pauli_word (str): string representation of Pauli word

        Returns:
            tensor_like: canonical matrix

        **Example**

        >>> qml.PauliRot.compute_matrix(0.5, 'X')
        [[9.6891e-01+4.9796e-18j 2.7357e-17-2.4740e-01j]
         [2.7357e-17-2.4740e-01j 9.6891e-01+4.9796e-18j]]
        """
        if not PauliRot._check_pauli_word(pauli_word):
            raise ValueError(
                f'The given Pauli word "{pauli_word}" contains characters that are not allowed.'
                " Allowed characters are I, X, Y and Z"
            )

        interface = qml.math.get_interface(theta)

        if interface == "tensorflow":
            theta = qml.math.cast_like(theta, 1j)

        # Simplest case is if the Pauli is the identity matrix
        if pauli_word == "I" * len(pauli_word):

            exp = qml.math.exp(-1j * theta / 2)
            iden = qml.math.eye(2 ** len(pauli_word))
            if interface == "torch":
                # Use convert_like to ensure that the tensor is put on the correct
                # Torch device
                iden = qml.math.convert_like(iden, theta)
                return exp * iden

            return qml.math.array(exp * iden, like=interface)

        # We first generate the matrix excluding the identity parts and expand it afterwards.
        # To this end, we have to store on which wires the non-identity parts act
        non_identity_wires, non_identity_gates = zip(
            *[(wire, gate) for wire, gate in enumerate(pauli_word) if gate != "I"]
        )

        multi_Z_rot_matrix = MultiRZ.compute_matrix(theta, len(non_identity_gates))

        # now we conjugate with Hadamard and RX to create the Pauli string
        conjugation_matrix = functools.reduce(
            qml.math.kron,
            [PauliRot._PAULI_CONJUGATION_MATRICES[gate] for gate in non_identity_gates],
        )

        return expand(
            qml.math.dot(
                qml.math.conj(conjugation_matrix),
                qml.math.dot(multi_Z_rot_matrix, conjugation_matrix),
            ),
            non_identity_wires,
            list(range(len(pauli_word))),
        )

    def generator(self):
        pauli_word = self.parameters[1]
        return -0.5 * qml.grouping.string_to_pauli_word(pauli_word)

    @staticmethod
    def compute_eigvals(theta, pauli_word):  # pylint: disable=arguments-differ
        r"""Eigenvalues of the operator in the computational basis (static method).

        If :attr:`diagonalizing_gates` are specified and implement a unitary :math:`U`,
        the operator can be reconstructed as

        .. math:: O = U \Sigma U^{\dagger},

        where :math:`\Sigma` is the diagonal matrix containing the eigenvalues.

        Otherwise, no particular order for the eigenvalues is guaranteed.

        .. seealso:: :meth:`~.PauliRot.eigvals`


        Returns:
            tensor_like: eigenvalues

        **Example**

        >>> qml.PauliRot.compute_eigvals(torch.tensor(0.5), "X")
        tensor([0.9689-0.2474j, 0.9689+0.2474j])
        """
        if qml.math.get_interface(theta) == "tensorflow":
            theta = qml.math.cast_like(theta, 1j)

        # Identity must be treated specially because its eigenvalues are all the same
        if pauli_word == "I" * len(pauli_word):
            return qml.math.exp(-1j * theta / 2) * qml.math.ones(2 ** len(pauli_word))

        return MultiRZ.compute_eigvals(theta, len(pauli_word))

    @staticmethod
    def compute_decomposition(theta, pauli_word, wires):
        r"""Representation of the operator as a product of other operators (static method). :

        .. math:: O = O_1 O_2 \dots O_n.


        .. seealso:: :meth:`~.PauliRot.decomposition`.

        Args:
            theta (float): rotation angle :math:`\theta`
            pauli_word (string): the Pauli word defining the rotation
            wires (Iterable, Wires): the wires the operation acts on

        Returns:
            list[Operator]: decomposition into lower level operations

        **Example:**

        >>> qml.PauliRot.compute_decomposition(1.2, "XY", wires=(0,1))
        [Hadamard(wires=[0]),
        RX(1.5707963267948966, wires=[1]),
        MultiRZ(1.2, wires=[0, 1]),
        Hadamard(wires=[0]),
        RX(-1.5707963267948966, wires=[1])]

        """
        if isinstance(wires, int):  # Catch cases when the wire is passed as a single int.
            wires = [wires]

        # Check for identity and do nothing
        if pauli_word == "I" * len(wires):
            return []

        active_wires, active_gates = zip(
            *[(wire, gate) for wire, gate in zip(wires, pauli_word) if gate != "I"]
        )

        ops = []
        for wire, gate in zip(active_wires, active_gates):
            if gate == "X":
                ops.append(Hadamard(wires=[wire]))
            elif gate == "Y":
                ops.append(RX(np.pi / 2, wires=[wire]))

        ops.append(MultiRZ(theta, wires=list(active_wires)))

        for wire, gate in zip(active_wires, active_gates):
            if gate == "X":
                ops.append(Hadamard(wires=[wire]))
            elif gate == "Y":
                ops.append(RX(-np.pi / 2, wires=[wire]))
        return ops

    def adjoint(self):
        return PauliRot(-self.parameters[0], self.parameters[1], wires=self.wires)


# Four term gradient recipe for controlled rotations
c1 = INV_SQRT2 * (np.sqrt(2) + 1) / 4
c2 = INV_SQRT2 * (np.sqrt(2) - 1) / 4
a = np.pi / 2
b = 3 * np.pi / 2
four_term_grad_recipe = ([[c1, 1, a], [-c1, 1, -a], [-c2, 1, b], [c2, 1, -b]],)


class CRX(Operation):
    r"""
    The controlled-RX operator

    .. math::

        \begin{align}
            CR_x(\phi) &=
            \begin{bmatrix}
            & 1 & 0 & 0 & 0 \\
            & 0 & 1 & 0 & 0\\
            & 0 & 0 & \cos(\phi/2) & -i\sin(\phi/2)\\
            & 0 & 0 & -i\sin(\phi/2) & \cos(\phi/2)
            \end{bmatrix}.
        \end{align}

    **Details:**

    * Number of wires: 2
    * Number of parameters: 1
    * Gradient recipe: The controlled-RX operator satisfies a four-term parameter-shift rule
      (see Appendix F, https://arxiv.org/abs/2104.05695):

      .. math::

          \frac{d}{d\phi}f(CR_x(\phi)) = c_+ \left[f(CR_x(\phi+a)) - f(CR_x(\phi-a))\right] - c_- \left[f(CR_x(\phi+b)) - f(CR_x(\phi-b))\right]

      where :math:`f` is an expectation value depending on :math:`CR_x(\phi)`, and

      - :math:`a = \pi/2`
      - :math:`b = 3\pi/2`
      - :math:`c_{\pm} = (\sqrt{2} \pm 1)/{4\sqrt{2}}`

    Args:
        phi (float): rotation angle :math:`\phi`
        wires (Sequence[int]): the wire the operation acts on
        do_queue (bool): Indicates whether the operator should be
            immediately pushed into the Operator queue (optional)
        id (str or None): String representing the operation (optional)
    """
    num_wires = 2
    num_params = 1
    """int: Number of trainable parameters that the operator depends on."""

    basis = "X"
    grad_method = "A"
    grad_recipe = four_term_grad_recipe
    parameter_frequencies = [(0.5, 1.0)]

<<<<<<< HEAD
    def label(self, decimals=None, base_label=None, cache=None):
        return super().label(decimals=decimals, base_label=base_label or "RX", cache=cache)
=======
    def generator(self):
        return -0.5 * qml.Projector(np.array([1]), wires=self.wires[0]) @ qml.PauliX(self.wires[1])

    def __init__(self, phi, wires, do_queue=True, id=None):
        super().__init__(phi, wires=wires, do_queue=do_queue, id=id)

    def label(self, decimals=None, base_label=None):
        return super().label(decimals=decimals, base_label=base_label or "RX")
>>>>>>> c13cb477

    @staticmethod
    def compute_matrix(theta):  # pylint: disable=arguments-differ
        r"""Representation of the operator as a canonical matrix in the computational basis (static method).

        The canonical matrix is the textbook matrix representation that does not consider wires.
        Implicitly, this assumes that the wires of the operator correspond to the global wire order.

        .. seealso:: :meth:`~.CRX.matrix`

        Args:
            theta (tensor_like or float): rotation angle

        Returns:
            tensor_like: canonical matrix

        **Example**

        >>> qml.CRX.compute_matrix(torch.tensor(0.5))
        tensor([[1.0+0.0j, 0.0+0.0j,    0.0+0.0j,    0.0+0.0j],
                [0.0+0.0j, 1.0+0.0j,    0.0+0.0j,    0.0+0.0j],
                [0.0+0.0j, 0.0+0.0j, 0.9689+0.0j, 0.0-0.2474j],
                [0.0+0.0j, 0.0+0.0j, 0.0-0.2474j, 0.9689+0.0j]])
        """
        interface = qml.math.get_interface(theta)

        c = qml.math.cos(theta / 2)
        s = qml.math.sin(theta / 2)

        if interface == "torch":
            # Use convert_like to ensure that the tensor is put on the correct
            # Torch device
            z = qml.math.convert_like(qml.math.zeros([4]), theta)
        else:
            z = qml.math.zeros([4], like=interface)

        if interface == "tensorflow":
            c = qml.math.cast_like(c, 1j)
            s = qml.math.cast_like(s, 1j)
            z = qml.math.cast_like(z, 1j)

        js = -1j * s

        mat = qml.math.diag([1, 1, c, c])
        return mat + qml.math.stack(
            [z, z, qml.math.stack([0, 0, 0, js]), qml.math.stack([0, 0, js, 0])]
        )

    @staticmethod
    def compute_decomposition(phi, wires):
        r"""Representation of the operator as a product of other operators (static method). :

        .. math:: O = O_1 O_2 \dots O_n.


        .. seealso:: :meth:`~.CRot.decomposition`.

        Args:
            phi (float): rotation angle :math:`\phi`
            wires (Iterable, Wires): the wires the operation acts on

        Returns:
            list[Operator]: decomposition into lower level operations

        **Example:**

        >>> qml.CRX.compute_decomposition(1.2, wires=(0,1))
        [RZ(1.5707963267948966, wires=[1]),
        RY(0.6, wires=[1]),
        CNOT(wires=[0, 1]),
        RY(-0.6, wires=[1]),
        CNOT(wires=[0, 1]),
        RZ(-1.5707963267948966, wires=[1])]

        """
        decomp_ops = [
            RZ(np.pi / 2, wires=wires[1]),
            RY(phi / 2, wires=wires[1]),
            qml.CNOT(wires=wires),
            RY(-phi / 2, wires=wires[1]),
            qml.CNOT(wires=wires),
            RZ(-np.pi / 2, wires=wires[1]),
        ]
        return decomp_ops

    def adjoint(self):
        return CRX(-self.data[0], wires=self.wires)

    @property
    def control_wires(self):
        return Wires(self.wires[0])


class CRY(Operation):
    r"""
    The controlled-RY operator

    .. math::

        \begin{align}
            CR_y(\phi) &=
            \begin{bmatrix}
                1 & 0 & 0 & 0 \\
                0 & 1 & 0 & 0\\
                0 & 0 & \cos(\phi/2) & -\sin(\phi/2)\\
                0 & 0 & \sin(\phi/2) & \cos(\phi/2)
            \end{bmatrix}.
        \end{align}

    **Details:**

    * Number of wires: 2
    * Number of parameters: 1
    * Gradient recipe: The controlled-RY operator satisfies a four-term parameter-shift rule
      (see Appendix F, https://arxiv.org/abs/2104.05695):

      .. math::

          \frac{d}{d\phi}f(CR_y(\phi)) = c_+ \left[f(CR_y(\phi+a)) - f(CR_y(\phi-a))\right] - c_- \left[f(CR_y(\phi+b)) - f(CR_y(\phi-b))\right]

      where :math:`f` is an expectation value depending on :math:`CR_y(\phi)`, and

      - :math:`a = \pi/2`
      - :math:`b = 3\pi/2`
      - :math:`c_{\pm} = (\sqrt{2} \pm 1)/{4\sqrt{2}}`

    Args:
        phi (float): rotation angle :math:`\phi`
        wires (Sequence[int]): the wire the operation acts on
        do_queue (bool): Indicates whether the operator should be
            immediately pushed into the Operator queue (optional)
        id (str or None): String representing the operation (optional)
    """
    num_wires = 2
    num_params = 1
    """int: Number of trainable parameters that the operator depends on."""

    basis = "Y"
    grad_method = "A"
    grad_recipe = four_term_grad_recipe
    parameter_frequencies = [(0.5, 1.0)]

<<<<<<< HEAD
    def label(self, decimals=None, base_label=None, cache=None):
        return super().label(decimals=decimals, base_label=base_label or "RY", cache=cache)
=======
    def generator(self):
        return -0.5 * qml.Projector(np.array([1]), wires=self.wires[0]) @ qml.PauliY(self.wires[1])

    def __init__(self, phi, wires, do_queue=True, id=None):
        super().__init__(phi, wires=wires, do_queue=do_queue, id=id)

    def label(self, decimals=None, base_label=None):
        return super().label(decimals=decimals, base_label=base_label or "RY")
>>>>>>> c13cb477

    @staticmethod
    def compute_matrix(theta):  # pylint: disable=arguments-differ
        r"""Representation of the operator as a canonical matrix in the computational basis (static method).

        The canonical matrix is the textbook matrix representation that does not consider wires.
        Implicitly, this assumes that the wires of the operator correspond to the global wire order.

        .. seealso:: :meth:`~.CRY.matrix`


        Args:
            theta (tensor_like or float): rotation angle

        Returns:
            tensor_like: canonical matrix

        **Example**

        >>> qml.CRY.compute_matrix(torch.tensor(0.5))
        tensor([[ 1.0000,  0.0000,  0.0000,  0.0000],
                [ 0.0000,  1.0000,  0.0000,  0.0000],
                [ 0.0000,  0.0000,  0.9689, -0.2474],
                [ 0.0000,  0.0000,  0.2474,  0.9689]], dtype=torch.float64)
        """
        interface = qml.math.get_interface(theta)

        c = qml.math.cos(theta / 2)
        s = qml.math.sin(theta / 2)

        if interface == "torch":
            # Use convert_like to ensure that the tensor is put on the correct
            # Torch device
            z = qml.math.convert_like(qml.math.zeros([4]), theta)
        else:
            z = qml.math.zeros([4], like=interface)

        mat = qml.math.diag([1, 1, c, c])
        return mat + qml.math.stack(
            [z, z, qml.math.stack([0, 0, 0, -s]), qml.math.stack([0, 0, s, 0])]
        )

    @staticmethod
    def compute_decomposition(phi, wires):
        r"""Representation of the operator as a product of other operators (static method). :

        .. math:: O = O_1 O_2 \dots O_n.


        .. seealso:: :meth:`~.CRY.decomposition`.

        Args:
            phi (float): rotation angle :math:`\phi`
            wires (Iterable, Wires): wires that the operator acts on

        Returns:
            list[Operator]: decomposition into lower level operations

        **Example:**

        >>> qml.CRY.compute_decomposition(1.2, wires=(0,1))
        [RY(0.6, wires=[1]),
        CNOT(wires=[0, 1]),
        RY(-0.6, wires=[1]),
        CNOT(wires=[0, 1])]

        """
        decomp_ops = [
            RY(phi / 2, wires=wires[1]),
            qml.CNOT(wires=wires),
            RY(-phi / 2, wires=wires[1]),
            qml.CNOT(wires=wires),
        ]
        return decomp_ops

    def adjoint(self):
        return CRY(-self.data[0], wires=self.wires)

    @property
    def control_wires(self):
        return Wires(self.wires[0])


class CRZ(Operation):
    r"""
    The controlled-RZ operator

    .. math::

        \begin{align}
             CR_z(\phi) &=
             \begin{bmatrix}
                1 & 0 & 0 & 0 \\
                0 & 1 & 0 & 0\\
                0 & 0 & e^{-i\phi/2} & 0\\
                0 & 0 & 0 & e^{i\phi/2}
            \end{bmatrix}.
        \end{align}


    .. note:: The subscripts of the operations in the formula refer to the wires they act on, e.g. 1 corresponds to the first element in ``wires`` that is the **control qubit**.

    **Details:**

    * Number of wires: 2
    * Number of parameters: 1
    * Gradient recipe: The controlled-RZ operator satisfies a four-term parameter-shift rule
      (see Appendix F, https://arxiv.org/abs/2104.05695):

      .. math::

          \frac{d}{d\phi}f(CR_z(\phi)) = c_+ \left[f(CR_z(\phi+a)) - f(CR_z(\phi-a))\right] - c_- \left[f(CR_z(\phi+b)) - f(CR_z(\phi-b))\right]

      where :math:`f` is an expectation value depending on :math:`CR_z(\phi)`, and

      - :math:`a = \pi/2`
      - :math:`b = 3\pi/2`
      - :math:`c_{\pm} = (\sqrt{2} \pm 1)/{4\sqrt{2}}`

    Args:
        phi (float): rotation angle :math:`\phi`
        wires (Sequence[int]): the wire the operation acts on
        do_queue (bool): Indicates whether the operator should be
            immediately pushed into the Operator queue (optional)
        id (str or None): String representing the operation (optional)
    """
    num_wires = 2
    num_params = 1
    """int: Number of trainable parameters that the operator depends on."""

    basis = "Z"
    grad_method = "A"
    grad_recipe = four_term_grad_recipe
    parameter_frequencies = [(0.5, 1.0)]

<<<<<<< HEAD
    def label(self, decimals=None, base_label=None, cache=None):
        return super().label(decimals=decimals, base_label=base_label or "RZ", cache=cache)
=======
    def generator(self):
        return -0.5 * qml.Projector(np.array([1]), wires=self.wires[0]) @ qml.PauliZ(self.wires[1])

    def __init__(self, phi, wires, do_queue=True, id=None):
        super().__init__(phi, wires=wires, do_queue=do_queue, id=id)

    def label(self, decimals=None, base_label=None):
        return super().label(decimals=decimals, base_label=base_label or "RZ")
>>>>>>> c13cb477

    @staticmethod
    def compute_matrix(theta):  # pylint: disable=arguments-differ
        r"""Representation of the operator as a canonical matrix in the computational basis (static method).

        The canonical matrix is the textbook matrix representation that does not consider wires.
        Implicitly, this assumes that the wires of the operator correspond to the global wire order.

        .. seealso:: :meth:`~.CRZ.matrix`

        Args:
            theta (tensor_like or float): rotation angle

        Returns:
            tensor_like: canonical matrix

        **Example**

        >>> qml.CRZ.compute_matrix(torch.tensor(0.5))
        tensor([[1.0+0.0j, 0.0+0.0j,       0.0+0.0j,       0.0+0.0j],
                [0.0+0.0j, 1.0+0.0j,       0.0+0.0j,       0.0+0.0j],
                [0.0+0.0j, 0.0+0.0j, 0.9689-0.2474j,       0.0+0.0j],
                [0.0+0.0j, 0.0+0.0j,       0.0+0.0j, 0.9689+0.2474j]])
        """
        if qml.math.get_interface(theta) == "tensorflow":
            theta = qml.math.cast_like(theta, 1j)

        exp_part = qml.math.exp(-0.5j * theta)

        return qml.math.diag([1, 1, exp_part, qml.math.conj(exp_part)])

    @staticmethod
    def compute_eigvals(theta):  # pylint: disable=arguments-differ
        r"""Eigenvalues of the operator in the computational basis (static method).

        If :attr:`diagonalizing_gates` are specified and implement a unitary :math:`U`,
        the operator can be reconstructed as

        .. math:: O = U \Sigma U^{\dagger},

        where :math:`\Sigma` is the diagonal matrix containing the eigenvalues.

        Otherwise, no particular order for the eigenvalues is guaranteed.

        .. seealso:: :meth:`~.CRZ.eigvals`


        Args:
            theta (tensor_like or float): rotation angle

        Returns:
            tensor_like: eigenvalues

        **Example**

        >>> qml.CRZ.compute_eigvals(torch.tensor(0.5))
        tensor([1.0000+0.0000j, 1.0000+0.0000j, 0.9689-0.2474j, 0.9689+0.2474j])
        """
        theta = qml.math.flatten(qml.math.stack([theta]))[0]

        if qml.math.get_interface(theta) == "tensorflow":
            theta = qml.math.cast_like(theta, 1j)

        exp_part = qml.math.exp(-0.5j * theta)

        return qml.math.stack([1, 1, exp_part, qml.math.conj(exp_part)])

    @staticmethod
    def compute_decomposition(phi, wires):
        r"""Representation of the operator as a product of other operators (static method). :

        .. math:: O = O_1 O_2 \dots O_n.


        .. seealso:: :meth:`~.CRZ.decomposition`.

        Args:
            phi (float): rotation angle :math:`\phi`
            wires (Iterable, Wires): wires that the operator acts on

        Returns:
            list[Operator]: decomposition into lower level operations

        **Example:**

        >>> qml.CRZ.compute_decomposition(1.2, wires=(0,1))
        [PhaseShift(0.6, wires=[1]),
        CNOT(wires=[0, 1]),
        PhaseShift(-0.6, wires=[1]),
        CNOT(wires=[0, 1])]

        """
        decomp_ops = [
            PhaseShift(phi / 2, wires=wires[1]),
            qml.CNOT(wires=wires),
            PhaseShift(-phi / 2, wires=wires[1]),
            qml.CNOT(wires=wires),
        ]
        return decomp_ops

    def adjoint(self):
        return CRZ(-self.data[0], wires=self.wires)

    @property
    def control_wires(self):
        return Wires(self.wires[0])


class CRot(Operation):
    r"""
    The controlled-Rot operator

    .. math:: CR(\phi, \theta, \omega) = \begin{bmatrix}
            1 & 0 & 0 & 0 \\
            0 & 1 & 0 & 0\\
            0 & 0 & e^{-i(\phi+\omega)/2}\cos(\theta/2) & -e^{i(\phi-\omega)/2}\sin(\theta/2)\\
            0 & 0 & e^{-i(\phi-\omega)/2}\sin(\theta/2) & e^{i(\phi+\omega)/2}\cos(\theta/2)
        \end{bmatrix}.

    .. note:: The first wire provided corresponds to the **control qubit**.

    **Details:**

    * Number of wires: 2
    * Number of parameters: 3
    * Gradient recipe: The controlled-Rot operator satisfies a four-term parameter-shift rule
      (see Appendix F, https://arxiv.org/abs/2104.05695):

      .. math::

          \frac{d}{d\mathbf{x}_i}f(CR(\mathbf{x}_i)) = c_+ \left[f(CR(\mathbf{x}_i+a)) - f(CR(\mathbf{x}_i-a))\right] - c_- \left[f(CR(\mathbf{x}_i+b)) - f(CR(\mathbf{x}_i-b))\right]

      where :math:`f` is an expectation value depending on :math:`CR(\mathbf{x}_i)`, and

      - :math:`\mathbf{x} = (\phi, \theta, \omega)` and `i` is an index to :math:`\mathbf{x}`
      - :math:`a = \pi/2`
      - :math:`b = 3\pi/2`
      - :math:`c_{\pm} = (\sqrt{2} \pm 1)/{4\sqrt{2}}`

    Args:
        phi (float): rotation angle :math:`\phi`
        theta (float): rotation angle :math:`\theta`
        omega (float): rotation angle :math:`\omega`
        wires (Sequence[int]): the wire the operation acts on
        do_queue (bool): Indicates whether the operator should be
            immediately pushed into the Operator queue (optional)
        id (str or None): String representing the operation (optional)
    """
    num_wires = 2
    num_params = 3
    """int: Number of trainable parameters that the operator depends on."""

    grad_method = "A"
    grad_recipe = four_term_grad_recipe * 3
    parameter_frequencies = [(0.5, 1.0), (0.5, 1.0), (0.5, 1.0)]

<<<<<<< HEAD
    def label(self, decimals=None, base_label=None, cache=None):
        return super().label(decimals=decimals, base_label=base_label or "Rot", cache=cache)
=======
    def __init__(self, phi, theta, omega, wires, do_queue=True, id=None):
        super().__init__(phi, theta, omega, wires=wires, do_queue=do_queue, id=id)

    def label(self, decimals=None, base_label=None):
        return super().label(decimals=decimals, base_label=base_label or "Rot")
>>>>>>> c13cb477

    @staticmethod
    def compute_matrix(phi, theta, omega):  # pylint: disable=arguments-differ
        r"""Representation of the operator as a canonical matrix in the computational basis (static method).

        The canonical matrix is the textbook matrix representation that does not consider wires.
        Implicitly, this assumes that the wires of the operator correspond to the global wire order.

        .. seealso:: :meth:`~.CRot.matrix`


        Args:
            phi(tensor_like or float): first rotation angle
            theta (tensor_like or float): second rotation angle
            omega (tensor_like or float): third rotation angle

        Returns:
            tensor_like: canonical matrix

        **Example**

         >>> qml.CRot.compute_matrix(torch.tensor(0.1), torch.tensor(0.2), torch.tensor(0.3))
         tensor([[ 1.0+0.0j,  0.0+0.0j,        0.0+0.0j,        0.0+0.0j],
                [ 0.0+0.0j,  1.0+0.0j,        0.0+0.0j,        0.0+0.0j],
                [ 0.0+0.0j,  0.0+0.0j,  0.9752-0.1977j, -0.0993+0.0100j],
                [ 0.0+0.0j,  0.0+0.0j,  0.0993+0.0100j,  0.9752+0.1977j]])
        """
        # It might be that they are in different interfaces, e.g.,
        # Rot(0.2, 0.3, tf.Variable(0.5), wires=0)
        # So we need to make sure the matrix comes out having the right type
        interface = qml.math._multi_dispatch([phi, theta, omega])

        c = qml.math.cos(theta / 2)
        s = qml.math.sin(theta / 2)

        # If anything is not tensorflow, it has to be casted
        if interface == "tensorflow":
            phi = qml.math.cast_like(qml.math.asarray(phi, like=interface), 1j)
            omega = qml.math.cast_like(qml.math.asarray(omega, like=interface), 1j)
            c = qml.math.cast_like(qml.math.asarray(c, like=interface), 1j)
            s = qml.math.cast_like(qml.math.asarray(s, like=interface), 1j)

        mat = [
            [1, 0, 0, 0],
            [0, 1, 0, 0],
            [
                0,
                0,
                qml.math.exp(-0.5j * (phi + omega)) * c,
                -qml.math.exp(0.5j * (phi - omega)) * s,
            ],
            [
                0,
                0,
                qml.math.exp(-0.5j * (phi - omega)) * s,
                qml.math.exp(0.5j * (phi + omega)) * c,
            ],
        ]

        return qml.math.stack([qml.math.stack(row) for row in mat])

    @staticmethod
    def compute_decomposition(phi, theta, omega, wires):
        r"""Representation of the operator as a product of other operators (static method). :

        .. math:: O = O_1 O_2 \dots O_n.


        .. seealso:: :meth:`~.CRot.decomposition`.

        Args:
            phi (float): rotation angle :math:`\phi`
            theta (float): rotation angle :math:`\theta`
            omega (float): rotation angle :math:`\omega`
            wires (Iterable, Wires): the wires the operation acts on

        Returns:
            list[Operator]: decomposition into lower level operations

        **Example:**

        >>> qml.PhaseShift.compute_decomposition(1.234, wires=0)
        [RZ(-1.1, wires=[1]),
        CNOT(wires=[0, 1]),
        RZ(-2.3, wires=[1]),
        RY(-1.15, wires=[1]),
        CNOT(wires=[0, 1]),
        RY(1.15, wires=[1]),
        RZ(3.4, wires=[1])]

        """
        decomp_ops = [
            RZ((phi - omega) / 2, wires=wires[1]),
            qml.CNOT(wires=wires),
            RZ(-(phi + omega) / 2, wires=wires[1]),
            RY(-theta / 2, wires=wires[1]),
            qml.CNOT(wires=wires),
            RY(theta / 2, wires=wires[1]),
            RZ(omega, wires=wires[1]),
        ]
        return decomp_ops

    def adjoint(self):
        phi, theta, omega = self.parameters
        return CRot(-omega, -theta, -phi, wires=self.wires)

    @property
    def control_wires(self):
        return Wires(self.wires[0])


class U1(Operation):
    r"""
    U1 gate.

    .. math:: U_1(\phi) = e^{i\phi/2}R_z(\phi) = \begin{bmatrix}
                1 & 0 \\
                0 & e^{i\phi}
            \end{bmatrix}.

    .. note::

        The ``U1`` gate is an alias for the phase shift operation :class:`~.PhaseShift`.

    **Details:**

    * Number of wires: 1
    * Number of parameters: 1
    * Gradient recipe: :math:`\frac{d}{d\phi}f(U_1(\phi)) = \frac{1}{2}\left[f(U_1(\phi+\pi/2)) - f(U_1(\phi-\pi/2))\right]`
      where :math:`f` is an expectation value depending on :math:`U_1(\phi)`.

    Args:
        phi (float): rotation angle :math:`\phi`
        wires (Sequence[int] or int): the wire the operation acts on
        do_queue (bool): Indicates whether the operator should be
            immediately pushed into the Operator queue (optional)
        id (str or None): String representing the operation (optional)
    """
    num_wires = 1
    num_params = 1
    """int: Number of trainable parameters that the operator depends on."""

    grad_method = "A"
    parameter_frequencies = [(1,)]

    def generator(self):
        return qml.Projector(np.array([1]), wires=self.wires)

    def __init__(self, phi, wires, do_queue=True, id=None):
        super().__init__(phi, wires=wires, do_queue=do_queue, id=id)

    @staticmethod
    def compute_matrix(phi):  # pylint: disable=arguments-differ
        r"""Representation of the operator as a canonical matrix in the computational basis (static method).

        The canonical matrix is the textbook matrix representation that does not consider wires.
        Implicitly, this assumes that the wires of the operator correspond to the global wire order.

        .. seealso:: :meth:`~.U1.matrix`

        Args:
            phi (tensor_like or float): rotation angle

        Returns:
            tensor_like: canonical matrix

        **Example**

        >>> qml.U1.compute_matrix(torch.tensor(0.5))
        tensor([[1.0000+0.0000j, 0.0000+0.0000j],
                [0.0000+0.0000j, 0.8776+0.4794j]])
        """
        if qml.math.get_interface(phi) == "tensorflow":
            phi = qml.math.cast_like(phi, 1j)

        exp_part = qml.math.exp(1j * phi)

        return qml.math.diag([1, exp_part])

    @staticmethod
    def compute_decomposition(phi, wires):
        r"""Representation of the operator as a product of other operators (static method). :

        .. math:: O = O_1 O_2 \dots O_n.


        .. seealso:: :meth:`~.U1.decomposition`.

        Args:
            phi (float): rotation angle :math:`\phi`
            wires (Any, Wires): Wire that the operator acts on.

        Returns:
            list[Operator]: decomposition into lower level operations

        **Example:**

        >>> qml.U1.compute_decomposition(1.234, wires=0)
        [PhaseShift(1.234, wires=[0])]

        """
        return [PhaseShift(phi, wires=wires)]

    def adjoint(self):
        return U1(-self.data[0], wires=self.wires)


class U2(Operation):
    r"""
    U2 gate.

    .. math::

        U_2(\phi, \delta) = \frac{1}{\sqrt{2}}\begin{bmatrix} 1 & -\exp(i \delta)
        \\ \exp(i \phi) & \exp(i (\phi + \delta)) \end{bmatrix}

    The :math:`U_2` gate is related to the single-qubit rotation :math:`R` (:class:`Rot`) and the
    :math:`R_\phi` (:class:`PhaseShift`) gates via the following relation:

    .. math::

        U_2(\phi, \delta) = R_\phi(\phi+\delta) R(\delta,\pi/2,-\delta)

    .. note::

        If the ``U2`` gate is not supported on the targeted device, PennyLane
        will attempt to decompose the gate into :class:`~.Rot` and :class:`~.PhaseShift` gates.

    **Details:**

    * Number of wires: 1
    * Number of parameters: 2
    * Gradient recipe: :math:`\frac{d}{d\phi}f(U_2(\phi, \delta)) = \frac{1}{2}\left[f(U_2(\phi+\pi/2, \delta)) - f(U_2(\phi-\pi/2, \delta))\right]`
      where :math:`f` is an expectation value depending on :math:`U_2(\phi, \delta)`.
      This gradient recipe applies for each angle argument :math:`\{\phi, \delta\}`.

    Args:
        phi (float): azimuthal angle :math:`\phi`
        delta (float): quantum phase :math:`\delta`
        wires (Sequence[int] or int): the subsystem the gate acts on
        do_queue (bool): Indicates whether the operator should be
            immediately pushed into the Operator queue (optional)
        id (str or None): String representing the operation (optional)
    """
    num_wires = 1
    num_params = 2
    """int: Number of trainable parameters that the operator depends on."""

    grad_method = "A"
    parameter_frequencies = [(1,), (1,)]

    def __init__(self, phi, delta, wires, do_queue=True, id=None):
        super().__init__(phi, delta, wires=wires, do_queue=do_queue, id=id)

    @staticmethod
    def compute_matrix(phi, delta):  # pylint: disable=arguments-differ
        r"""Representation of the operator as a canonical matrix in the computational basis (static method).

        The canonical matrix is the textbook matrix representation that does not consider wires.
        Implicitly, this assumes that the wires of the operator correspond to the global wire order.

        .. seealso:: :meth:`~.U2.matrix`

        Args:
            phi (tensor_like or float): azimuthal angle
            delta (tensor_like or float): quantum phase

        Returns:
            tensor_like: canonical matrix

        **Example**

        >>> qml.U2.compute_matrix(torch.tensor(0.1), torch.tensor(0.2))
        tensor([[ 0.7071+0.0000j, -0.6930-0.1405j],
                [ 0.7036+0.0706j,  0.6755+0.2090j]])
        """
        interface = qml.math._multi_dispatch([phi, delta])

        # If anything is not tensorflow, it has to be casted and then
        if interface == "tensorflow":
            phi = qml.math.cast_like(qml.math.asarray(phi, like=interface), 1j)
            delta = qml.math.cast_like(qml.math.asarray(delta, like=interface), 1j)

        mat = [
            [1, -qml.math.exp(1j * delta)],
            [qml.math.exp(1j * phi), qml.math.exp(1j * (phi + delta))],
        ]

        return INV_SQRT2 * qml.math.stack([qml.math.stack(row) for row in mat])

    @staticmethod
    def compute_decomposition(phi, delta, wires):
        r"""Representation of the operator as a product of other operators (static method).

        .. math:: O = O_1 O_2 \dots O_n.

        .. seealso:: :meth:`~.U2.decomposition`.

        Args:
            phi (float): azimuthal angle :math:`\phi`
            delta (float): quantum phase :math:`\delta`
            wires (Iterable, Wires): the subsystem the gate acts on

        Returns:
            list[Operator]: decomposition into lower level operations

        **Example:**

        >>> qml.U2.compute_decomposition(1.23, 2.34, wires=0)
        [Rot(2.34, 1.5707963267948966, -2.34, wires=[0]),
        PhaseShift(2.34, wires=[0]),
        PhaseShift(1.23, wires=[0])]

        """
        decomp_ops = [
            Rot(delta, np.pi / 2, -delta, wires=wires),
            PhaseShift(delta, wires=wires),
            PhaseShift(phi, wires=wires),
        ]
        return decomp_ops

    def adjoint(self):
        phi, delta = self.parameters
        new_delta = (np.pi - phi) % (2 * np.pi)
        new_phi = (np.pi - delta) % (2 * np.pi)
        return U2(new_phi, new_delta, wires=self.wires)


class U3(Operation):
    r"""
    Arbitrary single qubit unitary.

    .. math::

        U_3(\theta, \phi, \delta) = \begin{bmatrix} \cos(\theta/2) & -\exp(i \delta)\sin(\theta/2) \\
        \exp(i \phi)\sin(\theta/2) & \exp(i (\phi + \delta))\cos(\theta/2) \end{bmatrix}

    The :math:`U_3` gate is related to the single-qubit rotation :math:`R` (:class:`Rot`) and the
    :math:`R_\phi` (:class:`PhaseShift`) gates via the following relation:

    .. math::

        U_3(\theta, \phi, \delta) = R_\phi(\phi+\delta) R(\delta,\theta,-\delta)

    .. note::

        If the ``U3`` gate is not supported on the targeted device, PennyLane
        will attempt to decompose the gate into :class:`~.PhaseShift` and :class:`~.Rot` gates.

    **Details:**

    * Number of wires: 1
    * Number of parameters: 3
    * Gradient recipe: :math:`\frac{d}{d\phi}f(U_3(\theta, \phi, \delta)) = \frac{1}{2}\left[f(U_3(\theta+\pi/2, \phi, \delta)) - f(U_3(\theta-\pi/2, \phi, \delta))\right]`
      where :math:`f` is an expectation value depending on :math:`U_3(\theta, \phi, \delta)`.
      This gradient recipe applies for each angle argument :math:`\{\theta, \phi, \delta\}`.

    Args:
        theta (float): polar angle :math:`\theta`
        phi (float): azimuthal angle :math:`\phi`
        delta (float): quantum phase :math:`\delta`
        wires (Sequence[int] or int): the subsystem the gate acts on
        do_queue (bool): Indicates whether the operator should be
            immediately pushed into the Operator queue (optional)
        id (str or None): String representing the operation (optional)
    """
    num_wires = 1
    num_params = 3
    """int: Number of trainable parameters that the operator depends on."""

    grad_method = "A"
    parameter_frequencies = [(1,), (1,), (1,)]

    def __init__(self, theta, phi, delta, wires, do_queue=True, id=None):
        super().__init__(theta, phi, delta, wires=wires, do_queue=do_queue, id=id)

    @staticmethod
    def compute_matrix(theta, phi, delta):  # pylint: disable=arguments-differ
        r"""Representation of the operator as a canonical matrix in the computational basis (static method).

        The canonical matrix is the textbook matrix representation that does not consider wires.
        Implicitly, this assumes that the wires of the operator correspond to the global wire order.

        .. seealso:: :meth:`~.U3.matrix`

        Args:
            theta (tensor_like or float): polar angle
            phi (tensor_like or float): azimuthal angle
            delta (tensor_like or float): quantum phase

        Returns:
            tensor_like: canonical matrix

        **Example**

        >>> qml.U3.compute_matrix(torch.tensor(0.1), torch.tensor(0.2), torch.tensor(0.3))
        tensor([[ 0.9988+0.0000j, -0.0477-0.0148j],
                [ 0.0490+0.0099j,  0.8765+0.4788j]])

        """
        # It might be that they are in different interfaces, e.g.,
        # Rot(0.2, 0.3, tf.Variable(0.5), wires=0)
        # So we need to make sure the matrix comes out having the right type
        interface = qml.math._multi_dispatch([theta, phi, delta])

        c = qml.math.cos(theta / 2)
        s = qml.math.sin(theta / 2)

        # If anything is not tensorflow, it has to be casted and then
        if interface == "tensorflow":
            phi = qml.math.cast_like(qml.math.asarray(phi, like=interface), 1j)
            delta = qml.math.cast_like(qml.math.asarray(delta, like=interface), 1j)
            c = qml.math.cast_like(qml.math.asarray(c, like=interface), 1j)
            s = qml.math.cast_like(qml.math.asarray(s, like=interface), 1j)

        mat = [
            [c, -s * qml.math.exp(1j * delta)],
            [s * qml.math.exp(1j * phi), c * qml.math.exp(1j * (phi + delta))],
        ]

        return qml.math.stack([qml.math.stack(row) for row in mat])

    @staticmethod
    def compute_decomposition(theta, phi, delta, wires):
        r"""Representation of the operator as a product of other operators (static method).

        .. math:: O = O_1 O_2 \dots O_n.


        .. seealso:: :meth:`~.U3.decomposition`.

        Args:
            theta (float): polar angle :math:`\theta`
            phi (float): azimuthal angle :math:`\phi`
            delta (float): quantum phase :math:`\delta`
            wires (Iterable, Wires): the subsystem the gate acts on

        Returns:
            list[Operator]: decomposition into lower level operations

        **Example:**

        >>> qml.U3.compute_decomposition(1.23, 2.34, 3.45, wires=0)
        [Rot(3.45, 1.23, -3.45, wires=[0]),
        PhaseShift(3.45, wires=[0]),
        PhaseShift(2.34, wires=[0])]

        """
        decomp_ops = [
            Rot(delta, theta, -delta, wires=wires),
            PhaseShift(delta, wires=wires),
            PhaseShift(phi, wires=wires),
        ]
        return decomp_ops

    def adjoint(self):
        theta, phi, delta = self.parameters
        new_delta = (np.pi - phi) % (2 * np.pi)
        new_phi = (np.pi - delta) % (2 * np.pi)
        return U3(theta, new_phi, new_delta, wires=self.wires)


class IsingXX(Operation):
    r"""
    Ising XX coupling gate

    .. math:: XX(\phi) = \begin{bmatrix}
            \cos(\phi / 2) & 0 & 0 & -i \sin(\phi / 2) \\
            0 & \cos(\phi / 2) & -i \sin(\phi / 2) & 0 \\
            0 & -i \sin(\phi / 2) & \cos(\phi / 2) & 0 \\
            -i \sin(\phi / 2) & 0 & 0 & \cos(\phi / 2)
        \end{bmatrix}.

    **Details:**

    * Number of wires: 2
    * Number of parameters: 1
    * Gradient recipe: :math:`\frac{d}{d\phi}f(XX(\phi)) = \frac{1}{2}\left[f(XX(\phi +\pi/2)) - f(XX(\phi-\pi/2))\right]`
      where :math:`f` is an expectation value depending on :math:`XX(\phi)`.

    Args:
        phi (float): the phase angle
        wires (int): the subsystem the gate acts on
        do_queue (bool): Indicates whether the operator should be
            immediately pushed into the Operator queue (optional)
        id (str or None): String representing the operation (optional)
    """
    num_wires = 2
    num_params = 1
    """int: Number of trainable parameters that the operator depends on."""

    grad_method = "A"
    parameter_frequencies = [(1,)]

    def generator(self):
        return -0.5 * PauliX(wires=self.wires[0]) @ PauliX(wires=self.wires[1])

    def __init__(self, phi, wires, do_queue=True, id=None):
        super().__init__(phi, wires=wires, do_queue=do_queue, id=id)

    @staticmethod
    def compute_matrix(phi):  # pylint: disable=arguments-differ
        r"""Representation of the operator as a canonical matrix in the computational basis (static method).

        The canonical matrix is the textbook matrix representation that does not consider wires.

        .. seealso:: :meth:`~.IsingXX.matrix`


        Args:
           phi (tensor_like or float): phase angle

        Returns:
           tensor_like: canonical matrix

        **Example**

        >>> qml.IsingXX.compute_matrix(torch.tensor(0.5))
        tensor([[0.9689+0.0000j, 0.0000+0.0000j, 0.0000+0.0000j, 0.0000-0.2474j],
                [0.0000+0.0000j, 0.9689+0.0000j, 0.0000-0.2474j, 0.0000+0.0000j],
                [0.0000+0.0000j, 0.0000-0.2474j, 0.9689+0.0000j, 0.0000+0.0000j],
                [0.0000-0.2474j, 0.0000+0.0000j, 0.0000+0.0000j, 0.9689+0.0000j]],
               dtype=torch.complex128)
        """
        c = qml.math.cos(phi / 2)
        s = qml.math.sin(phi / 2)
        Y = qml.math.convert_like(np.eye(4)[::-1].copy(), phi)

        if qml.math.get_interface(phi) == "tensorflow":
            c = qml.math.cast_like(c, 1j)
            s = qml.math.cast_like(s, 1j)
            Y = qml.math.cast_like(Y, 1j)

        mat = qml.math.diag([c, c, c, c]) - 1j * s * Y
        return mat

    @staticmethod
    def compute_decomposition(phi, wires):
        r"""Representation of the operator as a product of other operators (static method). :

        .. math:: O = O_1 O_2 \dots O_n.


        .. seealso:: :meth:`~.IsingXX.decomposition`.

        Args:
            phi (float): the phase angle
            wires (Iterable, Wires): the subsystem the gate acts on

        Returns:
            list[Operator]: decomposition into lower level operations

        **Example:**

        >>> qml.IsingXX.compute_decomposition(1.23, wires=(0,1))
        [CNOT(wires=[0, 1]), RX(1.23, wires=[0]), CNOT(wires=[0, 1]]

        """
        decomp_ops = [
            qml.CNOT(wires=wires),
            RX(phi, wires=[wires[0]]),
            qml.CNOT(wires=wires),
        ]
        return decomp_ops

    def adjoint(self):
        (phi,) = self.parameters
        return IsingXX(-phi, wires=self.wires)


class IsingYY(Operation):
    r"""
    Ising YY coupling gate

    .. math:: \mathtt{YY}(\phi) = \begin{bmatrix}
        \cos(\phi / 2) & 0 & 0 & i \sin(\phi / 2) \\
        0 & \cos(\phi / 2) & -i \sin(\phi / 2) & 0 \\
        0 & -i \sin(\phi / 2) & \cos(\phi / 2) & 0 \\
        i \sin(\phi / 2) & 0 & 0 & \cos(\phi / 2)
        \end{bmatrix}.

    **Details:**

    * Number of wires: 2
    * Number of parameters: 1
    * Gradient recipe: :math:`\frac{d}{d\phi}f(YY(\phi)) = \frac{1}{2}\left[f(YY(\phi +\pi/2)) - f(YY(\phi-\pi/2))\right]`
      where :math:`f` is an expectation value depending on :math:`YY(\phi)`.

    Args:
        phi (float): the phase angle
        wires (int): the subsystem the gate acts on
        do_queue (bool): Indicates whether the operator should be
            immediately pushed into the Operator queue (optional)
        id (str or None): String representing the operation (optional)
    """
    num_wires = 2
    num_params = 1
    """int: Number of trainable parameters that the operator depends on."""

    grad_method = "A"
    parameter_frequencies = [(1,)]

    def generator(self):
        return -0.5 * PauliY(wires=self.wires[0]) @ PauliY(wires=self.wires[1])

    def __init__(self, phi, wires, do_queue=True, id=None):
        super().__init__(phi, wires=wires, do_queue=do_queue, id=id)

    @staticmethod
    def compute_decomposition(phi, wires):
        r"""Representation of the operator as a product of other operators (static method). :

        .. math:: O = O_1 O_2 \dots O_n.


        .. seealso:: :meth:`~.IsingYY.decomposition`.

        Args:
            phi (float): the phase angle
            wires (Iterable, Wires): the subsystem the gate acts on

        Returns:
            list[Operator]: decomposition into lower level operations

        **Example:**

        >>> qml.IsingYY.compute_decomposition(1.23, wires=(0,1))
        [CY(wires=[0, 1]), RY(1.23, wires=[0]), CY(wires=[0, 1])]

        """
        return [
            qml.CY(wires=wires),
            qml.RY(phi, wires=[wires[0]]),
            qml.CY(wires=wires),
        ]

    @staticmethod
    def compute_matrix(phi):  # pylint: disable=arguments-differ
        r"""Representation of the operator as a canonical matrix in the computational basis (static method).

        The canonical matrix is the textbook matrix representation that does not consider wires.
        Implicitly, this assumes that the wires of the operator correspond to the global wire order.

        .. seealso:: :meth:`~.IsingYY.matrix`


        Args:
           phi (tensor_like or float): phase angle

        Returns:
           tensor_like: canonical matrix

        **Example**

        >>> qml.IsingYY.compute_matrix(torch.tensor(0.5))
        tensor([[0.9689+0.0000j, 0.0000+0.0000j, 0.0000+0.0000j, 0.0000+0.2474j],
                [0.0000+0.0000j, 0.9689+0.0000j, 0.0000-0.2474j, 0.0000+0.0000j],
                [0.0000+0.0000j, 0.0000-0.2474j, 0.9689+0.0000j, 0.0000+0.0000j],
                [0.0000+0.2474j, 0.0000+0.0000j, 0.0000+0.0000j, 0.9689+0.0000j]])
        """
        c = qml.math.cos(phi / 2)
        s = qml.math.sin(phi / 2)
        Y = qml.math.convert_like(np.diag([1, -1, -1, 1])[::-1].copy(), phi)

        if qml.math.get_interface(phi) == "tensorflow":
            c = qml.math.cast_like(c, 1j)
            s = qml.math.cast_like(s, 1j)
            Y = qml.math.cast_like(Y, 1j)

        return qml.math.diag([c, c, c, c]) + 1j * s * Y

    def adjoint(self):
        (phi,) = self.parameters
        return IsingYY(-phi, wires=self.wires)


class IsingZZ(Operation):
    r"""
    Ising ZZ coupling gate

    .. math:: ZZ(\phi) = \begin{bmatrix}
        e^{-i \phi / 2} & 0 & 0 & 0 \\
        0 & e^{i \phi / 2} & 0 & 0 \\
        0 & 0 & e^{i \phi / 2} & 0 \\
        0 & 0 & 0 & e^{-i \phi / 2}
        \end{bmatrix}.

    **Details:**

    * Number of wires: 2
    * Number of parameters: 1
    * Gradient recipe: :math:`\frac{d}{d\phi}f(ZZ(\phi)) = \frac{1}{2}\left[f(ZZ(\phi +\pi/2)) - f(ZZ(\phi-\pi/2))\right]`
      where :math:`f` is an expectation value depending on :math:`ZZ(\theta)`.

    Args:
        phi (float): the phase angle
        wires (int): the subsystem the gate acts on
        do_queue (bool): Indicates whether the operator should be
            immediately pushed into the Operator queue (optional)
        id (str or None): String representing the operation (optional)
    """
    num_wires = 2
    num_params = 1
    """int: Number of trainable parameters that the operator depends on."""

    grad_method = "A"
    parameter_frequencies = [(1,)]

    def generator(self):
        return -0.5 * PauliZ(wires=self.wires[0]) @ PauliZ(wires=self.wires[1])

    def __init__(self, phi, wires, do_queue=True, id=None):
        super().__init__(phi, wires=wires, do_queue=do_queue, id=id)

    @staticmethod
    def compute_decomposition(phi, wires):
        r"""Representation of the operator as a product of other operators (static method). :

        .. math:: O = O_1 O_2 \dots O_n.


        .. seealso:: :meth:`~.IsingZZ.decomposition`.

        Args:
            phi (float): the phase angle
            wires (Iterable, Wires): the subsystem the gate acts on

        Returns:
            list[Operator]: decomposition into lower level operations

        **Example:**

        >>> qml.IsingZZ.compute_decomposition(1.23, wires=0)
        [CNOT(wires=[0, 1]), RZ(1.23, wires=[1]), CNOT(wires=[0, 1])]

        """
        return [
            qml.CNOT(wires=wires),
            qml.RZ(phi, wires=[wires[1]]),
            qml.CNOT(wires=wires),
        ]

    @staticmethod
    def compute_matrix(phi):  # pylint: disable=arguments-differ
        r"""Representation of the operator as a canonical matrix in the computational basis (static method).

        The canonical matrix is the textbook matrix representation that does not consider wires.
        Implicitly, this assumes that the wires of the operator correspond to the global wire order.

        .. seealso:: :meth:`~.IsingZZ.matrix`


        Args:
           phi (tensor_like or float): phase angle

        Returns:
           tensor_like: canonical matrix

        **Example**

        >>> qml.IsingZZ.compute_matrix(torch.tensor(0.5))
        tensor([[0.9689-0.2474j, 0.0000+0.0000j, 0.0000+0.0000j, 0.0000+0.0000j],
                [0.0000+0.0000j, 0.9689+0.2474j, 0.0000+0.0000j, 0.0000+0.0000j],
                [0.0000+0.0000j, 0.0000+0.0000j, 0.9689+0.2474j, 0.0000+0.0000j],
                [0.0000+0.0000j, 0.0000+0.0000j, 0.0000+0.0000j, 0.9689-0.2474j]])
        """
        if qml.math.get_interface(phi) == "tensorflow":
            phi = qml.math.cast_like(phi, 1j)

        pos_phase = qml.math.exp(1.0j * phi / 2)
        neg_phase = qml.math.exp(-1.0j * phi / 2)

        return qml.math.diag([neg_phase, pos_phase, pos_phase, neg_phase])

    @staticmethod
    def compute_eigvals(phi):  # pylint: disable=arguments-differ
        r"""Eigenvalues of the operator in the computational basis (static method).

        If :attr:`diagonalizing_gates` are specified and implement a unitary :math:`U`,
        the operator can be reconstructed as

        .. math:: O = U \Sigma U^{\dagger},

        where :math:`\Sigma` is the diagonal matrix containing the eigenvalues.

        Otherwise, no particular order for the eigenvalues is guaranteed.

        .. seealso:: :meth:`~.IsingZZ.eigvals`


        Args:
            phi (tensor_like or float): phase angle

        Returns:
            tensor_like: eigenvalues

        **Example**

        >>> qml.IsingZZ.compute_eigvals(torch.tensor(0.5))
        tensor([0.9689-0.2474j, 0.9689+0.2474j, 0.9689+0.2474j, 0.9689-0.2474j])
        """
        if qml.math.get_interface(phi) == "tensorflow":
            phi = qml.math.cast_like(phi, 1j)

        pos_phase = qml.math.exp(1.0j * phi / 2)
        neg_phase = qml.math.exp(-1.0j * phi / 2)

        return qml.math.stack([neg_phase, pos_phase, pos_phase, neg_phase])

    def adjoint(self):
        (phi,) = self.parameters
        return IsingZZ(-phi, wires=self.wires)<|MERGE_RESOLUTION|>--- conflicted
+++ resolved
@@ -335,19 +335,14 @@
     grad_method = "A"
     parameter_frequencies = [(1,)]
 
-<<<<<<< HEAD
+    def generator(self):
+        return qml.Projector(np.array([1]), wires=self.wires)
+
+    def __init__(self, phi, wires, do_queue=True, id=None):
+        super().__init__(phi, wires=wires, do_queue=do_queue, id=id)
+
     def label(self, decimals=None, base_label=None, cache=None):
         return super().label(decimals=decimals, base_label=base_label or "Rϕ", cache=cache)
-=======
-    def generator(self):
-        return qml.Projector(np.array([1]), wires=self.wires)
-
-    def __init__(self, phi, wires, do_queue=True, id=None):
-        super().__init__(phi, wires=wires, do_queue=do_queue, id=id)
-
-    def label(self, decimals=None, base_label=None):
-        return super().label(decimals=decimals, base_label=base_label or "Rϕ")
->>>>>>> c13cb477
 
     @staticmethod
     def compute_matrix(phi):  # pylint: disable=arguments-differ
@@ -482,19 +477,14 @@
     grad_method = "A"
     parameter_frequencies = [(1,)]
 
-<<<<<<< HEAD
+    def generator(self):
+        return qml.Projector(np.array([1, 1]), wires=self.wires)
+
+    def __init__(self, phi, wires, do_queue=True, id=None):
+        super().__init__(phi, wires=wires, do_queue=do_queue, id=id)
+
     def label(self, decimals=None, base_label=None, cache=None):
         return super().label(decimals=decimals, base_label=base_label or "Rϕ", cache=cache)
-=======
-    def generator(self):
-        return qml.Projector(np.array([1, 1]), wires=self.wires)
-
-    def __init__(self, phi, wires, do_queue=True, id=None):
-        super().__init__(phi, wires=wires, do_queue=do_queue, id=id)
-
-    def label(self, decimals=None, base_label=None):
-        return super().label(decimals=decimals, base_label=base_label or "Rϕ")
->>>>>>> c13cb477
 
     @staticmethod
     def compute_matrix(phi):  # pylint: disable=arguments-differ
@@ -1231,19 +1221,14 @@
     grad_recipe = four_term_grad_recipe
     parameter_frequencies = [(0.5, 1.0)]
 
-<<<<<<< HEAD
+    def generator(self):
+        return -0.5 * qml.Projector(np.array([1]), wires=self.wires[0]) @ qml.PauliX(self.wires[1])
+
+    def __init__(self, phi, wires, do_queue=True, id=None):
+        super().__init__(phi, wires=wires, do_queue=do_queue, id=id)
+
     def label(self, decimals=None, base_label=None, cache=None):
         return super().label(decimals=decimals, base_label=base_label or "RX", cache=cache)
-=======
-    def generator(self):
-        return -0.5 * qml.Projector(np.array([1]), wires=self.wires[0]) @ qml.PauliX(self.wires[1])
-
-    def __init__(self, phi, wires, do_queue=True, id=None):
-        super().__init__(phi, wires=wires, do_queue=do_queue, id=id)
-
-    def label(self, decimals=None, base_label=None):
-        return super().label(decimals=decimals, base_label=base_label or "RX")
->>>>>>> c13cb477
 
     @staticmethod
     def compute_matrix(theta):  # pylint: disable=arguments-differ
@@ -1386,19 +1371,14 @@
     grad_recipe = four_term_grad_recipe
     parameter_frequencies = [(0.5, 1.0)]
 
-<<<<<<< HEAD
+    def generator(self):
+        return -0.5 * qml.Projector(np.array([1]), wires=self.wires[0]) @ qml.PauliY(self.wires[1])
+
+    def __init__(self, phi, wires, do_queue=True, id=None):
+        super().__init__(phi, wires=wires, do_queue=do_queue, id=id)
+
     def label(self, decimals=None, base_label=None, cache=None):
         return super().label(decimals=decimals, base_label=base_label or "RY", cache=cache)
-=======
-    def generator(self):
-        return -0.5 * qml.Projector(np.array([1]), wires=self.wires[0]) @ qml.PauliY(self.wires[1])
-
-    def __init__(self, phi, wires, do_queue=True, id=None):
-        super().__init__(phi, wires=wires, do_queue=do_queue, id=id)
-
-    def label(self, decimals=None, base_label=None):
-        return super().label(decimals=decimals, base_label=base_label or "RY")
->>>>>>> c13cb477
 
     @staticmethod
     def compute_matrix(theta):  # pylint: disable=arguments-differ
@@ -1534,19 +1514,14 @@
     grad_recipe = four_term_grad_recipe
     parameter_frequencies = [(0.5, 1.0)]
 
-<<<<<<< HEAD
+    def generator(self):
+        return -0.5 * qml.Projector(np.array([1]), wires=self.wires[0]) @ qml.PauliZ(self.wires[1])
+
+    def __init__(self, phi, wires, do_queue=True, id=None):
+        super().__init__(phi, wires=wires, do_queue=do_queue, id=id)
+
     def label(self, decimals=None, base_label=None, cache=None):
         return super().label(decimals=decimals, base_label=base_label or "RZ", cache=cache)
-=======
-    def generator(self):
-        return -0.5 * qml.Projector(np.array([1]), wires=self.wires[0]) @ qml.PauliZ(self.wires[1])
-
-    def __init__(self, phi, wires, do_queue=True, id=None):
-        super().__init__(phi, wires=wires, do_queue=do_queue, id=id)
-
-    def label(self, decimals=None, base_label=None):
-        return super().label(decimals=decimals, base_label=base_label or "RZ")
->>>>>>> c13cb477
 
     @staticmethod
     def compute_matrix(theta):  # pylint: disable=arguments-differ
@@ -1702,17 +1677,12 @@
     grad_method = "A"
     grad_recipe = four_term_grad_recipe * 3
     parameter_frequencies = [(0.5, 1.0), (0.5, 1.0), (0.5, 1.0)]
-
-<<<<<<< HEAD
+    
+    def __init__(self, phi, theta, omega, wires, do_queue=True, id=None):
+        super().__init__(phi, theta, omega, wires=wires, do_queue=do_queue, id=id)
+
     def label(self, decimals=None, base_label=None, cache=None):
         return super().label(decimals=decimals, base_label=base_label or "Rot", cache=cache)
-=======
-    def __init__(self, phi, theta, omega, wires, do_queue=True, id=None):
-        super().__init__(phi, theta, omega, wires=wires, do_queue=do_queue, id=id)
-
-    def label(self, decimals=None, base_label=None):
-        return super().label(decimals=decimals, base_label=base_label or "Rot")
->>>>>>> c13cb477
 
     @staticmethod
     def compute_matrix(phi, theta, omega):  # pylint: disable=arguments-differ
