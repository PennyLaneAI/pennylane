# Copyright 2018-2021 Xanadu Quantum Technologies Inc.

# Licensed under the Apache License, Version 2.0 (the "License");
# you may not use this file except in compliance with the License.
# You may obtain a copy of the License at

#     http://www.apache.org/licenses/LICENSE-2.0

# Unless required by applicable law or agreed to in writing, software
# distributed under the License is distributed on an "AS IS" BASIS,
# WITHOUT WARRANTIES OR CONDITIONS OF ANY KIND, either express or implied.
# See the License for the specific language governing permissions and
# limitations under the License.
# pylint: disable=too-many-arguments
"""
This submodule contains the discrete-variable quantum operations that are the
core parameterized gates.
"""
# pylint:disable=abstract-method,arguments-differ,protected-access,invalid-overridden-method
import functools
import math
from operator import matmul

import numpy as np

import pennylane as qml
from pennylane.operation import AnyWires, Operation, expand_matrix
from pennylane.ops.qubit.non_parametric_ops import PauliX, PauliY, PauliZ, Hadamard
<<<<<<< HEAD
=======
from pennylane.operation import expand_matrix
>>>>>>> d31b6f71
from pennylane.utils import pauli_eigs
from pennylane.wires import Wires

INV_SQRT2 = 1 / math.sqrt(2)

stack_last = functools.partial(qml.math.stack, axis=-1)


class RX(Operation):
    r"""
    The single qubit X rotation

    .. math:: R_x(\phi) = e^{-i\phi\sigma_x/2} = \begin{bmatrix}
                \cos(\phi/2) & -i\sin(\phi/2) \\
                -i\sin(\phi/2) & \cos(\phi/2)
            \end{bmatrix}.

    **Details:**

    * Number of wires: 1
    * Number of parameters: 1
    * Number of dimensions per parameter: (0,)
    * Gradient recipe: :math:`\frac{d}{d\phi}f(R_x(\phi)) = \frac{1}{2}\left[f(R_x(\phi+\pi/2)) - f(R_x(\phi-\pi/2))\right]`
      where :math:`f` is an expectation value depending on :math:`R_x(\phi)`.

    Args:
        phi (float): rotation angle :math:`\phi`
        wires (Sequence[int] or int): the wire the operation acts on
        do_queue (bool): Indicates whether the operator should be
            immediately pushed into the Operator queue (optional)
        id (str or None): String representing the operation (optional)
    """
    num_wires = 1
    num_params = 1
    """int: Number of trainable parameters that the operator depends on."""

    ndim_params = (0,)
    """tuple[int]: Number of dimensions per trainable parameter that the operator depends on."""

    basis = "X"
    grad_method = "A"
    parameter_frequencies = [(1,)]

    def generator(self):
        return -0.5 * PauliX(wires=self.wires)

    def __init__(self, phi, wires, do_queue=True, id=None):
        super().__init__(phi, wires=wires, do_queue=do_queue, id=id)

    @staticmethod
    def compute_matrix(theta):  # pylint: disable=arguments-differ
        r"""Representation of the operator as a canonical matrix in the computational basis (static method).

        The canonical matrix is the textbook matrix representation that does not consider wires.
        Implicitly, this assumes that the wires of the operator correspond to the global wire order.

        .. seealso:: :meth:`~.RX.matrix`

        Args:
            theta (tensor_like or float): rotation angle

        Returns:
            tensor_like: canonical matrix

        **Example**

        >>> qml.RX.compute_matrix(torch.tensor(0.5))
        tensor([[0.9689+0.0000j, 0.0000-0.2474j],
                [0.0000-0.2474j, 0.9689+0.0000j]])
        """
        c = qml.math.cos(theta / 2)
        s = qml.math.sin(theta / 2)

        if qml.math.get_interface(theta) == "tensorflow":
            c = qml.math.cast_like(c, 1j)
            s = qml.math.cast_like(s, 1j)

        # The following avoids casting an imaginary quantity to reals when backpropagating
        c = (1 + 0j) * c
        js = -1j * s
        return qml.math.stack([stack_last([c, js]), stack_last([js, c])], axis=-2)

    def adjoint(self):
        return RX(-self.data[0], wires=self.wires)

    def pow(self, z):
        return [RX(self.data[0] * z, wires=self.wires)]

    def _controlled(self, wire):
        CRX(*self.parameters, wires=wire + self.wires)

    def single_qubit_rot_angles(self):
        # RX(\theta) = RZ(-\pi/2) RY(\theta) RZ(\pi/2)
        pi_half = qml.math.ones_like(self.data[0]) * (np.pi / 2)
        return [pi_half, self.data[0], -pi_half]


class RY(Operation):
    r"""
    The single qubit Y rotation

    .. math:: R_y(\phi) = e^{-i\phi\sigma_y/2} = \begin{bmatrix}
                \cos(\phi/2) & -\sin(\phi/2) \\
                \sin(\phi/2) & \cos(\phi/2)
            \end{bmatrix}.

    **Details:**

    * Number of wires: 1
    * Number of parameters: 1
    * Number of dimensions per parameter: (0,)
    * Gradient recipe: :math:`\frac{d}{d\phi}f(R_y(\phi)) = \frac{1}{2}\left[f(R_y(\phi+\pi/2)) - f(R_y(\phi-\pi/2))\right]`
      where :math:`f` is an expectation value depending on :math:`R_y(\phi)`.

    Args:
        phi (float): rotation angle :math:`\phi`
        wires (Sequence[int] or int): the wire the operation acts on
        do_queue (bool): Indicates whether the operator should be
            immediately pushed into the Operator queue (optional)
        id (str or None): String representing the operation (optional)
    """
    num_wires = 1
    num_params = 1
    """int: Number of trainable parameters that the operator depends on."""

    ndim_params = (0,)
    """tuple[int]: Number of dimensions per trainable parameter that the operator depends on."""

    basis = "Y"
    grad_method = "A"
    parameter_frequencies = [(1,)]

    def generator(self):
        return -0.5 * PauliY(wires=self.wires)

    def __init__(self, phi, wires, do_queue=True, id=None):
        super().__init__(phi, wires=wires, do_queue=do_queue, id=id)

    @staticmethod
    def compute_matrix(theta):  # pylint: disable=arguments-differ
        r"""Representation of the operator as a canonical matrix in the computational basis (static method).

        The canonical matrix is the textbook matrix representation that does not consider wires.
        Implicitly, this assumes that the wires of the operator correspond to the global wire order.

        .. seealso:: :meth:`~.RY.matrix`


        Args:
            theta (tensor_like or float): rotation angle

        Returns:
            tensor_like: canonical matrix

        **Example**

        >>> qml.RY.compute_matrix(torch.tensor(0.5))
        tensor([[ 0.9689, -0.2474],
                [ 0.2474,  0.9689]])
        """

        c = qml.math.cos(theta / 2)
        s = qml.math.sin(theta / 2)
        if qml.math.get_interface(theta) == "tensorflow":
            c = qml.math.cast_like(c, 1j)
            s = qml.math.cast_like(s, 1j)
        # The following avoids casting an imaginary quantity to reals when backpropagating
        c = (1 + 0j) * c
        s = (1 + 0j) * s
        return qml.math.stack([stack_last([c, -s]), stack_last([s, c])], axis=-2)

    def adjoint(self):
        return RY(-self.data[0], wires=self.wires)

    def pow(self, z):
        return [RY(self.data[0] * z, wires=self.wires)]

    def _controlled(self, wire):
        CRY(*self.parameters, wires=wire + self.wires)

    def single_qubit_rot_angles(self):
        # RY(\theta) = RZ(0) RY(\theta) RZ(0)
        return [0.0, self.data[0], 0.0]


class RZ(Operation):
    r"""
    The single qubit Z rotation

    .. math:: R_z(\phi) = e^{-i\phi\sigma_z/2} = \begin{bmatrix}
                e^{-i\phi/2} & 0 \\
                0 & e^{i\phi/2}
            \end{bmatrix}.

    **Details:**

    * Number of wires: 1
    * Number of parameters: 1
    * Number of dimensions per parameter: (0,)
    * Gradient recipe: :math:`\frac{d}{d\phi}f(R_z(\phi)) = \frac{1}{2}\left[f(R_z(\phi+\pi/2)) - f(R_z(\phi-\pi/2))\right]`
      where :math:`f` is an expectation value depending on :math:`R_z(\phi)`.

    Args:
        phi (float): rotation angle :math:`\phi`
        wires (Sequence[int] or int): the wire the operation acts on
        do_queue (bool): Indicates whether the operator should be
            immediately pushed into the Operator queue (optional)
        id (str or None): String representing the operation (optional)
    """
    num_wires = 1
    num_params = 1
    """int: Number of trainable parameters that the operator depends on."""

    ndim_params = (0,)
    """tuple[int]: Number of dimensions per trainable parameter that the operator depends on."""

    basis = "Z"
    grad_method = "A"
    parameter_frequencies = [(1,)]

    def generator(self):
        return -0.5 * PauliZ(wires=self.wires)

    def __init__(self, phi, wires, do_queue=True, id=None):
        super().__init__(phi, wires=wires, do_queue=do_queue, id=id)

    @staticmethod
    def compute_matrix(theta):  # pylint: disable=arguments-differ
        r"""Representation of the operator as a canonical matrix in the computational basis (static method).

        The canonical matrix is the textbook matrix representation that does not consider wires.
        Implicitly, this assumes that the wires of the operator correspond to the global wire order.

        .. seealso:: :meth:`~.RZ.matrix`

        Args:
            theta (tensor_like or float): rotation angle

        Returns:
            tensor_like: canonical matrix

        **Example**

        >>> qml.RZ.compute_matrix(torch.tensor(0.5))
        tensor([[0.9689-0.2474j, 0.0000+0.0000j],
                [0.0000+0.0000j, 0.9689+0.2474j]])
        """
        if qml.math.get_interface(theta) == "tensorflow":
            theta = qml.math.cast_like(theta, 1j)

        p = qml.math.exp(-0.5j * theta)
        z = qml.math.zeros_like(p)

        return qml.math.stack([stack_last([p, z]), stack_last([z, qml.math.conj(p)])], axis=-2)

    @staticmethod
    def compute_eigvals(theta):  # pylint: disable=arguments-differ
        r"""Eigenvalues of the operator in the computational basis (static method).

        If :attr:`diagonalizing_gates` are specified and implement a unitary :math:`U`,
        the operator can be reconstructed as

        .. math:: O = U \Sigma U^{\dagger},

        where :math:`\Sigma` is the diagonal matrix containing the eigenvalues.

        Otherwise, no particular order for the eigenvalues is guaranteed.

        .. seealso:: :meth:`~.RZ.eigvals`


        Args:
            theta (tensor_like or float): rotation angle

        Returns:
            tensor_like: eigenvalues

        **Example**

        >>> qml.RZ.compute_eigvals(torch.tensor(0.5))
        tensor([0.9689-0.2474j, 0.9689+0.2474j])
        """

        if qml.math.get_interface(theta) == "tensorflow":
            theta = qml.math.cast_like(theta, 1j)

        p = qml.math.exp(-0.5j * theta)

        return stack_last([p, qml.math.conj(p)])

    def adjoint(self):
        return RZ(-self.data[0], wires=self.wires)

    def pow(self, z):
        return [RZ(self.data[0] * z, wires=self.wires)]

    def _controlled(self, wire):
        CRZ(*self.parameters, wires=wire + self.wires)

    def single_qubit_rot_angles(self):
        # RZ(\theta) = RZ(\theta) RY(0) RZ(0)
        return [self.data[0], 0.0, 0.0]


class PhaseShift(Operation):
    r"""
    Arbitrary single qubit local phase shift

    .. math:: R_\phi(\phi) = e^{i\phi/2}R_z(\phi) = \begin{bmatrix}
                1 & 0 \\
                0 & e^{i\phi}
            \end{bmatrix}.

    **Details:**

    * Number of wires: 1
    * Number of parameters: 1
    * Number of dimensions per parameter: (0,)
    * Gradient recipe: :math:`\frac{d}{d\phi}f(R_\phi(\phi)) = \frac{1}{2}\left[f(R_\phi(\phi+\pi/2)) - f(R_\phi(\phi-\pi/2))\right]`
      where :math:`f` is an expectation value depending on :math:`R_{\phi}(\phi)`.

    Args:
        phi (float): rotation angle :math:`\phi`
        wires (Sequence[int] or int): the wire the operation acts on
        do_queue (bool): Indicates whether the operator should be
            immediately pushed into the Operator queue (optional)
        id (str or None): String representing the operation (optional)
    """
    num_wires = 1
    num_params = 1
    """int: Number of trainable parameters that the operator depends on."""

    ndim_params = (0,)
    """tuple[int]: Number of dimensions per trainable parameter that the operator depends on."""

    basis = "Z"
    grad_method = "A"
    parameter_frequencies = [(1,)]

    def generator(self):
        return qml.Projector(np.array([1]), wires=self.wires)

    def __init__(self, phi, wires, do_queue=True, id=None):
        super().__init__(phi, wires=wires, do_queue=do_queue, id=id)

    def label(self, decimals=None, base_label=None, cache=None):
        return super().label(decimals=decimals, base_label=base_label or "Rϕ", cache=cache)

    @staticmethod
    def compute_matrix(phi):  # pylint: disable=arguments-differ
        r"""Representation of the operator as a canonical matrix in the computational basis (static method).

        The canonical matrix is the textbook matrix representation that does not consider wires.
        Implicitly, this assumes that the wires of the operator correspond to the global wire order.

        .. seealso:: :meth:`~.PhaseShift.matrix`


        Args:
            phi (tensor_like or float): phase shift

        Returns:
            tensor_like: canonical matrix

        **Example**

        >>> qml.PhaseShift.compute_matrix(torch.tensor(0.5))
        tensor([[0.9689-0.2474j, 0.0000+0.0000j],
                [0.0000+0.0000j, 0.9689+0.2474j]])
        """
        if qml.math.get_interface(phi) == "tensorflow":
            phi = qml.math.cast_like(phi, 1j)

        p = qml.math.exp(1j * phi)
        z = qml.math.zeros_like(p)

        return qml.math.stack([stack_last([qml.math.ones_like(p), z]), stack_last([z, p])], axis=-2)

    @staticmethod
    def compute_eigvals(phi):  # pylint: disable=arguments-differ
        r"""Eigenvalues of the operator in the computational basis (static method).

        If :attr:`diagonalizing_gates` are specified and implement a unitary :math:`U`,
        the operator can be reconstructed as

        .. math:: O = U \Sigma U^{\dagger},

        where :math:`\Sigma` is the diagonal matrix containing the eigenvalues.

        Otherwise, no particular order for the eigenvalues is guaranteed.

        .. seealso:: :meth:`~.PhaseShift.eigvals`


        Args:
            phi (tensor_like or float): phase shift

        Returns:
            tensor_like: eigenvalues

        **Example**

        >>> qml.PhaseShift.compute_eigvals(torch.tensor(0.5))
        tensor([1.0000+0.0000j, 0.8776+0.4794j])
        """
        if qml.math.get_interface(phi) == "tensorflow":
            phi = qml.math.cast_like(phi, 1j)

        p = qml.math.exp(1j * phi)

        return stack_last([qml.math.ones_like(p), p])

    @staticmethod
    def compute_decomposition(phi, wires):
        r"""Representation of the operator as a product of other operators (static method). :

        .. math:: O = O_1 O_2 \dots O_n.


        .. seealso:: :meth:`~.PhaseShift.decomposition`.

        Args:
            phi (float): rotation angle :math:`\phi`
            wires (Any, Wires): wires that the operator acts on

        Returns:
            list[Operator]: decomposition into lower level operations

        **Example:**

        >>> qml.PhaseShift.compute_decomposition(1.234, wires=0)
        [RZ(1.234, wires=[0])]

        """
        return [RZ(phi, wires=wires)]

    def adjoint(self):
        return PhaseShift(-self.data[0], wires=self.wires)

    def pow(self, z):
        return [PhaseShift(self.data[0] * z, wires=self.wires)]

    def _controlled(self, wire):
        ControlledPhaseShift(*self.parameters, wires=wire + self.wires)

    def single_qubit_rot_angles(self):
        # PhaseShift(\theta) = RZ(\theta) RY(0) RZ(0)
        return [self.data[0], 0.0, 0.0]


class ControlledPhaseShift(Operation):
    r"""
    A qubit controlled phase shift.

    .. math:: CR_\phi(\phi) = \begin{bmatrix}
                1 & 0 & 0 & 0 \\
                0 & 1 & 0 & 0 \\
                0 & 0 & 1 & 0 \\
                0 & 0 & 0 & e^{i\phi}
            \end{bmatrix}.

    .. note:: The first wire provided corresponds to the **control qubit**.

    **Details:**

    * Number of wires: 2
    * Number of parameters: 1
    * Number of dimensions per parameter: (0,)
    * Gradient recipe: :math:`\frac{d}{d\phi}f(CR_\phi(\phi)) = \frac{1}{2}\left[f(CR_\phi(\phi+\pi/2)) - f(CR_\phi(\phi-\pi/2))\right]`
      where :math:`f` is an expectation value depending on :math:`CR_{\phi}(\phi)`.

    Args:
        phi (float): rotation angle :math:`\phi`
        wires (Sequence[int]): the wire the operation acts on
        do_queue (bool): Indicates whether the operator should be
            immediately pushed into the Operator queue (optional)
        id (str or None): String representing the operation (optional)
    """
    num_wires = 2
    num_params = 1
    """int: Number of trainable parameters that the operator depends on."""

    ndim_params = (0,)
    """tuple[int]: Number of dimensions per trainable parameter that the operator depends on."""

    basis = "Z"
    grad_method = "A"
    parameter_frequencies = [(1,)]

    def generator(self):
        return qml.Projector(np.array([1, 1]), wires=self.wires)

    def __init__(self, phi, wires, do_queue=True, id=None):
        super().__init__(phi, wires=wires, do_queue=do_queue, id=id)

    def label(self, decimals=None, base_label=None, cache=None):
        return super().label(decimals=decimals, base_label=base_label or "Rϕ", cache=cache)

    @staticmethod
    def compute_matrix(phi):  # pylint: disable=arguments-differ
        r"""Representation of the operator as a canonical matrix in the computational basis (static method).

        The canonical matrix is the textbook matrix representation that does not consider wires.
        Implicitly, this assumes that the wires of the operator correspond to the global wire order.

        .. seealso:: :meth:`~.PhaseShift.matrix`

        Args:
            phi (tensor_like or float): phase shift

        Returns:
            tensor_like: canonical matrix

        **Example**

        >>> qml.PhaseShift.compute_matrix(torch.tensor(0.5))
            tensor([[1.0+0.0j, 0.0+0.0j, 0.0+0.0j, 0.0000+0.0000j],
                    [0.0+0.0j, 1.0+0.0j, 0.0+0.0j, 0.0000+0.0000j],
                    [0.0+0.0j, 0.0+0.0j, 1.0+0.0j, 0.0000+0.0000j],
                    [0.0+0.0j, 0.0+0.0j, 0.0+0.0j, 0.8776+0.4794j]])
        """
        if qml.math.get_interface(phi) == "tensorflow":
            phi = qml.math.cast_like(phi, 1j)

        exp_part = qml.math.exp(1j * phi)

        if qml.math.ndim(phi) > 0:
            ones = qml.math.ones_like(exp_part)
            zeros = qml.math.zeros_like(exp_part)
            matrix = [
                [ones, zeros, zeros, zeros],
                [zeros, ones, zeros, zeros],
                [zeros, zeros, ones, zeros],
                [zeros, zeros, zeros, exp_part],
            ]

            return qml.math.stack([stack_last(row) for row in matrix], axis=-2)

        return qml.math.diag([1, 1, 1, exp_part])

    @staticmethod
    def compute_eigvals(phi):  # pylint: disable=arguments-differ
        r"""Eigenvalues of the operator in the computational basis (static method).

        If :attr:`diagonalizing_gates` are specified and implement a unitary :math:`U`,
        the operator can be reconstructed as

        .. math:: O = U \Sigma U^{\dagger},

        where :math:`\Sigma` is the diagonal matrix containing the eigenvalues.

        Otherwise, no particular order for the eigenvalues is guaranteed.

        .. seealso:: :meth:`~.ControlledPhaseShift.eigvals`


        Args:
            phi (tensor_like or float): phase shift

        Returns:
            tensor_like: eigenvalues

        **Example**

        >>> qml.ControlledPhaseShift.compute_eigvals(torch.tensor(0.5))
        tensor([1.0000+0.0000j, 1.0000+0.0000j, 1.0000+0.0000j, 0.8776+0.4794j])
        """
        if qml.math.get_interface(phi) == "tensorflow":
            phi = qml.math.cast_like(phi, 1j)

        exp_part = qml.math.exp(1j * phi)
        ones = qml.math.ones_like(exp_part)
        return stack_last([ones, ones, ones, exp_part])

    @staticmethod
    def compute_decomposition(phi, wires):
        r"""Representation of the operator as a product of other operators (static method). :

        .. math:: O = O_1 O_2 \dots O_n.



        .. seealso:: :meth:`~.ControlledPhaseShift.decomposition`.

        Args:
            phi (float): rotation angle :math:`\phi`
            wires (Iterable, Wires): wires that the operator acts on

        Returns:
            list[Operator]: decomposition into lower level operations

        **Example:**

        >>> qml.ControlledPhaseShift.compute_decomposition(1.234, wires=(0,1))
        [PhaseShift(0.617, wires=[0]),
        CNOT(wires=[0, 1]),
        PhaseShift(-0.617, wires=[1]),
        CNOT(wires=[0, 1]),
        PhaseShift(0.617, wires=[1])]

        """
        decomp_ops = [
            qml.PhaseShift(phi / 2, wires=wires[0]),
            qml.CNOT(wires=wires),
            qml.PhaseShift(-phi / 2, wires=wires[1]),
            qml.CNOT(wires=wires),
            qml.PhaseShift(phi / 2, wires=wires[1]),
        ]
        return decomp_ops

    def adjoint(self):
        return ControlledPhaseShift(-self.data[0], wires=self.wires)

    def pow(self, z):
        return [ControlledPhaseShift(self.data[0] * z, wires=self.wires)]

    @property
    def control_wires(self):
        return Wires(self.wires[0])


CPhase = ControlledPhaseShift


class Rot(Operation):
    r"""
    Arbitrary single qubit rotation

    .. math::

        R(\phi,\theta,\omega) = RZ(\omega)RY(\theta)RZ(\phi)= \begin{bmatrix}
        e^{-i(\phi+\omega)/2}\cos(\theta/2) & -e^{i(\phi-\omega)/2}\sin(\theta/2) \\
        e^{-i(\phi-\omega)/2}\sin(\theta/2) & e^{i(\phi+\omega)/2}\cos(\theta/2)
        \end{bmatrix}.

    **Details:**

    * Number of wires: 1
    * Number of parameters: 3
    * Number of dimensions per parameter: (0, 0, 0)
    * Gradient recipe: :math:`\frac{d}{d\phi}f(R(\phi, \theta, \omega)) = \frac{1}{2}\left[f(R(\phi+\pi/2, \theta, \omega)) - f(R(\phi-\pi/2, \theta, \omega))\right]`
      where :math:`f` is an expectation value depending on :math:`R(\phi, \theta, \omega)`.
      This gradient recipe applies for each angle argument :math:`\{\phi, \theta, \omega\}`.

    .. note::

        If the ``Rot`` gate is not supported on the targeted device, PennyLane
        will attempt to decompose the gate into :class:`~.RZ` and :class:`~.RY` gates.

    Args:
        phi (float): rotation angle :math:`\phi`
        theta (float): rotation angle :math:`\theta`
        omega (float): rotation angle :math:`\omega`
        wires (Any, Wires): the wire the operation acts on
        do_queue (bool): Indicates whether the operator should be
            immediately pushed into the Operator queue (optional)
        id (str or None): String representing the operation (optional)
    """
    num_wires = 1
    num_params = 3
    """int: Number of trainable parameters that the operator depends on."""

    ndim_params = (0, 0, 0)
    """tuple[int]: Number of dimensions per trainable parameter that the operator depends on."""

    grad_method = "A"
    parameter_frequencies = [(1,), (1,), (1,)]

    def __init__(self, phi, theta, omega, wires, do_queue=True, id=None):
        super().__init__(phi, theta, omega, wires=wires, do_queue=do_queue, id=id)

    @staticmethod
    def compute_matrix(phi, theta, omega):  # pylint: disable=arguments-differ
        r"""Representation of the operator as a canonical matrix in the computational basis (static method).

        The canonical matrix is the textbook matrix representation that does not consider wires.
        Implicitly, this assumes that the wires of the operator correspond to the global wire order.

        .. seealso:: :meth:`~.Rot.matrix`


        Args:
            phi (tensor_like or float): first rotation angle
            theta (tensor_like or float): second rotation angle
            omega (tensor_like or float): third rotation angle

        Returns:
            tensor_like: canonical matrix

        **Example**

        >>> qml.Rot.compute_matrix(torch.tensor(0.1), torch.tensor(0.2), torch.tensor(0.3))
        tensor([[ 0.9752-0.1977j, -0.0993+0.0100j],
                [ 0.0993+0.0100j,  0.9752+0.1977j]])

        """
        # It might be that they are in different interfaces, e.g.,
        # Rot(0.2, 0.3, tf.Variable(0.5), wires=0)
        # So we need to make sure the matrix comes out having the right type
        interface = qml.math._multi_dispatch([phi, theta, omega])

        c = qml.math.cos(theta / 2)
        s = qml.math.sin(theta / 2)

        # If anything is not tensorflow, it has to be casted and then
        if interface == "tensorflow":
            phi = qml.math.cast_like(qml.math.asarray(phi, like=interface), 1j)
            omega = qml.math.cast_like(qml.math.asarray(omega, like=interface), 1j)
            c = qml.math.cast_like(qml.math.asarray(c, like=interface), 1j)
            s = qml.math.cast_like(qml.math.asarray(s, like=interface), 1j)

        # The following variable is used to assert the all terms to be stacked have same shape
        one = qml.math.ones_like(phi) * qml.math.ones_like(omega)
        c = c * one
        s = s * one

        mat = [
            [
                qml.math.exp(-0.5j * (phi + omega)) * c,
                -qml.math.exp(0.5j * (phi - omega)) * s,
            ],
            [
                qml.math.exp(-0.5j * (phi - omega)) * s,
                qml.math.exp(0.5j * (phi + omega)) * c,
            ],
        ]

        return qml.math.stack([stack_last(row) for row in mat], axis=-2)

    @staticmethod
    def compute_decomposition(phi, theta, omega, wires):
        r"""Representation of the operator as a product of other operators (static method). :

        .. math:: O = O_1 O_2 \dots O_n.


        .. seealso:: :meth:`~.Rot.decomposition`.

        Args:
            phi (float): rotation angle :math:`\phi`
            theta (float): rotation angle :math:`\theta`
            omega (float): rotation angle :math:`\omega`
            wires (Any, Wires): the wire the operation acts on

        Returns:
            list[Operator]: decomposition into lower level operations

        **Example:**

        >>> qml.Rot.compute_decomposition(1.2, 2.3, 3.4, wires=0)
        [RZ(1.2, wires=[0]), RY(2.3, wires=[0]), RZ(3.4, wires=[0])]

        """
        decomp_ops = [
            RZ(phi, wires=wires),
            RY(theta, wires=wires),
            RZ(omega, wires=wires),
        ]
        return decomp_ops

    def adjoint(self):
        phi, theta, omega = self.parameters
        return Rot(-omega, -theta, -phi, wires=self.wires)

    def _controlled(self, wire):
        CRot(*self.parameters, wires=wire + self.wires)

    def single_qubit_rot_angles(self):
        return self.data


class MultiRZ(Operation):
    r"""
    Arbitrary multi Z rotation.

    .. math::

        MultiRZ(\theta) = \exp(-i \frac{\theta}{2} Z^{\otimes n})

    **Details:**

    * Number of wires: Any
    * Number of parameters: 1
    * Number of dimensions per parameter: (0,)
    * Gradient recipe: :math:`\frac{d}{d\theta}f(MultiRZ(\theta)) = \frac{1}{2}\left[f(MultiRZ(\theta +\pi/2)) - f(MultiRZ(\theta-\pi/2))\right]`
      where :math:`f` is an expectation value depending on :math:`MultiRZ(\theta)`.

    .. note::

        If the ``MultiRZ`` gate is not supported on the targeted device, PennyLane
        will decompose the gate using :class:`~.RZ` and :class:`~.CNOT` gates.

    Args:
        theta (tensor_like or float): rotation angle :math:`\theta`
        wires (Sequence[int] or int): the wires the operation acts on
        do_queue (bool): Indicates whether the operator should be
            immediately pushed into the Operator queue (optional)
        id (str or None): String representing the operation (optional)
    """
    num_wires = AnyWires
    num_params = 1
    """int: Number of trainable parameters that the operator depends on."""

    ndim_params = (0,)
    """tuple[int]: Number of dimensions per trainable parameter that the operator depends on."""

    grad_method = "A"
    parameter_frequencies = [(1,)]

    def __init__(self, theta, wires=None, do_queue=True, id=None):
        wires = Wires(wires)
        self.hyperparameters["num_wires"] = len(wires)
        super().__init__(theta, wires=wires, do_queue=do_queue, id=id)

    @staticmethod
    def compute_matrix(theta, num_wires):  # pylint: disable=arguments-differ
        r"""Representation of the operator as a canonical matrix in the computational basis (static method).

        The canonical matrix is the textbook matrix representation that does not consider wires.
        Implicitly, this assumes that the wires of the operator correspond to the global wire order.

        .. seealso:: :meth:`~.MultiRZ.matrix`

        Args:
            theta (tensor_like or float): rotation angle
            num_wires (int): number of wires the rotation acts on

        Returns:
            tensor_like: canonical matrix

        **Example**

        >>> qml.MultiRZ.compute_matrix(torch.tensor(0.1), 2)
        tensor([[0.9988-0.0500j, 0.0000+0.0000j, 0.0000+0.0000j, 0.0000+0.0000j],
                [0.0000+0.0000j, 0.9988+0.0500j, 0.0000+0.0000j, 0.0000+0.0000j],
                [0.0000+0.0000j, 0.0000+0.0000j, 0.9988+0.0500j, 0.0000+0.0000j],
                [0.0000+0.0000j, 0.0000+0.0000j, 0.0000+0.0000j, 0.9988-0.0500j]])
        """
        eigs = qml.math.convert_like(pauli_eigs(num_wires), theta)

        if qml.math.get_interface(theta) == "tensorflow":
            theta = qml.math.cast_like(theta, 1j)
            eigs = qml.math.cast_like(eigs, 1j)

        if qml.math.ndim(theta) > 0:
            eigvals = [qml.math.exp(-0.5j * t * eigs) for t in theta]
            return qml.math.stack([qml.math.diag(eig) for eig in eigvals])

        eigvals = qml.math.exp(-0.5j * theta * eigs)
        return qml.math.diag(eigvals)

    def generator(self):
        return -0.5 * functools.reduce(matmul, [qml.PauliZ(w) for w in self.wires])

    @staticmethod
    def compute_eigvals(theta, num_wires):  # pylint: disable=arguments-differ
        r"""Eigenvalues of the operator in the computational basis (static method).

        If :attr:`diagonalizing_gates` are specified and implement a unitary :math:`U`,
        the operator can be reconstructed as

        .. math:: O = U \Sigma U^{\dagger},

        where :math:`\Sigma` is the diagonal matrix containing the eigenvalues.

        Otherwise, no particular order for the eigenvalues is guaranteed.

        .. seealso:: :meth:`~.MultiRZ.eigvals`


        Args:
            theta (tensor_like or float): rotation angle
            num_wires (int): number of wires the rotation acts on

        Returns:
            tensor_like: eigenvalues

        **Example**

        >>> qml.MultiRZ.compute_eigvals(torch.tensor(0.5), 3)
        tensor([0.9689-0.2474j, 0.9689+0.2474j, 0.9689+0.2474j, 0.9689-0.2474j,
                0.9689+0.2474j, 0.9689-0.2474j, 0.9689-0.2474j, 0.9689+0.2474j])
        """
        eigs = qml.math.convert_like(pauli_eigs(num_wires), theta)

        if qml.math.get_interface(theta) == "tensorflow":
            theta = qml.math.cast_like(theta, 1j)
            eigs = qml.math.cast_like(eigs, 1j)

        if qml.math.ndim(theta) > 0:
            return qml.math.exp(qml.math.tensordot(-0.5j * theta, eigs, axes=0))

        return qml.math.exp(-0.5j * theta * eigs)

    @staticmethod
    def compute_decomposition(
        theta, wires, **kwargs
    ):  # pylint: disable=arguments-differ,unused-argument
        r"""Representation of the operator as a product of other operators (static method). :

        .. math:: O = O_1 O_2 \dots O_n.


        .. seealso:: :meth:`~.MultiRZ.decomposition`.

        Args:
            theta (float): rotation angle :math:`\theta`
            wires (Iterable, Wires): the wires the operation acts on

        Returns:
            list[Operator]: decomposition into lower level operations

        **Example:**

        >>> qml.MultiRZ.compute_decomposition(1.2, wires=(0,1))
        [CNOT(wires=[1, 0]), RZ(1.2, wires=[0]), CNOT(wires=[1, 0])]

        """
        ops = [qml.CNOT(wires=(w0, w1)) for w0, w1 in zip(wires[~0:0:-1], wires[~1::-1])]
        ops.append(RZ(theta, wires=wires[0]))
        ops += [qml.CNOT(wires=(w0, w1)) for w0, w1 in zip(wires[1:], wires[:~0])]

        return ops

    def adjoint(self):
        return MultiRZ(-self.parameters[0], wires=self.wires)

    def pow(self, z):
        return [MultiRZ(self.data[0] * z, wires=self.wires)]


class PauliRot(Operation):
    r"""
    Arbitrary Pauli word rotation.

    .. math::

        RP(\theta, P) = \exp(-i \frac{\theta}{2} P)

    **Details:**

    * Number of wires: Any
    * Number of parameters: 1
    * Number of dimensions per parameter: (0,)
    * Gradient recipe: :math:`\frac{d}{d\theta}f(RP(\theta)) = \frac{1}{2}\left[f(RP(\theta +\pi/2)) - f(RP(\theta-\pi/2))\right]`
      where :math:`f` is an expectation value depending on :math:`RP(\theta)`.

    .. note::

        If the ``PauliRot`` gate is not supported on the targeted device, PennyLane
        will decompose the gate using :class:`~.RX`, :class:`~.Hadamard`, :class:`~.RZ`
        and :class:`~.CNOT` gates.

    Args:
        theta (float): rotation angle :math:`\theta`
        pauli_word (string): the Pauli word defining the rotation
        wires (Sequence[int] or int): the wire the operation acts on
        do_queue (bool): Indicates whether the operator should be
            immediately pushed into the Operator queue (optional)
        id (str or None): String representing the operation (optional)

    **Example**

    >>> dev = qml.device('default.qubit', wires=1)
    >>> @qml.qnode(dev)
    ... def example_circuit():
    ...     qml.PauliRot(0.5, 'X',  wires=0)
    ...     return qml.expval(qml.PauliZ(0))
    >>> print(example_circuit())
    0.8775825618903724
    """
    num_wires = AnyWires
    num_params = 1
    """int: Number of trainable parameters that the operator depends on."""

    ndim_params = (0,)
    """tuple[int]: Number of dimensions per trainable parameter that the operator depends on."""

    do_check_domain = False
    grad_method = "A"
    parameter_frequencies = [(1,)]

    _ALLOWED_CHARACTERS = "IXYZ"

    _PAULI_CONJUGATION_MATRICES = {
        "X": Hadamard.compute_matrix(),
        "Y": RX.compute_matrix(np.pi / 2),
        "Z": np.array([[1, 0], [0, 1]]),
    }

    def __init__(self, theta, pauli_word, wires=None, do_queue=True, id=None):
        super().__init__(theta, wires=wires, do_queue=do_queue, id=id)
        self.hyperparameters["pauli_word"] = pauli_word

        if not PauliRot._check_pauli_word(pauli_word):
            raise ValueError(
                f'The given Pauli word "{pauli_word}" contains characters that are not allowed.'
                " Allowed characters are I, X, Y and Z"
            )

        num_wires = 1 if isinstance(wires, int) else len(wires)

        if not len(pauli_word) == num_wires:
            raise ValueError(
                f"The given Pauli word has length {len(pauli_word)}, length "
                f"{num_wires} was expected for wires {wires}"
            )

    def label(self, decimals=None, base_label=None, cache=None):
        r"""A customizable string representation of the operator.

        Args:
            decimals=None (int): If ``None``, no parameters are included. Else,
                specifies how to round the parameters.
            base_label=None (str): overwrite the non-parameter component of the label
            cache=None (dict): dictionary that caries information between label calls
                in the same drawing

        Returns:
            str: label to use in drawings

        **Example:**

        >>> op = qml.PauliRot(0.1, "XYY", wires=(0,1,2))
        >>> op.label()
        'RXYY'
        >>> op.label(decimals=2)
        'RXYY\n(0.10)'
        >>> op.label(base_label="PauliRot")
        'PauliRot\n(0.10)'

        """
        pauli_word = self.hyperparameters["pauli_word"]
        op_label = base_label or ("R" + pauli_word)

        if self.inverse:
            op_label += "⁻¹"

        # TODO[dwierichs]: Implement a proper label for parameter-broadcasted operators
        if decimals is not None and self.batch_size is None:
            param_string = f"\n({qml.math.asarray(self.parameters[0]):.{decimals}f})"
            op_label += param_string

        return op_label

    @staticmethod
    def _check_pauli_word(pauli_word):
        """Check that the given Pauli word has correct structure.

        Args:
            pauli_word (str): Pauli word to be checked

        Returns:
            bool: Whether the Pauli word has correct structure.
        """
        return all(pauli in PauliRot._ALLOWED_CHARACTERS for pauli in set(pauli_word))

    @staticmethod
    def compute_matrix(theta, pauli_word):  # pylint: disable=arguments-differ
        r"""Representation of the operator as a canonical matrix in the computational basis (static method).

        The canonical matrix is the textbook matrix representation that does not consider wires.
        Implicitly, this assumes that the wires of the operator correspond to the global wire order.

        .. seealso:: :meth:`~.PauliRot.matrix`


        Args:
            theta (tensor_like or float): rotation angle
            pauli_word (str): string representation of Pauli word

        Returns:
            tensor_like: canonical matrix

        **Example**

        >>> qml.PauliRot.compute_matrix(0.5, 'X')
        [[9.6891e-01+4.9796e-18j 2.7357e-17-2.4740e-01j]
         [2.7357e-17-2.4740e-01j 9.6891e-01+4.9796e-18j]]
        """
        if not PauliRot._check_pauli_word(pauli_word):
            raise ValueError(
                f'The given Pauli word "{pauli_word}" contains characters that are not allowed.'
                " Allowed characters are I, X, Y and Z"
            )

        interface = qml.math.get_interface(theta)

        if interface == "tensorflow":
            theta = qml.math.cast_like(theta, 1j)

        # Simplest case is if the Pauli is the identity matrix
        if set(pauli_word) == {"I"}:

            exp = qml.math.exp(-0.5j * theta)
            iden = qml.math.eye(2 ** len(pauli_word), like=theta)
            if qml.math.get_interface(theta) == "tensorflow":
                iden = qml.math.cast_like(iden, 1j)

            if qml.math.ndim(theta) == 0:
                return exp * iden

            return qml.math.stack([e * iden for e in exp])

        # We first generate the matrix excluding the identity parts and expand it afterwards.
        # To this end, we have to store on which wires the non-identity parts act
        non_identity_wires, non_identity_gates = zip(
            *[(wire, gate) for wire, gate in enumerate(pauli_word) if gate != "I"]
        )

        multi_Z_rot_matrix = MultiRZ.compute_matrix(theta, len(non_identity_gates))

        # now we conjugate with Hadamard and RX to create the Pauli string
        conjugation_matrix = functools.reduce(
            qml.math.kron,
            [PauliRot._PAULI_CONJUGATION_MATRICES[gate] for gate in non_identity_gates],
        )
<<<<<<< HEAD

        return expand_matrix(
            qml.math.dot(
=======
        if interface == "tensorflow":
            conjugation_matrix = qml.math.cast_like(conjugation_matrix, 1j)
        # Note: we use einsum with reverse arguments here because it is not multi-dispatched
        # and the tensordot containing multi_Z_rot_matrix should decide about the interface
        return expand_matrix(
            qml.math.einsum(
                "...jk,ij->...ik",
                qml.math.tensordot(multi_Z_rot_matrix, conjugation_matrix, axes=[[-1], [0]]),
>>>>>>> d31b6f71
                qml.math.conj(conjugation_matrix),
            ),
            non_identity_wires,
            list(range(len(pauli_word))),
        )

    def generator(self):
        pauli_word = self.hyperparameters["pauli_word"]
        wire_map = {w: i for i, w in enumerate(self.wires)}
        return -0.5 * qml.grouping.string_to_pauli_word(pauli_word, wire_map=wire_map)

    @staticmethod
    def compute_eigvals(theta, pauli_word):  # pylint: disable=arguments-differ
        r"""Eigenvalues of the operator in the computational basis (static method).

        If :attr:`diagonalizing_gates` are specified and implement a unitary :math:`U`,
        the operator can be reconstructed as

        .. math:: O = U \Sigma U^{\dagger},

        where :math:`\Sigma` is the diagonal matrix containing the eigenvalues.

        Otherwise, no particular order for the eigenvalues is guaranteed.

        .. seealso:: :meth:`~.PauliRot.eigvals`


        Returns:
            tensor_like: eigenvalues

        **Example**

        >>> qml.PauliRot.compute_eigvals(torch.tensor(0.5), "X")
        tensor([0.9689-0.2474j, 0.9689+0.2474j])
        """
        if qml.math.get_interface(theta) == "tensorflow":
            theta = qml.math.cast_like(theta, 1j)

        # Identity must be treated specially because its eigenvalues are all the same
        if set(pauli_word) == {"I"}:
            exp = qml.math.exp(-0.5j * theta)
            ones = qml.math.ones(2 ** len(pauli_word), like=theta)
            if qml.math.get_interface(theta) == "tensorflow":
                ones = qml.math.cast_like(ones, 1j)

            if qml.math.ndim(theta) == 0:
                return exp * ones

            return qml.math.tensordot(exp, ones, axes=0)

        return MultiRZ.compute_eigvals(theta, len(pauli_word))

    @staticmethod
    def compute_decomposition(theta, wires, pauli_word):
        r"""Representation of the operator as a product of other operators (static method). :

        .. math:: O = O_1 O_2 \dots O_n.


        .. seealso:: :meth:`~.PauliRot.decomposition`.

        Args:
            theta (float): rotation angle :math:`\theta`
            pauli_word (string): the Pauli word defining the rotation
            wires (Iterable, Wires): the wires the operation acts on

        Returns:
            list[Operator]: decomposition into lower level operations

        **Example:**

        >>> qml.PauliRot.compute_decomposition(1.2, "XY", wires=(0,1))
        [Hadamard(wires=[0]),
        RX(1.5707963267948966, wires=[1]),
        MultiRZ(1.2, wires=[0, 1]),
        Hadamard(wires=[0]),
        RX(-1.5707963267948966, wires=[1])]

        """
        if isinstance(wires, int):  # Catch cases when the wire is passed as a single int.
            wires = [wires]

        # Check for identity and do nothing
        if set(pauli_word) == {"I"}:
            return []

        active_wires, active_gates = zip(
            *[(wire, gate) for wire, gate in zip(wires, pauli_word) if gate != "I"]
        )

        ops = []
        for wire, gate in zip(active_wires, active_gates):
            if gate == "X":
                ops.append(Hadamard(wires=[wire]))
            elif gate == "Y":
                ops.append(RX(np.pi / 2, wires=[wire]))

        ops.append(MultiRZ(theta, wires=list(active_wires)))

        for wire, gate in zip(active_wires, active_gates):
            if gate == "X":
                ops.append(Hadamard(wires=[wire]))
            elif gate == "Y":
                ops.append(RX(-np.pi / 2, wires=[wire]))
        return ops

    def adjoint(self):
        return PauliRot(-self.parameters[0], self.hyperparameters["pauli_word"], wires=self.wires)

    def pow(self, z):
        return [PauliRot(self.data[0] * z, self.hyperparameters["pauli_word"], wires=self.wires)]


class CRX(Operation):
    r"""
    The controlled-RX operator

    .. math::

        \begin{align}
            CR_x(\phi) &=
            \begin{bmatrix}
            & 1 & 0 & 0 & 0 \\
            & 0 & 1 & 0 & 0\\
            & 0 & 0 & \cos(\phi/2) & -i\sin(\phi/2)\\
            & 0 & 0 & -i\sin(\phi/2) & \cos(\phi/2)
            \end{bmatrix}.
        \end{align}

    **Details:**

    * Number of wires: 2
    * Number of parameters: 1
    * Number of dimensions per parameter: (0,)
    * Gradient recipe: The controlled-RX operator satisfies a four-term parameter-shift rule
      (see Appendix F, https://doi.org/10.1088/1367-2630/ac2cb3):

      .. math::

          \frac{d}{d\phi}f(CR_x(\phi)) = c_+ \left[f(CR_x(\phi+a)) - f(CR_x(\phi-a))\right] - c_- \left[f(CR_x(\phi+b)) - f(CR_x(\phi-b))\right]

      where :math:`f` is an expectation value depending on :math:`CR_x(\phi)`, and

      - :math:`a = \pi/2`
      - :math:`b = 3\pi/2`
      - :math:`c_{\pm} = (\sqrt{2} \pm 1)/{4\sqrt{2}}`

    Args:
        phi (float): rotation angle :math:`\phi`
        wires (Sequence[int]): the wire the operation acts on
        do_queue (bool): Indicates whether the operator should be
            immediately pushed into the Operator queue (optional)
        id (str or None): String representing the operation (optional)
    """
    num_wires = 2
    num_params = 1
    """int: Number of trainable parameters that the operator depends on."""

    ndim_params = (0,)
    """tuple[int]: Number of dimensions per trainable parameter that the operator depends on."""

    basis = "X"
    grad_method = "A"
    parameter_frequencies = [(0.5, 1.0)]

    def generator(self):
        return -0.5 * qml.Projector(np.array([1]), wires=self.wires[0]) @ qml.PauliX(self.wires[1])

    def __init__(self, phi, wires, do_queue=True, id=None):
        super().__init__(phi, wires=wires, do_queue=do_queue, id=id)

    def label(self, decimals=None, base_label=None, cache=None):
        return super().label(decimals=decimals, base_label=base_label or "RX", cache=cache)

    @staticmethod
    def compute_matrix(theta):  # pylint: disable=arguments-differ
        r"""Representation of the operator as a canonical matrix in the computational basis (static method).

        The canonical matrix is the textbook matrix representation that does not consider wires.
        Implicitly, this assumes that the wires of the operator correspond to the global wire order.

        .. seealso:: :meth:`~.CRX.matrix`

        Args:
            theta (tensor_like or float): rotation angle

        Returns:
            tensor_like: canonical matrix

        **Example**

        >>> qml.CRX.compute_matrix(torch.tensor(0.5))
        tensor([[1.0+0.0j, 0.0+0.0j,    0.0+0.0j,    0.0+0.0j],
                [0.0+0.0j, 1.0+0.0j,    0.0+0.0j,    0.0+0.0j],
                [0.0+0.0j, 0.0+0.0j, 0.9689+0.0j, 0.0-0.2474j],
                [0.0+0.0j, 0.0+0.0j, 0.0-0.2474j, 0.9689+0.0j]])
        """
        interface = qml.math.get_interface(theta)

        c = qml.math.cos(theta / 2)
        s = qml.math.sin(theta / 2)

        if interface == "tensorflow":
            c = qml.math.cast_like(c, 1j)
            s = qml.math.cast_like(s, 1j)

        # The following avoids casting an imaginary quantity to reals when backpropagating
        c = (1 + 0j) * c
        js = -1j * s
        ones = qml.math.ones_like(js)
        zeros = qml.math.zeros_like(js)
        matrix = [
            [ones, zeros, zeros, zeros],
            [zeros, ones, zeros, zeros],
            [zeros, zeros, c, js],
            [zeros, zeros, js, c],
        ]

        return qml.math.stack([stack_last(row) for row in matrix], axis=-2)

    @staticmethod
    def compute_decomposition(phi, wires):
        r"""Representation of the operator as a product of other operators (static method). :

        .. math:: O = O_1 O_2 \dots O_n.


        .. seealso:: :meth:`~.CRot.decomposition`.

        Args:
            phi (float): rotation angle :math:`\phi`
            wires (Iterable, Wires): the wires the operation acts on

        Returns:
            list[Operator]: decomposition into lower level operations

        **Example:**

        >>> qml.CRX.compute_decomposition(1.2, wires=(0,1))
        [RZ(1.5707963267948966, wires=[1]),
        RY(0.6, wires=[1]),
        CNOT(wires=[0, 1]),
        RY(-0.6, wires=[1]),
        CNOT(wires=[0, 1]),
        RZ(-1.5707963267948966, wires=[1])]

        """
        pi_half = qml.math.ones_like(phi) * (np.pi / 2)
        decomp_ops = [
            RZ(pi_half, wires=wires[1]),
            RY(phi / 2, wires=wires[1]),
            qml.CNOT(wires=wires),
            RY(-phi / 2, wires=wires[1]),
            qml.CNOT(wires=wires),
            RZ(-pi_half, wires=wires[1]),
        ]
        return decomp_ops

    def adjoint(self):
        return CRX(-self.data[0], wires=self.wires)

    def pow(self, z):
        return [CRX(self.data[0] * z, wires=self.wires)]

    @property
    def control_wires(self):
        return Wires(self.wires[0])


class CRY(Operation):
    r"""
    The controlled-RY operator

    .. math::

        \begin{align}
            CR_y(\phi) &=
            \begin{bmatrix}
                1 & 0 & 0 & 0 \\
                0 & 1 & 0 & 0\\
                0 & 0 & \cos(\phi/2) & -\sin(\phi/2)\\
                0 & 0 & \sin(\phi/2) & \cos(\phi/2)
            \end{bmatrix}.
        \end{align}

    **Details:**

    * Number of wires: 2
    * Number of parameters: 1
    * Number of dimensions per parameter: (0,)
    * Gradient recipe: The controlled-RY operator satisfies a four-term parameter-shift rule
      (see Appendix F, https://doi.org/10.1088/1367-2630/ac2cb3):

      .. math::

          \frac{d}{d\phi}f(CR_y(\phi)) = c_+ \left[f(CR_y(\phi+a)) - f(CR_y(\phi-a))\right] - c_- \left[f(CR_y(\phi+b)) - f(CR_y(\phi-b))\right]

      where :math:`f` is an expectation value depending on :math:`CR_y(\phi)`, and

      - :math:`a = \pi/2`
      - :math:`b = 3\pi/2`
      - :math:`c_{\pm} = (\sqrt{2} \pm 1)/{4\sqrt{2}}`

    Args:
        phi (float): rotation angle :math:`\phi`
        wires (Sequence[int]): the wire the operation acts on
        do_queue (bool): Indicates whether the operator should be
            immediately pushed into the Operator queue (optional)
        id (str or None): String representing the operation (optional)
    """
    num_wires = 2
    num_params = 1
    """int: Number of trainable parameters that the operator depends on."""

    ndim_params = (0,)
    """tuple[int]: Number of dimensions per trainable parameter that the operator depends on."""

    basis = "Y"
    grad_method = "A"
    parameter_frequencies = [(0.5, 1.0)]

    def generator(self):
        return -0.5 * qml.Projector(np.array([1]), wires=self.wires[0]) @ qml.PauliY(self.wires[1])

    def __init__(self, phi, wires, do_queue=True, id=None):
        super().__init__(phi, wires=wires, do_queue=do_queue, id=id)

    def label(self, decimals=None, base_label=None, cache=None):
        return super().label(decimals=decimals, base_label=base_label or "RY", cache=cache)

    @staticmethod
    def compute_matrix(theta):  # pylint: disable=arguments-differ
        r"""Representation of the operator as a canonical matrix in the computational basis (static method).

        The canonical matrix is the textbook matrix representation that does not consider wires.
        Implicitly, this assumes that the wires of the operator correspond to the global wire order.

        .. seealso:: :meth:`~.CRY.matrix`


        Args:
            theta (tensor_like or float): rotation angle

        Returns:
            tensor_like: canonical matrix

        **Example**

        >>> qml.CRY.compute_matrix(torch.tensor(0.5))
        tensor([[ 1.0000,  0.0000,  0.0000,  0.0000],
                [ 0.0000,  1.0000,  0.0000,  0.0000],
                [ 0.0000,  0.0000,  0.9689, -0.2474],
                [ 0.0000,  0.0000,  0.2474,  0.9689]], dtype=torch.float64)
        """
        interface = qml.math.get_interface(theta)

        c = qml.math.cos(theta / 2)
        s = qml.math.sin(theta / 2)

        if interface == "tensorflow":
            c = qml.math.cast_like(c, 1j)
            s = qml.math.cast_like(s, 1j)

        # The following avoids casting an imaginary quantity to reals when backpropagating
        c = (1 + 0j) * c
        s = (1 + 0j) * s
        ones = qml.math.ones_like(s)
        zeros = qml.math.zeros_like(s)
        matrix = [
            [ones, zeros, zeros, zeros],
            [zeros, ones, zeros, zeros],
            [zeros, zeros, c, -s],
            [zeros, zeros, s, c],
        ]

        return qml.math.stack([stack_last(row) for row in matrix], axis=-2)

    @staticmethod
    def compute_decomposition(phi, wires):
        r"""Representation of the operator as a product of other operators (static method). :

        .. math:: O = O_1 O_2 \dots O_n.


        .. seealso:: :meth:`~.CRY.decomposition`.

        Args:
            phi (float): rotation angle :math:`\phi`
            wires (Iterable, Wires): wires that the operator acts on

        Returns:
            list[Operator]: decomposition into lower level operations

        **Example:**

        >>> qml.CRY.compute_decomposition(1.2, wires=(0,1))
        [RY(0.6, wires=[1]),
        CNOT(wires=[0, 1]),
        RY(-0.6, wires=[1]),
        CNOT(wires=[0, 1])]

        """
        decomp_ops = [
            RY(phi / 2, wires=wires[1]),
            qml.CNOT(wires=wires),
            RY(-phi / 2, wires=wires[1]),
            qml.CNOT(wires=wires),
        ]
        return decomp_ops

    def adjoint(self):
        return CRY(-self.data[0], wires=self.wires)

    def pow(self, z):
        return [CRY(self.data[0] * z, wires=self.wires)]

    @property
    def control_wires(self):
        return Wires(self.wires[0])


class CRZ(Operation):
    r"""
    The controlled-RZ operator

    .. math::

        \begin{align}
             CR_z(\phi) &=
             \begin{bmatrix}
                1 & 0 & 0 & 0 \\
                0 & 1 & 0 & 0\\
                0 & 0 & e^{-i\phi/2} & 0\\
                0 & 0 & 0 & e^{i\phi/2}
            \end{bmatrix}.
        \end{align}


    .. note:: The subscripts of the operations in the formula refer to the wires they act on, e.g. 1 corresponds to the first element in ``wires`` that is the **control qubit**.

    **Details:**

    * Number of wires: 2
    * Number of parameters: 1
    * Number of dimensions per parameter: (0,)
    * Gradient recipe: The controlled-RZ operator satisfies a four-term parameter-shift rule
      (see Appendix F, https://doi.org/10.1088/1367-2630/ac2cb3):

      .. math::

          \frac{d}{d\phi}f(CR_z(\phi)) = c_+ \left[f(CR_z(\phi+a)) - f(CR_z(\phi-a))\right] - c_- \left[f(CR_z(\phi+b)) - f(CR_z(\phi-b))\right]

      where :math:`f` is an expectation value depending on :math:`CR_z(\phi)`, and

      - :math:`a = \pi/2`
      - :math:`b = 3\pi/2`
      - :math:`c_{\pm} = (\sqrt{2} \pm 1)/{4\sqrt{2}}`

    Args:
        phi (float): rotation angle :math:`\phi`
        wires (Sequence[int]): the wire the operation acts on
        do_queue (bool): Indicates whether the operator should be
            immediately pushed into the Operator queue (optional)
        id (str or None): String representing the operation (optional)
    """
    num_wires = 2
    num_params = 1
    """int: Number of trainable parameters that the operator depends on."""

    ndim_params = (0,)
    """tuple[int]: Number of dimensions per trainable parameter that the operator depends on."""

    basis = "Z"
    grad_method = "A"
    parameter_frequencies = [(0.5, 1.0)]

    def generator(self):
        return -0.5 * qml.Projector(np.array([1]), wires=self.wires[0]) @ qml.PauliZ(self.wires[1])

    def __init__(self, phi, wires, do_queue=True, id=None):
        super().__init__(phi, wires=wires, do_queue=do_queue, id=id)

    def label(self, decimals=None, base_label=None, cache=None):
        return super().label(decimals=decimals, base_label=base_label or "RZ", cache=cache)

    @staticmethod
    def compute_matrix(theta):  # pylint: disable=arguments-differ
        r"""Representation of the operator as a canonical matrix in the computational basis (static method).

        The canonical matrix is the textbook matrix representation that does not consider wires.
        Implicitly, this assumes that the wires of the operator correspond to the global wire order.

        .. seealso:: :meth:`~.CRZ.matrix`

        Args:
            theta (tensor_like or float): rotation angle

        Returns:
            tensor_like: canonical matrix

        **Example**

        >>> qml.CRZ.compute_matrix(torch.tensor(0.5))
        tensor([[1.0+0.0j, 0.0+0.0j,       0.0+0.0j,       0.0+0.0j],
                [0.0+0.0j, 1.0+0.0j,       0.0+0.0j,       0.0+0.0j],
                [0.0+0.0j, 0.0+0.0j, 0.9689-0.2474j,       0.0+0.0j],
                [0.0+0.0j, 0.0+0.0j,       0.0+0.0j, 0.9689+0.2474j]])
        """
        if qml.math.get_interface(theta) == "tensorflow":
            theta = qml.math.cast_like(theta, 1j)

        exp_part = qml.math.exp(-1j * theta / 2)

        ones = qml.math.ones_like(exp_part)
        zeros = qml.math.zeros_like(exp_part)
        matrix = [
            [ones, zeros, zeros, zeros],
            [zeros, ones, zeros, zeros],
            [zeros, zeros, exp_part, zeros],
            [zeros, zeros, zeros, qml.math.conj(exp_part)],
        ]

        return qml.math.stack([stack_last(row) for row in matrix], axis=-2)

    @staticmethod
    def compute_eigvals(theta):  # pylint: disable=arguments-differ
        r"""Eigenvalues of the operator in the computational basis (static method).

        If :attr:`diagonalizing_gates` are specified and implement a unitary :math:`U`,
        the operator can be reconstructed as

        .. math:: O = U \Sigma U^{\dagger},

        where :math:`\Sigma` is the diagonal matrix containing the eigenvalues.

        Otherwise, no particular order for the eigenvalues is guaranteed.

        .. seealso:: :meth:`~.CRZ.eigvals`


        Args:
            theta (tensor_like or float): rotation angle

        Returns:
            tensor_like: eigenvalues

        **Example**

        >>> qml.CRZ.compute_eigvals(torch.tensor(0.5))
        tensor([1.0000+0.0000j, 1.0000+0.0000j, 0.9689-0.2474j, 0.9689+0.2474j])
        """
        if qml.math.get_interface(theta) == "tensorflow":
            theta = qml.math.cast_like(theta, 1j)

        exp_part = qml.math.exp(-0.5j * theta)
        o = qml.math.ones_like(exp_part)

        return stack_last([o, o, exp_part, qml.math.conj(exp_part)])

    @staticmethod
    def compute_decomposition(phi, wires):
        r"""Representation of the operator as a product of other operators (static method). :

        .. math:: O = O_1 O_2 \dots O_n.


        .. seealso:: :meth:`~.CRZ.decomposition`.

        Args:
            phi (float): rotation angle :math:`\phi`
            wires (Iterable, Wires): wires that the operator acts on

        Returns:
            list[Operator]: decomposition into lower level operations

        **Example:**

        >>> qml.CRZ.compute_decomposition(1.2, wires=(0,1))
        [PhaseShift(0.6, wires=[1]),
        CNOT(wires=[0, 1]),
        PhaseShift(-0.6, wires=[1]),
        CNOT(wires=[0, 1])]

        """
        decomp_ops = [
            PhaseShift(phi / 2, wires=wires[1]),
            qml.CNOT(wires=wires),
            PhaseShift(-phi / 2, wires=wires[1]),
            qml.CNOT(wires=wires),
        ]
        return decomp_ops

    def adjoint(self):
        return CRZ(-self.data[0], wires=self.wires)

    def pow(self, z):
        return [CRZ(self.data[0] * z, wires=self.wires)]

    @property
    def control_wires(self):
        return Wires(self.wires[0])


class CRot(Operation):
    r"""
    The controlled-Rot operator

    .. math:: CR(\phi, \theta, \omega) = \begin{bmatrix}
            1 & 0 & 0 & 0 \\
            0 & 1 & 0 & 0\\
            0 & 0 & e^{-i(\phi+\omega)/2}\cos(\theta/2) & -e^{i(\phi-\omega)/2}\sin(\theta/2)\\
            0 & 0 & e^{-i(\phi-\omega)/2}\sin(\theta/2) & e^{i(\phi+\omega)/2}\cos(\theta/2)
        \end{bmatrix}.

    .. note:: The first wire provided corresponds to the **control qubit**.

    **Details:**

    * Number of wires: 2
    * Number of parameters: 3
    * Number of dimensions per parameter: (0, 0, 0)
    * Gradient recipe: The controlled-Rot operator satisfies a four-term parameter-shift rule
      (see Appendix F, https://doi.org/10.1088/1367-2630/ac2cb3):

      .. math::

          \frac{d}{d\mathbf{x}_i}f(CR(\mathbf{x}_i)) = c_+ \left[f(CR(\mathbf{x}_i+a)) - f(CR(\mathbf{x}_i-a))\right] - c_- \left[f(CR(\mathbf{x}_i+b)) - f(CR(\mathbf{x}_i-b))\right]

      where :math:`f` is an expectation value depending on :math:`CR(\mathbf{x}_i)`, and

      - :math:`\mathbf{x} = (\phi, \theta, \omega)` and `i` is an index to :math:`\mathbf{x}`
      - :math:`a = \pi/2`
      - :math:`b = 3\pi/2`
      - :math:`c_{\pm} = (\sqrt{2} \pm 1)/{4\sqrt{2}}`

    Args:
        phi (float): rotation angle :math:`\phi`
        theta (float): rotation angle :math:`\theta`
        omega (float): rotation angle :math:`\omega`
        wires (Sequence[int]): the wire the operation acts on
        do_queue (bool): Indicates whether the operator should be
            immediately pushed into the Operator queue (optional)
        id (str or None): String representing the operation (optional)
    """
    num_wires = 2
    num_params = 3
    """int: Number of trainable parameters that the operator depends on."""

    ndim_params = (0, 0, 0)
    """tuple[int]: Number of dimensions per trainable parameter that the operator depends on."""

    grad_method = "A"
    parameter_frequencies = [(0.5, 1.0), (0.5, 1.0), (0.5, 1.0)]

    def __init__(self, phi, theta, omega, wires, do_queue=True, id=None):
        super().__init__(phi, theta, omega, wires=wires, do_queue=do_queue, id=id)

    def label(self, decimals=None, base_label=None, cache=None):
        return super().label(decimals=decimals, base_label=base_label or "Rot", cache=cache)

    @staticmethod
    def compute_matrix(phi, theta, omega):  # pylint: disable=arguments-differ
        r"""Representation of the operator as a canonical matrix in the computational basis (static method).

        The canonical matrix is the textbook matrix representation that does not consider wires.
        Implicitly, this assumes that the wires of the operator correspond to the global wire order.

        .. seealso:: :meth:`~.CRot.matrix`


        Args:
            phi(tensor_like or float): first rotation angle
            theta (tensor_like or float): second rotation angle
            omega (tensor_like or float): third rotation angle

        Returns:
            tensor_like: canonical matrix

        **Example**

         >>> qml.CRot.compute_matrix(torch.tensor(0.1), torch.tensor(0.2), torch.tensor(0.3))
         tensor([[ 1.0+0.0j,  0.0+0.0j,        0.0+0.0j,        0.0+0.0j],
                [ 0.0+0.0j,  1.0+0.0j,        0.0+0.0j,        0.0+0.0j],
                [ 0.0+0.0j,  0.0+0.0j,  0.9752-0.1977j, -0.0993+0.0100j],
                [ 0.0+0.0j,  0.0+0.0j,  0.0993+0.0100j,  0.9752+0.1977j]])
        """
        # It might be that they are in different interfaces, e.g.,
        # CRot(0.2, 0.3, tf.Variable(0.5), wires=[0, 1])
        # So we need to make sure the matrix comes out having the right type
        interface = qml.math._multi_dispatch([phi, theta, omega])

        c = qml.math.cos(theta / 2)
        s = qml.math.sin(theta / 2)

        # If anything is not tensorflow, it has to be casted
        if interface == "tensorflow":
            phi = qml.math.cast_like(qml.math.asarray(phi, like=interface), 1j)
            omega = qml.math.cast_like(qml.math.asarray(omega, like=interface), 1j)
            c = qml.math.cast_like(qml.math.asarray(c, like=interface), 1j)
            s = qml.math.cast_like(qml.math.asarray(s, like=interface), 1j)

        # The following variable is used to assert the all terms to be stacked have same shape
        one = qml.math.ones_like(phi) * qml.math.ones_like(omega)
        c = c * one
        s = s * one

        o = qml.math.ones_like(c)
        z = qml.math.zeros_like(c)
        mat = [
            [o, z, z, z],
            [z, o, z, z],
            [
                z,
                z,
                qml.math.exp(-0.5j * (phi + omega)) * c,
                -qml.math.exp(0.5j * (phi - omega)) * s,
            ],
            [
                z,
                z,
                qml.math.exp(-0.5j * (phi - omega)) * s,
                qml.math.exp(0.5j * (phi + omega)) * c,
            ],
        ]

        return qml.math.stack([stack_last(row) for row in mat], axis=-2)

    @staticmethod
    def compute_decomposition(phi, theta, omega, wires):
        r"""Representation of the operator as a product of other operators (static method). :

        .. math:: O = O_1 O_2 \dots O_n.


        .. seealso:: :meth:`~.CRot.decomposition`.

        Args:
            phi (float): rotation angle :math:`\phi`
            theta (float): rotation angle :math:`\theta`
            omega (float): rotation angle :math:`\omega`
            wires (Iterable, Wires): the wires the operation acts on

        Returns:
            list[Operator]: decomposition into lower level operations

        **Example:**

        >>> qml.PhaseShift.compute_decomposition(1.234, wires=0)
        [RZ(-1.1, wires=[1]),
        CNOT(wires=[0, 1]),
        RZ(-2.3, wires=[1]),
        RY(-1.15, wires=[1]),
        CNOT(wires=[0, 1]),
        RY(1.15, wires=[1]),
        RZ(3.4, wires=[1])]

        """
        decomp_ops = [
            RZ((phi - omega) / 2, wires=wires[1]),
            qml.CNOT(wires=wires),
            RZ(-(phi + omega) / 2, wires=wires[1]),
            RY(-theta / 2, wires=wires[1]),
            qml.CNOT(wires=wires),
            RY(theta / 2, wires=wires[1]),
            RZ(omega, wires=wires[1]),
        ]
        return decomp_ops

    def adjoint(self):
        phi, theta, omega = self.parameters
        return CRot(-omega, -theta, -phi, wires=self.wires)

    @property
    def control_wires(self):
        return Wires(self.wires[0])


class U1(Operation):
    r"""
    U1 gate.

    .. math:: U_1(\phi) = e^{i\phi/2}R_z(\phi) = \begin{bmatrix}
                1 & 0 \\
                0 & e^{i\phi}
            \end{bmatrix}.

    .. note::

        The ``U1`` gate is an alias for the phase shift operation :class:`~.PhaseShift`.

    **Details:**

    * Number of wires: 1
    * Number of parameters: 1
    * Number of dimensions per parameter: (0,)
    * Gradient recipe: :math:`\frac{d}{d\phi}f(U_1(\phi)) = \frac{1}{2}\left[f(U_1(\phi+\pi/2)) - f(U_1(\phi-\pi/2))\right]`
      where :math:`f` is an expectation value depending on :math:`U_1(\phi)`.

    Args:
        phi (float): rotation angle :math:`\phi`
        wires (Sequence[int] or int): the wire the operation acts on
        do_queue (bool): Indicates whether the operator should be
            immediately pushed into the Operator queue (optional)
        id (str or None): String representing the operation (optional)
    """
    num_wires = 1
    num_params = 1
    """int: Number of trainable parameters that the operator depends on."""

    ndim_params = (0,)
    """tuple[int]: Number of dimensions per trainable parameter that the operator depends on."""

    grad_method = "A"
    parameter_frequencies = [(1,)]

    def generator(self):
        return qml.Projector(np.array([1]), wires=self.wires)

    def __init__(self, phi, wires, do_queue=True, id=None):
        super().__init__(phi, wires=wires, do_queue=do_queue, id=id)

    @staticmethod
    def compute_matrix(phi):  # pylint: disable=arguments-differ
        r"""Representation of the operator as a canonical matrix in the computational basis (static method).

        The canonical matrix is the textbook matrix representation that does not consider wires.
        Implicitly, this assumes that the wires of the operator correspond to the global wire order.

        .. seealso:: :meth:`~.U1.matrix`

        Args:
            phi (tensor_like or float): rotation angle

        Returns:
            tensor_like: canonical matrix

        **Example**

        >>> qml.U1.compute_matrix(torch.tensor(0.5))
        tensor([[1.0000+0.0000j, 0.0000+0.0000j],
                [0.0000+0.0000j, 0.8776+0.4794j]])
        """
        if qml.math.get_interface(phi) == "tensorflow":
            phi = qml.math.cast_like(phi, 1j)

        p = qml.math.exp(1j * phi)
        z = qml.math.zeros_like(p)

        return qml.math.stack([stack_last([qml.math.ones_like(p), z]), stack_last([z, p])], axis=-2)

    @staticmethod
    def compute_decomposition(phi, wires):
        r"""Representation of the operator as a product of other operators (static method). :

        .. math:: O = O_1 O_2 \dots O_n.


        .. seealso:: :meth:`~.U1.decomposition`.

        Args:
            phi (float): rotation angle :math:`\phi`
            wires (Any, Wires): Wire that the operator acts on.

        Returns:
            list[Operator]: decomposition into lower level operations

        **Example:**

        >>> qml.U1.compute_decomposition(1.234, wires=0)
        [PhaseShift(1.234, wires=[0])]

        """
        return [PhaseShift(phi, wires=wires)]

    def adjoint(self):
        return U1(-self.data[0], wires=self.wires)

    def pow(self, z):
        return [U1(self.data[0] * z, wires=self.wires)]


class U2(Operation):
    r"""
    U2 gate.

    .. math::

        U_2(\phi, \delta) = \frac{1}{\sqrt{2}}\begin{bmatrix} 1 & -\exp(i \delta)
        \\ \exp(i \phi) & \exp(i (\phi + \delta)) \end{bmatrix}

    The :math:`U_2` gate is related to the single-qubit rotation :math:`R` (:class:`Rot`) and the
    :math:`R_\phi` (:class:`PhaseShift`) gates via the following relation:

    .. math::

        U_2(\phi, \delta) = R_\phi(\phi+\delta) R(\delta,\pi/2,-\delta)

    .. note::

        If the ``U2`` gate is not supported on the targeted device, PennyLane
        will attempt to decompose the gate into :class:`~.Rot` and :class:`~.PhaseShift` gates.

    **Details:**

    * Number of wires: 1
    * Number of parameters: 2
    * Number of dimensions per parameter: (0, 0)
    * Gradient recipe: :math:`\frac{d}{d\phi}f(U_2(\phi, \delta)) = \frac{1}{2}\left[f(U_2(\phi+\pi/2, \delta)) - f(U_2(\phi-\pi/2, \delta))\right]`
      where :math:`f` is an expectation value depending on :math:`U_2(\phi, \delta)`.
      This gradient recipe applies for each angle argument :math:`\{\phi, \delta\}`.

    Args:
        phi (float): azimuthal angle :math:`\phi`
        delta (float): quantum phase :math:`\delta`
        wires (Sequence[int] or int): the subsystem the gate acts on
        do_queue (bool): Indicates whether the operator should be
            immediately pushed into the Operator queue (optional)
        id (str or None): String representing the operation (optional)
    """
    num_wires = 1
    num_params = 2
    """int: Number of trainable parameters that the operator depends on."""

    ndim_params = (0, 0)
    """tuple[int]: Number of dimensions per trainable parameter that the operator depends on."""

    grad_method = "A"
    parameter_frequencies = [(1,), (1,)]

    def __init__(self, phi, delta, wires, do_queue=True, id=None):
        super().__init__(phi, delta, wires=wires, do_queue=do_queue, id=id)

    @staticmethod
    def compute_matrix(phi, delta):  # pylint: disable=arguments-differ
        r"""Representation of the operator as a canonical matrix in the computational basis (static method).

        The canonical matrix is the textbook matrix representation that does not consider wires.
        Implicitly, this assumes that the wires of the operator correspond to the global wire order.

        .. seealso:: :meth:`~.U2.matrix`

        Args:
            phi (tensor_like or float): azimuthal angle
            delta (tensor_like or float): quantum phase

        Returns:
            tensor_like: canonical matrix

        **Example**

        >>> qml.U2.compute_matrix(torch.tensor(0.1), torch.tensor(0.2))
        tensor([[ 0.7071+0.0000j, -0.6930-0.1405j],
                [ 0.7036+0.0706j,  0.6755+0.2090j]])
        """
        interface = qml.math._multi_dispatch([phi, delta])

        # If anything is not tensorflow, it has to be casted and then
        if interface == "tensorflow":
            phi = qml.math.cast_like(qml.math.asarray(phi, like=interface), 1j)
            delta = qml.math.cast_like(qml.math.asarray(delta, like=interface), 1j)

        one = qml.math.ones_like(phi) * qml.math.ones_like(delta)
        mat = [
            [one, -qml.math.exp(1j * delta) * one],
            [qml.math.exp(1j * phi) * one, qml.math.exp(1j * (phi + delta))],
        ]

        return INV_SQRT2 * qml.math.stack([stack_last(row) for row in mat], axis=-2)

    @staticmethod
    def compute_decomposition(phi, delta, wires):
        r"""Representation of the operator as a product of other operators (static method).

        .. math:: O = O_1 O_2 \dots O_n.

        .. seealso:: :meth:`~.U2.decomposition`.

        Args:
            phi (float): azimuthal angle :math:`\phi`
            delta (float): quantum phase :math:`\delta`
            wires (Iterable, Wires): the subsystem the gate acts on

        Returns:
            list[Operator]: decomposition into lower level operations

        **Example:**

        >>> qml.U2.compute_decomposition(1.23, 2.34, wires=0)
        [Rot(2.34, 1.5707963267948966, -2.34, wires=[0]),
        PhaseShift(2.34, wires=[0]),
        PhaseShift(1.23, wires=[0])]

        """
        pi_half = qml.math.ones_like(delta) * (np.pi / 2)
        decomp_ops = [
            Rot(delta, pi_half, -delta, wires=wires),
            PhaseShift(delta, wires=wires),
            PhaseShift(phi, wires=wires),
        ]
        return decomp_ops

    def adjoint(self):
        phi, delta = self.parameters
        new_delta = qml.math.mod((np.pi - phi), (2 * np.pi))
        new_phi = qml.math.mod((np.pi - delta), (2 * np.pi))
        return U2(new_phi, new_delta, wires=self.wires)


class U3(Operation):
    r"""
    Arbitrary single qubit unitary.

    .. math::

        U_3(\theta, \phi, \delta) = \begin{bmatrix} \cos(\theta/2) & -\exp(i \delta)\sin(\theta/2) \\
        \exp(i \phi)\sin(\theta/2) & \exp(i (\phi + \delta))\cos(\theta/2) \end{bmatrix}

    The :math:`U_3` gate is related to the single-qubit rotation :math:`R` (:class:`Rot`) and the
    :math:`R_\phi` (:class:`PhaseShift`) gates via the following relation:

    .. math::

        U_3(\theta, \phi, \delta) = R_\phi(\phi+\delta) R(\delta,\theta,-\delta)

    .. note::

        If the ``U3`` gate is not supported on the targeted device, PennyLane
        will attempt to decompose the gate into :class:`~.PhaseShift` and :class:`~.Rot` gates.

    **Details:**

    * Number of wires: 1
    * Number of parameters: 3
    * Number of dimensions per parameter: (0, 0, 0)
    * Gradient recipe: :math:`\frac{d}{d\phi}f(U_3(\theta, \phi, \delta)) = \frac{1}{2}\left[f(U_3(\theta+\pi/2, \phi, \delta)) - f(U_3(\theta-\pi/2, \phi, \delta))\right]`
      where :math:`f` is an expectation value depending on :math:`U_3(\theta, \phi, \delta)`.
      This gradient recipe applies for each angle argument :math:`\{\theta, \phi, \delta\}`.

    Args:
        theta (float): polar angle :math:`\theta`
        phi (float): azimuthal angle :math:`\phi`
        delta (float): quantum phase :math:`\delta`
        wires (Sequence[int] or int): the subsystem the gate acts on
        do_queue (bool): Indicates whether the operator should be
            immediately pushed into the Operator queue (optional)
        id (str or None): String representing the operation (optional)
    """
    num_wires = 1
    num_params = 3
    """int: Number of trainable parameters that the operator depends on."""

    ndim_params = (0, 0, 0)
    """tuple[int]: Number of dimensions per trainable parameter that the operator depends on."""

    grad_method = "A"
    parameter_frequencies = [(1,), (1,), (1,)]

    def __init__(self, theta, phi, delta, wires, do_queue=True, id=None):
        super().__init__(theta, phi, delta, wires=wires, do_queue=do_queue, id=id)

    @staticmethod
    def compute_matrix(theta, phi, delta):  # pylint: disable=arguments-differ
        r"""Representation of the operator as a canonical matrix in the computational basis (static method).

        The canonical matrix is the textbook matrix representation that does not consider wires.
        Implicitly, this assumes that the wires of the operator correspond to the global wire order.

        .. seealso:: :meth:`~.U3.matrix`

        Args:
            theta (tensor_like or float): polar angle
            phi (tensor_like or float): azimuthal angle
            delta (tensor_like or float): quantum phase

        Returns:
            tensor_like: canonical matrix

        **Example**

        >>> qml.U3.compute_matrix(torch.tensor(0.1), torch.tensor(0.2), torch.tensor(0.3))
        tensor([[ 0.9988+0.0000j, -0.0477-0.0148j],
                [ 0.0490+0.0099j,  0.8765+0.4788j]])

        """
        # It might be that they are in different interfaces, e.g.,
        # U3(0.2, 0.3, tf.Variable(0.5), wires=0)
        # So we need to make sure the matrix comes out having the right type
        interface = qml.math._multi_dispatch([theta, phi, delta])

        c = qml.math.cos(theta / 2)
        s = qml.math.sin(theta / 2)

        # If anything is not tensorflow, it has to be casted and then
        if interface == "tensorflow":
            phi = qml.math.cast_like(qml.math.asarray(phi, like=interface), 1j)
            delta = qml.math.cast_like(qml.math.asarray(delta, like=interface), 1j)
            c = qml.math.cast_like(qml.math.asarray(c, like=interface), 1j)
            s = qml.math.cast_like(qml.math.asarray(s, like=interface), 1j)

        # The following variable is used to assert the all terms to be stacked have same shape
        one = qml.math.ones_like(phi) * qml.math.ones_like(delta)
        c = c * one
        s = s * one

        mat = [
            [c, -s * qml.math.exp(1j * delta)],
            [s * qml.math.exp(1j * phi), c * qml.math.exp(1j * (phi + delta))],
        ]

        return qml.math.stack([stack_last(row) for row in mat], axis=-2)

    @staticmethod
    def compute_decomposition(theta, phi, delta, wires):
        r"""Representation of the operator as a product of other operators (static method).

        .. math:: O = O_1 O_2 \dots O_n.


        .. seealso:: :meth:`~.U3.decomposition`.

        Args:
            theta (float): polar angle :math:`\theta`
            phi (float): azimuthal angle :math:`\phi`
            delta (float): quantum phase :math:`\delta`
            wires (Iterable, Wires): the subsystem the gate acts on

        Returns:
            list[Operator]: decomposition into lower level operations

        **Example:**

        >>> qml.U3.compute_decomposition(1.23, 2.34, 3.45, wires=0)
        [Rot(3.45, 1.23, -3.45, wires=[0]),
        PhaseShift(3.45, wires=[0]),
        PhaseShift(2.34, wires=[0])]

        """
        decomp_ops = [
            Rot(delta, theta, -delta, wires=wires),
            PhaseShift(delta, wires=wires),
            PhaseShift(phi, wires=wires),
        ]
        return decomp_ops

    def adjoint(self):
        theta, phi, delta = self.parameters
        new_delta = qml.math.mod((np.pi - phi), (2 * np.pi))
        new_phi = qml.math.mod((np.pi - delta), (2 * np.pi))
        return U3(theta, new_phi, new_delta, wires=self.wires)


class IsingXX(Operation):
    r"""
    Ising XX coupling gate

    .. math:: XX(\phi) = \begin{bmatrix}
            \cos(\phi / 2) & 0 & 0 & -i \sin(\phi / 2) \\
            0 & \cos(\phi / 2) & -i \sin(\phi / 2) & 0 \\
            0 & -i \sin(\phi / 2) & \cos(\phi / 2) & 0 \\
            -i \sin(\phi / 2) & 0 & 0 & \cos(\phi / 2)
        \end{bmatrix}.

    **Details:**

    * Number of wires: 2
    * Number of parameters: 1
    * Number of dimensions per parameter: (0,)
    * Gradient recipe: :math:`\frac{d}{d\phi}f(XX(\phi)) = \frac{1}{2}\left[f(XX(\phi +\pi/2)) - f(XX(\phi-\pi/2))\right]`
      where :math:`f` is an expectation value depending on :math:`XX(\phi)`.

    Args:
        phi (float): the phase angle
        wires (int): the subsystem the gate acts on
        do_queue (bool): Indicates whether the operator should be
            immediately pushed into the Operator queue (optional)
        id (str or None): String representing the operation (optional)
    """
    num_wires = 2
    num_params = 1
    """int: Number of trainable parameters that the operator depends on."""

    ndim_params = (0,)
    """tuple[int]: Number of dimensions per trainable parameter that the operator depends on."""

    grad_method = "A"
    parameter_frequencies = [(1,)]

    def generator(self):
        return -0.5 * PauliX(wires=self.wires[0]) @ PauliX(wires=self.wires[1])

    def __init__(self, phi, wires, do_queue=True, id=None):
        super().__init__(phi, wires=wires, do_queue=do_queue, id=id)

    @staticmethod
    def compute_matrix(phi):  # pylint: disable=arguments-differ
        r"""Representation of the operator as a canonical matrix in the computational basis (static method).

        The canonical matrix is the textbook matrix representation that does not consider wires.

        .. seealso:: :meth:`~.IsingXX.matrix`


        Args:
           phi (tensor_like or float): phase angle

        Returns:
           tensor_like: canonical matrix

        **Example**

        >>> qml.IsingXX.compute_matrix(torch.tensor(0.5))
        tensor([[0.9689+0.0000j, 0.0000+0.0000j, 0.0000+0.0000j, 0.0000-0.2474j],
                [0.0000+0.0000j, 0.9689+0.0000j, 0.0000-0.2474j, 0.0000+0.0000j],
                [0.0000+0.0000j, 0.0000-0.2474j, 0.9689+0.0000j, 0.0000+0.0000j],
                [0.0000-0.2474j, 0.0000+0.0000j, 0.0000+0.0000j, 0.9689+0.0000j]],
               dtype=torch.complex128)
        """
        c = qml.math.cos(phi / 2)
        s = qml.math.sin(phi / 2)

        if qml.math.get_interface(phi) == "tensorflow":
            c = qml.math.cast_like(c, 1j)
            s = qml.math.cast_like(s, 1j)

        # The following avoids casting an imaginary quantity to reals when backpropagating
        c = (1 + 0j) * c
        js = -1j * s
        z = qml.math.zeros_like(js)

        matrix = [
            [c, z, z, js],
            [z, c, js, z],
            [z, js, c, z],
            [js, z, z, c],
        ]
        return qml.math.stack([stack_last(row) for row in matrix], axis=-2)

    @staticmethod
    def compute_decomposition(phi, wires):
        r"""Representation of the operator as a product of other operators (static method). :

        .. math:: O = O_1 O_2 \dots O_n.


        .. seealso:: :meth:`~.IsingXX.decomposition`.

        Args:
            phi (float): the phase angle
            wires (Iterable, Wires): the subsystem the gate acts on

        Returns:
            list[Operator]: decomposition into lower level operations

        **Example:**

        >>> qml.IsingXX.compute_decomposition(1.23, wires=(0,1))
        [CNOT(wires=[0, 1]), RX(1.23, wires=[0]), CNOT(wires=[0, 1]]

        """
        decomp_ops = [
            qml.CNOT(wires=wires),
            RX(phi, wires=[wires[0]]),
            qml.CNOT(wires=wires),
        ]
        return decomp_ops

    def adjoint(self):
        (phi,) = self.parameters
        return IsingXX(-phi, wires=self.wires)

    def pow(self, z):
        return [IsingXX(self.data[0] * z, wires=self.wires)]


class IsingYY(Operation):
    r"""
    Ising YY coupling gate

    .. math:: \mathtt{YY}(\phi) = \begin{bmatrix}
        \cos(\phi / 2) & 0 & 0 & i \sin(\phi / 2) \\
        0 & \cos(\phi / 2) & -i \sin(\phi / 2) & 0 \\
        0 & -i \sin(\phi / 2) & \cos(\phi / 2) & 0 \\
        i \sin(\phi / 2) & 0 & 0 & \cos(\phi / 2)
        \end{bmatrix}.

    **Details:**

    * Number of wires: 2
    * Number of parameters: 1
    * Number of dimensions per parameter: (0,)
    * Gradient recipe: :math:`\frac{d}{d\phi}f(YY(\phi)) = \frac{1}{2}\left[f(YY(\phi +\pi/2)) - f(YY(\phi-\pi/2))\right]`
      where :math:`f` is an expectation value depending on :math:`YY(\phi)`.

    Args:
        phi (float): the phase angle
        wires (int): the subsystem the gate acts on
        do_queue (bool): Indicates whether the operator should be
            immediately pushed into the Operator queue (optional)
        id (str or None): String representing the operation (optional)
    """
    num_wires = 2
    num_params = 1
    """int: Number of trainable parameters that the operator depends on."""

    ndim_params = (0,)
    """tuple[int]: Number of dimensions per trainable parameter that the operator depends on."""

    grad_method = "A"
    parameter_frequencies = [(1,)]

    def generator(self):
        return -0.5 * PauliY(wires=self.wires[0]) @ PauliY(wires=self.wires[1])

    def __init__(self, phi, wires, do_queue=True, id=None):
        super().__init__(phi, wires=wires, do_queue=do_queue, id=id)

    @staticmethod
    def compute_decomposition(phi, wires):
        r"""Representation of the operator as a product of other operators (static method). :

        .. math:: O = O_1 O_2 \dots O_n.


        .. seealso:: :meth:`~.IsingYY.decomposition`.

        Args:
            phi (float): the phase angle
            wires (Iterable, Wires): the subsystem the gate acts on

        Returns:
            list[Operator]: decomposition into lower level operations

        **Example:**

        >>> qml.IsingYY.compute_decomposition(1.23, wires=(0,1))
        [CY(wires=[0, 1]), RY(1.23, wires=[0]), CY(wires=[0, 1])]

        """
        return [
            qml.CY(wires=wires),
            qml.RY(phi, wires=[wires[0]]),
            qml.CY(wires=wires),
        ]

    @staticmethod
    def compute_matrix(phi):  # pylint: disable=arguments-differ
        r"""Representation of the operator as a canonical matrix in the computational basis (static method).

        The canonical matrix is the textbook matrix representation that does not consider wires.
        Implicitly, this assumes that the wires of the operator correspond to the global wire order.

        .. seealso:: :meth:`~.IsingYY.matrix`


        Args:
           phi (tensor_like or float): phase angle

        Returns:
           tensor_like: canonical matrix

        **Example**

        >>> qml.IsingYY.compute_matrix(torch.tensor(0.5))
        tensor([[0.9689+0.0000j, 0.0000+0.0000j, 0.0000+0.0000j, 0.0000+0.2474j],
                [0.0000+0.0000j, 0.9689+0.0000j, 0.0000-0.2474j, 0.0000+0.0000j],
                [0.0000+0.0000j, 0.0000-0.2474j, 0.9689+0.0000j, 0.0000+0.0000j],
                [0.0000+0.2474j, 0.0000+0.0000j, 0.0000+0.0000j, 0.9689+0.0000j]])
        """
        c = qml.math.cos(phi / 2)
        s = qml.math.sin(phi / 2)

        if qml.math.get_interface(phi) == "tensorflow":
            c = qml.math.cast_like(c, 1j)
            s = qml.math.cast_like(s, 1j)

        # The following avoids casting an imaginary quantity to reals when backpropagating
        c = (1 + 0j) * c
        js = 1j * s
        z = qml.math.zeros_like(js)

        matrix = [
            [c, z, z, js],
            [z, c, -js, z],
            [z, -js, c, z],
            [js, z, z, c],
        ]
        return qml.math.stack([stack_last(row) for row in matrix], axis=-2)

    def adjoint(self):
        (phi,) = self.parameters
        return IsingYY(-phi, wires=self.wires)

    def pow(self, z):
        return [IsingYY(self.data[0] * z, wires=self.wires)]


class IsingZZ(Operation):
    r"""
    Ising ZZ coupling gate

    .. math:: ZZ(\phi) = \begin{bmatrix}
        e^{-i \phi / 2} & 0 & 0 & 0 \\
        0 & e^{i \phi / 2} & 0 & 0 \\
        0 & 0 & e^{i \phi / 2} & 0 \\
        0 & 0 & 0 & e^{-i \phi / 2}
        \end{bmatrix}.

    **Details:**

    * Number of wires: 2
    * Number of parameters: 1
    * Number of dimensions per parameter: (0,)
    * Gradient recipe: :math:`\frac{d}{d\phi}f(ZZ(\phi)) = \frac{1}{2}\left[f(ZZ(\phi +\pi/2)) - f(ZZ(\phi-\pi/2))\right]`
      where :math:`f` is an expectation value depending on :math:`ZZ(\theta)`.

    Args:
        phi (float): the phase angle
        wires (int): the subsystem the gate acts on
        do_queue (bool): Indicates whether the operator should be
            immediately pushed into the Operator queue (optional)
        id (str or None): String representing the operation (optional)
    """
    num_wires = 2
    num_params = 1
    """int: Number of trainable parameters that the operator depends on."""

    ndim_params = (0,)
    """tuple[int]: Number of dimensions per trainable parameter that the operator depends on."""

    grad_method = "A"
    parameter_frequencies = [(1,)]

    def generator(self):
        return -0.5 * PauliZ(wires=self.wires[0]) @ PauliZ(wires=self.wires[1])

    def __init__(self, phi, wires, do_queue=True, id=None):
        super().__init__(phi, wires=wires, do_queue=do_queue, id=id)

    @staticmethod
    def compute_decomposition(phi, wires):
        r"""Representation of the operator as a product of other operators (static method). :

        .. math:: O = O_1 O_2 \dots O_n.


        .. seealso:: :meth:`~.IsingZZ.decomposition`.

        Args:
            phi (float): the phase angle
            wires (Iterable, Wires): the subsystem the gate acts on

        Returns:
            list[Operator]: decomposition into lower level operations

        **Example:**

        >>> qml.IsingZZ.compute_decomposition(1.23, wires=0)
        [CNOT(wires=[0, 1]), RZ(1.23, wires=[1]), CNOT(wires=[0, 1])]

        """
        return [
            qml.CNOT(wires=wires),
            qml.RZ(phi, wires=[wires[1]]),
            qml.CNOT(wires=wires),
        ]

    @staticmethod
    def compute_matrix(phi):  # pylint: disable=arguments-differ
        r"""Representation of the operator as a canonical matrix in the computational basis (static method).

        The canonical matrix is the textbook matrix representation that does not consider wires.
        Implicitly, this assumes that the wires of the operator correspond to the global wire order.

        .. seealso:: :meth:`~.IsingZZ.matrix`


        Args:
           phi (tensor_like or float): phase angle

        Returns:
           tensor_like: canonical matrix

        **Example**

        >>> qml.IsingZZ.compute_matrix(torch.tensor(0.5))
        tensor([[0.9689-0.2474j, 0.0000+0.0000j, 0.0000+0.0000j, 0.0000+0.0000j],
                [0.0000+0.0000j, 0.9689+0.2474j, 0.0000+0.0000j, 0.0000+0.0000j],
                [0.0000+0.0000j, 0.0000+0.0000j, 0.9689+0.2474j, 0.0000+0.0000j],
                [0.0000+0.0000j, 0.0000+0.0000j, 0.0000+0.0000j, 0.9689-0.2474j]])
        """
        if qml.math.get_interface(phi) == "tensorflow":
            phi = qml.math.cast_like(phi, 1j)

        neg_phase = qml.math.exp(-0.5j * phi)
        pos_phase = qml.math.exp(0.5j * phi)

        zeros = qml.math.zeros_like(pos_phase)
        matrix = [
            [neg_phase, zeros, zeros, zeros],
            [zeros, pos_phase, zeros, zeros],
            [zeros, zeros, pos_phase, zeros],
            [zeros, zeros, zeros, neg_phase],
        ]

        return qml.math.stack([stack_last(row) for row in matrix], axis=-2)

    @staticmethod
    def compute_eigvals(phi):  # pylint: disable=arguments-differ
        r"""Eigenvalues of the operator in the computational basis (static method).

        If :attr:`diagonalizing_gates` are specified and implement a unitary :math:`U`,
        the operator can be reconstructed as

        .. math:: O = U \Sigma U^{\dagger},

        where :math:`\Sigma` is the diagonal matrix containing the eigenvalues.

        Otherwise, no particular order for the eigenvalues is guaranteed.

        .. seealso:: :meth:`~.IsingZZ.eigvals`


        Args:
            phi (tensor_like or float): phase angle

        Returns:
            tensor_like: eigenvalues

        **Example**

        >>> qml.IsingZZ.compute_eigvals(torch.tensor(0.5))
        tensor([0.9689-0.2474j, 0.9689+0.2474j, 0.9689+0.2474j, 0.9689-0.2474j])
        """
        if qml.math.get_interface(phi) == "tensorflow":
            phi = qml.math.cast_like(phi, 1j)

        pos_phase = qml.math.exp(1.0j * phi / 2)
        neg_phase = qml.math.exp(-1.0j * phi / 2)

        return stack_last([neg_phase, pos_phase, pos_phase, neg_phase])

    def adjoint(self):
        (phi,) = self.parameters
        return IsingZZ(-phi, wires=self.wires)

    def pow(self, z):
        return [IsingZZ(self.data[0] * z, wires=self.wires)]


class IsingXY(Operation):
    r"""
    Ising XY coupling gate

    .. math:: \mathtt{XY}(\phi) = \begin{bmatrix}
            1 & 0 & 0 & 0 \\
            0 & \cos(\phi / 2) & i \sin(\phi / 2) & 0 \\
            0 & i \sin(\phi / 2) & \cos(\phi / 2) & 0 \\
            0 & 0 & 0 & 1
        \end{bmatrix}.

    **Details:**

    * Number of wires: 2
    * Number of parameters: 1
    * Gradient recipe: The XY operator satisfies a four-term parameter-shift rule

      .. math::
          \frac{d}{d \phi} f(XY(\phi))
          = c_+ \left[ f(XY(\phi + a)) - f(XY(\phi - a)) \right]
          - c_- \left[ f(XY(\phi + b)) - f(XY(\phi - b)) \right]

      where :math:`f` is an expectation value depending on :math:`XY(\phi)`, and

      - :math:`a = \pi / 2`
      - :math:`b = 3 \pi / 2`
      - :math:`c_{\pm} = (\sqrt{2} \pm 1)/{4 \sqrt{2}}`

    Args:
        phi (float): the phase angle
        wires (int): the subsystem the gate acts on
        do_queue (bool): Indicates whether the operator should be
            immediately pushed into the Operator queue (optional)
        id (str or None): String representing the operation (optional)
    """
    num_wires = 2
    num_params = 1
    """int: Number of trainable parameters that the operator depends on."""

    grad_method = "A"
    parameter_frequencies = [(0.5, 1.0)]

    def generator(self):
        return 0.25 * qml.PauliX(wires=self.wires[0]) @ qml.PauliX(
            wires=self.wires[1]
        ) + 0.25 * qml.PauliY(wires=self.wires[0]) @ qml.PauliY(wires=self.wires[1])

    def __init__(self, phi, wires, do_queue=True, id=None):
        super().__init__(phi, wires=wires, do_queue=do_queue, id=id)

    @staticmethod
    def compute_decomposition(phi, wires):
        r"""Representation of the operator as a product of other operators (static method). :

        .. math:: O = O_1 O_2 \dots O_n.


        .. seealso:: :meth:`~.IsingXY.decomposition`.

        Args:
            phi (float): the phase angle
            wires (Iterable, Wires): the subsystem the gate acts on

        Returns:
            list[Operator]: decomposition into lower level operations

        **Example:**

        >>> qml.IsingXY.compute_decomposition(1.23, wires=(0,1))
        [Hadamard(wires=[0]), CY(wires=[0, 1]), RY(0.615, wires=[0]), RX(-0.615, wires=[1]), CY(wires=[0, 1]), Hadamard(wires=[0])]

        """
        return [
            qml.Hadamard(wires=[wires[0]]),
            qml.CY(wires=wires),
            qml.RY(phi / 2, wires=[wires[0]]),
            qml.RX(-phi / 2, wires=[wires[1]]),
            qml.CY(wires=wires),
            qml.Hadamard(wires=[wires[0]]),
        ]

    @staticmethod
    def compute_matrix(phi):  # pylint: disable=arguments-differ
        r"""Representation of the operator as a canonical matrix in the computational basis (static method).

        The canonical matrix is the textbook matrix representation that does not consider wires.
        Implicitly, this assumes that the wires of the operator correspond to the global wire order.

        .. seealso:: :meth:`~.IsingXY.matrix`


        Args:
           phi (tensor_like or float): phase angle

        Returns:
           tensor_like: canonical matrix

        **Example**

        >>> qml.IsingXY.compute_matrix(0.5)
        array([[1.        +0.j        , 0.        +0.j        ,        0.        +0.j        , 0.        +0.j        ],
               [0.        +0.j        , 0.96891242+0.j        ,        0.        +0.24740396j, 0.        +0.j        ],
               [0.        +0.j        , 0.        +0.24740396j,        0.96891242+0.j        , 0.        +0.j        ],
               [0.        +0.j        , 0.        +0.j        ,        0.        +0.j        , 1.        +0.j        ]])
        """
        c = qml.math.cos(phi / 2)
        s = qml.math.sin(phi / 2)
        Y = qml.math.convert_like(np.diag([0, 1, 1, 0])[::-1].copy(), phi)

        if qml.math.get_interface(phi) == "tensorflow":
            c = qml.math.cast_like(c, 1j)
            s = qml.math.cast_like(s, 1j)
            Y = qml.math.cast_like(Y, 1j)

        return qml.math.diag([1, c, c, 1]) + 1j * s * Y

    @staticmethod
    def compute_eigvals(phi):  # pylint: disable=arguments-differ
        r"""Eigenvalues of the operator in the computational basis (static method).

        If :attr:`diagonalizing_gates` are specified and implement a unitary :math:`U`,
        the operator can be reconstructed as

        .. math:: O = U \Sigma U^{\dagger},

        where :math:`\Sigma` is the diagonal matrix containing the eigenvalues.

        Otherwise, no particular order for the eigenvalues is guaranteed.

        .. seealso:: :meth:`~.IsingXY.eigvals`


        Args:
            phi (tensor_like or float): phase angle

        Returns:
            tensor_like: eigenvalues

        **Example**

        >>> qml.IsingXY.compute_eigvals(0.5)
        array([0.96891242+0.24740396j, 0.96891242-0.24740396j,       1.        +0.j        , 1.        +0.j        ])
        """
        if qml.math.get_interface(phi) == "tensorflow":
            phi = qml.math.cast_like(phi, 1j)

        pos_phase = qml.math.exp(1.0j * phi / 2)
        neg_phase = qml.math.exp(-1.0j * phi / 2)

        return qml.math.stack([pos_phase, neg_phase, 1, 1])

    def adjoint(self):
        (phi,) = self.parameters
        return IsingXY(-phi, wires=self.wires)

    def pow(self, z):
        return [IsingXY(self.data[0] * z, wires=self.wires)]<|MERGE_RESOLUTION|>--- conflicted
+++ resolved
@@ -26,10 +26,6 @@
 import pennylane as qml
 from pennylane.operation import AnyWires, Operation, expand_matrix
 from pennylane.ops.qubit.non_parametric_ops import PauliX, PauliY, PauliZ, Hadamard
-<<<<<<< HEAD
-=======
-from pennylane.operation import expand_matrix
->>>>>>> d31b6f71
 from pennylane.utils import pauli_eigs
 from pennylane.wires import Wires
 
@@ -1147,11 +1143,6 @@
             qml.math.kron,
             [PauliRot._PAULI_CONJUGATION_MATRICES[gate] for gate in non_identity_gates],
         )
-<<<<<<< HEAD
-
-        return expand_matrix(
-            qml.math.dot(
-=======
         if interface == "tensorflow":
             conjugation_matrix = qml.math.cast_like(conjugation_matrix, 1j)
         # Note: we use einsum with reverse arguments here because it is not multi-dispatched
@@ -1160,7 +1151,6 @@
             qml.math.einsum(
                 "...jk,ij->...ik",
                 qml.math.tensordot(multi_Z_rot_matrix, conjugation_matrix, axes=[[-1], [0]]),
->>>>>>> d31b6f71
                 qml.math.conj(conjugation_matrix),
             ),
             non_identity_wires,
