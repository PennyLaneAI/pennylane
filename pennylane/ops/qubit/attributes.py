--- conflicted
+++ resolved
@@ -137,16 +137,8 @@
 )
 """Operations that are their own inverses."""
 
-<<<<<<< HEAD
-symmetric_over_all_wires = Attribute(
-    [
-        "CZ",
-        "SWAP",
-    ]
-)
-=======
+
 symmetric_over_all_wires = Attribute(["CZ", "SWAP"])
->>>>>>> 413e6385
 """Operations that are the same if you exchange the order of wires.
 
 For example, ``qml.CZ(wires=[0, 1])`` has the same effect as ``qml.CZ(wires=[1,
