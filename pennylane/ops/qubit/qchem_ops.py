--- conflicted
+++ resolved
@@ -24,10 +24,7 @@
 
 import pennylane as qml
 from pennylane.decomposition import add_decomps, register_resources
-<<<<<<< HEAD
-=======
 from pennylane.decomposition.symbolic_decomposition import adjoint_rotation, pow_rotation
->>>>>>> 6b5b7900
 from pennylane.operation import Operation
 from pennylane.typing import TensorLike
 from pennylane.wires import WiresLike
@@ -177,11 +174,7 @@
     parameter_frequencies = [(0.5, 1.0)]
     """Frequencies of the operation parameter with respect to an expectation value."""
 
-<<<<<<< HEAD
-    resource_param_keys = ()
-=======
     resource_keys = set()
->>>>>>> 6b5b7900
 
     @property
     def resource_params(self) -> dict:
@@ -298,13 +291,8 @@
 
 def _single_excit_resources():
     return {
-<<<<<<< HEAD
-        qml.adjoint_resource_rep(qml.T, {}): 2,
-        qml.adjoint_resource_rep(qml.S, {}): 2,
-=======
         qml.decomposition.adjoint_resource_rep(qml.T, {}): 2,
         qml.decomposition.adjoint_resource_rep(qml.S, {}): 2,
->>>>>>> 6b5b7900
         qml.Hadamard: 4,
         qml.S: 2,
         qml.CNOT: 2,
@@ -335,11 +323,8 @@
 
 
 add_decomps(SingleExcitation, _single_excit)
-<<<<<<< HEAD
-=======
 add_decomps("Adjoint(SingleExcitation)", adjoint_rotation)
 add_decomps("Pow(SingleExcitation)", pow_rotation)
->>>>>>> 6b5b7900
 
 
 class SingleExcitationMinus(Operation):
@@ -383,11 +368,7 @@
     parameter_frequencies = [(1,)]
     """Frequencies of the operation parameter with respect to an expectation value."""
 
-<<<<<<< HEAD
-    resource_param_keys = ()
-=======
     resource_keys = set()
->>>>>>> 6b5b7900
 
     @property
     def resource_params(self) -> dict:
@@ -503,11 +484,8 @@
 
 
 add_decomps(SingleExcitationMinus, _single_excitation_minus_decomp)
-<<<<<<< HEAD
-=======
 add_decomps("Adjoint(SingleExcitationMinus)", adjoint_rotation)
 add_decomps("Pow(SingleExcitationMinus)", pow_rotation)
->>>>>>> 6b5b7900
 
 
 class SingleExcitationPlus(Operation):
@@ -551,11 +529,7 @@
     parameter_frequencies = [(1,)]
     """Frequencies of the operation parameter with respect to an expectation value."""
 
-<<<<<<< HEAD
-    resource_param_keys = ()
-=======
     resource_keys = set()
->>>>>>> 6b5b7900
 
     @property
     def resource_params(self) -> dict:
@@ -671,11 +645,8 @@
 
 
 add_decomps(SingleExcitationPlus, _single_excitation_plus_decomp)
-<<<<<<< HEAD
-=======
 add_decomps("Adjoint(SingleExcitationPlus)", adjoint_rotation)
 add_decomps("Pow(SingleExcitationPlus)", pow_rotation)
->>>>>>> 6b5b7900
 
 
 class DoubleExcitation(Operation):
@@ -743,11 +714,7 @@
     parameter_frequencies = [(0.5, 1.0)]
     """Frequencies of the operation parameter with respect to an expectation value."""
 
-<<<<<<< HEAD
-    resource_param_keys = ()
-=======
     resource_keys = set()
->>>>>>> 6b5b7900
 
     @property
     def resource_params(self) -> dict:
@@ -933,11 +900,8 @@
 
 
 add_decomps(DoubleExcitation, _doublexcit)
-<<<<<<< HEAD
-=======
 add_decomps("Adjoint(DoubleExcitation)", adjoint_rotation)
 add_decomps("Pow(DoubleExcitation)", pow_rotation)
->>>>>>> 6b5b7900
 
 
 class DoubleExcitationPlus(Operation):
@@ -985,11 +949,7 @@
     parameter_frequencies = [(1,)]
     """Frequencies of the operation parameter with respect to an expectation value."""
 
-<<<<<<< HEAD
-    resource_param_keys = ()
-=======
     resource_keys = set()
->>>>>>> 6b5b7900
 
     @property
     def resource_params(self) -> dict:
@@ -1086,11 +1046,7 @@
     parameter_frequencies = [(1,)]
     """Frequencies of the operation parameter with respect to an expectation value."""
 
-<<<<<<< HEAD
-    resource_param_keys = ()
-=======
     resource_keys = set()
->>>>>>> 6b5b7900
 
     @property
     def resource_params(self) -> dict:
@@ -1212,11 +1168,7 @@
     parameter_frequencies = [(0.5, 1.0, 1.5, 2.0)]
     """Frequencies of the operation parameter with respect to an expectation value."""
 
-<<<<<<< HEAD
-    resource_param_keys = ()
-=======
     resource_keys = set()
->>>>>>> 6b5b7900
 
     @property
     def resource_params(self) -> dict:
@@ -1356,11 +1308,8 @@
 
 
 add_decomps(OrbitalRotation, _orbital_rotation_decomp)
-<<<<<<< HEAD
-=======
 add_decomps("Adjoint(OrbitalRotation)", adjoint_rotation)
 add_decomps("Pow(OrbitalRotation)", pow_rotation)
->>>>>>> 6b5b7900
 
 
 class FermionicSWAP(Operation):
@@ -1433,11 +1382,7 @@
     parameter_frequencies = [(1,)]
     """Frequencies of the operation parameter with respect to an expectation value."""
 
-<<<<<<< HEAD
-    resource_param_keys = ()
-=======
     resource_keys = set()
->>>>>>> 6b5b7900
 
     @property
     def resource_params(self) -> dict:
@@ -1597,10 +1542,6 @@
     qml.GlobalPhase(-0.5 * phi, wires=[wires[0], wires[1]])
 
 
-<<<<<<< HEAD
-add_decomps(FermionicSWAP, _fermionic_swap_decomp)
-=======
 add_decomps(FermionicSWAP, _fermionic_swap_decomp)
 add_decomps("Adjoint(FermionicSWAP)", adjoint_rotation)
-add_decomps("Pow(FermionicSWAP)", pow_rotation)
->>>>>>> 6b5b7900
+add_decomps("Pow(FermionicSWAP)", pow_rotation)