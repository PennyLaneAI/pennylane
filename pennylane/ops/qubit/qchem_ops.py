# Copyright 2018-2021 Xanadu Quantum Technologies Inc.

# Licensed under the Apache License, Version 2.0 (the "License");
# you may not use this file except in compliance with the License.
# You may obtain a copy of the License at

#     http://www.apache.org/licenses/LICENSE-2.0

# Unless required by applicable law or agreed to in writing, software
# distributed under the License is distributed on an "AS IS" BASIS,
# WITHOUT WARRANTIES OR CONDITIONS OF ANY KIND, either express or implied.
# See the License for the specific language governing permissions and
# limitations under the License.
"""
This submodule contains the discrete-variable quantum operations that come
from quantum chemistry applications.
"""
# pylint:disable=abstract-method,arguments-differ,protected-access
import math
import numpy as np
from scipy.sparse import coo_matrix

import pennylane as qml
from pennylane.operation import Operation

INV_SQRT2 = 1 / math.sqrt(2)

# Four term gradient recipe for controlled rotations
c1 = INV_SQRT2 * (np.sqrt(2) + 1) / 4
c2 = INV_SQRT2 * (np.sqrt(2) - 1) / 4
a = np.pi / 2
b = 3 * np.pi / 2
four_term_grad_recipe = ([[c1, 1, a], [-c1, 1, -a], [-c2, 1, b], [c2, 1, -b]],)


class SingleExcitation(Operation):
    r"""
    Single excitation rotation.

    .. math:: U(\phi) = \begin{bmatrix}
                1 & 0 & 0 & 0 \\
                0 & \cos(\phi/2) & -\sin(\phi/2) & 0 \\
                0 & \sin(\phi/2) & \cos(\phi/2) & 0 \\
                0 & 0 & 0 & 1
            \end{bmatrix}.

    This operation performs a rotation in the two-dimensional subspace :math:`\{|01\rangle,
    |10\rangle\}`. The name originates from the occupation-number representation of
    fermionic wavefunctions, where the transformation  from :math:`|10\rangle` to :math:`|01\rangle`
    is interpreted as "exciting" a particle from the first qubit to the second.

    **Details:**

    * Number of wires: 2
    * Number of parameters: 1
    * Gradient recipe: The ``SingleExcitation`` operator satisfies a four-term parameter-shift rule
      (see Appendix F, https://arxiv.org/abs/2104.05695)

    Args:
        phi (float): rotation angle :math:`\phi`
        wires (Sequence[int]): the wires the operation acts on
        do_queue (bool): Indicates whether the operator should be
            immediately pushed into the Operator queue (optional)
        id (str or None): String representing the operation (optional)

    **Example**

    The following circuit performs the transformation :math:`|10\rangle\rightarrow \cos(
    \phi/2)|10\rangle -\sin(\phi/2)|01\rangle`:

    .. code-block::

        dev = qml.device('default.qubit', wires=2)

        @qml.qnode(dev)
        def circuit(phi):
            qml.PauliX(wires=0)
            qml.SingleExcitation(phi, wires=[0, 1])
            return qml.state()

        circuit(0.1)
    """

    num_wires = 2
    """int: Number of wires that the operator acts on."""

    num_params = 1
    """int: Number of trainable parameters that the operator depends on."""

    grad_method = "A"
    """Gradient computation method."""

    grad_recipe = four_term_grad_recipe
    """Gradient recipe for the parameter-shift method."""

    parameter_frequencies = [(0.5, 1.0)]

    def generator(self):
        w1, w2 = self.wires
        return 0.25 * qml.PauliX(w1) @ qml.PauliY(w2) - 0.25 * qml.PauliY(w1) @ qml.PauliX(w2)

    def __init__(self, phi, wires, do_queue=True, id=None):
        super().__init__(phi, wires=wires, do_queue=do_queue, id=id)

    @staticmethod
    def compute_matrix(phi):  # pylint: disable=arguments-differ
        r"""Representation of the operator as a canonical matrix in the computational basis (static method).

        The canonical matrix is the textbook matrix representation that does not consider wires.
        Implicitly, this assumes that the wires of the operator correspond to the global wire order.

        .. seealso:: :meth:`~.SingleExcitation.matrix`


        Args:
          phi (tensor_like or float): rotation angle

        Returns:
          tensor_like: canonical matrix

        **Example**

        >>> qml.SingleExcitation.compute_matrix(torch.tensor(0.5))
        tensor([[ 1.0000,  0.0000,  0.0000,  0.0000],
                [ 0.0000,  0.9689, -0.2474,  0.0000],
                [ 0.0000,  0.2474,  0.9689,  0.0000],
                [ 0.0000,  0.0000,  0.0000,  1.0000]])
        """
        c = qml.math.cos(phi / 2)
        s = qml.math.sin(phi / 2)

        mat = qml.math.diag([1, c, c, 1])
        off_diag = qml.math.convert_like(np.diag([0, 1, -1, 0])[::-1].copy(), phi)
        return mat + s * qml.math.cast_like(off_diag, s)

    @staticmethod
    def compute_decomposition(phi, wires):
        r"""Representation of the operator as a product of other operators (static method). :

        .. math:: O = O_1 O_2 \dots O_n.


        .. seealso:: :meth:`~.SingleExcitation.decomposition`.

        Args:
            phi (float): rotation angle :math:`\phi`
            wires (Iterable, Wires): wires that the operator acts on

        Returns:
            list[Operator]: decomposition into lower level operations

        **Example:**

        >>> qml.SingleExcitation.compute_decomposition(1.23, wires=(0,1))
        [CNOT(wires=[0, 1]), CRY(1.23, wires=[1, 0]), CNOT(wires=[0, 1])]

        """
        decomp_ops = [
            qml.CNOT(wires=[wires[0], wires[1]]),
            qml.CRY(phi, wires=[wires[1], wires[0]]),
            qml.CNOT(wires=[wires[0], wires[1]]),
        ]
        return decomp_ops

    def adjoint(self):
        (phi,) = self.parameters
        return SingleExcitation(-phi, wires=self.wires)

    def label(self, decimals=None, base_label=None, cache=None):
        return super().label(decimals=decimals, base_label=base_label or "G", cache=cache)


class SingleExcitationMinus(Operation):
    r"""
    Single excitation rotation with negative phase-shift outside the rotation subspace.

    .. math:: U_-(\phi) = \begin{bmatrix}
                e^{-i\phi/2} & 0 & 0 & 0 \\
                0 & \cos(\phi/2) & -\sin(\phi/2) & 0 \\
                0 & \sin(\phi/2) & \cos(\phi/2) & 0 \\
                0 & 0 & 0 & e^{-i\phi/2}
            \end{bmatrix}.

    **Details:**

    * Number of wires: 2
    * Number of parameters: 1
    * Gradient recipe: :math:`\frac{d}{d\phi}f(U_-(\phi)) = \frac{1}{2}\left[f(U_-(\phi+\pi/2)) - f(U_-(\phi-\pi/2))\right]`
      where :math:`f` is an expectation value depending on :math:`U_-(\phi)`.

    Args:
        phi (float): rotation angle :math:`\phi`
        wires (Sequence[int] or int): the wires the operation acts on
        do_queue (bool): Indicates whether the operator should be
            immediately pushed into the Operator queue (optional)
        id (str or None): String representing the operation (optional)

    """
    num_wires = 2
    """int: Number of wires that the operator acts on."""

    num_params = 1
    """int: Number of trainable parameters that the operator depends on."""

    grad_method = "A"
    """Gradient computation method."""

    parameter_frequencies = [(1,)]

    def generator(self):
        w1, w2 = self.wires
        return (
            -0.25 * qml.Identity(w1)
            + 0.25 * qml.PauliX(w1) @ qml.PauliY(w2)
            - 0.25 * qml.PauliY(w1) @ qml.PauliX(w2)
            - 0.25 * qml.PauliZ(w1) @ qml.PauliZ(w2)
        )

    def __init__(self, phi, wires, do_queue=True, id=None):
        super().__init__(phi, wires=wires, do_queue=do_queue, id=id)

    @staticmethod
    def compute_matrix(phi):  # pylint: disable=arguments-differ
        r"""Representation of the operator as a canonical matrix in the computational basis (static method).

        The canonical matrix is the textbook matrix representation that does not consider wires.
        Implicitly, this assumes that the wires of the operator correspond to the global wire order.

        .. seealso:: :meth:`~.SingleExcitationMinus.matrix`


        Args:
          phi (tensor_like or float): rotation angle

        Returns:
          tensor_like: canonical matrix

        **Example**

        >>> qml.SingleExcitationMinus.compute_matrix(torch.tensor(0.5))
        tensor([[ 0.9689-0.2474j,  0.0000+0.0000j,  0.0000+0.0000j,  0.0000+0.0000j],
                [ 0.0000+0.0000j,  0.9689+0.0000j, -0.2474+0.0000j,  0.0000+0.0000j],
                [ 0.0000+0.0000j,  0.2474+0.0000j,  0.9689+0.0000j,  0.0000+0.0000j],
                [ 0.0000+0.0000j,  0.0000+0.0000j,  0.0000+0.0000j,  0.9689-0.2474j]])
        """
        c = qml.math.cos(phi / 2)
        s = qml.math.sin(phi / 2)

        interface = qml.math.get_interface(phi)

        if interface == "tensorflow":
            phi = qml.math.cast_like(phi, 1j)
            c = qml.math.cast_like(c, 1j)
            s = qml.math.cast_like(s, 1j)

        e = qml.math.exp(-1j * phi / 2)
        mat = qml.math.diag([e, 0, 0, e]) + qml.math.diag([0, c, c, 0])
        off_diag = qml.math.convert_like(np.diag([0, 1, -1, 0])[::-1].copy(), phi)
        return mat + s * qml.math.cast_like(off_diag, s)

    @staticmethod
    def compute_decomposition(phi, wires):
        r"""Representation of the operator as a product of other operators (static method). :

        .. math:: O = O_1 O_2 \dots O_n.


        .. seealso:: :meth:`~.SingleExcitationMinus.decomposition`.

        Args:
            phi (float): rotation angle :math:`\phi`
            wires (Iterable, Wires): wires that the operator acts on

        Returns:
            list[Operator]: decomposition into lower level operations

        **Example:**

        >>> qml.SingleExcitationMinus.compute_decomposition(1.23, wires=(0,1))
        [PauliX(wires=[0]),
        PauliX(wires=[1]),
        ControlledPhaseShift(-0.615, wires=[1, 0]),
        PauliX(wires=[0]),
        PauliX(wires=[1]),
        ControlledPhaseShift(-0.615, wires=[0, 1]),
        CNOT(wires=[0, 1]),
        CRY(1.23, wires=[1, 0]),
        CNOT(wires=[0, 1])]

        """
        decomp_ops = [
            qml.PauliX(wires=wires[0]),
            qml.PauliX(wires=wires[1]),
            qml.ControlledPhaseShift(-phi / 2, wires=[wires[1], wires[0]]),
            qml.PauliX(wires=wires[0]),
            qml.PauliX(wires=wires[1]),
            qml.ControlledPhaseShift(-phi / 2, wires=[wires[0], wires[1]]),
            qml.CNOT(wires=[wires[0], wires[1]]),
            qml.CRY(phi, wires=[wires[1], wires[0]]),
            qml.CNOT(wires=[wires[0], wires[1]]),
        ]
        return decomp_ops

    def adjoint(self):
        (phi,) = self.parameters
        return SingleExcitationMinus(-phi, wires=self.wires)

<<<<<<< HEAD
    def label(self, decimals=None, base_label=None, cache=None):
        return super().label(decimals=decimals, base_label=base_label or "G₊", cache=cache)
=======
    def label(self, decimals=None, base_label=None):
        return super().label(decimals=decimals, base_label=base_label or "G₋")
>>>>>>> c13cb477


class SingleExcitationPlus(Operation):
    r"""
    Single excitation rotation with positive phase-shift outside the rotation subspace.

    .. math:: U_+(\phi) = \begin{bmatrix}
                e^{i\phi/2} & 0 & 0 & 0 \\
                0 & \cos(\phi/2) & -\sin(\phi/2) & 0 \\
                0 & \sin(\phi/2) & \cos(\phi/2) & 0 \\
                0 & 0 & 0 & e^{i\phi/2}
            \end{bmatrix}.

    **Details:**

    * Number of wires: 2
    * Number of parameters: 1
    * Gradient recipe: :math:`\frac{d}{d\phi}f(U_+(\phi)) = \frac{1}{2}\left[f(U_+(\phi+\pi/2)) - f(U_+(\phi-\pi/2))\right]`
      where :math:`f` is an expectation value depending on :math:`U_+(\phi)`.

    Args:
        phi (float): rotation angle :math:`\phi`
        wires (Sequence[int] or int): the wires the operation acts on
        do_queue (bool): Indicates whether the operator should be
            immediately pushed into the Operator queue (optional)
        id (str or None): String representing the operation (optional)

    """
    num_wires = 2
    """int: Number of wires that the operator acts on."""

    num_params = 1
    """int: Number of trainable parameters that the operator depends on."""

    grad_method = "A"
    """Gradient computation method."""

    parameter_frequencies = [(1,)]

    def generator(self):
        w1, w2 = self.wires
        return (
            0.25 * qml.Identity(w1)
            + 0.25 * qml.PauliX(w1) @ qml.PauliY(w2)
            - 0.25 * qml.PauliY(w1) @ qml.PauliX(w2)
            + 0.25 * qml.PauliZ(w1) @ qml.PauliZ(w2)
        )

    def __init__(self, phi, wires, do_queue=True, id=None):
        super().__init__(phi, wires=wires, do_queue=do_queue, id=id)

    @staticmethod
    def compute_matrix(phi):  # pylint: disable=arguments-differ
        r"""Representation of the operator as a canonical matrix in the computational basis (static method).

        The canonical matrix is the textbook matrix representation that does not consider wires.
        Implicitly, this assumes that the wires of the operator correspond to the global wire order.

        .. seealso:: :meth:`~.SingleExcitationPlus.matrix`


        Args:
          phi (tensor_like or float): rotation angle

        Returns:
          tensor_like: canonical matrix

        **Example**

        >>> qml.SingleExcitationPlus.compute_matrix(torch.tensor(0.5))
        tensor([[ 0.9689+0.2474j,  0.0000+0.0000j,  0.0000+0.0000j,  0.0000+0.0000j],
                [ 0.0000+0.0000j,  0.9689+0.0000j, -0.2474+0.0000j,  0.0000+0.0000j],
                [ 0.0000+0.0000j,  0.2474+0.0000j,  0.9689+0.0000j,  0.0000+0.0000j],
                [ 0.0000+0.0000j,  0.0000+0.0000j,  0.0000+0.0000j,  0.9689+0.2474j]])
        """
        c = qml.math.cos(phi / 2)
        s = qml.math.sin(phi / 2)

        interface = qml.math.get_interface(phi)

        if interface == "tensorflow":
            phi = qml.math.cast_like(phi, 1j)
            c = qml.math.cast_like(c, 1j)
            s = qml.math.cast_like(s, 1j)

        e = qml.math.exp(1j * phi / 2)
        mat = qml.math.diag([e, 0, 0, e]) + qml.math.diag([0, c, c, 0])
        off_diag = qml.math.convert_like(np.diag([0, 1, -1, 0])[::-1].copy(), phi)
        return mat + s * qml.math.cast_like(off_diag, s)

    @staticmethod
    def compute_decomposition(phi, wires):
        r"""Representation of the operator as a product of other operators (static method). :

        .. math:: O = O_1 O_2 \dots O_n.


        .. seealso:: :meth:`~.SingleExcitationPlus.decomposition`.

        Args:
            phi (float): rotation angle :math:`\phi`
            wires (Iterable, Wires): wires that the operator acts on

        Returns:
            list[Operator]: decomposition into lower level operations

        **Example:**

        >>> qml.SingleExcitationPlus.compute_decomposition(1.23, wires=(0,1))
        [PauliX(wires=[0]),
        PauliX(wires=[1]),
        ControlledPhaseShift(0.615, wires=[1, 0]),
        PauliX(wires=[0]),
        PauliX(wires=[1]),
        ControlledPhaseShift(0.615, wires=[0, 1]),
        CNOT(wires=[0, 1]),
        CRY(1.23, wires=[1, 0]),
        CNOT(wires=[0, 1])]

        """
        decomp_ops = [
            qml.PauliX(wires=wires[0]),
            qml.PauliX(wires=wires[1]),
            qml.ControlledPhaseShift(phi / 2, wires=[wires[1], wires[0]]),
            qml.PauliX(wires=wires[0]),
            qml.PauliX(wires=wires[1]),
            qml.ControlledPhaseShift(phi / 2, wires=[wires[0], wires[1]]),
            qml.CNOT(wires=[wires[0], wires[1]]),
            qml.CRY(phi, wires=[wires[1], wires[0]]),
            qml.CNOT(wires=[wires[0], wires[1]]),
        ]
        return decomp_ops

    def adjoint(self):
        (phi,) = self.parameters
        return SingleExcitationPlus(-phi, wires=self.wires)

<<<<<<< HEAD
    def label(self, decimals=None, base_label=None, cache=None):
        return super().label(decimals=decimals, base_label=base_label or "G₋", cache=cache)
=======
    def label(self, decimals=None, base_label=None):
        return super().label(decimals=decimals, base_label=base_label or "G₊")
>>>>>>> c13cb477


class DoubleExcitation(Operation):
    r"""
    Double excitation rotation.

    This operation performs an :math:`SO(2)` rotation in the two-dimensional subspace :math:`\{
    |1100\rangle,|0011\rangle\}`. More precisely, it performs the transformation

    .. math::

        &|0011\rangle \rightarrow \cos(\phi/2) |0011\rangle + \sin(\phi/2) |1100\rangle\\
        &|1100\rangle \rightarrow \cos(\phi/2) |1100\rangle - \sin(\phi/2) |0011\rangle,

    while leaving all other basis states unchanged.

    The name originates from the occupation-number representation of fermionic wavefunctions, where
    the transformation from :math:`|1100\rangle` to :math:`|0011\rangle` is interpreted as
    "exciting" two particles from the first pair of qubits to the second pair of qubits.

    **Details:**

    * Number of wires: 4
    * Number of parameters: 1
    * Gradient recipe: The ``DoubleExcitation`` operator satisfies a four-term parameter-shift rule
      (see Appendix F, https://arxiv.org/abs/2104.05695):

    Args:
        phi (float): rotation angle :math:`\phi`
        wires (Sequence[int]): the wires the operation acts on
        do_queue (bool): Indicates whether the operator should be
            immediately pushed into the Operator queue (optional)
        id (str or None): String representing the operation (optional)

    **Example**

    The following circuit performs the transformation :math:`|1100\rangle\rightarrow \cos(
    \phi/2)|1100\rangle - \sin(\phi/2)|0011\rangle)`:

    .. code-block::

        dev = qml.device('default.qubit', wires=4)

        @qml.qnode(dev)
        def circuit(phi):
            qml.PauliX(wires=0)
            qml.PauliX(wires=1)
            qml.DoubleExcitation(phi, wires=[0, 1, 2, 3])
            return qml.state()

        circuit(0.1)
    """
    num_wires = 4
    """int: Number of wires that the operator acts on."""

    num_params = 1
    """int: Number of trainable parameters that the operator depends on."""

    grad_method = "A"
    """Gradient computation method."""

    grad_recipe = four_term_grad_recipe
    """Gradient recipe for the parameter-shift method."""

    parameter_frequencies = [(0.5, 1.0)]

    def generator(self):
        w0, w1, w2, w3 = self.wires
        coeffs = [0.0625, 0.0625, -0.0625, 0.0625, -0.0625, 0.0625, -0.0625, -0.0625]
        obs = [
            qml.PauliX(w0) @ qml.PauliX(w1) @ qml.PauliX(w2) @ qml.PauliY(w3),
            qml.PauliX(w0) @ qml.PauliX(w1) @ qml.PauliY(w2) @ qml.PauliX(w3),
            qml.PauliX(w0) @ qml.PauliY(w1) @ qml.PauliX(w2) @ qml.PauliX(w3),
            qml.PauliX(w0) @ qml.PauliY(w1) @ qml.PauliY(w2) @ qml.PauliY(w3),
            qml.PauliY(w0) @ qml.PauliX(w1) @ qml.PauliX(w2) @ qml.PauliX(w3),
            qml.PauliY(w0) @ qml.PauliX(w1) @ qml.PauliY(w2) @ qml.PauliY(w3),
            qml.PauliY(w0) @ qml.PauliY(w1) @ qml.PauliX(w2) @ qml.PauliY(w3),
            qml.PauliY(w0) @ qml.PauliY(w1) @ qml.PauliY(w2) @ qml.PauliX(w3),
        ]
        return qml.Hamiltonian(coeffs, obs)

    def __init__(self, phi, wires, do_queue=True, id=None):
        super().__init__(phi, wires=wires, do_queue=do_queue, id=id)

    @staticmethod
    def compute_matrix(phi):  # pylint: disable=arguments-differ
        r"""Representation of the operator as a canonical matrix in the computational basis (static method).

        The canonical matrix is the textbook matrix representation that does not consider wires.
        Implicitly, this assumes that the wires of the operator correspond to the global wire order.

        .. seealso:: :meth:`~.DoubleExcitation.matrix`


        Args:
          phi (tensor_like or float): rotation angle

        Returns:
          tensor_like: canonical matrix
        """
        c = qml.math.cos(phi / 2)
        s = qml.math.sin(phi / 2)

        mat = qml.math.diag([1.0] * 3 + [c] + [1.0] * 8 + [c] + [1.0] * 3)
        mat = qml.math.scatter_element_add(mat, (3, 12), -s)
        mat = qml.math.scatter_element_add(mat, (12, 3), s)
        return mat

    @staticmethod
    def compute_decomposition(phi, wires):
        r"""Representation of the operator as a product of other operators (static method). :

        .. math:: O = O_1 O_2 \dots O_n.


        .. seealso:: :meth:`~.DoubleExcitation.decomposition`.

        For the source of this decomposition, see page 17 of
        `"Local, Expressive, Quantum-Number-Preserving VQE Ansatze for Fermionic Systems" <https://arxiv.org/abs/2104.05695>`_ .

        Args:
            phi (float): rotation angle :math:`\phi`
            wires (Iterable, Wires): wires that the operator acts on

        Returns:
            list[Operator]: decomposition into lower level operations

        **Example:**

        >>> qml.DoubleExcitation.compute_decomposition(1.23, wires=(0,1,2,3))
        [CNOT(wires=[2, 3]),
        CNOT(wires=[0, 2]),
        Hadamard(wires=[3]),
        Hadamard(wires=[0]),
        CNOT(wires=[2, 3]),
        CNOT(wires=[0, 1]),
        RY(0.15375, wires=[1]),
        RY(-0.15375, wires=[0]),
        CNOT(wires=[0, 3]),
        Hadamard(wires=[3]),
        CNOT(wires=[3, 1]),
        RY(0.15375, wires=[1]),
        RY(-0.15375, wires=[0]),
        CNOT(wires=[2, 1]),
        CNOT(wires=[2, 0]),
        RY(-0.15375, wires=[1]),
        RY(0.15375, wires=[0]),
        CNOT(wires=[3, 1]),
        Hadamard(wires=[3]),
        CNOT(wires=[0, 3]),
        RY(-0.15375, wires=[1]),
        RY(0.15375, wires=[0]),
        CNOT(wires=[0, 1]),
        CNOT(wires=[2, 0]),
        Hadamard(wires=[0]),
        Hadamard(wires=[3]),
        CNOT(wires=[0, 2]),
        CNOT(wires=[2, 3])]

        """
        # This decomposition is the "upside down" version of that on p17 of https://arxiv.org/abs/2104.05695
        decomp_ops = [
            qml.CNOT(wires=[wires[2], wires[3]]),
            qml.CNOT(wires=[wires[0], wires[2]]),
            qml.Hadamard(wires=wires[3]),
            qml.Hadamard(wires=wires[0]),
            qml.CNOT(wires=[wires[2], wires[3]]),
            qml.CNOT(wires=[wires[0], wires[1]]),
            qml.RY(phi / 8, wires=wires[1]),
            qml.RY(-phi / 8, wires=wires[0]),
            qml.CNOT(wires=[wires[0], wires[3]]),
            qml.Hadamard(wires=wires[3]),
            qml.CNOT(wires=[wires[3], wires[1]]),
            qml.RY(phi / 8, wires=wires[1]),
            qml.RY(-phi / 8, wires=wires[0]),
            qml.CNOT(wires=[wires[2], wires[1]]),
            qml.CNOT(wires=[wires[2], wires[0]]),
            qml.RY(-phi / 8, wires=wires[1]),
            qml.RY(phi / 8, wires=wires[0]),
            qml.CNOT(wires=[wires[3], wires[1]]),
            qml.Hadamard(wires=wires[3]),
            qml.CNOT(wires=[wires[0], wires[3]]),
            qml.RY(-phi / 8, wires=wires[1]),
            qml.RY(phi / 8, wires=wires[0]),
            qml.CNOT(wires=[wires[0], wires[1]]),
            qml.CNOT(wires=[wires[2], wires[0]]),
            qml.Hadamard(wires=wires[0]),
            qml.Hadamard(wires=wires[3]),
            qml.CNOT(wires=[wires[0], wires[2]]),
            qml.CNOT(wires=[wires[2], wires[3]]),
        ]

        return decomp_ops

    def adjoint(self):
        (theta,) = self.parameters
        return DoubleExcitation(-theta, wires=self.wires)

    def label(self, decimals=None, base_label=None, cache=None):
        return super().label(decimals=decimals, base_label=base_label or "G²", cache=cache)


class DoubleExcitationPlus(Operation):
    r"""
    Double excitation rotation with positive phase-shift outside the rotation subspace.

    This operation performs an :math:`SO(2)` rotation in the two-dimensional subspace :math:`\{
    |1100\rangle,|0011\rangle\}` while applying a phase-shift on other states. More precisely,
    it performs the transformation

    .. math::

        &|0011\rangle \rightarrow \cos(\phi/2) |0011\rangle - \sin(\phi/2) |1100\rangle\\
        &|1100\rangle \rightarrow \cos(\phi/2) |1100\rangle + \sin(\phi/2) |0011\rangle\\
        &|x\rangle \rightarrow e^{i\phi/2} |x\rangle,

    for all other basis states :math:`|x\rangle`.

    **Details:**

    * Number of wires: 4
    * Number of parameters: 1
    * Gradient recipe: :math:`\frac{d}{d\phi}f(U_+(\phi)) = \frac{1}{2}\left[f(U_+(\phi+\pi/2)) - f(U_+(\phi-\pi/2))\right]`
      where :math:`f` is an expectation value depending on :math:`U_+(\phi)`

    Args:
        phi (float): rotation angle :math:`\phi`
        wires (Sequence[int]): the wires the operation acts on
        do_queue (bool): Indicates whether the operator should be
            immediately pushed into the Operator queue (optional)
        id (str or None): String representing the operation (optional)
    """
    num_wires = 4
    """int: Number of wires that the operator acts on."""

    num_params = 1
    """int: Number of trainable parameters that the operator depends on."""

    grad_method = "A"
    """Gradient computation method."""

    parameter_frequencies = [(1,)]

    def generator(self):
        G = -1 * np.eye(16, dtype=np.complex64)
        G[3, 3] = G[12, 12] = 0
        G[3, 12] = -1j  # 3 (dec) = 0011 (bin)
        G[12, 3] = 1j  # 12 (dec) = 1100 (bin)
        H = coo_matrix(-0.5 * G)
        return qml.SparseHamiltonian(H, wires=self.wires)

    def __init__(self, phi, wires, do_queue=True, id=None):
        super().__init__(phi, wires=wires, do_queue=do_queue, id=id)

    @staticmethod
    def compute_matrix(phi):  # pylint: disable=arguments-differ
        r"""Representation of the operator as a canonical matrix in the computational basis (static method).

        The canonical matrix is the textbook matrix representation that does not consider wires.
        Implicitly, this assumes that the wires of the operator correspond to the global wire order.

        .. seealso:: :meth:`~.DoubleExcitationPlus.matrix`

        Args:
          phi (tensor_like or float): rotation angle

        Returns:
          tensor_like: canonical matrix

        """
        c = qml.math.cos(phi / 2)
        s = qml.math.sin(phi / 2)

        interface = qml.math.get_interface(phi)

        if interface == "tensorflow":
            phi = qml.math.cast_like(phi, 1j)
            c = qml.math.cast_like(c, 1j)
            s = qml.math.cast_like(s, 1j)

        e = qml.math.exp(1j * phi / 2)

        mat = qml.math.diag([e] * 3 + [0] + [e] * 8 + [0] + [e] * 3)
        mat = qml.math.scatter_element_add(mat, (3, 3), c)
        mat = qml.math.scatter_element_add(mat, (3, 12), -s)
        mat = qml.math.scatter_element_add(mat, (12, 3), s)
        mat = qml.math.scatter_element_add(mat, (12, 12), c)
        return mat

    def adjoint(self):
        (theta,) = self.parameters
        return DoubleExcitationPlus(-theta, wires=self.wires)

    def label(self, decimals=None, base_label=None, cache=None):
        return super().label(decimals=decimals, base_label=base_label or "G²₊", cache=cache)


class DoubleExcitationMinus(Operation):
    r"""
    Double excitation rotation with negative phase-shift outside the rotation subspace.

    This operation performs an :math:`SO(2)` rotation in the two-dimensional subspace :math:`\{
    |1100\rangle,|0011\rangle\}` while applying a phase-shift on other states. More precisely,
    it performs the transformation

    .. math::

        &|0011\rangle \rightarrow \cos(\phi/2) |0011\rangle - \sin(\phi/2) |1100\rangle\\
        &|1100\rangle \rightarrow \cos(\phi/2) |1100\rangle + \sin(\phi/2) |0011\rangle\\
        &|x\rangle \rightarrow e^{-i\phi/2} |x\rangle,

    for all other basis states :math:`|x\rangle`.

    **Details:**

    * Number of wires: 4
    * Number of parameters: 1
    * Gradient recipe: :math:`\frac{d}{d\phi}f(U_-(\phi)) = \frac{1}{2}\left[f(U_-(\phi+\pi/2)) - f(U_-(\phi-\pi/2))\right]`
      where :math:`f` is an expectation value depending on :math:`U_-(\phi)`

    Args:
        phi (float): rotation angle :math:`\phi`
        wires (Sequence[int]): the wires the operation acts on
        do_queue (bool): Indicates whether the operator should be
            immediately pushed into the Operator queue (optional)
        id (str or None): String representing the operation (optional)
    """
    num_wires = 4
    """int: Number of wires that the operator acts on."""

    num_params = 1
    """int: Number of trainable parameters that the operator depends on."""

    grad_method = "A"
    """Gradient computation method."""

    parameter_frequencies = [(1,)]

    def generator(self):
        G = np.eye(16, dtype=np.complex64)
        G[3, 3] = 0
        G[12, 12] = 0
        G[3, 12] = -1j  # 3 (dec) = 0011 (bin)
        G[12, 3] = 1j  # 12 (dec) = 1100 (bin)
        H = coo_matrix(-0.5 * G)
        return qml.SparseHamiltonian(H, wires=self.wires)

    @staticmethod
    def compute_matrix(phi):  # pylint: disable=arguments-differ
        r"""Representation of the operator as a canonical matrix in the computational basis (static method).

        The canonical matrix is the textbook matrix representation that does not consider wires.
        Implicitly, this assumes that the wires of the operator correspond to the global wire order.

        .. seealso:: :meth:`~.DoubleExcitationMinus.matrix`


        Args:
          phi (tensor_like or float): rotation angle

        Returns:
          tensor_like: canonical matrix

        """
        c = qml.math.cos(phi / 2)
        s = qml.math.sin(phi / 2)

        interface = qml.math.get_interface(phi)

        if interface == "tensorflow":
            phi = qml.math.cast_like(phi, 1j)
            c = qml.math.cast_like(c, 1j)
            s = qml.math.cast_like(s, 1j)

        e = qml.math.exp(-1j * phi / 2)
        mat = qml.math.diag([e] * 3 + [0] + [e] * 8 + [0] + [e] * 3)
        mat = qml.math.scatter_element_add(mat, (3, 3), c)
        mat = qml.math.scatter_element_add(mat, (3, 12), -s)
        mat = qml.math.scatter_element_add(mat, (12, 3), s)
        mat = qml.math.scatter_element_add(mat, (12, 12), c)
        return mat

    def adjoint(self):
        (theta,) = self.parameters
        return DoubleExcitationMinus(-theta, wires=self.wires)

    def label(self, decimals=None, base_label=None, cache=None):
        return super().label(decimals=decimals, base_label=base_label or "G²₋", cache=cache)


class OrbitalRotation(Operation):
    r"""
    Spin-adapted spatial orbital rotation.

    For two neighbouring spatial orbitals :math:`\{|\Phi_{0}\rangle, |\Phi_{1}\rangle\}`, this operation
    performs the following transformation

    .. math::
        &|\Phi_{0}\rangle = \cos(\phi/2)|\Phi_{0}\rangle - \sin(\phi/2)|\Phi_{1}\rangle\\
        &|\Phi_{1}\rangle = \cos(\phi/2)|\Phi_{0}\rangle + \sin(\phi/2)|\Phi_{1}\rangle,

    with the same orbital operation applied in the :math:`\alpha` and :math:`\beta` spin orbitals.

    .. figure:: ../../_static/qchem/orbital_rotation_decomposition_extended.png
        :align: center
        :width: 100%
        :target: javascript:void(0);

    Here, :math:`G(\phi)` represents a single-excitation Givens rotation, implemented in PennyLane
    as the :class:`~.SingleExcitation` operation.

    **Details:**

    * Number of wires: 4
    * Number of parameters: 1
    * Gradient recipe: The ``OrbitalRotation`` operator has 4 equidistant frequencies
      :math:`\{0.5, 1, 1.5, 2\}`, and thus permits an 8-term parameter-shift rule.
      (see https://arxiv.org/abs/2107.12390).

    Args:
        phi (float): rotation angle :math:`\phi`
        wires (Sequence[int]): the wires the operation acts on
        do_queue (bool): Indicates whether the operator should be
            immediately pushed into the Operator queue (optional)
        id (str or None): String representing the operation (optional)

    **Example**

    .. code-block::

        >>> dev = qml.device('default.qubit', wires=4)
        >>> @qml.qnode(dev)
        ... def circuit(phi):
        ...     qml.BasisState(np.array([1, 1, 0, 0]), wires=[0, 1, 2, 3])
        ...     qml.OrbitalRotation(phi, wires=[0, 1, 2, 3])
        ...     return qml.state()
        >>> circuit(0.1)
        array([ 0.        +0.j,  0.        +0.j,  0.        +0.j,
                0.00249792+0.j,  0.        +0.j,  0.        +0.j,
               -0.04991671+0.j,  0.        +0.j,  0.        +0.j,
               -0.04991671+0.j,  0.        +0.j,  0.        +0.j,
                0.99750208+0.j,  0.        +0.j,  0.        +0.j,
                0.        +0.j])
    """
    num_wires = 4
    """int: Number of wires that the operator acts on."""

    num_params = 1
    """int: Number of trainable parameters that the operator depends on."""

    grad_method = "A"
    """Gradient computation method."""

    parameter_frequencies = [(0.5, 1.0, 1.5, 2.0)]

    @property
    def grad_recipe(self):
        r"""tuple(list[list[float]]): Gradient recipe for the
        parameter-shift method.

        This is a tuple with one nested list per operation parameter. For
        parameter :math:`\phi_k`, the nested list contains elements of the form
        :math:`[c_i, a_i, s_i]` where :math:`i` is the index of the
        term, resulting in a gradient recipe of

        .. math:: \frac{\partial}{\partial\phi_k}f = \sum_{i} c_i f(a_i \phi_k + s_i).

        Since the ``OrbitalRotation`` operation has four parameter frequencies, this
        corresponds to a parameter-shift rule with eight terms.
        """
        coeffs, shifts = qml.gradients.generate_shift_rule(self.parameter_frequencies[0])
        return [np.stack([coeffs, np.ones_like(coeffs), shifts]).T]

    def generator(self):
        w0, w1, w2, w3 = self.wires
        return (
            0.25 * qml.PauliX(w0) @ qml.PauliY(w2)
            - 0.25 * qml.PauliY(w0) @ qml.PauliX(w2)
            + 0.25 * qml.PauliX(w1) @ qml.PauliY(w3)
            - 0.25 * qml.PauliY(w1) @ qml.PauliX(w3)
        )

    def __init__(self, phi, wires, do_queue=True, id=None):
        super().__init__(phi, wires=wires, do_queue=do_queue, id=id)

    @staticmethod
    def compute_matrix(phi):  # pylint: disable=arguments-differ
        r"""Representation of the operator as a canonical matrix in the computational basis (static method).

        The canonical matrix is the textbook matrix representation that does not consider wires.
        Implicitly, this assumes that the wires of the operator correspond to the global wire order.

        .. seealso:: :meth:`~.OrbitalRotation.matrix`


        Args:
          phi (tensor_like or float): rotation angle

        Returns:
          tensor_like: canonical matrix
        """
        # This matrix is the "sign flipped" version of that on p18 of https://arxiv.org/abs/2104.05695,
        # where the sign flip is to adjust for the opposite convention used by authors for naming wires.
        # Additionally, there was a typo in the sign of a matrix element "s" at [2, 8], which is fixed here.

        c = qml.math.cos(phi / 2)
        s = qml.math.sin(phi / 2)

        interface = qml.math.get_interface(phi)

        if interface == "torch":
            # Use convert_like to ensure that the tensor is put on the correct
            # Torch device
            z = qml.math.convert_like(qml.math.zeros([16]), phi)
        else:
            z = qml.math.zeros([16], like=interface)

        diag = qml.math.diag([1, c, c, c**2, c, 1, c**2, c, c, c**2, 1, c, c**2, c, c, 1])

        U = diag + qml.math.stack(
            [
                z,
                qml.math.stack([0, 0, 0, 0, -s, 0, 0, 0, 0, 0, 0, 0, 0, 0, 0, 0]),
                qml.math.stack([0, 0, 0, 0, 0, 0, 0, 0, -s, 0, 0, 0, 0, 0, 0, 0]),
                qml.math.stack([0, 0, 0, 0, 0, 0, -c * s, 0, 0, -c * s, 0, 0, s * s, 0, 0, 0]),
                qml.math.stack([0, s, 0, 0, 0, 0, 0, 0, 0, 0, 0, 0, 0, 0, 0, 0]),
                z,
                qml.math.stack([0, 0, 0, c * s, 0, 0, 0, 0, 0, -s * s, 0, 0, -c * s, 0, 0, 0]),
                qml.math.stack([0, 0, 0, 0, 0, 0, 0, 0, 0, 0, 0, 0, 0, -s, 0, 0]),
                qml.math.stack([0, 0, s, 0, 0, 0, 0, 0, 0, 0, 0, 0, 0, 0, 0, 0]),
                qml.math.stack([0, 0, 0, c * s, 0, 0, -s * s, 0, 0, 0, 0, 0, -c * s, 0, 0, 0]),
                z,
                qml.math.stack([0, 0, 0, 0, 0, 0, 0, 0, 0, 0, 0, 0, 0, 0, -s, 0]),
                qml.math.stack([0, 0, 0, s * s, 0, 0, c * s, 0, 0, c * s, 0, 0, 0, 0, 0, 0]),
                qml.math.stack([0, 0, 0, 0, 0, 0, 0, s, 0, 0, 0, 0, 0, 0, 0, 0]),
                qml.math.stack([0, 0, 0, 0, 0, 0, 0, 0, 0, 0, 0, s, 0, 0, 0, 0]),
                z,
            ]
        )

        return U

    @staticmethod
    def compute_decomposition(phi, wires):
        r"""Representation of the operator as a product of other operators (static method). :

        .. math:: O = O_1 O_2 \dots O_n.


        .. seealso:: :meth:`~.OrbitalRotation.decomposition`.

        For the source of this decomposition, see page 18 of
        `"Local, Expressive, Quantum-Number-Preserving VQE Ansatze for Fermionic Systems" <https://arxiv.org/abs/2104.05695>`_ .

        Args:
            phi (float): rotation angle :math:`\phi`
            wires (Iterable, Wires): wires that the operator acts on

        Returns:
            list[Operator]: decomposition into lower level operations

        **Example:**

        >>> qml.OrbitalRotation.compute_decomposition(1.23, wires=(0,1,2,3))
        [Hadamard(wires=[3]),
        Hadamard(wires=[2]),
        CNOT(wires=[3, 1]),
        CNOT(wires=[2, 0]),
        RY(0.615, wires=[3]),
        RY(0.615, wires=[2]),
        RY(0.615, wires=[1]),
        RY(0.615, wires=[0]),
        CNOT(wires=[3, 1]),
        CNOT(wires=[2, 0]),
        Hadamard(wires=[3]),
        Hadamard(wires=[2])]

        """
        # This decomposition is the "upside down" version of that on p18 of https://arxiv.org/abs/2104.05695
        decomp_ops = [
            qml.Hadamard(wires=wires[3]),
            qml.Hadamard(wires=wires[2]),
            qml.CNOT(wires=[wires[3], wires[1]]),
            qml.CNOT(wires=[wires[2], wires[0]]),
            qml.RY(phi / 2, wires=wires[3]),
            qml.RY(phi / 2, wires=wires[2]),
            qml.RY(phi / 2, wires=wires[1]),
            qml.RY(phi / 2, wires=wires[0]),
            qml.CNOT(wires=[wires[3], wires[1]]),
            qml.CNOT(wires=[wires[2], wires[0]]),
            qml.Hadamard(wires=wires[3]),
            qml.Hadamard(wires=wires[2]),
        ]
        return decomp_ops

    def adjoint(self):
        (phi,) = self.parameters
        return OrbitalRotation(-phi, wires=self.wires)<|MERGE_RESOLUTION|>--- conflicted
+++ resolved
@@ -305,13 +305,8 @@
         (phi,) = self.parameters
         return SingleExcitationMinus(-phi, wires=self.wires)
 
-<<<<<<< HEAD
     def label(self, decimals=None, base_label=None, cache=None):
-        return super().label(decimals=decimals, base_label=base_label or "G₊", cache=cache)
-=======
-    def label(self, decimals=None, base_label=None):
-        return super().label(decimals=decimals, base_label=base_label or "G₋")
->>>>>>> c13cb477
+        return super().label(decimals=decimals, base_label=base_label or "G₋", cache=cache)
 
 
 class SingleExcitationPlus(Operation):
@@ -449,13 +444,8 @@
         (phi,) = self.parameters
         return SingleExcitationPlus(-phi, wires=self.wires)
 
-<<<<<<< HEAD
     def label(self, decimals=None, base_label=None, cache=None):
-        return super().label(decimals=decimals, base_label=base_label or "G₋", cache=cache)
-=======
-    def label(self, decimals=None, base_label=None):
-        return super().label(decimals=decimals, base_label=base_label or "G₊")
->>>>>>> c13cb477
+        return super().label(decimals=decimals, base_label=base_label or "G₊", cache=cache)
 
 
 class DoubleExcitation(Operation):
