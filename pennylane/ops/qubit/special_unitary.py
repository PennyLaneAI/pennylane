# Copyright 2018-2023 Xanadu Quantum Technologies Inc.

# Licensed under the Apache License, Version 2.0 (the "License");
# you may not use this file except in compliance with the License.
# You may obtain a copy of the License at

#     http://www.apache.org/licenses/LICENSE-2.0

# Unless required by applicable law or agreed to in writing, software
# distributed under the License is distributed on an "AS IS" BASIS,
# WITHOUT WARRANTIES OR CONDITIONS OF ANY KIND, either express or implied.
# See the License for the specific language governing permissions and
# limitations under the License.
"""
This submodule contains the operation SpecialUnitary and
its utility functions.
"""
# pylint: disable=arguments-differ, import-outside-toplevel
from functools import lru_cache, reduce
from itertools import product

import numpy as np
import pennylane as qml
from pennylane.operation import AnyWires, Operation
from pennylane.ops.qubit.parametric_ops import PauliRot

_pauli_matrices = np.array(
    [[[1, 0], [0, 1]], [[0, 1], [1, 0]], [[0, -1j], [1j, 0]], [[1, 0], [0, -1]]]
)
"""Single-qubit Paulis:    I                 X                   Y                  Z"""

_pauli_letters = "IXYZ"
"""Single-qubit Pauli letters that make up Pauli words."""


@lru_cache
def pauli_basis_matrices(num_wires):
    r"""Compute all elements of the Pauli basis of the Lie algebra :math:`\mathfrak{su}(N)`
    as a single, dense tensor.

    Args:
        num_wires (int): The number of wires on which the associated Pauli group acts.

    Returns:
        ndarray: All Pauli basis elements of :math:`\mathfrak{su}(N)`.

    The basis has :math:`d=4^n-1` elements for :math:`n` qubits, yielding an output tensor
    with shape ``(4**num_wires-1, 2**num_wires, 2**num_wires)`` and :math:`16^n-4^n` entries.
    The identity Pauli word :math:`I^{\otimes n}` does not belong to :math:`\mathfrak{su}(N)`
    and therefore is not included.

    The basis elements are ordered (choose the description that suits you most)

      - lexicographically.

      - such that the term acting on the last qubit changes fastest, the one acting on the first
        qubit changes slowest when iterating through the output.

      - such that the basis index, written in base :math:`4`, contains the indices for the list
        ``["I", "X", "Y", "Z"]``, in the order of the qubits

      - such that for three qubits, the first basis elements are the Pauli words
        ``"IIX", ""IIY", "IIZ", "IXI", "IXX", "IXY", "IXZ", "IYI"...``

    .. note::

        Note that this method internally handles a complex-valued tensor of size
        ``(4**num_wires, 2**num_wires, 2**num_wires)``, which requires at least
        ``4 ** (2 * num_wires - 13)`` GB of memory (at default precision).

    **Example**

    >>> pauli_basis_matrices(1)
    array([[[ 0.+0.j,  1.+0.j],
            [ 1.+0.j,  0.+0.j]],
           [[ 0.+0.j, -0.-1.j],
            [ 0.+1.j,  0.+0.j]],
           [[ 1.+0.j,  0.+0.j],
            [ 0.+0.j, -1.+0.j]]])

    >>> pauli_basis_matrices(3).shape
    (63, 8, 8)
    """
    if num_wires < 1:
        raise ValueError(f"Require at least one wire, got {num_wires}.")
    if num_wires > 7:
        raise ValueError(
            f"Creating the Pauli basis tensor for more than 7 wires (got {num_wires}) is deactivated."
        )
    return reduce(np.kron, (_pauli_matrices for _ in range(num_wires)))[1:]


@lru_cache
def pauli_basis_strings(num_wires):
    r"""Compute all :math:`n`-qubit Pauli words except ``"I"*num_wires``,
    corresponding to the Pauli basis of the Lie algebra :math:`\mathfrak{su}(N)`.

    Args:
        num_wires (int): The number of wires, or number of letters per word.

    Returns:
        list[str]: All Pauli words on ``num_wires`` qubits, except from the identity.

    There are :math:`d=4^n-1` Pauli words that are not the identity. They are ordered
    (choose the description that suits you most)

      - lexicographically.

      - such that the term acting on the last qubit changes fastest, the one acting on the first
        qubit changes slowest when iterating through the output.

      - such that the basis index, written in base :math:`4`, contains the indices for the list
        ``["I", "X", "Y", "Z"]``, in the order of the qubits

      - such that for three qubits, the first Pauli words are
        ``"IIX", ""IIY", "IIZ", "IXI", "IXX", "IXY", "IXZ", "IYI"...``

    **Example**

    >>> pauli_basis_strings(1)
    ['X', 'Y', 'Z']
    >>> len(pauli_basis_strings(3))
    63
    """
    return ["".join(letters) for letters in product(_pauli_letters, repeat=num_wires)][1:]


def _detach(array, interface):
    """Detach an array from its trace and return just its numerical values."""
    if interface == "jax":
        import jax

        return jax.lax.stop_gradient(array)
    return qml.math.convert_like(qml.math.to_numpy(array), array)


class SpecialUnitary(Operation):
    r"""Gate from the group :math:`SU(N)` with :math:`N=2^n` for :math:`n` qubits.

    We use the following parametrization of a special unitary operator:

    .. math::

        U(\bm{\theta}) &= \exp\{A(\bm{\theta})\}\\
        A(\bm{\theta}) &= \sum_{m=1}^d i \theta_m P_m\\
        P_m &\in {I, X, Y, Z}^{\otimes n} \setminus \{I^{\otimes n}\}

    This means, :math:`U(\bm{\theta})` is the exponential of operator :math:`A(\bm{\theta})`,
    which in turn is a linear combination of Pauli words with coefficients :math:`i\bm{\theta}`
    and satisfies :math:`A(\bm{\theta})^\dagger=-A(\bm{\theta})` (it is *skew-Hermitian*).
    Note that this gate takes an exponential number :math:`d=4^n-1` of parameters.
    See below for more theoretical background and differentiability.

    **Details:**

    * Number of wires: Any
    * Number of parameters: 1
    * Number of dimensions per parameter: (1,)
    * Gradient recipe:

    .. math::

        \frac{\partial}{\partial\theta_\ell} f(U(\bm{\theta})) &= \sum_{m=1}^d 2i\omega_{\ell m}
        \frac{\mathrm{d}}{\mathrm{d} t}
        f\left(\exp\left\{-i\frac{t}{2}G_m\right\} U(\bm{\theta})\right)\\
        &= \sum_{m=1}^d i\omega_{\ell m}
        \left[
        f\left(\exp\left\{-i\frac{\pi}{4}G_m\right\} U(\bm{\theta})\right)
        -f\left(\exp\left\{i\frac{\pi}{4}G_m\right\} U(\bm{\theta})\right)
        \right]

    where :math:`f` is an expectation value depending on :math:`U(\bm{\theta})` and the derivative
    of the Pauli rotation gates :math:`\exp\left\{-i\frac{t}{2}G_m\right\}` follows from
    the two-term parameter-shift rule (also see: :class:`~.PauliRot`). For details on
    the gradient recipe, also consider the theoretical background section below.

    Args:
        theta (tensor_like): Pauli coordinates of the exponent :math:`A(\bm{\theta})`.
            See details below for the order of the Pauli words.
        wires (Sequence[int] or int): The wire(s) the operation acts on
        do_queue (bool): Indicates whether the operator should be
            immediately pushed into the Operator queue (optional)
        id (str or None): String representing the operation (optional)

    Raises:
        ValueError: If the shape of the input does not match the Lie algebra
            dimension :math:`d=4^n-1` for :math:`n` wires.

    The parameter ``theta`` refers to all Pauli words (except for the identity) in
    lexicographical order, which looks like the following for one and two qubits:

    >>> qml.ops.qubit.matrix_ops.pauli_basis_strings(1) # 4**1-1 = 3 Pauli words
    ['X', 'Y', 'Z']
    >>> qml.ops.qubit.matrix_ops.pauli_basis_strings(2) # 4**2-1 = 15 Pauli words
    ['IX', 'IY', 'IZ', 'XI', 'XX', 'XY', 'XZ', 'YI', 'YX', 'YY', 'YZ', 'ZI', 'ZX', 'ZY', 'ZZ']

    .. warning::

        This operation only is differentiable when using the JAX, Torch or Tensorflow
        interfaces, even when using hardware-compatible differentiation techniques like
        the parameter-shift rule.

    **Examples**

    Simple examples of this operation are single-qubit Pauli rotation gates, which can be
    created by setting all but one parameter :math:`\theta_m` to zero:

    >>> x = 0.412
    >>> theta = x * np.array([1, 0, 0]) # The first entry belongs to the Pauli word "X"
    >>> su = qml.SpecialUnitary(theta, wires=0)
    >>> prot = qml.PauliRot(-2 * x, "X", wires=0) # PauliRot introduces a prefactor -0.5
    >>> rx = qml.RX(-2 * x, 0) # RX introduces a prefactor -0.5
    >>> qml.math.allclose(su.matrix(), prot.matrix())
    True
    >>> qml.math.allclose(su.matrix(), rx.matrix())
    True

    However, ``SpecialUnitary`` gates go beyong such rotations: Multiple Pauli words
    can be activated simultaneously, giving access to more complex operations.
    For two qubits, this could look like this:

    >>> wires = [0, 1]
    # Activating the Pauli words ["IY", "IZ", "XX", "XY", "YY", "YZ", "ZY", "ZZ"]
    >>> theta = 0.3 * np.array([0, 1, 2, 0, -1, 1, 0, 0, 0, 1, 1, 1, 0, 0, -1])
    >>> len(theta) == 4 ** len(wires) - 1 # theta contains one parameter per Pauli word
    True
    >>> su = qml.SpecialUnitary(theta, wires=wires)
    >>> su.matrix()
    array([[ 0.56397118+0.52139241j,  0.30652227+0.02438052j,
             0.13555302+0.22630716j,  0.0689876 -0.49110826j],
           [-0.15454843+0.00998377j,  0.88294943+0.01496327j,
            -0.25396275-0.10785888j, -0.26041566+0.22857073j],
           [-0.2876174 -0.2443733j ,  0.25423439+0.05896445j,
             0.71621665+0.50686226j,  0.1380692 +0.02252197j],
           [-0.34495668-0.35307844j,  0.10817019-0.21404059j,
            -0.29040522+0.00830631j,  0.15015337-0.76933485j]])

    The ``SpecialUnitary`` operation also can be differentiated with hardware-compatible
    differentiation techniques if the JAX, Torch or Tensorflow interface is used.
    See the theoretical background section below for details.

    .. details::
        :title: Theoretical background
        :href: theory

        We consider special unitaries parametrized in the following way:

        .. math::

            U(\bm{\theta}) &= \exp\{A(\bm{\theta})\}\\
            A(\bm{\theta}) &= \sum_{m=1}^d i \theta_m G_m\\
            G_m &\in \mathcal{P^{(n)}}=\{I, X, Y, Z\}^{\otimes n} \setminus \{I^{\otimes n}\}

        where :math:`n` is the number of qubits and :math:`\theta_m` are :math:`d=4^n-1`
        real-valued parameters. This parametrization allows us to express any special unitary
        for the given number of qubits.

        Note that this differs from a sequence of all possible Pauli rotation gates because
        for non-commuting Pauli words :math:`G_1, G_2` we have
        :math:`\exp\{i\theta_1G_1\}\exp\{i\theta_2G_2\}\neq \exp\{i(\theta_1G_1+\theta_2G_2)\}`.

        **Differentiation**

        The partial derivatives of :math:`U(\bm{\theta})` above can be expressed as

        .. math::

            \frac{\partial}{\partial \theta_\ell} U(\bm{\theta}) &= U(\bm{\theta})
            \frac{\mathrm{d}}{\mathrm{d}t}\exp\left(t\Omega_\ell(\bm{\theta})\right)\large|_{t=0}\\
            &=U(\bm{\theta})\Omega_\ell(\bm{\theta})

        where :math:`\Omega_\ell(\bm{\theta})` is the *effective generator* belonging to the partial
        derivative :math:`\partial_\ell U(\bm{\theta})` at the parameters :math:`\bm{\theta}`.
        It can be computed via

        .. math::

            \Omega_\ell(\bm{\theta}) = U(\bm{\theta})^\dagger
            \left(\frac{\partial}{\partial \theta_\ell}\mathfrak{Re}[U(\bm{\theta})]
            +i\frac{\partial}{\partial \theta_\ell}\mathfrak{Im}[U(\bm{\theta})]\right)

        where we may compute the derivatives of the real and imaginary parts of :math:`U(\bm{\theta})`
        using auto-differentiation.

        Each effective generator :math:`\Omega_\ell(\bm{\theta})` that reproduces a partial derivative
        can be decomposed in the Pauli basis of :math:`\mathfrak{su}(N)` via

        .. math::

            \Omega_\ell(\bm{\theta}) = \sum_{m=1}^d \omega_{\ell m}(\bm{\theta}) G_m.

        As the Pauli words are orthonormal with respect to the
        `trace, or Frobenius, inner product <https://en.wikipedia.org/wiki/Frobenius_inner_product>`__
        (rescaled by :math:`2^{-n}`), we can compute the coefficients using this
        inner product (:math:`G_m` is Hermitian, so we skip the adjoint :math:`{}^\dagger`):

        .. math::

            \omega_{\ell m}(\bm{\theta}) = \frac{1}{2^n}\operatorname{tr}
            \left\{G_m \Omega_\ell(\bm{\theta}) \right\}

        The coefficients satisfy :math:`\omega_{\ell m}^\ast=-\omega_{\ell m}` because
        :math:`\Omega_\ell(\bm{\theta})` is skew-Hermitian. Therefore they are purely imaginary.

        Now we turn to the derivative of an expectation value-based function which uses a circuit
        that contains a ``SpecialUnitary`` operation. Absorbing the remaining circuit into the
        quantum state :math:`\rho` and the observable :math:`H`, this can be written as

        .. math::

            f(U(\bm{\theta})) &= \operatorname{Tr}{H U(\bm{\theta})\rho U^\dagger(\bm{\theta})}\\
            \partial_\ell f(U(\bm{\theta})) &= \operatorname{Tr}{H U(\bm{\theta})
            [\Omega_\ell(\bm{\theta}),\rho] U^\dagger(\bm{\theta})}

        Inserting the decomposition for the effective generator, we may rewrite this as a combination
        of derivatives of Pauli rotation gates that are inserted in addition to :math:`U(\bm{\theta})`:

        .. math::

            \partial_\ell f(U(\bm{\theta}))
            &= \operatorname{Tr}{H U(\bm{\theta})
            \left[\sum_{m=1}^d \omega_{\ell m}(\bm{\theta}) G_m,\rho\right] U^\dagger(\bm{\theta})}\\
            &= \sum_{m=1}^d 2i\omega_{\ell m}(\bm{\theta})
            \frac{\mathrm{d}}{\mathrm{d}t}f\left(R_{G_m}(t)U(\bm{\theta})\right)\bigg|_{t=0}.

        Here we abbreviated a Pauli rotation gate as :math:`R_{G_m}(t) = \exp\{-i\frac{t}{2} G_m\}`.
        As all partial derivatives are combinations of the Pauli rotation derivatives, we may
        write the gradient of :math:`f` as

        .. math::

            \nabla f(U(\bm{\theta})) = \overline{\omega}(\bm{\theta}) \cdot \bm{\mathrm{d}f}

        where we defined the matrix :math:`\overline{\omega_{\ell m}}=2i\omega_{\ell m}` and
        the vector of Pauli rotation derivatives
        :math:`\mathrm{d}f_m=\frac{\mathrm{d}}{\mathrm{d}t}
        f\left(R_{G_m}(t)U(\bm{\theta})\right)\bigg|_{t=0}`.
        These derivatives can be computed with the
        standard parameter-shift rule because Pauli words satisfy the condition :math:`G_m^2=1`
        (see e.g. `Mitarai et al. (2018) <https://arxiv.org/abs/1803.00745>`_).
        Provided that we can implement the ``SpecialUnitary`` gate
        itself, this allows us to compute :math:`\bm{\mathrm{d}f}` in a hardware-compatible
        manner using :math:`2d` quantum circuits.

        Note that for ``SpecialUnitary`` we frequently handle objects that have one or
        multiple dimensions of exponentially large size :math:`d=4^n-1`, and that the number
        of quantum circuits for the differentiation scales accordingly. This strongly affects
        the number of qubits to which we can apply a ``SpecialUnitary`` gate in practice.

    """
    num_wires = AnyWires
    """int: Number of wires that the operator acts on."""

    num_params = 1
    """int: Number of trainable parameters that the operator depends on."""

    ndim_params = (1,)
    """tuple[int]: Number of dimensions per trainable parameter that the operator depends on."""

    grad_method = None
    """Gradient computation method."""

    def __init__(self, theta, wires, do_queue=True, id=None):
        num_wires = 1 if isinstance(wires, int) else len(wires)
        self.hyperparameters["num_wires"] = num_wires
        theta_shape = qml.math.shape(theta)
        expected_dim = 4**num_wires - 1

        if len(theta_shape) not in {1, 2}:
            raise ValueError(
                "Expected the parameters to have one or two dimensions without or with "
                f"broadcasting, respectively. The parameters have shape {theta_shape}"
            )

        if theta_shape[-1] != expected_dim:
            raise ValueError(
                f"Expected the parameters to have shape ({expected_dim},) or (batch_size, "
                f"{expected_dim}). The parameters have shape {theta_shape}"
            )

        super().__init__(theta, wires=wires, do_queue=do_queue, id=id)

    @staticmethod
    def compute_matrix(theta, num_wires):
        r"""Representation of the operator as a canonical matrix in the computational basis
        (static method).

        The canonical matrix is the textbook matrix representation that does not consider wires.
        Implicitly, this assumes that the wires of the operator correspond to the global wire order.

        .. seealso:: :meth:`~.SpecialUnitary.matrix`

        Args:
            theta (tensor_like): Pauli coordinates of the exponent :math:`A(\theta)`.
            num_wires (int): The number of wires the matrix acts on.

        Returns:
            tensor_like: canonical matrix of the special unitary corresponding to ``theta``. It
                has the shape ``(2**num_wires, 2**num_wires)``.

        Compute the matrix of an element in SU(N), given by the Pauli basis coordinated
        of the associated Lie algebra element.
        The :math:`4^n-1` Pauli basis elements of the Lie algebra :math:`\mathfrak{su}(N)`
        for :math:`n` qubits are
        :math:`P_m\in\{I, X, Y, Z\}^{\otimes n}\setminus\{I^{\otimes n}\}`, and the special
        unitary matrix is computed as

        .. math::

            U(\theta) = \exp(i\sum_{m=1}^d \theta_m P_m)

        See :func:`~.ops.qubit.matrix_ops.pauli_basis_strings` for the ordering of Pauli words.

        .. note::

            Note that this method internally handles a complex-valued tensor of size
            ``(4**num_wires, 2**num_wires, 2**num_wires)``, which requires at least
            ``4 ** (2 * num_wires - 13)`` GB of memory (at default precision).

        **Example**

        >>> theta = np.array([0.5, 0.1, -0.3])
        >>> qml.SpecialUnitary.compute_matrix(theta, num_wires=1)
        array([[ 0.83004499-0.28280371j,  0.0942679 +0.47133952j],
               [-0.0942679 +0.47133952j,  0.83004499+0.28280371j]])
        """
        if num_wires > 5:
            theta = qml.math.hstack([[0], theta])
            A = sum(
                t * reduce(np.kron, letters)
                for t, letters in zip(theta, product(_pauli_matrices, repeat=num_wires))
            )
        else:
            A = qml.math.tensordot(theta, pauli_basis_matrices(num_wires), axes=[[-1], [0]])
        return qml.math.expm(1j * A)

<<<<<<< HEAD
    def get_one_parameter_generators(self, interface=None):
        r"""Compute the generators of one-parameter groups that reproduce
        the partial derivatives of a special unitary gate.

        Args:
            interface (str): The auto-differentiation framework to be used for the
                computation. Has to be one of ``["jax", "tensorflow", "tf", "torch"]``.

        Raises:
            NotImplementedError: If the chosen interface is ``"autograd"``. Autograd
                does not support differentiation of ``linalg.expm``.
            ValueError: If the chosen interface is not supported.

        Returns:
            tensor_like: The generators for one-parameter groups that reproduce the
            partial derivatives of the special unitary gate.
            There are :math:`d=4^n-1` generators for :math:`n` qubits, so that the
            output shape is ``(4**num_wires-1, 2**num_wires, 2**num_wires)``.

        Consider a special unitary gate parametrized in the following way:

        .. math::

            U(\theta) &= \exp\{A(\theta)\}\\
            A(\theta) &= \sum_{m=1}^d i \theta_m P_m\\
            P_m &\in \{I, X, Y, Z\}^{\otimes n} \setminus \{I^{\otimes n}\}

        Then the partial derivatives of the gate can be shown to be given by

        .. math::

            \frac{\partial}{\partial \theta_\ell} U(\theta) = U(\theta)
            \frac{\mathrm{d}}{\mathrm{d}t}\exp\left(t\Omega_\ell(\theta)\right)\large|_{t=0}

        where :math:`\Omega_\ell(\theta)` is the one-parameter generator belonging to the partial
        derivative :math:`\partial_\ell U(\theta)` at the parameters :math:`\theta`.
        It can be computed via
=======
    def decomposition(self):
        r"""Representation of the operator as a product of other operators.

        .. math:: O = O_1 O_2 \dots O_n
>>>>>>> 0a4707d5

        .. math::

            \Omega_\ell(\theta) = U(\theta)^\dagger
            \left(\frac{\partial}{\partial \theta_\ell}\mathfrak{Re}[U(\theta)]
            +i\frac{\partial}{\partial \theta_\ell}\mathfrak{Im}[U(\theta)]\right)

        where we may compute the derivatives :math:`\frac{\partial}{\partial \theta_\ell} U(\theta)` using auto-differentiation.

        .. warning::

            An auto-differentiation framework is required for this function.
            The matrix exponential is not differentiable in Autograd. Therefore this function
            only supports JAX, Torch and Tensorflow.

        """
        theta = self.data[0]
        if len(qml.math.shape(theta)) > 1:
            raise ValueError("Broadcasting is not supported.")

        num_wires = self.hyperparameters["num_wires"]

<<<<<<< HEAD
        def split_matrix(theta):
            mat = self.compute_matrix(theta, num_wires)
            return qml.math.real(mat), qml.math.imag(mat)

        if interface == "jax":
            import jax

            theta = qml.math.cast_like(theta, 1j)
            jac = jax.jacobian(self.compute_matrix, argnums=0, holomorphic=True)(theta, num_wires)

        elif interface == "torch":
            import torch

            # These lines compute the Jacobian of compute_matrix every time -> to be optimized
            rjac, ijac = torch.autograd.functional.jacobian(split_matrix, theta)
            jac = rjac + 1j * ijac

        elif interface in ("tensorflow", "tf"):
            import tensorflow as tf

            with tf.GradientTape(persistent=True) as tape:
                mats = qml.math.stack(split_matrix(theta))

            rjac, ijac = tape.jacobian(mats, theta)
            jac = qml.math.cast_like(rjac, 1j) + 1j * qml.math.cast_like(ijac, 1j)

        elif interface == "autograd":
            # TODO check whether we can add support for Autograd using eigenvalue decomposition
            raise NotImplementedError(
                "The matrix exponential expm is not differentiable in Autograd."
            )

        else:
            raise ValueError(f"The interface {interface} is not supported.")

        # Compute the Omegas from the Jacobian. The adjoint of U(theta) is realized via -theta
        U_dagger = self.compute_matrix(-_detach(theta, interface), num_wires)
        # After contracting, move the parameter derivative axis to the first position
        return qml.math.transpose(qml.math.tensordot(U_dagger, jac, axes=[[1], [0]]), [2, 0, 1])

    def get_one_parameter_coeffs(self, interface):
        r"""Compute the Pauli basis coefficients of the generators of one-parameter groups
        that reproduce the partial derivatives of a special unitary gate.

        Args:
            interface (str): The auto-differentiation framework to be used for the
                computation.

        Returns:
            tensor_like: The Pauli basis coefficients of the effective generators
            that reproduce the partial derivatives of the special unitary gate
            defined by ``theta``. There are :math:`d=4^n-1` generators for
            :math:`n` qubits and :math:`d` Pauli coefficients per generator, so that the
            output shape is ``(4**num_wires-1, 4**num_wires-1)``.

        Given a generator :math:`\Omega` of a one-parameter group that
        reproduces a partial derivative of a special unitary gate, it can be decomposed in
        the Pauli basis of :math:`\mathfrak{su}(N)` via

        .. math::

            \Omega = \sum_{m=1}^d \omega_m P_m

        where :math:`d=4^n-1` is the size of the basis for :math:`n` qubits and :math:`P_m` are the
        Pauli words making up the basis. As the Pauli words are orthonormal with respect to the
        `trace or Frobenius inner product <https://en.wikipedia.org/wiki/Frobenius_inner_product>`__
        (rescaled by :math:`2^n`), we can compute the coefficients using this
        inner product (:math:`P_m` is Hermitian, so we skip the adjoint :math:`{}^\dagger`):

        .. math::

            \omega_m = \frac{1}{2^n}\operatorname{tr}\left[P_m \Omega \right]

        The coefficients satisfy :math:`\omega_m^\ast=-\omega_m` because :math:`\Omega` is
        skew-Hermitian. Therefore they are purely imaginary.

        .. warning::

            An auto-differentiation framework is required by this function.
            The matrix exponential is not differentiable in Autograd. Therefore this function
            only supports JAX, Torch and Tensorflow.

        .. seealso:: `~.SpecialUnitary.get_one_parameter_generators`

        """
        num_wires = self.hyperparameters["num_wires"]
        basis = pauli_basis_matrices(num_wires)
        generators = self.get_one_parameter_generators(interface)
        return qml.math.tensordot(basis, generators, axes=[[1, 2], [2, 1]]) / 2**num_wires

    def decomposition(self):
        r"""Representation of the operator as a product of other operators.

        .. math:: O = O_1 O_2 \dots O_n

=======
>>>>>>> 0a4707d5
        Returns:
            list[Operator]: decomposition of the operator

        **Example:**

        >>> theta = np.array([0.5, 0.1, -0.3])
<<<<<<< HEAD
        >>> qml.SpecialUnitary(theta, wires=[0]).decomposition()
        [QubitUnitary(array([[ 0.83004499-0.28280371j,  0.0942679 +0.47133952j],
            [-0.0942679 +0.47133952j,  0.83004499+0.28280371j]]), wires=[0])]
        """
        theta = self.data[0]
        if qml.math.requires_grad(theta):
            interface = qml.math.get_interface(theta)
            # Get all Pauli words for the basis of the Lie algebra for this gate
            words = pauli_basis_strings(self.hyperparameters["num_wires"])

            # Compute the linear map that transforms between the Pauli basis and effective generators
            # Consider the mathematical derivation for the prefactor 2j
            omega = qml.math.real(2j * self.get_one_parameter_coeffs(interface))

            # Create zero parameters for each Pauli rotation gate that take over the trace of theta
            detached_theta = _detach(theta, interface)
            zeros = theta - detached_theta
            # Apply the linear map omega to the zeros to create the correct preprocessing Jacobian
            zeros = qml.math.tensordot(omega, zeros, axes=[[1], [0]])

            # Apply Pauli rotations that yield the Pauli basis derivatives
            paulirots = [
                TmpPauliRot(zero, word, wires=self.wires, id="SU(N) byproduct")
                for zero, word in zip(zeros, words)
            ]
            return paulirots + [SpecialUnitary(detached_theta, wires=self.wires)]

=======
        >>> qml.SpecialUnitary(theta, 0, num_wires=1).decomposition()
        [QubitUnitary(array([[ 0.83004499-0.28280371j,  0.0942679 +0.47133952j],
            [-0.0942679 +0.47133952j,  0.83004499+0.28280371j]]), wires=[0])]
        """
>>>>>>> 0a4707d5
        return [qml.QubitUnitary(self.matrix(), wires=self.wires)]

    def adjoint(self):
        return SpecialUnitary(-self.data[0], wires=self.wires)


class TmpPauliRot(PauliRot):
    r"""A custom version of ``PauliRot`` that is inserted with rotation angle zero when
    decomposing ``SpecialUnitary``. The differentiation logic makes use of the gradient
    recipe of ``PauliRot``, but deactivates the matrix property so that a decomposition
    of differentiated tapes is forced. During this decomposition, this private operation
    removes itself if its angle remained at zero.

    For details see :class:`~.PauliRot`.

    .. warning::

        Do not add this operation to the supported operations of any device.
        Wrong results and/or severe performance degradations may result.
    """

    # Deactivate the matrix property of qml.PauliRot in order to force decomposition
    has_matrix = False

    @staticmethod
    def compute_decomposition(theta, wires, pauli_word):
        r"""Representation of the operator as a product of other operators (static method). :

        .. math:: O = O_1 O_2 \dots O_n.


        .. seealso:: :meth:`~.TmpPauliRot.decomposition`.

        Args:
            theta (float): rotation angle :math:`\theta`
            wires (Iterable, Wires): the wires the operation acts on
            pauli_word (string): the Pauli word defining the rotation

        Returns:
            list[Operator]: decomposition into an empty list of operations for
            vanishing ``theta``, or into a list containing a single :class:`~.PauliRot`
            for non-zero ``theta``.

        .. note::

            This operation is used in a differentiation pipeline of :class:`~.SpecialUnitary`
            and most likely should not be created manually by users.
        """
        if qml.math.isclose(theta, theta * 0):
            return []
        return [PauliRot(theta, pauli_word, wires)]

    def __repr__(self):
        return f"TmpPauliRot({self.data[0]}, {self.hyperparameters['pauli_word']}, wires={self.wires.tolist()})"<|MERGE_RESOLUTION|>--- conflicted
+++ resolved
@@ -434,7 +434,6 @@
             A = qml.math.tensordot(theta, pauli_basis_matrices(num_wires), axes=[[-1], [0]])
         return qml.math.expm(1j * A)
 
-<<<<<<< HEAD
     def get_one_parameter_generators(self, interface=None):
         r"""Compute the generators of one-parameter groups that reproduce
         the partial derivatives of a special unitary gate.
@@ -472,12 +471,6 @@
         where :math:`\Omega_\ell(\theta)` is the one-parameter generator belonging to the partial
         derivative :math:`\partial_\ell U(\theta)` at the parameters :math:`\theta`.
         It can be computed via
-=======
-    def decomposition(self):
-        r"""Representation of the operator as a product of other operators.
-
-        .. math:: O = O_1 O_2 \dots O_n
->>>>>>> 0a4707d5
 
         .. math::
 
@@ -500,7 +493,6 @@
 
         num_wires = self.hyperparameters["num_wires"]
 
-<<<<<<< HEAD
         def split_matrix(theta):
             mat = self.compute_matrix(theta, num_wires)
             return qml.math.real(mat), qml.math.imag(mat)
@@ -596,15 +588,14 @@
 
         .. math:: O = O_1 O_2 \dots O_n
 
-=======
->>>>>>> 0a4707d5
+        This ``Operation`` is decomposed into the corresponding ``QubitUnitary``.
+
         Returns:
             list[Operator]: decomposition of the operator
 
         **Example:**
 
         >>> theta = np.array([0.5, 0.1, -0.3])
-<<<<<<< HEAD
         >>> qml.SpecialUnitary(theta, wires=[0]).decomposition()
         [QubitUnitary(array([[ 0.83004499-0.28280371j,  0.0942679 +0.47133952j],
             [-0.0942679 +0.47133952j,  0.83004499+0.28280371j]]), wires=[0])]
@@ -632,12 +623,6 @@
             ]
             return paulirots + [SpecialUnitary(detached_theta, wires=self.wires)]
 
-=======
-        >>> qml.SpecialUnitary(theta, 0, num_wires=1).decomposition()
-        [QubitUnitary(array([[ 0.83004499-0.28280371j,  0.0942679 +0.47133952j],
-            [-0.0942679 +0.47133952j,  0.83004499+0.28280371j]]), wires=[0])]
-        """
->>>>>>> 0a4707d5
         return [qml.QubitUnitary(self.matrix(), wires=self.wires)]
 
     def adjoint(self):
