--- conflicted
+++ resolved
@@ -486,11 +486,6 @@
             The matrix exponential is not differentiable in Autograd. Therefore this function
             only supports JAX, Torch and Tensorflow.
 
-<<<<<<< HEAD
-=======
-        .. seealso:: `~.SpecialUnitary`
-
->>>>>>> 4a492e13
         """
         theta = self.data[0]
         if len(qml.math.shape(theta)) > 1:
@@ -580,11 +575,7 @@
             The matrix exponential is not differentiable in Autograd. Therefore this function
             only supports JAX, Torch and Tensorflow.
 
-<<<<<<< HEAD
-        ..seealso:: `~.SpecialUnitary.get_one_parameter_generators`
-=======
-        .. seealso:: `~.transforms.insert_paulirot.get_one_parameter_generators`
->>>>>>> 4a492e13
+        .. seealso:: `~.SpecialUnitary.get_one_parameter_generators`
 
         """
         num_wires = self.hyperparameters["num_wires"]
