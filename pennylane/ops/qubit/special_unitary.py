--- conflicted
+++ resolved
@@ -125,7 +125,6 @@
     return ["".join(letters) for letters in product(_pauli_letters, repeat=num_wires)][1:]
 
 
-<<<<<<< HEAD
 letter_counter = {"I": "0", "X": "1", "Y": "2", "Z": "3"}
 
 
@@ -160,45 +159,6 @@
     return qml.math.T(qml.math.scatter_element_add(zeros, [ids], qml.math.T(params)))
 
 
-def special_unitary_matrix(theta, num_wires):
-    r"""Compute the matrix of an element in SU(N), given by the Pauli basis coordinates
-    of the associated Lie algebra element.
-
-    Args:
-        theta (tensor_like): Pauli coordinates of the exponent :math:`A(\theta)`.
-        num_wires (int): The number of wires the matrix acts on.
-
-    Returns:
-        tensor_like: matrix of the special unitary corresponding to ``theta``. It
-            has the shape ``(2**num_wires, 2**num_wires)``.
-
-    The :math:`4^n-1` Pauli basis elements of the Lie algebra :math:`\mathfrak{su}(N)`
-    for :math:`n` qubits are
-    :math:`P_m\in\{I, X, Y, Z\}^{\otimes n}\setminus\{I^{\otimes n}\}`, and the special
-    unitary matrix is computed as
-
-    .. math::
-
-        U(\theta) = \exp(i\sum_{m=1}^d \theta_m P_m)
-
-    See :func:`~.ops.qubit.matrix_ops.pauli_words` for the ordering of Pauli words.
-
-    .. note::
-
-        Note that this method internally handles a complex-valued tensor of size
-        ``(4**num_wires, 2**num_wires, 2**num_wires)``, which requires at least
-        ``4 ** (2 * num_wires - 13)`` GB of memory (at default precision).
-    """
-    if num_wires > 5:
-        theta = qml.math.hstack([[0], theta])
-        A = sum(
-            t * reduce(np.kron, letters)
-            for t, letters in zip(theta, product(_pauli_matrices, repeat=num_wires))
-        )
-    else:
-        A = qml.math.tensordot(theta, pauli_basis(num_wires), axes=[[-1], [0]])
-    return qml.math.expm(1j * A)
-=======
 def _pauli_decompose(matrix, num_wires):
     r"""Compute the coefficients of a matrix or a batch of matrices (batch dimension(s) in the
     leading axes) in the Pauli basis.
@@ -232,7 +192,6 @@
     coefficients = qml.math.tensordot(basis, matrix, axes=[[1, 2], [-1, -2]])
     # Finally, cast to the original data type and renormalize
     return qml.math.cast(coefficients, matrix.dtype) / 2**num_wires
->>>>>>> 1b0da44c
 
 
 class SpecialUnitary(Operation):
@@ -488,11 +447,8 @@
     grad_method = None
     """Gradient computation method."""
 
-<<<<<<< HEAD
-    def __init__(self, theta, wires, words=None, do_queue=True, id=None):
-=======
+    def __init__(self, theta, wires, words=None, id=None):
     def __init__(self, theta, wires, id=None):
->>>>>>> 1b0da44c
         num_wires = 1 if isinstance(wires, int) else len(wires)
         self.hyperparameters["num_wires"] = num_wires
         if words is not None:
