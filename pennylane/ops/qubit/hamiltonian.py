# Copyright 2018-2021 Xanadu Quantum Technologies Inc.

# Licensed under the Apache License, Version 2.0 (the "License");
# you may not use this file except in compliance with the License.
# You may obtain a copy of the License at

#     http://www.apache.org/licenses/LICENSE-2.0

# Unless required by applicable law or agreed to in writing, software
# distributed under the License is distributed on an "AS IS" BASIS,
# WITHOUT WARRANTIES OR CONDITIONS OF ANY KIND, either express or implied.
# See the License for the specific language governing permissions and
# limitations under the License.
"""
This submodule contains the discrete-variable quantum operations that perform
arithmetic operations on their input states.
"""
# pylint: disable=too-many-arguments,too-many-instance-attributes
import itertools
import numbers
from collections.abc import Iterable
from copy import copy
import functools
from typing import List
import scipy


import pennylane as qml
from pennylane import numpy as np
from pennylane.operation import Observable, Tensor
from pennylane.wires import Wires

OBS_MAP = {"PauliX": "X", "PauliY": "Y", "PauliZ": "Z", "Hadamard": "H", "Identity": "I"}


def _compute_grouping_indices(observables, grouping_type="qwc", method="rlf"):
    # todo: directly compute the
    # indices, instead of extracting groups of observables first
    observable_groups = qml.pauli.group_observables(
        observables, coefficients=None, grouping_type=grouping_type, method=method
    )

    observables = copy(observables)

    indices = []
    available_indices = list(range(len(observables)))
    for partition in observable_groups:
        indices_this_group = []
        for pauli_word in partition:
            # find index of this pauli word in remaining original observables,
            for observable in observables:
                if qml.pauli.are_identical_pauli_words(pauli_word, observable):
                    ind = observables.index(observable)
                    indices_this_group.append(available_indices[ind])
                    # delete this observable and its index, so it cannot be found again
                    observables.pop(ind)
                    available_indices.pop(ind)
                    break
        indices.append(tuple(indices_this_group))

    return tuple(indices)


class Hamiltonian(Observable):
    r"""Operator representing a Hamiltonian.

    The Hamiltonian is represented as a linear combination of other operators, e.g.,
    :math:`\sum_{k=0}^{N-1} c_k O_k`, where the :math:`c_k` are trainable parameters.

    Args:
        coeffs (tensor_like): coefficients of the Hamiltonian expression
        observables (Iterable[Observable]): observables in the Hamiltonian expression, of same length as coeffs
        simplify (bool): Specifies whether the Hamiltonian is simplified upon initialization
                         (like-terms are combined). The default value is `False`.
        grouping_type (str): If not None, compute and store information on how to group commuting
            observables upon initialization. This information may be accessed when QNodes containing this
            Hamiltonian are executed on devices. The string refers to the type of binary relation between Pauli words.
            Can be ``'qwc'`` (qubit-wise commuting), ``'commuting'``, or ``'anticommuting'``.
        method (str): The graph coloring heuristic to use in solving minimum clique cover for grouping, which
            can be ``'lf'`` (Largest First) or ``'rlf'`` (Recursive Largest First). Ignored if ``grouping_type=None``.
        id (str): name to be assigned to this Hamiltonian instance

    **Example:**

    A Hamiltonian can be created by simply passing the list of coefficients
    as well as the list of observables:

    >>> coeffs = [0.2, -0.543]
    >>> obs = [qml.PauliX(0) @ qml.PauliZ(1), qml.PauliZ(0) @ qml.Hadamard(2)]
    >>> H = qml.Hamiltonian(coeffs, obs)
    >>> print(H)
      (-0.543) [Z0 H2]
    + (0.2) [X0 Z1]

    The coefficients can be a trainable tensor, for example:

    >>> coeffs = tf.Variable([0.2, -0.543], dtype=tf.double)
    >>> obs = [qml.PauliX(0) @ qml.PauliZ(1), qml.PauliZ(0) @ qml.Hadamard(2)]
    >>> H = qml.Hamiltonian(coeffs, obs)
    >>> print(H)
      (-0.543) [Z0 H2]
    + (0.2) [X0 Z1]

    The user can also provide custom observables:

    >>> obs_matrix = np.array([[0.5, 1.0j, 0.0, -3j],
                               [-1.0j, -1.1, 0.0, -0.1],
                               [0.0, 0.0, -0.9, 12.0],
                               [3j, -0.1, 12.0, 0.0]])
    >>> obs = qml.Hermitian(obs_matrix, wires=[0, 1])
    >>> H = qml.Hamiltonian((0.8, ), (obs, ))
    >>> print(H)
    (0.8) [Hermitian0,1]

    Alternatively, the :func:`~.molecular_hamiltonian` function from the
    :doc:`/introduction/chemistry` module can be used to generate a molecular
    Hamiltonian.

    In many cases, Hamiltonians can be constructed using Pythonic arithmetic operations.
    For example:

    >>> qml.Hamiltonian([1.], [qml.PauliX(0)]) + 2 * qml.PauliZ(0) @ qml.PauliZ(1)

    is equivalent to the following Hamiltonian:

    >>> qml.Hamiltonian([1, 2], [qml.PauliX(0), qml.PauliZ(0) @ qml.PauliZ(1)])

    While scalar multiplication requires native python floats or integer types,
    addition, subtraction, and tensor multiplication of Hamiltonians with Hamiltonians or
    other observables is possible with tensor-valued coefficients, i.e.,

    >>> H1 = qml.Hamiltonian(torch.tensor([1.]), [qml.PauliX(0)])
    >>> H2 = qml.Hamiltonian(torch.tensor([2., 3.]), [qml.PauliY(0), qml.PauliX(1)])
    >>> obs3 = [qml.PauliX(0), qml.PauliY(0), qml.PauliX(1)]
    >>> H3 = qml.Hamiltonian(torch.tensor([1., 2., 3.]), obs3)
    >>> H3.compare(H1 + H2)
    True

    A Hamiltonian can store information on which commuting observables should be measured together in
    a circuit:

    >>> obs = [qml.PauliX(0), qml.PauliX(1), qml.PauliZ(0)]
    >>> coeffs = np.array([1., 2., 3.])
    >>> H = qml.Hamiltonian(coeffs, obs, grouping_type='qwc')
    >>> H.grouping_indices
    [[0, 1], [2]]

    This attribute can be used to compute groups of coefficients and observables:

    >>> grouped_coeffs = [coeffs[indices] for indices in H.grouping_indices]
    >>> grouped_obs = [[H.ops[i] for i in indices] for indices in H.grouping_indices]
    >>> grouped_coeffs
    [tensor([1., 2.], requires_grad=True), tensor([3.], requires_grad=True)]
    >>> grouped_obs
    [[qml.PauliX(0), qml.PauliX(1)], [qml.PauliZ(0)]]

    Devices that evaluate a Hamiltonian expectation by splitting it into its local observables can
    use this information to reduce the number of circuits evaluated.

    Note that one can compute the ``grouping_indices`` for an already initialized Hamiltonian by
    using the :func:`compute_grouping <pennylane.Hamiltonian.compute_grouping>` method.
    """

    num_wires = qml.operation.AnyWires
    grad_method = "A"  # supports analytic gradients
    batch_size = None
    ndim_params = None  # could be (0,) * len(coeffs), but it is not needed. Define at class-level

    def _flatten(self):
        # note that we are unable to restore grouping type or method without creating new properties
<<<<<<< HEAD
        return (self.data, self._ops), tuple()

    @classmethod
    def _unflatten(cls, data, metadata):
        return cls(data[0], data[1])
=======
        return (self.data, self._ops), (self.grouping_indices,)

    @classmethod
    def _unflatten(cls, data, metadata):
        new_op = cls(data[0], data[1])
        new_op._grouping_indices = metadata[0]  # pylint: disable=protected-access
        return new_op
>>>>>>> 16dfee83

    def __init__(
        self,
        coeffs,
        observables: List[Observable],
        simplify=False,
        grouping_type=None,
        method="rlf",
        id=None,
    ):
        if qml.math.shape(coeffs)[0] != len(observables):
            raise ValueError(
                "Could not create valid Hamiltonian; "
                "number of coefficients and operators does not match."
            )

        for obs in observables:
            if not isinstance(obs, Observable):
                raise ValueError(
                    "Could not create circuits. Some or all observables are not valid."
                )

        self._coeffs = coeffs
        self._ops = list(observables)

        # TODO: avoid having multiple ways to store ops and coeffs,
        # ideally only use parameters for coeffs, and hyperparameters for ops
        self._hyperparameters = {"ops": self._ops}

        self._wires = qml.wires.Wires.all_wires([op.wires for op in self.ops], sort=True)

        self.return_type = None

        # attribute to store indices used to form groups of
        # commuting observables, since recomputation is costly
        self._grouping_indices = None

        if simplify:
            self.simplify()
        if grouping_type is not None:
            with qml.QueuingManager.stop_recording():
                self._grouping_indices = _compute_grouping_indices(
                    self.ops, grouping_type=grouping_type, method=method
                )

        coeffs_flat = [self._coeffs[i] for i in range(qml.math.shape(self._coeffs)[0])]

        # create the operator using each coefficient as a separate parameter;
        # this causes H.data to be a list of tensor scalars,
        # while H.coeffs is the original tensor
        super().__init__(*coeffs_flat, wires=self._wires, id=id)

    def _check_batching(self, params):
        """Override for Hamiltonian, batching is not yet supported."""

    def label(self, decimals=None, base_label=None, cache=None):
        decimals = None if (len(self.parameters) > 3) else decimals
        return super().label(decimals=decimals, base_label=base_label or "𝓗", cache=cache)

    @property
    def coeffs(self):
        """Return the coefficients defining the Hamiltonian.

        Returns:
            Iterable[float]): coefficients in the Hamiltonian expression
        """
        return self._coeffs

    @property
    def ops(self):
        """Return the operators defining the Hamiltonian.

        Returns:
            Iterable[Observable]): observables in the Hamiltonian expression
        """
        return self._ops

    def terms(self):
        r"""Representation of the operator as a linear combination of other operators.

         .. math:: O = \sum_i c_i O_i

         .. seealso:: :meth:`~.Hamiltonian.terms`

        Returns:
            tuple[Iterable[tensor_like or float], list[.Operator]]: coefficients and operations

        **Example**
        >>> coeffs = [1., 2.]
        >>> ops = [qml.PauliX(0), qml.PauliZ(0)]
        >>> H = qml.Hamiltonian(coeffs, ops)

        >>> H.terms()
        [1., 2.], [qml.PauliX(0), qml.PauliZ(0)]

        The coefficients are differentiable and can be stored as tensors:
        >>> import tensorflow as tf
        >>> H = qml.Hamiltonian([tf.Variable(1.), tf.Variable(2.)], [qml.PauliX(0), qml.PauliZ(0)])
        >>> t = H.terms()

        >>> t[0]
        [<tf.Tensor: shape=(), dtype=float32, numpy=1.0>, <tf.Tensor: shape=(), dtype=float32, numpy=2.0>]
        """
        return self.parameters, self.ops

    @property
    def wires(self):
        r"""The sorted union of wires from all operators.

        Returns:
            (Wires): Combined wires present in all terms, sorted.
        """
        return self._wires

    @property
    def name(self):
        return "Hamiltonian"

    @property
    def grouping_indices(self):
        """Return the grouping indices attribute.

        Returns:
            list[list[int]]: indices needed to form groups of commuting observables
        """
        return self._grouping_indices

    @grouping_indices.setter
    def grouping_indices(self, value):
        """Set the grouping indices, if known without explicit computation, or if
        computation was done externally. The groups are not verified.

        **Example**

        Examples of valid groupings for the Hamiltonian

        >>> H = qml.Hamiltonian([qml.PauliX('a'), qml.PauliX('b'), qml.PauliY('b')])

        are

        >>> H.grouping_indices = [[0, 1], [2]]

        or

        >>> H.grouping_indices = [[0, 2], [1]]

        since both ``qml.PauliX('a'), qml.PauliX('b')`` and ``qml.PauliX('a'), qml.PauliY('b')`` commute.


        Args:
            value (list[list[int]]): List of lists of indexes of the observables in ``self.ops``. Each sublist
                represents a group of commuting observables.
        """

        if (
            not isinstance(value, Iterable)
            or any(not isinstance(sublist, Iterable) for sublist in value)
            or any(i not in range(len(self.ops)) for i in [i for sl in value for i in sl])
        ):
            raise ValueError(
                f"The grouped index value needs to be a tuple of tuples of integers between 0 and the "
                f"number of observables in the Hamiltonian; got {value}"
            )
        # make sure all tuples so can be hashable
        self._grouping_indices = tuple(tuple(sublist) for sublist in value)

    def compute_grouping(self, grouping_type="qwc", method="rlf"):
        """
        Compute groups of indices corresponding to commuting observables of this
        Hamiltonian, and store it in the ``grouping_indices`` attribute.

        Args:
            grouping_type (str): The type of binary relation between Pauli words used to compute the grouping.
                Can be ``'qwc'``, ``'commuting'``, or ``'anticommuting'``.
            method (str): The graph coloring heuristic to use in solving minimum clique cover for grouping, which
                can be ``'lf'`` (Largest First) or ``'rlf'`` (Recursive Largest First).
        """

        with qml.QueuingManager.stop_recording():
            self._grouping_indices = _compute_grouping_indices(
                self.ops, grouping_type=grouping_type, method=method
            )

    def sparse_matrix(self, wire_order=None):
        r"""Computes the sparse matrix representation of a Hamiltonian in the computational basis.

        Args:
            wire_order (Iterable): global wire order, must contain all wire labels from the operator's wires.
                If not provided, the default order of the wires (self.wires) of the Hamiltonian is used.

        Returns:
            csr_matrix: a sparse matrix in scipy Compressed Sparse Row (CSR) format with dimension
            :math:`(2^n, 2^n)`, where :math:`n` is the number of wires

        **Example:**

        >>> coeffs = [1, -0.45]
        >>> obs = [qml.PauliZ(0) @ qml.PauliZ(1), qml.PauliY(0) @ qml.PauliZ(1)]
        >>> H = qml.Hamiltonian(coeffs, obs)
        >>> H_sparse = H.sparse_matrix()
        >>> H_sparse
        <4x4 sparse matrix of type '<class 'numpy.complex128'>'
                with 8 stored elements in Compressed Sparse Row format>

        The resulting sparse matrix can be either used directly or transformed into a numpy array:

        >>> H_sparse.toarray()
        array([[ 1.+0.j  ,  0.+0.j  ,  0.+0.45j,  0.+0.j  ],
               [ 0.+0.j  , -1.+0.j  ,  0.+0.j  ,  0.-0.45j],
               [ 0.-0.45j,  0.+0.j  , -1.+0.j  ,  0.+0.j  ],
               [ 0.+0.j  ,  0.+0.45j,  0.+0.j  ,  1.+0.j  ]])
        """
        if wire_order is None:
            wires = self.wires
        else:
            wires = wire_order
        n = len(wires)
        matrix = scipy.sparse.csr_matrix((2**n, 2**n), dtype="complex128")

        coeffs = qml.math.toarray(self.data)

        temp_mats = []
        for coeff, op in zip(coeffs, self.ops):
            obs = []
            for o in qml.operation.Tensor(op).obs:
                if len(o.wires) > 1:
                    # todo: deal with operations created from multi-qubit operations such as Hermitian
                    raise ValueError(
                        f"Can only sparsify Hamiltonians whose constituent observables consist of "
                        f"(tensor products of) single-qubit operators; got {op}."
                    )
                obs.append(o.matrix())

            # Array to store the single-wire observables which will be Kronecker producted together
            mat = []
            # i_count tracks the number of consecutive single-wire identity matrices encountered
            # in order to avoid unnecessary Kronecker products, since I_n x I_m = I_{n+m}
            i_count = 0
            for wire_lab in wires:
                if wire_lab in op.wires:
                    if i_count > 0:
                        mat.append(scipy.sparse.eye(2**i_count, format="coo"))
                    i_count = 0
                    idx = op.wires.index(wire_lab)
                    # obs is an array storing the single-wire observables which
                    # make up the full Hamiltonian term
                    sp_obs = scipy.sparse.coo_matrix(obs[idx])
                    mat.append(sp_obs)
                else:
                    i_count += 1

            if i_count > 0:
                mat.append(scipy.sparse.eye(2**i_count, format="coo"))

            red_mat = (
                functools.reduce(lambda i, j: scipy.sparse.kron(i, j, format="coo"), mat) * coeff
            )

            temp_mats.append(red_mat.tocsr())
            # Value of 100 arrived at empirically to balance time savings vs memory use. At this point
            # the `temp_mats` are summed into the final result and the temporary storage array is
            # cleared.
            if (len(temp_mats) % 100) == 0:
                matrix += sum(temp_mats)
                temp_mats = []

        matrix += sum(temp_mats)
        return matrix

    def simplify(self):
        r"""Simplifies the Hamiltonian by combining like-terms.

        **Example**

        >>> ops = [qml.PauliY(2), qml.PauliX(0) @ qml.Identity(1), qml.PauliX(0)]
        >>> H = qml.Hamiltonian([1, 1, -2], ops)
        >>> H.simplify()
        >>> print(H)
          (-1) [X0]
        + (1) [Y2]

        .. warning::

            Calling this method will reset ``grouping_indices`` to None, since
            the observables it refers to are updated.
        """

        # Todo: make simplify return a new operation, so
        # it does not mutate this one

        new_coeffs = []
        new_ops = []

        for i in range(len(self.ops)):  # pylint: disable=consider-using-enumerate
            op = self.ops[i]
            c = self.coeffs[i]
            op = op if isinstance(op, Tensor) else Tensor(op)

            ind = next((j for j, o in enumerate(new_ops) if op.compare(o)), None)
            if ind is not None:
                new_coeffs[ind] += c
                if np.isclose(qml.math.toarray(new_coeffs[ind]), np.array(0.0)):
                    del new_coeffs[ind]
                    del new_ops[ind]
            else:
                new_ops.append(op.prune())
                new_coeffs.append(c)

        # hotfix: We `self.data`, since `self.parameters` returns a copy of the data and is now returned in
        # self.terms(). To be improved soon.
        self.data = tuple(new_coeffs)
        # hotfix: We overwrite the hyperparameter entry, which is now returned in self.terms().
        # To be improved soon.
        self.hyperparameters["ops"] = new_ops

        self._coeffs = qml.math.stack(new_coeffs) if new_coeffs else []
        self._ops = new_ops
        self._wires = qml.wires.Wires.all_wires([op.wires for op in self.ops], sort=True)
        # reset grouping, since the indices refer to the old observables and coefficients
        self._grouping_indices = None
        return self

    def __str__(self):
        def wires_print(ob: Observable):
            """Function that formats the wires."""
            return ",".join(map(str, ob.wires.tolist()))

        list_of_coeffs = self.data  # list of scalar tensors
        paired_coeff_obs = list(zip(list_of_coeffs, self.ops))
        paired_coeff_obs.sort(key=lambda pair: (len(pair[1].wires), qml.math.real(pair[0])))

        terms_ls = []

        for coeff, obs in paired_coeff_obs:
            if isinstance(obs, Tensor):
                obs_strs = [f"{OBS_MAP.get(ob.name, ob.name)}{wires_print(ob)}" for ob in obs.obs]
                ob_str = " ".join(obs_strs)
            elif isinstance(obs, Observable):
                ob_str = f"{OBS_MAP.get(obs.name, obs.name)}{wires_print(obs)}"

            term_str = f"({coeff}) [{ob_str}]"

            terms_ls.append(term_str)

        return "  " + "\n+ ".join(terms_ls)

    def __repr__(self):
        # Constructor-call-like representation
        return f"<Hamiltonian: terms={qml.math.shape(self.coeffs)[0]}, wires={self.wires.tolist()}>"

    def _ipython_display_(self):  # pragma: no-cover
        """Displays __str__ in ipython instead of __repr__
        See https://ipython.readthedocs.io/en/stable/config/integrating.html
        """
        if len(self.ops) < 15:
            print(str(self))
        else:  # pragma: no-cover
            print(repr(self))

    def _obs_data(self):
        r"""Extracts the data from a Hamiltonian and serializes it in an order-independent fashion.

        This allows for comparison between Hamiltonians that are equivalent, but are defined with terms and tensors
        expressed in different orders. For example, `qml.PauliX(0) @ qml.PauliZ(1)` and
        `qml.PauliZ(1) @ qml.PauliX(0)` are equivalent observables with different orderings.

        .. Note::

            In order to store the data from each term of the Hamiltonian in an order-independent serialization,
            we make use of sets. Note that all data contained within each term must be immutable, hence the use of
            strings and frozensets.

        **Example**

        >>> H = qml.Hamiltonian([1, 1], [qml.PauliX(0) @ qml.PauliX(1), qml.PauliZ(0)])
        >>> print(H._obs_data())
        {(1, frozenset({('PauliX', <Wires = [1]>, ()), ('PauliX', <Wires = [0]>, ())})),
         (1, frozenset({('PauliZ', <Wires = [0]>, ())}))}
        """
        data = set()

        coeffs_arr = qml.math.toarray(self.coeffs)
        for co, op in zip(coeffs_arr, self.ops):
            obs = op.non_identity_obs if isinstance(op, Tensor) else [op]
            tensor = []
            for ob in obs:
                parameters = tuple(
                    str(param) for param in ob.parameters
                )  # Converts params into immutable type
                if isinstance(ob, qml.GellMann):
                    parameters += (ob.hyperparameters["index"],)
                tensor.append((ob.name, ob.wires, parameters))
            data.add((co, frozenset(tensor)))

        return data

    def compare(self, other):
        r"""Determines whether the operator is equivalent to another.

        Currently only supported for :class:`~Hamiltonian`, :class:`~.Observable`, or :class:`~.Tensor`.
        Hamiltonians/observables are equivalent if they represent the same operator
        (their matrix representations are equal), and they are defined on the same wires.

        .. Warning::

            The compare method does **not** check if the matrix representation
            of a :class:`~.Hermitian` observable is equal to an equivalent
            observable expressed in terms of Pauli matrices, or as a
            linear combination of Hermitians.
            To do so would require the matrix form of Hamiltonians and Tensors
            be calculated, which would drastically increase runtime.

        Returns:
            (bool): True if equivalent.

        **Examples**

        >>> H = qml.Hamiltonian(
        ...     [0.5, 0.5],
        ...     [qml.PauliZ(0) @ qml.PauliY(1), qml.PauliY(1) @ qml.PauliZ(0) @ qml.Identity("a")]
        ... )
        >>> obs = qml.PauliZ(0) @ qml.PauliY(1)
        >>> print(H.compare(obs))
        True

        >>> H1 = qml.Hamiltonian([1, 1], [qml.PauliX(0), qml.PauliZ(1)])
        >>> H2 = qml.Hamiltonian([1, 1], [qml.PauliZ(0), qml.PauliX(1)])
        >>> H1.compare(H2)
        False

        >>> ob1 = qml.Hamiltonian([1], [qml.PauliX(0)])
        >>> ob2 = qml.Hermitian(np.array([[0, 1], [1, 0]]), 0)
        >>> ob1.compare(ob2)
        False
        """
        if isinstance(other, Hamiltonian):
            self.simplify()
            other.simplify()
            return self._obs_data() == other._obs_data()  # pylint: disable=protected-access

        if isinstance(other, (Tensor, Observable)):
            self.simplify()
            return self._obs_data() == {
                (1, frozenset(other._obs_data()))  # pylint: disable=protected-access
            }

        raise ValueError("Can only compare a Hamiltonian, and a Hamiltonian/Observable/Tensor.")

    def __matmul__(self, H):
        r"""The tensor product operation between a Hamiltonian and a Hamiltonian/Tensor/Observable."""
        coeffs1 = copy(self.coeffs)
        ops1 = self.ops.copy()

        if isinstance(H, Hamiltonian):
            shared_wires = Wires.shared_wires([self.wires, H.wires])
            if len(shared_wires) > 0:
                raise ValueError(
                    "Hamiltonians can only be multiplied together if they act on "
                    "different sets of wires"
                )

            coeffs2 = H.coeffs
            ops2 = H.ops

            coeffs = qml.math.kron(coeffs1, coeffs2)
            ops_list = itertools.product(ops1, ops2)
            terms = [qml.operation.Tensor(t[0], t[1]) for t in ops_list]
            return qml.Hamiltonian(coeffs, terms, simplify=True)

        if isinstance(H, (Tensor, Observable)):
            terms = [op @ copy(H) for op in ops1]

            return qml.Hamiltonian(coeffs1, terms, simplify=True)

        return NotImplemented

    def __rmatmul__(self, H):
        r"""The tensor product operation (from the right) between a Hamiltonian and
        a Hamiltonian/Tensor/Observable (ie. Hamiltonian.__rmul__(H) = H @ Hamiltonian).
        """
        if isinstance(H, Hamiltonian):  # can't be accessed by '@'
            return H.__matmul__(self)

        coeffs1 = copy(self.coeffs)
        ops1 = self.ops.copy()

        if isinstance(H, (Tensor, Observable)):
            terms = [copy(H) @ op for op in ops1]

            return qml.Hamiltonian(coeffs1, terms, simplify=True)

        return NotImplemented

    def __add__(self, H):
        r"""The addition operation between a Hamiltonian and a Hamiltonian/Tensor/Observable."""
        ops = self.ops.copy()
        self_coeffs = copy(self.coeffs)

        if isinstance(H, numbers.Number) and H == 0:
            return self

        if isinstance(H, Hamiltonian):
            coeffs = qml.math.concatenate([self_coeffs, copy(H.coeffs)], axis=0)
            ops.extend(H.ops.copy())
            return qml.Hamiltonian(coeffs, ops, simplify=True)

        if isinstance(H, (Tensor, Observable)):
            coeffs = qml.math.concatenate(
                [self_coeffs, qml.math.cast_like([1.0], self_coeffs)], axis=0
            )
            ops.append(H)
            return qml.Hamiltonian(coeffs, ops, simplify=True)

        return NotImplemented

    __radd__ = __add__

    def __mul__(self, a):
        r"""The scalar multiplication operation between a scalar and a Hamiltonian."""
        if isinstance(a, (int, float)):
            self_coeffs = copy(self.coeffs)
            coeffs = qml.math.multiply(a, self_coeffs)
            return qml.Hamiltonian(coeffs, self.ops.copy())

        return NotImplemented

    __rmul__ = __mul__

    def __sub__(self, H):
        r"""The subtraction operation between a Hamiltonian and a Hamiltonian/Tensor/Observable."""
        if isinstance(H, (Hamiltonian, Tensor, Observable)):
            return self + (-1 * H)
        return NotImplemented

    def __iadd__(self, H):
        r"""The inplace addition operation between a Hamiltonian and a Hamiltonian/Tensor/Observable."""
        if isinstance(H, numbers.Number) and H == 0:
            return self

        if isinstance(H, Hamiltonian):
            self._coeffs = qml.math.concatenate([self._coeffs, H.coeffs], axis=0)
            self._ops.extend(H.ops.copy())
            self.simplify()
            return self

        if isinstance(H, (Tensor, Observable)):
            self._coeffs = qml.math.concatenate(
                [self._coeffs, qml.math.cast_like([1.0], self._coeffs)], axis=0
            )
            self._ops.append(H)
            self.simplify()
            return self

        return NotImplemented

    def __imul__(self, a):
        r"""The inplace scalar multiplication operation between a scalar and a Hamiltonian."""
        if isinstance(a, (int, float)):
            self._coeffs = qml.math.multiply(a, self._coeffs)
            return self

        return NotImplemented

    def __isub__(self, H):
        r"""The inplace subtraction operation between a Hamiltonian and a Hamiltonian/Tensor/Observable."""
        if isinstance(H, (Hamiltonian, Tensor, Observable)):
            self.__iadd__(H.__mul__(-1))
            return self
        return NotImplemented

    def queue(self, context=qml.QueuingManager):
        """Queues a qml.Hamiltonian instance"""
        for o in self.ops:
            context.remove(o)
        context.append(self)
        return self

    def map_wires(self, wire_map: dict):
        """Returns a copy of the current hamiltonian with its wires changed according to the given
        wire map.

        Args:
            wire_map (dict): dictionary containing the old wires as keys and the new wires as values

        Returns:
            .Hamiltonian: new hamiltonian
        """
        cls = self.__class__
        new_op = cls.__new__(cls)
        new_op.data = copy(self.data)
        new_op._wires = Wires(  # pylint: disable=protected-access
            [wire_map.get(wire, wire) for wire in self.wires]
        )
        new_op._ops = [  # pylint: disable=protected-access
            op.map_wires(wire_map) for op in self.ops
        ]
        for attr, value in vars(self).items():
            if attr not in {"data", "_wires", "_ops"}:
                setattr(new_op, attr, value)
        new_op.hyperparameters["ops"] = new_op._ops  # pylint: disable=protected-access
        return new_op<|MERGE_RESOLUTION|>--- conflicted
+++ resolved
@@ -168,13 +168,6 @@
 
     def _flatten(self):
         # note that we are unable to restore grouping type or method without creating new properties
-<<<<<<< HEAD
-        return (self.data, self._ops), tuple()
-
-    @classmethod
-    def _unflatten(cls, data, metadata):
-        return cls(data[0], data[1])
-=======
         return (self.data, self._ops), (self.grouping_indices,)
 
     @classmethod
@@ -182,7 +175,6 @@
         new_op = cls(data[0], data[1])
         new_op._grouping_indices = metadata[0]  # pylint: disable=protected-access
         return new_op
->>>>>>> 16dfee83
 
     def __init__(
         self,
