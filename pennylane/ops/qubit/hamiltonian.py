--- conflicted
+++ resolved
@@ -395,13 +395,8 @@
         self._grouping_indices = None
 
     def __str__(self):
-<<<<<<< HEAD
-        # Lambda function that formats the wires
-        def wires_print(ob: Observable):
-=======
         def wires_print(ob: Observable):
             """Function that formats the wires."""
->>>>>>> 1558f7d5
             return ",".join(map(str, ob.wires.tolist()))
 
         list_of_coeffs = self.data  # list of scalar tensors
