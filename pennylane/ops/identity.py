# Copyright 2018-2021 Xanadu Quantum Technologies Inc.

# Licensed under the Apache License, Version 2.0 (the "License");
# you may not use this file except in compliance with the License.
# You may obtain a copy of the License at

#     http://www.apache.org/licenses/LICENSE-2.0

# Unless required by applicable law or agreed to in writing, software
# distributed under the License is distributed on an "AS IS" BASIS,
# WITHOUT WARRANTIES OR CONDITIONS OF ANY KIND, either express or implied.
# See the License for the specific language governing permissions and
# limitations under the License.
"""
This module contains the Identity operation that is common to both
cv and qubit computing paradigms in PennyLane.
"""
from functools import lru_cache

from scipy import sparse

import pennylane as qml
from pennylane.operation import (
    AllWires,
    AnyWires,
    CVObservable,
    Operation,
    SparseMatrixUndefinedError,
)


class Identity(CVObservable, Operation):
    r"""
    The Identity operator

    The expectation of this observable

    .. math::
        E[I] = \text{Tr}(I \rho)

    .. seealso:: The equivalent short-form alias :class:`~I`

    Args:
        wires (Iterable[Any] or Any): Wire label(s) that the identity acts on.
        id (str): custom label given to an operator instance,
            can be useful for some applications where the instance has to be identified.

    Corresponds to the trace of the quantum state, which in exact
    simulators should always be equal to 1.
    """

    num_params = 0
    num_wires = AnyWires
    """int: Number of wires that the operator acts on."""

    grad_method = None
    """Gradient computation method."""

    _queue_category = "_ops"

    ev_order = 1

    def _flatten(self):
        return tuple(), (self.wires, tuple())

    def __init__(self, wires=None, id=None):
        super().__init__(wires=[] if wires is None else wires, id=id)
        self._hyperparameters = {"n_wires": len(self.wires)}
        self._pauli_rep = qml.pauli.PauliSentence({qml.pauli.PauliWord({}): 1.0})

    def label(self, decimals=None, base_label=None, cache=None):
        return base_label or "I"

    def __repr__(self):
        """String representation."""
        if len(self.wires) == 0:
            return "I()"
        wire = self.wires[0]
        if isinstance(wire, str):
            return f"I('{wire}')"
        return f"I({wire})"

    @property
    def name(self):
        return "Identity"

    @staticmethod
    def compute_eigvals(n_wires=1):  # pylint: disable=arguments-differ
        r"""Eigenvalues of the operator in the computational basis (static method).

        If :attr:`diagonalizing_gates` are specified and implement a unitary :math:`U^{\dagger}`,
        the operator can be reconstructed as

        .. math:: O = U \Sigma U^{\dagger},

        where :math:`\Sigma` is the diagonal matrix containing the eigenvalues.

        Otherwise, no particular order for the eigenvalues is guaranteed.

        .. seealso:: :meth:`~.I.eigvals`

        Returns:
            array: eigenvalues

        **Example**

        >>> print(qml.I.compute_eigvals())
        [ 1 1]
        """
        return qml.math.ones(2**n_wires)

    @staticmethod
    @lru_cache()
    def compute_matrix(n_wires=1):  # pylint: disable=arguments-differ
        r"""Representation of the operator as a canonical matrix in the computational basis (static method).

        The canonical matrix is the textbook matrix representation that does not consider wires.
        Implicitly, this assumes that the wires of the operator correspond to the global wire order.

        .. seealso:: :meth:`~.Identity.matrix`

        Returns:
            ndarray: matrix

        **Example**

        >>> print(qml.Identity.compute_matrix())
        [[1. 0.]
         [0. 1.]]
        """
        return qml.math.eye(int(2**n_wires))

    @staticmethod
    @lru_cache()
    def compute_sparse_matrix(n_wires=1):  # pylint: disable=arguments-differ
        return sparse.eye(int(2**n_wires), format="csr")

    def matrix(self, wire_order=None):
        n_wires = len(wire_order) if wire_order else len(self.wires)
        return self.compute_matrix(n_wires=n_wires)

    @staticmethod
    def _heisenberg_rep(p):
        return qml.math.array([1, 0, 0])

    @staticmethod
    def compute_diagonalizing_gates(
        wires, n_wires=1
    ):  # pylint: disable=arguments-differ,unused-argument
        r"""Sequence of gates that diagonalize the operator in the computational basis (static method).

        Given the eigendecomposition :math:`O = U \Sigma U^{\dagger}` where
        :math:`\Sigma` is a diagonal matrix containing the eigenvalues,
        the sequence of diagonalizing gates implements the unitary :math:`U^{\dagger}`.

        The diagonalizing gates rotate the state into the eigenbasis
        of the operator.

        .. seealso:: :meth:`~.Identity.diagonalizing_gates`.

        Args:
            wires (Iterable[Any], Wires): wires that the operator acts on

        Returns:
            list[.Operator]: list of diagonalizing gates

        **Example**

        >>> qml.Identity.compute_diagonalizing_gates(wires=[0])
        []
        """
        return []

    @staticmethod
    def compute_decomposition(wires, n_wires=1):  # pylint:disable=arguments-differ,unused-argument
        r"""Representation of the operator as a product of other operators (static method).

        .. math:: O = O_1 O_2 \dots O_n.

        .. seealso:: :meth:`~.Identity.decomposition`.

        Args:
            wires (Any, Wires): A single wire that the operator acts on.

        Returns:
            list[Operator]: decomposition into lower level operations

        **Example:**

        >>> qml.Identity.compute_decomposition(wires=0)
        []

        """
        return []

    @staticmethod
    def identity_op(*params):
        """Alias for matrix representation of the identity operator."""
        return I.compute_matrix(*params)

    def adjoint(self):
        return I(wires=self.wires)

    # pylint: disable=unused-argument
    def pow(self, z):
        return [I(wires=self.wires)]


I = Identity
r"""The Identity operator

The expectation of this observable

.. math::
    E[I] = \text{Tr}(I \rho)

.. seealso:: The equivalent long-form alias :class:`~Identity`

Args:
    wires (Iterable[Any] or Any): Wire label(s) that the identity acts on.
    id (str): custom label given to an operator instance,
        can be useful for some applications where the instance has to be identified.

Corresponds to the trace of the quantum state, which in exact
simulators should always be equal to 1.
"""


class GlobalPhase(Operation):
    r"""A global phase operation that multiplies all components of the state by :math:`e^{-i \phi}`.

    **Details:**

    * Number of wires: All (the operation acts on all wires)
    * Number of parameters: 1
    * Number of dimensions per parameter: (0,)
    * Gradient recipe: None

    Args:
        phi (TensorLike): the global phase
        wires (Iterable[Any] or Any): unused argument - the operator is applied to all wires
        id (str): custom label given to an operator instance,
            can be useful for some applications where the instance has to be identified.

    **Example**

    .. code-block:: python3

        dev = qml.device("default.qubit", wires=2)

        @qml.qnode(dev)
        def circuit(phi=None, return_state=False):
            qml.X(0)
            if phi:
                qml.GlobalPhase(phi)
            if return_state:
                return qml.state()
            return qml.expval(qml.Z(0)), qml.expval(qml.Z(1))

    The circuit yields the same expectation values with and without the global phase:

    >>> circuit()
    (tensor(-1., requires_grad=True), tensor(1., requires_grad=True))
    >>> circuit(phi=0.123)
    (tensor(-1., requires_grad=True), tensor(1., requires_grad=True))

    However, the states of the two systems differ by a global phase factor:

    >>> circuit(return_state=True)
    tensor([0.+0.j, 0.+0.j, 1.+0.j, 0.+0.j], requires_grad=True)
    >>> circuit(return_state=True, phi=0.123)
    tensor([0.        +0.j        , 0.        +0.j        ,
            0.99244503-0.12269009j, 0.        +0.j        ], requires_grad=True)

    The operator can be applied with a control to create a relative phase between terms:

    .. code-block:: python3

        @qml.qnode(dev)
        def circuit():
            qml.Hadamard(0)
            qml.ctrl(qml.GlobalPhase(0.123), 0)
            return qml.state()

        >>> circuit()
        tensor([0.70710678+0.j        , 0.        +0.j        ,
                0.70176461-0.08675499j, 0.        +0.j        ], requires_grad=True)


    """

<<<<<<< HEAD
=======
    grad_method = None
    num_params = 1
>>>>>>> 6e122aee
    num_wires = AllWires
    """int: Number of wires that the operator acts on."""

    num_params = 1
    """int: Number of trainable parameters that the operator depends on."""

    ndim_params = (0,)
    """tuple[int]: Number of dimensions per trainable parameter that the operator depends on."""

    grad_method = "A"

    def __init__(self, phi, wires=None, id=None):
        super().__init__(phi, wires=[] if wires is None else wires, id=id)

    @staticmethod
    def compute_eigvals(phi, n_wires=1):  # pylint: disable=arguments-differ
        r"""Eigenvalues of the operator in the computational basis (static method).

        If :attr:`diagonalizing_gates` are specified and implement a unitary :math:`U^{\dagger}`,
        the operator can be reconstructed as

        .. math:: O = U \Sigma U^{\dagger},

        where :math:`\Sigma` is the diagonal matrix containing the eigenvalues.

        Otherwise, no particular order for the eigenvalues is guaranteed.

        .. seealso:: :meth:`~.GlobalPhase.eigvals`

        Returns:
            array: eigenvalues

        **Example**

        >>> qml.GlobalPhase.compute_eigvals(np.pi/2)
        array([6.123234e-17+1.j, 6.123234e-17+1.j])
        """
        exp = qml.math.exp(-1j * phi)
        ones = qml.math.ones(2**n_wires, like=phi)
        if qml.math.get_interface(phi) == "tensorflow":
            ones = qml.math.cast_like(ones, 1j)

        if qml.math.ndim(phi) == 0:
            return exp * ones

        return qml.math.tensordot(exp, ones, axes=0)

    @staticmethod
    def compute_matrix(phi, n_wires=1):  # pylint: disable=arguments-differ
        r"""Representation of the operator as a canonical matrix in the computational basis (static method).
        The canonical matrix is the textbook matrix representation that does not consider wires.
        Implicitly, this assumes that the wires of the operator correspond to the global wire order.

        .. seealso:: :meth:`~.GlobalPhase.matrix`

        Returns:
            ndarray: matrix

        **Example**

        >>> qml.GlobalPhase.compute_matrix(np.pi/4, n_wires=1)
        array([[0.70710678-0.70710678j, 0.        +0.j        ],
               [0.        +0.j        , 0.70710678-0.70710678j]])
        """
        interface = qml.math.get_interface(phi)
        eye = qml.math.eye(2**n_wires, like=phi)
        exp = qml.math.exp(-1j * qml.math.cast(phi, complex))
        if interface == "tensorflow":
            eye = qml.math.cast_like(eye, 1j)
        elif interface == "torch":
            eye = eye.to(exp.device)

        if qml.math.ndim(phi) == 0:
            return exp * eye
        return qml.math.tensordot(exp, eye, axes=0)

    @staticmethod
    def compute_sparse_matrix(phi, n_wires=1):  # pylint: disable=arguments-differ
        if qml.math.ndim(phi) > 0:
            raise SparseMatrixUndefinedError("Sparse matrices do not support broadcasting")
        return qml.math.exp(-1j * phi) * sparse.eye(2**n_wires, format="csr")

    @staticmethod
    def compute_diagonalizing_gates(
        phi, wires, n_wires=1
    ):  # pylint: disable=arguments-differ,unused-argument
        r"""Sequence of gates that diagonalize the operator in the computational basis (static method).

        Given the eigendecomposition :math:`O = U \Sigma U^{\dagger}` where
        :math:`\Sigma` is a diagonal matrix containing the eigenvalues,
        the sequence of diagonalizing gates implements the unitary :math:`U^{\dagger}`.

        The diagonalizing gates rotate the state into the eigenbasis
        of the operator.

        .. seealso:: :meth:`~.GlobalPhase.diagonalizing_gates`.

        Args:
            wires (Iterable[Any], Wires): wires that the operator acts on

        Returns:
            list[.Operator]: list of diagonalizing gates

        **Example**

        >>> qml.GlobalPhase.compute_diagonalizing_gates(1.2, wires=[0])
        []
        """
        return []

    @staticmethod
    def compute_decomposition(phi, wires=None):  # pylint:disable=arguments-differ,unused-argument
        r"""Representation of the operator as a product of other operators (static method).

        .. note::

            The ``GlobalPhase`` operation decomposes to an empty list of operations.
            Support for global phase
            was added in v0.33 and was ignored in earlier versions of PennyLane. Setting
            global phase to decompose to nothing allows existing devices to maintain
            current support for operations which now have ``GlobalPhase`` in the
            decomposition pipeline.

        .. math:: O = O_1 O_2 \dots O_n.

        .. seealso:: :meth:`~.GlobalPhase.decomposition`.

        Args:
            phi (TensorLike): the global phase
            wires (Iterable[Any] or Any): unused argument - the operator is applied to all wires

        Returns:
            list[Operator]: decomposition into lower level operations

        **Example:**

        >>> qml.GlobalPhase.compute_decomposition(1.23)
        []

        """
        return []

    def eigvals(self):
        return self.compute_eigvals(self.data[0], n_wires=len(self.wires))

    def matrix(self, wire_order=None):
        n_wires = len(wire_order) if wire_order else len(self.wires)
        return self.compute_matrix(self.data[0], n_wires=n_wires)

    def adjoint(self):
        return GlobalPhase(-1 * self.data[0], self.wires)

    def pow(self, z):
        return [GlobalPhase(z * self.data[0], self.wires)]

    def generator(self):
        # needs to return a new_opmath instance regardless of whether new_opmath is enabled, because
        # it otherwise can't handle Identity with no wires, see PR #5194
        return qml.s_prod(-1, qml.I(self.wires))<|MERGE_RESOLUTION|>--- conflicted
+++ resolved
@@ -288,12 +288,7 @@
 
 
     """
-
-<<<<<<< HEAD
-=======
-    grad_method = None
-    num_params = 1
->>>>>>> 6e122aee
+    
     num_wires = AllWires
     """int: Number of wires that the operator acts on."""
 
@@ -303,7 +298,7 @@
     ndim_params = (0,)
     """tuple[int]: Number of dimensions per trainable parameter that the operator depends on."""
 
-    grad_method = "A"
+    grad_method = None
 
     def __init__(self, phi, wires=None, id=None):
         super().__init__(phi, wires=[] if wires is None else wires, id=id)
