# Copyright 2018-2021 Xanadu Quantum Technologies Inc.

# Licensed under the Apache License, Version 2.0 (the "License");
# you may not use this file except in compliance with the License.
# You may obtain a copy of the License at

#     http://www.apache.org/licenses/LICENSE-2.0

# Unless required by applicable law or agreed to in writing, software
# distributed under the License is distributed on an "AS IS" BASIS,
# WITHOUT WARRANTIES OR CONDITIONS OF ANY KIND, either express or implied.
# See the License for the specific language governing permissions and
# limitations under the License.
"""
This module contains the Identity operation that is common to both
cv and qubit computing paradigms in PennyLane.
"""
from functools import lru_cache
from typing import Sequence

from scipy import sparse

import pennylane as qml
<<<<<<< HEAD
from pennylane.decomposition import add_decomps
from pennylane.decomposition.decomposition_rule import null_decomp
from pennylane.decomposition.symbolic_decomposition import adjoint_rotation, pow_rotation
from pennylane.operation import (
    AllWires,
    AnyWires,
    CVObservable,
    Operation,
    SparseMatrixUndefinedError,
)
=======
from pennylane.operation import CVObservable, Operation, SparseMatrixUndefinedError
>>>>>>> b6d6dbed
from pennylane.wires import WiresLike


class Identity(CVObservable, Operation):
    r"""
    The Identity operator

    The expectation of this observable

    .. math::
        E[I] = \text{Tr}(I \rho)

    .. seealso:: The equivalent short-form alias :class:`~I`

    Args:
        wires (Iterable[Any] or Any): Wire label(s) that the identity acts on.
        id (str): custom label given to an operator instance,
            can be useful for some applications where the instance has to be identified.

    Corresponds to the trace of the quantum state, which in exact
    simulators should always be equal to 1.
    """

    num_params = 0

    grad_method = None
    """Gradient computation method."""

    _queue_category = "_ops"

    ev_order = 1

    resource_keys = set()

    @property
    def resource_params(self) -> dict:
        return {}

    @classmethod
    def _primitive_bind_call(
        cls, wires: WiresLike = (), **kwargs
    ):  # pylint: disable=arguments-differ
        return super()._primitive_bind_call(wires=wires, **kwargs)

    def _flatten(self):
        return tuple(), (self.wires, tuple())

    def __init__(self, wires: WiresLike = (), id=None):
        super().__init__(wires=wires, id=id)
        self._hyperparameters = {"n_wires": len(self.wires)}
        self._pauli_rep = qml.pauli.PauliSentence({qml.pauli.PauliWord({}): 1.0})

    def label(self, decimals=None, base_label=None, cache=None):
        return base_label or "I"

    def __repr__(self):
        """String representation."""
        if len(self.wires) == 0:
            return "I()"
        if len(self.wires) == 1:
            wire = self.wires[0]
            if isinstance(wire, str):
                return f"I('{wire}')"
            return f"I({wire})"
        return f"I({self.wires.tolist()})"

    @property
    def name(self):
        return "Identity"

    @staticmethod
    def compute_eigvals(n_wires=1):  # pylint: disable=arguments-differ
        r"""Eigenvalues of the operator in the computational basis (static method).

        If :attr:`diagonalizing_gates` are specified and implement a unitary :math:`U^{\dagger}`,
        the operator can be reconstructed as

        .. math:: O = U \Sigma U^{\dagger},

        where :math:`\Sigma` is the diagonal matrix containing the eigenvalues.

        Otherwise, no particular order for the eigenvalues is guaranteed.

        .. seealso:: :meth:`~.I.eigvals`

        Returns:
            array: eigenvalues

        **Example**

        >>> print(qml.I.compute_eigvals())
        [ 1 1]
        """
        return qml.math.ones(2**n_wires)

    @staticmethod
    @lru_cache()
    def compute_matrix(n_wires=1):  # pylint: disable=arguments-differ
        r"""Representation of the operator as a canonical matrix in the computational basis (static method).

        The canonical matrix is the textbook matrix representation that does not consider wires.
        Implicitly, this assumes that the wires of the operator correspond to the global wire order.

        .. seealso:: :meth:`~.Identity.matrix`

        Returns:
            ndarray: matrix

        **Example**

        >>> print(qml.Identity.compute_matrix())
        [[1. 0.]
         [0. 1.]]
        """
        return qml.math.eye(int(2**n_wires))

    @staticmethod
    @lru_cache()
    def compute_sparse_matrix(n_wires=1, format="csr"):  # pylint: disable=arguments-differ
        return sparse.eye(int(2**n_wires), format=format)

    def matrix(self, wire_order=None):
        n_wires = len(wire_order) if wire_order else len(self.wires)
        return self.compute_matrix(n_wires=n_wires)

    @staticmethod
    def _heisenberg_rep(p):
        return qml.math.array([1, 0, 0])

    @staticmethod
    def compute_diagonalizing_gates(
        wires, n_wires=1
    ):  # pylint: disable=arguments-differ,unused-argument
        r"""Sequence of gates that diagonalize the operator in the computational basis (static method).

        Given the eigendecomposition :math:`O = U \Sigma U^{\dagger}` where
        :math:`\Sigma` is a diagonal matrix containing the eigenvalues,
        the sequence of diagonalizing gates implements the unitary :math:`U^{\dagger}`.

        The diagonalizing gates rotate the state into the eigenbasis
        of the operator.

        .. seealso:: :meth:`~.Identity.diagonalizing_gates`.

        Args:
            wires (Iterable[Any], Wires): wires that the operator acts on

        Returns:
            list[.Operator]: list of diagonalizing gates

        **Example**

        >>> qml.Identity.compute_diagonalizing_gates(wires=[0])
        []
        """
        return []

    @staticmethod
    def compute_decomposition(wires, n_wires=1):  # pylint:disable=arguments-differ,unused-argument
        r"""Representation of the operator as a product of other operators (static method).

        .. math:: O = O_1 O_2 \dots O_n.

        .. seealso:: :meth:`~.Identity.decomposition`.

        Args:
            wires (Any, Wires): A single wire that the operator acts on.

        Returns:
            list[Operator]: decomposition into lower level operations

        **Example:**

        >>> qml.Identity.compute_decomposition(wires=0)
        []

        """
        return []

    @staticmethod
    def identity_op(*params):
        """Alias for matrix representation of the identity operator."""
        return I.compute_matrix(*params)

    def adjoint(self):
        return I(wires=self.wires)

    # pylint: disable=unused-argument
    def pow(self, z):
        return [I(wires=self.wires)]


I = Identity
r"""The Identity operator

The expectation of this observable

.. math::
    E[I] = \text{Tr}(I \rho)

.. seealso:: The equivalent long-form alias :class:`~Identity`

Args:
    wires (Iterable[Any] or Any): Wire label(s) that the identity acts on.
    id (str): custom label given to an operator instance,
        can be useful for some applications where the instance has to be identified.

Corresponds to the trace of the quantum state, which in exact
simulators should always be equal to 1.
"""

add_decomps(Identity, null_decomp)
add_decomps("Adjoint(Identity)", null_decomp)
add_decomps("Pow(Identity)", null_decomp)


class GlobalPhase(Operation):
    r"""A global phase operation that multiplies all components of the state by :math:`e^{-i \phi}`.

    **Details:**

    * Number of wires: All (the operation acts on all wires)
    * Number of parameters: 1
    * Number of dimensions per parameter: (0,)
    * Gradient recipe: None

    Args:
        phi (TensorLike): the global phase
        wires (Iterable[Any] or Any): unused argument - the operator is applied to all wires
        id (str): custom label given to an operator instance,
            can be useful for some applications where the instance has to be identified.

    **Example**

    .. code-block:: python3

        dev = qml.device("default.qubit", wires=2)

        @qml.qnode(dev)
        def circuit(phi=None, return_state=False):
            qml.X(0)
            if phi:
                qml.GlobalPhase(phi)
            if return_state:
                return qml.state()
            return qml.expval(qml.Z(0)), qml.expval(qml.Z(1))

    The circuit yields the same expectation values with and without the global phase:

    >>> circuit()
    (tensor(-1., requires_grad=True), tensor(1., requires_grad=True))
    >>> circuit(phi=0.123)
    (tensor(-1., requires_grad=True), tensor(1., requires_grad=True))

    However, the states of the two systems differ by a global phase factor:

    >>> circuit(return_state=True)
    tensor([0.+0.j, 0.+0.j, 1.+0.j, 0.+0.j], requires_grad=True)
    >>> circuit(return_state=True, phi=0.123)
    tensor([0.        +0.j        , 0.        +0.j        ,
            0.99244503-0.12269009j, 0.        +0.j        ], requires_grad=True)

    The operator can be applied with a control to create a relative phase between terms:

    .. code-block:: python3

        @qml.qnode(dev)
        def circuit():
            qml.Hadamard(0)
            qml.ctrl(qml.GlobalPhase(0.123), 0)
            return qml.state()

        >>> circuit()
        tensor([0.70710678+0.j        , 0.        +0.j        ,
                0.70176461-0.08675499j, 0.        +0.j        ], requires_grad=True)


    """

    num_params = 1
    """int: Number of trainable parameters that the operator depends on."""

    ndim_params = (0,)
    """tuple[int]: Number of dimensions per trainable parameter that the operator depends on."""

    grad_method = None

    resource_keys = set()

    @classmethod
    def _primitive_bind_call(
        cls, phi, wires: WiresLike = (), **kwargs
    ):  # pylint: disable=arguments-differ
        return super()._primitive_bind_call(phi, wires=wires, **kwargs)

    def __init__(self, phi, wires: WiresLike = (), id=None):
        super().__init__(phi, wires=wires, id=id)

    @property
    def resource_params(self) -> dict:
        return {}

    @staticmethod
    def compute_eigvals(phi, n_wires=1):  # pylint: disable=arguments-differ
        r"""Eigenvalues of the operator in the computational basis (static method).

        If :attr:`diagonalizing_gates` are specified and implement a unitary :math:`U^{\dagger}`,
        the operator can be reconstructed as

        .. math:: O = U \Sigma U^{\dagger},

        where :math:`\Sigma` is the diagonal matrix containing the eigenvalues.

        Otherwise, no particular order for the eigenvalues is guaranteed.

        .. seealso:: :meth:`~.GlobalPhase.eigvals`

        Returns:
            array: eigenvalues

        **Example**

        >>> qml.GlobalPhase.compute_eigvals(np.pi/2)
        array([6.123234e-17+1.j, 6.123234e-17+1.j])
        """
        if qml.math.get_interface(phi) == "tensorflow":
            phi = qml.math.cast_like(phi, 1j)
        exp = qml.math.exp(-1j * phi)
        ones = qml.math.ones(2**n_wires, like=phi)

        if qml.math.ndim(phi) == 0:
            return exp * ones

        return qml.math.tensordot(exp, ones, axes=0)

    @staticmethod
    def compute_matrix(phi, n_wires=1):  # pylint: disable=arguments-differ
        r"""Representation of the operator as a canonical matrix in the computational basis (static method).
        The canonical matrix is the textbook matrix representation that does not consider wires.
        Implicitly, this assumes that the wires of the operator correspond to the global wire order.

        .. seealso:: :meth:`~.GlobalPhase.matrix`

        Returns:
            ndarray: matrix

        **Example**

        >>> qml.GlobalPhase.compute_matrix(np.pi/4, n_wires=1)
        array([[0.70710678-0.70710678j, 0.        +0.j        ],
               [0.        +0.j        , 0.70710678-0.70710678j]])
        """
        interface = qml.math.get_interface(phi)
        eye = qml.math.eye(2**n_wires, like=phi)
        exp = qml.math.exp(-1j * qml.math.cast(phi, complex))
        if interface == "tensorflow":
            eye = qml.math.cast_like(eye, 1j)
        elif interface == "torch":
            eye = eye.to(exp.device)

        if qml.math.ndim(phi) == 0:
            return exp * eye
        return qml.math.tensordot(exp, eye, axes=0)

    @staticmethod
    def compute_sparse_matrix(phi, n_wires=1, format="csr"):  # pylint: disable=arguments-differ
        if qml.math.ndim(phi) > 0:
            raise SparseMatrixUndefinedError("Sparse matrices do not support broadcasting")
        return qml.math.exp(-1j * phi) * sparse.eye(2**n_wires, format=format)

    @staticmethod
    def compute_diagonalizing_gates(
        phi, wires, n_wires=1
    ):  # pylint: disable=arguments-differ,unused-argument
        r"""Sequence of gates that diagonalize the operator in the computational basis (static method).

        Given the eigendecomposition :math:`O = U \Sigma U^{\dagger}` where
        :math:`\Sigma` is a diagonal matrix containing the eigenvalues,
        the sequence of diagonalizing gates implements the unitary :math:`U^{\dagger}`.

        The diagonalizing gates rotate the state into the eigenbasis
        of the operator.

        .. seealso:: :meth:`~.GlobalPhase.diagonalizing_gates`.

        Args:
            wires (Iterable[Any], Wires): wires that the operator acts on

        Returns:
            list[.Operator]: list of diagonalizing gates

        **Example**

        >>> qml.GlobalPhase.compute_diagonalizing_gates(1.2, wires=[0])
        []
        """
        return []

    @staticmethod
    def compute_decomposition(
        phi, wires: WiresLike = ()
    ):  # pylint:disable=arguments-differ,unused-argument
        r"""Representation of the operator as a product of other operators (static method).

        .. note::

            The ``GlobalPhase`` operation decomposes to an empty list of operations.
            Support for global phase
            was added in v0.33 and was ignored in earlier versions of PennyLane. Setting
            global phase to decompose to nothing allows existing devices to maintain
            current support for operations which now have ``GlobalPhase`` in the
            decomposition pipeline.

        .. math:: O = O_1 O_2 \dots O_n.

        .. seealso:: :meth:`~.GlobalPhase.decomposition`.

        Args:
            phi (TensorLike): the global phase
            wires (Iterable[Any] or Any): unused argument - the operator is applied to all wires

        Returns:
            list[Operator]: decomposition into lower level operations

        **Example:**

        >>> qml.GlobalPhase.compute_decomposition(1.23)
        []

        """
        return []

    def eigvals(self):
        return self.compute_eigvals(self.data[0], n_wires=len(self.wires))

    def matrix(self, wire_order: Sequence = None):
        n_wires = len(self.wires) if wire_order is None else len(wire_order)
        return self.compute_matrix(self.data[0], n_wires=n_wires)

    def sparse_matrix(self, wire_order: Sequence = None, format="csr"):
        n_wires = len(self.wires) if wire_order is None else len(wire_order)
        return self.compute_sparse_matrix(self.data[0], n_wires=n_wires, format=format)

    def adjoint(self):
        return GlobalPhase(-1 * self.data[0], self.wires)

    def pow(self, z):
        return [GlobalPhase(z * self.data[0], self.wires)]

    def generator(self):
        # needs to return a new_opmath instance regardless of whether new_opmath is enabled, because
        # it otherwise can't handle Identity with no wires, see PR #5194
        return qml.s_prod(-1, qml.I(self.wires))


add_decomps("Adjoint(GlobalPhase)", adjoint_rotation)
add_decomps("Pow(GlobalPhase)", pow_rotation)<|MERGE_RESOLUTION|>--- conflicted
+++ resolved
@@ -21,20 +21,10 @@
 from scipy import sparse
 
 import pennylane as qml
-<<<<<<< HEAD
 from pennylane.decomposition import add_decomps
 from pennylane.decomposition.decomposition_rule import null_decomp
 from pennylane.decomposition.symbolic_decomposition import adjoint_rotation, pow_rotation
-from pennylane.operation import (
-    AllWires,
-    AnyWires,
-    CVObservable,
-    Operation,
-    SparseMatrixUndefinedError,
-)
-=======
 from pennylane.operation import CVObservable, Operation, SparseMatrixUndefinedError
->>>>>>> b6d6dbed
 from pennylane.wires import WiresLike
 
 
