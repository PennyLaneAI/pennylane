# Copyright 2018-2021 Xanadu Quantum Technologies Inc.

# Licensed under the Apache License, Version 2.0 (the "License");
# you may not use this file except in compliance with the License.
# You may obtain a copy of the License at

#     http://www.apache.org/licenses/LICENSE-2.0

# Unless required by applicable law or agreed to in writing, software
# distributed under the License is distributed on an "AS IS" BASIS,
# WITHOUT WARRANTIES OR CONDITIONS OF ANY KIND, either express or implied.
# See the License for the specific language governing permissions and
# limitations under the License.
"""
This module contains the Identity operation that is common to both
cv and qubit computing paradigms in PennyLane.
"""
from functools import lru_cache
from typing import Sequence

from scipy import sparse

import pennylane as qml
from pennylane.decomposition import add_decomps, controlled_resource_rep, register_resources
from pennylane.decomposition.decomposition_rule import null_decomp
from pennylane.decomposition.symbolic_decomposition import adjoint_rotation, pow_rotation
from pennylane.operation import CVObservable, Operation, SparseMatrixUndefinedError
from pennylane.wires import WiresLike


class Identity(CVObservable, Operation):
    r"""
    The Identity operator

    The expectation of this observable

    .. math::
        E[I] = \text{Tr}(I \rho)

    .. seealso:: The equivalent short-form alias :class:`~I`

    Args:
        wires (Iterable[Any] or Any): Wire label(s) that the identity acts on.
        id (str): custom label given to an operator instance,
            can be useful for some applications where the instance has to be identified.

    Corresponds to the trace of the quantum state, which in exact
    simulators should always be equal to 1.
    """

    num_params = 0

    grad_method = None
    """Gradient computation method."""

    _queue_category = "_ops"

    ev_order = 1

    resource_keys = set()

    @property
    def resource_params(self) -> dict:
        return {}

    @classmethod
    def _primitive_bind_call(
        cls, wires: WiresLike = (), **kwargs
    ):  # pylint: disable=arguments-differ
        return super()._primitive_bind_call(wires=wires, **kwargs)

    def _flatten(self):
        return tuple(), (self.wires, tuple())

    def __init__(self, wires: WiresLike = (), id=None):
        super().__init__(wires=wires, id=id)
        self._hyperparameters = {"n_wires": len(self.wires)}
        self._pauli_rep = qml.pauli.PauliSentence({qml.pauli.PauliWord({}): 1.0})

    def label(self, decimals=None, base_label=None, cache=None):
        return base_label or "I"

    def __repr__(self):
        """String representation."""
        if len(self.wires) == 0:
            return "I()"
        if len(self.wires) == 1:
            wire = self.wires[0]
            if isinstance(wire, str):
                return f"I('{wire}')"
            return f"I({wire})"
        return f"I({self.wires.tolist()})"

    @property
    def name(self):
        return "Identity"

    @staticmethod
    def compute_eigvals(n_wires=1):  # pylint: disable=arguments-differ
        r"""Eigenvalues of the operator in the computational basis (static method).

        If :attr:`diagonalizing_gates` are specified and implement a unitary :math:`U^{\dagger}`,
        the operator can be reconstructed as

        .. math:: O = U \Sigma U^{\dagger},

        where :math:`\Sigma` is the diagonal matrix containing the eigenvalues.

        Otherwise, no particular order for the eigenvalues is guaranteed.

        .. seealso:: :meth:`~.I.eigvals`

        Returns:
            array: eigenvalues

        **Example**

        >>> print(qml.I.compute_eigvals())
        [ 1 1]
        """
        return qml.math.ones(2**n_wires)

    @staticmethod
    @lru_cache()
    def compute_matrix(n_wires=1):  # pylint: disable=arguments-differ
        r"""Representation of the operator as a canonical matrix in the computational basis (static method).

        The canonical matrix is the textbook matrix representation that does not consider wires.
        Implicitly, this assumes that the wires of the operator correspond to the global wire order.

        .. seealso:: :meth:`~.Identity.matrix`

        Returns:
            ndarray: matrix

        **Example**

        >>> print(qml.Identity.compute_matrix())
        [[1. 0.]
         [0. 1.]]
        """
        return qml.math.eye(int(2**n_wires))

    @staticmethod
    @lru_cache()
    def compute_sparse_matrix(n_wires=1, format="csr"):  # pylint: disable=arguments-differ
        return sparse.eye(int(2**n_wires), format=format)

    def matrix(self, wire_order=None):
        n_wires = len(wire_order) if wire_order else len(self.wires)
        return self.compute_matrix(n_wires=n_wires)

    @staticmethod
    def _heisenberg_rep(p):
        return qml.math.array([1, 0, 0])

    @staticmethod
    def compute_diagonalizing_gates(
        wires, n_wires=1
    ):  # pylint: disable=arguments-differ,unused-argument
        r"""Sequence of gates that diagonalize the operator in the computational basis (static method).

        Given the eigendecomposition :math:`O = U \Sigma U^{\dagger}` where
        :math:`\Sigma` is a diagonal matrix containing the eigenvalues,
        the sequence of diagonalizing gates implements the unitary :math:`U^{\dagger}`.

        The diagonalizing gates rotate the state into the eigenbasis
        of the operator.

        .. seealso:: :meth:`~.Identity.diagonalizing_gates`.

        Args:
            wires (Iterable[Any], Wires): wires that the operator acts on

        Returns:
            list[.Operator]: list of diagonalizing gates

        **Example**

        >>> qml.Identity.compute_diagonalizing_gates(wires=[0])
        []
        """
        return []

    @staticmethod
    def compute_decomposition(wires, n_wires=1):  # pylint:disable=arguments-differ,unused-argument
        r"""Representation of the operator as a product of other operators (static method).

        .. math:: O = O_1 O_2 \dots O_n.

        .. seealso:: :meth:`~.Identity.decomposition`.

        Args:
            wires (Any, Wires): A single wire that the operator acts on.

        Returns:
            list[Operator]: decomposition into lower level operations

        **Example:**

        >>> qml.Identity.compute_decomposition(wires=0)
        []

        """
        return []

    @staticmethod
    def identity_op(*params):
        """Alias for matrix representation of the identity operator."""
        return I.compute_matrix(*params)

    def adjoint(self):
        return I(wires=self.wires)

    def pow(self, z):
        return [I(wires=self.wires)]

    def queue(self, context=qml.QueuingManager):
        context.append(self)
        return self


I = Identity
r"""The Identity operator

The expectation of this observable

.. math::
    E[I] = \text{Tr}(I \rho)

.. seealso:: The equivalent long-form alias :class:`~Identity`

Args:
    wires (Iterable[Any] or Any): Wire label(s) that the identity acts on.
    id (str): custom label given to an operator instance,
        can be useful for some applications where the instance has to be identified.

Corresponds to the trace of the quantum state, which in exact
simulators should always be equal to 1.
"""

add_decomps(Identity, null_decomp)
add_decomps("Adjoint(Identity)", null_decomp)
add_decomps("C(Identity)", null_decomp)
add_decomps("Pow(Identity)", null_decomp)


class GlobalPhase(Operation):
    r"""A global phase operation that multiplies all components of the state by :math:`e^{-i \phi}`.

    **Details:**

    * Number of wires: All (the operation acts on all wires)
    * Number of parameters: 1
    * Number of dimensions per parameter: (0,)
    * Gradient recipe: None

    Args:
        phi (TensorLike): the global phase
        wires (Iterable[Any] or Any): unused argument - the operator is applied to all wires
        id (str): custom label given to an operator instance,
            can be useful for some applications where the instance has to be identified.

    **Example**

    .. code-block:: python3

        dev = qml.device("default.qubit", wires=2)

        @qml.qnode(dev)
        def circuit(phi=None, return_state=False):
            qml.X(0)
            if phi:
                qml.GlobalPhase(phi)
            if return_state:
                return qml.state()
            return qml.expval(qml.Z(0)), qml.expval(qml.Z(1))

    The circuit yields the same expectation values with and without the global phase:

    >>> circuit()
    (tensor(-1., requires_grad=True), tensor(1., requires_grad=True))
    >>> circuit(phi=0.123)
    (tensor(-1., requires_grad=True), tensor(1., requires_grad=True))

    However, the states of the two systems differ by a global phase factor:

    >>> circuit(return_state=True)
    tensor([0.+0.j, 0.+0.j, 1.+0.j, 0.+0.j], requires_grad=True)
    >>> circuit(return_state=True, phi=0.123)
    tensor([0.        +0.j        , 0.        +0.j        ,
            0.99244503-0.12269009j, 0.        +0.j        ], requires_grad=True)

    The operator can be applied with a control to create a relative phase between terms:

    .. code-block:: python3

        @qml.qnode(dev)
        def circuit():
            qml.Hadamard(0)
            qml.ctrl(qml.GlobalPhase(0.123), 0)
            return qml.state()

        >>> circuit()
        tensor([0.70710678+0.j        , 0.        +0.j        ,
                0.70176461-0.08675499j, 0.        +0.j        ], requires_grad=True)


    """

    num_params = 1
    """int: Number of trainable parameters that the operator depends on."""

    ndim_params = (0,)
    """tuple[int]: Number of dimensions per trainable parameter that the operator depends on."""

    grad_method = None

<<<<<<< HEAD
    resource_param_keys = ()
=======
    resource_keys = set()
>>>>>>> 6b5b7900

    @classmethod
    def _primitive_bind_call(
        cls, phi, wires: WiresLike = (), **kwargs
    ):  # pylint: disable=arguments-differ
        return super()._primitive_bind_call(phi, wires=wires, **kwargs)

    def __init__(self, phi, wires: WiresLike = (), id=None):
        super().__init__(phi, wires=wires, id=id)

    @property
    def resource_params(self) -> dict:
        return {}

    @staticmethod
    def compute_eigvals(phi, n_wires=1):  # pylint: disable=arguments-differ
        r"""Eigenvalues of the operator in the computational basis (static method).

        If :attr:`diagonalizing_gates` are specified and implement a unitary :math:`U^{\dagger}`,
        the operator can be reconstructed as

        .. math:: O = U \Sigma U^{\dagger},

        where :math:`\Sigma` is the diagonal matrix containing the eigenvalues.

        Otherwise, no particular order for the eigenvalues is guaranteed.

        .. seealso:: :meth:`~.GlobalPhase.eigvals`

        Returns:
            array: eigenvalues

        **Example**

        >>> qml.GlobalPhase.compute_eigvals(np.pi/2)
        array([6.123234e-17+1.j, 6.123234e-17+1.j])
        """
        if qml.math.get_interface(phi) == "tensorflow":
            phi = qml.math.cast_like(phi, 1j)
        exp = qml.math.exp(-1j * phi)
        ones = qml.math.ones(2**n_wires, like=phi)

        if qml.math.ndim(phi) == 0:
            return exp * ones

        return qml.math.tensordot(exp, ones, axes=0)

    @staticmethod
    def compute_matrix(phi, n_wires=1):  # pylint: disable=arguments-differ
        r"""Representation of the operator as a canonical matrix in the computational basis (static method).
        The canonical matrix is the textbook matrix representation that does not consider wires.
        Implicitly, this assumes that the wires of the operator correspond to the global wire order.

        .. seealso:: :meth:`~.GlobalPhase.matrix`

        Returns:
            ndarray: matrix

        **Example**

        >>> qml.GlobalPhase.compute_matrix(np.pi/4, n_wires=1)
        array([[0.70710678-0.70710678j, 0.        +0.j        ],
               [0.        +0.j        , 0.70710678-0.70710678j]])
        """
        interface = qml.math.get_interface(phi)
        eye = qml.math.eye(2**n_wires, like=phi)
        exp = qml.math.exp(-1j * qml.math.cast(phi, complex))
        if interface == "tensorflow":
            eye = qml.math.cast_like(eye, 1j)
        elif interface == "torch":
            eye = eye.to(exp.device)

        if qml.math.ndim(phi) == 0:
            return exp * eye
        return qml.math.tensordot(exp, eye, axes=0)

    @staticmethod
    def compute_sparse_matrix(phi, n_wires=1, format="csr"):  # pylint: disable=arguments-differ
        if qml.math.ndim(phi) > 0:
            raise SparseMatrixUndefinedError("Sparse matrices do not support broadcasting")
        return qml.math.exp(-1j * phi) * sparse.eye(2**n_wires, format=format)

    @staticmethod
    def compute_diagonalizing_gates(
        phi, wires, n_wires=1
    ):  # pylint: disable=arguments-differ,unused-argument
        r"""Sequence of gates that diagonalize the operator in the computational basis (static method).

        Given the eigendecomposition :math:`O = U \Sigma U^{\dagger}` where
        :math:`\Sigma` is a diagonal matrix containing the eigenvalues,
        the sequence of diagonalizing gates implements the unitary :math:`U^{\dagger}`.

        The diagonalizing gates rotate the state into the eigenbasis
        of the operator.

        .. seealso:: :meth:`~.GlobalPhase.diagonalizing_gates`.

        Args:
            wires (Iterable[Any], Wires): wires that the operator acts on

        Returns:
            list[.Operator]: list of diagonalizing gates

        **Example**

        >>> qml.GlobalPhase.compute_diagonalizing_gates(1.2, wires=[0])
        []
        """
        return []

    @staticmethod
    def compute_decomposition(
        phi, wires: WiresLike = ()
    ):  # pylint:disable=arguments-differ,unused-argument
        r"""Representation of the operator as a product of other operators (static method).

        .. note::

            The ``GlobalPhase`` operation decomposes to an empty list of operations.
            Support for global phase
            was added in v0.33 and was ignored in earlier versions of PennyLane. Setting
            global phase to decompose to nothing allows existing devices to maintain
            current support for operations which now have ``GlobalPhase`` in the
            decomposition pipeline.

        .. math:: O = O_1 O_2 \dots O_n.

        .. seealso:: :meth:`~.GlobalPhase.decomposition`.

        Args:
            phi (TensorLike): the global phase
            wires (Iterable[Any] or Any): unused argument - the operator is applied to all wires

        Returns:
            list[Operator]: decomposition into lower level operations

        **Example:**

        >>> qml.GlobalPhase.compute_decomposition(1.23)
        []

        """
        return []

    def eigvals(self):
        return self.compute_eigvals(self.data[0], n_wires=len(self.wires))

    def matrix(self, wire_order: Sequence = None):
        n_wires = len(self.wires) if wire_order is None else len(wire_order)
        return self.compute_matrix(self.data[0], n_wires=n_wires)

    def sparse_matrix(self, wire_order: Sequence = None, format="csr"):
        n_wires = len(self.wires) if wire_order is None else len(wire_order)
        return self.compute_sparse_matrix(self.data[0], n_wires=n_wires, format=format)

    def adjoint(self):
        return GlobalPhase(-1 * self.data[0], self.wires)

    def pow(self, z):
        return [GlobalPhase(z * self.data[0], self.wires)]

    def generator(self):
        # needs to return a new_opmath instance regardless of whether new_opmath is enabled, because
        # it otherwise can't handle Identity with no wires, see PR #5194
        return qml.s_prod(-1, qml.I(self.wires))


add_decomps("Adjoint(GlobalPhase)", adjoint_rotation)
add_decomps("Pow(GlobalPhase)", pow_rotation)


def _controlled_g_phase_resource(
    *_, num_control_wires, num_zero_control_values, num_work_wires, **__
):
    if num_control_wires == 1 and num_zero_control_values == 1:
        return {qml.PhaseShift: 1, qml.GlobalPhase: 1}

    if num_control_wires == 1:
        return {qml.PhaseShift: 1}

    if num_control_wires == 2:
        return {qml.X: num_zero_control_values * 2, qml.ControlledPhaseShift: 1}

    return {
        qml.X: num_zero_control_values * 2,
        controlled_resource_rep(
            qml.PhaseShift,
            base_params={},
            num_control_wires=num_control_wires - 1,
            num_zero_control_values=0,
            num_work_wires=num_work_wires,
        ): 1,
    }


@register_resources(_controlled_g_phase_resource)
def _controlled_g_phase_decomp(*params, wires, control_wires, control_values, work_wires, **__):
    """The decomposition rule for a controlled global phase."""

    if len(control_wires) == 1 and control_values[0]:
        qml.PhaseShift(-params[0], wires=control_wires[-1])
        return

    if len(control_wires) == 1 and not control_values[0]:
        qml.PhaseShift(params[0], wires=control_wires[-1])
        qml.GlobalPhase(params[0])
        return

    zero_control_wires = [w for w, val in zip(control_wires, control_values) if not val]
    for w in zero_control_wires:
        qml.PauliX(w)
    qml.ctrl(
        qml.PhaseShift(-params[0], wires=wires[len(control_wires) - 1]),
        control=wires[: len(control_wires) - 1],
        work_wires=work_wires,
    )
    for w in zero_control_wires:
        qml.PauliX(w)


add_decomps("C(GlobalPhase)", _controlled_g_phase_decomp)<|MERGE_RESOLUTION|>--- conflicted
+++ resolved
@@ -316,11 +316,7 @@
 
     grad_method = None
 
-<<<<<<< HEAD
-    resource_param_keys = ()
-=======
     resource_keys = set()
->>>>>>> 6b5b7900
 
     @classmethod
     def _primitive_bind_call(
