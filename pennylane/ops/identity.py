--- conflicted
+++ resolved
@@ -40,10 +40,6 @@
     """Gradient computation method."""
 
     ev_order = 1
-<<<<<<< HEAD
-=======
-    eigvals = np.array([1, 1])
->>>>>>> c6d5cc4d
 
     def label(self, decimals=None, base_label=None):
         return base_label or "I"
