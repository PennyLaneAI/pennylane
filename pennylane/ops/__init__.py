# Copyright 2018-2020 Xanadu Quantum Technologies Inc.

# Licensed under the Apache License, Version 2.0 (the "License");
# you may not use this file except in compliance with the License.
# You may obtain a copy of the License at

#     http://www.apache.org/licenses/LICENSE-2.0

# Unless required by applicable law or agreed to in writing, software
# distributed under the License is distributed on an "AS IS" BASIS,
# WITHOUT WARRANTIES OR CONDITIONS OF ANY KIND, either express or implied.
# See the License for the specific language governing permissions and
# limitations under the License.

# pylint: disable=too-few-public-methods,function-redefined

"""
This module contains core quantum operations supported by PennyLane -
such as gates, state preparations and observables.
"""
import numpy as np

from pennylane.operation import AnyWires, Observable, CVObservable

from .cv import *
from .qubit import *
from .channel import *
<<<<<<< HEAD
=======

>>>>>>> d7802b02

from .cv import __all__ as _cv__all__
from .cv import ops as _cv__ops__
from .cv import obs as _cv__obs__

from .qubit import __all__ as _qubit__all__
from .qubit import ops as _qubit__ops__
from .qubit import obs as _qubit__obs__

from .channel import __all__ as _channel__ops__


class Identity(CVObservable):
    r"""pennylane.Identity(wires)
    The identity observable :math:`\I`.

    The expectation of this observable

    .. math::
        E[\I] = \text{Tr}(\I \rho)

    corresponds to the trace of the quantum state, which in exact
    simulators should always be equal to 1.
    """
    num_wires = AnyWires
    num_params = 0
    par_domain = None
    grad_method = None

    ev_order = 1
    eigvals = np.array([1, 1])

    @classmethod
    def _eigvals(cls, *params):
        return cls.eigvals

    @classmethod
    def _matrix(cls, *params):
        return np.eye(2)

    @staticmethod
    def _heisenberg_rep(p):
        return np.array([1, 0, 0])

    def diagonalizing_gates(self):
        return []


__all__ = _cv__all__ + _qubit__all__ + _channel__ops__ + ["Identity"]
__all_ops__ = list(_cv__ops__ | _qubit__ops__)
__all_obs__ = list(_cv__obs__ | _qubit__obs__) + ["Identity"]<|MERGE_RESOLUTION|>--- conflicted
+++ resolved
@@ -25,10 +25,6 @@
 from .cv import *
 from .qubit import *
 from .channel import *
-<<<<<<< HEAD
-=======
-
->>>>>>> d7802b02
 
 from .cv import __all__ as _cv__all__
 from .cv import ops as _cv__ops__
@@ -39,7 +35,6 @@
 from .qubit import obs as _qubit__obs__
 
 from .channel import __all__ as _channel__ops__
-
 
 class Identity(CVObservable):
     r"""pennylane.Identity(wires)
@@ -76,7 +71,6 @@
     def diagonalizing_gates(self):
         return []
 
-
 __all__ = _cv__all__ + _qubit__all__ + _channel__ops__ + ["Identity"]
 __all_ops__ = list(_cv__ops__ | _qubit__ops__)
 __all_obs__ = list(_cv__obs__ | _qubit__obs__) + ["Identity"]