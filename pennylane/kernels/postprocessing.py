--- conflicted
+++ resolved
@@ -83,13 +83,8 @@
     return K
 
 
-<<<<<<< HEAD
 def closest_psd_matrix(K, fix_diagonal=False, solver=None, **kwargs):
-    """Return the closest positive semidefinite matrix to the given kernel matrix.
-=======
-def closest_psd_matrix(K, fix_diagonal=True, solver=None, **kwargs):
     r"""Return the closest positive semidefinite matrix to the given kernel matrix.
->>>>>>> b74f7015
 
     This method has the advantage that it achieves the correct diagonal entries
     (``fix_diagonal=True``) or keeps the eigenvectors intact (``fix_diagonal=False``).
@@ -104,13 +99,7 @@
         array[float]: closest positive semidefinite matrix in Frobenius norm.
 
     Comments:
-<<<<<<< HEAD
         Requires cvxpy and the used solver (default CVXOPT) to be installed if ``fix_diagonal=True``.
-=======
-        Requires cvxpy and the used solver (default CVXOPT) to be installed.
-        ``fix_diagonal=False`` typically leads to problems in the SDP/solving it.
-            Use ``threshold_matrix()`` instead, as it analytically is equivalent.
->>>>>>> b74f7015
     """
     if not fix_diagonal:
         return threshold_matrix(K)
