# Copyright 2025 Xanadu Quantum Technologies Inc.

# Licensed under the Apache License, Version 2.0 (the "License");
# you may not use this file except in compliance with the License.
# You may obtain a copy of the License at

#     http://www.apache.org/licenses/LICENSE-2.0

# Unless required by applicable law or agreed to in writing, software
# distributed under the License is distributed on an "AS IS" BASIS,
# WITHOUT WARRANTIES OR CONDITIONS OF ANY KIND, either express or implied.
# See the License for the specific language governing permissions and
# limitations under the License.
"""
Tests for the allocation module.
"""
import uuid

import pytest

import pennylane as qml
from pennylane.allocation import (
    Allocate,
    Deallocate,
    DynamicRegister,
    DynamicWire,
    allocate,
    deallocate,
    safe_allocate,
)


class TestDynamicWire:

    def test_uuid_intialization(self):
        """Test that a uuid is created upon initialization."""
        w = DynamicWire()
        assert isinstance(w.key, uuid.UUID)

        w2 = DynamicWire(w.key)
        assert w2.key == w.key

    def test_dynamic_wire_repr(self):
        """Test the repr of a Dynamic Wire"""
        assert repr(DynamicWire()) == "<DynamicWire>"

    def test_equality(self):
        """Test that equality can be determined based on key."""

        a = DynamicWire()
        assert a != 2

        b = DynamicWire()
        assert a != b

        c = DynamicWire(key=a.key)
        assert a == c

    def test_hash(self):
        """Test that the hash of the dynamic wire depends on the uuid."""

        a = DynamicWire()
        b = DynamicWire()
        c = DynamicWire(key=a.key)
        assert len({a, b, c}) == 2
        assert c in {a, b}
        assert b not in {a}
        assert hash(a) == hash(c)
        assert hash(a) != hash(b)


class TestAllocateOp:

    def test_valid_operation(self):
        """Test that Allocate is a valid Operator."""
        op = Allocate.from_num_wires(3)
        qml.ops.functions.assert_valid(op)

    def test_allocate_from_num_wires(self):
        """Test that the op can be instantiated with from_num_wires"""

        op = Allocate.from_num_wires(3, require_zeros=False, restored=True)
        assert len(op.wires) == 3
        assert op.hyperparameters == {"require_zeros": False, "restored": True}
        assert not op.require_zeros
        assert op.restored

    def test_normal_initialization(self):
        """Test that the op can also be initialized with already created dynamic wires."""
        wires = [DynamicWire() for _ in range(5)]
        op = Allocate(wires, require_zeros=False, restored=True)
        assert op.wires == qml.wires.Wires(wires)
        assert op.hyperparameters == {"require_zeros": False, "restored": True}
        assert not op.require_zeros
        assert op.restored

    def test_default_hyperparameters(self):
        """Test the values of the default hyperparameters."""

        op = Allocate.from_num_wires(2)
        assert op.require_zeros
        assert not op.restored

        op2 = Allocate(DynamicWire())
        assert op2.require_zeros
        assert not op.restored


def test_Deallocate_validity():
    """Test that Deallocate is a valid operation."""
    wires = [DynamicWire(), DynamicWire()]
    op = Deallocate(wires)
    assert op.wires == qml.wires.Wires(wires)
    qml.ops.functions.assert_valid(op)


def test_allocate_function():
    """Test that allocate returns dynamic wires and queues an Allocate op."""
    with qml.queuing.AnnotatedQueue() as q:
        wires = allocate(4)
    assert isinstance(wires, DynamicRegister)
    assert len(wires) == 4
    assert isinstance(wires[:3], qml.wires.Wires)
    assert all(isinstance(w, DynamicWire) for w in wires)

    assert len(q) == 1
    op = q.queue[0]
    assert isinstance(op, Allocate)
<<<<<<< HEAD
    assert op.wires == wires
=======
    assert op.wires == qml.wires.Wires(wires)
>>>>>>> aed2c5fa
    assert op.require_zeros


def test_allocate_kwargs():
    """Test that the kwargs to allocate get passed to the op."""

    with qml.queuing.AnnotatedQueue() as q:
        allocate(3, require_zeros=False, restored=True)

    op = q.queue[0]
    assert not op.require_zeros
    assert op.restored


class TestDeallocate:

    def test_single_dynamic_wire(self):
        """Test that deallocate can accept a single dynamic wire."""
        wire = DynamicWire()
        with qml.queuing.AnnotatedQueue() as q:
            op = deallocate(wire)
        assert op.wires == qml.wires.Wires((wire,))

        assert len(q.queue) == 1
        assert op is q.queue[0]
        assert isinstance(op, Deallocate)

    def test_error_non_dynamic_wire(self):
        """Test that an error is raised if a non-dynamic wire is attempted to be deallocated."""
        with pytest.raises(ValueError, match="only accepts DynamicWire wires."):
            deallocate((DynamicWire, 1))

    def test_multiple_dynamic_wires(self):
        """Test multiple dynamic wires can be deallocated."""

        wires = [DynamicWire(), DynamicWire()]
        with qml.queuing.AnnotatedQueue() as q:
            op = deallocate(wires)
        assert op.wires == qml.wires.Wires(wires)

        assert len(q.queue) == 1
        assert op is q.queue[0]
        assert isinstance(op, Deallocate)
<<<<<<< HEAD
=======

>>>>>>> aed2c5fa

def test_dynamic_register_repr():
    """Test the repr for the DynamicRegister."""

    reg = DynamicRegister((DynamicWire(), DynamicWire()))
    assert repr(reg) == "<DynamicRegister: size=2>"


<<<<<<< HEAD
def test_safe_allocate():
    """Test that safe_allocate allocates and deallocates qubits."""

    with qml.queuing.AnnotatedQueue() as q:
        with safe_allocate(3, require_zeros=False, reset_to_original=True) as wires:
=======
def test_allocate_context_manager():
    """Test that allocate when used as context manager allocates and deallocates qubits."""

    with qml.queuing.AnnotatedQueue() as q:
        with allocate(3, require_zeros=False, restored=True) as wires:
>>>>>>> aed2c5fa
            assert len(wires) == 3
            assert all(isinstance(w, DynamicWire) for w in wires)
            assert len(set(wires)) == 3

            qml.I(wires)

    assert len(q.queue) == 3
    qml.assert_equal(q.queue[0], Allocate(wires, require_zeros=False, restored=True))
    qml.assert_equal(q.queue[1], qml.I(wires))
    qml.assert_equal(q.queue[2], Deallocate(wires))<|MERGE_RESOLUTION|>--- conflicted
+++ resolved
@@ -126,11 +126,7 @@
     assert len(q) == 1
     op = q.queue[0]
     assert isinstance(op, Allocate)
-<<<<<<< HEAD
-    assert op.wires == wires
-=======
     assert op.wires == qml.wires.Wires(wires)
->>>>>>> aed2c5fa
     assert op.require_zeros
 
 
@@ -174,10 +170,6 @@
         assert len(q.queue) == 1
         assert op is q.queue[0]
         assert isinstance(op, Deallocate)
-<<<<<<< HEAD
-=======
-
->>>>>>> aed2c5fa
 
 def test_dynamic_register_repr():
     """Test the repr for the DynamicRegister."""
@@ -186,19 +178,11 @@
     assert repr(reg) == "<DynamicRegister: size=2>"
 
 
-<<<<<<< HEAD
-def test_safe_allocate():
-    """Test that safe_allocate allocates and deallocates qubits."""
-
-    with qml.queuing.AnnotatedQueue() as q:
-        with safe_allocate(3, require_zeros=False, reset_to_original=True) as wires:
-=======
 def test_allocate_context_manager():
     """Test that allocate when used as context manager allocates and deallocates qubits."""
 
     with qml.queuing.AnnotatedQueue() as q:
         with allocate(3, require_zeros=False, restored=True) as wires:
->>>>>>> aed2c5fa
             assert len(wires) == 3
             assert all(isinstance(w, DynamicWire) for w in wires)
             assert len(set(wires)) == 3
