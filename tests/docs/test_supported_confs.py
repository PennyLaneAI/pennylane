# Copyright 2022 Xanadu Quantum Technologies Inc.

# Licensed under the Apache License, Version 2.0 (the "License");
# you may not use this file except in compliance with the License.
# You may obtain a copy of the License at

#     http://www.apache.org/licenses/LICENSE-2.0

# Unless required by applicable law or agreed to in writing, software
# distributed under the License is distributed on an "AS IS" BASIS,
# WITHOUT WARRANTIES OR CONDITIONS OF ANY KIND, either express or implied.
# See the License for the specific language governing permissions and
# limitations under the License.
"""Test that the supported configurations in the documentation
match the supported configurations in the code.

A configuration is specified by:
    1. The quantum device, e.g. "default.qubit"
    2. The interface, e.g. "jax"
    3. The differentiation method, e.g. "parameter-shift"
    4. The return value of the QNode, e.g. qml.expval() or qml.probs()
    5. The number of shots, either None or an integer > 0

A configuration is supported if gradients can be computed for the
QNode without an exception being raised."""
# pylint: disable=too-many-arguments
import pytest

import pennylane as qml
from pennylane import numpy as np
<<<<<<< HEAD
from pennylane.exceptions import DeviceError, QuantumFunctionError
from pennylane.measurements import Expectation, MutualInfo, Probability, Sample, Variance, VnEntropy
from pennylane.measurements.measurements import ObservableReturnTypes
=======
>>>>>>> 3e2c1d85

pytestmark = pytest.mark.all_interfaces

tf = pytest.importorskip("tensorflow")
torch = pytest.importorskip("torch")
F = pytest.importorskip("torch.autograd.functional")
jax = pytest.importorskip("jax")
jnp = pytest.importorskip("jax.numpy")

interfaces = [None, "autograd", "jax", "tf", "torch"]
diff_interfaces = ["autograd", "jax", "tf", "torch"]
shots_list = [None, 100]

# Each of these tuples contain:
#   1. The argument 'wires' to pass to qml.device()
#   2. A list of the wire labels
#   3. The wire to measure in a single-qubit measurement process
#   4. The wires(s) to measure in a multi-qubit measurement process
wire_specs_list = [
    (1, [0], 0, 0),
    (2, [0, 1], 0, [0, 1]),
    # (["a"], ["a"], "a", "a"),
    # (["a", "b"], ["a", "b"], "a", ["a", "b"]),
]

diff_methods = [
    "device",
    "backprop",
    "adjoint",
    "parameter-shift",
    "finite-diff",
    "spsa",
    "hadamard",
]
return_types = [
    "StateCost",  # scalar cost function of the state
    "StateVector",  # the state directly
    "DensityMatrix",
    "Probability",
    "Sample",
    "Expectation",
    "Hermitian",  # non-standard variant of "Expectation" values
    "Projector",  # non-standard variant of "Expectation" values
    "Variance",
    "VnEntropy",
    "MutualInfo",
]

grad_return_cases = [
    "StateCost",
    "DensityMatrix",
    "Expectation",
    "Hermitian",
    "Projector",
    "Variance",
    "VnEntropy",
    "MutualInfo",
]


def get_qnode(interface, diff_method, return_type, shots, wire_specs):
    """Return a QNode with the given attributes.

    This function includes a general QNode definition that is used to create a
    specific QNode using the provided parameters:

    * input interface,
    * differentiation method,
    * return type and
    * the number of shots for the device.
    * the wire specifications, see the comment above
    """
    device_wires, wire_labels, single_meas_wire, multi_meas_wire = wire_specs

    dev = qml.device("default.qubit", wires=device_wires, shots=shots)

    # pylint: disable=too-many-return-statements
    @qml.qnode(dev, interface=interface, diff_method=diff_method)
    def circuit(x):
        for i, wire_label in enumerate(wire_labels):
            qml.Hadamard(wires=wire_label)
            qml.RX(x[i], wires=wire_label)

        if return_type == "StateCost":
            return qml.state()
        if return_type == "StateVector":
            return qml.state()
        if return_type == "DensityMatrix":
            return qml.density_matrix(wires=single_meas_wire)
        if return_type == "Probability":
            return qml.probs(wires=multi_meas_wire)
        if return_type == "Sample":
            return qml.sample(wires=multi_meas_wire)
        if return_type == "Expectation":
            return qml.expval(qml.PauliZ(wires=single_meas_wire))
        if return_type == "Hermitian":
            return qml.expval(
                qml.Hermitian(
                    np.array([[1.0, 0.0], [0.0, -1.0]], requires_grad=False), wires=single_meas_wire
                )
            )
        if return_type == "Projector":
            return qml.expval(qml.Projector(np.array([1]), wires=single_meas_wire))
        if return_type == "Variance":
            return qml.var(qml.PauliZ(wires=single_meas_wire))
        if return_type == "VnEntropy":
            return qml.vn_entropy(wires=single_meas_wire)
        if return_type == "MutualInfo":
            wires1 = [w for w in wire_labels if w != single_meas_wire]
            return qml.mutual_info(wires0=[single_meas_wire], wires1=wires1)
        return None

    return circuit


def get_variable(interface, wire_specs, complex=False):
    """Return an interface-specific trainable variable"""
    num_wires = len(wire_specs[1])

    if interface is None:
        return np.array([0.1] * num_wires)
    if interface == "autograd":
        return np.array([0.1] * num_wires, requires_grad=True)
    if interface == "jax":
        # complex dtype is required for JAX when holomorphic gradient is used
        return jnp.array([0.1] * num_wires, dtype=np.complex128 if complex else None)
    if interface == "tf":
        # complex dtype is required for TF when the gradients have non-zero
        # imaginary parts, otherwise they will be ignored
        return tf.Variable(
            [0.1] * num_wires, trainable=True, dtype=tf.complex128 if complex else tf.float64
        )
    if interface == "torch":
        # complex dtype is required for torch when the gradients have non-zero
        # imaginary parts, otherwise they will be ignored
        return torch.tensor(
            [0.1] * num_wires, requires_grad=True, dtype=torch.complex64 if complex else None
        )
    return None


def get_state_cost_fn(circuit):
    """Get the scalar cost function dependent on the output state"""

    def cost_fn(x):
        res = circuit(x)
        probs = qml.math.abs(res) ** 2
        return probs[0]

    return cost_fn


def get_density_matrix_cost_fn(circuit):
    """Get the scalar cost function dependent on the output density matrix"""

    def cost_fn(x):
        res = circuit(x)
        probs = qml.math.abs(res) ** 2
        return probs[0][0]

    return cost_fn


# pylint: disable=too-many-return-statements
def compute_gradient(x, interface, circuit, return_type, complex=False):
    """Return an interface-specific gradient or jacobian using the
    provided parameters:

    * input weights,
    * interface,
    * the QNode to execute,
    * return type and
    * whether output is complex

    For the StateCost and DensityMatrix return types, this computes the
    gradient of a scalar cost function dependent on the state instead of
    the jacobian of the state directly. The latter is tested by the
    StateVector return type.
    """
    if return_type == "StateCost":
        cost_fn = get_state_cost_fn(circuit)
    elif return_type == "DensityMatrix":
        cost_fn = get_density_matrix_cost_fn(circuit)
    else:
        cost_fn = circuit

    if interface == "autograd":
        if return_type in grad_return_cases:
            return qml.grad(cost_fn)(x)
        return qml.jacobian(cost_fn)(x)
    if interface == "jax":
        if return_type in grad_return_cases:
            return jax.grad(cost_fn)(x)
        return jax.jacrev(cost_fn, holomorphic=complex)(x)
    if interface == "tf":
        with tf.GradientTape(persistent=True) as tape:
            out = cost_fn(x)

        if return_type in grad_return_cases:
            return tape.gradient(out, [x])
        return tape.jacobian(out, [x], experimental_use_pfor=False)
    if interface == "torch":
        if return_type in grad_return_cases:
            res = cost_fn(x)
            res.backward()
            return x.grad
        return F.jacobian(circuit, (x,))
    return None


class TestSupportedConfs:
    """Test that the supported configurations in the documentation
    matches the supported configurations in the code.

    Also test that the supported configurations do not raise any errors and
    the unsupported configurations raise the expected errors or otherwise
    behave as expected.

    These tests do not test for correctness."""

    @pytest.mark.parametrize("interface", interfaces)
    @pytest.mark.parametrize("return_type", return_types)
    @pytest.mark.parametrize("shots", shots_list)
    @pytest.mark.parametrize("wire_specs", wire_specs_list)
    def test_all_device(self, interface, return_type, shots, wire_specs):
        """Test diff_method=device raises an error for all interfaces for default.qubit"""
        msg = "does not support device with requested circuit"

        with pytest.raises(QuantumFunctionError, match=msg):
            get_qnode(interface, "device", return_type, shots, wire_specs)

    @pytest.mark.parametrize(
        "diff_method", ["adjoint", "parameter-shift", "finite-diff", "spsa", "hadamard", "backprop"]
    )
    @pytest.mark.parametrize("return_type", return_types)
    @pytest.mark.parametrize("shots", shots_list)
    @pytest.mark.parametrize("wire_specs", wire_specs_list)
    def test_none_all(self, diff_method, return_type, shots, wire_specs):
        """Test interface=None and diff_method in [adjoint, parameter-shift,
        finite-diff, spsa, hadamard] has a working forward pass"""
        circuit = get_qnode(None, diff_method, return_type, shots, wire_specs)
        x = get_variable(None, wire_specs)

        msg = None
<<<<<<< HEAD
        error_type = DeviceError
        if diff_method == "adjoint" and (shots is not None or return_type is Sample):
            error_type = QuantumFunctionError
=======
        error_type = qml.DeviceError
        if diff_method == "adjoint" and (shots is not None or return_type == "Sample"):
            error_type = qml.QuantumFunctionError
>>>>>>> 3e2c1d85
            msg = f"does not support {diff_method} with requested circuit"
        elif diff_method == "backprop" and shots:
            error_type = QuantumFunctionError
            msg = f"does not support {diff_method} with requested circuit"
        elif not shots and return_type == "Sample":
            msg = "not accepted for analytic simulation"
        elif shots and return_type in (
            "VnEntropy",
            "MutualInfo",
            "DensityMatrix",
            "StateCost",
            "StateVector",
        ):
            msg = "not accepted with finite shots on"

        if msg is not None:
            with pytest.raises(error_type, match=msg):
                circuit(x)
        else:
            circuit(x)

    @pytest.mark.parametrize("interface", diff_interfaces)
    @pytest.mark.parametrize(
        "return_type",
        [
            "StateCost",
            "DensityMatrix",
            "Probability",
            "Expectation",
            "Hermitian",
            "Projector",
            "Variance",
            "VnEntropy",
            "MutualInfo",
        ],
    )
    @pytest.mark.parametrize("wire_specs", wire_specs_list)
    def test_all_backprop_none_shots(self, interface, return_type, wire_specs):
        """Test diff_method=backprop works for all interfaces when shots=None"""
        circuit = get_qnode(interface, "backprop", return_type, None, wire_specs)
        x = get_variable(interface, wire_specs)
        compute_gradient(x, interface, circuit, return_type)

    @pytest.mark.parametrize("interface", diff_interfaces)
    @pytest.mark.parametrize("return_type", return_types)
    @pytest.mark.parametrize("wire_specs", wire_specs_list)
    def test_all_backprop_finite_shots(self, interface, return_type, wire_specs):
        """Test diff_method=backprop fails for all interfaces when shots>0"""
        msg = "does not support backprop with requested circuit."

        x = get_variable(None, wire_specs)
        qn = get_qnode(interface, "backprop", return_type, 100, wire_specs)
        with pytest.raises(QuantumFunctionError, match=msg):
            qn(x)

    @pytest.mark.parametrize("interface", diff_interfaces)
    @pytest.mark.parametrize(
        "return_type",
        ["StateCost", "DensityMatrix", "Probability", "Variance", "VnEntropy", "MutualInfo"],
    )
    @pytest.mark.parametrize("shots", shots_list)
    @pytest.mark.parametrize("wire_specs", wire_specs_list)
    def test_all_adjoint_nonexp(self, interface, return_type, shots, wire_specs):
        """Test diff_method=adjoint raises an error for non-"Expectation"
        measurements for all interfaces"""

        circuit = get_qnode(interface, "adjoint", return_type, shots, wire_specs)
        x = get_variable(interface, wire_specs, complex=True)

        if shots is not None:
            with pytest.raises(QuantumFunctionError):
                compute_gradient(x, interface, circuit, return_type)
        elif return_type == "Probability" and interface == "tf":
            with pytest.raises(Exception):
                # tensorflow.python.framework.errors_impl.InvalidArgumentError
                # TODO: figure out why [sc-52490]
                compute_gradient(x, interface, circuit, return_type)
        else:
            compute_gradient(x, interface, circuit, return_type)

    @pytest.mark.parametrize("interface", diff_interfaces)
    @pytest.mark.parametrize("return_type", ["Expectation", "Hermitian", "Projector"])
    @pytest.mark.parametrize("shots", shots_list)
    @pytest.mark.parametrize("wire_specs", wire_specs_list)
    def test_all_adjoint_exp(self, interface, return_type, shots, wire_specs):
        """Test diff_method=adjoint works for "Expectation" measurements for all interfaces"""
        if shots is None:
            # test that everything runs
            # correctness is already tested in other test files
            circuit = get_qnode(interface, "adjoint", return_type, shots, wire_specs)
            x = get_variable(interface, wire_specs)
            compute_gradient(x, interface, circuit, return_type)
        else:
            circuit = get_qnode(interface, "adjoint", return_type, shots, wire_specs)
            x = get_variable(interface, wire_specs)
            with pytest.raises(
                QuantumFunctionError,
                match="does not support adjoint with requested circuit",
            ):
                compute_gradient(x, interface, circuit, return_type)

    @pytest.mark.parametrize("interface", diff_interfaces)
    @pytest.mark.parametrize(
        "return_type",
        ["Probability", "Expectation", "Hermitian", "Projector", "Variance"],
    )
    @pytest.mark.parametrize("shots", shots_list)
    @pytest.mark.parametrize("wire_specs", wire_specs_list)
    def test_all_paramshift_nonstate(self, interface, return_type, shots, wire_specs):
        """Test diff_method=parameter-shift works for all interfaces and
        return_types except State and DensityMatrix"""

        # correctness is already tested in other test files
        circuit = get_qnode(interface, "parameter-shift", return_type, shots, wire_specs)
        x = get_variable(interface, wire_specs)
        compute_gradient(x, interface, circuit, return_type)

    @pytest.mark.parametrize("interface", diff_interfaces)
    @pytest.mark.parametrize(
        "return_type", ["StateCost", "StateVector", "DensityMatrix", "VnEntropy", "MutualInfo"]
    )
    @pytest.mark.parametrize("shots", shots_list)
    @pytest.mark.parametrize("wire_specs", wire_specs_list)
    def test_all_paramshift_state(self, interface, return_type, shots, wire_specs):
        """Test diff_method=parameter-shift fails for all interfaces and
        the return_types State and DensityMatrix"""
        msg = (
            "Computing the gradient of circuits that return the state with the "
            "parameter-shift rule gradient transform is not supported."
        )
        complex = return_type == "StateVector"

        # with pytest.raises(ValueError, match=msg):
        circuit = get_qnode(interface, "parameter-shift", return_type, shots, wire_specs)
        x = get_variable(interface, wire_specs, complex=complex)
        if shots is not None and interface != "jax":
            with pytest.raises(DeviceError, match="not accepted with finite shots"):
                compute_gradient(x, interface, circuit, return_type, complex=complex)
        else:
            if interface == "torch" and return_type == "StateVector":
                pytest.xfail(reason="see pytorch/pytorch/issues/94397")
            with pytest.raises(ValueError, match=msg):
                compute_gradient(x, interface, circuit, return_type, complex=complex)

    @pytest.mark.parametrize("interface", diff_interfaces)
    @pytest.mark.parametrize(
        "return_type",
        [
            "Probability",
            "Expectation",
            "Hermitian",
            "Projector",
            "Variance",
            "VnEntropy",
            "MutualInfo",
        ],
    )
    @pytest.mark.parametrize("shots", shots_list)
    @pytest.mark.parametrize("wire_specs", wire_specs_list)
    @pytest.mark.parametrize("diff_method", ["finite-diff", "spsa"])
    def test_all_finitediff_nonstate(self, interface, return_type, shots, wire_specs, diff_method):
        """Test diff_method in ['finite-diff', 'spsa'] works for all interfaces and
        return_types except State and DensityMatrix"""

        # correctness is already tested in other test files
        circuit = get_qnode(interface, diff_method, return_type, shots, wire_specs)
        x = get_variable(interface, wire_specs)
<<<<<<< HEAD
        if shots is not None and return_type in (VnEntropy, MutualInfo):
            with pytest.raises(DeviceError, match="not accepted with finite shots"):
=======
        if shots is not None and return_type in ("VnEntropy", "MutualInfo"):
            with pytest.raises(qml.DeviceError, match="not accepted with finite shots"):
>>>>>>> 3e2c1d85
                compute_gradient(x, interface, circuit, return_type)
        else:
            compute_gradient(x, interface, circuit, return_type)

    @pytest.mark.xfail(reason="Finite diff for state measurement is being addressed.")
    @pytest.mark.parametrize("interface", diff_interfaces)
    @pytest.mark.parametrize("return_type", ["StateCost", "StateVector", "DensityMatrix"])
    @pytest.mark.parametrize("shots", shots_list)
    @pytest.mark.parametrize("wire_specs", wire_specs_list)
    @pytest.mark.parametrize("diff_method", ["finite-diff", "spsa"])
    def test_all_finitediff_state(self, interface, return_type, shots, wire_specs, diff_method):
        """Test diff_method in ['finite-diff', 'spsa'] fails for all interfaces and
        the return_types State and DensityMatrix."""

        # this error message is a bit cryptic, but it's consistent across
        # all the interfaces
        msg = "state\\(wires=\\[0?\\]\\)\\ is\\ not\\ in\\ list"

        complex = return_type == "StateVector"

        with pytest.raises(ValueError, match=msg):
            circuit = get_qnode(interface, diff_method, return_type, shots, wire_specs)
            x = get_variable(interface, wire_specs, complex=complex)

            if shots is not None:
                with pytest.warns(UserWarning, match="unaffected by sampling"):
                    compute_gradient(x, interface, circuit, return_type, complex=complex)
            else:
                compute_gradient(x, interface, circuit, return_type, complex=complex)

    @pytest.mark.parametrize("interface", diff_interfaces)
    @pytest.mark.parametrize(
        "diff_method", ["backprop", "adjoint", "parameter-shift", "finite-diff", "spsa", "hadamard"]
    )
    @pytest.mark.parametrize("wire_specs", wire_specs_list)
    def test_all_sample_none_shots(self, interface, diff_method, wire_specs):
        """Test "Sample" measurement fails for all interfaces and diff_methods
        when shots=None"""
        if diff_method in {"adjoint"}:
            error_type = QuantumFunctionError
            msg = "does not support adjoint with requested circuit"
        else:
            error_type = DeviceError
            msg = "not accepted for analytic simulation"

        with pytest.raises(error_type, match=msg):
            circuit = get_qnode(interface, diff_method, "Sample", None, wire_specs)
            x = get_variable(interface, wire_specs)
            circuit(x)

    @pytest.mark.parametrize("interface", diff_interfaces)
    @pytest.mark.parametrize("diff_method", ["parameter-shift", "finite-diff", "spsa"])
    @pytest.mark.parametrize("wire_specs", wire_specs_list)
    def test_all_sample_finite_shots(self, interface, diff_method, wire_specs):
        """Test "Sample" measurement works for all interfaces when shots>0 (but the results may be incorrect)"""
        # test that forward pass still works
        circuit = get_qnode(interface, diff_method, "Sample", 100, wire_specs)
        x = get_variable(interface, wire_specs)
        circuit(x)

    @pytest.mark.parametrize("wire_specs", wire_specs_list)
    def test_autograd_state_backprop(self, wire_specs):
        """Test gradient of state directly fails for autograd interface"""
        msg = "cannot reshape array of size .*"

        with pytest.raises(ValueError, match=msg):
            circuit = get_qnode("autograd", "backprop", "StateVector", None, wire_specs)
            x = get_variable("autograd", wire_specs)
            compute_gradient(x, "autograd", circuit, "StateVector")

    @pytest.mark.parametrize("interface", ["jax", "tf", "torch"])
    @pytest.mark.parametrize("wire_specs", wire_specs_list)
    def test_all_state_backprop(self, interface, wire_specs):
        """Test gradient of state directly succeeds for non-autograd interfaces"""
        circuit = get_qnode(interface, "backprop", "StateVector", None, wire_specs)
        x = get_variable(interface, wire_specs, complex=True)
        if interface == "torch":
            pytest.xfail(reason="see pytorch/pytorch/issues/94397")
        compute_gradient(x, interface, circuit, "StateVector", complex=True)

    wire_specs_list = [
        (2, [0], 0, 0),
        (3, [0, 1], 0, [0, 1]),
    ]

    @pytest.mark.parametrize("interface", diff_interfaces)
    @pytest.mark.parametrize(
        "return_type",
        [
            "Probability",
            "Expectation",
            "Hermitian",
            "Projector",
            "Variance",
            "VnEntropy",
            "MutualInfo",
        ],
    )
    @pytest.mark.parametrize("shots", shots_list)
    @pytest.mark.parametrize("wire_specs", wire_specs_list)
    @pytest.mark.parametrize("diff_method", ["hadamard"])
    def test_all_hadamard_nonstate_non_var(
        self, interface, return_type, shots, wire_specs, diff_method
    ):
        """Test diff_method "hadamard" works for all interfaces and
        return_types except State, DensityMatrix and Var"""
        # correctness is already tested in other test files
        circuit = get_qnode(interface, diff_method, return_type, shots, wire_specs)
        x = get_variable(interface, wire_specs)
        if return_type in ("VnEntropy", "MutualInfo"):
            if shots and interface != "jax":
                err_cls = DeviceError
                msg = "not accepted with finite shots"
            else:
                err_cls = ValueError
                msg = "Computing the gradient of circuits that return the state with the Hadamard test gradient transform is not supported"
            with pytest.raises(err_cls, match=msg):
                compute_gradient(x, interface, circuit, return_type)
        elif return_type == "Variance":
            with pytest.raises(
                ValueError,
                match=(
                    "Computing the gradient of variances with the Hadamard test "
                    "gradient transform is not supported."
                ),
            ):
                compute_gradient(x, interface, circuit, return_type)
        else:
            compute_gradient(x, interface, circuit, return_type)<|MERGE_RESOLUTION|>--- conflicted
+++ resolved
@@ -28,12 +28,7 @@
 
 import pennylane as qml
 from pennylane import numpy as np
-<<<<<<< HEAD
 from pennylane.exceptions import DeviceError, QuantumFunctionError
-from pennylane.measurements import Expectation, MutualInfo, Probability, Sample, Variance, VnEntropy
-from pennylane.measurements.measurements import ObservableReturnTypes
-=======
->>>>>>> 3e2c1d85
 
 pytestmark = pytest.mark.all_interfaces
 
@@ -278,15 +273,9 @@
         x = get_variable(None, wire_specs)
 
         msg = None
-<<<<<<< HEAD
         error_type = DeviceError
-        if diff_method == "adjoint" and (shots is not None or return_type is Sample):
+        if diff_method == "adjoint" and (shots is not None or return_type == "Sample"):
             error_type = QuantumFunctionError
-=======
-        error_type = qml.DeviceError
-        if diff_method == "adjoint" and (shots is not None or return_type == "Sample"):
-            error_type = qml.QuantumFunctionError
->>>>>>> 3e2c1d85
             msg = f"does not support {diff_method} with requested circuit"
         elif diff_method == "backprop" and shots:
             error_type = QuantumFunctionError
@@ -454,13 +443,8 @@
         # correctness is already tested in other test files
         circuit = get_qnode(interface, diff_method, return_type, shots, wire_specs)
         x = get_variable(interface, wire_specs)
-<<<<<<< HEAD
-        if shots is not None and return_type in (VnEntropy, MutualInfo):
+        if shots is not None and return_type in ("VnEntropy", "MutualInfo"):
             with pytest.raises(DeviceError, match="not accepted with finite shots"):
-=======
-        if shots is not None and return_type in ("VnEntropy", "MutualInfo"):
-            with pytest.raises(qml.DeviceError, match="not accepted with finite shots"):
->>>>>>> 3e2c1d85
                 compute_gradient(x, interface, circuit, return_type)
         else:
             compute_gradient(x, interface, circuit, return_type)
