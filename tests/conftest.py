--- conflicted
+++ resolved
@@ -149,12 +149,7 @@
     """A mock instance of the abstract Device class"""
 
     with monkeypatch.context() as m:
-<<<<<<< HEAD
         dev = qml.Device
         m.setattr(dev, '__abstractmethods__', frozenset())
         m.setattr(dev, 'short_name', 'mock_device')
-        yield qml.Device(wires=2)
-=======
-        m.setattr(qml.Device, '__abstractmethods__', frozenset())
-        return qml.Device()
->>>>>>> ecf659d0
+        yield qml.Device(wires=2)