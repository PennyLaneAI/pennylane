# Copyright 2018-2020 Xanadu Quantum Technologies Inc.

# Licensed under the Apache License, Version 2.0 (the "License");
# you may not use this file except in compliance with the License.
# You may obtain a copy of the License at

#     http://www.apache.org/licenses/LICENSE-2.0

# Unless required by applicable law or agreed to in writing, software
# distributed under the License is distributed on an "AS IS" BASIS,
# WITHOUT WARRANTIES OR CONDITIONS OF ANY KIND, either express or implied.
# See the License for the specific language governing permissions and
# limitations under the License.
"""
Pytest configuration file for PennyLane test suite.
"""
# pylint: disable=unused-import
import os
import pathlib
import sys

import numpy as np
import pytest

import pennylane as qml
from pennylane.devices import DefaultGaussian

sys.path.append(os.path.join(os.path.dirname(__file__), "helpers"))

# defaults
TOL = 1e-3
TF_TOL = 2e-2
TOL_STOCHASTIC = 0.05


# pylint: disable=too-few-public-methods
class DummyDevice(DefaultGaussian):
    """Dummy device to allow Kerr operations"""

    _operation_map = DefaultGaussian._operation_map.copy()
    _operation_map["Kerr"] = lambda *x, **y: np.identity(2)


@pytest.fixture(scope="session")
def tol():
    """Numerical tolerance for equality tests."""
    return float(os.environ.get("TOL", TOL))


@pytest.fixture(scope="session")
def tol_stochastic():
    """Numerical tolerance for equality tests of stochastic values."""
    return TOL_STOCHASTIC


@pytest.fixture(scope="session")
def tf_tol():
    """Numerical tolerance for equality tests."""
    return float(os.environ.get("TF_TOL", TF_TOL))


@pytest.fixture(scope="session", params=[1, 2])
def n_layers(request):
    """Number of layers."""
    return request.param


@pytest.fixture(scope="session", params=[2, 3], name="n_subsystems")
def n_subsystems_fixture(request):
    """Number of qubits or qumodes."""
    return request.param


@pytest.fixture(scope="session")
def qubit_device(n_subsystems):
    return qml.device("default.qubit", wires=n_subsystems)


# The following 3 fixtures are for default.qutrit devices to be used
# for testing with various real and complex dtypes.


@pytest.fixture(scope="function", params=[(np.float32, np.complex64), (np.float64, np.complex128)])
def qutrit_device_1_wire(request):
    return qml.device("default.qutrit", wires=1, r_dtype=request.param[0], c_dtype=request.param[1])


@pytest.fixture(scope="function", params=[(np.float32, np.complex64), (np.float64, np.complex128)])
def qutrit_device_2_wires(request):
    return qml.device("default.qutrit", wires=2, r_dtype=request.param[0], c_dtype=request.param[1])


@pytest.fixture(scope="function", params=[(np.float32, np.complex64), (np.float64, np.complex128)])
def qutrit_device_3_wires(request):
    return qml.device("default.qutrit", wires=3, r_dtype=request.param[0], c_dtype=request.param[1])


#######################################################################


@pytest.fixture(scope="function")
def mock_device(monkeypatch):
    """A mock instance of the abstract Device class"""

    with monkeypatch.context() as m:
        dev = qml.devices.LegacyDevice
        m.setattr(dev, "__abstractmethods__", frozenset())
        m.setattr(dev, "short_name", "mock_device")
        m.setattr(dev, "capabilities", lambda cls: {"model": "qubit"})
        m.setattr(dev, "operations", {"RX", "RY", "RZ", "CNOT", "SWAP"})
        yield qml.devices.LegacyDevice(wires=2)  # pylint:disable=abstract-class-instantiated


# pylint: disable=protected-access
@pytest.fixture
def tear_down_hermitian():
    yield None
    qml.Hermitian._eigs = {}


# pylint: disable=protected-access
@pytest.fixture
def tear_down_thermitian():
    yield None
    qml.THermitian._eigs = {}


<<<<<<< HEAD
#######################################################################
# Fixtures for testing under new and old opmath


def pytest_addoption(parser):
    parser.addoption(
        "--disable-opmath", action="store", default="False", help="Whether to disable new_opmath"
    )


#######################################################################


=======
>>>>>>> 44e8421b
@pytest.fixture(autouse=True)
def restore_global_seed():
    original_state = np.random.get_state()
    yield
    np.random.set_state(original_state)


@pytest.fixture
def seed(request):
    """An integer random number generator seed

    This fixture overrides the ``seed`` fixture provided by pytest-rng, adding the flexibility
    of locally getting a new seed for a test case by applying the ``local_salt`` marker. This is
    useful when the seed from pytest-rng happens to be a bad seed that causes your test to fail.

    .. code_block:: python

        @pytest.mark.local_salt(42)
        def test_something(seed):
            ...

    The value passed to ``local_salt`` needs to be an integer.

    """

    fixture_manager = request._fixturemanager  # pylint:disable=protected-access
    fixture_defs = fixture_manager.getfixturedefs("seed", request.node)
    original_fixture_def = fixture_defs[0]  # the original seed fixture provided by pytest-rng
    original_seed = original_fixture_def.func(request)
    marker = request.node.get_closest_marker("local_salt")
    if marker and marker.args:
        return original_seed + marker.args[0]
    return original_seed


@pytest.fixture(scope="function")
def enable_disable_plxpr():
    """enable and disable capture around each test."""
    qml.capture.enable()
    yield
    qml.capture.disable()


#######################################################################

try:
    import tensorflow as tf
except (ImportError, ModuleNotFoundError) as e:
    tf_available = False
else:
    tf_available = True

try:
    import torch
    from torch.autograd import Variable

    torch_available = True
except ImportError as e:
    torch_available = False

try:
    import jax
    import jax.numpy as jnp

    jax_available = True
except ImportError as e:
    jax_available = False


# pylint: disable=unused-argument
def pytest_generate_tests(metafunc):
    if jax_available:
        jax.config.update("jax_enable_x64", True)


def pytest_collection_modifyitems(items, config):
    rootdir = pathlib.Path(config.rootdir)
    for item in items:
        rel_path = pathlib.Path(item.fspath).relative_to(rootdir)
        if "qchem" in rel_path.parts:
            mark = getattr(pytest.mark, "qchem")
            item.add_marker(mark)
        if "finite_diff" in rel_path.parts:
            mark = getattr(pytest.mark, "finite-diff")
            item.add_marker(mark)
        if "parameter_shift" in rel_path.parts:
            mark = getattr(pytest.mark, "param-shift")
            item.add_marker(mark)
        if "data" in rel_path.parts:
            mark = getattr(pytest.mark, "data")
            item.add_marker(mark)

    # Tests that do not have a specific suite marker are marked `core`
    for item in items:
        markers = {mark.name for mark in item.iter_markers()}
        if (
            not any(
                elem
                in [
                    "autograd",
                    "data",
                    "torch",
                    "tf",
                    "jax",
                    "qchem",
                    "qcut",
                    "all_interfaces",
                    "finite-diff",
                    "param-shift",
                    "external",
                ]
                for elem in markers
            )
            or not markers
        ):
            item.add_marker(pytest.mark.core)


def pytest_runtest_setup(item):
    """Automatically skip tests if interfaces are not installed"""
    # Autograd is assumed to be installed
    interfaces = {"tf", "torch", "jax"}
    available_interfaces = {
        "tf": tf_available,
        "torch": torch_available,
        "jax": jax_available,
    }

    allowed_interfaces = [
        allowed_interface
        for allowed_interface in interfaces
        if available_interfaces[allowed_interface] is True
    ]

    # load the marker specifying what the interface is
    all_interfaces = {"tf", "torch", "jax", "all_interfaces"}
    marks = {mark.name for mark in item.iter_markers() if mark.name in all_interfaces}

    for b in marks:
        if b == "all_interfaces":
            required_interfaces = {"tf", "torch", "jax"}
            for interface in required_interfaces:
                if interface not in allowed_interfaces:
                    pytest.skip(
                        f"\nTest {item.nodeid} only runs with {allowed_interfaces} interfaces(s) but {b} interface provided",
                    )
        else:
            if b not in allowed_interfaces:
                pytest.skip(
                    f"\nTest {item.nodeid} only runs with {allowed_interfaces} interfaces(s) but {b} interface provided",
                )<|MERGE_RESOLUTION|>--- conflicted
+++ resolved
@@ -125,22 +125,6 @@
     qml.THermitian._eigs = {}
 
 
-<<<<<<< HEAD
-#######################################################################
-# Fixtures for testing under new and old opmath
-
-
-def pytest_addoption(parser):
-    parser.addoption(
-        "--disable-opmath", action="store", default="False", help="Whether to disable new_opmath"
-    )
-
-
-#######################################################################
-
-
-=======
->>>>>>> 44e8421b
 @pytest.fixture(autouse=True)
 def restore_global_seed():
     original_state = np.random.get_state()
