--- conflicted
+++ resolved
@@ -1213,11 +1213,7 @@
         assert len(analytic_spy.call_args_list) == 0
 
         # the numeric pd method is only called for parameter 0
-<<<<<<< HEAD
-        assert numeric_spy.call_args[0] == (tape, (0,), dev)
-=======
         assert numeric_spy.call_args[0] == (tape, 0, dev)
->>>>>>> 47cb3914
 
     def test_no_trainable_parameters(self, mocker):
         """Test that if the tape has no trainable parameters, no
@@ -1351,26 +1347,6 @@
         res = tape.jacobian(dev)
         assert res.shape == (6, 3)
 
-<<<<<<< HEAD
-    def test_ragged_output(self):
-        """Test that the Jacobian is correctly returned for a tape
-        with ragged output"""
-        dev = qml.device("default.qubit", wires=3)
-        params = [1.0, 1.0, 1.0]
-
-        with QuantumTape() as tape:
-            qml.RX(params[0], wires=[0])
-            qml.RY(params[1], wires=[1])
-            qml.RZ(params[2], wires=[2])
-            qml.CNOT(wires=[0, 1])
-            probs(wires=0)
-            probs(wires=[1, 2])
-
-        res = tape.jacobian(dev)
-        assert res.shape == (6, 3)
-
-=======
->>>>>>> 47cb3914
     def test_single_expectation_value(self, tol):
         """Tests correct output shape and evaluation for a tape
         with a single expval output"""
