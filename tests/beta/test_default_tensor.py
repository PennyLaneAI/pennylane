--- conflicted
+++ resolved
@@ -27,12 +27,8 @@
 
 import pennylane as qml
 from pennylane import numpy as np, QuantumFunctionError
-<<<<<<< HEAD
+from pennylane.wires import Wires
 from pennylane.beta.devices.numpy_ops import (
-=======
-from pennylane.wires import Wires
-from pennylane.beta.plugins.numpy_ops import (
->>>>>>> c2d27ccc
     CNOT,
     CSWAP,
     CZ,
