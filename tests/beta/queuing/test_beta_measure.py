# Copyright 2018-2020 Xanadu Quantum Technologies Inc.

# Licensed under the Apache License, Version 2.0 (the "License");
# you may not use this file except in compliance with the License.
# You may obtain a copy of the License at

#     http://www.apache.org/licenses/LICENSE-2.0

# Unless required by applicable law or agreed to in writing, software
# distributed under the License is distributed on an "AS IS" BASIS,
# WITHOUT WARRANTIES OR CONDITIONS OF ANY KIND, either express or implied.
# See the License for the specific language governing permissions and
# limitations under the License.
"""Unit tests for the measure module"""
import pytest
import contextlib
import numpy as np

import pennylane as qml
from pennylane import QuantumFunctionError
from pennylane.beta.tapes.qnode import QuantumFunctionError as QuantumFunctionErrorBeta  # TODO


# Beta imports
from pennylane.beta.tapes import qnode
from pennylane.operation import ObservableReturnTypes
from pennylane.beta.queuing import AnnotatedQueue, QueuingContext
from pennylane.beta.queuing.operation import mock_operations
from pennylane.beta.queuing.measure import (
    expval,
    var,
    sample,
    probs,
    Expectation,
    Sample,
    State,
    Variance,
    Probability,
    MeasurementProcess
)



@pytest.fixture(autouse=True)
def patch_operator():
    with contextlib.ExitStack() as stack:
        for mock in mock_operations():
            stack.enter_context(mock)
        yield


@pytest.mark.parametrize(
    "stat_func,return_type", [(expval, Expectation), (var, Variance), (sample, Sample)]
)
class TestBetaStatistics:
    """Tests for annotating the return types of the statistics functions"""

    @pytest.mark.parametrize(
        "op", [qml.PauliX, qml.PauliY, qml.PauliZ, qml.Hadamard, qml.Identity],
    )
    def test_annotating_obs_return_type(self, stat_func, return_type, op):
        """Test that the return_type related info is updated for a
        measurement"""
        with AnnotatedQueue() as q:
            A = op(0)
            stat_func(A)

        assert q.queue[:-1] == [A]
        meas_proc = q.queue[-1]
        assert isinstance(meas_proc, MeasurementProcess)
        assert meas_proc.return_type == return_type

        assert q._get_info(A) == {"owner": meas_proc}
        assert q._get_info(meas_proc) == {"owns": (A)}

    def test_annotating_tensor_hermitian(self, stat_func, return_type):
        """Test that the return_type related info is updated for a measurement
        when called for an Hermitian observable"""

        mx = np.array([[1, 0], [0, 1]])

        with AnnotatedQueue() as q:
            Herm = qml.Hermitian(mx, wires=[1])
            stat_func(Herm)

        assert q.queue[:-1] == [Herm]
        meas_proc = q.queue[-1]
        assert isinstance(meas_proc, MeasurementProcess)
        assert meas_proc.return_type == return_type

        assert q._get_info(Herm) == {"owner": meas_proc}
        assert q._get_info(meas_proc) == {"owns": (Herm)}

    @pytest.mark.parametrize(
        "op1,op2",
        [
            (qml.PauliY, qml.PauliX),
            (qml.Hadamard, qml.Hadamard),
            (qml.PauliY, qml.Identity),
            (qml.Identity, qml.Identity),
        ],
    )
    def test_annotating_tensor_return_type(self, op1, op2, stat_func, return_type):
        """Test that the return_type related info is updated for a measurement
        when called for an Tensor observable"""
        with AnnotatedQueue() as q:
            A = op1(0)
            B = op2(1)
            tensor_op = A @ B
            stat_func(tensor_op)

        assert q.queue[:-1] == [A, B, tensor_op]
        meas_proc = q.queue[-1]
        assert isinstance(meas_proc, MeasurementProcess)
        assert meas_proc.return_type == return_type

        assert q._get_info(A) == {"owner": tensor_op}
        assert q._get_info(B) == {"owner": tensor_op}
        assert q._get_info(tensor_op) == {"owns": (A,B), "owner": meas_proc}

@pytest.mark.parametrize(
    "stat_func", [expval, var, sample]
)
class TestBetaStatisticsError:
    """Tests for errors arising for the beta statistics functions"""

    def test_not_an_observable(self, stat_func):
        """Test that a QuantumFunctionError is raised if the provided
        argument is not an observable"""
        dev = qml.device("default.qubit", wires=2)

        @qnode(dev)
        def circuit():
            qml.RX(0.52, wires=0)
            return stat_func(qml.CNOT(wires=[0, 1]))

        with pytest.raises(QuantumFunctionError, match="CNOT is not an observable"):
            res = circuit()


class TestBetaProbs:
    """Tests for annotating the return types of the probs function"""

    @pytest.mark.parametrize("wires", [[0], [0, 1], [1, 0, 2]])
    def test_annotating_probs(self, wires):

        with AnnotatedQueue() as q:
            probs(wires)

        assert len(q.queue) == 1

        meas_proc = q.queue[0]
        assert isinstance(meas_proc, MeasurementProcess)
        assert meas_proc.return_type == Probability


<<<<<<< HEAD
class TestState:
    """Tests for the state function"""

    @pytest.mark.parametrize("wires", range(2, 5))
    def test_state_shape_and_dtype(self, wires):
        """Test that the state is of correct size and dtype for a trivial circuit"""

        dev = qml.device("default.qubit", wires=wires)

        @qnode(dev)
        def func():
            return qml.state(range(wires))

        state = func()
        assert state.shape == (1, 2 ** wires)
        assert state.dtype == np.complex128

    def test_return_type_is_state(self):
        """Test that the return type of the observable is State"""

        dev = qml.device("default.qubit", wires=1)

        @qnode(dev)
        def func():
            qml.Hadamard(0)
            return qml.state([0])

        func()
        obs = func.qtape.observables
        assert len(obs) == 1
        assert obs[0].return_type is ObservableReturnTypes.State

    @pytest.mark.parametrize("wires", range(2, 5))
    def test_state_correct_ghz(self, wires):
        """Test that the correct state is returned when the circuit prepares a GHZ state"""

        dev = qml.device("default.qubit", wires=wires)

        @qnode(dev)
        def func():
            qml.Hadamard(wires=0)
            for i in range(wires - 1):
                qml.CNOT(wires=[i, i + 1])
            return qml.state(range(wires))

        state = func()[0]
        assert np.allclose(np.sum(np.abs(state) ** 2), 1)
        assert np.allclose(state[0], 1 / np.sqrt(2))
        assert np.allclose(state[-1], 1 / np.sqrt(2))

    @pytest.mark.parametrize("wires", range(2, 5))
    def test_state_equal_to_dev_state(self, wires):
        """Test that the returned state is equal to the one stored in dev.state for a template
        circuit"""

        dev = qml.device("default.qubit", wires=wires)

        weights = qml.init.strong_ent_layers_uniform(3, wires)

        @qnode(dev)
        def func():
            qml.templates.StronglyEntanglingLayers(weights, wires=range(wires))
            return qml.state(range(wires))

        state = func()
        assert np.allclose(state, dev.state)

    def test_all_wires(self):
        """Test that an error is raised if the state is requested on a subset of wires"""
        wires = 4
        dev = qml.device("default.qubit", wires=wires)

        weights = qml.init.strong_ent_layers_uniform(3, wires)

        @qnode(dev)
        def func():
            qml.templates.StronglyEntanglingLayers(weights, wires=range(wires))
            return qml.state(range(wires - 1))

        with pytest.raises(QuantumFunctionError, match="The state must be returned over all wires"):
            func()

    @pytest.mark.usefixtures("skip_if_no_tf_support")
    def test_interface_tf(self, skip_if_no_tf_support):
        """Test that the state correctly outputs in the tensorflow interface"""
        import tensorflow as tf

        dev = qml.device("default.qubit", wires=4)

        @qnode(dev, interface="tf")
        def func():
            for i in range(4):
                qml.Hadamard(i)
            return qml.state(range(4))

        state_expected = 0.25 * tf.ones(16)
        state = func()

        assert isinstance(state, tf.Tensor)
        assert state.dtype == tf.complex128
        assert np.allclose(state_expected, state.numpy())
        assert state.shape == (1, 16)

    def test_interface_torch(self):
        """Test that the state correctly outputs in the torch interface"""
        torch = pytest.importorskip("torch", minversion="1.6")

        dev = qml.device("default.qubit", wires=4)

        @qnode(dev, interface="torch")
        def func():
            for i in range(4):
                qml.Hadamard(i)
            return qml.state(range(4))

        state_expected = 0.25 * torch.ones(16, dtype=torch.complex128)
        state = func()

        assert isinstance(state, torch.Tensor)
        assert state.dtype == torch.complex128
        assert torch.allclose(state_expected, state)
        assert state.shape == (1, 16)

    @pytest.mark.usefixtures("skip_if_no_torch_support")
    def test_interface_torch_wrong_version(self, monkeypatch):
        """Test if an error is raised when a version of torch before 1.6.0 is used"""
        import torch
        dev = qml.device("default.qubit", wires=4)

        @qnode(dev, interface="torch")
        def func():
            for i in range(4):
                qml.Hadamard(i)
            return qml.state(range(4))

        with monkeypatch.context() as m:
            m.setattr(torch, "__version__", "1.5.0")

            with pytest.raises(QuantumFunctionErrorBeta, match="Version 1.6.0 or above of PyTorch"):
                func()

    def test_jacobian_not_supported(self):
        """Test if an error is raised if the jacobian method is called via qml.grad"""
        dev = qml.device("default.qubit", wires=4)

        @qnode(dev)
        def func(x):
            for i in range(4):
                qml.RX(x, wires=i)
            return qml.state(range(4))

        d_func = qml.jacobian(func)

        with pytest.raises(NotImplementedError, match="The jacobian method does not support"):
            d_func(0.1)

    def test_no_state(self):
        """Test if an error is raised for devices that do not inherit from QubitDevice,
        such as default.gaussian"""
        dev = qml.device("default.gaussian", wires=1)

        @qnode(dev)
        def func():
            return qml.state(range(1))

        with pytest.raises(QuantumFunctionError, match="Returning the state is not supported"):
            func()

    @pytest.mark.usefixtures("skip_if_no_tf_support")
    @pytest.mark.parametrize(
        "device", ["default.qubit", "default.qubit.tf", "default.qubit.autograd"]
    )
    def test_devices(self, device, skip_if_no_tf_support):
        """Test that the returned state is equal to the expected returned state for all of
        PennyLane's built in statevector devices"""

        dev = qml.device(device, wires=4)

        @qnode(dev)
        def func():
            for i in range(4):
                qml.Hadamard(i)
            return qml.state(range(4))

        state = func()
        state_expected = 0.25 * np.ones(16)

        assert np.allclose(state, state_expected)
        assert np.allclose(state, dev.state)

    @pytest.mark.usefixtures("skip_if_no_tf_support")
    def test_gradient_with_passthru_tf(self, skip_if_no_tf_support):
        """Test that the gradient of the state is accessible when using default.qubit.tf with the
        backprop diff_method."""
        import tensorflow as tf

        dev = qml.device("default.qubit.tf", wires=1)

        @qnode(dev, interface="tf", diff_method="backprop")
        def func(x):
            qml.RY(x, wires=0)
            return qml.state(wires=[0])

        x = tf.Variable(0.1, dtype=tf.complex128)

        with tf.GradientTape() as tape:
            result = func(x)

        grad = tape.jacobian(result, x)
        expected = tf.stack([-0.5 * tf.sin(x/2), 0.5 * tf.cos(x/2)])
        assert np.allclose(grad, expected)

    def test_gradient_with_passthru_autograd(self):
        """Test that the gradient of the state is accessible when using default.qubit.autograd
        with the backprop diff_method."""
        from pennylane import numpy as npa
        dev = qml.device("default.qubit.autograd", wires=1)

        @qnode(dev, interface="autograd", diff_method="backprop")
        def func(x):
            qml.RY(x, wires=0)
            return qml.state(wires=[0])

        x = npa.array(0.1, requires_grad=True)

        def loss_fn(x):
            res = func(x)[0]
            return npa.real(res)  # This errors without the real. Likely an issue with complex
            # numbers in autograd

        d_loss_fn = qml.jacobian(loss_fn)

        grad = d_loss_fn(x)
        expected = np.array([-0.5 * np.sin(x/2), 0.5 * np.cos(x/2)])
        assert np.allclose(grad, expected)
=======
class TestProperties:
    """Test for the properties"""

    def test_wires_match_observable(self):
        """Test that the wires of the measurement process
        match an internal observable"""
        obs = qml.Hermitian(np.diag([1, 2, 3]), wires=['a', 'b', 'c'])
        m = MeasurementProcess(Expectation, obs=obs)

        assert np.all(m.wires == obs.wires)

    def test_eigvals_match_observable(self):
        """Test that the eigenvalues of the measurement process
        match an internal observable"""
        obs = qml.Hermitian(np.diag([1, 2, 3]), wires=[0, 1, 2])
        m = MeasurementProcess(Expectation, obs=obs)

        assert np.all(m.eigvals == np.array([1, 2, 3]))

        # changing the observable data should be reflected
        obs.data = [np.diag([5, 6, 7])]
        assert np.all(m.eigvals == np.array([5, 6, 7]))

    def test_error_obs_and_eigvals(self):
        """Test that providing both eigenvalues and an observable
        results in an error"""
        obs = qml.Hermitian(np.diag([1, 2, 3]), wires=[0, 1, 2])

        with pytest.raises(ValueError, match="Cannot set the eigenvalues"):
            MeasurementProcess(Expectation, obs=obs, eigvals=[0, 1])

    def test_error_obs_and_wires(self):
        """Test that providing both wires and an observable
        results in an error"""
        obs = qml.Hermitian(np.diag([1, 2, 3]), wires=[0, 1, 2])

        with pytest.raises(ValueError, match="Cannot set the wires"):
            MeasurementProcess(Expectation, obs=obs, wires=qml.wires.Wires([0, 1]))

    def test_observable_with_no_eigvals(self):
        """An observable with no eigenvalues defined should cause
        the eigvals property on the associated measurement process
        to be None"""
        obs = qml.NumberOperator(wires=0)
        m = MeasurementProcess(Expectation, obs=obs)
        assert m.eigvals is None


class TestExpansion:
    """Test for measurement expansion"""

    def test_expand_pauli(self):
        """Test the expansion of a Pauli observable"""
        obs = qml.PauliX(0) @ qml.PauliY(1)
        m = MeasurementProcess(Expectation, obs=obs)
        tape = m.expand()

        assert len(tape.operations) == 4

        assert tape.operations[0].name == "Hadamard"
        assert tape.operations[0].wires.tolist() == [0]

        assert tape.operations[1].name == "PauliZ"
        assert tape.operations[1].wires.tolist() == [1]
        assert tape.operations[2].name == "S"
        assert tape.operations[2].wires.tolist() == [1]
        assert tape.operations[3].name == "Hadamard"
        assert tape.operations[3].wires.tolist() == [1]

        assert len(tape.measurements) == 1
        assert tape.measurements[0].return_type is Expectation
        assert tape.measurements[0].wires.tolist() == [0, 1]
        assert np.all(tape.measurements[0].eigvals == np.array([1, -1, -1, 1]))

    def test_expand_hermitian(self, tol):
        """Test the expansion of an hermitian observable"""
        H = np.array([[1, 2], [2, 4]])
        obs = qml.Hermitian(H, wires=['a'])

        m = MeasurementProcess(Expectation, obs=obs)
        tape = m.expand()

        assert len(tape.operations) == 1

        assert tape.operations[0].name == "QubitUnitary"
        assert tape.operations[0].wires.tolist() == ['a']
        assert np.allclose(tape.operations[0].parameters[0], np.array([[-2, 1], [1, 2]]) / np.sqrt(5), atol=tol, rtol=0)

        assert len(tape.measurements) == 1
        assert tape.measurements[0].return_type is Expectation
        assert tape.measurements[0].wires.tolist() == ['a']
        assert np.all(tape.measurements[0].eigvals == np.array([0, 5]))

    def test_expand_no_observable(self):
        """Check that an exception is raised if the measurement to
        be expanded has no observable"""
        m = MeasurementProcess(Probability, wires=qml.wires.Wires([0, 1]))

        with pytest.raises(NotImplementedError, match="Cannot expand"):
            m.expand()
>>>>>>> 09ceb34c
<|MERGE_RESOLUTION|>--- conflicted
+++ resolved
@@ -154,7 +154,108 @@
         assert meas_proc.return_type == Probability
 
 
-<<<<<<< HEAD
+class TestProperties:
+    """Test for the properties"""
+
+    def test_wires_match_observable(self):
+        """Test that the wires of the measurement process
+        match an internal observable"""
+        obs = qml.Hermitian(np.diag([1, 2, 3]), wires=['a', 'b', 'c'])
+        m = MeasurementProcess(Expectation, obs=obs)
+
+        assert np.all(m.wires == obs.wires)
+
+    def test_eigvals_match_observable(self):
+        """Test that the eigenvalues of the measurement process
+        match an internal observable"""
+        obs = qml.Hermitian(np.diag([1, 2, 3]), wires=[0, 1, 2])
+        m = MeasurementProcess(Expectation, obs=obs)
+
+        assert np.all(m.eigvals == np.array([1, 2, 3]))
+
+        # changing the observable data should be reflected
+        obs.data = [np.diag([5, 6, 7])]
+        assert np.all(m.eigvals == np.array([5, 6, 7]))
+
+    def test_error_obs_and_eigvals(self):
+        """Test that providing both eigenvalues and an observable
+        results in an error"""
+        obs = qml.Hermitian(np.diag([1, 2, 3]), wires=[0, 1, 2])
+
+        with pytest.raises(ValueError, match="Cannot set the eigenvalues"):
+            MeasurementProcess(Expectation, obs=obs, eigvals=[0, 1])
+
+    def test_error_obs_and_wires(self):
+        """Test that providing both wires and an observable
+        results in an error"""
+        obs = qml.Hermitian(np.diag([1, 2, 3]), wires=[0, 1, 2])
+
+        with pytest.raises(ValueError, match="Cannot set the wires"):
+            MeasurementProcess(Expectation, obs=obs, wires=qml.wires.Wires([0, 1]))
+
+    def test_observable_with_no_eigvals(self):
+        """An observable with no eigenvalues defined should cause
+        the eigvals property on the associated measurement process
+        to be None"""
+        obs = qml.NumberOperator(wires=0)
+        m = MeasurementProcess(Expectation, obs=obs)
+        assert m.eigvals is None
+
+
+class TestExpansion:
+    """Test for measurement expansion"""
+
+    def test_expand_pauli(self):
+        """Test the expansion of a Pauli observable"""
+        obs = qml.PauliX(0) @ qml.PauliY(1)
+        m = MeasurementProcess(Expectation, obs=obs)
+        tape = m.expand()
+
+        assert len(tape.operations) == 4
+
+        assert tape.operations[0].name == "Hadamard"
+        assert tape.operations[0].wires.tolist() == [0]
+
+        assert tape.operations[1].name == "PauliZ"
+        assert tape.operations[1].wires.tolist() == [1]
+        assert tape.operations[2].name == "S"
+        assert tape.operations[2].wires.tolist() == [1]
+        assert tape.operations[3].name == "Hadamard"
+        assert tape.operations[3].wires.tolist() == [1]
+
+        assert len(tape.measurements) == 1
+        assert tape.measurements[0].return_type is Expectation
+        assert tape.measurements[0].wires.tolist() == [0, 1]
+        assert np.all(tape.measurements[0].eigvals == np.array([1, -1, -1, 1]))
+
+    def test_expand_hermitian(self, tol):
+        """Test the expansion of an hermitian observable"""
+        H = np.array([[1, 2], [2, 4]])
+        obs = qml.Hermitian(H, wires=['a'])
+
+        m = MeasurementProcess(Expectation, obs=obs)
+        tape = m.expand()
+
+        assert len(tape.operations) == 1
+
+        assert tape.operations[0].name == "QubitUnitary"
+        assert tape.operations[0].wires.tolist() == ['a']
+        assert np.allclose(tape.operations[0].parameters[0], np.array([[-2, 1], [1, 2]]) / np.sqrt(5), atol=tol, rtol=0)
+
+        assert len(tape.measurements) == 1
+        assert tape.measurements[0].return_type is Expectation
+        assert tape.measurements[0].wires.tolist() == ['a']
+        assert np.all(tape.measurements[0].eigvals == np.array([0, 5]))
+
+    def test_expand_no_observable(self):
+        """Check that an exception is raised if the measurement to
+        be expanded has no observable"""
+        m = MeasurementProcess(Probability, wires=qml.wires.Wires([0, 1]))
+
+        with pytest.raises(NotImplementedError, match="Cannot expand"):
+            m.expand()
+
+
 class TestState:
     """Tests for the state function"""
 
@@ -389,106 +490,4 @@
 
         grad = d_loss_fn(x)
         expected = np.array([-0.5 * np.sin(x/2), 0.5 * np.cos(x/2)])
-        assert np.allclose(grad, expected)
-=======
-class TestProperties:
-    """Test for the properties"""
-
-    def test_wires_match_observable(self):
-        """Test that the wires of the measurement process
-        match an internal observable"""
-        obs = qml.Hermitian(np.diag([1, 2, 3]), wires=['a', 'b', 'c'])
-        m = MeasurementProcess(Expectation, obs=obs)
-
-        assert np.all(m.wires == obs.wires)
-
-    def test_eigvals_match_observable(self):
-        """Test that the eigenvalues of the measurement process
-        match an internal observable"""
-        obs = qml.Hermitian(np.diag([1, 2, 3]), wires=[0, 1, 2])
-        m = MeasurementProcess(Expectation, obs=obs)
-
-        assert np.all(m.eigvals == np.array([1, 2, 3]))
-
-        # changing the observable data should be reflected
-        obs.data = [np.diag([5, 6, 7])]
-        assert np.all(m.eigvals == np.array([5, 6, 7]))
-
-    def test_error_obs_and_eigvals(self):
-        """Test that providing both eigenvalues and an observable
-        results in an error"""
-        obs = qml.Hermitian(np.diag([1, 2, 3]), wires=[0, 1, 2])
-
-        with pytest.raises(ValueError, match="Cannot set the eigenvalues"):
-            MeasurementProcess(Expectation, obs=obs, eigvals=[0, 1])
-
-    def test_error_obs_and_wires(self):
-        """Test that providing both wires and an observable
-        results in an error"""
-        obs = qml.Hermitian(np.diag([1, 2, 3]), wires=[0, 1, 2])
-
-        with pytest.raises(ValueError, match="Cannot set the wires"):
-            MeasurementProcess(Expectation, obs=obs, wires=qml.wires.Wires([0, 1]))
-
-    def test_observable_with_no_eigvals(self):
-        """An observable with no eigenvalues defined should cause
-        the eigvals property on the associated measurement process
-        to be None"""
-        obs = qml.NumberOperator(wires=0)
-        m = MeasurementProcess(Expectation, obs=obs)
-        assert m.eigvals is None
-
-
-class TestExpansion:
-    """Test for measurement expansion"""
-
-    def test_expand_pauli(self):
-        """Test the expansion of a Pauli observable"""
-        obs = qml.PauliX(0) @ qml.PauliY(1)
-        m = MeasurementProcess(Expectation, obs=obs)
-        tape = m.expand()
-
-        assert len(tape.operations) == 4
-
-        assert tape.operations[0].name == "Hadamard"
-        assert tape.operations[0].wires.tolist() == [0]
-
-        assert tape.operations[1].name == "PauliZ"
-        assert tape.operations[1].wires.tolist() == [1]
-        assert tape.operations[2].name == "S"
-        assert tape.operations[2].wires.tolist() == [1]
-        assert tape.operations[3].name == "Hadamard"
-        assert tape.operations[3].wires.tolist() == [1]
-
-        assert len(tape.measurements) == 1
-        assert tape.measurements[0].return_type is Expectation
-        assert tape.measurements[0].wires.tolist() == [0, 1]
-        assert np.all(tape.measurements[0].eigvals == np.array([1, -1, -1, 1]))
-
-    def test_expand_hermitian(self, tol):
-        """Test the expansion of an hermitian observable"""
-        H = np.array([[1, 2], [2, 4]])
-        obs = qml.Hermitian(H, wires=['a'])
-
-        m = MeasurementProcess(Expectation, obs=obs)
-        tape = m.expand()
-
-        assert len(tape.operations) == 1
-
-        assert tape.operations[0].name == "QubitUnitary"
-        assert tape.operations[0].wires.tolist() == ['a']
-        assert np.allclose(tape.operations[0].parameters[0], np.array([[-2, 1], [1, 2]]) / np.sqrt(5), atol=tol, rtol=0)
-
-        assert len(tape.measurements) == 1
-        assert tape.measurements[0].return_type is Expectation
-        assert tape.measurements[0].wires.tolist() == ['a']
-        assert np.all(tape.measurements[0].eigvals == np.array([0, 5]))
-
-    def test_expand_no_observable(self):
-        """Check that an exception is raised if the measurement to
-        be expanded has no observable"""
-        m = MeasurementProcess(Probability, wires=qml.wires.Wires([0, 1]))
-
-        with pytest.raises(NotImplementedError, match="Cannot expand"):
-            m.expand()
->>>>>>> 09ceb34c
+        assert np.allclose(grad, expected)