# Copyright 2018-2021 Xanadu Quantum Technologies Inc.

# Licensed under the Apache License, Version 2.0 (the "License");
# you may not use this file except in compliance with the License.
# You may obtain a copy of the License at

#     http://www.apache.org/licenses/LICENSE-2.0

# Unless required by applicable law or agreed to in writing, software
# distributed under the License is distributed on an "AS IS" BASIS,
# WITHOUT WARRANTIES OR CONDITIONS OF ANY KIND, either express or implied.
# See the License for the specific language governing permissions and
# limitations under the License.
"""
Unit tests for the ``GradientDescentOptimizer``.
"""
import pytest

import pennylane as qml
from pennylane import numpy as np
from pennylane.optimize import GradientDescentOptimizer

univariate = [
    (np.sin, lambda x: np.cos(x)),
    (lambda x: np.exp(x / 10.0), lambda x: np.exp(x / 10.0) / 10.0),
    (lambda x: x**2, lambda x: 2 * x),
]

multivariate = [
    (lambda x: np.sin(x[0]) + np.cos(x[1]), lambda x: (np.array([np.cos(x[0]), -np.sin(x[1])]),)),
    (
        lambda x: np.exp(x[0] / 3) * np.tanh(x[1]),
        lambda x: (
            np.array(
                [
                    np.exp(x[0] / 3) / 3 * np.tanh(x[1]),
                    np.exp(x[0] / 3) * (1 - np.tanh(x[1]) ** 2),
                ]
            ),
        ),
    ),
    (lambda x: np.sum([x_**2 for x_ in x]), lambda x: (np.array([2 * x_ for x_ in x]),)),
]


class TestGradientDescentOptimizer:
    """Test the Gradient Descent optimizer"""

    @pytest.mark.parametrize(
        "grad,args",
        [
            ([40, -4, 12, -17, 400], [0, 30, 6, -7, 800]),
            ([0.00033, 0.45e-5, 0.0], [1.3, -0.5, 8e3]),
            ([43], [0.8]),
        ],
    )
    def test_apply_grad(self, grad, args, tol):
        """
        Test that a gradient step can be applied correctly to a set of parameters.
        """
        stepsize = 0.1
        sgd_opt = GradientDescentOptimizer(stepsize)
        grad, args = np.array(grad), np.array(args, requires_grad=True)

        res = sgd_opt.apply_grad(grad, args)
        expected = args - stepsize * grad
        assert np.allclose(res, expected, atol=tol)

    @pytest.mark.parametrize("args", [0, -3, 42])
    @pytest.mark.parametrize("f, df", univariate)
    def test_step_and_cost_supplied_grad(self, args, f, df):
        """Test that returned cost is correct if gradient function is supplied"""
        stepsize = 0.1
        sgd_opt = GradientDescentOptimizer(stepsize)

        _, res = sgd_opt.step_and_cost(f, args, grad_fn=df)
        expected = f(args)
        assert np.all(res == expected)

    def test_step_and_cost_autograd_sgd_multiple_inputs(self):
        """Test that the correct cost is returned via the step_and_cost method for the
        gradient-descent optimizer"""
        stepsize = 0.1
        sgd_opt = GradientDescentOptimizer(stepsize)

        @qml.qnode(qml.device("default.qubit", wires=1))
        def quant_fun(*variables):
            qml.RX(variables[0][1], wires=[0])
            qml.RY(variables[1][2], wires=[0])
            qml.RY(variables[2], wires=[0])
            return qml.expval(qml.PauliZ(0))

        inputs = [
            np.array((0.2, 0.3), requires_grad=True),
            np.array([0.4, 0.2, 0.4], requires_grad=False),
            np.array(0.1, requires_grad=True),
        ]

        _, res = sgd_opt.step_and_cost(quant_fun, *inputs)
        expected = quant_fun(*inputs)

        assert np.all(res == expected)

    def test_step_and_cost_autograd_sgd_single_multid_input(self):
        """Test that the correct cost is returned via the step_and_cost method for the
        gradient-descent optimizer"""
        stepsize = 0.1
        sgd_opt = GradientDescentOptimizer(stepsize)
        multid_array = np.array([[0.1, 0.2], [-0.1, -0.4]])

        @qml.qnode(qml.device("default.qubit", wires=1))
        def quant_fun_mdarr(var):
            qml.RX(var[0, 1], wires=[0])
            qml.RY(var[1, 0], wires=[0])
            qml.RY(var[1, 1], wires=[0])
            return qml.expval(qml.PauliZ(0))

        _, res = sgd_opt.step_and_cost(quant_fun_mdarr, multid_array)
        expected = quant_fun_mdarr(multid_array)

        assert np.all(res == expected)

    @pytest.mark.parametrize("x_start", np.linspace(-10, 10, 16, endpoint=False))
    @pytest.mark.parametrize("f, df", univariate)
    def test_gradient_descent_optimizer_univar(self, x_start, f, df, tol):
        """Tests that basic stochastic gradient descent takes gradient-descent steps correctly
        for univariate functions."""
        stepsize = 0.1
        sgd_opt = GradientDescentOptimizer(stepsize)

        x_new = sgd_opt.step(f, x_start)
        x_correct = x_start - df(x_start) * stepsize
        assert np.allclose(x_new, x_correct, atol=tol)

    @pytest.mark.parametrize("f, df", multivariate)
    def test_gradient_descent_optimizer_multivar(self, f, df, tol):
        """Tests that basic stochastic gradient descent takes gradient-descent steps correctly
        for multivariate functions."""
        stepsize = 0.1
        sgd_opt = GradientDescentOptimizer(stepsize)

        x_vals = np.linspace(-10, 10, 16, endpoint=False)

        for jdx in range(len(x_vals[:-1])):
            x_vec = x_vals[jdx : jdx + 2]
            x_new = sgd_opt.step(f, x_vec)
            x_correct = x_vec - df(x_vec)[0] * stepsize
            assert np.allclose(x_new, x_correct, atol=tol)

    def test_gradient_descent_optimizer_multivar_multidim(self, tol):
        """Tests that basic stochastic gradient descent takes gradient-descent steps correctly
        for multivariate functions and with higher dimensional inputs."""
        stepsize = 0.1
        sgd_opt = GradientDescentOptimizer(stepsize)

        mvar_mdim_funcs = [
            lambda x: np.sin(x[0, 0]) + np.cos(x[1, 0]) - np.sin(x[0, 1]) + x[1, 1],
            lambda x: np.exp(x[0, 0] / 3) * np.tanh(x[0, 1]),
            lambda x: np.sum([x_[0] ** 2 for x_ in x]),
        ]
        grad_mvar_mdim_funcs = [
            lambda x: (np.array([[np.cos(x[0, 0]), -np.cos(x[0, 1])], [-np.sin(x[1, 0]), 1.0]]),),
            lambda x: (
                np.array(
                    [
                        [
                            np.exp(x[0, 0] / 3) / 3 * np.tanh(x[0, 1]),
                            np.exp(x[0, 0] / 3) * (1 - np.tanh(x[0, 1]) ** 2),
                        ],
                        [0.0, 0.0],
                    ]
                ),
            ),
            lambda x: (np.array([[2 * x_[0], 0.0] for x_ in x]),),
        ]

        x_vals = np.linspace(-10, 10, 16, endpoint=False)

        for gradf, f in zip(grad_mvar_mdim_funcs, mvar_mdim_funcs):
            for jdx in range(len(x_vals[:-3])):
                x_vec = x_vals[jdx : jdx + 4]
                x_vec_multidim = np.reshape(x_vec, (2, 2))
                x_new = sgd_opt.step(f, x_vec_multidim)
                x_correct = x_vec_multidim - gradf(x_vec_multidim)[0] * stepsize
                x_new_flat = x_new.flatten()
                x_correct_flat = x_correct.flatten()
                assert np.allclose(x_new_flat, x_correct_flat, atol=tol)

    @pytest.mark.parametrize("x_start", np.linspace(-10, 10, 16, endpoint=False))
    @pytest.mark.parametrize("f, df", univariate)
    def test_gradient_descent_optimizer_usergrad(self, x_start, f, df, tol):
        """Tests that basic stochastic gradient descent takes gradient-descent steps correctly
        using user-provided gradients."""
        stepsize = 0.1
        sgd_opt = GradientDescentOptimizer(stepsize)

<<<<<<< HEAD
        univariate_funcs = [np.sin, lambda x: np.exp(x / 10.0), lambda x: x**2]
        grad_uni_fns = [
            lambda x: (np.cos(x),),
            lambda x: (np.exp(x / 10.0) / 10.0,),
            lambda x: (2 * x,),
        ]

        for gradf, f in zip(grad_uni_fns[::-1], univariate_funcs):
            x_new = sgd_opt.step(f, x_start, grad_fn=gradf)
            x_correct = x_start - gradf(x_start)[0] * stepsize
            assert np.allclose(x_new, x_correct, atol=tol)
=======
        x_new = sgd_opt.step(f, x_start, grad_fn=df)
        x_correct = x_start - df(x_start) * stepsize
        assert np.allclose(x_new, x_correct, atol=tol)

    def test_update_stepsize(self):
        """
        Tests whether the stepsize value is updated correctly and whether a ``UserWarning``
        is raised when the ``update_stepsize`` method is used.
        """

        eta = 0.5
        opt = GradientDescentOptimizer(eta)
        assert opt.stepsize == eta

        eta2 = 0.1
        with pytest.warns(UserWarning, match="'update_stepsize' is deprecated. Stepsize value can"):
            opt.update_stepsize(eta2)
        assert opt.stepsize == eta2

    def test_private_stepsize(self):
        """
        Tests whether it is possible to get and set ``stepsize`` using ``_stepsize``
        and whether a ``UserWarning`` is raised while doing so.
        """
        eta = 0.5
        opt = GradientDescentOptimizer(eta)
        with pytest.warns(UserWarning, match="'_stepsize' is deprecated. Please use 'stepsize'"):
            assert opt._stepsize == eta

        eta2 = 0.1
        with pytest.warns(UserWarning, match="'_stepsize' is deprecated. Please use 'stepsize'"):
            opt._stepsize = eta2
        assert opt.stepsize == eta2
>>>>>>> 243555fd
<|MERGE_RESOLUTION|>--- conflicted
+++ resolved
@@ -194,50 +194,6 @@
         stepsize = 0.1
         sgd_opt = GradientDescentOptimizer(stepsize)
 
-<<<<<<< HEAD
-        univariate_funcs = [np.sin, lambda x: np.exp(x / 10.0), lambda x: x**2]
-        grad_uni_fns = [
-            lambda x: (np.cos(x),),
-            lambda x: (np.exp(x / 10.0) / 10.0,),
-            lambda x: (2 * x,),
-        ]
-
-        for gradf, f in zip(grad_uni_fns[::-1], univariate_funcs):
-            x_new = sgd_opt.step(f, x_start, grad_fn=gradf)
-            x_correct = x_start - gradf(x_start)[0] * stepsize
-            assert np.allclose(x_new, x_correct, atol=tol)
-=======
         x_new = sgd_opt.step(f, x_start, grad_fn=df)
         x_correct = x_start - df(x_start) * stepsize
-        assert np.allclose(x_new, x_correct, atol=tol)
-
-    def test_update_stepsize(self):
-        """
-        Tests whether the stepsize value is updated correctly and whether a ``UserWarning``
-        is raised when the ``update_stepsize`` method is used.
-        """
-
-        eta = 0.5
-        opt = GradientDescentOptimizer(eta)
-        assert opt.stepsize == eta
-
-        eta2 = 0.1
-        with pytest.warns(UserWarning, match="'update_stepsize' is deprecated. Stepsize value can"):
-            opt.update_stepsize(eta2)
-        assert opt.stepsize == eta2
-
-    def test_private_stepsize(self):
-        """
-        Tests whether it is possible to get and set ``stepsize`` using ``_stepsize``
-        and whether a ``UserWarning`` is raised while doing so.
-        """
-        eta = 0.5
-        opt = GradientDescentOptimizer(eta)
-        with pytest.warns(UserWarning, match="'_stepsize' is deprecated. Please use 'stepsize'"):
-            assert opt._stepsize == eta
-
-        eta2 = 0.1
-        with pytest.warns(UserWarning, match="'_stepsize' is deprecated. Please use 'stepsize'"):
-            opt._stepsize = eta2
-        assert opt.stepsize == eta2
->>>>>>> 243555fd
+        assert np.allclose(x_new, x_correct, atol=tol)