--- conflicted
+++ resolved
@@ -104,13 +104,8 @@
     ops = opt.get_su_n_operators(None)[0]
     omegas_np = []
     for op in ops:
-<<<<<<< HEAD
-        op = qml.utils.expand(op.get_matrix(), op.wires, wires)
+        op = qml.utils.expand(op.matrix(), op.wires, wires)
         omegas_np.append(1j * np.trace(lie_algebra_np @ op))
-=======
-        op = qml.utils.expand(op.matrix(), op.wires, wires)
-        omegas_np.append(-np.trace(lie_algebra_np @ op).imag / 2)
->>>>>>> 2fb30282
     omegas = opt.get_omegas()
     assert np.allclose(omegas, omegas_np)
 
@@ -156,13 +151,8 @@
     ops = opt.get_su_n_operators(restriction)[0]
     omegas_np = []
     for op in ops:
-<<<<<<< HEAD
-        op = qml.utils.expand(op.get_matrix(), op.wires, wires)
+        op = qml.utils.expand(op.matrix(), op.wires, wires)
         omegas_np.append(1j * np.trace(lie_algebra_np @ op))
-=======
-        op = qml.utils.expand(op.matrix(), op.wires, wires)
-        omegas_np.append(-np.trace(lie_algebra_np @ op).imag / 2)
->>>>>>> 2fb30282
     omegas = opt.get_omegas()
 
     assert np.allclose(omegas, omegas_np)
