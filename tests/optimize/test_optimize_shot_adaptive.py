# Copyright 2018-2021 Xanadu Quantum Technologies Inc.

# Licensed under the Apache License, Version 2.0 (the "License");
# you may not use this file except in compliance with the License.
# You may obtain a copy of the License at

#     http://www.apache.org/licenses/LICENSE-2.0

# Unless required by applicable law or agreed to in writing, software
# distributed under the License is distributed on an "AS IS" BASIS,
# WITHOUT WARRANTIES OR CONDITIONS OF ANY KIND, either express or implied.
# See the License for the specific language governing permissions and
# limitations under the License.
"""Tests for the shot adaptive optimizer"""
# pylint: disable=unused-argument
import pytest
from flaky import flaky

import pennylane as qml
from pennylane import numpy as np


def catch_warn_ExpvalCost(ansatz, hamiltonian, device, **kwargs):
    """Computes the ExpvalCost and catches the initial deprecation warning."""

    with pytest.warns(UserWarning, match="is deprecated,"):
        res = qml.ExpvalCost(ansatz, hamiltonian, device, **kwargs)
    return res


class TestExceptions:
    """Test exceptions are raised for incorrect usage"""

    def test_analytic_device_error(self):
        """Test that an exception is raised if an analytic device is used"""
        H = qml.Hamiltonian([0.3, 0.1], [qml.PauliX(0), qml.PauliZ(0)])
        dev = qml.device("default.qubit.legacy", wires=1, shots=None)

        def ansatz(x):
            qml.RX(x, wires=0)

        expval_cost = catch_warn_ExpvalCost(ansatz, H, dev)

        opt = qml.ShotAdaptiveOptimizer(min_shots=10)

        x = np.array(0.5, requires_grad=True)

        # test expval cost
        with pytest.raises(ValueError, match="can only be used with devices that"):
            opt.step(expval_cost, x)

        # test qnode cost
        with pytest.raises(ValueError, match="can only be used with devices that"):
            opt.step(expval_cost.qnodes[0], x)

    def test_learning_error(self):
        """Test that an exception is raised if the learning rate is beyond the
        lipschitz bound"""
        coeffs = [0.3, 0.1]
        H = qml.Hamiltonian(coeffs, [qml.PauliX(0), qml.PauliZ(0)])
        dev = qml.device("default.qubit.legacy", wires=1, shots=100)

        def ansatz(x, **kwargs):
            qml.RX(x, wires=0)

        expval_cost = catch_warn_ExpvalCost(ansatz, H, dev)

        opt = qml.ShotAdaptiveOptimizer(min_shots=10, stepsize=100.0)

        # lipschitz constant is given by sum(|coeffs|)
        lipschitz = np.sum(np.abs(coeffs))

        assert opt.stepsize > 2 / lipschitz

        with pytest.raises(
            ValueError, match=f"The learning rate must be less than {2 / lipschitz}"
        ):
            opt.step(expval_cost, np.array(0.5, requires_grad=True))

        # for a single QNode, the lipschitz constant is simply 1
        opt = qml.ShotAdaptiveOptimizer(min_shots=10, stepsize=100.0)
        with pytest.raises(ValueError, match=f"The learning rate must be less than {2 / 1}"):
            opt.step(expval_cost.qnodes[0], np.array(0.5, requires_grad=True))

<<<<<<< HEAD
    def test_unknown_objective_function(self):
        """Test that an exception is raised if an unknown objective function is passed"""
        dev = qml.device("default.qubit.legacy", wires=1, shots=100)

        @qml.qnode(dev)
        def circuit(x):
            qml.RX(x, wires=0)
            return qml.expval(qml.PauliZ(0))

        def cost(x):
            return np.sin(circuit(x))

        opt = qml.ShotAdaptiveOptimizer(min_shots=10)

        # test expval cost
        with pytest.raises(
            ValueError, match="The objective function must either be encoded as a single QNode"
        ):
            opt.step(cost, np.array(0.5, requires_grad=True))

        # defining the device attribute allows it to proceed
        cost.device = circuit.device
        new_x = opt.step(cost, np.array(0.5, requires_grad=True))

        assert isinstance(new_x, np.tensor)

=======
>>>>>>> 53507474

def ansatz0(x, **kwargs):
    qml.RX(x, wires=0)


def ansatz1(x, **kwargs):
    qml.RX(x[0, 0], wires=0)
    qml.RY(x[0, 1], wires=0)
    qml.RZ(x[0, 2], wires=0)
    qml.RX(x[1, 0], wires=0)
    qml.RY(x[1, 1], wires=0)
    qml.RZ(x[1, 2], wires=0)


def ansatz2(x, **kwargs):
    qml.StronglyEntanglingLayers(x, wires=[0, 1])


class TestSingleShotGradientIntegration:
    """Integration tests to ensure that the single shot gradient is correctly computed
    for a variety of argument types."""

    dev = qml.device("default.qubit.legacy", wires=1, shots=100)
    H = qml.Hamiltonian([1.0], [qml.PauliZ(0)])

    expval_cost = catch_warn_ExpvalCost(ansatz0, H, dev)

    @qml.qnode(dev)
    def qnode(x):
        # pylint: disable=no-self-argument
        qml.RX(x, wires=0)
        return qml.expval(qml.PauliZ(0))

    @flaky(max_runs=3)
    @pytest.mark.parametrize("cost_fn", [qnode, expval_cost])
    def test_single_argument_step(self, cost_fn, mocker, monkeypatch):
        """Test that a simple QNode with a single argument correctly performs an optimization step,
        and that the single-shot gradients generated have the correct shape"""
        # pylint: disable=protected-access

        opt = qml.ShotAdaptiveOptimizer(min_shots=10)
        spy_single_shot_expval = mocker.spy(opt, "_single_shot_expval_gradients")
        spy_single_shot_qnodes = mocker.spy(opt, "_single_shot_qnode_gradients")
        spy_grad = mocker.spy(opt, "compute_grad")

        x_init = np.array(0.5, requires_grad=True)
        new_x = opt.step(cost_fn, x_init)

        assert isinstance(new_x, np.tensor)
        assert new_x != x_init

        spy_grad.assert_called_once()

        if isinstance(cost_fn, qml.ExpvalCost):
            spy_single_shot_expval.assert_called_once()
            single_shot_grads = opt._single_shot_expval_gradients(cost_fn, [x_init], {})
        else:
            spy_single_shot_qnodes.assert_called_once()
            single_shot_grads = opt._single_shot_qnode_gradients(cost_fn, [x_init], {})

        # assert single shot gradients are computed correctly
        assert len(single_shot_grads) == 1
        assert single_shot_grads[0].shape == (10,)

        # monkeypatch the optimizer to use the same single shot gradients
        # as previously
        monkeypatch.setattr(
            opt, "_single_shot_qnode_gradients", lambda *args, **kwargs: single_shot_grads
        )
        monkeypatch.setattr(
            opt, "_single_shot_expval_gradients", lambda *args, **kwargs: single_shot_grads
        )

        # reset the shot budget
        opt.s = [np.array(10)]

        # check that the gradient and variance are computed correctly
        grad, grad_variance = opt.compute_grad(cost_fn, [x_init], {})
        assert len(grad) == 1
        assert len(grad_variance) == 1
        assert np.allclose(grad, np.mean(single_shot_grads))
        assert np.allclose(grad_variance, np.var(single_shot_grads, ddof=1))

        # check that the gradient and variance are computed correctly
        # with a different shot budget
        opt.s = [np.array(5)]
        grad, grad_variance = opt.compute_grad(cost_fn, [x_init], {})
        assert len(grad) == 1
        assert len(grad_variance) == 1
        assert np.allclose(grad, np.mean(single_shot_grads[0][:5]))
        assert np.allclose(grad_variance, np.var(single_shot_grads[0][:5], ddof=1))

    expval_cost = catch_warn_ExpvalCost(ansatz1, H, dev)
    qnode = expval_cost.qnodes[0]

    @pytest.mark.parametrize("cost_fn", [qnode, expval_cost])
    def test_single_array_argument_step(self, cost_fn, mocker, monkeypatch):
        """Test that a simple QNode with a single array argument correctly performs an optimization step,
        and that the single-shot gradients generated have the correct shape"""
        # pylint: disable=protected-access
        opt = qml.ShotAdaptiveOptimizer(min_shots=10)
        spy_single_shot_expval = mocker.spy(opt, "_single_shot_expval_gradients")
        spy_single_shot_qnodes = mocker.spy(opt, "_single_shot_qnode_gradients")
        spy_grad = mocker.spy(opt, "compute_grad")

        x_init = np.array([[1.0, 2.0, 3.0], [4.0, 5.0, 6.0]])
        new_x = opt.step(cost_fn, x_init)

        assert isinstance(new_x, np.ndarray)
        assert not np.allclose(new_x, x_init)

        if isinstance(cost_fn, qml.ExpvalCost):
            spy_single_shot_expval.assert_called_once()
            single_shot_grads = opt._single_shot_expval_gradients(cost_fn, [x_init], {})
        else:
            spy_single_shot_qnodes.assert_called_once()
            single_shot_grads = opt._single_shot_qnode_gradients(cost_fn, [x_init], {})

        spy_grad.assert_called_once()

        # assert single shot gradients are computed correctly
        assert len(single_shot_grads) == 1
        assert single_shot_grads[0].shape == (10, 2, 3)

        # monkeypatch the optimizer to use the same single shot gradients
        # as previously
        monkeypatch.setattr(
            opt, "_single_shot_qnode_gradients", lambda *args, **kwargs: single_shot_grads
        )
        monkeypatch.setattr(
            opt, "_single_shot_expval_gradients", lambda *args, **kwargs: single_shot_grads
        )

        # reset the shot budget
        opt.s = [10 * np.ones([2, 3], dtype=np.int64)]

        # check that the gradient and variance are computed correctly
        grad, grad_variance = opt.compute_grad(cost_fn, [x_init], {})
        assert len(grad) == 1
        assert len(grad_variance) == 1
        assert grad[0].shape == x_init.shape
        assert grad_variance[0].shape == x_init.shape

        assert np.allclose(grad, np.mean(single_shot_grads, axis=1))
        assert np.allclose(grad_variance, np.var(single_shot_grads, ddof=1, axis=1))

        # check that the gradient and variance are computed correctly
        # with a different shot budget
        opt.s[0] = opt.s[0] // 2  # all array elements have a shot budget of 5
        opt.s[0][0, 0] = 8  # set the shot budget of the zeroth element to 8

        grad, grad_variance = opt.compute_grad(cost_fn, [x_init], {})
        assert len(grad) == 1
        assert len(grad_variance) == 1

        # check zeroth element
        assert np.allclose(grad[0][0, 0], np.mean(single_shot_grads[0][:8, 0, 0]))
        assert np.allclose(grad_variance[0][0, 0], np.var(single_shot_grads[0][:8, 0, 0], ddof=1))

        # check other elements
        assert np.allclose(grad[0][0, 1], np.mean(single_shot_grads[0][:5, 0, 1]))
        assert np.allclose(grad_variance[0][0, 1], np.var(single_shot_grads[0][:5, 0, 1], ddof=1))

    dev = qml.device("default.qubit.legacy", wires=2, shots=100)

    expval_cost = catch_warn_ExpvalCost(ansatz2, H, dev)
    qnode = expval_cost.qnodes[0]

    @pytest.mark.parametrize("cost_fn", [qnode, expval_cost])
    def test_padded_single_array_argument_step(self, cost_fn, mocker, monkeypatch):
        """Test that a simple QNode with a single array argument with extra dimensions correctly
        performs an optimization step, and that the single-shot gradients generated have the
        correct shape"""
        # pylint: disable=protected-access
        opt = qml.ShotAdaptiveOptimizer(min_shots=10)
        spy_single_shot_expval = mocker.spy(opt, "_single_shot_expval_gradients")
        spy_single_shot_qnodes = mocker.spy(opt, "_single_shot_qnode_gradients")
        spy_grad = mocker.spy(opt, "compute_grad")

        shape = qml.StronglyEntanglingLayers.shape(n_layers=1, n_wires=2)
        x_init = np.ones(shape) * 0.5
        new_x = opt.step(cost_fn, x_init)

        assert isinstance(new_x, np.ndarray)
        assert not np.allclose(new_x, x_init)

        if isinstance(cost_fn, qml.ExpvalCost):
            spy_single_shot_expval.assert_called_once()
            single_shot_grads = opt._single_shot_expval_gradients(cost_fn, [x_init], {})
        else:
            spy_single_shot_qnodes.assert_called_once()
            single_shot_grads = opt._single_shot_qnode_gradients(cost_fn, [x_init], {})

        spy_grad.assert_called_once()

        # assert single shot gradients are computed correctly
        assert len(single_shot_grads) == 1
        assert single_shot_grads[0].shape == (10,) + shape

        # monkeypatch the optimizer to use the same single shot gradients
        # as previously
        monkeypatch.setattr(
            opt, "_single_shot_qnode_gradients", lambda *args, **kwargs: single_shot_grads
        )
        monkeypatch.setattr(
            opt, "_single_shot_expval_gradients", lambda *args, **kwargs: single_shot_grads
        )

        # reset the shot budget
        opt.s = [10 * np.ones(shape, dtype=np.int64)]

        # check that the gradient and variance are computed correctly
        grad, grad_variance = opt.compute_grad(cost_fn, [x_init], {})
        assert len(grad) == 1
        assert len(grad_variance) == 1
        assert grad[0].shape == x_init.shape
        assert grad_variance[0].shape == x_init.shape

        assert np.allclose(grad, np.mean(single_shot_grads, axis=1))
        assert np.allclose(grad_variance, np.var(single_shot_grads, ddof=1, axis=1))

        # check that the gradient and variance are computed correctly
        # with a different shot budget
        opt.s[0] = opt.s[0] // 2  # all array elements have a shot budget of 5
        opt.s[0][0, 0, 0] = 8  # set the shot budget of the zeroth element to 8

        grad, grad_variance = opt.compute_grad(cost_fn, [x_init], {})
        assert len(grad) == 1
        assert len(grad_variance) == 1

        # check zeroth element
        assert np.allclose(grad[0][0, 0, 0], np.mean(single_shot_grads[0][:8, 0, 0, 0]))
        assert np.allclose(
            grad_variance[0][0, 0, 0], np.var(single_shot_grads[0][:8, 0, 0, 0], ddof=1)
        )

        # check other elements
        assert np.allclose(grad[0][0, 0, 1], np.mean(single_shot_grads[0][:5, 0, 0, 1]))
        assert np.allclose(
            grad_variance[0][0, 0, 1], np.var(single_shot_grads[0][:5, 0, 0, 1], ddof=1)
        )

        # Step twice to ensure that `opt.s` does not get reshaped.
        # If it was reshaped, its shape would not match `new_x`
        # and an error would get raised.
        _ = opt.step(cost_fn, new_x)

    def test_multiple_argument_step(self, mocker, monkeypatch):
        """Test that a simple QNode with multiple scalar arguments correctly performs an optimization step,
        and that the single-shot gradients generated have the correct shape"""
        # pylint: disable=protected-access
        dev = qml.device("default.qubit.legacy", wires=1, shots=100)

        @qml.qnode(dev)
        def circuit(x, y):
            qml.RX(x, wires=0)
            qml.RY(y, wires=0)
            return qml.expval(qml.PauliZ(0))

        opt = qml.ShotAdaptiveOptimizer(min_shots=10)
        spy_single_shot = mocker.spy(opt, "_single_shot_qnode_gradients")
        spy_grad = mocker.spy(opt, "compute_grad")

        args = [np.array(0.1, requires_grad=True), np.array(0.2, requires_grad=True)]
        new_x = opt.step(circuit, *args)

        assert isinstance(new_x, list)
        assert len(new_x) == 2

        spy_single_shot.assert_called_once()
        spy_grad.assert_called_once()

        # assert single shot gradients are computed correctly
        single_shot_grads = opt._single_shot_qnode_gradients(circuit, args, {})
        assert len(single_shot_grads) == 2
        assert single_shot_grads[0].shape == (10,)

        # monkeypatch the optimizer to use the same single shot gradients
        # as previously
        monkeypatch.setattr(
            opt, "_single_shot_qnode_gradients", lambda *args, **kwargs: single_shot_grads
        )

        # reset the shot budget
        opt.s = [np.array(10), np.array(10)]

        # check that the gradient and variance are computed correctly
        grad, grad_variance = opt.compute_grad(circuit, args, {})
        assert len(grad) == 2
        assert len(grad_variance) == 2
        assert np.allclose(grad, np.mean(single_shot_grads, axis=1))
        assert np.allclose(grad_variance, np.var(single_shot_grads, ddof=1, axis=1))

        # check that the gradient and variance are computed correctly
        # with a different shot budget
        opt.s = [np.array(5), np.array(7)]
        grad, grad_variance = opt.compute_grad(circuit, args, {})
        assert len(grad) == 2
        assert len(grad_variance) == 2

        for p, s in zip(range(2), opt.s):
            assert np.allclose(grad[p], np.mean(single_shot_grads[p][:s]))
            assert np.allclose(grad_variance[p], np.var(single_shot_grads[p][:s], ddof=1))

    def test_multiple_array_argument_step(self, mocker, monkeypatch):
        """Test that a simple QNode with multiple array arguments correctly performs an optimization step,
        and that the single-shot gradients generated have the correct shape"""
        # pylint: disable=protected-access
        dev = qml.device("default.qubit.legacy", wires=1, shots=100)

        @qml.qnode(dev)
        def circuit(x, y):
            qml.RX(x[0, 0], wires=0)
            qml.RY(x[0, 1], wires=0)
            qml.RZ(x[0, 2], wires=0)
            qml.RX(x[1, 0], wires=0)
            qml.RY(x[1, 1], wires=0)
            qml.RZ(x[1, 2], wires=0)
            qml.RX(y[0], wires=0)
            qml.RY(y[1], wires=0)
            qml.RZ(y[2], wires=0)
            return qml.expval(qml.PauliZ(0))

        opt = qml.ShotAdaptiveOptimizer(min_shots=10)
        spy_single_shot = mocker.spy(opt, "_single_shot_qnode_gradients")
        spy_grad = mocker.spy(opt, "compute_grad")

        args = [np.array([[1.0, 2.0, 3.0], [4.0, 5.0, 6.0]]), np.array([1.0, 2.0, 3.0])]
        new_x = opt.step(circuit, *args)

        assert isinstance(new_x, list)
        assert len(new_x) == 2

        spy_single_shot.assert_called_once()
        spy_grad.assert_called_once()

        # assert single shot gradients are computed correctly
        single_shot_grads = opt._single_shot_qnode_gradients(circuit, args, {})
        assert len(single_shot_grads) == 2
        assert single_shot_grads[0].shape == (10, 2, 3)
        assert single_shot_grads[1].shape == (10, 3)

        # monkeypatch the optimizer to use the same single shot gradients
        # as previously
        monkeypatch.setattr(
            opt, "_single_shot_qnode_gradients", lambda *args, **kwargs: single_shot_grads
        )

        # reset the shot budget
        opt.s = [10 * np.ones([2, 3], dtype=np.int64), 10 * np.ones([3], dtype=np.int64)]

        # check that the gradient and variance are computed correctly
        grad, grad_variance = opt.compute_grad(circuit, args, {})
        assert len(grad) == 2
        assert len(grad_variance) == 2

        for i in range(2):
            assert grad[i].shape == args[i].shape
            assert grad_variance[i].shape == args[i].shape

        assert np.allclose(grad[0], np.mean(single_shot_grads[0], axis=0))
        assert np.allclose(grad_variance[0], np.var(single_shot_grads[0], ddof=1, axis=0))

        assert np.allclose(grad[1], np.mean(single_shot_grads[1], axis=0))
        assert np.allclose(grad_variance[1], np.var(single_shot_grads[1], ddof=1, axis=0))

        # check that the gradient and variance are computed correctly
        # with a different shot budget
        opt.s[0] = opt.s[0] // 2  # all array elements have a shot budget of 5
        opt.s[0][0, 0] = 8  # set the shot budget of the zeroth element to 8

        opt.s[1] = opt.s[1] // 5  # all array elements have a shot budget of 2
        opt.s[1][0] = 7  # set the shot budget of the zeroth element to 7

        grad, grad_variance = opt.compute_grad(circuit, args, {})
        assert len(grad) == 2
        assert len(grad_variance) == 2

        # check zeroth element of arg 0
        assert np.allclose(grad[0][0, 0], np.mean(single_shot_grads[0][:8, 0, 0]))
        assert np.allclose(grad_variance[0][0, 0], np.var(single_shot_grads[0][:8, 0, 0], ddof=1))

        # check other elements of arg 0
        assert np.allclose(grad[0][0, 1], np.mean(single_shot_grads[0][:5, 0, 1]))
        assert np.allclose(grad_variance[0][0, 1], np.var(single_shot_grads[0][:5, 0, 1], ddof=1))

        # check zeroth element of arg 1
        assert np.allclose(grad[1][0], np.mean(single_shot_grads[1][:7, 0]))
        assert np.allclose(grad_variance[1][0], np.var(single_shot_grads[1][:7, 0], ddof=1))

        # check other elements of arg 1
        assert np.allclose(grad[1][1], np.mean(single_shot_grads[1][:2, 1]))
        assert np.allclose(grad_variance[1][1], np.var(single_shot_grads[1][:2, 1], ddof=1))


class TestWeightedRandomSampling:
    """Tests for weighted random Hamiltonian term sampling"""

    def test_wrs_expval_cost(self, mocker):
        """Checks that cost functions that are expval costs can
        make use of weighted random sampling"""
        coeffs = [0.2, 0.1]
        dev = qml.device("default.qubit.legacy", wires=2, shots=100)
        H = qml.Hamiltonian(coeffs, [qml.PauliZ(0), qml.PauliZ(0) @ qml.PauliZ(1)])

        expval_cost = catch_warn_ExpvalCost(qml.templates.StronglyEntanglingLayers, H, dev)
        weights = np.random.random(qml.templates.StronglyEntanglingLayers.shape(3, 2))

        opt = qml.ShotAdaptiveOptimizer(min_shots=10)
        spy = mocker.spy(opt, "weighted_random_sampling")

        _ = opt.step(expval_cost, weights)
        spy.assert_called_once()

        grads = opt.weighted_random_sampling(expval_cost.qnodes, coeffs, 10, [0], weights)
        assert len(grads) == 1
        assert grads[0].shape == (10, *weights.shape)

    def test_wrs_disabled(self, mocker):
        """Checks that cost functions that are expval costs can
        disable use of weighted random sampling"""
        coeffs = [0.2, 0.1]
        dev = qml.device("default.qubit.legacy", wires=2, shots=100)
        H = qml.Hamiltonian(coeffs, [qml.PauliZ(0), qml.PauliZ(0) @ qml.PauliZ(1)])

        expval_cost = catch_warn_ExpvalCost(qml.templates.StronglyEntanglingLayers, H, dev)
        weights = np.random.random(qml.templates.StronglyEntanglingLayers.shape(3, 2))

        opt = qml.ShotAdaptiveOptimizer(min_shots=10, term_sampling=None)
        spy = mocker.spy(opt, "weighted_random_sampling")

        opt.step(expval_cost, weights)
        spy.assert_not_called()

    def test_unknown_term_sampling_method(self):
        """Checks that an exception is raised if the term sampling method is unknown"""
        coeffs = [0.2, 0.1]
        dev = qml.device("default.qubit.legacy", wires=2, shots=100)
        H = qml.Hamiltonian(coeffs, [qml.PauliZ(0), qml.PauliZ(0) @ qml.PauliZ(1)])

        expval_cost = catch_warn_ExpvalCost(qml.templates.StronglyEntanglingLayers, H, dev)
        weights = np.random.random(qml.templates.StronglyEntanglingLayers.shape(3, 2))

        opt = qml.ShotAdaptiveOptimizer(min_shots=10, term_sampling="uniform_random_sampling")

        with pytest.raises(ValueError, match="Unknown Hamiltonian term sampling method"):
            opt.step(expval_cost, weights)

    def test_zero_shots(self, mocker):
        """Test that, if the shot budget for a single term is 0,
        that the jacobian computation is skipped"""
        coeffs = [0.2, 0.1, 0.1]
        dev = qml.device("default.qubit.legacy", wires=2, shots=100)
        H = qml.Hamiltonian(coeffs, [qml.PauliZ(0), qml.PauliX(1), qml.PauliZ(0) @ qml.PauliZ(1)])

        expval_cost = catch_warn_ExpvalCost(qml.templates.StronglyEntanglingLayers, H, dev)
        weights = np.random.random(qml.templates.StronglyEntanglingLayers.shape(3, 2))

        opt = qml.ShotAdaptiveOptimizer(min_shots=10)
        spy = mocker.spy(qml, "jacobian")
        mocker.patch(
            "scipy.stats._multivariate.multinomial_gen.rvs", return_value=np.array([[4, 0, 6]])
        )
        grads = opt.weighted_random_sampling(expval_cost.qnodes, coeffs, 10, [0], weights)

        assert len(spy.call_args_list) == 2
        assert len(grads) == 1
        assert grads[0].shape == (10, *weights.shape)

    def test_single_shots(self, mocker):
        """Test that, if the shot budget for a single term is 1,
        that the number of dimensions for the returned Jacobian is expanded"""
        coeffs = [0.2, 0.1, 0.1]
        dev = qml.device("default.qubit.legacy", wires=2, shots=100)
        H = qml.Hamiltonian(coeffs, [qml.PauliZ(0), qml.PauliX(1), qml.PauliZ(0) @ qml.PauliZ(1)])

        expval_cost = catch_warn_ExpvalCost(qml.templates.StronglyEntanglingLayers, H, dev)
        weights = np.random.random(qml.templates.StronglyEntanglingLayers.shape(3, 2))

        opt = qml.ShotAdaptiveOptimizer(min_shots=10)

        spy = mocker.spy(qml, "jacobian")
        mocker.patch(
            "scipy.stats._multivariate.multinomial_gen.rvs", return_value=np.array([[4, 1, 5]])
        )
        grads = opt.weighted_random_sampling(expval_cost.qnodes, coeffs, 10, [0], weights)

        assert len(spy.call_args_list) == 3
        assert len(grads) == 1
        assert grads[0].shape == (10, *weights.shape)


class TestOptimization:
    """Integration test to ensure that the optimizer
    minimizes simple examples"""

    def test_multi_qubit_rotation(self):
        """Test that multiple qubit rotation can be optimized"""
        dev = qml.device("default.qubit.legacy", wires=2, shots=100)

        @qml.qnode(dev)
        def circuit(x):
            qml.RX(x[0], wires=0)
            qml.RY(x[1], wires=1)
            qml.RZ(x[2], wires=1)
            qml.CNOT(wires=[0, 1])
            return qml.expval(qml.PauliX(0) @ qml.PauliY(1))

        params = np.array([0.1, 0.3, 0.4], requires_grad=True)
        initial_loss = circuit(params)

        min_shots = 10
        loss = initial_loss
        opt = qml.ShotAdaptiveOptimizer(min_shots=10)

        for _ in range(100):
            params = opt.step(circuit, params)
            loss = circuit(params)

        assert loss < initial_loss
        assert np.allclose(circuit(params), -1, atol=0.1, rtol=0.2)
        assert opt.shots_used > min_shots

    @flaky(max_runs=3)
    @pytest.mark.slow
    def test_vqe_optimization(self):
        """Test that a simple VQE circuit can be optimized"""
        dev = qml.device("default.qubit.legacy", wires=2, shots=100)
        coeffs = [0.1, 0.2]
        obs = [qml.PauliZ(0), qml.PauliX(0)]
        H = qml.Hamiltonian(coeffs, obs)

        def ansatz(x, **kwargs):
            qml.Rot(*x[0], wires=0)
            qml.Rot(*x[1], wires=1)
            qml.CNOT(wires=[0, 1])
            qml.Rot(*x[2], wires=0)
            qml.Rot(*x[3], wires=1)
            qml.CNOT(wires=[0, 1])

        cost = catch_warn_ExpvalCost(ansatz, H, dev)
        params = np.random.random((4, 3), requires_grad=True)
        initial_loss = cost(params)

        min_shots = 10
        loss = initial_loss
        opt = qml.ShotAdaptiveOptimizer(min_shots=10)

        for _ in range(100):
            params = opt.step(cost, params)
            loss = cost(params)

        assert loss < initial_loss
        assert np.allclose(loss, -1 / (2 * np.sqrt(5)), atol=0.1, rtol=0.2)
        assert opt.shots_used > min_shots


class TestStepAndCost:
    """Tests for the step_and_cost method"""

    @flaky(max_runs=3)
    def test_qnode_cost(self, tol):
        """Test that the cost is correctly returned
        when using a QNode as the cost function"""
        np.random.seed(0)

        dev = qml.device("default.qubit.legacy", wires=1, shots=10)

        @qml.qnode(dev, cache=False)
        def circuit(x):
            qml.RX(x[0], wires=0)
            qml.RY(x[1], wires=0)
            return qml.expval(qml.PauliZ(0))

        params = np.array([0.1, 0.3], requires_grad=True)

        opt = qml.ShotAdaptiveOptimizer(min_shots=10)

        for _ in range(100):
            params, res = opt.step_and_cost(circuit, params)

        assert np.allclose(res, -1, atol=tol, rtol=0)

    @flaky(max_runs=3)
    def test_expval_cost(self, tol):
        """Test that the cost is correctly returned
        when using a QNode as the cost function"""
        np.random.seed(0)
        dev = qml.device("default.qubit.legacy", wires=1, shots=10)

        def ansatz(x, **kwargs):
            qml.RX(x[0], wires=0)
            qml.RY(x[1], wires=0)

        H = qml.Hamiltonian([1.0], [qml.PauliZ(0)])
        circuit = catch_warn_ExpvalCost(ansatz, H, dev)
        params = np.array([0.1, 0.3], requires_grad=True)
        opt = qml.ShotAdaptiveOptimizer(min_shots=10)

        for _ in range(100):
            params, res = opt.step_and_cost(circuit, params)

        assert np.allclose(res, -1, atol=tol, rtol=0)
<|MERGE_RESOLUTION|>--- conflicted
+++ resolved
@@ -1,716 +1,687 @@
-# Copyright 2018-2021 Xanadu Quantum Technologies Inc.
-
-# Licensed under the Apache License, Version 2.0 (the "License");
-# you may not use this file except in compliance with the License.
-# You may obtain a copy of the License at
-
-#     http://www.apache.org/licenses/LICENSE-2.0
-
-# Unless required by applicable law or agreed to in writing, software
-# distributed under the License is distributed on an "AS IS" BASIS,
-# WITHOUT WARRANTIES OR CONDITIONS OF ANY KIND, either express or implied.
-# See the License for the specific language governing permissions and
-# limitations under the License.
-"""Tests for the shot adaptive optimizer"""
-# pylint: disable=unused-argument
-import pytest
-from flaky import flaky
-
-import pennylane as qml
-from pennylane import numpy as np
-
-
-def catch_warn_ExpvalCost(ansatz, hamiltonian, device, **kwargs):
-    """Computes the ExpvalCost and catches the initial deprecation warning."""
-
-    with pytest.warns(UserWarning, match="is deprecated,"):
-        res = qml.ExpvalCost(ansatz, hamiltonian, device, **kwargs)
-    return res
-
-
-class TestExceptions:
-    """Test exceptions are raised for incorrect usage"""
-
-    def test_analytic_device_error(self):
-        """Test that an exception is raised if an analytic device is used"""
-        H = qml.Hamiltonian([0.3, 0.1], [qml.PauliX(0), qml.PauliZ(0)])
-        dev = qml.device("default.qubit.legacy", wires=1, shots=None)
-
-        def ansatz(x):
-            qml.RX(x, wires=0)
-
-        expval_cost = catch_warn_ExpvalCost(ansatz, H, dev)
-
-        opt = qml.ShotAdaptiveOptimizer(min_shots=10)
-
-        x = np.array(0.5, requires_grad=True)
-
-        # test expval cost
-        with pytest.raises(ValueError, match="can only be used with devices that"):
-            opt.step(expval_cost, x)
-
-        # test qnode cost
-        with pytest.raises(ValueError, match="can only be used with devices that"):
-            opt.step(expval_cost.qnodes[0], x)
-
-    def test_learning_error(self):
-        """Test that an exception is raised if the learning rate is beyond the
-        lipschitz bound"""
-        coeffs = [0.3, 0.1]
-        H = qml.Hamiltonian(coeffs, [qml.PauliX(0), qml.PauliZ(0)])
-        dev = qml.device("default.qubit.legacy", wires=1, shots=100)
-
-        def ansatz(x, **kwargs):
-            qml.RX(x, wires=0)
-
-        expval_cost = catch_warn_ExpvalCost(ansatz, H, dev)
-
-        opt = qml.ShotAdaptiveOptimizer(min_shots=10, stepsize=100.0)
-
-        # lipschitz constant is given by sum(|coeffs|)
-        lipschitz = np.sum(np.abs(coeffs))
-
-        assert opt.stepsize > 2 / lipschitz
-
-        with pytest.raises(
-            ValueError, match=f"The learning rate must be less than {2 / lipschitz}"
-        ):
-            opt.step(expval_cost, np.array(0.5, requires_grad=True))
-
-        # for a single QNode, the lipschitz constant is simply 1
-        opt = qml.ShotAdaptiveOptimizer(min_shots=10, stepsize=100.0)
-        with pytest.raises(ValueError, match=f"The learning rate must be less than {2 / 1}"):
-            opt.step(expval_cost.qnodes[0], np.array(0.5, requires_grad=True))
-
-<<<<<<< HEAD
-    def test_unknown_objective_function(self):
-        """Test that an exception is raised if an unknown objective function is passed"""
-        dev = qml.device("default.qubit.legacy", wires=1, shots=100)
-
-        @qml.qnode(dev)
-        def circuit(x):
-            qml.RX(x, wires=0)
-            return qml.expval(qml.PauliZ(0))
-
-        def cost(x):
-            return np.sin(circuit(x))
-
-        opt = qml.ShotAdaptiveOptimizer(min_shots=10)
-
-        # test expval cost
-        with pytest.raises(
-            ValueError, match="The objective function must either be encoded as a single QNode"
-        ):
-            opt.step(cost, np.array(0.5, requires_grad=True))
-
-        # defining the device attribute allows it to proceed
-        cost.device = circuit.device
-        new_x = opt.step(cost, np.array(0.5, requires_grad=True))
-
-        assert isinstance(new_x, np.tensor)
-
-=======
->>>>>>> 53507474
-
-def ansatz0(x, **kwargs):
-    qml.RX(x, wires=0)
-
-
-def ansatz1(x, **kwargs):
-    qml.RX(x[0, 0], wires=0)
-    qml.RY(x[0, 1], wires=0)
-    qml.RZ(x[0, 2], wires=0)
-    qml.RX(x[1, 0], wires=0)
-    qml.RY(x[1, 1], wires=0)
-    qml.RZ(x[1, 2], wires=0)
-
-
-def ansatz2(x, **kwargs):
-    qml.StronglyEntanglingLayers(x, wires=[0, 1])
-
-
-class TestSingleShotGradientIntegration:
-    """Integration tests to ensure that the single shot gradient is correctly computed
-    for a variety of argument types."""
-
-    dev = qml.device("default.qubit.legacy", wires=1, shots=100)
-    H = qml.Hamiltonian([1.0], [qml.PauliZ(0)])
-
-    expval_cost = catch_warn_ExpvalCost(ansatz0, H, dev)
-
-    @qml.qnode(dev)
-    def qnode(x):
-        # pylint: disable=no-self-argument
-        qml.RX(x, wires=0)
-        return qml.expval(qml.PauliZ(0))
-
-    @flaky(max_runs=3)
-    @pytest.mark.parametrize("cost_fn", [qnode, expval_cost])
-    def test_single_argument_step(self, cost_fn, mocker, monkeypatch):
-        """Test that a simple QNode with a single argument correctly performs an optimization step,
-        and that the single-shot gradients generated have the correct shape"""
-        # pylint: disable=protected-access
-
-        opt = qml.ShotAdaptiveOptimizer(min_shots=10)
-        spy_single_shot_expval = mocker.spy(opt, "_single_shot_expval_gradients")
-        spy_single_shot_qnodes = mocker.spy(opt, "_single_shot_qnode_gradients")
-        spy_grad = mocker.spy(opt, "compute_grad")
-
-        x_init = np.array(0.5, requires_grad=True)
-        new_x = opt.step(cost_fn, x_init)
-
-        assert isinstance(new_x, np.tensor)
-        assert new_x != x_init
-
-        spy_grad.assert_called_once()
-
-        if isinstance(cost_fn, qml.ExpvalCost):
-            spy_single_shot_expval.assert_called_once()
-            single_shot_grads = opt._single_shot_expval_gradients(cost_fn, [x_init], {})
-        else:
-            spy_single_shot_qnodes.assert_called_once()
-            single_shot_grads = opt._single_shot_qnode_gradients(cost_fn, [x_init], {})
-
-        # assert single shot gradients are computed correctly
-        assert len(single_shot_grads) == 1
-        assert single_shot_grads[0].shape == (10,)
-
-        # monkeypatch the optimizer to use the same single shot gradients
-        # as previously
-        monkeypatch.setattr(
-            opt, "_single_shot_qnode_gradients", lambda *args, **kwargs: single_shot_grads
-        )
-        monkeypatch.setattr(
-            opt, "_single_shot_expval_gradients", lambda *args, **kwargs: single_shot_grads
-        )
-
-        # reset the shot budget
-        opt.s = [np.array(10)]
-
-        # check that the gradient and variance are computed correctly
-        grad, grad_variance = opt.compute_grad(cost_fn, [x_init], {})
-        assert len(grad) == 1
-        assert len(grad_variance) == 1
-        assert np.allclose(grad, np.mean(single_shot_grads))
-        assert np.allclose(grad_variance, np.var(single_shot_grads, ddof=1))
-
-        # check that the gradient and variance are computed correctly
-        # with a different shot budget
-        opt.s = [np.array(5)]
-        grad, grad_variance = opt.compute_grad(cost_fn, [x_init], {})
-        assert len(grad) == 1
-        assert len(grad_variance) == 1
-        assert np.allclose(grad, np.mean(single_shot_grads[0][:5]))
-        assert np.allclose(grad_variance, np.var(single_shot_grads[0][:5], ddof=1))
-
-    expval_cost = catch_warn_ExpvalCost(ansatz1, H, dev)
-    qnode = expval_cost.qnodes[0]
-
-    @pytest.mark.parametrize("cost_fn", [qnode, expval_cost])
-    def test_single_array_argument_step(self, cost_fn, mocker, monkeypatch):
-        """Test that a simple QNode with a single array argument correctly performs an optimization step,
-        and that the single-shot gradients generated have the correct shape"""
-        # pylint: disable=protected-access
-        opt = qml.ShotAdaptiveOptimizer(min_shots=10)
-        spy_single_shot_expval = mocker.spy(opt, "_single_shot_expval_gradients")
-        spy_single_shot_qnodes = mocker.spy(opt, "_single_shot_qnode_gradients")
-        spy_grad = mocker.spy(opt, "compute_grad")
-
-        x_init = np.array([[1.0, 2.0, 3.0], [4.0, 5.0, 6.0]])
-        new_x = opt.step(cost_fn, x_init)
-
-        assert isinstance(new_x, np.ndarray)
-        assert not np.allclose(new_x, x_init)
-
-        if isinstance(cost_fn, qml.ExpvalCost):
-            spy_single_shot_expval.assert_called_once()
-            single_shot_grads = opt._single_shot_expval_gradients(cost_fn, [x_init], {})
-        else:
-            spy_single_shot_qnodes.assert_called_once()
-            single_shot_grads = opt._single_shot_qnode_gradients(cost_fn, [x_init], {})
-
-        spy_grad.assert_called_once()
-
-        # assert single shot gradients are computed correctly
-        assert len(single_shot_grads) == 1
-        assert single_shot_grads[0].shape == (10, 2, 3)
-
-        # monkeypatch the optimizer to use the same single shot gradients
-        # as previously
-        monkeypatch.setattr(
-            opt, "_single_shot_qnode_gradients", lambda *args, **kwargs: single_shot_grads
-        )
-        monkeypatch.setattr(
-            opt, "_single_shot_expval_gradients", lambda *args, **kwargs: single_shot_grads
-        )
-
-        # reset the shot budget
-        opt.s = [10 * np.ones([2, 3], dtype=np.int64)]
-
-        # check that the gradient and variance are computed correctly
-        grad, grad_variance = opt.compute_grad(cost_fn, [x_init], {})
-        assert len(grad) == 1
-        assert len(grad_variance) == 1
-        assert grad[0].shape == x_init.shape
-        assert grad_variance[0].shape == x_init.shape
-
-        assert np.allclose(grad, np.mean(single_shot_grads, axis=1))
-        assert np.allclose(grad_variance, np.var(single_shot_grads, ddof=1, axis=1))
-
-        # check that the gradient and variance are computed correctly
-        # with a different shot budget
-        opt.s[0] = opt.s[0] // 2  # all array elements have a shot budget of 5
-        opt.s[0][0, 0] = 8  # set the shot budget of the zeroth element to 8
-
-        grad, grad_variance = opt.compute_grad(cost_fn, [x_init], {})
-        assert len(grad) == 1
-        assert len(grad_variance) == 1
-
-        # check zeroth element
-        assert np.allclose(grad[0][0, 0], np.mean(single_shot_grads[0][:8, 0, 0]))
-        assert np.allclose(grad_variance[0][0, 0], np.var(single_shot_grads[0][:8, 0, 0], ddof=1))
-
-        # check other elements
-        assert np.allclose(grad[0][0, 1], np.mean(single_shot_grads[0][:5, 0, 1]))
-        assert np.allclose(grad_variance[0][0, 1], np.var(single_shot_grads[0][:5, 0, 1], ddof=1))
-
-    dev = qml.device("default.qubit.legacy", wires=2, shots=100)
-
-    expval_cost = catch_warn_ExpvalCost(ansatz2, H, dev)
-    qnode = expval_cost.qnodes[0]
-
-    @pytest.mark.parametrize("cost_fn", [qnode, expval_cost])
-    def test_padded_single_array_argument_step(self, cost_fn, mocker, monkeypatch):
-        """Test that a simple QNode with a single array argument with extra dimensions correctly
-        performs an optimization step, and that the single-shot gradients generated have the
-        correct shape"""
-        # pylint: disable=protected-access
-        opt = qml.ShotAdaptiveOptimizer(min_shots=10)
-        spy_single_shot_expval = mocker.spy(opt, "_single_shot_expval_gradients")
-        spy_single_shot_qnodes = mocker.spy(opt, "_single_shot_qnode_gradients")
-        spy_grad = mocker.spy(opt, "compute_grad")
-
-        shape = qml.StronglyEntanglingLayers.shape(n_layers=1, n_wires=2)
-        x_init = np.ones(shape) * 0.5
-        new_x = opt.step(cost_fn, x_init)
-
-        assert isinstance(new_x, np.ndarray)
-        assert not np.allclose(new_x, x_init)
-
-        if isinstance(cost_fn, qml.ExpvalCost):
-            spy_single_shot_expval.assert_called_once()
-            single_shot_grads = opt._single_shot_expval_gradients(cost_fn, [x_init], {})
-        else:
-            spy_single_shot_qnodes.assert_called_once()
-            single_shot_grads = opt._single_shot_qnode_gradients(cost_fn, [x_init], {})
-
-        spy_grad.assert_called_once()
-
-        # assert single shot gradients are computed correctly
-        assert len(single_shot_grads) == 1
-        assert single_shot_grads[0].shape == (10,) + shape
-
-        # monkeypatch the optimizer to use the same single shot gradients
-        # as previously
-        monkeypatch.setattr(
-            opt, "_single_shot_qnode_gradients", lambda *args, **kwargs: single_shot_grads
-        )
-        monkeypatch.setattr(
-            opt, "_single_shot_expval_gradients", lambda *args, **kwargs: single_shot_grads
-        )
-
-        # reset the shot budget
-        opt.s = [10 * np.ones(shape, dtype=np.int64)]
-
-        # check that the gradient and variance are computed correctly
-        grad, grad_variance = opt.compute_grad(cost_fn, [x_init], {})
-        assert len(grad) == 1
-        assert len(grad_variance) == 1
-        assert grad[0].shape == x_init.shape
-        assert grad_variance[0].shape == x_init.shape
-
-        assert np.allclose(grad, np.mean(single_shot_grads, axis=1))
-        assert np.allclose(grad_variance, np.var(single_shot_grads, ddof=1, axis=1))
-
-        # check that the gradient and variance are computed correctly
-        # with a different shot budget
-        opt.s[0] = opt.s[0] // 2  # all array elements have a shot budget of 5
-        opt.s[0][0, 0, 0] = 8  # set the shot budget of the zeroth element to 8
-
-        grad, grad_variance = opt.compute_grad(cost_fn, [x_init], {})
-        assert len(grad) == 1
-        assert len(grad_variance) == 1
-
-        # check zeroth element
-        assert np.allclose(grad[0][0, 0, 0], np.mean(single_shot_grads[0][:8, 0, 0, 0]))
-        assert np.allclose(
-            grad_variance[0][0, 0, 0], np.var(single_shot_grads[0][:8, 0, 0, 0], ddof=1)
-        )
-
-        # check other elements
-        assert np.allclose(grad[0][0, 0, 1], np.mean(single_shot_grads[0][:5, 0, 0, 1]))
-        assert np.allclose(
-            grad_variance[0][0, 0, 1], np.var(single_shot_grads[0][:5, 0, 0, 1], ddof=1)
-        )
-
-        # Step twice to ensure that `opt.s` does not get reshaped.
-        # If it was reshaped, its shape would not match `new_x`
-        # and an error would get raised.
-        _ = opt.step(cost_fn, new_x)
-
-    def test_multiple_argument_step(self, mocker, monkeypatch):
-        """Test that a simple QNode with multiple scalar arguments correctly performs an optimization step,
-        and that the single-shot gradients generated have the correct shape"""
-        # pylint: disable=protected-access
-        dev = qml.device("default.qubit.legacy", wires=1, shots=100)
-
-        @qml.qnode(dev)
-        def circuit(x, y):
-            qml.RX(x, wires=0)
-            qml.RY(y, wires=0)
-            return qml.expval(qml.PauliZ(0))
-
-        opt = qml.ShotAdaptiveOptimizer(min_shots=10)
-        spy_single_shot = mocker.spy(opt, "_single_shot_qnode_gradients")
-        spy_grad = mocker.spy(opt, "compute_grad")
-
-        args = [np.array(0.1, requires_grad=True), np.array(0.2, requires_grad=True)]
-        new_x = opt.step(circuit, *args)
-
-        assert isinstance(new_x, list)
-        assert len(new_x) == 2
-
-        spy_single_shot.assert_called_once()
-        spy_grad.assert_called_once()
-
-        # assert single shot gradients are computed correctly
-        single_shot_grads = opt._single_shot_qnode_gradients(circuit, args, {})
-        assert len(single_shot_grads) == 2
-        assert single_shot_grads[0].shape == (10,)
-
-        # monkeypatch the optimizer to use the same single shot gradients
-        # as previously
-        monkeypatch.setattr(
-            opt, "_single_shot_qnode_gradients", lambda *args, **kwargs: single_shot_grads
-        )
-
-        # reset the shot budget
-        opt.s = [np.array(10), np.array(10)]
-
-        # check that the gradient and variance are computed correctly
-        grad, grad_variance = opt.compute_grad(circuit, args, {})
-        assert len(grad) == 2
-        assert len(grad_variance) == 2
-        assert np.allclose(grad, np.mean(single_shot_grads, axis=1))
-        assert np.allclose(grad_variance, np.var(single_shot_grads, ddof=1, axis=1))
-
-        # check that the gradient and variance are computed correctly
-        # with a different shot budget
-        opt.s = [np.array(5), np.array(7)]
-        grad, grad_variance = opt.compute_grad(circuit, args, {})
-        assert len(grad) == 2
-        assert len(grad_variance) == 2
-
-        for p, s in zip(range(2), opt.s):
-            assert np.allclose(grad[p], np.mean(single_shot_grads[p][:s]))
-            assert np.allclose(grad_variance[p], np.var(single_shot_grads[p][:s], ddof=1))
-
-    def test_multiple_array_argument_step(self, mocker, monkeypatch):
-        """Test that a simple QNode with multiple array arguments correctly performs an optimization step,
-        and that the single-shot gradients generated have the correct shape"""
-        # pylint: disable=protected-access
-        dev = qml.device("default.qubit.legacy", wires=1, shots=100)
-
-        @qml.qnode(dev)
-        def circuit(x, y):
-            qml.RX(x[0, 0], wires=0)
-            qml.RY(x[0, 1], wires=0)
-            qml.RZ(x[0, 2], wires=0)
-            qml.RX(x[1, 0], wires=0)
-            qml.RY(x[1, 1], wires=0)
-            qml.RZ(x[1, 2], wires=0)
-            qml.RX(y[0], wires=0)
-            qml.RY(y[1], wires=0)
-            qml.RZ(y[2], wires=0)
-            return qml.expval(qml.PauliZ(0))
-
-        opt = qml.ShotAdaptiveOptimizer(min_shots=10)
-        spy_single_shot = mocker.spy(opt, "_single_shot_qnode_gradients")
-        spy_grad = mocker.spy(opt, "compute_grad")
-
-        args = [np.array([[1.0, 2.0, 3.0], [4.0, 5.0, 6.0]]), np.array([1.0, 2.0, 3.0])]
-        new_x = opt.step(circuit, *args)
-
-        assert isinstance(new_x, list)
-        assert len(new_x) == 2
-
-        spy_single_shot.assert_called_once()
-        spy_grad.assert_called_once()
-
-        # assert single shot gradients are computed correctly
-        single_shot_grads = opt._single_shot_qnode_gradients(circuit, args, {})
-        assert len(single_shot_grads) == 2
-        assert single_shot_grads[0].shape == (10, 2, 3)
-        assert single_shot_grads[1].shape == (10, 3)
-
-        # monkeypatch the optimizer to use the same single shot gradients
-        # as previously
-        monkeypatch.setattr(
-            opt, "_single_shot_qnode_gradients", lambda *args, **kwargs: single_shot_grads
-        )
-
-        # reset the shot budget
-        opt.s = [10 * np.ones([2, 3], dtype=np.int64), 10 * np.ones([3], dtype=np.int64)]
-
-        # check that the gradient and variance are computed correctly
-        grad, grad_variance = opt.compute_grad(circuit, args, {})
-        assert len(grad) == 2
-        assert len(grad_variance) == 2
-
-        for i in range(2):
-            assert grad[i].shape == args[i].shape
-            assert grad_variance[i].shape == args[i].shape
-
-        assert np.allclose(grad[0], np.mean(single_shot_grads[0], axis=0))
-        assert np.allclose(grad_variance[0], np.var(single_shot_grads[0], ddof=1, axis=0))
-
-        assert np.allclose(grad[1], np.mean(single_shot_grads[1], axis=0))
-        assert np.allclose(grad_variance[1], np.var(single_shot_grads[1], ddof=1, axis=0))
-
-        # check that the gradient and variance are computed correctly
-        # with a different shot budget
-        opt.s[0] = opt.s[0] // 2  # all array elements have a shot budget of 5
-        opt.s[0][0, 0] = 8  # set the shot budget of the zeroth element to 8
-
-        opt.s[1] = opt.s[1] // 5  # all array elements have a shot budget of 2
-        opt.s[1][0] = 7  # set the shot budget of the zeroth element to 7
-
-        grad, grad_variance = opt.compute_grad(circuit, args, {})
-        assert len(grad) == 2
-        assert len(grad_variance) == 2
-
-        # check zeroth element of arg 0
-        assert np.allclose(grad[0][0, 0], np.mean(single_shot_grads[0][:8, 0, 0]))
-        assert np.allclose(grad_variance[0][0, 0], np.var(single_shot_grads[0][:8, 0, 0], ddof=1))
-
-        # check other elements of arg 0
-        assert np.allclose(grad[0][0, 1], np.mean(single_shot_grads[0][:5, 0, 1]))
-        assert np.allclose(grad_variance[0][0, 1], np.var(single_shot_grads[0][:5, 0, 1], ddof=1))
-
-        # check zeroth element of arg 1
-        assert np.allclose(grad[1][0], np.mean(single_shot_grads[1][:7, 0]))
-        assert np.allclose(grad_variance[1][0], np.var(single_shot_grads[1][:7, 0], ddof=1))
-
-        # check other elements of arg 1
-        assert np.allclose(grad[1][1], np.mean(single_shot_grads[1][:2, 1]))
-        assert np.allclose(grad_variance[1][1], np.var(single_shot_grads[1][:2, 1], ddof=1))
-
-
-class TestWeightedRandomSampling:
-    """Tests for weighted random Hamiltonian term sampling"""
-
-    def test_wrs_expval_cost(self, mocker):
-        """Checks that cost functions that are expval costs can
-        make use of weighted random sampling"""
-        coeffs = [0.2, 0.1]
-        dev = qml.device("default.qubit.legacy", wires=2, shots=100)
-        H = qml.Hamiltonian(coeffs, [qml.PauliZ(0), qml.PauliZ(0) @ qml.PauliZ(1)])
-
-        expval_cost = catch_warn_ExpvalCost(qml.templates.StronglyEntanglingLayers, H, dev)
-        weights = np.random.random(qml.templates.StronglyEntanglingLayers.shape(3, 2))
-
-        opt = qml.ShotAdaptiveOptimizer(min_shots=10)
-        spy = mocker.spy(opt, "weighted_random_sampling")
-
-        _ = opt.step(expval_cost, weights)
-        spy.assert_called_once()
-
-        grads = opt.weighted_random_sampling(expval_cost.qnodes, coeffs, 10, [0], weights)
-        assert len(grads) == 1
-        assert grads[0].shape == (10, *weights.shape)
-
-    def test_wrs_disabled(self, mocker):
-        """Checks that cost functions that are expval costs can
-        disable use of weighted random sampling"""
-        coeffs = [0.2, 0.1]
-        dev = qml.device("default.qubit.legacy", wires=2, shots=100)
-        H = qml.Hamiltonian(coeffs, [qml.PauliZ(0), qml.PauliZ(0) @ qml.PauliZ(1)])
-
-        expval_cost = catch_warn_ExpvalCost(qml.templates.StronglyEntanglingLayers, H, dev)
-        weights = np.random.random(qml.templates.StronglyEntanglingLayers.shape(3, 2))
-
-        opt = qml.ShotAdaptiveOptimizer(min_shots=10, term_sampling=None)
-        spy = mocker.spy(opt, "weighted_random_sampling")
-
-        opt.step(expval_cost, weights)
-        spy.assert_not_called()
-
-    def test_unknown_term_sampling_method(self):
-        """Checks that an exception is raised if the term sampling method is unknown"""
-        coeffs = [0.2, 0.1]
-        dev = qml.device("default.qubit.legacy", wires=2, shots=100)
-        H = qml.Hamiltonian(coeffs, [qml.PauliZ(0), qml.PauliZ(0) @ qml.PauliZ(1)])
-
-        expval_cost = catch_warn_ExpvalCost(qml.templates.StronglyEntanglingLayers, H, dev)
-        weights = np.random.random(qml.templates.StronglyEntanglingLayers.shape(3, 2))
-
-        opt = qml.ShotAdaptiveOptimizer(min_shots=10, term_sampling="uniform_random_sampling")
-
-        with pytest.raises(ValueError, match="Unknown Hamiltonian term sampling method"):
-            opt.step(expval_cost, weights)
-
-    def test_zero_shots(self, mocker):
-        """Test that, if the shot budget for a single term is 0,
-        that the jacobian computation is skipped"""
-        coeffs = [0.2, 0.1, 0.1]
-        dev = qml.device("default.qubit.legacy", wires=2, shots=100)
-        H = qml.Hamiltonian(coeffs, [qml.PauliZ(0), qml.PauliX(1), qml.PauliZ(0) @ qml.PauliZ(1)])
-
-        expval_cost = catch_warn_ExpvalCost(qml.templates.StronglyEntanglingLayers, H, dev)
-        weights = np.random.random(qml.templates.StronglyEntanglingLayers.shape(3, 2))
-
-        opt = qml.ShotAdaptiveOptimizer(min_shots=10)
-        spy = mocker.spy(qml, "jacobian")
-        mocker.patch(
-            "scipy.stats._multivariate.multinomial_gen.rvs", return_value=np.array([[4, 0, 6]])
-        )
-        grads = opt.weighted_random_sampling(expval_cost.qnodes, coeffs, 10, [0], weights)
-
-        assert len(spy.call_args_list) == 2
-        assert len(grads) == 1
-        assert grads[0].shape == (10, *weights.shape)
-
-    def test_single_shots(self, mocker):
-        """Test that, if the shot budget for a single term is 1,
-        that the number of dimensions for the returned Jacobian is expanded"""
-        coeffs = [0.2, 0.1, 0.1]
-        dev = qml.device("default.qubit.legacy", wires=2, shots=100)
-        H = qml.Hamiltonian(coeffs, [qml.PauliZ(0), qml.PauliX(1), qml.PauliZ(0) @ qml.PauliZ(1)])
-
-        expval_cost = catch_warn_ExpvalCost(qml.templates.StronglyEntanglingLayers, H, dev)
-        weights = np.random.random(qml.templates.StronglyEntanglingLayers.shape(3, 2))
-
-        opt = qml.ShotAdaptiveOptimizer(min_shots=10)
-
-        spy = mocker.spy(qml, "jacobian")
-        mocker.patch(
-            "scipy.stats._multivariate.multinomial_gen.rvs", return_value=np.array([[4, 1, 5]])
-        )
-        grads = opt.weighted_random_sampling(expval_cost.qnodes, coeffs, 10, [0], weights)
-
-        assert len(spy.call_args_list) == 3
-        assert len(grads) == 1
-        assert grads[0].shape == (10, *weights.shape)
-
-
-class TestOptimization:
-    """Integration test to ensure that the optimizer
-    minimizes simple examples"""
-
-    def test_multi_qubit_rotation(self):
-        """Test that multiple qubit rotation can be optimized"""
-        dev = qml.device("default.qubit.legacy", wires=2, shots=100)
-
-        @qml.qnode(dev)
-        def circuit(x):
-            qml.RX(x[0], wires=0)
-            qml.RY(x[1], wires=1)
-            qml.RZ(x[2], wires=1)
-            qml.CNOT(wires=[0, 1])
-            return qml.expval(qml.PauliX(0) @ qml.PauliY(1))
-
-        params = np.array([0.1, 0.3, 0.4], requires_grad=True)
-        initial_loss = circuit(params)
-
-        min_shots = 10
-        loss = initial_loss
-        opt = qml.ShotAdaptiveOptimizer(min_shots=10)
-
-        for _ in range(100):
-            params = opt.step(circuit, params)
-            loss = circuit(params)
-
-        assert loss < initial_loss
-        assert np.allclose(circuit(params), -1, atol=0.1, rtol=0.2)
-        assert opt.shots_used > min_shots
-
-    @flaky(max_runs=3)
-    @pytest.mark.slow
-    def test_vqe_optimization(self):
-        """Test that a simple VQE circuit can be optimized"""
-        dev = qml.device("default.qubit.legacy", wires=2, shots=100)
-        coeffs = [0.1, 0.2]
-        obs = [qml.PauliZ(0), qml.PauliX(0)]
-        H = qml.Hamiltonian(coeffs, obs)
-
-        def ansatz(x, **kwargs):
-            qml.Rot(*x[0], wires=0)
-            qml.Rot(*x[1], wires=1)
-            qml.CNOT(wires=[0, 1])
-            qml.Rot(*x[2], wires=0)
-            qml.Rot(*x[3], wires=1)
-            qml.CNOT(wires=[0, 1])
-
-        cost = catch_warn_ExpvalCost(ansatz, H, dev)
-        params = np.random.random((4, 3), requires_grad=True)
-        initial_loss = cost(params)
-
-        min_shots = 10
-        loss = initial_loss
-        opt = qml.ShotAdaptiveOptimizer(min_shots=10)
-
-        for _ in range(100):
-            params = opt.step(cost, params)
-            loss = cost(params)
-
-        assert loss < initial_loss
-        assert np.allclose(loss, -1 / (2 * np.sqrt(5)), atol=0.1, rtol=0.2)
-        assert opt.shots_used > min_shots
-
-
-class TestStepAndCost:
-    """Tests for the step_and_cost method"""
-
-    @flaky(max_runs=3)
-    def test_qnode_cost(self, tol):
-        """Test that the cost is correctly returned
-        when using a QNode as the cost function"""
-        np.random.seed(0)
-
-        dev = qml.device("default.qubit.legacy", wires=1, shots=10)
-
-        @qml.qnode(dev, cache=False)
-        def circuit(x):
-            qml.RX(x[0], wires=0)
-            qml.RY(x[1], wires=0)
-            return qml.expval(qml.PauliZ(0))
-
-        params = np.array([0.1, 0.3], requires_grad=True)
-
-        opt = qml.ShotAdaptiveOptimizer(min_shots=10)
-
-        for _ in range(100):
-            params, res = opt.step_and_cost(circuit, params)
-
-        assert np.allclose(res, -1, atol=tol, rtol=0)
-
-    @flaky(max_runs=3)
-    def test_expval_cost(self, tol):
-        """Test that the cost is correctly returned
-        when using a QNode as the cost function"""
-        np.random.seed(0)
-        dev = qml.device("default.qubit.legacy", wires=1, shots=10)
-
-        def ansatz(x, **kwargs):
-            qml.RX(x[0], wires=0)
-            qml.RY(x[1], wires=0)
-
-        H = qml.Hamiltonian([1.0], [qml.PauliZ(0)])
-        circuit = catch_warn_ExpvalCost(ansatz, H, dev)
-        params = np.array([0.1, 0.3], requires_grad=True)
-        opt = qml.ShotAdaptiveOptimizer(min_shots=10)
-
-        for _ in range(100):
-            params, res = opt.step_and_cost(circuit, params)
-
-        assert np.allclose(res, -1, atol=tol, rtol=0)
+# Copyright 2018-2021 Xanadu Quantum Technologies Inc.
+
+# Licensed under the Apache License, Version 2.0 (the "License");
+# you may not use this file except in compliance with the License.
+# You may obtain a copy of the License at
+
+#     http://www.apache.org/licenses/LICENSE-2.0
+
+# Unless required by applicable law or agreed to in writing, software
+# distributed under the License is distributed on an "AS IS" BASIS,
+# WITHOUT WARRANTIES OR CONDITIONS OF ANY KIND, either express or implied.
+# See the License for the specific language governing permissions and
+# limitations under the License.
+"""Tests for the shot adaptive optimizer"""
+# pylint: disable=unused-argument
+import pytest
+from flaky import flaky
+
+import pennylane as qml
+from pennylane import numpy as np
+
+
+def catch_warn_ExpvalCost(ansatz, hamiltonian, device, **kwargs):
+    """Computes the ExpvalCost and catches the initial deprecation warning."""
+
+    with pytest.warns(UserWarning, match="is deprecated,"):
+        res = qml.ExpvalCost(ansatz, hamiltonian, device, **kwargs)
+    return res
+
+
+class TestExceptions:
+    """Test exceptions are raised for incorrect usage"""
+
+    def test_analytic_device_error(self):
+        """Test that an exception is raised if an analytic device is used"""
+        H = qml.Hamiltonian([0.3, 0.1], [qml.PauliX(0), qml.PauliZ(0)])
+        dev = qml.device("default.qubit", wires=1, shots=None)
+
+        def ansatz(x):
+            qml.RX(x, wires=0)
+
+        expval_cost = catch_warn_ExpvalCost(ansatz, H, dev)
+
+        opt = qml.ShotAdaptiveOptimizer(min_shots=10)
+
+        x = np.array(0.5, requires_grad=True)
+
+        # test expval cost
+        with pytest.raises(ValueError, match="can only be used with devices that"):
+            opt.step(expval_cost, x)
+
+        # test qnode cost
+        with pytest.raises(ValueError, match="can only be used with devices that"):
+            opt.step(expval_cost.qnodes[0], x)
+
+    def test_learning_error(self):
+        """Test that an exception is raised if the learning rate is beyond the
+        lipschitz bound"""
+        coeffs = [0.3, 0.1]
+        H = qml.Hamiltonian(coeffs, [qml.PauliX(0), qml.PauliZ(0)])
+        dev = qml.device("default.qubit", wires=1, shots=100)
+
+        def ansatz(x, **kwargs):
+            qml.RX(x, wires=0)
+
+        expval_cost = catch_warn_ExpvalCost(ansatz, H, dev)
+
+        opt = qml.ShotAdaptiveOptimizer(min_shots=10, stepsize=100.0)
+
+        # lipschitz constant is given by sum(|coeffs|)
+        lipschitz = np.sum(np.abs(coeffs))
+
+        assert opt.stepsize > 2 / lipschitz
+
+        with pytest.raises(
+            ValueError, match=f"The learning rate must be less than {2 / lipschitz}"
+        ):
+            opt.step(expval_cost, np.array(0.5, requires_grad=True))
+
+        # for a single QNode, the lipschitz constant is simply 1
+        opt = qml.ShotAdaptiveOptimizer(min_shots=10, stepsize=100.0)
+        with pytest.raises(ValueError, match=f"The learning rate must be less than {2 / 1}"):
+            opt.step(expval_cost.qnodes[0], np.array(0.5, requires_grad=True))
+
+
+def ansatz0(x, **kwargs):
+    qml.RX(x, wires=0)
+
+
+def ansatz1(x, **kwargs):
+    qml.RX(x[0, 0], wires=0)
+    qml.RY(x[0, 1], wires=0)
+    qml.RZ(x[0, 2], wires=0)
+    qml.RX(x[1, 0], wires=0)
+    qml.RY(x[1, 1], wires=0)
+    qml.RZ(x[1, 2], wires=0)
+
+
+def ansatz2(x, **kwargs):
+    qml.StronglyEntanglingLayers(x, wires=[0, 1])
+
+
+class TestSingleShotGradientIntegration:
+    """Integration tests to ensure that the single shot gradient is correctly computed
+    for a variety of argument types."""
+
+    dev = qml.device("default.qubit", wires=1, shots=100)
+    H = qml.Hamiltonian([1.0], [qml.PauliZ(0)])
+
+    expval_cost = catch_warn_ExpvalCost(ansatz0, H, dev)
+
+    @qml.qnode(dev)
+    def qnode(x):
+        # pylint: disable=no-self-argument
+        qml.RX(x, wires=0)
+        return qml.expval(qml.PauliZ(0))
+
+    @flaky(max_runs=3)
+    @pytest.mark.parametrize("cost_fn", [qnode, expval_cost])
+    def test_single_argument_step(self, cost_fn, mocker, monkeypatch):
+        """Test that a simple QNode with a single argument correctly performs an optimization step,
+        and that the single-shot gradients generated have the correct shape"""
+        # pylint: disable=protected-access
+
+        opt = qml.ShotAdaptiveOptimizer(min_shots=10)
+        spy_single_shot_expval = mocker.spy(opt, "_single_shot_expval_gradients")
+        spy_single_shot_qnodes = mocker.spy(opt, "_single_shot_qnode_gradients")
+        spy_grad = mocker.spy(opt, "compute_grad")
+
+        x_init = np.array(0.5, requires_grad=True)
+        new_x = opt.step(cost_fn, x_init)
+
+        assert isinstance(new_x, np.tensor)
+        assert new_x != x_init
+
+        spy_grad.assert_called_once()
+
+        if isinstance(cost_fn, qml.ExpvalCost):
+            spy_single_shot_expval.assert_called_once()
+            single_shot_grads = opt._single_shot_expval_gradients(cost_fn, [x_init], {})
+        else:
+            spy_single_shot_qnodes.assert_called_once()
+            single_shot_grads = opt._single_shot_qnode_gradients(cost_fn, [x_init], {})
+
+        # assert single shot gradients are computed correctly
+        assert len(single_shot_grads) == 1
+        assert single_shot_grads[0].shape == (10,)
+
+        # monkeypatch the optimizer to use the same single shot gradients
+        # as previously
+        monkeypatch.setattr(
+            opt, "_single_shot_qnode_gradients", lambda *args, **kwargs: single_shot_grads
+        )
+        monkeypatch.setattr(
+            opt, "_single_shot_expval_gradients", lambda *args, **kwargs: single_shot_grads
+        )
+
+        # reset the shot budget
+        opt.s = [np.array(10)]
+
+        # check that the gradient and variance are computed correctly
+        grad, grad_variance = opt.compute_grad(cost_fn, [x_init], {})
+        assert len(grad) == 1
+        assert len(grad_variance) == 1
+        assert np.allclose(grad, np.mean(single_shot_grads))
+        assert np.allclose(grad_variance, np.var(single_shot_grads, ddof=1))
+
+        # check that the gradient and variance are computed correctly
+        # with a different shot budget
+        opt.s = [np.array(5)]
+        grad, grad_variance = opt.compute_grad(cost_fn, [x_init], {})
+        assert len(grad) == 1
+        assert len(grad_variance) == 1
+        assert np.allclose(grad, np.mean(single_shot_grads[0][:5]))
+        assert np.allclose(grad_variance, np.var(single_shot_grads[0][:5], ddof=1))
+
+    expval_cost = catch_warn_ExpvalCost(ansatz1, H, dev)
+    qnode = expval_cost.qnodes[0]
+
+    @pytest.mark.parametrize("cost_fn", [qnode, expval_cost])
+    def test_single_array_argument_step(self, cost_fn, mocker, monkeypatch):
+        """Test that a simple QNode with a single array argument correctly performs an optimization step,
+        and that the single-shot gradients generated have the correct shape"""
+        # pylint: disable=protected-access
+        opt = qml.ShotAdaptiveOptimizer(min_shots=10)
+        spy_single_shot_expval = mocker.spy(opt, "_single_shot_expval_gradients")
+        spy_single_shot_qnodes = mocker.spy(opt, "_single_shot_qnode_gradients")
+        spy_grad = mocker.spy(opt, "compute_grad")
+
+        x_init = np.array([[1.0, 2.0, 3.0], [4.0, 5.0, 6.0]])
+        new_x = opt.step(cost_fn, x_init)
+
+        assert isinstance(new_x, np.ndarray)
+        assert not np.allclose(new_x, x_init)
+
+        if isinstance(cost_fn, qml.ExpvalCost):
+            spy_single_shot_expval.assert_called_once()
+            single_shot_grads = opt._single_shot_expval_gradients(cost_fn, [x_init], {})
+        else:
+            spy_single_shot_qnodes.assert_called_once()
+            single_shot_grads = opt._single_shot_qnode_gradients(cost_fn, [x_init], {})
+
+        spy_grad.assert_called_once()
+
+        # assert single shot gradients are computed correctly
+        assert len(single_shot_grads) == 1
+        assert single_shot_grads[0].shape == (10, 2, 3)
+
+        # monkeypatch the optimizer to use the same single shot gradients
+        # as previously
+        monkeypatch.setattr(
+            opt, "_single_shot_qnode_gradients", lambda *args, **kwargs: single_shot_grads
+        )
+        monkeypatch.setattr(
+            opt, "_single_shot_expval_gradients", lambda *args, **kwargs: single_shot_grads
+        )
+
+        # reset the shot budget
+        opt.s = [10 * np.ones([2, 3], dtype=np.int64)]
+
+        # check that the gradient and variance are computed correctly
+        grad, grad_variance = opt.compute_grad(cost_fn, [x_init], {})
+        assert len(grad) == 1
+        assert len(grad_variance) == 1
+        assert grad[0].shape == x_init.shape
+        assert grad_variance[0].shape == x_init.shape
+
+        assert np.allclose(grad, np.mean(single_shot_grads, axis=1))
+        assert np.allclose(grad_variance, np.var(single_shot_grads, ddof=1, axis=1))
+
+        # check that the gradient and variance are computed correctly
+        # with a different shot budget
+        opt.s[0] = opt.s[0] // 2  # all array elements have a shot budget of 5
+        opt.s[0][0, 0] = 8  # set the shot budget of the zeroth element to 8
+
+        grad, grad_variance = opt.compute_grad(cost_fn, [x_init], {})
+        assert len(grad) == 1
+        assert len(grad_variance) == 1
+
+        # check zeroth element
+        assert np.allclose(grad[0][0, 0], np.mean(single_shot_grads[0][:8, 0, 0]))
+        assert np.allclose(grad_variance[0][0, 0], np.var(single_shot_grads[0][:8, 0, 0], ddof=1))
+
+        # check other elements
+        assert np.allclose(grad[0][0, 1], np.mean(single_shot_grads[0][:5, 0, 1]))
+        assert np.allclose(grad_variance[0][0, 1], np.var(single_shot_grads[0][:5, 0, 1], ddof=1))
+
+    dev = qml.device("default.qubit", wires=2, shots=100)
+
+    expval_cost = catch_warn_ExpvalCost(ansatz2, H, dev)
+    qnode = expval_cost.qnodes[0]
+
+    @pytest.mark.parametrize("cost_fn", [qnode, expval_cost])
+    def test_padded_single_array_argument_step(self, cost_fn, mocker, monkeypatch):
+        """Test that a simple QNode with a single array argument with extra dimensions correctly
+        performs an optimization step, and that the single-shot gradients generated have the
+        correct shape"""
+        # pylint: disable=protected-access
+        opt = qml.ShotAdaptiveOptimizer(min_shots=10)
+        spy_single_shot_expval = mocker.spy(opt, "_single_shot_expval_gradients")
+        spy_single_shot_qnodes = mocker.spy(opt, "_single_shot_qnode_gradients")
+        spy_grad = mocker.spy(opt, "compute_grad")
+
+        shape = qml.StronglyEntanglingLayers.shape(n_layers=1, n_wires=2)
+        x_init = np.ones(shape) * 0.5
+        new_x = opt.step(cost_fn, x_init)
+
+        assert isinstance(new_x, np.ndarray)
+        assert not np.allclose(new_x, x_init)
+
+        if isinstance(cost_fn, qml.ExpvalCost):
+            spy_single_shot_expval.assert_called_once()
+            single_shot_grads = opt._single_shot_expval_gradients(cost_fn, [x_init], {})
+        else:
+            spy_single_shot_qnodes.assert_called_once()
+            single_shot_grads = opt._single_shot_qnode_gradients(cost_fn, [x_init], {})
+
+        spy_grad.assert_called_once()
+
+        # assert single shot gradients are computed correctly
+        assert len(single_shot_grads) == 1
+        assert single_shot_grads[0].shape == (10,) + shape
+
+        # monkeypatch the optimizer to use the same single shot gradients
+        # as previously
+        monkeypatch.setattr(
+            opt, "_single_shot_qnode_gradients", lambda *args, **kwargs: single_shot_grads
+        )
+        monkeypatch.setattr(
+            opt, "_single_shot_expval_gradients", lambda *args, **kwargs: single_shot_grads
+        )
+
+        # reset the shot budget
+        opt.s = [10 * np.ones(shape, dtype=np.int64)]
+
+        # check that the gradient and variance are computed correctly
+        grad, grad_variance = opt.compute_grad(cost_fn, [x_init], {})
+        assert len(grad) == 1
+        assert len(grad_variance) == 1
+        assert grad[0].shape == x_init.shape
+        assert grad_variance[0].shape == x_init.shape
+
+        assert np.allclose(grad, np.mean(single_shot_grads, axis=1))
+        assert np.allclose(grad_variance, np.var(single_shot_grads, ddof=1, axis=1))
+
+        # check that the gradient and variance are computed correctly
+        # with a different shot budget
+        opt.s[0] = opt.s[0] // 2  # all array elements have a shot budget of 5
+        opt.s[0][0, 0, 0] = 8  # set the shot budget of the zeroth element to 8
+
+        grad, grad_variance = opt.compute_grad(cost_fn, [x_init], {})
+        assert len(grad) == 1
+        assert len(grad_variance) == 1
+
+        # check zeroth element
+        assert np.allclose(grad[0][0, 0, 0], np.mean(single_shot_grads[0][:8, 0, 0, 0]))
+        assert np.allclose(
+            grad_variance[0][0, 0, 0], np.var(single_shot_grads[0][:8, 0, 0, 0], ddof=1)
+        )
+
+        # check other elements
+        assert np.allclose(grad[0][0, 0, 1], np.mean(single_shot_grads[0][:5, 0, 0, 1]))
+        assert np.allclose(
+            grad_variance[0][0, 0, 1], np.var(single_shot_grads[0][:5, 0, 0, 1], ddof=1)
+        )
+
+        # Step twice to ensure that `opt.s` does not get reshaped.
+        # If it was reshaped, its shape would not match `new_x`
+        # and an error would get raised.
+        _ = opt.step(cost_fn, new_x)
+
+    def test_multiple_argument_step(self, mocker, monkeypatch):
+        """Test that a simple QNode with multiple scalar arguments correctly performs an optimization step,
+        and that the single-shot gradients generated have the correct shape"""
+        # pylint: disable=protected-access
+        dev = qml.device("default.qubit", wires=1, shots=100)
+
+        @qml.qnode(dev)
+        def circuit(x, y):
+            qml.RX(x, wires=0)
+            qml.RY(y, wires=0)
+            return qml.expval(qml.PauliZ(0))
+
+        opt = qml.ShotAdaptiveOptimizer(min_shots=10)
+        spy_single_shot = mocker.spy(opt, "_single_shot_qnode_gradients")
+        spy_grad = mocker.spy(opt, "compute_grad")
+
+        args = [np.array(0.1, requires_grad=True), np.array(0.2, requires_grad=True)]
+        new_x = opt.step(circuit, *args)
+
+        assert isinstance(new_x, list)
+        assert len(new_x) == 2
+
+        spy_single_shot.assert_called_once()
+        spy_grad.assert_called_once()
+
+        # assert single shot gradients are computed correctly
+        single_shot_grads = opt._single_shot_qnode_gradients(circuit, args, {})
+        assert len(single_shot_grads) == 2
+        assert single_shot_grads[0].shape == (10,)
+
+        # monkeypatch the optimizer to use the same single shot gradients
+        # as previously
+        monkeypatch.setattr(
+            opt, "_single_shot_qnode_gradients", lambda *args, **kwargs: single_shot_grads
+        )
+
+        # reset the shot budget
+        opt.s = [np.array(10), np.array(10)]
+
+        # check that the gradient and variance are computed correctly
+        grad, grad_variance = opt.compute_grad(circuit, args, {})
+        assert len(grad) == 2
+        assert len(grad_variance) == 2
+        assert np.allclose(grad, np.mean(single_shot_grads, axis=1))
+        assert np.allclose(grad_variance, np.var(single_shot_grads, ddof=1, axis=1))
+
+        # check that the gradient and variance are computed correctly
+        # with a different shot budget
+        opt.s = [np.array(5), np.array(7)]
+        grad, grad_variance = opt.compute_grad(circuit, args, {})
+        assert len(grad) == 2
+        assert len(grad_variance) == 2
+
+        for p, s in zip(range(2), opt.s):
+            assert np.allclose(grad[p], np.mean(single_shot_grads[p][:s]))
+            assert np.allclose(grad_variance[p], np.var(single_shot_grads[p][:s], ddof=1))
+
+    def test_multiple_array_argument_step(self, mocker, monkeypatch):
+        """Test that a simple QNode with multiple array arguments correctly performs an optimization step,
+        and that the single-shot gradients generated have the correct shape"""
+        # pylint: disable=protected-access
+        dev = qml.device("default.qubit", wires=1, shots=100)
+
+        @qml.qnode(dev)
+        def circuit(x, y):
+            qml.RX(x[0, 0], wires=0)
+            qml.RY(x[0, 1], wires=0)
+            qml.RZ(x[0, 2], wires=0)
+            qml.RX(x[1, 0], wires=0)
+            qml.RY(x[1, 1], wires=0)
+            qml.RZ(x[1, 2], wires=0)
+            qml.RX(y[0], wires=0)
+            qml.RY(y[1], wires=0)
+            qml.RZ(y[2], wires=0)
+            return qml.expval(qml.PauliZ(0))
+
+        opt = qml.ShotAdaptiveOptimizer(min_shots=10)
+        spy_single_shot = mocker.spy(opt, "_single_shot_qnode_gradients")
+        spy_grad = mocker.spy(opt, "compute_grad")
+
+        args = [np.array([[1.0, 2.0, 3.0], [4.0, 5.0, 6.0]]), np.array([1.0, 2.0, 3.0])]
+        new_x = opt.step(circuit, *args)
+
+        assert isinstance(new_x, list)
+        assert len(new_x) == 2
+
+        spy_single_shot.assert_called_once()
+        spy_grad.assert_called_once()
+
+        # assert single shot gradients are computed correctly
+        single_shot_grads = opt._single_shot_qnode_gradients(circuit, args, {})
+        assert len(single_shot_grads) == 2
+        assert single_shot_grads[0].shape == (10, 2, 3)
+        assert single_shot_grads[1].shape == (10, 3)
+
+        # monkeypatch the optimizer to use the same single shot gradients
+        # as previously
+        monkeypatch.setattr(
+            opt, "_single_shot_qnode_gradients", lambda *args, **kwargs: single_shot_grads
+        )
+
+        # reset the shot budget
+        opt.s = [10 * np.ones([2, 3], dtype=np.int64), 10 * np.ones([3], dtype=np.int64)]
+
+        # check that the gradient and variance are computed correctly
+        grad, grad_variance = opt.compute_grad(circuit, args, {})
+        assert len(grad) == 2
+        assert len(grad_variance) == 2
+
+        for i in range(2):
+            assert grad[i].shape == args[i].shape
+            assert grad_variance[i].shape == args[i].shape
+
+        assert np.allclose(grad[0], np.mean(single_shot_grads[0], axis=0))
+        assert np.allclose(grad_variance[0], np.var(single_shot_grads[0], ddof=1, axis=0))
+
+        assert np.allclose(grad[1], np.mean(single_shot_grads[1], axis=0))
+        assert np.allclose(grad_variance[1], np.var(single_shot_grads[1], ddof=1, axis=0))
+
+        # check that the gradient and variance are computed correctly
+        # with a different shot budget
+        opt.s[0] = opt.s[0] // 2  # all array elements have a shot budget of 5
+        opt.s[0][0, 0] = 8  # set the shot budget of the zeroth element to 8
+
+        opt.s[1] = opt.s[1] // 5  # all array elements have a shot budget of 2
+        opt.s[1][0] = 7  # set the shot budget of the zeroth element to 7
+
+        grad, grad_variance = opt.compute_grad(circuit, args, {})
+        assert len(grad) == 2
+        assert len(grad_variance) == 2
+
+        # check zeroth element of arg 0
+        assert np.allclose(grad[0][0, 0], np.mean(single_shot_grads[0][:8, 0, 0]))
+        assert np.allclose(grad_variance[0][0, 0], np.var(single_shot_grads[0][:8, 0, 0], ddof=1))
+
+        # check other elements of arg 0
+        assert np.allclose(grad[0][0, 1], np.mean(single_shot_grads[0][:5, 0, 1]))
+        assert np.allclose(grad_variance[0][0, 1], np.var(single_shot_grads[0][:5, 0, 1], ddof=1))
+
+        # check zeroth element of arg 1
+        assert np.allclose(grad[1][0], np.mean(single_shot_grads[1][:7, 0]))
+        assert np.allclose(grad_variance[1][0], np.var(single_shot_grads[1][:7, 0], ddof=1))
+
+        # check other elements of arg 1
+        assert np.allclose(grad[1][1], np.mean(single_shot_grads[1][:2, 1]))
+        assert np.allclose(grad_variance[1][1], np.var(single_shot_grads[1][:2, 1], ddof=1))
+
+
+class TestWeightedRandomSampling:
+    """Tests for weighted random Hamiltonian term sampling"""
+
+    def test_wrs_expval_cost(self, mocker):
+        """Checks that cost functions that are expval costs can
+        make use of weighted random sampling"""
+        coeffs = [0.2, 0.1]
+        dev = qml.device("default.qubit", wires=2, shots=100)
+        H = qml.Hamiltonian(coeffs, [qml.PauliZ(0), qml.PauliZ(0) @ qml.PauliZ(1)])
+
+        expval_cost = catch_warn_ExpvalCost(qml.templates.StronglyEntanglingLayers, H, dev)
+        weights = np.random.random(qml.templates.StronglyEntanglingLayers.shape(3, 2))
+
+        opt = qml.ShotAdaptiveOptimizer(min_shots=10)
+        spy = mocker.spy(opt, "weighted_random_sampling")
+
+        _ = opt.step(expval_cost, weights)
+        spy.assert_called_once()
+
+        grads = opt.weighted_random_sampling(expval_cost.qnodes, coeffs, 10, [0], weights)
+        assert len(grads) == 1
+        assert grads[0].shape == (10, *weights.shape)
+
+    def test_wrs_disabled(self, mocker):
+        """Checks that cost functions that are expval costs can
+        disable use of weighted random sampling"""
+        coeffs = [0.2, 0.1]
+        dev = qml.device("default.qubit", wires=2, shots=100)
+        H = qml.Hamiltonian(coeffs, [qml.PauliZ(0), qml.PauliZ(0) @ qml.PauliZ(1)])
+
+        expval_cost = catch_warn_ExpvalCost(qml.templates.StronglyEntanglingLayers, H, dev)
+        weights = np.random.random(qml.templates.StronglyEntanglingLayers.shape(3, 2))
+
+        opt = qml.ShotAdaptiveOptimizer(min_shots=10, term_sampling=None)
+        spy = mocker.spy(opt, "weighted_random_sampling")
+
+        opt.step(expval_cost, weights)
+        spy.assert_not_called()
+
+    def test_unknown_term_sampling_method(self):
+        """Checks that an exception is raised if the term sampling method is unknown"""
+        coeffs = [0.2, 0.1]
+        dev = qml.device("default.qubit", wires=2, shots=100)
+        H = qml.Hamiltonian(coeffs, [qml.PauliZ(0), qml.PauliZ(0) @ qml.PauliZ(1)])
+
+        expval_cost = catch_warn_ExpvalCost(qml.templates.StronglyEntanglingLayers, H, dev)
+        weights = np.random.random(qml.templates.StronglyEntanglingLayers.shape(3, 2))
+
+        opt = qml.ShotAdaptiveOptimizer(min_shots=10, term_sampling="uniform_random_sampling")
+
+        with pytest.raises(ValueError, match="Unknown Hamiltonian term sampling method"):
+            opt.step(expval_cost, weights)
+
+    def test_zero_shots(self, mocker):
+        """Test that, if the shot budget for a single term is 0,
+        that the jacobian computation is skipped"""
+        coeffs = [0.2, 0.1, 0.1]
+        dev = qml.device("default.qubit", wires=2, shots=100)
+        H = qml.Hamiltonian(coeffs, [qml.PauliZ(0), qml.PauliX(1), qml.PauliZ(0) @ qml.PauliZ(1)])
+
+        expval_cost = catch_warn_ExpvalCost(qml.templates.StronglyEntanglingLayers, H, dev)
+        weights = np.random.random(qml.templates.StronglyEntanglingLayers.shape(3, 2))
+
+        opt = qml.ShotAdaptiveOptimizer(min_shots=10)
+        spy = mocker.spy(qml, "jacobian")
+        mocker.patch(
+            "scipy.stats._multivariate.multinomial_gen.rvs", return_value=np.array([[4, 0, 6]])
+        )
+        grads = opt.weighted_random_sampling(expval_cost.qnodes, coeffs, 10, [0], weights)
+
+        assert len(spy.call_args_list) == 2
+        assert len(grads) == 1
+        assert grads[0].shape == (10, *weights.shape)
+
+    def test_single_shots(self, mocker):
+        """Test that, if the shot budget for a single term is 1,
+        that the number of dimensions for the returned Jacobian is expanded"""
+        coeffs = [0.2, 0.1, 0.1]
+        dev = qml.device("default.qubit", wires=2, shots=100)
+        H = qml.Hamiltonian(coeffs, [qml.PauliZ(0), qml.PauliX(1), qml.PauliZ(0) @ qml.PauliZ(1)])
+
+        expval_cost = catch_warn_ExpvalCost(qml.templates.StronglyEntanglingLayers, H, dev)
+        weights = np.random.random(qml.templates.StronglyEntanglingLayers.shape(3, 2))
+
+        opt = qml.ShotAdaptiveOptimizer(min_shots=10)
+
+        spy = mocker.spy(qml, "jacobian")
+        mocker.patch(
+            "scipy.stats._multivariate.multinomial_gen.rvs", return_value=np.array([[4, 1, 5]])
+        )
+        grads = opt.weighted_random_sampling(expval_cost.qnodes, coeffs, 10, [0], weights)
+
+        assert len(spy.call_args_list) == 3
+        assert len(grads) == 1
+        assert grads[0].shape == (10, *weights.shape)
+
+
+class TestOptimization:
+    """Integration test to ensure that the optimizer
+    minimizes simple examples"""
+
+    def test_multi_qubit_rotation(self):
+        """Test that multiple qubit rotation can be optimized"""
+        dev = qml.device("default.qubit", wires=2, shots=100)
+
+        @qml.qnode(dev)
+        def circuit(x):
+            qml.RX(x[0], wires=0)
+            qml.RY(x[1], wires=1)
+            qml.RZ(x[2], wires=1)
+            qml.CNOT(wires=[0, 1])
+            return qml.expval(qml.PauliX(0) @ qml.PauliY(1))
+
+        params = np.array([0.1, 0.3, 0.4], requires_grad=True)
+        initial_loss = circuit(params)
+
+        min_shots = 10
+        loss = initial_loss
+        opt = qml.ShotAdaptiveOptimizer(min_shots=10)
+
+        for _ in range(100):
+            params = opt.step(circuit, params)
+            loss = circuit(params)
+
+        assert loss < initial_loss
+        assert np.allclose(circuit(params), -1, atol=0.1, rtol=0.2)
+        assert opt.shots_used > min_shots
+
+    @flaky(max_runs=3)
+    @pytest.mark.slow
+    def test_vqe_optimization(self):
+        """Test that a simple VQE circuit can be optimized"""
+        dev = qml.device("default.qubit", wires=2, shots=100)
+        coeffs = [0.1, 0.2]
+        obs = [qml.PauliZ(0), qml.PauliX(0)]
+        H = qml.Hamiltonian(coeffs, obs)
+
+        def ansatz(x, **kwargs):
+            qml.Rot(*x[0], wires=0)
+            qml.Rot(*x[1], wires=1)
+            qml.CNOT(wires=[0, 1])
+            qml.Rot(*x[2], wires=0)
+            qml.Rot(*x[3], wires=1)
+            qml.CNOT(wires=[0, 1])
+
+        cost = catch_warn_ExpvalCost(ansatz, H, dev)
+        params = np.random.random((4, 3), requires_grad=True)
+        initial_loss = cost(params)
+
+        min_shots = 10
+        loss = initial_loss
+        opt = qml.ShotAdaptiveOptimizer(min_shots=10)
+
+        for _ in range(100):
+            params = opt.step(cost, params)
+            loss = cost(params)
+
+        assert loss < initial_loss
+        assert np.allclose(loss, -1 / (2 * np.sqrt(5)), atol=0.1, rtol=0.2)
+        assert opt.shots_used > min_shots
+
+
+class TestStepAndCost:
+    """Tests for the step_and_cost method"""
+
+    @flaky(max_runs=3)
+    def test_qnode_cost(self, tol):
+        """Test that the cost is correctly returned
+        when using a QNode as the cost function"""
+        np.random.seed(0)
+
+        dev = qml.device("default.qubit", wires=1, shots=10)
+
+        @qml.qnode(dev, cache=False)
+        def circuit(x):
+            qml.RX(x[0], wires=0)
+            qml.RY(x[1], wires=0)
+            return qml.expval(qml.PauliZ(0))
+
+        params = np.array([0.1, 0.3], requires_grad=True)
+
+        opt = qml.ShotAdaptiveOptimizer(min_shots=10)
+
+        for _ in range(100):
+            params, res = opt.step_and_cost(circuit, params)
+
+        assert np.allclose(res, -1, atol=tol, rtol=0)
+
+    @flaky(max_runs=3)
+    def test_expval_cost(self, tol):
+        """Test that the cost is correctly returned
+        when using a QNode as the cost function"""
+        np.random.seed(0)
+        dev = qml.device("default.qubit", wires=1, shots=10)
+
+        def ansatz(x, **kwargs):
+            qml.RX(x[0], wires=0)
+            qml.RY(x[1], wires=0)
+
+        H = qml.Hamiltonian([1.0], [qml.PauliZ(0)])
+        circuit = catch_warn_ExpvalCost(ansatz, H, dev)
+        params = np.array([0.1, 0.3], requires_grad=True)
+        opt = qml.ShotAdaptiveOptimizer(min_shots=10)
+
+        for _ in range(100):
+            params, res = opt.step_and_cost(circuit, params)
+
+        assert np.allclose(res, -1, atol=tol, rtol=0)