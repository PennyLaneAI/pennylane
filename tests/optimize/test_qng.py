# Copyright 2018-2021 Xanadu Quantum Technologies Inc.

# Licensed under the Apache License, Version 2.0 (the "License");
# you may not use this file except in compliance with the License.
# You may obtain a copy of the License at

#     http://www.apache.org/licenses/LICENSE-2.0

# Unless required by applicable law or agreed to in writing, software
# distributed under the License is distributed on an "AS IS" BASIS,
# WITHOUT WARRANTIES OR CONDITIONS OF ANY KIND, either express or implied.
# See the License for the specific language governing permissions and
# limitations under the License.
"""Tests for the QNG optimizer"""
# pylint: disable=too-few-public-methods
import pytest
import scipy as sp

import pennylane as qml
from pennylane import numpy as np
from pennylane.optimize.qng import _flatten_np, _unflatten_np


class TestBasics:
    """Test basic properties of the QNGOptimizer."""

    def test_initialization_default(self):
        """Test that initializing QNGOptimizer with default values works."""
        opt = qml.QNGOptimizer()
        assert opt.stepsize == 0.01
        assert opt.approx == "block-diag"
        assert opt.lam == 0
        assert opt.metric_tensor is None

    def test_initialization_custom_values(self):
        """Test that initializing QNGOptimizer with custom values works."""
        opt = qml.QNGOptimizer(stepsize=0.05, approx="diag", lam=1e-9)
        assert opt.stepsize == 0.05
        assert opt.approx == "diag"
        assert opt.lam == 1e-9
        assert opt.metric_tensor is None


class TestAttrsAffectingMetricTensor:
    """Test that the attributes `approx` and `lam`, which affect the metric tensor
    and its inversion, are used correctly."""

    def test_no_approx(self):
        """Test that the full metric tensor is used correctly for ``approx=None``."""
        dev = qml.device("default.qubit")

        @qml.qnode(dev)
        def circuit(params):
            qml.RY(eta, wires=0)
            qml.RX(params[0], wires=0)
            qml.RY(params[1], wires=0)
            return qml.expval(qml.PauliZ(0))

        opt = qml.QNGOptimizer(approx=None)
        eta = 0.7
        params = np.array([0.11, 0.412])
        new_params_no_approx = opt.step(circuit, params)
        opt_with_approx = qml.QNGOptimizer()
        new_params_block_approx = opt_with_approx.step(circuit, params)
        # Expected result, requires some manual calculation, compare analytic test cases page
        x = params[0]
        first_term = np.eye(2) / 4
        vec_potential = np.array([-0.5j * np.sin(eta), 0.5j * np.sin(x) * np.cos(eta)])
        second_term = np.real(np.outer(vec_potential.conj(), vec_potential))
        exp_mt = first_term - second_term

        assert np.allclose(opt.metric_tensor, exp_mt)
        assert np.allclose(opt_with_approx.metric_tensor, np.diag(np.diag(exp_mt)))
        assert not np.allclose(new_params_no_approx, new_params_block_approx)

    def test_lam(self):
        """Test that the regularization ``lam`` is used correctly."""
        dev = qml.device("default.qubit")

        @qml.qnode(dev)
        def circuit(params):
            qml.RY(eta, wires=0)
            qml.RX(params[0], wires=0)
            qml.RY(params[1], wires=0)
            return qml.expval(qml.PauliZ(0))

        lam = 1e-9
        opt = qml.QNGOptimizer(lam=lam, stepsize=1.0)
        eta = np.pi
        params = np.array([np.pi / 2, 0.412])
        new_params_with_lam = opt.step(circuit, params)
        opt_without_lam = qml.QNGOptimizer(stepsize=1.0)
        new_params_without_lam = opt_without_lam.step(circuit, params)
        # Expected result, requires some manual calculation, compare analytic test cases page
        x, y = params
        first_term = np.eye(2) / 4
        vec_potential = np.array([-0.5j * np.sin(eta), 0.5j * np.sin(x) * np.cos(eta)])
        second_term = np.real(np.outer(vec_potential.conj(), vec_potential))
        exp_mt = first_term - second_term

        assert np.allclose(opt.metric_tensor, exp_mt + np.eye(2) * lam)
        assert np.allclose(opt_without_lam.metric_tensor, np.diag(np.diag(exp_mt)))
        # With regularization, y can be updated. Without regularization it can not.
        assert np.isclose(new_params_without_lam[1], y)
        assert not np.isclose(new_params_with_lam[1], y, atol=1e-11, rtol=0.0)


class TestExceptions:
    """Test exceptions are raised for incorrect usage"""

    def test_obj_func_not_a_qnode(self):
        """Test that if the objective function is not a
        QNode, an error is raised."""

        dev = qml.device("default.qubit", wires=1)

        @qml.qnode(dev)
        def circuit(a):
            qml.RX(a, wires=0)
            return qml.expval(qml.PauliZ(0))

        def cost(a):
            return circuit(a)

        opt = qml.QNGOptimizer()
        params = 0.5

        with pytest.raises(
            ValueError,
            match="The objective function must be encoded as a single QNode.",
        ):
            opt.step(cost, params)


class TestOptimize:
    """Test basic optimization integration"""

    def test_step_and_cost_autograd(self):
        """Test that the correct cost and step is returned via the
        step_and_cost method for the QNG optimizer"""
        dev = qml.device("default.qubit", wires=1)

        @qml.qnode(dev)
        def circuit(params):
            qml.RX(params[0], wires=0)
            qml.RY(params[1], wires=0)
            return qml.expval(qml.PauliZ(0))

        var = np.array([0.31, 0.842])
        opt = qml.QNGOptimizer(stepsize=0.05)

        expected_mt_diag = np.array([0.25, (np.cos(var[0]) ** 2) / 4])
        expected_res = circuit(var)
        expected_step = var - opt.stepsize * qml.grad(circuit)(var) / expected_mt_diag

        step1, res = opt.step_and_cost(circuit, var)
        assert np.allclose(opt.metric_tensor, np.diag(expected_mt_diag))
        step2 = opt.step(circuit, var)
        assert np.allclose(opt.metric_tensor, np.diag(expected_mt_diag))

        assert np.allclose(res, expected_res)
        assert np.allclose(step1, expected_step)
        assert np.allclose(step2, expected_step)

    def test_step_and_cost_autograd_with_gen_hamiltonian(self):
        """Test that the correct cost and step is returned via the
        step_and_cost method for the QNG optimizer when the generator
        of an operator is a Hamiltonian"""

        dev = qml.device("default.qubit", wires=4)

        @qml.qnode(dev)
        def circuit(params):
            qml.DoubleExcitation(params[0], wires=[0, 1, 2, 3])
            qml.RY(params[1], wires=0)
            return qml.expval(qml.PauliZ(0))

        var = np.array([0.311, -0.52])
        opt = qml.QNGOptimizer(stepsize=0.05)

        expected_mt = np.diag([1 / 16, 1 / 4])
        expected_res = circuit(var)
        expected_step = var - opt.stepsize * np.linalg.pinv(expected_mt) @ qml.grad(circuit)(var)

        step1, res = opt.step_and_cost(circuit, var)
        assert np.allclose(opt.metric_tensor, expected_mt)
        step2 = opt.step(circuit, var)
        assert np.allclose(opt.metric_tensor, expected_mt)

        assert np.allclose(res, expected_res)
        assert np.allclose(step1, expected_step)
        assert np.allclose(step2, expected_step)

    @pytest.mark.parametrize("split_input", [False, True])
    def test_step_and_cost_with_grad_fn_grouped_and_split(self, split_input):
        """Test that the correct cost and update is returned via the step_and_cost
        method for the QNG optimizer when providing an explicit grad_fn."""
        dev = qml.device("default.qubit", wires=1)

        var = np.array([0.911, 0.512])
        if split_input:

            @qml.qnode(dev)
            def circuit(params_0, params_1):
                qml.RX(params_0, wires=0)
                qml.RY(params_1, wires=0)
                return qml.expval(qml.PauliZ(0))

            args = var
        else:

            @qml.qnode(dev)
            def circuit(params):
                qml.RX(params[0], wires=0)
                qml.RY(params[1], wires=0)
                return qml.expval(qml.PauliZ(0))

            args = (var,)

        opt = qml.QNGOptimizer(stepsize=0.04)

        # With autograd gradient function
        grad_fn1 = qml.grad(circuit)
        step1, cost1 = opt.step_and_cost(circuit, *args, grad_fn=grad_fn1)
        mt1 = opt.metric_tensor
        step2 = opt.step(circuit, *args, grad_fn=grad_fn1)
        mt2 = opt.metric_tensor

        # With more custom gradient function, forward has to be computed explicitly.
        def grad_fn2(*args):
            return np.array(qml.grad(circuit)(*args))

        step3, cost2 = opt.step_and_cost(circuit, *args, grad_fn=grad_fn2)
        mt3 = opt.metric_tensor
        step4 = opt.step(circuit, *args, grad_fn=grad_fn2)
        mt4 = opt.metric_tensor

        expected_mt_diag = np.array([0.25, (np.cos(var[0]) ** 2) / 4])
        expected_step = var - opt.stepsize * grad_fn2(*args) / expected_mt_diag
        expected_mt = np.diag(expected_mt_diag)
        if split_input:
            expected_mt = (expected_mt[:1, :1], expected_mt[1:, 1:])
        expected_cost = circuit(*args)

        for step in [step1, step2, step3, step4]:
            assert np.allclose(step, expected_step)
        for mt in [mt1, mt2, mt3, mt4]:
            assert np.allclose(mt, expected_mt)
        assert np.isclose(cost1, expected_cost)
        assert np.isclose(cost2, expected_cost)

    @pytest.mark.parametrize("trainable_idx", [0, 1])
    def test_step_and_cost_split_input_one_trainable(self, trainable_idx):
        """Test that the correct cost and update is returned via the step_and_cost
        method for the QNG optimizer when providing an explicit grad_fn or not.
        Using a circuit with multiple inputs, one of which is trainable."""

        dev = qml.device("default.qubit")

        @qml.qnode(dev)
        def circuit(x, y):
            """A cost function with two arguments."""
            qml.RX(x, 0)
            qml.RY(-y, 0)
            return qml.expval(qml.Z(0))

        grad_fn = qml.grad(circuit)
        mt_fn = qml.metric_tensor(circuit)

        params = np.array(0.2, requires_grad=False), np.array(-0.8, requires_grad=False)
        params[trainable_idx].requires_grad = True
        opt = qml.QNGOptimizer(stepsize=0.01)

        # Without manually provided functions
        step1, cost1 = opt.step_and_cost(circuit, *params)
        step2 = opt.step(circuit, *params)

        # With modified autograd gradient function
        fake_grad_fn = lambda *args, **kwargs: grad_fn(*args, **kwargs) * 2
        step3, cost2 = opt.step_and_cost(circuit, *params, grad_fn=fake_grad_fn)
        step4 = opt.step(circuit, *params, grad_fn=fake_grad_fn)

        # With modified metric tensor function
        fake_mt_fn = lambda *args, **kwargs: mt_fn(*args, **kwargs) * 4
        step5 = opt.step(circuit, *params, metric_tensor_fn=fake_mt_fn)

        # Expectations
        if trainable_idx == 1:
            mt_inv = 1 / (np.cos(2 * params[0]) + 1) * 8
        else:
            mt_inv = 4
        exact_update = -opt.stepsize * grad_fn(*params) * mt_inv
        factors = [1.0, 1.0, 2.0, 2.0, 0.25]
        expected_cost = circuit(*params)

        for factor, step in zip(factors, [step1, step2, step3, step4, step5]):
            expected_step = tuple(
                par + exact_update * factor if i == trainable_idx else par
                for i, par in enumerate(params)
            )
            assert np.allclose(step, expected_step)
        assert np.isclose(cost1, expected_cost)
        assert np.isclose(cost2, expected_cost)

    def test_qubit_rotation(self, tol):
        """Test qubit rotation has the correct QNG value
        every step, the correct parameter updates,
        and correct cost after a few steps"""
        dev = qml.device("default.qubit", wires=1)

        @qml.qnode(dev)
        def circuit(params):
            qml.RX(params[0], wires=0)
            qml.RY(params[1], wires=0)
            return qml.expval(qml.PauliZ(0))

        def gradient(params):
            """Returns the gradient of the above circuit"""
            da = -np.sin(params[0]) * np.cos(params[1])
            db = -np.cos(params[0]) * np.sin(params[1])
            return np.array([da, db])

        eta = 0.2
        init_params = np.array([0.011, 0.012])
        num_steps = 15

        opt = qml.QNGOptimizer(eta)
        theta = init_params

        for _ in range(num_steps):
            theta_new = opt.step(circuit, theta)

            # check metric tensor
            res = opt.metric_tensor
            exp = np.diag([0.25, (np.cos(theta[0]) ** 2) / 4])
            assert np.allclose(res, exp, atol=tol, rtol=0)

            # check parameter update
            dtheta = eta * sp.linalg.pinvh(exp) @ gradient(theta)
            assert np.allclose(dtheta, theta - theta_new, atol=tol, rtol=0)

            theta = theta_new

        # check final cost
        assert np.allclose(circuit(theta), -1)

    def test_single_qubit_vqe_using_expval_h_multiple_input_params(self, tol, recwarn):
        """Test single-qubit VQE by returning qml.expval(H) in the QNode and
        check for the correct QNG value every step, the correct parameter updates, and
        correct cost after a few steps"""
        dev = qml.device("default.qubit", wires=1)
        coeffs = [1, 1]
        obs_list = [qml.PauliX(0), qml.PauliZ(0)]

        H = qml.Hamiltonian(coeffs=coeffs, observables=obs_list)

        @qml.qnode(dev)
        def circuit(x, y, wires=0):
            qml.RX(x, wires=wires)
            qml.RY(y, wires=wires)
            return qml.expval(H)

        eta = 0.01
        x = np.array(0.011, requires_grad=True)
        y = np.array(0.022, requires_grad=True)

        def gradient(params):
            """Returns the gradient"""
            da = -np.sin(params[0]) * (np.cos(params[1]) + np.sin(params[1]))
            db = np.cos(params[0]) * (np.cos(params[1]) - np.sin(params[1]))
            return np.array([da, db])

        eta = 0.2
        num_steps = 10

        opt = qml.QNGOptimizer(eta)

        for _ in range(num_steps):
            theta = np.array([x, y])
            x, y = opt.step(circuit, x, y)

            # check metric tensor
            res = opt.metric_tensor
            exp = (np.array([[0.25]]), np.array([[(np.cos(2 * theta[0]) + 1) / 8]]))
            assert np.allclose(res, exp)

            # check parameter update
            theta_new = (x, y)
            grad = gradient(theta)
            dtheta = tuple(eta * g / e[0, 0] for e, g in zip(exp, grad))
            assert np.allclose(dtheta, theta - theta_new)

        # check final cost
        assert np.allclose(circuit(x, y), qml.eigvals(H).min(), atol=tol, rtol=0)
<<<<<<< HEAD
        assert len(recwarn) == 0
=======
        assert len(recwarn) == 0


flat_dummy_array = np.linspace(-1, 1, 64)
test_shapes = [
    (64,),
    (64, 1),
    (32, 2),
    (16, 4),
    (8, 8),
    (16, 2, 2),
    (8, 2, 2, 2),
    (4, 2, 2, 2, 2),
    (2, 2, 2, 2, 2, 2),
]


class TestFlatten:
    """Tests the flatten and unflatten functions"""

    @pytest.mark.parametrize("shape", test_shapes)
    def test_flatten(self, shape):
        """Tests that _flatten successfully flattens multidimensional arrays."""

        reshaped = np.reshape(flat_dummy_array, shape)
        flattened = np.array(list(_flatten_np(reshaped)))

        assert flattened.shape == flat_dummy_array.shape
        assert np.array_equal(flattened, flat_dummy_array)

    @pytest.mark.parametrize("shape", test_shapes)
    def test_unflatten(self, shape):
        """Tests that _unflatten successfully unflattens multidimensional arrays."""

        reshaped = np.reshape(flat_dummy_array, shape)
        unflattened = np.array(list(_unflatten_np(flat_dummy_array, reshaped)))

        assert unflattened.shape == reshaped.shape
        assert np.array_equal(unflattened, reshaped)

    def test_unflatten_error_unsupported_model(self):
        """Tests that unflatten raises an error if the given model is not supported"""

        with pytest.raises(TypeError, match="Unsupported type in the model"):
            model = lambda x: x  # not a valid model for unflatten
            _unflatten_np(flat_dummy_array, model)

    def test_unflatten_error_too_many_elements(self):
        """Tests that unflatten raises an error if the given iterable has
        more elements than the model"""

        reshaped = np.reshape(flat_dummy_array, (16, 2, 2))

        with pytest.raises(ValueError, match="Flattened iterable has more elements than the model"):
            _unflatten_np(np.concatenate([flat_dummy_array, flat_dummy_array]), reshaped)

    def test_flatten_wires(self):
        """Tests flattening a Wires object."""
        wires = qml.wires.Wires([3, 4])
        wires_int = [3, 4]

        wires = _flatten_np(wires)
        for i, wire in enumerate(wires):
            assert wires_int[i] == wire
>>>>>>> 44e8421b
<|MERGE_RESOLUTION|>--- conflicted
+++ resolved
@@ -392,9 +392,6 @@
 
         # check final cost
         assert np.allclose(circuit(x, y), qml.eigvals(H).min(), atol=tol, rtol=0)
-<<<<<<< HEAD
-        assert len(recwarn) == 0
-=======
         assert len(recwarn) == 0
 
 
@@ -458,5 +455,4 @@
 
         wires = _flatten_np(wires)
         for i, wire in enumerate(wires):
-            assert wires_int[i] == wire
->>>>>>> 44e8421b
+            assert wires_int[i] == wire