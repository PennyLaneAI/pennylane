# Copyright 2025 Xanadu Quantum Technologies Inc.

# Licensed under the Apache License, Version 2.0 (the "License");
# you may not use this file except in compliance with the License.
# You may obtain a copy of the License at

#     http://www.apache.org/licenses/LICENSE-2.0

# Unless required by applicable law or agreed to in writing, software
# distributed under the License is distributed on an "AS IS" BASIS,
# WITHOUT WARRANTIES OR CONDITIONS OF ANY KIND, either express or implied.
# See the License for the specific language governing permissions and
# limitations under the License.
"""
Tests for parametric single qubit resource operators.
"""
import copy

import pytest

import pennylane.estimator as qre
from pennylane.estimator.ops import GlobalPhase, Hadamard, Identity, T
from pennylane.estimator.ops.qubit.parametric_ops_single_qubit import (
    RX,
    RY,
    RZ,
    PhaseShift,
    Rot,
    _rotation_resources,
)
from pennylane.estimator.resource_operator import CompressedResourceOp, GateCount
from pennylane.exceptions import ResourcesUndefinedError

# pylint: disable=no-self-use, use-implicit-booleaness-not-comparison,too-many-arguments

params = list(zip([10e-3, 10e-4, 10e-5], [17, 21, 24]))


@pytest.mark.parametrize("precision, expected", params)
def test_rotation_resources(precision, expected):
    """Test the hardcoded resources used for RX, RY, RZ"""
    gate_types = [GateCount(CompressedResourceOp(T, 1, {}), expected)]

    assert gate_types == _rotation_resources(precision=precision)


class TestPauliRotation:
    """Test Resource operators for RX, RY, and RZ"""

    params_classes = [RX, RY, RZ]
    params_errors = [10e-3, 10e-4, 10e-5]
    params_ctrl_res = [
        [
            GateCount(CompressedResourceOp(Hadamard, 1, {}), 2),
            GateCount(CompressedResourceOp(RZ, 1, {"precision": None}), 2),
        ],
        [
            GateCount(CompressedResourceOp(RY, 1, {"precision": None}), 2),
        ],
        [
            GateCount(CompressedResourceOp(RZ, 1, {"precision": None}), 2),
        ],
    ]

    @pytest.mark.parametrize("resource_op_class", params_classes)
    @pytest.mark.parametrize("precision", params_errors)
    def test_resources(self, resource_op_class, precision):
        """Test the resources method matches the expected number of rotation resources"""
        config = {"precision": precision}
        op = resource_op_class(wires=0)
        assert op.resource_decomp(**config) == _rotation_resources(precision=precision)

    @pytest.mark.parametrize("resource_op_class", params_classes)
    @pytest.mark.parametrize("precision", params_errors)
    def test_resource_rep(self, resource_op_class, precision):
        """Test the compact representation"""
        op = resource_op_class(wires=0, precision=precision)
        expected = CompressedResourceOp(resource_op_class, 1, {"precision": precision})
        assert op.resource_rep(precision=precision) == expected

    @pytest.mark.parametrize("resource_op_class", params_classes)
    @pytest.mark.parametrize("precision", params_errors)
    def test_resources_from_rep(self, resource_op_class, precision):
        """Test the resources can be obtained from the compact representation"""

        op = resource_op_class(wires=0, precision=precision)
        expected = _rotation_resources(precision=precision)

        op_compressed_rep = op.resource_rep_from_op()
        op_resource_type = op_compressed_rep.op_type
        op_resource_params = op_compressed_rep.params
        assert op_resource_type.resource_decomp(**op_resource_params) == expected

    @pytest.mark.parametrize("resource_op_class", params_classes)
    @pytest.mark.parametrize("precision", params_errors)
    def test_resource_params(self, resource_op_class, precision):
        """Test that the resource params are correct"""
        op = resource_op_class(precision, wires=0)
        assert op.resource_params == {"precision": precision}

    @pytest.mark.parametrize("resource_op_class", params_classes)
    @pytest.mark.parametrize("precision", params_errors)
    def test_adjoint_decomposition(self, resource_op_class, precision):
        """Test that the adjoint decompositions are correct."""

        expected = [GateCount(resource_op_class(precision).resource_rep(), 1)]
        assert resource_op_class(precision).adjoint_resource_decomp({"precision": None}) == expected

    @pytest.mark.parametrize("resource_op_class", params_classes)
    @pytest.mark.parametrize("precision", params_errors)
    @pytest.mark.parametrize("z", list(range(1, 10)))
    def test_pow_decomposition(self, resource_op_class, precision, z):
        """Test that the pow decompositions are correct."""

        expected = [
            (
                GateCount(resource_op_class(precision).resource_rep(), 1)
                if z
                else GateCount(CompressedResourceOp(Identity, 1, {}), 1)
            )
        ]
        assert resource_op_class(precision).pow_resource_decomp(z, {"precision": None}) == expected

    ctrl_res_data = (
        (
            [1, 2],
            [1, 1],
            [qre.GateCount(qre.MultiControlledX.resource_rep(2, 0), 2)],
        ),
        (
            [1, 2],
            [1, 0],
            [qre.GateCount(qre.MultiControlledX.resource_rep(2, 1), 2)],
        ),
        (
            [1, 2, 3],
            [1, 0, 0],
            [qre.GateCount(qre.MultiControlledX.resource_rep(3, 2), 2)],
        ),
    )

<<<<<<< HEAD
    @pytest.mark.parametrize("resource_class, local_res", zip(params_classes, params_ctrl_res))
    @pytest.mark.parametrize("ctrl_wires, ctrl_values, general_res", ctrl_res_data)
    def test_controlled_decomposition_multi_controlled(
        self, resource_class, local_res, ctrl_wires, ctrl_values, general_res
    ):
        """Test that the controlled docomposition is correct when controlled on multiple wires."""
        num_ctrl_wires = len(ctrl_wires)
        num_zero_ctrl = len([v for v in ctrl_values if not v])

        op = resource_class(wires=0)
        op2 = qre.Controlled(op, num_ctrl_wires, num_zero_ctrl)

        expected_resources = copy.copy(local_res)
        expected_resources.extend(general_res)

        assert (
            op.controlled_resource_decomp(num_ctrl_wires, num_zero_ctrl, op.resource_params)
            == expected_resources
        )
        assert op2.resource_decomp(**op2.resource_params) == expected_resources
=======
    @pytest.mark.parametrize("resource_op_class", params_ctrl_classes)
    @pytest.mark.parametrize("precision", params_errors)
    def test_controlled_decomposition_single_control(
        self, resource_op_class, precision
    ):  # pylint: disable=unused-argument
        """Test that the controlled decompositions are correct."""
        with pytest.raises(ResourcesUndefinedError):
            resource_op_class.controlled_resource_decomp(1, 0, resource_op_class.resource_params)

    ctrl_res_data = (([1, 2], [1, 1]),)

    @pytest.mark.parametrize("resource_op_class", params_classes)
    @pytest.mark.parametrize("ctrl_wires, ctrl_values", ctrl_res_data)
    def test_controlled_decomposition_multi_controlled(
        self, resource_op_class, ctrl_wires, ctrl_values
    ):
        """Test that the controlled docomposition is correct when controlled on multiple wires."""
        with pytest.raises(ResourcesUndefinedError):
            resource_op_class.controlled_resource_decomp(
                ctrl_wires, ctrl_values, resource_op_class.resource_params
            )
>>>>>>> 5be23fa8


class TestRot:
    """Test ResourceRot"""

    def test_resources(self):
        """Test the resources method matches the expected resources"""
        op = Rot(wires=0)
        ry = RY.resource_rep()
        rz = RZ.resource_rep()
        expected = [GateCount(ry, 1), GateCount(rz, 2)]

        assert op.resource_decomp() == expected

    def test_resource_rep(self):
        """Test the compressed representation"""
        op = Rot(wires=0)
        expected = CompressedResourceOp(Rot, 1, {"precision": None})
        assert op.resource_rep() == expected

    def test_resources_from_rep(self):
        """Test that the resources can be obtained from the compact representation"""
        op = Rot(wires=0)
        ry = RY.resource_rep()
        rz = RZ.resource_rep()
        expected = [GateCount(ry, 1), GateCount(rz, 2)]

        op_compressed_rep = op.resource_rep_from_op()
        op_resource_type = op_compressed_rep.op_type
        op_resource_params = op_compressed_rep.params
        assert op_resource_type.resource_decomp(**op_resource_params) == expected

    def test_resource_params(self):
        """Test that the resource params are correct"""
        op = Rot(wires=0)
        assert op.resource_params == {"precision": None}

    def test_adjoint_decomp(self):
        """Test that the adjoint decomposition is correct"""

        expected = [GateCount(Rot.resource_rep(), 1)]
        assert Rot.adjoint_resource_decomp({"precision": None}) == expected

    ctrl_data = (
        ([1], [1], [qre.GateCount(qre.CRot.resource_rep(), 1)]),
        (
            [1],
            [0],
            [
                qre.GateCount(qre.CRot.resource_rep(), 1),
                qre.GateCount(qre.X.resource_rep(), 2),
            ],
        ),
        (
            [1, 2],
            [1, 1],
            [
                qre.GateCount(qre.MultiControlledX.resource_rep(2, 0), 2),
                qre.GateCount(qre.RZ.resource_rep(), 3),
                qre.GateCount(qre.RY.resource_rep(), 2),
            ],
        ),
        (
            [1, 2, 3],
            [1, 0, 0],
            [
                qre.GateCount(qre.MultiControlledX.resource_rep(3, 2), 2),
                qre.GateCount(qre.RZ.resource_rep(), 3),
                qre.GateCount(qre.RY.resource_rep(), 2),
            ],
        ),
    )

<<<<<<< HEAD
    @pytest.mark.parametrize("ctrl_wires, ctrl_values, expected_res", ctrl_data)
    def test_resource_controlled(self, ctrl_wires, ctrl_values, expected_res):
        """Test that the controlled resources are as expected"""
        num_ctrl_wires = len(ctrl_wires)
        num_zero_ctrl = len([v for v in ctrl_values if not v])

        op = qre.Rot(wires=0)
        op2 = qre.Controlled(op, num_ctrl_wires, num_zero_ctrl)

        assert (
            op.controlled_resource_decomp(num_ctrl_wires, num_zero_ctrl, op.resource_params)
            == expected_res
        )
        assert op2.resource_decomp(**op2.resource_params) == expected_res
=======
    @pytest.mark.parametrize("resource_op_class", params_ctrl_classes)
    @pytest.mark.parametrize("ctrl_wires, ctrl_values", ctrl_data)
    def test_resource_controlled(self, resource_op_class, ctrl_wires, ctrl_values):
        """Test that the controlled resources are as expected"""
        with pytest.raises(ResourcesUndefinedError):
            resource_op_class.controlled_resource_decomp(
                ctrl_wires, ctrl_values, resource_op_class.resource_params
            )
>>>>>>> 5be23fa8

    pow_data = (
        (1, [GateCount(Rot.resource_rep(), 1)]),
        (2, [GateCount(Rot.resource_rep(), 1)]),
        (5, [GateCount(Rot.resource_rep(), 1)]),
    )

    @pytest.mark.parametrize("z, expected_res", pow_data)
    def test_resource_pow(self, z, expected_res):
        """Test that the pow resources are as expected"""
        op = Rot()
        assert op.pow_resource_decomp(z, op.resource_params) == expected_res


class TestPhaseShift:
    """Test PhaseShift"""

    def test_resources(self):
        """Test the resources method matches the expected resources"""
        op = PhaseShift(0.1, wires=0)
        rz = RZ.resource_rep()
        global_phase = GlobalPhase.resource_rep()

        expected = [GateCount(rz, 1), GateCount(global_phase, 1)]

        assert op.resource_decomp() == expected

    def test_resource_rep(self):
        """Test the compressed representation"""
        op = PhaseShift(wires=0)
        expected = CompressedResourceOp(PhaseShift, 1, {"precision": None})
        assert op.resource_rep() == expected

    def test_resources_from_rep(self):
        """Test that the resources can be obtained from the compact representation"""
        op = PhaseShift(0.1)
        global_phase = GlobalPhase.resource_rep()
        rz = RZ.resource_rep(0.1)
        expected = [GateCount(rz, 1), GateCount(global_phase, 1)]

        op_compressed_rep = op.resource_rep_from_op()
        op_resource_type = op_compressed_rep.op_type
        op_resource_params = op_compressed_rep.params
        assert op_resource_type.resource_decomp(**op_resource_params) == expected

    def test_resource_params(self):
        """Test that the resource params are correct"""
        op = PhaseShift()
        assert op.resource_params == {"precision": None}

    def test_adjoint_decomp(self):
        """Test that the adjoint decomposition is correct"""

        expected = [GateCount(PhaseShift.resource_rep(), 1)]
        assert PhaseShift.adjoint_resource_decomp({"precision": None}) == expected

    ctrl_data = (
        ([1], [1], [qre.GateCount(qre.ControlledPhaseShift.resource_rep(), 1)]),
        (
            [1],
            [0],
            [
                qre.GateCount(qre.ControlledPhaseShift.resource_rep(), 1),
                qre.GateCount(qre.X.resource_rep(), 2),
            ],
        ),
        (
            [1, 2],
            [1, 1],
            [
                qre.Allocate(1),
                qre.GateCount(qre.ControlledPhaseShift.resource_rep(), 1),
                qre.GateCount(qre.MultiControlledX.resource_rep(2, 0), 2),
                qre.Deallocate(1),
            ],
        ),
        (
            [1, 2, 3],
            [1, 0, 0],
            [
                qre.Allocate(1),
                qre.GateCount(qre.ControlledPhaseShift.resource_rep(), 1),
                qre.GateCount(qre.MultiControlledX.resource_rep(3, 2), 2),
                qre.Deallocate(1),
            ],
        ),
    )

<<<<<<< HEAD
    @pytest.mark.parametrize("ctrl_wires, ctrl_values, expected_res", ctrl_data)
    def test_resource_controlled(self, ctrl_wires, ctrl_values, expected_res):
        """Test that the controlled resources are as expected"""
        num_ctrl_wires = len(ctrl_wires)
        num_ctrl_values = len([v for v in ctrl_values if not v])

        op = qre.PhaseShift(wires=0)
        op2 = qre.Controlled(op, num_ctrl_wires, num_ctrl_values)

        assert repr(
            op.controlled_resource_decomp(num_ctrl_wires, num_ctrl_values, op.resource_params)
        ) == repr(expected_res)
        assert repr(op2.resource_decomp(**op2.resource_params)) == repr(expected_res)
=======
    @pytest.mark.parametrize("resource_op_class", params_ctrl_classes)
    @pytest.mark.parametrize("ctrl_wires, ctrl_values", ctrl_data)
    def test_resource_controlled(self, resource_op_class, ctrl_wires, ctrl_values):
        """Test that the controlled resources are as expected"""
        with pytest.raises(ResourcesUndefinedError):
            resource_op_class.controlled_resource_decomp(
                ctrl_wires, ctrl_values, resource_op_class.resource_params
            )
>>>>>>> 5be23fa8

    pow_data = (
        (1, [GateCount(PhaseShift.resource_rep(), 1)]),
        (2, [GateCount(PhaseShift.resource_rep(), 1)]),
        (5, [GateCount(PhaseShift.resource_rep(), 1)]),
    )

    @pytest.mark.parametrize("z, expected_res", pow_data)
    def test_resource_pow(self, z, expected_res):
        """Test that the pow resources are as expected"""
        op = PhaseShift()
        assert op.pow_resource_decomp(z, op.resource_params) == expected_res<|MERGE_RESOLUTION|>--- conflicted
+++ resolved
@@ -138,8 +138,7 @@
             [qre.GateCount(qre.MultiControlledX.resource_rep(3, 2), 2)],
         ),
     )
-
-<<<<<<< HEAD
+    
     @pytest.mark.parametrize("resource_class, local_res", zip(params_classes, params_ctrl_res))
     @pytest.mark.parametrize("ctrl_wires, ctrl_values, general_res", ctrl_res_data)
     def test_controlled_decomposition_multi_controlled(
@@ -160,30 +159,6 @@
             == expected_resources
         )
         assert op2.resource_decomp(**op2.resource_params) == expected_resources
-=======
-    @pytest.mark.parametrize("resource_op_class", params_ctrl_classes)
-    @pytest.mark.parametrize("precision", params_errors)
-    def test_controlled_decomposition_single_control(
-        self, resource_op_class, precision
-    ):  # pylint: disable=unused-argument
-        """Test that the controlled decompositions are correct."""
-        with pytest.raises(ResourcesUndefinedError):
-            resource_op_class.controlled_resource_decomp(1, 0, resource_op_class.resource_params)
-
-    ctrl_res_data = (([1, 2], [1, 1]),)
-
-    @pytest.mark.parametrize("resource_op_class", params_classes)
-    @pytest.mark.parametrize("ctrl_wires, ctrl_values", ctrl_res_data)
-    def test_controlled_decomposition_multi_controlled(
-        self, resource_op_class, ctrl_wires, ctrl_values
-    ):
-        """Test that the controlled docomposition is correct when controlled on multiple wires."""
-        with pytest.raises(ResourcesUndefinedError):
-            resource_op_class.controlled_resource_decomp(
-                ctrl_wires, ctrl_values, resource_op_class.resource_params
-            )
->>>>>>> 5be23fa8
-
 
 class TestRot:
     """Test ResourceRot"""
@@ -256,7 +231,6 @@
         ),
     )
 
-<<<<<<< HEAD
     @pytest.mark.parametrize("ctrl_wires, ctrl_values, expected_res", ctrl_data)
     def test_resource_controlled(self, ctrl_wires, ctrl_values, expected_res):
         """Test that the controlled resources are as expected"""
@@ -271,16 +245,6 @@
             == expected_res
         )
         assert op2.resource_decomp(**op2.resource_params) == expected_res
-=======
-    @pytest.mark.parametrize("resource_op_class", params_ctrl_classes)
-    @pytest.mark.parametrize("ctrl_wires, ctrl_values", ctrl_data)
-    def test_resource_controlled(self, resource_op_class, ctrl_wires, ctrl_values):
-        """Test that the controlled resources are as expected"""
-        with pytest.raises(ResourcesUndefinedError):
-            resource_op_class.controlled_resource_decomp(
-                ctrl_wires, ctrl_values, resource_op_class.resource_params
-            )
->>>>>>> 5be23fa8
 
     pow_data = (
         (1, [GateCount(Rot.resource_rep(), 1)]),
@@ -369,7 +333,6 @@
         ),
     )
 
-<<<<<<< HEAD
     @pytest.mark.parametrize("ctrl_wires, ctrl_values, expected_res", ctrl_data)
     def test_resource_controlled(self, ctrl_wires, ctrl_values, expected_res):
         """Test that the controlled resources are as expected"""
@@ -383,16 +346,7 @@
             op.controlled_resource_decomp(num_ctrl_wires, num_ctrl_values, op.resource_params)
         ) == repr(expected_res)
         assert repr(op2.resource_decomp(**op2.resource_params)) == repr(expected_res)
-=======
-    @pytest.mark.parametrize("resource_op_class", params_ctrl_classes)
-    @pytest.mark.parametrize("ctrl_wires, ctrl_values", ctrl_data)
-    def test_resource_controlled(self, resource_op_class, ctrl_wires, ctrl_values):
-        """Test that the controlled resources are as expected"""
-        with pytest.raises(ResourcesUndefinedError):
-            resource_op_class.controlled_resource_decomp(
-                ctrl_wires, ctrl_values, resource_op_class.resource_params
-            )
->>>>>>> 5be23fa8
+
 
     pow_data = (
         (1, [GateCount(PhaseShift.resource_rep(), 1)]),
