# Copyright 2025 Xanadu Quantum Technologies Inc.

# Licensed under the Apache License, Version 2.0 (the "License");
# you may not use this file except in compliance with the License.
# You may obtain a copy of the License at

#     http://www.apache.org/licenses/LICENSE-2.0

# Unless required by applicable law or agreed to in writing, software
# distributed under the License is distributed on an "AS IS" BASIS,
# WITHOUT WARRANTIES OR CONDITIONS OF ANY KIND, either express or implied.
# See the License for the specific language governing permissions and
# limitations under the License.
"""
Tests for symbolic resource operators.
"""
import pytest

import pennylane.estimator as qre
from pennylane.estimator.resource_operator import GateCount
from pennylane.estimator.wires_manager import Allocate, Deallocate
from pennylane.exceptions import ResourcesUndefinedError
from pennylane.queuing import AnnotatedQueue
from pennylane.wires import Wires

# pylint: disable=no-self-use, too-few-public-methods


class TestAdjoint:
    """Tests for the Adjoint resource Op"""

    @pytest.mark.parametrize(
        "base_type, base_args",
        (
            (qre.S, {}),
            (qre.RZ, {"precision": 1e-3}),
            (qre.CNOT, {"wires": ["ctrl", "trgt"]}),
        ),
    )
    def test_init(self, base_type, base_args):
        """Test that the operator is instantiated correctly"""
        with AnnotatedQueue() as q:
            base_op = base_type(**base_args)
            adj_base_op = qre.Adjoint(base_op)

        assert base_op not in q.queue
        assert adj_base_op.num_wires == base_op.num_wires
        assert base_op.wires == adj_base_op.wires

    def test_resource_decomp(self):
        """Test that we can obtain the resources as expected"""
        op = qre.S()  # has default_adjoint_decomp defined
        adj_op = qre.Adjoint(op)
        assert adj_op.resource_decomp(**adj_op.resource_params) == op.adjoint_resource_decomp(
            **op.resource_params
        )

        class ResourceDummyS(qre.S):
            """Dummy class with no default adjoint decomp"""

            @classmethod
            def adjoint_resource_decomp(cls, target_resource_params=None) -> list[GateCount]:
                """No default resources"""
                raise ResourcesUndefinedError

        op = ResourceDummyS()  # no default_adjoint_decomp defined
        adj_op = qre.Adjoint(op)
        expected_res = [
            GateCount(
                qre.resource_rep(
                    qre.Adjoint,
                    {"base_cmpr_op": qre.resource_rep(qre.T)},
                ),
                2,
            )
        ]
        assert adj_op.resource_decomp(**adj_op.resource_params) == expected_res

    @pytest.mark.parametrize(
        "base_op",
        (
            qre.S(),
            qre.RZ(precision=1e-3),
            qre.CNOT(wires=["ctrl", "trgt"]),
        ),
    )
    def test_adj_resource_decomp(self, base_op):
        """Test that the adjoint of this operator produces resources as expected."""
        adj_op = qre.Adjoint(base_op)
        adj_adj_op = qre.Adjoint(adj_op)

        expected_res = [GateCount(base_op.resource_rep_from_op())]
        assert adj_adj_op.resource_decomp(**adj_adj_op.resource_params) == expected_res

    def test_tracking_name(self):
        """Test that the name of the operator is tracked correctly."""
        assert qre.Adjoint.tracking_name(qre.T.resource_rep()) == "Adjoint(T)"
        assert qre.Adjoint.tracking_name(qre.S.resource_rep()) == "Adjoint(S)"
        assert qre.Adjoint.tracking_name(qre.CNOT.resource_rep()) == "Adjoint(CNOT)"

    # pylint: disable=protected-access, import-outside-toplevel
    def test_apply_adj(self):
        """Test that the apply_adj method is working correctly."""
        from pennylane.estimator.ops.op_math.symbolic import _apply_adj

        assert _apply_adj(Allocate(1)) == Deallocate(1)
        assert _apply_adj(Deallocate(1)) == Allocate(1)

        expected_res = GateCount(qre.Adjoint.resource_rep(qre.T.resource_rep()), 1)
        assert _apply_adj(GateCount(qre.T.resource_rep(), 1)) == expected_res

    # pylint: disable=protected-access
    def test_apply_adj_raises(self):
        """Test that the apply_adj method is working correctly."""
        with pytest.raises(TypeError):
            qre.ops.op_math.symbolic._apply_adj(1)


class TestControlled:
    """Tests for the Controlled resource Op"""

    @pytest.mark.parametrize(
        "ctrl_wires, ctrl_values",
        (
            (1, 0),
            (2, 0),
            (3, 2),
        ),
    )
    @pytest.mark.parametrize(
        "base_type, base_args",
        (
            (qre.S, {}),
            (qre.RZ, {"precision": 1e-3}),
            (qre.CNOT, {"wires": ["ctrl", "trgt"]}),
        ),
    )
    def test_init(self, ctrl_wires, ctrl_values, base_type, base_args):
        """Test that the operator is instantiated correctly"""
        wires = list(range(ctrl_wires))
        wires.extend(base_args.get("wires", [ctrl_wires]))
        with AnnotatedQueue() as q:
            base_op = base_type(**base_args)
            ctrl_base_op = qre.Controlled(base_op, ctrl_wires, ctrl_values, wires=wires)

        assert base_op not in q.queue
        assert ctrl_base_op.num_wires == base_op.num_wires + ctrl_wires

    def test_resource_decomp(self):
        """Test that we can obtain the resources as expected"""
        op = qre.Z()  # has default_ctrl_decomp defined
        ctrl_params_and_expected_res = (
            ((1, 0), op.controlled_resource_decomp(1, 0, **op.resource_params)),
            ((2, 0), op.controlled_resource_decomp(2, 0, **op.resource_params)),
            ((3, 2), op.controlled_resource_decomp(3, 2, **op.resource_params)),
        )

        for (ctrl_wires, ctrl_values), res in ctrl_params_and_expected_res:
            ctrl_op = qre.Controlled(op, ctrl_wires, ctrl_values)
            assert ctrl_op.resource_decomp(**ctrl_op.resource_params) == res

        class ResourceDummyZ(qre.Z):
            """Dummy class with no default ctrl decomp"""

            @classmethod
            def controlled_resource_decomp(
                cls, num_ctrl_wires, num_zero_ctrl, **kwargs
            ) -> list[GateCount]:
                """No default resources"""
                raise ResourcesUndefinedError

        op = ResourceDummyZ()  # no default_ctrl_decomp defined
        ctrl_op = qre.Controlled(op, num_ctrl_wires=3, num_zero_ctrl=2)
        expected_res = [
            GateCount(qre.resource_rep(qre.X), 4),
            GateCount(
                qre.Controlled.resource_rep(
                    qre.resource_rep(qre.S),
                    num_ctrl_wires=3,
                    num_zero_ctrl=0,
                ),
                2,
            ),
        ]
        assert ctrl_op.resource_decomp(**ctrl_op.resource_params) == expected_res

    @pytest.mark.parametrize(
        "ctrl_wires, ctrl_values",
        (
            (1, 0),
            (2, 0),
            (3, 2),
        ),
    )
    @pytest.mark.parametrize(
        "base_op",
        (
            qre.S(),
            qre.RZ(precision=1e-3),
            qre.CNOT(wires=["ctrl", "trgt"]),
        ),
    )
    def test_ctrl_resource_decomp(self, ctrl_wires, ctrl_values, base_op):
        """Test that the control of this operator produces resources as expected."""
        ctrl_op = qre.Controlled(base_op, ctrl_wires, ctrl_values)
        ctrl_ctrl_op = qre.Controlled(ctrl_op, num_ctrl_wires=2, num_zero_ctrl=1)

        expected_res = [
            GateCount(
                qre.Controlled.resource_rep(
                    base_op.resource_rep_from_op(),
                    num_ctrl_wires=ctrl_wires + 2,
                    num_zero_ctrl=ctrl_values + 1,
                )
            )
        ]
        assert ctrl_ctrl_op.resource_decomp(**ctrl_ctrl_op.resource_params) == expected_res

<<<<<<< HEAD
=======
    def test_tracking_name(self):
        """Test that the name of the operator is tracked correctly."""
        assert (
            qre.Controlled.tracking_name(qre.T.resource_rep(), 1, 0)
            == "C(T, num_ctrl_wires=1,num_zero_ctrl=0)"
        )
        assert (
            qre.Controlled.tracking_name(qre.S.resource_rep(), 2, 0)
            == "C(S, num_ctrl_wires=2,num_zero_ctrl=0)"
        )
        assert (
            qre.Controlled.tracking_name(qre.CNOT.resource_rep(), 3, 2)
            == "C(CNOT, num_ctrl_wires=3,num_zero_ctrl=2)"
        )

>>>>>>> fcaf87f9

class TestPow:
    """Tests for the Pow resource Op"""

    @pytest.mark.parametrize("z", (0, 1, 2, 3))
    @pytest.mark.parametrize(
        "base_type, base_args",
        (
            (qre.S, {}),
            (qre.RZ, {"precision": 1e-3}),
            (qre.CNOT, {"wires": ["ctrl", "trgt"]}),
        ),
    )
    def test_init(self, z, base_type, base_args):
        """Test that the operator is instantiated correctly"""
        with AnnotatedQueue() as q:
            base_op = base_type(**base_args)
            pow_base_op = qre.Pow(base_op, z)

        assert base_op not in q.queue
        assert pow_base_op.num_wires == base_op.num_wires
        assert base_op.wires == pow_base_op.wires

    def test_resource_decomp(self):
        """Test that we can obtain the resources as expected"""
        op = qre.X()  # has default_pow_decomp defined
        z_and_expected_res = (
            (0, [GateCount(qre.resource_rep(qre.Identity()))]),
            (1, [GateCount(op.resource_rep_from_op())]),
            (2, op.pow_resource_decomp(2, **op.resource_params)),
            (3, op.pow_resource_decomp(3, **op.resource_params)),
        )

        for z, res in z_and_expected_res:
            pow_op = qre.Pow(op, z)
            assert pow_op.resource_decomp(**pow_op.resource_params) == res

        class ResourceDummyX(qre.X):
            """Dummy class with no default pow decomp"""

            @classmethod
            def pow_resource_decomp(cls, pow_z, **kwargs) -> list[GateCount]:
                """No default resources"""
<<<<<<< HEAD
                raise ResourcesNotDefined
=======
                raise ResourcesUndefinedError
>>>>>>> fcaf87f9

        op = ResourceDummyX()  # no default_pow_decomp defined
        pow_op = qre.Pow(op, 7)
        expected_res = [GateCount(op.resource_rep_from_op(), 7)]
        assert pow_op.resource_decomp(**pow_op.resource_params) == expected_res

    @pytest.mark.parametrize("z", (0, 1, 2, 3))
    @pytest.mark.parametrize(
        "base_op",
        (
            qre.S(),
            qre.RZ(precision=1e-3),
            qre.CNOT(wires=["ctrl", "trgt"]),
        ),
    )
    def test_pow_resource_decomp(self, base_op, z):
        """Test that the power of this operator produces resources as expected."""
        pow_op = qre.Pow(base_op, z)
<<<<<<< HEAD
        pow_pow_op = qre.Pow(pow_op, z=5)
=======
        pow_pow_op = qre.Pow(pow_op, pow_z=5)
>>>>>>> fcaf87f9

        expected_res = [
            GateCount(
                qre.Pow.resource_rep(
                    base_op.resource_rep_from_op(),
<<<<<<< HEAD
                    z=5 * z,
=======
                    pow_z=5 * z,
>>>>>>> fcaf87f9
                )
            )
        ]
        assert pow_pow_op.resource_decomp(**pow_pow_op.resource_params) == expected_res

<<<<<<< HEAD
=======
    def test_tracking_name(self):
        """Test that the name of the operator is tracked correctly."""
        assert qre.Pow.tracking_name(qre.T.resource_rep(), 1) == "Pow(T, 1)"
        assert qre.Pow.tracking_name(qre.S.resource_rep(), 2) == "Pow(S, 2)"
        assert qre.Pow.tracking_name(qre.CNOT.resource_rep(), 3) == "Pow(CNOT, 3)"

>>>>>>> fcaf87f9

class TestProd:
    """Tests for the Prod resource Op"""

    def test_init(self):
        """Test that the operator is instantiated correctly"""
        with AnnotatedQueue() as q:
            ops = [
                qre.X(wires=0),
                qre.CZ(wires=[1, 2]),
                (qre.Hadamard(), 4),
                qre.RX(precision=1e-4, wires=3),
                (qre.CNOT(), 2),
            ]
            prod_op = qre.Prod(res_ops=ops)

        for op in ops:
            if isinstance(op, tuple):
                op = op[0]
            assert op not in q.queue

        assert prod_op.num_wires == 4
        assert prod_op.wires == Wires([0, 1, 2, 3])

    def test_resource_decomp(self):
        """Test that we can obtain the resources as expected"""
        ops = [
            qre.X(wires=0),
            qre.CZ(wires=[1, 2]),
            (qre.Hadamard(), 4),
            qre.RX(precision=1e-4, wires=3),
            (qre.CNOT(), 2),
        ]
        prod_op = qre.Prod(res_ops=ops)

        expected_res = [
            GateCount(qre.resource_rep(qre.X)),
            GateCount(qre.resource_rep(qre.CZ)),
            GateCount(qre.resource_rep(qre.Hadamard), 4),
            GateCount(qre.resource_rep(qre.RX, {"precision": 1e-4})),
            GateCount(qre.resource_rep(qre.CNOT), 2),
        ]
        assert prod_op.resource_decomp(**prod_op.resource_params) == expected_res

<<<<<<< HEAD
=======
    def test_resource_init_wires(self):
        """Test that the operator initializes correctly with wires."""
        prod_op = qre.Prod([qre.X(), qre.Y()], wires=[0, 1])
        assert prod_op.num_wires == 2
        assert prod_op.wires == Wires([0, 1])

        prod_op = qre.Prod([qre.X(), qre.Y()])
        assert prod_op.wires is None

    def test_resource_init_raises(self):
        """Test that the operator raises an error if the resource operator is not a ResourceOperator."""
        with pytest.raises(ValueError, match="All factors of the Product must be"):
            qre.Prod([qre.X(), 3])

>>>>>>> fcaf87f9

class TestChangeOpBasis:
    """Tests for the ChangeOpBasis resource Op"""

    def test_init(self):
        """Test that the operator is instantiated correctly"""
        with AnnotatedQueue() as q:
            compute_op = qre.S(wires=0)
            base_op = qre.Prod(((qre.Z(), 3),), wires=[0, 1, 2])
            uncompute_op = qre.Pow(qre.T(wires=0), 6)

            cb_op = qre.ChangeOpBasis(compute_op, base_op, uncompute_op)

        for op in [compute_op, base_op, uncompute_op]:
            assert op not in q.queue

        assert cb_op.num_wires == 3
        assert cb_op.wires == Wires([0, 1, 2])

<<<<<<< HEAD
=======
    def test_resource_init_raises(self):
        """Test that the operator raises an error if the resource operator is not a ResourceOperator."""
        with pytest.raises(ValueError, match="All ops of the ChangeOpBasis must be"):
            qre.ChangeOpBasis(qre.X(), 3, qre.X())

    def test_resource_init_wires(self):
        """Test that the operator initializes correctly with wires."""
        cb_op = qre.ChangeOpBasis(qre.X(), qre.Y(), qre.X(), wires=[0, 1])
        assert cb_op.num_wires == 2
        assert cb_op.wires == Wires([0, 1])

        cb_op = qre.ChangeOpBasis(qre.X(), qre.Y(), qre.Z())
        assert cb_op.wires is None

>>>>>>> fcaf87f9
    def test_resource_decomp(self):
        """Test that we can obtain the resources as expected"""
        compute_op = qre.S(wires=0)
        base_op = qre.Prod([(qre.Z(), 3)], wires=[0, 1, 2])
        uncompute_op = qre.Pow(qre.T(wires=0), 6)

        cb_op = qre.ChangeOpBasis(compute_op, base_op, uncompute_op)
        expected_res = [
            GateCount(qre.resource_rep(qre.S)),
            GateCount(
                qre.resource_rep(
                    qre.Prod,
                    {
                        "cmpr_factors_and_counts": ((qre.Z.resource_rep(), 3),),
                        "num_wires": 3,
                    },
                ),
            ),
            GateCount(
                qre.resource_rep(
                    qre.Pow,
                    {
                        "base_cmpr_op": (qre.T.resource_rep()),
<<<<<<< HEAD
                        "z": 6,
=======
                        "pow_z": 6,
>>>>>>> fcaf87f9
                    },
                ),
            ),
        ]

        assert cb_op.resource_decomp(**cb_op.resource_params) == expected_res<|MERGE_RESOLUTION|>--- conflicted
+++ resolved
@@ -216,8 +216,6 @@
         ]
         assert ctrl_ctrl_op.resource_decomp(**ctrl_ctrl_op.resource_params) == expected_res
 
-<<<<<<< HEAD
-=======
     def test_tracking_name(self):
         """Test that the name of the operator is tracked correctly."""
         assert (
@@ -233,7 +231,6 @@
             == "C(CNOT, num_ctrl_wires=3,num_zero_ctrl=2)"
         )
 
->>>>>>> fcaf87f9
 
 class TestPow:
     """Tests for the Pow resource Op"""
@@ -277,11 +274,7 @@
             @classmethod
             def pow_resource_decomp(cls, pow_z, **kwargs) -> list[GateCount]:
                 """No default resources"""
-<<<<<<< HEAD
-                raise ResourcesNotDefined
-=======
                 raise ResourcesUndefinedError
->>>>>>> fcaf87f9
 
         op = ResourceDummyX()  # no default_pow_decomp defined
         pow_op = qre.Pow(op, 7)
@@ -300,35 +293,24 @@
     def test_pow_resource_decomp(self, base_op, z):
         """Test that the power of this operator produces resources as expected."""
         pow_op = qre.Pow(base_op, z)
-<<<<<<< HEAD
-        pow_pow_op = qre.Pow(pow_op, z=5)
-=======
         pow_pow_op = qre.Pow(pow_op, pow_z=5)
->>>>>>> fcaf87f9
 
         expected_res = [
             GateCount(
                 qre.Pow.resource_rep(
                     base_op.resource_rep_from_op(),
-<<<<<<< HEAD
-                    z=5 * z,
-=======
                     pow_z=5 * z,
->>>>>>> fcaf87f9
                 )
             )
         ]
         assert pow_pow_op.resource_decomp(**pow_pow_op.resource_params) == expected_res
 
-<<<<<<< HEAD
-=======
     def test_tracking_name(self):
         """Test that the name of the operator is tracked correctly."""
         assert qre.Pow.tracking_name(qre.T.resource_rep(), 1) == "Pow(T, 1)"
         assert qre.Pow.tracking_name(qre.S.resource_rep(), 2) == "Pow(S, 2)"
         assert qre.Pow.tracking_name(qre.CNOT.resource_rep(), 3) == "Pow(CNOT, 3)"
 
->>>>>>> fcaf87f9
 
 class TestProd:
     """Tests for the Prod resource Op"""
@@ -373,8 +355,6 @@
         ]
         assert prod_op.resource_decomp(**prod_op.resource_params) == expected_res
 
-<<<<<<< HEAD
-=======
     def test_resource_init_wires(self):
         """Test that the operator initializes correctly with wires."""
         prod_op = qre.Prod([qre.X(), qre.Y()], wires=[0, 1])
@@ -388,8 +368,6 @@
         """Test that the operator raises an error if the resource operator is not a ResourceOperator."""
         with pytest.raises(ValueError, match="All factors of the Product must be"):
             qre.Prod([qre.X(), 3])
-
->>>>>>> fcaf87f9
 
 class TestChangeOpBasis:
     """Tests for the ChangeOpBasis resource Op"""
@@ -409,8 +387,6 @@
         assert cb_op.num_wires == 3
         assert cb_op.wires == Wires([0, 1, 2])
 
-<<<<<<< HEAD
-=======
     def test_resource_init_raises(self):
         """Test that the operator raises an error if the resource operator is not a ResourceOperator."""
         with pytest.raises(ValueError, match="All ops of the ChangeOpBasis must be"):
@@ -425,7 +401,6 @@
         cb_op = qre.ChangeOpBasis(qre.X(), qre.Y(), qre.Z())
         assert cb_op.wires is None
 
->>>>>>> fcaf87f9
     def test_resource_decomp(self):
         """Test that we can obtain the resources as expected"""
         compute_op = qre.S(wires=0)
@@ -449,11 +424,7 @@
                     qre.Pow,
                     {
                         "base_cmpr_op": (qre.T.resource_rep()),
-<<<<<<< HEAD
-                        "z": 6,
-=======
                         "pow_z": 6,
->>>>>>> fcaf87f9
                     },
                 ),
             ),
