# Copyright 2025 Xanadu Quantum Technologies Inc.

# Licensed under the Apache License, Version 2.0 (the "License");
# you may not use this file except in compliance with the License.
# You may obtain a copy of the License at

#     http://www.apache.org/licenses/LICENSE-2.0

# Unless required by applicable law or agreed to in writing, software
# distributed under the License is distributed on an "AS IS" BASIS,
# WITHOUT WARRANTIES OR CONDITIONS OF ANY KIND, either express or implied.
# See the License for the specific language governing permissions and
# limitations under the License.
"""
Tests for symbolic resource operators.
"""
import pytest

import pennylane.estimator as qre
from pennylane.estimator.resource_operator import GateCount
from pennylane.estimator.wires_manager import Allocate, Deallocate
from pennylane.exceptions import ResourcesUndefinedError
from pennylane.queuing import AnnotatedQueue
from pennylane.wires import Wires

# pylint: disable=no-self-use, too-few-public-methods


class TestAdjoint:
    """Tests for the Adjoint resource Op"""

    @pytest.mark.parametrize(
        "base_type, base_args",
        (
            (qre.S, {}),
            (qre.RZ, {"precision": 1e-3}),
            (qre.CNOT, {"wires": ["ctrl", "trgt"]}),
        ),
    )
    def test_init(self, base_type, base_args):
        """Test that the operator is instantiated correctly"""
        with AnnotatedQueue() as q:
            base_op = base_type(**base_args)
            adj_base_op = qre.Adjoint(base_op)

        assert base_op not in q.queue
        assert adj_base_op.num_wires == base_op.num_wires
        assert base_op.wires == adj_base_op.wires

    def test_resource_decomp(self):
        """Test that we can obtain the resources as expected"""
        op = qre.S()  # has default_adjoint_decomp defined
        adj_op = qre.Adjoint(op)
        assert adj_op.resource_decomp(**adj_op.resource_params) == op.adjoint_resource_decomp(
            **op.resource_params
        )

        class ResourceDummyS(qre.S):
            """Dummy class with no default adjoint decomp"""

            @classmethod
            def adjoint_resource_decomp(cls, **kwargs) -> list[GateCount]:
                """No default resources"""
                raise ResourcesUndefinedError

        op = ResourceDummyS()  # no default_adjoint_decomp defined
        adj_op = qre.Adjoint(op)
        expected_res = [
            GateCount(
                qre.resource_rep(
                    qre.Adjoint,
                    {"base_cmpr_op": qre.resource_rep(qre.T)},
                ),
                2,
            )
        ]
        assert adj_op.resource_decomp(**adj_op.resource_params) == expected_res

    @pytest.mark.parametrize(
        "base_op",
        (
            qre.S(),
            qre.RZ(precision=1e-3),
            qre.CNOT(wires=["ctrl", "trgt"]),
        ),
    )
    def test_adj_resource_decomp(self, base_op):
        """Test that the adjoint of this operator produces resources as expected."""
        adj_op = qre.Adjoint(base_op)
        adj_adj_op = qre.Adjoint(adj_op)

        expected_res = [GateCount(base_op.resource_rep_from_op())]
        assert adj_adj_op.resource_decomp(**adj_adj_op.resource_params) == expected_res

    def test_tracking_name(self):
        """Test that the name of the operator is tracked correctly."""
        assert qre.Adjoint.tracking_name(qre.T.resource_rep()) == "Adjoint(T)"
        assert qre.Adjoint.tracking_name(qre.S.resource_rep()) == "Adjoint(S)"
        assert qre.Adjoint.tracking_name(qre.CNOT.resource_rep()) == "Adjoint(CNOT)"

    # pylint: disable=protected-access, import-outside-toplevel
    def test_apply_adj(self):
        """Test that the apply_adj method is working correctly."""
        from pennylane.estimator.ops.op_math.symbolic import _apply_adj

        assert _apply_adj(Allocate(1)) == Deallocate(1)
        assert _apply_adj(Deallocate(1)) == Allocate(1)

        expected_res = GateCount(qre.Adjoint.resource_rep(qre.T.resource_rep()), 1)
        assert _apply_adj(GateCount(qre.T.resource_rep(), 1)) == expected_res

    # pylint: disable=protected-access
    def test_apply_adj_raises(self):
        """Test that the apply_adj method is working correctly."""
        with pytest.raises(TypeError):
            qre.ops.op_math.symbolic._apply_adj(1)


class TestControlled:
    """Tests for the Controlled resource Op"""

    @pytest.mark.parametrize(
        "ctrl_wires, ctrl_values",
        (
            (1, 0),
            (2, 0),
            (3, 2),
        ),
    )
    @pytest.mark.parametrize(
        "base_type, base_args",
        (
            (qre.S, {}),
            (qre.RZ, {"precision": 1e-3}),
            (qre.CNOT, {"wires": ["ctrl", "trgt"]}),
        ),
    )
    def test_init(self, ctrl_wires, ctrl_values, base_type, base_args):
        """Test that the operator is instantiated correctly"""
        wires = list(range(ctrl_wires))
        wires.extend(base_args.get("wires", [ctrl_wires]))
        with AnnotatedQueue() as q:
            base_op = base_type(**base_args)
            ctrl_base_op = qre.Controlled(base_op, ctrl_wires, ctrl_values, wires=wires)

        assert base_op not in q.queue
        assert ctrl_base_op.num_wires == base_op.num_wires + ctrl_wires

    def test_resource_decomp(self):
        """Test that we can obtain the resources as expected"""
        op = qre.Z()  # has default_ctrl_decomp defined
        ctrl_params_and_expected_res = (
            ((1, 0), op.controlled_resource_decomp(1, 0, **op.resource_params)),
            ((2, 0), op.controlled_resource_decomp(2, 0, **op.resource_params)),
            ((3, 2), op.controlled_resource_decomp(3, 2, **op.resource_params)),
        )

        for (ctrl_wires, ctrl_values), res in ctrl_params_and_expected_res:
            ctrl_op = qre.Controlled(op, ctrl_wires, ctrl_values)
            assert ctrl_op.resource_decomp(**ctrl_op.resource_params) == res

        class ResourceDummyZ(qre.Z):
            """Dummy class with no default ctrl decomp"""

            @classmethod
            def controlled_resource_decomp(
                cls, num_ctrl_wires, num_zero_ctrl, **kwargs
            ) -> list[GateCount]:
                """No default resources"""
                raise ResourcesUndefinedError

        op = ResourceDummyZ()  # no default_ctrl_decomp defined
        ctrl_op = qre.Controlled(op, num_ctrl_wires=3, num_zero_ctrl=2)
        expected_res = [
            GateCount(qre.resource_rep(qre.X), 4),
            GateCount(
                qre.Controlled.resource_rep(
                    qre.resource_rep(qre.S),
                    num_ctrl_wires=3,
                    num_zero_ctrl=0,
                ),
                2,
            ),
        ]
        assert ctrl_op.resource_decomp(**ctrl_op.resource_params) == expected_res

    @pytest.mark.parametrize(
        "ctrl_wires, ctrl_values",
        (
            (1, 0),
            (2, 0),
            (3, 2),
        ),
    )
    @pytest.mark.parametrize(
        "base_op",
        (
            qre.S(),
            qre.RZ(precision=1e-3),
            qre.CNOT(wires=["ctrl", "trgt"]),
        ),
    )
    def test_ctrl_resource_decomp(self, ctrl_wires, ctrl_values, base_op):
        """Test that the control of this operator produces resources as expected."""
        ctrl_op = qre.Controlled(base_op, ctrl_wires, ctrl_values)
        ctrl_ctrl_op = qre.Controlled(ctrl_op, num_ctrl_wires=2, num_zero_ctrl=1)

        expected_res = [
            GateCount(
                qre.Controlled.resource_rep(
                    base_op.resource_rep_from_op(),
                    num_ctrl_wires=ctrl_wires + 2,
                    num_zero_ctrl=ctrl_values + 1,
                )
            )
        ]
        assert ctrl_ctrl_op.resource_decomp(**ctrl_ctrl_op.resource_params) == expected_res

    def test_tracking_name(self):
        """Test that the name of the operator is tracked correctly."""
        assert (
            qre.Controlled.tracking_name(qre.T.resource_rep(), 1, 0)
            == "C(T, num_ctrl_wires=1,num_zero_ctrl=0)"
        )
        assert (
            qre.Controlled.tracking_name(qre.S.resource_rep(), 2, 0)
            == "C(S, num_ctrl_wires=2,num_zero_ctrl=0)"
        )
        assert (
            qre.Controlled.tracking_name(qre.CNOT.resource_rep(), 3, 2)
<<<<<<< HEAD
            == "C(CNOT, num_ctrl_wires=3,num_ctrl_values=2)"
        )


class TestPow:
    """Tests for the Pow resource Op"""

    @pytest.mark.parametrize("z", (0, 1, 2, 3))
    @pytest.mark.parametrize(
        "base_type, base_args",
        (
            (qre.S, {}),
            (qre.RZ, {"precision": 1e-3}),
            (qre.CNOT, {"wires": ["ctrl", "trgt"]}),
        ),
    )
    def test_init(self, z, base_type, base_args):
        """Test that the operator is instantiated correctly"""
        with AnnotatedQueue() as q:
            base_op = base_type(**base_args)
            pow_base_op = qre.Pow(base_op, z)

        assert base_op not in q.queue
        assert pow_base_op.num_wires == base_op.num_wires
        assert base_op.wires == pow_base_op.wires

    def test_resource_decomp(self):
        """Test that we can obtain the resources as expected"""
        op = qre.X()  # has default_pow_decomp defined
        z_and_expected_res = (
            (0, [GateCount(qre.resource_rep(qre.Identity()))]),
            (1, [GateCount(op.resource_rep_from_op())]),
            (2, op.pow_resource_decomp(2, **op.resource_params)),
            (3, op.pow_resource_decomp(3, **op.resource_params)),
        )

        for z, res in z_and_expected_res:
            pow_op = qre.Pow(op, z)
            assert pow_op.resource_decomp(**pow_op.resource_params) == res

        class ResourceDummyX(qre.X):
            """Dummy class with no default pow decomp"""

            @classmethod
            def pow_resource_decomp(cls, pow_z, **kwargs) -> list[GateCount]:
                """No default resources"""
                raise ResourcesUndefinedError

        op = ResourceDummyX()  # no default_pow_decomp defined
        pow_op = qre.Pow(op, 7)
        expected_res = [GateCount(op.resource_rep_from_op(), 7)]
        assert pow_op.resource_decomp(**pow_op.resource_params) == expected_res

    @pytest.mark.parametrize("z", (0, 1, 2, 3))
    @pytest.mark.parametrize(
        "base_op",
        (
            qre.S(),
            qre.RZ(precision=1e-3),
            qre.CNOT(wires=["ctrl", "trgt"]),
        ),
    )
    def test_pow_resource_decomp(self, base_op, z):
        """Test that the power of this operator produces resources as expected."""
        pow_op = qre.Pow(base_op, z)
        pow_pow_op = qre.Pow(pow_op, z=5)

        expected_res = [
            GateCount(
                qre.Pow.resource_rep(
                    base_op.resource_rep_from_op(),
                    z=5 * z,
                )
            )
        ]
        assert pow_pow_op.resource_decomp(**pow_pow_op.resource_params) == expected_res

    def test_tracking_name(self):
        """Test that the name of the operator is tracked correctly."""
        assert qre.Pow.tracking_name(qre.T.resource_rep(), 1) == "Pow(T, 1)"
        assert qre.Pow.tracking_name(qre.S.resource_rep(), 2) == "Pow(S, 2)"
        assert qre.Pow.tracking_name(qre.CNOT.resource_rep(), 3) == "Pow(CNOT, 3)"


class TestProd:
    """Tests for the Prod resource Op"""

    def test_init(self):
        """Test that the operator is instantiated correctly"""
        with AnnotatedQueue() as q:
            ops = [
                qre.X(wires=0),
                qre.CZ(wires=[1, 2]),
                (qre.Hadamard(), 4),
                qre.RX(precision=1e-4, wires=3),
                (qre.CNOT(), 2),
            ]
            prod_op = qre.Prod(res_ops=ops)

        for op in ops:
            if isinstance(op, tuple):
                op = op[0]
            assert op not in q.queue

        assert prod_op.num_wires == 4
        assert prod_op.wires == Wires([0, 1, 2, 3])

    def test_resource_decomp(self):
        """Test that we can obtain the resources as expected"""
        ops = [
            qre.X(wires=0),
            qre.CZ(wires=[1, 2]),
            (qre.Hadamard(), 4),
            qre.RX(precision=1e-4, wires=3),
            (qre.CNOT(), 2),
        ]
        prod_op = qre.Prod(res_ops=ops)

        expected_res = [
            GateCount(qre.resource_rep(qre.X)),
            GateCount(qre.resource_rep(qre.CZ)),
            GateCount(qre.resource_rep(qre.Hadamard), 4),
            GateCount(qre.resource_rep(qre.RX, {"precision": 1e-4})),
            GateCount(qre.resource_rep(qre.CNOT), 2),
        ]
        assert prod_op.resource_decomp(**prod_op.resource_params) == expected_res

    def test_resource_init_wires(self):
        """Test that the operator initializes correctly with wires."""
        prod_op = qre.Prod([qre.X(), qre.Y()], wires=[0, 1])
        assert prod_op.num_wires == 2
        assert prod_op.wires == Wires([0, 1])

        prod_op = qre.Prod([qre.X(), qre.Y()])
        assert prod_op.wires is None

    def test_resource_init_raises(self):
        """Test that the operator raises an error if the resource operator is not a ResourceOperator."""
        with pytest.raises(ValueError, match="All factors of the Product must be"):
            qre.Prod([qre.X(), 3])


class TestChangeOpBasis:
    """Tests for the ChangeOpBasis resource Op"""

    def test_init(self):
        """Test that the operator is instantiated correctly"""
        with AnnotatedQueue() as q:
            compute_op = qre.S(wires=0)
            base_op = qre.Prod(((qre.Z(), 3),), wires=[0, 1, 2])
            uncompute_op = qre.Pow(qre.T(wires=0), 6)

            cb_op = qre.ChangeOpBasis(compute_op, base_op, uncompute_op)

        for op in [compute_op, base_op, uncompute_op]:
            assert op not in q.queue

        assert cb_op.num_wires == 3
        assert cb_op.wires == Wires([0, 1, 2])

    def test_resource_init_raises(self):
        """Test that the operator raises an error if the resource operator is not a ResourceOperator."""
        with pytest.raises(ValueError, match="All ops of the ChangeOpBasis must be"):
            qre.ChangeOpBasis(qre.X(), 3, qre.X())

    def test_resource_init_wires(self):
        """Test that the operator initializes correctly with wires."""
        cb_op = qre.ChangeOpBasis(qre.X(), qre.Y(), qre.X(), wires=[0, 1])
        assert cb_op.num_wires == 2
        assert cb_op.wires == Wires([0, 1])

        cb_op = qre.ChangeOpBasis(qre.X(), qre.Y(), qre.Z())
        assert cb_op.wires is None

    def test_resource_decomp(self):
        """Test that we can obtain the resources as expected"""
        compute_op = qre.S(wires=0)
        base_op = qre.Prod([(qre.Z(), 3)], wires=[0, 1, 2])
        uncompute_op = qre.Pow(qre.T(wires=0), 6)

        cb_op = qre.ChangeOpBasis(compute_op, base_op, uncompute_op)
        expected_res = [
            GateCount(qre.resource_rep(qre.S)),
            GateCount(
                qre.resource_rep(
                    qre.Prod,
                    {
                        "cmpr_factors_and_counts": ((qre.Z.resource_rep(), 3),),
                        "num_wires": 3,
                    },
                ),
            ),
            GateCount(
                qre.resource_rep(
                    qre.Pow,
                    {
                        "base_cmpr_op": (qre.T.resource_rep()),
                        "z": 6,
                    },
                ),
            ),
        ]

        assert cb_op.resource_decomp(**cb_op.resource_params) == expected_res
=======
            == "C(CNOT, num_ctrl_wires=3,num_zero_ctrl=2)"
        )
>>>>>>> 4e28c426
<|MERGE_RESOLUTION|>--- conflicted
+++ resolved
@@ -228,8 +228,7 @@
         )
         assert (
             qre.Controlled.tracking_name(qre.CNOT.resource_rep(), 3, 2)
-<<<<<<< HEAD
-            == "C(CNOT, num_ctrl_wires=3,num_ctrl_values=2)"
+            == "C(CNOT, num_ctrl_wires=3,num_zero_ctrl=2)"
         )
 
 
@@ -432,8 +431,4 @@
             ),
         ]
 
-        assert cb_op.resource_decomp(**cb_op.resource_params) == expected_res
-=======
-            == "C(CNOT, num_ctrl_wires=3,num_zero_ctrl=2)"
-        )
->>>>>>> 4e28c426
+        assert cb_op.resource_decomp(**cb_op.resource_params) == expected_res