# Copyright 2025 Xanadu Quantum Technologies Inc.

# Licensed under the Apache License, Version 2.0 (the "License");
# you may not use this file except in compliance with the License.
# You may obtain a copy of the License at

#     http://www.apache.org/licenses/LICENSE-2.0

# Unless required by applicable law or agreed to in writing, software
# distributed under the License is distributed on an "AS IS" BASIS,
# WITHOUT WARRANTIES OR CONDITIONS OF ANY KIND, either express or implied.
# See the License for the specific language governing permissions and
# limitations under the License.
"""
Tests for symbolic resource operators.
"""
import pytest

import pennylane.estimator as qre
from pennylane.estimator.resource_operator import GateCount
from pennylane.estimator.wires_manager import Allocate, Deallocate
from pennylane.exceptions import ResourcesUndefinedError
from pennylane.queuing import AnnotatedQueue
from pennylane.wires import Wires

# pylint: disable=no-self-use, too-few-public-methods


class TestAdjoint:
    """Tests for the Adjoint resource Op"""

    @pytest.mark.parametrize(
        "base_type, base_args",
        (
            (qre.S, {}),
            (qre.RZ, {"precision": 1e-3}),
            (qre.CNOT, {"wires": ["ctrl", "trgt"]}),
        ),
    )
    def test_init(self, base_type, base_args):
        """Test that the operator is instantiated correctly"""
        with AnnotatedQueue() as q:
            base_op = base_type(**base_args)
            adj_base_op = qre.Adjoint(base_op)

        assert base_op not in q.queue
        assert adj_base_op.num_wires == base_op.num_wires
        assert base_op.wires == adj_base_op.wires

    def test_resource_decomp(self):
        """Test that we can obtain the resources as expected"""
        op = qre.S()  # has default_adjoint_decomp defined
        adj_op = qre.Adjoint(op)
        assert adj_op.resource_decomp(**adj_op.resource_params) == op.adjoint_resource_decomp(
            **op.resource_params
        )

        class ResourceDummyS(qre.S):
            """Dummy class with no default adjoint decomp"""

            @classmethod
            def adjoint_resource_decomp(cls, **kwargs) -> list[GateCount]:
                """No default resources"""
                raise ResourcesUndefinedError

        op = ResourceDummyS()  # no default_adjoint_decomp defined
        adj_op = qre.Adjoint(op)
        expected_res = [
            GateCount(
                qre.resource_rep(
                    qre.Adjoint,
                    {"base_cmpr_op": qre.resource_rep(qre.T)},
                ),
                2,
            )
        ]
        assert adj_op.resource_decomp(**adj_op.resource_params) == expected_res

    @pytest.mark.parametrize(
        "base_op",
        (
            qre.S(),
            qre.RZ(precision=1e-3),
            qre.CNOT(wires=["ctrl", "trgt"]),
        ),
    )
    def test_adj_resource_decomp(self, base_op):
        """Test that the adjoint of this operator produces resources as expected."""
        adj_op = qre.Adjoint(base_op)
        adj_adj_op = qre.Adjoint(adj_op)

        expected_res = [GateCount(base_op.resource_rep_from_op())]
        assert adj_adj_op.resource_decomp(**adj_adj_op.resource_params) == expected_res

    def test_tracking_name(self):
        """Test that the name of the operator is tracked correctly."""
        assert qre.Adjoint.tracking_name(qre.T.resource_rep()) == "Adjoint(T)"
        assert qre.Adjoint.tracking_name(qre.S.resource_rep()) == "Adjoint(S)"
        assert qre.Adjoint.tracking_name(qre.CNOT.resource_rep()) == "Adjoint(CNOT)"

    # pylint: disable=protected-access, import-outside-toplevel
    def test_apply_adj(self):
        """Test that the apply_adj method is working correctly."""
        from pennylane.estimator.ops.op_math.symbolic import _apply_adj

        assert _apply_adj(Allocate(1)) == Deallocate(1)
        assert _apply_adj(Deallocate(1)) == Allocate(1)

        expected_res = GateCount(qre.Adjoint.resource_rep(qre.T.resource_rep()), 1)
        assert _apply_adj(GateCount(qre.T.resource_rep(), 1)) == expected_res

    # pylint: disable=protected-access
    def test_apply_adj_raises(self):
        """Test that the apply_adj method is working correctly."""
        with pytest.raises(TypeError):
            qre.ops.op_math.symbolic._apply_adj(1)


class TestControlled:
    """Tests for the Controlled resource Op"""

    @pytest.mark.parametrize(
        "ctrl_wires, ctrl_values",
        (
            (1, 0),
            (2, 0),
            (3, 2),
        ),
    )
    @pytest.mark.parametrize(
        "base_type, base_args",
        (
            (qre.S, {}),
            (qre.RZ, {"precision": 1e-3}),
            (qre.CNOT, {"wires": ["ctrl", "trgt"]}),
        ),
    )
    def test_init(self, ctrl_wires, ctrl_values, base_type, base_args):
        """Test that the operator is instantiated correctly"""
        wires = list(range(ctrl_wires))
        wires.extend(base_args.get("wires", [ctrl_wires]))
        with AnnotatedQueue() as q:
            base_op = base_type(**base_args)
            ctrl_base_op = qre.Controlled(base_op, ctrl_wires, ctrl_values, wires=wires)

        assert base_op not in q.queue
        assert ctrl_base_op.num_wires == base_op.num_wires + ctrl_wires

    def test_resource_decomp(self):
        """Test that we can obtain the resources as expected"""
        op = qre.Z()  # has default_ctrl_decomp defined
        ctrl_params_and_expected_res = (
            ((1, 0), op.controlled_resource_decomp(1, 0, **op.resource_params)),
            ((2, 0), op.controlled_resource_decomp(2, 0, **op.resource_params)),
            ((3, 2), op.controlled_resource_decomp(3, 2, **op.resource_params)),
        )

        for (ctrl_wires, ctrl_values), res in ctrl_params_and_expected_res:
            ctrl_op = qre.Controlled(op, ctrl_wires, ctrl_values)
            assert ctrl_op.resource_decomp(**ctrl_op.resource_params) == res

        class ResourceDummyZ(qre.Z):
            """Dummy class with no default ctrl decomp"""

            @classmethod
            def controlled_resource_decomp(
                cls, ctrl_num_ctrl_wires, ctrl_num_ctrl_values, **kwargs
            ) -> list[GateCount]:
                """No default resources"""
                raise ResourcesUndefinedError

        op = ResourceDummyZ()  # no default_ctrl_decomp defined
        ctrl_op = qre.Controlled(op, num_ctrl_wires=3, num_ctrl_values=2)
        expected_res = [
            GateCount(qre.resource_rep(qre.X), 4),
            GateCount(
                qre.Controlled.resource_rep(
                    qre.resource_rep(qre.S),
                    num_ctrl_wires=3,
                    num_ctrl_values=0,
                ),
                2,
            ),
        ]
        assert ctrl_op.resource_decomp(**ctrl_op.resource_params) == expected_res

    @pytest.mark.parametrize(
        "ctrl_wires, ctrl_values",
        (
            (1, 0),
            (2, 0),
            (3, 2),
        ),
    )
    @pytest.mark.parametrize(
        "base_op",
        (
            qre.S(),
            qre.RZ(precision=1e-3),
            qre.CNOT(wires=["ctrl", "trgt"]),
        ),
    )
    def test_ctrl_resource_decomp(self, ctrl_wires, ctrl_values, base_op):
        """Test that the control of this operator produces resources as expected."""
        ctrl_op = qre.Controlled(base_op, ctrl_wires, ctrl_values)
        ctrl_ctrl_op = qre.Controlled(ctrl_op, num_ctrl_wires=2, num_ctrl_values=1)

        expected_res = [
            GateCount(
                qre.Controlled.resource_rep(
                    base_op.resource_rep_from_op(),
                    num_ctrl_wires=ctrl_wires + 2,
                    num_ctrl_values=ctrl_values + 1,
                )
            )
        ]
        assert ctrl_ctrl_op.resource_decomp(**ctrl_ctrl_op.resource_params) == expected_res

<<<<<<< HEAD

class TestPow:
    """Tests for the Pow resource Op"""

    @pytest.mark.parametrize("z", (0, 1, 2, 3))
    @pytest.mark.parametrize(
        "base_type, base_args",
        (
            (qre.S, {}),
            (qre.RZ, {"precision": 1e-3}),
            (qre.CNOT, {"wires": ["ctrl", "trgt"]}),
        ),
    )
    def test_init(self, z, base_type, base_args):
        """Test that the operator is instantiated correctly"""
        with AnnotatedQueue() as q:
            base_op = base_type(**base_args)
            pow_base_op = qre.Pow(base_op, z)

        assert base_op not in q.queue
        assert pow_base_op.num_wires == base_op.num_wires
        assert base_op.wires == pow_base_op.wires

    def test_resource_decomp(self):
        """Test that we can obtain the resources as expected"""
        op = qre.X()  # has default_pow_decomp defined
        z_and_expected_res = (
            (0, [GateCount(qre.resource_rep(qre.Identity()))]),
            (1, [GateCount(op.resource_rep_from_op())]),
            (2, op.pow_resource_decomp(2, **op.resource_params)),
            (3, op.pow_resource_decomp(3, **op.resource_params)),
        )

        for z, res in z_and_expected_res:
            pow_op = qre.Pow(op, z)
            assert pow_op.resource_decomp(**pow_op.resource_params) == res

        class ResourceDummyX(qre.X):
            """Dummy class with no default pow decomp"""

            @classmethod
            def pow_resource_decomp(cls, pow_z, **kwargs) -> list[GateCount]:
                """No default resources"""
                raise ResourcesNotDefined

        op = ResourceDummyX()  # no default_pow_decomp defined
        pow_op = qre.Pow(op, 7)
        expected_res = [GateCount(op.resource_rep_from_op(), 7)]
        assert pow_op.resource_decomp(**pow_op.resource_params) == expected_res

    @pytest.mark.parametrize("z", (0, 1, 2, 3))
    @pytest.mark.parametrize(
        "base_op",
        (
            qre.S(),
            qre.RZ(precision=1e-3),
            qre.CNOT(wires=["ctrl", "trgt"]),
        ),
    )
    def test_pow_resource_decomp(self, base_op, z):
        """Test that the power of this operator produces resources as expected."""
        pow_op = qre.Pow(base_op, z)
        pow_pow_op = qre.Pow(pow_op, z=5)

        expected_res = [
            GateCount(
                qre.Pow.resource_rep(
                    base_op.resource_rep_from_op(),
                    z=5 * z,
                )
            )
        ]
        assert pow_pow_op.resource_decomp(**pow_pow_op.resource_params) == expected_res


class TestProd:
    """Tests for the Prod resource Op"""

    def test_init(self):
        """Test that the operator is instantiated correctly"""
        with AnnotatedQueue() as q:
            ops = [
                qre.X(wires=0),
                qre.CZ(wires=[1, 2]),
                (qre.Hadamard(), 4),
                qre.RX(precision=1e-4, wires=3),
                (qre.CNOT(), 2),
            ]
            prod_op = qre.Prod(res_ops=ops)

        for op in ops:
            if isinstance(op, tuple):
                op = op[0]
            assert op not in q.queue

        assert prod_op.num_wires == 4
        assert prod_op.wires == Wires([0, 1, 2, 3])

    def test_resource_decomp(self):
        """Test that we can obtain the resources as expected"""
        ops = [
            qre.X(wires=0),
            qre.CZ(wires=[1, 2]),
            (qre.Hadamard(), 4),
            qre.RX(precision=1e-4, wires=3),
            (qre.CNOT(), 2),
        ]
        prod_op = qre.Prod(res_ops=ops)

        expected_res = [
            GateCount(qre.resource_rep(qre.X)),
            GateCount(qre.resource_rep(qre.CZ)),
            GateCount(qre.resource_rep(qre.Hadamard), 4),
            GateCount(qre.resource_rep(qre.RX, {"precision": 1e-4})),
            GateCount(qre.resource_rep(qre.CNOT), 2),
        ]
        assert prod_op.resource_decomp(**prod_op.resource_params) == expected_res


class TestChangeOpBasis:
    """Tests for the ChangeOpBasis resource Op"""

    def test_init(self):
        """Test that the operator is instantiated correctly"""
        with AnnotatedQueue() as q:
            compute_op = qre.S(wires=0)
            base_op = qre.Prod(((qre.Z(), 3),), wires=[0, 1, 2])
            uncompute_op = qre.Pow(qre.T(wires=0), 6)

            cb_op = qre.ChangeOpBasis(compute_op, base_op, uncompute_op)

        for op in [compute_op, base_op, uncompute_op]:
            assert op not in q.queue

        assert cb_op.num_wires == 3
        assert cb_op.wires == Wires([0, 1, 2])

    def test_resource_decomp(self):
        """Test that we can obtain the resources as expected"""
        compute_op = qre.S(wires=0)
        base_op = qre.Prod([(qre.Z(), 3)], wires=[0, 1, 2])
        uncompute_op = qre.Pow(qre.T(wires=0), 6)

        cb_op = qre.ChangeOpBasis(compute_op, base_op, uncompute_op)
        expected_res = [
            GateCount(qre.resource_rep(qre.S)),
            GateCount(
                qre.resource_rep(
                    qre.Prod,
                    {
                        "cmpr_factors_and_counts": ((qre.Z.resource_rep(), 3),),
                        "num_wires": 3,
                    },
                ),
            ),
            GateCount(
                qre.resource_rep(
                    qre.Pow,
                    {
                        "base_cmpr_op": (qre.T.resource_rep()),
                        "z": 6,
                    },
                ),
            ),
        ]

        assert cb_op.resource_decomp(**cb_op.resource_params) == expected_res
=======
    def test_tracking_name(self):
        """Test that the name of the operator is tracked correctly."""
        assert (
            qre.Controlled.tracking_name(qre.T.resource_rep(), 1, 0)
            == "C(T, num_ctrl_wires=1,num_ctrl_values=0)"
        )
        assert (
            qre.Controlled.tracking_name(qre.S.resource_rep(), 2, 0)
            == "C(S, num_ctrl_wires=2,num_ctrl_values=0)"
        )
        assert (
            qre.Controlled.tracking_name(qre.CNOT.resource_rep(), 3, 2)
            == "C(CNOT, num_ctrl_wires=3,num_ctrl_values=2)"
        )
>>>>>>> 499537ee
<|MERGE_RESOLUTION|>--- conflicted
+++ resolved
@@ -216,7 +216,6 @@
         ]
         assert ctrl_ctrl_op.resource_decomp(**ctrl_ctrl_op.resource_params) == expected_res
 
-<<<<<<< HEAD
 
 class TestPow:
     """Tests for the Pow resource Op"""
@@ -260,7 +259,7 @@
             @classmethod
             def pow_resource_decomp(cls, pow_z, **kwargs) -> list[GateCount]:
                 """No default resources"""
-                raise ResourcesNotDefined
+                raise ResourcesUndefinedError
 
         op = ResourceDummyX()  # no default_pow_decomp defined
         pow_op = qre.Pow(op, 7)
@@ -383,20 +382,4 @@
             ),
         ]
 
-        assert cb_op.resource_decomp(**cb_op.resource_params) == expected_res
-=======
-    def test_tracking_name(self):
-        """Test that the name of the operator is tracked correctly."""
-        assert (
-            qre.Controlled.tracking_name(qre.T.resource_rep(), 1, 0)
-            == "C(T, num_ctrl_wires=1,num_ctrl_values=0)"
-        )
-        assert (
-            qre.Controlled.tracking_name(qre.S.resource_rep(), 2, 0)
-            == "C(S, num_ctrl_wires=2,num_ctrl_values=0)"
-        )
-        assert (
-            qre.Controlled.tracking_name(qre.CNOT.resource_rep(), 3, 2)
-            == "C(CNOT, num_ctrl_wires=3,num_ctrl_values=2)"
-        )
->>>>>>> 499537ee
+        assert cb_op.resource_decomp(**cb_op.resource_params) == expected_res