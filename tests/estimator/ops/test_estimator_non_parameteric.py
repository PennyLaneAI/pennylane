--- conflicted
+++ resolved
@@ -16,11 +16,7 @@
 
 import pennylane.estimator as qre
 from pennylane.estimator.ops import SWAP, Hadamard, Identity, S, T, X, Y, Z
-<<<<<<< HEAD
-from pennylane.estimator.resource_operator import CompressedResourceOp, GateCount, resource_rep
-=======
 from pennylane.estimator.resource_operator import CompressedResourceOp, GateCount
->>>>>>> aa67d965
 from pennylane.exceptions import ResourcesUndefinedError
 
 # pylint: disable=no-self-use,use-implicit-booleaness-not-comparison
@@ -126,7 +122,11 @@
 class TestSWAP:
     """Tests for SWAP resource operator"""
 
-<<<<<<< HEAD
+    def test_wire_error(self):
+        """Test that an error is raised when wrong number of wires is provided."""
+        with pytest.raises(ValueError, match="Expected 2 wires, got 4"):
+            SWAP(wires=[0, 1, "a", "b"])
+
     def test_resources(self):
         """Test that SWAP decomposes into three CNOTs"""
         op = qre.SWAP([0, 1])
@@ -134,18 +134,6 @@
         expected = [qre.GateCount(cnot, 3)]
 
         assert op.resource_decomp() == expected
-=======
-    def test_wire_error(self):
-        """Test that an error is raised when wrong number of wires is provided."""
-        with pytest.raises(ValueError, match="Expected 2 wires, got 4"):
-            SWAP(wires=[0, 1, "a", "b"])
-
-    def test_resources_raises(self):
-        """Test that decomposition of SWAP is not defined"""
-        op = SWAP([0, 1])
-        with pytest.raises(ResourcesUndefinedError):
-            op.resource_decomp()
->>>>>>> aa67d965
 
     def test_resource_params(self):
         """Test that the resource params are correct"""
