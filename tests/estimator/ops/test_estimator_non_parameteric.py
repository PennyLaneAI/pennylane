--- conflicted
+++ resolved
@@ -19,11 +19,7 @@
 from pennylane.estimator.resource_operator import (
     CompressedResourceOp,
     GateCount,
-<<<<<<< HEAD
-    ResourcesNotDefined,
     resource_rep,
-=======
->>>>>>> 84a05948
 )
 from pennylane.exceptions import ResourcesUndefinedError
 
@@ -103,15 +99,10 @@
         num_ctrl_values = len([v for v in ctrl_values if not v])
 
         op = Hadamard(0)
-<<<<<<< HEAD
         op2 = qre.Controlled(op, num_ctrl_wires, num_ctrl_values)
 
         assert op.controlled_resource_decomp(num_ctrl_wires, num_ctrl_values) == expected_res
         assert op2.resource_decomp(**op2.resource_params) == expected_res
-=======
-        with pytest.raises(ResourcesUndefinedError):
-            op.controlled_resource_decomp(num_ctrl_wires, num_ctrl_values)
->>>>>>> 84a05948
 
     pow_data = (
         (1, [GateCount(Hadamard.resource_rep(), 1)]),
@@ -204,12 +195,7 @@
         num_ctrl_values = len([v for v in ctrl_values if not v])
 
         op = SWAP([0, 1])
-<<<<<<< HEAD
         assert op.controlled_resource_decomp(num_ctrl_wires, num_ctrl_values) == expected_res
-=======
-        with pytest.raises(ResourcesUndefinedError):
-            op.controlled_resource_decomp(num_ctrl_wires, num_ctrl_values)
->>>>>>> 84a05948
 
     pow_data = (
         (1, [GateCount(SWAP.resource_rep(), 1)]),
@@ -322,7 +308,6 @@
         num_ctrl_values = len([v for v in ctrl_values if not v])
 
         op = S(0)
-<<<<<<< HEAD
         op2 = qre.Controlled(
             op,
             num_ctrl_wires,
@@ -331,10 +316,6 @@
 
         assert op.controlled_resource_decomp(num_ctrl_wires, num_ctrl_values) == expected_res
         assert op2.resource_decomp(**op2.resource_params) == expected_res
-=======
-        with pytest.raises(ResourcesUndefinedError):
-            op.controlled_resource_decomp(num_ctrl_wires, num_ctrl_values)
->>>>>>> 84a05948
 
     pow_data = (
         (1, [GateCount(S.resource_rep(), 1)]),
@@ -444,15 +425,10 @@
         num_ctrl_values = len([v for v in ctrl_values if not v])
 
         op = T(0)
-<<<<<<< HEAD
         op2 = qre.Controlled(op, num_ctrl_wires, num_ctrl_values)
 
         assert op.controlled_resource_decomp(num_ctrl_wires, num_ctrl_values) == expected_res
         assert op2.resource_decomp(**op2.resource_params) == expected_res
-=======
-        with pytest.raises(ResourcesUndefinedError):
-            op.controlled_resource_decomp(num_ctrl_wires, num_ctrl_values)
->>>>>>> 84a05948
 
     pow_data = (
         (1, [GateCount(T.resource_rep(), 1)]),
@@ -581,15 +557,10 @@
         num_ctrl_values = len([v for v in ctrl_values if not v])
 
         op = X(0)
-<<<<<<< HEAD
         op2 = qre.Controlled(op, num_ctrl_wires, num_ctrl_values)
 
         assert op.controlled_resource_decomp(num_ctrl_wires, num_ctrl_values) == expected_res
         assert op2.resource_decomp(**op2.resource_params) == expected_res
-=======
-        with pytest.raises(ResourcesUndefinedError):
-            op.controlled_resource_decomp(num_ctrl_wires, num_ctrl_values)
->>>>>>> 84a05948
 
     pow_data = (
         (1, [GateCount(X.resource_rep(), 1)]),
@@ -697,15 +668,10 @@
         num_ctrl_values = len([v for v in ctrl_values if not v])
 
         op = Y(0)
-<<<<<<< HEAD
         op2 = qre.Controlled(op, num_ctrl_wires, num_ctrl_values)
 
         assert op.controlled_resource_decomp(num_ctrl_wires, num_ctrl_values) == expected_res
         assert op2.resource_decomp(**op2.resource_params) == expected_res
-=======
-        with pytest.raises(ResourcesUndefinedError):
-            op.controlled_resource_decomp(num_ctrl_wires, num_ctrl_values)
->>>>>>> 84a05948
 
     pow_data = (
         (1, [GateCount(Y.resource_rep())]),
@@ -795,15 +761,10 @@
         num_ctrl_values = len([v for v in ctrl_values if not v])
 
         op = Z(0)
-<<<<<<< HEAD
         op2 = qre.Controlled(op, num_ctrl_wires, num_ctrl_values)
 
         assert op.controlled_resource_decomp(num_ctrl_wires, num_ctrl_values) == expected_res
         assert op2.resource_decomp(**op2.resource_params) == expected_res
-=======
-        with pytest.raises(ResourcesUndefinedError):
-            op.controlled_resource_decomp(num_ctrl_wires, num_ctrl_values)
->>>>>>> 84a05948
 
     pow_data = (
         (1, [GateCount(Z.resource_rep())]),
