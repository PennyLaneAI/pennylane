--- conflicted
+++ resolved
@@ -25,10 +25,6 @@
 from pennylane.estimator import CompressedResourceOp, ResourceOperator, Resources
 from pennylane.estimator.resource_operator import (
     GateCount,
-<<<<<<< HEAD
-=======
-    ResourcesUndefinedError,
->>>>>>> 147ad822
     _dequeue,
     _make_hashable,
     resource_rep,
@@ -374,11 +370,7 @@
         assert dummy_op1.num_wires is None
 
         with pytest.raises(ValueError, match="Expected None wires, got"):
-<<<<<<< HEAD
-            dummy_op2 = DummyOp(wires=[0, 1, 2])
-=======
             DummyOp(wires=[0, 1, 2])
->>>>>>> 147ad822
 
     @pytest.mark.parametrize("s", [1, 2, 3])
     def test_mul(self, s):
