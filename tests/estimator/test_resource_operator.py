# Copyright 2025 Xanadu Quantum Technologies Inc.

# Licensed under the Apache License, Version 2.0 (the "License");
# you may not use this file except in compliance with the License.
# You may obtain a copy of the License at

#     http://www.apache.org/licenses/LICENSE-2.0

# Unless required by applicable law or agreed to in writing, software
# distributed under the License is distributed on an "AS IS" BASIS,
# WITHOUT WARRANTIES OR CONDITIONS OF ANY KIND, either express or implied.
# See the License for the specific language governing permissions and
# limitations under the License.
"""
Test the base and abstract Resource class
"""
from collections import defaultdict
from collections.abc import Hashable
from dataclasses import dataclass

import numpy as np
import pytest

import pennylane as qml
from pennylane.estimator.resource_operator import (
    CompressedResourceOp,
    GateCount,
<<<<<<< HEAD
    ResourceOperator,
    ResourcesNotDefined,
=======
>>>>>>> 84a05948
    _dequeue,
    _make_hashable,
    resource_rep,
)
<<<<<<< HEAD
from pennylane.estimator.resources_base import Resources
=======
from pennylane.exceptions import ResourcesUndefinedError
>>>>>>> 84a05948
from pennylane.queuing import AnnotatedQueue

# pylint: disable=protected-access, too-few-public-methods, no-self-use, unused-argument, arguments-differ, no-member, comparison-with-itself, too-many-arguments


class DummyX(ResourceOperator):
    """Dummy testing class representing X gate"""


class DummyQFT(ResourceOperator):
    """Dummy testing class representing QFT gate"""


class DummyQSVT(ResourceOperator):
    """Dummy testing class representing QSVT gate"""


class DummyTrotterProduct(ResourceOperator):
    """Dummy testing class representing TrotterProduct gate"""


class DummyAdjoint(ResourceOperator):
    """Dummy testing class representing the Adjoint symbolic operator"""


class TestCompressedResourceOp:
    """Testing the methods and attributes of the CompressedResourceOp class"""

    test_hamiltonian = qml.dot([1, -1, 0.5], [qml.X(0), qml.Y(1), qml.Z(0) @ qml.Z(1)])
    compressed_ops_and_params_lst = (
        ("DummyX", DummyX, 1, {"num_wires": 1}, None),
        ("DummyQFT", DummyQFT, 5, {"num_wires": 5}, None),
        ("DummyQSVT", DummyQSVT, 3, {"num_wires": 3, "num_angles": 5}, None),
        (
            "DummyTrotterProduct",
            DummyTrotterProduct,
            2,
            {"Hamiltonian": test_hamiltonian, "num_steps": 5, "order": 2},
            None,
        ),
        ("X", DummyX, 1, {"num_wires": 1}, "X"),
    )

    compressed_op_names = (
        "DummyX",
        "DummyQFT",
        "DummyQSVT",
        "DummyTrotterProduct",
        "X",
    )

    @pytest.mark.parametrize(
        "name, op_type, num_wires, parameters, name_param", compressed_ops_and_params_lst
    )
    def test_init(self, name, op_type, parameters, num_wires, name_param):
        """Test that we can correctly instantiate CompressedResourceOp"""
        cr_op = CompressedResourceOp(op_type, num_wires, parameters, name=name_param)

        assert cr_op._name == name
        assert cr_op.op_type is op_type
        assert cr_op.num_wires == num_wires
        assert cr_op.params == parameters
        assert sorted(cr_op._hashable_params) == sorted(tuple(parameters.items()))

    def test_hash(self):
        """Test that the hash method behaves as expected"""
        CmprssedQSVT1 = CompressedResourceOp(DummyQSVT, 3, {"num_wires": 3, "num_angles": 5})
        CmprssedQSVT2 = CompressedResourceOp(DummyQSVT, 3, {"num_wires": 3, "num_angles": 5})
        Other = CompressedResourceOp(DummyQFT, 3, {"num_wires": 3})

        assert hash(CmprssedQSVT1) == hash(CmprssedQSVT1)  # compare same object
        assert hash(CmprssedQSVT1) == hash(CmprssedQSVT2)  # compare identical instance
        assert hash(CmprssedQSVT1) != hash(Other)

        # test dictionary as parameter
        CmprssedAdjoint1 = CompressedResourceOp(
            DummyAdjoint,
            1,
            {"base_class": DummyQFT, "base_params": {"num_wires": 1}},
        )
        CmprssedAdjoint2 = CompressedResourceOp(
            DummyAdjoint,
            1,
            {"base_class": DummyQFT, "base_params": {"num_wires": 1}},
        )
        Other = CompressedResourceOp(
            DummyAdjoint,
            2,
            {"base_class": DummyQFT, "base_params": {"num_wires": 2}},
        )

        assert hash(CmprssedAdjoint1) == hash(CmprssedAdjoint1)
        assert hash(CmprssedAdjoint1) == hash(CmprssedAdjoint2)
        assert hash(CmprssedAdjoint1) != hash(Other)

    def test_equality(self):
        """Test that the equality methods behaves as expected"""
        CmprssedQSVT1 = CompressedResourceOp(DummyQSVT, 3, {"num_wires": 3, "num_angles": 5})
        CmprssedQSVT2 = CompressedResourceOp(DummyQSVT, 3, {"num_wires": 3, "num_angles": 5})
        CmprssedQSVT3 = CompressedResourceOp(DummyQSVT, 3, {"num_angles": 5, "num_wires": 3})
        Other = CompressedResourceOp(DummyQFT, 3, {"num_wires": 3})

        assert CmprssedQSVT1 == CmprssedQSVT2  # compare identical instance
        assert CmprssedQSVT1 == CmprssedQSVT3  # compare swapped parameters
        assert CmprssedQSVT1 != Other

    @pytest.mark.parametrize("args, name", zip(compressed_ops_and_params_lst, compressed_op_names))
    def test_name(self, args, name):
        """Test that the name method behaves as expected."""
        _, op_type, num_wires, parameters, name_param = args
        cr_op = CompressedResourceOp(op_type, num_wires, parameters, name=name_param)

        assert cr_op.name == name

    @pytest.mark.parametrize("args", compressed_ops_and_params_lst)
    def test_repr(self, args):
        """Test that the name method behaves as expected."""
        _, op_type, num_wires, parameters, name_param = args

        cr_op = CompressedResourceOp(op_type, num_wires, parameters, name=name_param)

        op_name = op_type.__name__
        expected_params_str_parts = [f"{k!r}:{v!r}" for k, v in sorted(parameters.items())]
        expected_params_str = ", ".join(expected_params_str_parts)

        expected_repr_string = f"CompressedResourceOp({op_name}, num_wires={num_wires}, params={{{expected_params_str}}})"
        assert str(cr_op) == expected_repr_string

    def test_type_error(self):
        """Test that an error is raised if wrong type is provided for op_type."""
        with pytest.raises(TypeError, match="op_type must be a subclass of ResourceOperator."):
            CompressedResourceOp(int, num_wires=2)


@dataclass(frozen=True)
class DummyCmprsRep:
    """A dummy class to populate the gate types dictionary for testing."""

    name: str
    param: int = 0


class DummyOp(ResourceOperator):
    """A dummy class to test ResourceOperator instantiation."""

    resource_keys = {"x"}

    def __init__(self, x=None, wires=None):
        self.x = x
        super().__init__(wires=wires)

    def __eq__(self, other: object) -> bool:
        return (self.__class__.__name__ == other.__class__.__name__) and (self.x == other.x)

    @property
    def resource_params(self):
        """dummy resource params method"""
        return {"x": self.x}

    @classmethod
    def resource_rep(cls, x):
        """dummy resource rep method"""
        return DummyCmprsRep(cls.__name__, param=x)

    @classmethod
    def resource_decomp(cls, x) -> list:
        """dummy resources"""
        return [x]


class DummyOp_no_resource_rep(ResourceOperator):
    """A dummy class to test ResourceOperator instantiation."""

    def __init__(self, x, wires=None):
        self.x = x
        super().__init__(wires=wires)

    @property
    def resource_params(self):
        """dummy resource params method"""
        return DummyCmprsRep({"x": self.x})

    @classmethod
    def resource_decomp(cls, x) -> list:
        """dummy resources"""
        return [x]


class DummyOp_no_resource_params(ResourceOperator):
    """A dummy class to test ResourceOperator instantiation."""

    def __init__(self, x, wires=None):
        self.x = x
        super().__init__(wires=wires)

    @classmethod
    def resource_rep(cls, x):
        """dummy resource rep method"""
        return DummyCmprsRep(cls.__name__, param=x)

    @classmethod
    def resource_decomp(cls, x) -> list:
        """dummy resources"""
        return [x]


class DummyOp_no_resource_decomp(ResourceOperator):
    """A dummy class to test ResourceOperator instatiation."""

    def __init__(self, x, wires=None):
        self.x = x
        super().__init__(wires=wires)

    @classmethod
    def resource_rep(cls, x):
        """dummy resource rep method"""
        return DummyCmprsRep(cls.__name__, param=x)

    @property
    def resource_params(self):
        """dummy resource params method"""
        return DummyCmprsRep({"x": self.x})


class DummyOp_no_resource_keys(ResourceOperator):
    """A dummy class to test ResourceOperator instantiation."""

    def __init__(self, x=None, wires=None):
        self.x = x
        super().__init__(wires=wires)

    def __eq__(self, other: object) -> bool:
        return (self.__class__.__name__ == other.__class__.__name__) and (self.x == other.x)

    @property
    def resource_params(self):
        """dummy resource params method"""
        return {}

    @classmethod
    def resource_rep(cls, x):
        """dummy resource rep method"""
        return DummyCmprsRep(cls.__name__, param={})

    @classmethod
    def resource_decomp(cls, x) -> list:
        """dummy resources"""
        return [x]


class X(DummyOp_no_resource_keys):
    """Dummy op representing X"""

    num_wires = 1


class RX(DummyOp):
    """Dummy op representing RX"""

    num_wires = 1


class Hadamard(DummyOp):
    """Dummy op representing Hadamard"""

    num_wires = 1


class CNOT(DummyOp):
    """Dummy op representing CNOT"""

    num_wires = 2


class TestResourceOperator:
    """Tests for the ResourceOperator class"""

    res_op_error_lst = [
        DummyOp_no_resource_rep,
        DummyOp_no_resource_params,
        DummyOp_no_resource_decomp,
    ]

    @pytest.mark.parametrize("res_op", res_op_error_lst)
    def test_init_error_abstract_methods(self, res_op):
        """Test that errors are raised when the resource operator
        is implemented without specifying the abstract methods."""

        with pytest.raises(TypeError, match="Can't instantiate abstract class"):
            res_op(x=1)

    ops_to_queue = [
        Hadamard(wires=[0]),
        Hadamard(wires=[1]),
        CNOT(wires=[0, 1]),
        RX(x=1.23, wires=[0]),
    ]

    def test_init_queuing(self):
        """Test that instantiating a resource operator correctly sets its arguments
        and queues it."""
        with AnnotatedQueue() as q:
            Hadamard(wires=[0])
            Hadamard(wires=[1])
            CNOT(wires=[0, 1])
            RX(x=1.23, wires=[0])

        assert q.queue == self.ops_to_queue

    def test_dequeue(self):
        """Test that we can remove a resource operator correctly."""
        ops_to_remove = (
            self.ops_to_queue[0],
            [self.ops_to_queue[2]],
            self.ops_to_queue[0:3],
        )

        expected_queues = (
            self.ops_to_queue[1:],
            self.ops_to_queue[:2] + self.ops_to_queue[3:],
            self.ops_to_queue[3:],
        )

        for op_to_remove, expected_queue in zip(ops_to_remove, expected_queues):
            with AnnotatedQueue() as q:
                for op in self.ops_to_queue:
                    op.queue()

                _dequeue(op_to_remove)

            assert q.queue == expected_queue

    def test_wire_error(self):
        """Test that providing a different number of wire labels than the operator's
        num_wires aregument leads to an error."""
        dummy_op1 = DummyOp()
        assert dummy_op1.wires is None
        assert dummy_op1.num_wires is None

        with pytest.raises(ValueError, match="Expected None wires, got"):
            DummyOp(wires=[0, 1, 2])

    @pytest.mark.parametrize("s", [1, 2, 3])
    def test_mul(self, s):
        """Test multiply dunder method"""
        op = RX(1.23)
        resources = s * op

        gt = defaultdict(int, {DummyCmprsRep("RX", 1.23): s})
        expected_resources = Resources(0, algo_wires=1, gate_types=gt)
        assert resources == expected_resources

    @pytest.mark.parametrize("s", [1, 2, 3])
    def test_mat_mul(self, s):
        """Test matrix-multiply dunder method"""
        op = CNOT()
        resources = s @ op

        gt = defaultdict(int, {DummyCmprsRep("CNOT", None): s})
        expected_resources = Resources(0, algo_wires=s * 2, gate_types=gt)
        assert resources == expected_resources

    def test_add_series(self):
        """Test addition dunder method between two ResourceOperator classes"""
        op1 = RX(1.23)
        op2 = CNOT()
        resources = op1.add_series(op2)

        gt = defaultdict(
            int,
            {
                DummyCmprsRep("RX", 1.23): 1,
                DummyCmprsRep("CNOT", None): 1,
            },
        )
        expected_resources = Resources(zeroed=0, algo_wires=2, gate_types=gt)
        assert resources == expected_resources

    def test_add_series_resources(self):
        """Test addition dunder method between a ResourceOperator and a Resources object"""
        op1 = RX(1.23)
        gt2 = defaultdict(int, {DummyCmprsRep("CNOT", None): 1})
        res2 = Resources(zeroed=0, algo_wires=2, gate_types=gt2)
        resources = op1.add_series(res2)

        gt = defaultdict(
            int,
            {
                DummyCmprsRep("RX", 1.23): 1,
                DummyCmprsRep("CNOT", None): 1,
            },
        )
        expected_resources = Resources(zeroed=0, algo_wires=2, gate_types=gt)
        assert resources == expected_resources

    def test_add_series_error(self):
        """Test addition dunder method raises error when adding with unsupported type"""
        with pytest.raises(TypeError, match="Cannot add resource operator"):
            op1 = RX(1.23)
            _ = op1.add_series(True)

    def test_add_parallel(self):
        """Test add_parallel method between two ResourceOperator classes"""
        op1 = RX(1.23)
        op2 = CNOT()
        resources = op1.add_parallel(op2)

        gt = defaultdict(
            int,
            {
                DummyCmprsRep("RX", 1.23): 1,
                DummyCmprsRep("CNOT", None): 1,
            },
        )
        expected_resources = Resources(zeroed=0, algo_wires=3, gate_types=gt)
        assert resources == expected_resources

    def test_add_parallel_resources(self):
        """Test and dunder method between a ResourceOperator and a Resources object"""
        op1 = RX(1.23)
        gt2 = defaultdict(int, {DummyCmprsRep("CNOT", None): 1})
        res2 = Resources(zeroed=0, any_state=0, algo_wires=2, gate_types=gt2)
        resources = op1.add_parallel(res2)

        gt = defaultdict(
            int,
            {
                DummyCmprsRep("RX", 1.23): 1,
                DummyCmprsRep("CNOT", None): 1,
            },
        )
        expected_resources = Resources(zeroed=0, algo_wires=3, gate_types=gt)
        assert resources == expected_resources

    def test_parallel_add_error(self):
        """Test add_parallel method raises error when adding with unsupported type"""
        with pytest.raises(TypeError, match="Cannot add resource operator"):
            op1 = RX(1.23)
            _ = op1.add_parallel(True)

    def test_mul_error(self):
        """Test multiply dunder method raises error when multiplying with unsupported type"""
        with pytest.raises(TypeError, match="Cannot multiply resource operator"):
            op1 = RX(1.23)
            _ = op1 * 0.2

    def test_matmul_error(self):
        """Test multiply dunder method raises error when multiplying with unsupported type"""
        with pytest.raises(TypeError, match="Cannot multiply resource operator"):
            op1 = RX(1.23)
            _ = op1 @ 0.2

    def test_default_resource_keys(self):
        """Test that default resource keys returns the correct result."""
        op1 = X
        assert op1.resource_keys == set()

    def test_adjoint_resource_decomp(self):
        """Test that default adjoint operator returns the correct error."""
        with pytest.raises(ResourcesUndefinedError):
            X.adjoint_resource_decomp()

    def test_controlled_resource_decomp(self):
        """Test that default controlled operator returns the correct error."""
        with pytest.raises(ResourcesUndefinedError):
            X.controlled_resource_decomp(ctrl_num_ctrl_wires=2, ctrl_num_ctrl_values=0)

    def test_pow_resource_decomp(self):
        """Test that default power operator returns the correct error."""
        with pytest.raises(ResourcesUndefinedError):
            X.pow_resource_decomp(2)

    def test_tracking_name(self):
        """Test that correct tracking name is returned."""
        assert X().tracking_name() == "X"


@pytest.mark.parametrize(
    "input_obj, expected_hashable",
    [
        (123, 123),
        ("hello", "hello"),
        (3.14, 3.14),
        (None, None),
        ((1, 2, 3), (1, 2, 3)),
        ([], ()),
        ([1, 2, 3], (1, 2, 3)),
        ([[1, 2], [3, 4]], ((1, 2), (3, 4))),
        (set(), ()),
        ({3, 1, 2}, (1, 2, 3)),
        ({}, ()),
        ({"b": 2, "a": 1}, (("a", 1), ("b", 2))),
        ({"key": [1, 2]}, (("key", (1, 2)),)),
        ({"nested": {"x": 1, "y": [2, 3]}}, (("nested", (("x", 1), ("y", (2, 3)))),)),
        (np.array([1, 2, 3]), (1, 2, 3)),
        (np.array([["a", "b"], ["c", "d"]]), (("a", "b"), ("c", "d"))),
        ([{"a": 1}, {2, 3}], ((("a", 1),), (2, 3))),
        (
            {"list_key": [1, {"nested_dict": "val"}]},
            (("list_key", (1, (("nested_dict", "val"),))),),
        ),
    ],
)
def test_make_hashable(input_obj, expected_hashable):
    """Test that _make_hashable function works as expected"""
    result = _make_hashable(input_obj)
    assert result == expected_hashable
    assert isinstance(result, Hashable)
    assert hash(result) is not None


def test_make_hashable_error():
    """Test that _make_hashable raises the correct error"""
    with pytest.raises(
        TypeError,
        match="Object of type <class 'dict_keys'> is not hashable and cannot be converted.",
    ):
        _make_hashable({"a": 1}.keys())


class TestGateCount:
    """Tests for the GateCount class."""

    @pytest.mark.parametrize("n", (1, 2, 3, 5))
    def test_init(self, n):
        """Test that we can correctly instantiate a GateCount object"""
        op = DummyOp(x=5)
        gate_counts = GateCount(op) if n == 1 else GateCount(op, n)

        assert gate_counts.gate == op
        assert gate_counts.count == n

    def test_equality(self):
        """Test that the equality method works as expected"""
        op = DummyOp(x=5)
        op1 = DummyOp(x=6)

        gc1 = GateCount(op, count=5)
        gc2 = GateCount(op, count=5)
        gc3 = GateCount(op, count=3)
        gc4 = GateCount(op1, count=5)

        assert gc1 == gc1
        assert gc1 == gc2
        assert gc1 != gc3
        assert gc1 != gc4
        assert gc1 != op

    def test_add_method(self):
        """Test that the arithmetic methods work as expected"""
        op = DummyOp(x=5)
        op1 = DummyOp(x=6)

        gc = GateCount(op, count=3)
        gc1 = GateCount(op, count=2)
        assert gc + gc1 == GateCount(op, count=5)

        with pytest.raises(NotImplementedError):
            gc2 = GateCount(op1, count=2)
            _ = gc + gc2

    def test_mul_method(self):
        """Test that the arithmetic methods work as expected"""
        op = DummyOp(x=5)
        gc = GateCount(op, count=3)

        assert gc * 5 == GateCount(op, count=15)

        with pytest.raises(NotImplementedError):
            _ = gc * 0.5

    def test_repr(self):
        """Test that the repr works as expected"""
        cr_op = CompressedResourceOp(DummyX, 1, {"num_wires": 1}, None)
        gc = GateCount(cr_op, count=3)

        assert repr(gc) == "(3 x DummyX)"


def test_resource_rep():
    """Test that the resource_rep method works as expected"""

    class ResourceOpA(ResourceOperator):
        """Test resource op class"""

        resource_keys = {"num_wires", "continuous_param", "bool_param"}

        @property
        def resource_params(self):
            """resource params method"""
            return {
                "num_wires": self.num_wires,
                "continuous_param": self.continuous_param,
                "bool_param": self.bool_param,
            }

        @classmethod
        def resource_rep(cls, num_wires, continuous_param, bool_param):
            """resource rep method"""
            params = {
                "num_wires": num_wires,
                "continuous_param": continuous_param,
                "bool_param": bool_param,
            }
            return CompressedResourceOp(cls, params)

        @classmethod
        def resource_decomp(cls, num_wires, continuous_param, bool_param):
            """dummy default resource decomp method"""
            raise NotImplementedError

    class ResourceOpB(ResourceOperator):
        """Test resource op class"""

        resource_keys = {}

        @property
        def resource_params(self):
            """resource params method"""
            return {}

        @classmethod
        def resource_rep(cls):
            """resource rep method"""
            return CompressedResourceOp(cls, {})

        @classmethod
        def resource_decomp(cls, **kwargs):
            """dummy default resource decomp method"""
            raise NotImplementedError

    expected_resource_rep_A = CompressedResourceOp(
        ResourceOpA,
        {
            "num_wires": 1,
            "continuous_param": 2.34,
            "bool_param": False,
        },
    )
    actual_resource_rep_A = resource_rep(
        ResourceOpA,
        {
            "num_wires": 1,
            "continuous_param": 2.34,
            "bool_param": False,
        },
    )
    assert expected_resource_rep_A == actual_resource_rep_A

    expected_resource_rep_B = CompressedResourceOp(ResourceOpB, {})
    actual_resource_rep_B = resource_rep(ResourceOpB)
    assert expected_resource_rep_B == actual_resource_rep_B<|MERGE_RESOLUTION|>--- conflicted
+++ resolved
@@ -25,20 +25,13 @@
 from pennylane.estimator.resource_operator import (
     CompressedResourceOp,
     GateCount,
-<<<<<<< HEAD
     ResourceOperator,
-    ResourcesNotDefined,
-=======
->>>>>>> 84a05948
     _dequeue,
     _make_hashable,
     resource_rep,
 )
-<<<<<<< HEAD
 from pennylane.estimator.resources_base import Resources
-=======
 from pennylane.exceptions import ResourcesUndefinedError
->>>>>>> 84a05948
 from pennylane.queuing import AnnotatedQueue
 
 # pylint: disable=protected-access, too-few-public-methods, no-self-use, unused-argument, arguments-differ, no-member, comparison-with-itself, too-many-arguments
