# Copyright 2025 Xanadu Quantum Technologies Inc.

# Licensed under the Apache License, Version 2.0 (the "License");
# you may not use this file except in compliance with the License.
# You may obtain a copy of the License at

#     http://www.apache.org/licenses/LICENSE-2.0

# Unless required by applicable law or agreed to in writing, software
# distributed under the License is distributed on an "AS IS" BASIS,
# WITHOUT WARRANTIES OR CONDITIONS OF ANY KIND, either express or implied.
# See the License for the specific language governing permissions and
# limitations under the License.
"""
This submodule tests the base classes for resource operators.
"""
from collections import defaultdict
from collections.abc import Hashable
from dataclasses import dataclass

import numpy as np
import pytest

import pennylane as qml
<<<<<<< HEAD
from pennylane.estimator.resource_operator import (
    CompressedResourceOp,
    GateCount,
    ResourceOperator,
    _dequeue,
    _make_hashable,
    resource_rep,
)
from pennylane.estimator.resources_base import Resources
=======
import pennylane.estimator.ops as qre_ops
from pennylane.estimator import CompressedResourceOp, ResourceOperator, Resources
from pennylane.estimator.resource_operator import GateCount, _dequeue, _make_hashable, resource_rep
>>>>>>> 3aca5e9b
from pennylane.queuing import AnnotatedQueue

# pylint: disable=protected-access, too-few-public-methods, no-self-use, unused-argument, disable=arguments-differ, no-member, comparison-with-itself, too-many-arguments, too-many-public-methods


class DummyX(ResourceOperator):
    """Dummy testing class representing X gate"""


class DummyQFT(ResourceOperator):
    """Dummy testing class representing QFT gate"""


class DummyQSVT(ResourceOperator):
    """Dummy testing class representing QSVT gate"""


class DummyTrotterProduct(ResourceOperator):
    """Dummy testing class representing TrotterProduct gate"""


class DummyAdjoint(ResourceOperator):
    """Dummy testing class representing the Adjoint symbolic operator"""


class TestCompressedResourceOp:
    """Testing the methods and attributes of the CompressedResourceOp class"""

    test_hamiltonian = qml.dot([1, -1, 0.5], [qml.X(0), qml.Y(1), qml.Z(0) @ qml.Z(1)])
    compressed_ops_and_params_lst = (
        ("DummyX", DummyX, 1, {"num_wires": 1}, None),
        ("DummyQFT", DummyQFT, 5, {"num_wires": 5}, None),
        ("DummyQSVT", DummyQSVT, 3, {"num_wires": 3, "num_angles": 5}, None),
        (
            "DummyTrotterProduct",
            DummyTrotterProduct,
            2,
            {"Hamiltonian": test_hamiltonian, "num_steps": 5, "order": 2},
            None,
        ),
        ("X", DummyX, 1, {"num_wires": 1}, "X"),
    )

    compressed_op_names = (
        "DummyX",
        "DummyQFT",
        "DummyQSVT",
        "DummyTrotterProduct",
        "X",
    )

    @pytest.mark.parametrize(
        "name, op_type, num_wires, parameters, name_param", compressed_ops_and_params_lst
    )
    def test_init(self, name, op_type, parameters, num_wires, name_param):
        """Test that we can correctly instantiate CompressedResourceOp"""
        cr_op = CompressedResourceOp(op_type, num_wires, parameters, name=name_param)

        assert cr_op._name == name
        assert cr_op.op_type is op_type
        assert cr_op.num_wires == num_wires
        assert cr_op.params == parameters
        assert sorted(cr_op._hashable_params) == sorted(tuple(parameters.items()))

    def test_hash(self):
        """Test that the hash method behaves as expected"""
        CmprssedQSVT1 = CompressedResourceOp(DummyQSVT, 3, {"num_wires": 3, "num_angles": 5})
        CmprssedQSVT2 = CompressedResourceOp(DummyQSVT, 3, {"num_wires": 3, "num_angles": 5})
        Other = CompressedResourceOp(DummyQFT, 3, {"num_wires": 3})

        assert hash(CmprssedQSVT1) == hash(CmprssedQSVT1)  # compare same object
        assert hash(CmprssedQSVT1) == hash(CmprssedQSVT2)  # compare identical instance
        assert hash(CmprssedQSVT1) != hash(Other)

        # test dictionary as parameter
        CmprssedAdjoint1 = CompressedResourceOp(
            DummyAdjoint,
            1,
            {"base_class": DummyQFT, "base_params": {"num_wires": 1}},
        )
        CmprssedAdjoint2 = CompressedResourceOp(
            DummyAdjoint,
            1,
            {"base_class": DummyQFT, "base_params": {"num_wires": 1}},
        )
        Other = CompressedResourceOp(
            DummyAdjoint,
            2,
            {"base_class": DummyQFT, "base_params": {"num_wires": 2}},
        )

        assert hash(CmprssedAdjoint1) == hash(CmprssedAdjoint1)
        assert hash(CmprssedAdjoint1) == hash(CmprssedAdjoint2)
        assert hash(CmprssedAdjoint1) != hash(Other)

    def test_equality(self):
        """Test that the equality methods behaves as expected"""
        CmprssedQSVT1 = CompressedResourceOp(DummyQSVT, 3, {"num_wires": 3, "num_angles": 5})
        CmprssedQSVT2 = CompressedResourceOp(DummyQSVT, 3, {"num_wires": 3, "num_angles": 5})
        CmprssedQSVT3 = CompressedResourceOp(DummyQSVT, 3, {"num_angles": 5, "num_wires": 3})
        Other = CompressedResourceOp(DummyQFT, 3, {"num_wires": 3})

        assert CmprssedQSVT1 == CmprssedQSVT2  # compare identical instance
        assert CmprssedQSVT1 == CmprssedQSVT3  # compare swapped parameters
        assert CmprssedQSVT1 != Other

    @pytest.mark.parametrize("args, name", zip(compressed_ops_and_params_lst, compressed_op_names))
    def test_name(self, args, name):
        """Test that the name method behaves as expected."""
        _, op_type, num_wires, parameters, name_param = args
        cr_op = CompressedResourceOp(op_type, num_wires, parameters, name=name_param)

        assert cr_op.name == name

    @pytest.mark.parametrize("args", compressed_ops_and_params_lst)
    def test_repr(self, args):
        """Test that the name method behaves as expected."""
        _, op_type, num_wires, parameters, name_param = args

        cr_op = CompressedResourceOp(op_type, num_wires, parameters, name=name_param)

        op_name = op_type.__name__
        expected_params_str_parts = [f"{k!r}:{v!r}" for k, v in sorted(parameters.items())]
        expected_params_str = ", ".join(expected_params_str_parts)

        expected_repr_string = f"CompressedResourceOp({op_name}, num_wires={num_wires}, params={{{expected_params_str}}})"
        assert str(cr_op) == expected_repr_string

    def test_type_error(self):
        """Test that an error is raised if wrong type is provided for op_type."""
        with pytest.raises(TypeError, match="op_type must be a subclass of ResourceOperator."):
            CompressedResourceOp(int, num_wires=2)


@dataclass(frozen=True)
class DummyCmprsRep:
    """A dummy class to populate the gate types dictionary for testing."""

    name: str
    param: int = 0


class DummyOp(ResourceOperator):
    """A dummy class to test ResourceOperator instantiation."""

    resource_keys = {"x"}

    def __init__(self, x=None, wires=None, num_wires=None):
        self.x = x
        if num_wires:
            self.num_wires = num_wires
        super().__init__(wires=wires)

    @property
    def resource_params(self):
        """dummy resource params method"""
        return {"x": self.x}

    @classmethod
    def resource_rep(cls, x):
        """dummy resource rep method"""
        return DummyCmprsRep(cls.__name__, param=x)

    @classmethod
    def resource_decomp(cls, x) -> list:
        """dummy resources"""
        return [x]


class DummyOp_no_resource_rep(ResourceOperator):
    """A dummy class to test ResourceOperator instantiation."""

    def __init__(self, x, wires=None):
        self.x = x
        super().__init__(wires=wires)

    @property
    def resource_params(self):
        """dummy resource params method"""
        return DummyCmprsRep({"x": self.x})

    @classmethod
    def resource_decomp(cls, x) -> list:
        """dummy resources"""
        return [x]


class DummyOp_no_resource_params(ResourceOperator):
    """A dummy class to test ResourceOperator instantiation."""

    def __init__(self, x, wires=None):
        self.x = x
        super().__init__(wires=wires)

    @classmethod
    def resource_rep(cls, x):
        """dummy resource rep method"""
        return DummyCmprsRep(cls.__name__, param=x)

    @classmethod
    def resource_decomp(cls, x) -> list:
        """dummy resources"""
        return [x]


class DummyOp_no_resource_decomp(ResourceOperator):
    """A dummy class to test ResourceOperator instatiation."""

    def __init__(self, x, wires=None):
        self.x = x
        super().__init__(wires=wires)

    @classmethod
    def resource_rep(cls, x):
        """dummy resource rep method"""
        return DummyCmprsRep(cls.__name__, param=x)

    @property
    def resource_params(self):
        """dummy resource params method"""
        return DummyCmprsRep({"x": self.x})


class DummyOp_no_resource_keys(ResourceOperator):
    """A dummy class to test ResourceOperator instantiation."""

    def __init__(self, x=None, wires=None):
        self.x = x
        super().__init__(wires=wires)

    def __eq__(self, other: object) -> bool:
        return (self.__class__.__name__ == other.__class__.__name__) and (self.x == other.x)

    @property
    def resource_params(self):
        """dummy resource params method"""
        return {}

    @classmethod
    def resource_rep(cls, x):
        """dummy resource rep method"""
        return DummyCmprsRep(cls.__name__, param={})

    @classmethod
    def resource_decomp(cls, x) -> list:
        """dummy resources"""
        return [x]


class X(DummyOp_no_resource_keys):
    """Dummy op representing X"""

    num_wires = 1


class RX(DummyOp):
    """Dummy op representing RX"""

    num_wires = 1


class Hadamard(DummyOp):
    """Dummy op representing Hadamard"""

    num_wires = 1


class CNOT(DummyOp):
    """Dummy op representing CNOT"""

    num_wires = 2


class DummyOp_decomps(ResourceOperator):
    """Class for testing the resource_decomp methods"""

    resource_keys = {"max_register_size"}

    def __init__(self, max_register_size, wires=None):
        self.max_register_size = max_register_size
        self.num_wires = 2 * max_register_size
        super().__init__(wires=wires)

    @property
    def resource_params(self):
        r"""Returns a dictionary containing the minimal information needed to compute the resources."""
        return {"max_register_size": self.max_register_size}

    @classmethod
    def resource_rep(cls, max_register_size):
        r"""Returns a compressed representation containing only the parameters of
        the Operator that are needed to compute the resources.
        """
        num_wires = 2 * max_register_size
        return CompressedResourceOp(cls, num_wires, {"max_register_size": max_register_size})

    @classmethod
    def resource_decomp(cls, max_register_size):
        r"""Returns a dictionary representing the resources of the operator. The
        keys are the operators and the associated values are the counts.
        """
        rx = resource_rep(RX, {"x": 1})
        return [GateCount(rx, max_register_size)]

    @classmethod
    def controlled_resource_decomp(cls, num_ctrl_wires, num_zero_ctrl, target_resource_params):
        r"""Returns a list representing the resources of the operator. Each object in the list represents a gate and the
        number of times it occurs in the circuit.
        """
        max_register_size = target_resource_params["max_register_size"]
        cnot = resource_rep(CNOT, {"x": None})
        rx = resource_rep(RX, {"x": 1})
        return [GateCount(cnot, max_register_size), GateCount(rx, max_register_size)]

    @classmethod
    def adjoint_resource_decomp(cls, target_resource_params):
        r"""Returns a list representing the resources of the operator. Each object in the list represents a gate and the
        number of times it occurs in the circuit.
        """
        max_register_size = target_resource_params["max_register_size"]
        rx = resource_rep(RX, {"x": 1})
        h = resource_rep(Hadamard, {"x": None})
        return [GateCount(rx, max_register_size), GateCount(h, 2 * max_register_size)]

    @classmethod
    def pow_resource_decomp(cls, pow_z, target_resource_params):
        r"""Returns a list representing the resources of the operator. Each object in the list represents a gate and the
        number of times it occurs in the circuit.
        """
        max_register_size = target_resource_params["max_register_size"]
        rx = resource_rep(RX, {"x": 1})
        return [GateCount(rx, max_register_size * pow_z)]


class TestResourceOperator:
    """Tests for the ResourceOperator class"""

    res_op_error_lst = [
        DummyOp_no_resource_rep,
        DummyOp_no_resource_params,
        DummyOp_no_resource_decomp,
    ]

    @pytest.mark.parametrize("res_op", res_op_error_lst)
    def test_init_error_abstract_methods(self, res_op):
        """Test that errors are raised when the resource operator
        is implemented without specifying the abstract methods."""

        with pytest.raises(TypeError, match="Can't instantiate abstract class"):
            res_op(x=1)

    def test_equality_method(self):
        """Test that the __eq__ method for the ResourceOperator is correct."""

        dop1 = DummyOp(1.1)
        dop2 = DummyOp(2.2)
        dop3 = DummyOp(1.1)
        dop1.num_wires = 1
        dop3.num_wires = 3

        assert qre_ops.X() == qre_ops.X()
        assert qre_ops.SWAP() == qre_ops.SWAP()
        assert qre_ops.X() != qre_ops.SWAP()
        assert dop1 != dop2
        assert dop1 != dop3

    def test_equality_false(self):
        """Test that the __eq__ method returns False if the input operator is not ResourceOperator."""
        assert not qre_ops.X() == qml.X(0)

    ops_to_queue = [
        Hadamard(wires=[0]),
        Hadamard(wires=[1]),
        CNOT(wires=[0, 1]),
        RX(x=1.23, wires=[0]),
    ]

    def test_init_queuing(self):
        """Test that instantiating a resource operator correctly sets its arguments
        and queues it."""
        with AnnotatedQueue() as q:
            Hadamard(wires=[0])
            Hadamard(wires=[1])
            CNOT(wires=[0, 1])
            RX(x=1.23, wires=[0])

        assert q.queue == self.ops_to_queue

    def test_dequeue(self):
        """Test that we can remove a resource operator correctly."""
        ops_to_remove = (
            self.ops_to_queue[0],
            [self.ops_to_queue[2]],
            self.ops_to_queue[0:3],
        )

        expected_queues = (
            self.ops_to_queue[1:],
            self.ops_to_queue[:2] + self.ops_to_queue[3:],
            self.ops_to_queue[3:],
        )

        for op_to_remove, expected_queue in zip(ops_to_remove, expected_queues):
            with AnnotatedQueue() as q:
                for op in self.ops_to_queue:
                    op.queue()

                _dequeue(op_to_remove)

            assert q.queue == expected_queue

    @pytest.mark.parametrize("s", [1, 2, 3])
    def test_mul(self, s):
        """Test multiply dunder method"""
        op = RX(1.23)
        resources = s * op

        gt = defaultdict(int, {DummyCmprsRep("RX", 1.23): s})
        expected_resources = Resources(0, algo_wires=1, gate_types=gt)
        assert resources == expected_resources

    @pytest.mark.parametrize("s", [1, 2, 3])
    def test_mat_mul(self, s):
        """Test matrix-multiply dunder method"""
        op = CNOT()
        resources = s @ op

        gt = defaultdict(int, {DummyCmprsRep("CNOT", None): s})
        expected_resources = Resources(0, algo_wires=s * 2, gate_types=gt)
        assert resources == expected_resources

    def test_add_series(self):
        """Test addition dunder method between two ResourceOperator classes"""
        op1 = RX(1.23)
        op2 = CNOT()
        resources = op1.add_series(op2)

        gt = defaultdict(
            int,
            {
                DummyCmprsRep("RX", 1.23): 1,
                DummyCmprsRep("CNOT", None): 1,
            },
        )
        expected_resources = Resources(zeroed=0, algo_wires=2, gate_types=gt)
        assert resources == expected_resources

    def test_add_series_resources(self):
        """Test addition dunder method between a ResourceOperator and a Resources object"""
        op1 = RX(1.23)
        gt2 = defaultdict(int, {DummyCmprsRep("CNOT", None): 1})
        res2 = Resources(zeroed=0, algo_wires=2, gate_types=gt2)
        resources = op1.add_series(res2)

        gt = defaultdict(
            int,
            {
                DummyCmprsRep("RX", 1.23): 1,
                DummyCmprsRep("CNOT", None): 1,
            },
        )
        expected_resources = Resources(zeroed=0, algo_wires=2, gate_types=gt)
        assert resources == expected_resources

    def test_add_series_error(self):
        """Test addition dunder method raises error when adding with unsupported type"""
        with pytest.raises(TypeError, match="Cannot add resource operator"):
            op1 = RX(1.23)
            _ = op1.add_series(True)

    def test_add_parallel(self):
        """Test add_parallel method between two ResourceOperator classes"""
        op1 = RX(1.23)
        op2 = CNOT()
        resources = op1.add_parallel(op2)

        gt = defaultdict(
            int,
            {
                DummyCmprsRep("RX", 1.23): 1,
                DummyCmprsRep("CNOT", None): 1,
            },
        )
        expected_resources = Resources(zeroed=0, algo_wires=3, gate_types=gt)
        assert resources == expected_resources

    def test_add_parallel_resources(self):
        """Test and dunder method between a ResourceOperator and a Resources object"""
        op1 = RX(1.23)
        gt2 = defaultdict(int, {DummyCmprsRep("CNOT", None): 1})
        res2 = Resources(zeroed=0, any_state=0, algo_wires=2, gate_types=gt2)
        resources = op1.add_parallel(res2)

        gt = defaultdict(
            int,
            {
                DummyCmprsRep("RX", 1.23): 1,
                DummyCmprsRep("CNOT", None): 1,
            },
        )
        expected_resources = Resources(zeroed=0, algo_wires=3, gate_types=gt)
        assert resources == expected_resources

    def test_parallel_add_error(self):
        """Test add_parallel method raises error when adding with unsupported type"""
        with pytest.raises(TypeError, match="Cannot add resource operator"):
            op1 = RX(1.23)
            _ = op1.add_parallel(True)

    def test_mul_error(self):
        """Test multiply dunder method raises error when multiplying with unsupported type"""
        with pytest.raises(TypeError, match="Cannot multiply resource operator"):
            op1 = RX(1.23)
            _ = op1 * 0.2

    def test_matmul_error(self):
        """Test multiply dunder method raises error when multiplying with unsupported type"""
        with pytest.raises(TypeError, match="Cannot multiply resource operator"):
            op1 = RX(1.23)
            _ = op1 @ 0.2

    def test_default_resource_keys(self):
        """Test that default resource keys returns the correct result."""
        op1 = X
        assert op1.resource_keys == set()  # pylint: disable=comparison-with-callable

    def test_adjoint_resource_decomp(self):
        """Test that default adjoint operator returns the correct error."""
        dummy_params = {"max_register_size": 10}
        assert DummyOp_decomps.adjoint_resource_decomp(target_resource_params=dummy_params) == [
            GateCount(DummyCmprsRep("RX", 1), 10),
            GateCount(DummyCmprsRep("Hadamard", None), 20),
        ]

    def test_controlled_resource_decomp(self):
        """Test that default controlled operator returns the correct error."""
        dummy_params = {"max_register_size": 10}
        assert DummyOp_decomps.controlled_resource_decomp(
            num_ctrl_wires=2, num_zero_ctrl=0, target_resource_params=dummy_params
        ) == [GateCount(DummyCmprsRep("CNOT", None), 10), GateCount(DummyCmprsRep("RX", 1), 10)]

    def test_pow_resource_decomp(self):
        """Test that default power operator returns the correct error."""

        dummy_params = {"max_register_size": 10}
        assert DummyOp_decomps.pow_resource_decomp(
            pow_z=2, target_resource_params=dummy_params
        ) == [GateCount(DummyCmprsRep("RX", 1), 20)]

    def test_tracking_name(self):
        """Test that correct tracking name is returned."""
        assert X().tracking_name() == "X"


@pytest.mark.parametrize(
    "input_obj, expected_hashable",
    [
        (123, 123),
        ("hello", "hello"),
        (3.14, 3.14),
        (None, None),
        ((1, 2, 3), (1, 2, 3)),
        ([], ()),
        ([1, 2, 3], (1, 2, 3)),
        ([[1, 2], [3, 4]], ((1, 2), (3, 4))),
        (set(), ()),
        ({3, 1, 2}, (1, 2, 3)),
        ({}, ()),
        ({"b": 2, "a": 1}, (("a", 1), ("b", 2))),
        ({"key": [1, 2]}, (("key", (1, 2)),)),
        ({"nested": {"x": 1, "y": [2, 3]}}, (("nested", (("x", 1), ("y", (2, 3)))),)),
        (np.array([1, 2, 3]), (1, 2, 3)),
        (np.array([["a", "b"], ["c", "d"]]), (("a", "b"), ("c", "d"))),
        ([{"a": 1}, {2, 3}], ((("a", 1),), (2, 3))),
        (
            {"list_key": [1, {"nested_dict": "val"}]},
            (("list_key", (1, (("nested_dict", "val"),))),),
        ),
    ],
)
def test_make_hashable(input_obj, expected_hashable):
    """Test that _make_hashable function works as expected"""
    result = _make_hashable(input_obj)
    assert result == expected_hashable
    assert isinstance(result, Hashable)
    assert hash(result) is not None


def test_make_hashable_error():
    """Test that _make_hashable raises the correct error"""
    with pytest.raises(
        TypeError,
        match="Object of type <class 'dict_keys'> is not hashable and cannot be converted.",
    ):
        _make_hashable({"a": 1}.keys())


class TestGateCount:
    """Tests for the GateCount class."""

    @pytest.mark.parametrize("n", (1, 2, 3, 5))
    def test_init(self, n):
        """Test that we can correctly instantiate a GateCount object"""
        op = DummyOp(x=5)
        gate_counts = GateCount(op) if n == 1 else GateCount(op, n)

        assert gate_counts.gate == op
        assert gate_counts.count == n

    def test_equality(self):
        """Test that the equality method works as expected"""
        op = DummyOp(x=5)
        op1 = DummyOp(x=6)

        gc1 = GateCount(op, count=5)
        gc2 = GateCount(op, count=5)
        gc3 = GateCount(op, count=3)
        gc4 = GateCount(op1, count=5)

        assert gc1 == gc1
        assert gc1 == gc2
        assert gc1 != gc3
        assert gc1 != gc4
        assert gc1 != op

    def test_add_method(self):
        """Test that the arithmetic methods work as expected"""
        op = DummyOp(x=5)
        op1 = DummyOp(x=6)

        gc = GateCount(op, count=3)
        gc1 = GateCount(op, count=2)
        assert gc + gc1 == GateCount(op, count=5)

        with pytest.raises(NotImplementedError):
            gc2 = GateCount(op1, count=2)
            _ = gc + gc2

    def test_mul_method(self):
        """Test that the arithmetic methods work as expected"""
        op = DummyOp(x=5)
        gc = GateCount(op, count=3)

        assert gc * 5 == GateCount(op, count=15)

        with pytest.raises(NotImplementedError):
            _ = gc * 0.5

    def test_repr(self):
        """Test that the repr works as expected"""
        cr_op = CompressedResourceOp(DummyX, 1, {"num_wires": 1}, None)
        gc = GateCount(cr_op, count=3)

        assert repr(gc) == "(3 x DummyX)"


def test_resource_rep():
    """Test that the resource_rep method works as expected"""

    class ResourceOpA(ResourceOperator):
        """Test resource op class"""

        resource_keys = {"num_wires", "continuous_param", "bool_param"}

        @property
        def resource_params(self):
            """resource params method"""
            return {
                "num_wires": self.num_wires,
                "continuous_param": self.continuous_param,
                "bool_param": self.bool_param,
            }

        @classmethod
        def resource_rep(cls, num_wires, continuous_param, bool_param):
            """resource rep method"""
            params = {
                "num_wires": num_wires,
                "continuous_param": continuous_param,
                "bool_param": bool_param,
            }
            return CompressedResourceOp(cls, params)

        @classmethod
        def resource_decomp(cls, num_wires, continuous_param, bool_param):
            """dummy default resource decomp method"""
            raise NotImplementedError

    class ResourceOpB(ResourceOperator):
        """Test resource op class"""

        resource_keys = {}

        @property
        def resource_params(self):
            """resource params method"""
            return {}

        @classmethod
        def resource_rep(cls):
            """resource rep method"""
            return CompressedResourceOp(cls, {})

        @classmethod
        def resource_decomp(cls, **kwargs):
            """dummy default resource decomp method"""
            raise NotImplementedError

    expected_resource_rep_A = CompressedResourceOp(
        ResourceOpA,
        {
            "num_wires": 1,
            "continuous_param": 2.34,
            "bool_param": False,
        },
    )
    actual_resource_rep_A = resource_rep(
        ResourceOpA,
        {
            "num_wires": 1,
            "continuous_param": 2.34,
            "bool_param": False,
        },
    )
    assert expected_resource_rep_A == actual_resource_rep_A

    expected_resource_rep_B = CompressedResourceOp(ResourceOpB, {})
    actual_resource_rep_B = resource_rep(ResourceOpB)
    assert expected_resource_rep_B == actual_resource_rep_B<|MERGE_RESOLUTION|>--- conflicted
+++ resolved
@@ -22,21 +22,9 @@
 import pytest
 
 import pennylane as qml
-<<<<<<< HEAD
-from pennylane.estimator.resource_operator import (
-    CompressedResourceOp,
-    GateCount,
-    ResourceOperator,
-    _dequeue,
-    _make_hashable,
-    resource_rep,
-)
-from pennylane.estimator.resources_base import Resources
-=======
 import pennylane.estimator.ops as qre_ops
 from pennylane.estimator import CompressedResourceOp, ResourceOperator, Resources
 from pennylane.estimator.resource_operator import GateCount, _dequeue, _make_hashable, resource_rep
->>>>>>> 3aca5e9b
 from pennylane.queuing import AnnotatedQueue
 
 # pylint: disable=protected-access, too-few-public-methods, no-self-use, unused-argument, disable=arguments-differ, no-member, comparison-with-itself, too-many-arguments, too-many-public-methods
