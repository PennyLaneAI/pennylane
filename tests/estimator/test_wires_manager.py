--- conflicted
+++ resolved
@@ -18,16 +18,9 @@
 
 import pytest
 
-<<<<<<< HEAD
-import pennylane as qml
-from pennylane.estimator import AllocWires, FreeWires
-from pennylane.estimator.wires_manager import WireResourceManager
-=======
 from pennylane.estimator import Allocate, Deallocate
 from pennylane.estimator.wires_manager import WireResourceManager
 from pennylane.queuing import AnnotatedQueue
->>>>>>> 59b53590
-
 
 # pylint: disable= no-self-use
 class TestWireResourceManager:
@@ -48,11 +41,7 @@
     @pytest.mark.parametrize("qm, attribute_tup", zip(qm_quantities, qm_parameters))
     def test_init(self, qm, attribute_tup):
         """Test that the WireResourceManager class is instantiated as expected."""
-<<<<<<< HEAD
-        clean_qubits, dirty_qubits, logic_qubits, tight_budget = attribute_tup
-=======
         clean_wires, dirty_wires, logic_wires, tight_budget = attribute_tup
->>>>>>> 59b53590
 
         assert qm.clean_wires == clean_wires
         assert qm.dirty_wires == dirty_wires
@@ -66,13 +55,8 @@
         clean_wires, dirty_wires, algo_wires, tight_budget = attribute_tup
 
         qm2 = WireResourceManager(
-<<<<<<< HEAD
-            work_wires={"clean": clean_qubits, "dirty": dirty_qubits},
-            algo_wires=algo_qubits,
-=======
             work_wires={"clean": clean_wires, "dirty": dirty_wires},
             algo_wires=algo_wires,
->>>>>>> 59b53590
             tight_budget=tight_budget,
         )
         assert qm == qm2
@@ -96,11 +80,7 @@
 
         work_wires_str = repr({"clean": clean_wires, "dirty": dirty_wires})
         expected_string = (
-<<<<<<< HEAD
-            f"WireResourceManager(work_wires={work_wires_str}, algo_wires={logic_qubits}, "
-=======
             f"WireResourceManager(work_wires={work_wires_str}, algo_wires={logic_wires}, "
->>>>>>> 59b53590
             f"tight_budget={tight_budget})"
         )
 
@@ -117,13 +97,8 @@
         clean_wires, dirty_wires, logic_wires, tight_budget = attribute_tup
 
         expected_string = (
-<<<<<<< HEAD
-            f"WireResourceManager(clean qubits={clean_qubits}, dirty qubits={dirty_qubits}, "
-            f"algorithmic qubits={logic_qubits}, tight budget={tight_budget})"
-=======
             f"WireResourceManager(clean wires={clean_wires}, dirty wires={dirty_wires}, "
             f"algorithmic wires={logic_wires}, tight budget={tight_budget})"
->>>>>>> 59b53590
         )
         qm.algo_wires = algo_q
         assert str(qm) == expected_string
@@ -158,56 +133,34 @@
         """Test that the clean wires are grabbed and converted to dirty wires."""
 
         qm = WireResourceManager(work_wires={"clean": 4, "dirty": 2}, tight_budget=False)
-<<<<<<< HEAD
-        qm.grab_clean_qubits(wires)
-        assert qm.clean_qubits == clean_wires
-        assert qm.dirty_qubits == dirty_wires
-=======
         qm.grab_clean_wires(wires)
         assert qm.clean_wires == clean_wires
         assert qm.dirty_wires == dirty_wires
->>>>>>> 59b53590
 
     def test_error_grab_clean_wires(self):
         """Test that an error is raised when the number of clean wires required is greater
         than the available wires."""
 
         qm = WireResourceManager(work_wires={"clean": 4, "dirty": 2}, tight_budget=True)
-<<<<<<< HEAD
-
-        with pytest.raises(ValueError, match="Grabbing more qubits than available clean qubits."):
-            qm.grab_clean_qubits(6)
-=======
         with pytest.raises(ValueError, match="Grabbing more wires than available clean wires."):
             qm.grab_clean_wires(6)
->>>>>>> 59b53590
 
     def test_free_wires(self):
         """Test that the dirty wires are freed properly."""
 
         qm = WireResourceManager(work_wires={"clean": 4, "dirty": 2})
-<<<<<<< HEAD
-        qm.free_qubits(2)
-        assert qm.clean_qubits == 6
-        assert qm.dirty_qubits == 0
-=======
         qm.free_wires(2)
         assert qm.clean_wires == 6
         assert qm.dirty_wires == 0
->>>>>>> 59b53590
 
     def test_error_free_wires(self):
         """Test that an error is raised when the number of wires being freed is greater
         than the available dirty wires."""
 
         qm = WireResourceManager(work_wires={"clean": 4, "dirty": 2}, tight_budget=True)
-<<<<<<< HEAD
-        with pytest.raises(ValueError, match="Freeing more qubits than available dirty qubits."):
-            qm.free_qubits(6)
-=======
+
         with pytest.raises(ValueError, match="Freeing more wires than available dirty wires."):
             qm.free_wires(6)
->>>>>>> 59b53590
 
 
 class TestAllocate:
