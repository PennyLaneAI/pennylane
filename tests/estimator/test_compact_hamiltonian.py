--- conflicted
+++ resolved
@@ -14,11 +14,6 @@
 """
 This module contains tests for the compact Hamiltonian dataclasses used in resource estimation.
 """
-<<<<<<< HEAD
-from collections import defaultdict
-
-=======
->>>>>>> 50b9185c
 import pytest
 
 import pennylane.estimator as qre
@@ -29,14 +24,8 @@
     VibronicHamiltonian,
 )
 from pennylane.estimator.compact_hamiltonian import (
-<<<<<<< HEAD
-    _pauli_dist_from_commuting_groups,
-    _sort_and_freeze,
-    _validate_pauli_dist,
-=======
     _sort_and_freeze,
     _validate_pauli_terms,
->>>>>>> 50b9185c
 )
 
 # pylint: disable=too-many-arguments
@@ -46,116 +35,17 @@
     """Unit tests for the PauliHamiltonian class"""
 
     @pytest.mark.parametrize(
-<<<<<<< HEAD
-        "num_qubits, num_pauli_words, max_weight, one_norm",
-        (
-            (5, 10, 2, 0.01),
-            (10, 1000, 5, None),
-            (10, 50, None, 10.5),
-        ),
-    )
-    def test_init_from_max_weight_and_num_pauli_words(
-        self, num_qubits, num_pauli_words, max_weight, one_norm
-    ):
-        """Test that we can instantiate a PauliHamiltonian from max_weight and num_pauli_words"""
-        pauli_ham = qre.PauliHamiltonian(
-            num_qubits=num_qubits,
-            num_pauli_words=num_pauli_words,
-            max_weight=max_weight,
-            one_norm=one_norm,
-        )
-
-        assert pauli_ham.num_qubits == num_qubits
-        assert pauli_ham.num_pauli_words == num_pauli_words
-        assert pauli_ham.one_norm == one_norm
-        assert pauli_ham.pauli_dist is None
-        assert pauli_ham.commuting_groups is None
-
-        if max_weight:
-            assert pauli_ham.max_weight == max_weight
-        else:
-            assert pauli_ham.max_weight == num_qubits
-
-    @pytest.mark.parametrize(
-        "num_qubits, pauli_dist, num_pauli_words, max_weight, one_norm",
-        (
-            (5, {"XX": 10, "YY": 10, "Z": 5}, 25, 2, 0.01),
-            (10, {"X": 20, "YZY": 7, "ZXX": 3}, 30, 3, None),
-            (50, {"XXXXX": 10, "Z": 5}, 15, 5, 10.5),
-        ),
-    )
-    def test_init_from_pauli_dist(
-        self, num_qubits, num_pauli_words, max_weight, pauli_dist, one_norm
-    ):
-        """Test that we can instantiate a PauliHamiltonian from pauli_dist"""
-        pauli_ham = qre.PauliHamiltonian(
-            num_qubits=num_qubits,
-            pauli_dist=pauli_dist,
-            one_norm=one_norm,
-        )
-
-        assert pauli_ham.num_qubits == num_qubits
-        assert pauli_ham.pauli_dist == pauli_dist
-        assert pauli_ham.num_pauli_words == num_pauli_words
-        assert pauli_ham.max_weight == max_weight
-        assert pauli_ham.one_norm == one_norm
-        assert pauli_ham.commuting_groups is None
-
-    @pytest.mark.parametrize(
-        "num_qubits, pauli_dist, expected_num_pauli_words, expected_max_weight",
-        (
-            (5, {"XX": 10, "YY": 10, "Z": 5}, 25, 2),
-            (10, {"X": 20, "YZY": 7, "ZXX": 3}, 30, 3),
-            (50, {"XXXXX": 10, "Z": 5}, 15, 5),
-        ),
-    )
-    def test_init_from_pauli_dist_overrides_max_weight_and_num_pauli_words(
-        self, num_qubits, expected_num_pauli_words, expected_max_weight, pauli_dist
-    ):
-        """Test that instantiating a PauliHamiltonian from pauli_dist overrides the
-        values passed for max_weight and num_pauli_words"""
-        overriden_max_weight = 1  # arbitrary value
-        overriden_num_pauli_words = 100000  # arbitrary value
-
-        pauli_ham = qre.PauliHamiltonian(
-            num_qubits=num_qubits,
-            num_pauli_words=overriden_num_pauli_words,
-            max_weight=overriden_max_weight,
-            pauli_dist=pauli_dist,
-        )
-
-        assert pauli_ham.num_qubits == num_qubits
-        assert pauli_ham.pauli_dist == pauli_dist
-        assert pauli_ham.commuting_groups is None
-
-        assert pauli_ham.max_weight != overriden_max_weight
-        assert pauli_ham.num_pauli_words != overriden_num_pauli_words
-
-        assert pauli_ham.max_weight == expected_max_weight
-        assert pauli_ham.num_pauli_words == expected_num_pauli_words
-
-    @pytest.mark.parametrize(
-        "num_qubits, commuting_groups, pauli_dist, num_pauli_words, max_weight, one_norm",
-        (
-=======
         "num_qubits, pauli_terms, one_norm",
         (
             (5, {"XX": 10, "YY": 10, "Z": 5}, 0.01),
             (10, {"X": 20, "YZY": 7, "ZXX": 3}, None),
             (50, {"XXXXX": 10, "Z": 5}, 10.5),
->>>>>>> 50b9185c
             (
                 5,
                 (
                     {"XX": 10, "X": 5},
                     {"ZZ": 10},
                 ),
-<<<<<<< HEAD
-                {"XX": 10, "X": 5, "ZZ": 10},
-                25,
-                2,
-=======
->>>>>>> 50b9185c
                 0.01,
             ),
             (
@@ -165,247 +55,79 @@
                     {"ZZ": 10},
                     {"YY": 5, "X": 5},
                 ),
-<<<<<<< HEAD
-                {"XX": 15, "X": 10, "ZZ": 10, "YY": 5},
-                40,
-                2,
-=======
->>>>>>> 50b9185c
                 None,
             ),
             (
                 50,
                 ({"XXXXX": 10, "X": 3},),
-<<<<<<< HEAD
-                {"XXXXX": 10, "X": 3},
-                13,
-                5,
-=======
->>>>>>> 50b9185c
                 10.5,
             ),
         ),
     )
-<<<<<<< HEAD
-    def test_init_from_commuting_groups(
-        self, num_qubits, num_pauli_words, max_weight, pauli_dist, commuting_groups, one_norm
-    ):
-        """Test that we can instantiate a PauliHamiltonian from commuting_groups"""
-        pauli_ham = qre.PauliHamiltonian(
-            num_qubits=num_qubits,
-            commuting_groups=commuting_groups,
-=======
     def test_init(self, num_qubits, pauli_terms, one_norm):
         """Test that we can instantiate a PauliHamiltonian"""
         pauli_ham = qre.PauliHamiltonian(
             num_qubits=num_qubits,
             pauli_terms=pauli_terms,
->>>>>>> 50b9185c
             one_norm=one_norm,
         )
 
         assert pauli_ham.num_qubits == num_qubits
-<<<<<<< HEAD
-        assert pauli_ham.commuting_groups == commuting_groups
-        assert pauli_ham.num_pauli_words == num_pauli_words
-        assert pauli_ham.max_weight == max_weight
-        assert pauli_ham.pauli_dist == pauli_dist
-        assert pauli_ham.one_norm == one_norm
-
-    @pytest.mark.parametrize(
-        "num_qubits, commuting_groups, expected_pauli_dist, expected_num_pauli_words, expected_max_weight",
-        (
-            (
-                5,
-                (
-                    {"XX": 10, "X": 5},
-                    {"ZZ": 10},
-                ),
-                {"XX": 10, "X": 5, "ZZ": 10},
-                25,
-                2,
-            ),
-            (
-                10,
-                (
-                    {"XX": 15, "X": 5},
-                    {"ZZ": 10},
-                    {"YY": 5, "X": 5},
-                ),
-                {"XX": 15, "X": 10, "ZZ": 10, "YY": 5},
-                40,
-                2,
-            ),
-            (
-                50,
-                ({"XXXXX": 10, "X": 3},),
-                {"XXXXX": 10, "X": 3},
-                13,
-                5,
-            ),
-        ),
-    )
-    def test_init_from_commuting_groups_overrides_all_other_args(
-        self,
-        num_qubits,
-        expected_num_pauli_words,
-        expected_max_weight,
-        expected_pauli_dist,
-        commuting_groups,
-    ):
-        """Test that we can instantiate a PauliHamiltonian from commuting_groups overrides the
-        values passed for pauli_dist, max_weight and num_pauli_words"""
-        overriden_max_weight = 1  # arbitrary value
-        overriden_num_pauli_words = 100000  # arbitrary value
-        overriden_pauli_dist = {"XXX": 1000000, "ZZZZZZZZ": 100000000}  # arbitrary value
-
-        pauli_ham = qre.PauliHamiltonian(
-            num_qubits=num_qubits,
-            num_pauli_words=overriden_num_pauli_words,
-            max_weight=overriden_max_weight,
-            pauli_dist=overriden_pauli_dist,
-            commuting_groups=commuting_groups,
-        )
-
-        assert pauli_ham.num_qubits == num_qubits
-        assert pauli_ham.commuting_groups == commuting_groups
-
-        assert pauli_ham.num_pauli_words != overriden_num_pauli_words
-        assert pauli_ham.max_weight != overriden_max_weight
-        assert pauli_ham.pauli_dist != overriden_pauli_dist
-
-        assert pauli_ham.num_pauli_words == expected_num_pauli_words
-        assert pauli_ham.max_weight == expected_max_weight
-        assert pauli_ham.pauli_dist == expected_pauli_dist
-
-    @pytest.mark.parametrize(
-=======
         assert pauli_ham.pauli_terms == pauli_terms
         assert pauli_ham.one_norm == one_norm
 
     @pytest.mark.parametrize(
->>>>>>> 50b9185c
         "input_args, error_message",
         (
             (
                 {
                     "num_qubits": 5,
-<<<<<<< HEAD
-                    "num_pauli_words": 100,
-                    "max_weight": 3,
-                    "one_norm": -1,
-                    "pauli_dist": None,
-                    "commuting_groups": None,
-=======
                     "one_norm": -1,
                     "pauli_terms": {"X": 1, "Y": 2, "Z": 3},
->>>>>>> 50b9185c
                 },
                 "one_norm, if provided, must be a positive float or integer.",
             ),
             (
                 {
                     "num_qubits": 5,
-<<<<<<< HEAD
-                    "num_pauli_words": 100,
-                    "max_weight": 3,
-                    "one_norm": "one",
-                    "pauli_dist": None,
-                    "commuting_groups": None,
-=======
                     "one_norm": "one",
                     "pauli_terms": {"X": 1, "Y": 2, "Z": 3},
->>>>>>> 50b9185c
                 },
                 "one_norm, if provided, must be a positive float or integer.",
             ),
             (
                 {
                     "num_qubits": 5,
-<<<<<<< HEAD
-                    "num_pauli_words": 100,
-                    "max_weight": 30,
-                    "pauli_dist": None,
-                    "commuting_groups": None,
+                    "pauli_terms": ({"XX": "Wrong"}, {"YY": False, "ZZZ": 1.5}),
                 },
-                "`max_weight` represents the maximum number of qubits",
+                "The values represent frequencies and should be positive integers",
             ),
             (
                 {
                     "num_qubits": 5,
-                    "num_pauli_words": None,
-                    "max_weight": None,
-                    "pauli_dist": None,
-                    "commuting_groups": None,
-                },
-                "One of the following sets of inputs must be provided",
-            ),
-            (
-                {
-                    "num_qubits": 5,
-                    "num_pauli_words": 100,
-                    "max_weight": 3,
-                    "pauli_dist": None,
-                    "commuting_groups": ({"XX": "Wrong"}, {"YY": False}, {"ZZZ": 1.5}),
-=======
-                    "pauli_terms": ({"XX": "Wrong"}, {"YY": False, "ZZZ": 1.5}),
->>>>>>> 50b9185c
-                },
-                "The values represent frequencies and should be positive integers",
-            ),
-            (
-                {
-                    "num_qubits": 5,
-<<<<<<< HEAD
-                    "num_pauli_words": 100,
-                    "max_weight": 3,
-                    "pauli_dist": {
-=======
                     "pauli_terms": {
->>>>>>> 50b9185c
                         "XX": "Wrong",
                         "YY": False,
                         "ZZZ": 1.5,
                     },
-<<<<<<< HEAD
-                    "commuting_groups": None,
-=======
->>>>>>> 50b9185c
                 },
                 "The values represent frequencies and should be positive integers",
             ),
             (
                 {
                     "num_qubits": 5,
-<<<<<<< HEAD
-                    "num_pauli_words": 100,
-                    "max_weight": 3,
-                    "pauli_dist": {
-=======
                     "pauli_terms": {
->>>>>>> 50b9185c
                         "Wrong": 30,
                         False: 30,
                         5: 40,
                     },
-<<<<<<< HEAD
-                    "commuting_groups": None,
-=======
->>>>>>> 50b9185c
                 },
                 "The keys represent Pauli words and should be strings",
             ),
             (
                 {
                     "num_qubits": 5,
-<<<<<<< HEAD
-                    "num_pauli_words": 100,
-                    "max_weight": 3,
-                    "pauli_dist": None,
-                    "commuting_groups": ({"XX": 30}, {False: 30}, {"Wrong": 40}),
-=======
                     "pauli_terms": ({"XX": 30}, {False: 30, "Wrong": 40}),
->>>>>>> 50b9185c
                 },
                 "The keys represent Pauli words and should be strings",
             ),
@@ -420,18 +142,6 @@
         "pauli_ham, expected_repr",
         (
             (
-<<<<<<< HEAD
-                qre.PauliHamiltonian(5, 100, 3),
-                "PauliHamiltonian(num_qubits=5, num_pauli_words=100, max_weight=3, one_norm=None)",
-            ),
-            (
-                qre.PauliHamiltonian(5, 100, one_norm=0.01),
-                "PauliHamiltonian(num_qubits=5, num_pauli_words=100, max_weight=5, one_norm=0.01)",
-            ),
-            (
-                qre.PauliHamiltonian(10, pauli_dist={"X": 20, "YZY": 7, "ZXX": 3}),
-                "PauliHamiltonian(num_qubits=10, num_pauli_words=30, max_weight=3, one_norm=None)",
-=======
                 qre.PauliHamiltonian(10, pauli_terms={"X": 20, "YZY": 7, "ZXX": 3}),
                 "PauliHamiltonian(num_qubits=10, one_norm=None, pauli_terms={'X': 20, 'YZY': 7, 'ZXX': 3})",
             ),
@@ -449,28 +159,18 @@
             (
                 qre.PauliHamiltonian(10, pauli_terms={"X": 20, "YZY": 7, "ZXX": 3}, one_norm=0.01),
                 "PauliHamiltonian(num_qubits=10, one_norm=0.01, pauli_terms={'X': 20, 'YZY': 7, 'ZXX': 3})",
->>>>>>> 50b9185c
             ),
             (
                 qre.PauliHamiltonian(
                     15,
-<<<<<<< HEAD
-                    commuting_groups=(
-=======
                     pauli_terms=(
->>>>>>> 50b9185c
                         {"XX": 15, "X": 5},
                         {"ZZ": 10},
                         {"YY": 5, "X": 5},
                     ),
-<<<<<<< HEAD
-                ),
-                "PauliHamiltonian(num_qubits=15, num_pauli_words=40, max_weight=2, one_norm=None)",
-=======
                     one_norm=0.01,
                 ),
                 "PauliHamiltonian(num_qubits=15, one_norm=0.01, pauli_terms=({'XX': 15, 'X': 5}, {'ZZ': 10}, {'YY': 5, 'X': 5}))",
->>>>>>> 50b9185c
             ),
         ),
     )
@@ -483,34 +183,13 @@
         (
             {
                 "num_qubits": 10,
-<<<<<<< HEAD
-                "one_norm": 0.01,
-                "num_pauli_words": 100,
-                "max_weight": 3,
-            },
-            {
-                "num_qubits": 10,
-                "one_norm": None,
-                "num_pauli_words": 100,
-                "max_weight": 3,
+                "one_norm": 10.5,
+                "pauli_terms": {"XX": 5, "YY": 10, "Z": 1},
             },
             {
                 "num_qubits": 10,
                 "one_norm": 10.5,
-                "pauli_dist": {"XX": 5, "YY": 10, "Z": 1},
-=======
-                "one_norm": 10.5,
-                "pauli_terms": {"XX": 5, "YY": 10, "Z": 1},
->>>>>>> 50b9185c
-            },
-            {
-                "num_qubits": 10,
-                "one_norm": 10.5,
-<<<<<<< HEAD
-                "commuting_groups": ({"XX": 5}, {"YY": 10}, {"Z": 1}),
-=======
                 "pauli_terms": ({"XX": 5}, {"YY": 10}, {"Z": 1}),
->>>>>>> 50b9185c
             },
         ),
     )
@@ -518,13 +197,9 @@
         """Test the hash method works as expected"""
         ph1 = qre.PauliHamiltonian(**input_args)
         ph2 = qre.PauliHamiltonian(**input_args)
-<<<<<<< HEAD
-        ph3 = qre.PauliHamiltonian(num_qubits=5, num_pauli_words=5)  # some other PauliHamiltonian
-=======
         ph3 = qre.PauliHamiltonian(
             num_qubits=5, pauli_terms={"X": 5}
         )  # some other PauliHamiltonian
->>>>>>> 50b9185c
 
         assert ph1 == ph2
         assert ph1 != ph3
@@ -533,20 +208,6 @@
 
     def test_hash_and_equality_commuting_groups(self):
         """Test that hash and equality are dependant on
-<<<<<<< HEAD
-        the order of groups in the commuting_groups tuple"""
-        ph1 = qre.PauliHamiltonian(
-            num_qubits=10,
-            commuting_groups=({"XX": 5, "X": 1}, {"YY": 10}, {"Z": 1}),
-        )
-        ph2 = qre.PauliHamiltonian(
-            num_qubits=10,
-            commuting_groups=({"X": 1, "XX": 5}, {"YY": 10}, {"Z": 1}),
-        )
-        ph3 = qre.PauliHamiltonian(
-            num_qubits=10,
-            commuting_groups=({"Z": 1}, {"XX": 5, "X": 1}, {"YY": 10}),
-=======
         the order of commuting groups in the tuple"""
         ph1 = qre.PauliHamiltonian(
             num_qubits=10,
@@ -559,7 +220,6 @@
         ph3 = qre.PauliHamiltonian(
             num_qubits=10,
             pauli_terms=({"Z": 1}, {"XX": 5, "X": 1}, {"YY": 10}),
->>>>>>> 50b9185c
         )
 
         assert ph1 == ph2
@@ -567,18 +227,6 @@
         assert ph1 != ph3
         assert hash(ph1) != hash(ph3)
 
-<<<<<<< HEAD
-    def test_hash_and_equality_pauli_dist(self):
-        """Test that hash and equality are independant of
-        the order of terms in the pauli_dist dictionary"""
-        ph1 = qre.PauliHamiltonian(
-            num_qubits=10,
-            pauli_dist={"XX": 5, "YY": 10, "Z": 1},
-        )
-        ph2 = qre.PauliHamiltonian(
-            num_qubits=10,
-            pauli_dist={"YY": 10, "Z": 1, "XX": 5},
-=======
     def test_hash_and_equality_dict(self):
         """Test that hash and equality are independant of
         the order of terms in the pauli_terms dictionary"""
@@ -589,7 +237,6 @@
         ph2 = qre.PauliHamiltonian(
             num_qubits=10,
             pauli_terms={"YY": 10, "Z": 1, "XX": 5},
->>>>>>> 50b9185c
         )
 
         assert ph1 == ph2
@@ -597,20 +244,11 @@
 
 
 @pytest.mark.parametrize(
-<<<<<<< HEAD
-    "pauli_dist, error_message",
-=======
     "pauli_terms, error_type, error_message",
->>>>>>> 50b9185c
     (
         (
             {"XX": 10, "YY": 5, "Z": 5, "XZYX": 103},
             None,
-<<<<<<< HEAD
-        ),
-        (
-            {"XX": 10, "YY": 5, "Z": 5, "XZYX": -103},
-=======
             None,
         ),
         (
@@ -621,106 +259,45 @@
         (
             {"XX": 10, "YY": 5, "Z": 5, "XZYX": -103},
             ValueError,
->>>>>>> 50b9185c
             "The values represent frequencies and should be positive integers",
         ),
         (
             {"XX": 10, "YY": 5, "Z": True, "XZYX": 103},
-<<<<<<< HEAD
-=======
-            ValueError,
->>>>>>> 50b9185c
+            ValueError,
             "The values represent frequencies and should be positive integers",
         ),
         (
             {"XX": 10, "YY": "Five", "Z": 5, "XZYX": 103},
-<<<<<<< HEAD
-=======
-            ValueError,
->>>>>>> 50b9185c
+            ValueError,
             "The values represent frequencies and should be positive integers",
         ),
         (
             {"XX": 10.0, "YY": 5.5, "Z": 5.1, "XZYX": 103.2},
-<<<<<<< HEAD
-=======
-            ValueError,
->>>>>>> 50b9185c
+            ValueError,
             "The values represent frequencies and should be positive integers",
         ),
         (
             {"IXXI": 10, "Wrong": 5, "Characters": 5, "XZYX": 103},
-<<<<<<< HEAD
-=======
-            ValueError,
->>>>>>> 50b9185c
+            ValueError,
             "The keys represent Pauli words and should be strings containing either 'X','Y' or 'Z'",
         ),
         (
             {"xx": 10, "yy": 5, "z": 5, "XzyX": 103},
-<<<<<<< HEAD
-=======
-            ValueError,
->>>>>>> 50b9185c
+            ValueError,
             "The keys represent Pauli words and should be strings containing either 'X','Y' or 'Z'",
         ),
         (
             {False: 10, "YY": 5, "Z": 5, "XZYX": 103},
-<<<<<<< HEAD
-=======
-            ValueError,
->>>>>>> 50b9185c
+            ValueError,
             "The keys represent Pauli words and should be strings containing either 'X','Y' or 'Z'",
         ),
         (
             {"XX": 10, 15: 5, "Z": 5, "XZYX": 103},
-<<<<<<< HEAD
-=======
-            ValueError,
->>>>>>> 50b9185c
+            ValueError,
             "The keys represent Pauli words and should be strings containing either 'X','Y' or 'Z'",
         ),
     ),
 )
-<<<<<<< HEAD
-def test_validate_pauli_dist(pauli_dist, error_message):
-    """Test the private _validate_pauli_dist function"""
-    if error_message is None:
-        # No error message --> valid pauli distribution format
-        assert _validate_pauli_dist(pauli_dist) is None
-    else:
-        with pytest.raises(ValueError, match=error_message):
-            _validate_pauli_dist(pauli_dist)
-
-
-@pytest.mark.parametrize(
-    "commuting_groups, expected_pauli_dist",
-    (
-        (
-            (
-                {"XX": 10, "X": 5},
-                {"ZZ": 10},
-            ),
-            defaultdict(int, {"XX": 10, "X": 5, "ZZ": 10}),
-        ),
-        (
-            (
-                {"XX": 15, "X": 5},
-                {"ZZ": 10},
-                {"YY": 5, "X": 5},
-            ),
-            defaultdict(int, {"XX": 15, "X": 10, "ZZ": 10, "YY": 5}),
-        ),
-        (
-            ({"XXXXX": 10, "X": 3},),
-            defaultdict(int, {"XXXXX": 10, "X": 3}),
-        ),
-    ),
-)
-def test_pauli_dist_from_commuting_groups(commuting_groups, expected_pauli_dist):
-    """Test the private _pauli_dist_from_commuting_groups function"""
-    assert _pauli_dist_from_commuting_groups(commuting_groups) == expected_pauli_dist
-=======
 def test_validate_pauli_terms(pauli_terms, error_type, error_message):
     """Test the private _validate_pauli_terms function"""
     if error_message is None:
@@ -729,16 +306,11 @@
     else:
         with pytest.raises(error_type, match=error_message):
             _validate_pauli_terms(pauli_terms)
->>>>>>> 50b9185c
 
 
 def test_sort_and_freeze():
     """Test the private sort and freeze function behaves as expected"""
-<<<<<<< HEAD
-    pauli_dist = {
-=======
     pauli_terms = {
->>>>>>> 50b9185c
         "XX": 30,
         "ZZ": 76,
         "X": 10,
@@ -753,11 +325,7 @@
         ("YY", 15),
         ("ZZ", 76),
     )
-<<<<<<< HEAD
-    assert _sort_and_freeze(pauli_dist) == expected_result
-=======
     assert _sort_and_freeze(pauli_terms) == expected_result
->>>>>>> 50b9185c
 
 
 # Test that all of compact_hamiltonian classes are frozen
