# Copyright 2025 Xanadu Quantum Technologies Inc.

# Licensed under the Apache License, Version 2.0 (the "License");
# you may not use this file except in compliance with the License.
# You may obtain a copy of the License at

#     http://www.apache.org/licenses/LICENSE-2.0

# Unless required by applicable law or agreed to in writing, software
# distributed under the License is distributed on an "AS IS" BASIS,
# WITHOUT WARRANTIES OR CONDITIONS OF ANY KIND, either express or implied.
# See the License for the specific language governing permissions and
# limitations under the License.
"""
Tests for quantum algorithmic subroutines resource operators.
"""
import math

import pytest

import pennylane as qml
import pennylane.estimator as qre
from pennylane.estimator import GateCount, resource_rep
from pennylane.estimator.resource_config import ResourceConfig
from pennylane.estimator.wires_manager import Allocate, Deallocate
from pennylane.exceptions import ResourcesUndefinedError

# pylint: disable=no-self-use,too-many-arguments


class TestResourceOutOfPlaceSquare:
    """Test the OutOfPlaceSquare class."""

    @pytest.mark.parametrize("register_size", (1, 2, 3))
    def test_resource_params(self, register_size):
        """Test that the resource params are correct."""
        op = qre.OutOfPlaceSquare(register_size)
        assert op.resource_params == {"register_size": register_size}

    @pytest.mark.parametrize("register_size", (1, 2, 3))
    def test_resource_rep(self, register_size):
        """Test that the compressed representation is correct."""
        expected = qre.CompressedResourceOp(
            qre.OutOfPlaceSquare, 3 * register_size, {"register_size": register_size}
        )
        assert qre.OutOfPlaceSquare.resource_rep(register_size=register_size) == expected

    @pytest.mark.parametrize("register_size", (1, 2, 3))
    def test_resources(self, register_size):
        """Test that the resources are correct."""
        expected = [
            GateCount(resource_rep(qre.Toffoli), (register_size - 1) ** 2),
            GateCount(resource_rep(qre.CNOT), register_size),
        ]
        assert qre.OutOfPlaceSquare.resource_decomp(register_size=register_size) == expected


class TestResourcePhaseGradient:
    """Test the PhaseGradient class."""

    def test_init_no_num_wires(self):
        """Test that we can instantiate the operator without providing num_wires"""
        op = qre.PhaseGradient(wires=range(3))
        assert op.resource_params == {"num_wires": 3}

    def test_init_raises_error(self):
        """Test that an error is raised when wires and num_wires are both not provided"""
        with pytest.raises(ValueError, match="Must provide atleast one of"):
            qre.PhaseGradient()

    @pytest.mark.parametrize("num_wires", (1, 2, 3, 4, 5))
    def test_resource_params(self, num_wires):
        """Test that the resource params are correct."""
        op = qre.PhaseGradient(num_wires)
        assert op.resource_params == {"num_wires": num_wires}

    @pytest.mark.parametrize("num_wires", (1, 2, 3, 4, 5))
    def test_resource_rep(self, num_wires):
        """Test that the compressed representation is correct."""
        expected = qre.CompressedResourceOp(qre.PhaseGradient, num_wires, {"num_wires": num_wires})
        assert qre.PhaseGradient.resource_rep(num_wires=num_wires) == expected

    @pytest.mark.parametrize(
        "num_wires, expected_res",
        (
            (
                1,
                [
                    GateCount(qre.Hadamard.resource_rep()),
                    GateCount(qre.Z.resource_rep()),
                ],
            ),
            (
                2,
                [
                    GateCount(qre.Hadamard.resource_rep(), 2),
                    GateCount(qre.Z.resource_rep()),
                    GateCount(qre.S.resource_rep()),
                ],
            ),
            (
                3,
                [
                    GateCount(qre.Hadamard.resource_rep(), 3),
                    GateCount(qre.Z.resource_rep()),
                    GateCount(qre.S.resource_rep()),
                    GateCount(qre.T.resource_rep()),
                ],
            ),
            (
                5,
                [
                    GateCount(qre.Hadamard.resource_rep(), 5),
                    GateCount(qre.Z.resource_rep()),
                    GateCount(qre.S.resource_rep()),
                    GateCount(qre.T.resource_rep()),
                    GateCount(qre.RZ.resource_rep(), 2),
                ],
            ),
        ),
    )
    def test_resources(self, num_wires, expected_res):
        """Test that the resources are correct."""
        assert qre.PhaseGradient.resource_decomp(num_wires=num_wires) == expected_res


class TestResourceOutMultiplier:
    """Test the OutMultiplier class."""

    @pytest.mark.parametrize("a_register_size", (1, 2, 3))
    @pytest.mark.parametrize("b_register_size", (4, 5, 6))
    def test_resource_params(self, a_register_size, b_register_size):
        """Test that the resource params are correct."""
        op = qre.OutMultiplier(a_register_size, b_register_size)
        assert op.resource_params == {
            "a_num_wires": a_register_size,
            "b_num_wires": b_register_size,
        }

    @pytest.mark.parametrize("a_register_size", (1, 2, 3))
    @pytest.mark.parametrize("b_register_size", (4, 5, 6))
    def test_resource_rep(self, a_register_size, b_register_size):
        """Test that the compressed representation is correct."""
        expected_num_wires = a_register_size + 3 * b_register_size
        expected = qre.CompressedResourceOp(
            qre.OutMultiplier,
            expected_num_wires,
            {"a_num_wires": a_register_size, "b_num_wires": b_register_size},
        )
        assert qre.OutMultiplier.resource_rep(a_register_size, b_register_size) == expected

    def test_resources(self):
        """Test that the resources are correct."""
        a_register_size = 5
        b_register_size = 3

        toff = resource_rep(qre.Toffoli)
        l_elbow = resource_rep(qre.TemporaryAND)
        r_elbow = resource_rep(qre.Adjoint, {"base_cmpr_op": l_elbow})

        num_elbows = 12
        num_toff = 1

        expected = [
            GateCount(l_elbow, num_elbows),
            GateCount(r_elbow, num_elbows),
            GateCount(toff, num_toff),
        ]
        assert qre.OutMultiplier.resource_decomp(a_register_size, b_register_size) == expected


class TestResourceSemiAdder:
    """Test the ResourceSemiAdder class."""

    @pytest.mark.parametrize("register_size", (1, 2, 3, 4))
    def test_resource_params(self, register_size):
        """Test that the resource params are correct."""
        op = qre.SemiAdder(register_size)
        assert op.resource_params == {"max_register_size": register_size}

    @pytest.mark.parametrize("register_size", (1, 2, 3, 4))
    def test_resource_rep(self, register_size):
        """Test that the compressed representation is correct."""
        expected = qre.CompressedResourceOp(
            qre.SemiAdder, 2 * register_size, {"max_register_size": register_size}
        )
        assert qre.SemiAdder.resource_rep(max_register_size=register_size) == expected

    @pytest.mark.parametrize(
        "register_size, expected_res",
        (
            (
                1,
                [GateCount(resource_rep(qre.CNOT))],
            ),
            (
                2,
                [
                    GateCount(resource_rep(qre.CNOT), 2),
                    GateCount(resource_rep(qre.X), 2),
                    GateCount(resource_rep(qre.Toffoli)),
                ],
            ),
            (
                3,
                [
                    qre.Allocate(2),
                    GateCount(resource_rep(qre.CNOT), 9),
                    GateCount(resource_rep(qre.TemporaryAND), 2),
                    GateCount(
                        resource_rep(
                            qre.Adjoint,
                            {"base_cmpr_op": resource_rep(qre.TemporaryAND)},
                        ),
                        2,
                    ),
                    qre.Deallocate(2),
                ],
            ),
        ),
    )
    def test_resources(self, register_size, expected_res):
        """Test that the resources are correct."""
        assert qre.SemiAdder.resource_decomp(register_size) == expected_res

    @pytest.mark.parametrize(
        "num_ctrl_wires, num_zero_ctrl, max_register_size, expected_res",
        (
            (
                1,
                0,
                5,
                [
                    qre.Allocate(4),
                    GateCount(resource_rep(qre.CNOT), 24),
                    GateCount(resource_rep(qre.TemporaryAND), 8),
                    GateCount(
                        resource_rep(qre.Adjoint, {"base_cmpr_op": resource_rep(qre.TemporaryAND)}),
                        8,
                    ),
                    qre.Deallocate(4),
                ],
            ),
            (
                2,
                1,
                5,
                [
                    qre.Allocate(1),
                    GateCount(
                        resource_rep(
                            qre.MultiControlledX,
                            {
                                "num_ctrl_wires": 2,
                                "num_zero_ctrl": 1,
                            },
                        ),
                        2,
                    ),
                    qre.Allocate(4),
                    GateCount(resource_rep(qre.CNOT), 24),
                    GateCount(resource_rep(qre.TemporaryAND), 8),
                    GateCount(
                        resource_rep(qre.Adjoint, {"base_cmpr_op": resource_rep(qre.TemporaryAND)}),
                        8,
                    ),
                    qre.Deallocate(4),
                    qre.Deallocate(1),
                ],
            ),
            (
                1,
                1,
                5,
                [
                    qre.Allocate(4),
                    GateCount(resource_rep(qre.CNOT), 24),
                    GateCount(resource_rep(qre.TemporaryAND), 8),
                    GateCount(
                        resource_rep(qre.Adjoint, {"base_cmpr_op": resource_rep(qre.TemporaryAND)}),
                        8,
                    ),
                    qre.Deallocate(4),
                    GateCount(resource_rep(qre.X), 2),
                ],
            ),
        ),
    )
    def test_resources_controlled(
        self, num_ctrl_wires, num_zero_ctrl, max_register_size, expected_res
    ):
        """Test that the special case controlled resources are correct."""
        op = qre.Controlled(
            qre.SemiAdder(max_register_size=max_register_size),
            num_ctrl_wires=num_ctrl_wires,
            num_zero_ctrl=num_zero_ctrl,
        )
        assert op.resource_decomp(**op.resource_params) == expected_res

    @pytest.mark.parametrize("max_register_size", (-1, 0, 2))
    def test_resources_controlled_error(self, max_register_size):
        """Test that the controlled_resource_decomp raises correct errors."""

        with pytest.raises(ResourcesUndefinedError):
            qre.SemiAdder.controlled_resource_decomp(
                num_ctrl_wires=1,
                num_zero_ctrl=0,
                target_resource_params={"max_register_size": max_register_size},
            )


class TestResourceControlledSequence:
    """Test the ResourceControlledSequence class."""

    def test_wire_error(self):
        """Test that an error is raised when wrong number of wires is provided."""
        with pytest.raises(ValueError, match="Expected 10 wires, got 3"):
            qre.ControlledSequence(
                base=qre.QFT(5, [0, 1, 2, 3, 4]), num_control_wires=5, wires=[0, 1, 2]
            )

    @pytest.mark.parametrize(
        "base_op, num_ctrl_wires",
        (
            (qre.QFT(5), 5),
            (qre.RZ(precision=1e-3), 10),
            (
                qre.MultiRZ(
                    3,
                    1e-5,
                ),
                3,
            ),
        ),
    )
    def test_resource_params(self, base_op, num_ctrl_wires):
        """Test the resource params"""
        op = qre.ControlledSequence(base_op, num_ctrl_wires)
        expected_params = {
            "base_cmpr_op": base_op.resource_rep_from_op(),
            "num_ctrl_wires": num_ctrl_wires,
        }

        assert op.resource_params == expected_params

    @pytest.mark.parametrize(
        "base_op, num_ctrl_wires",
        (
            (qre.QFT(5), 5),
            (qre.RZ(precision=1e-3), 10),
            (
                qre.MultiRZ(
                    3,
                    1e-5,
                ),
                3,
            ),
        ),
    )
    def test_resource_rep(self, base_op, num_ctrl_wires):
        """Test the resource rep method"""
        base_cmpr_op = base_op.resource_rep_from_op()
        expected = qre.CompressedResourceOp(
            qre.ControlledSequence,
            base_cmpr_op.num_wires + num_ctrl_wires,
            {
                "base_cmpr_op": base_cmpr_op,
                "num_ctrl_wires": num_ctrl_wires,
            },
        )

        assert qre.ControlledSequence.resource_rep(base_cmpr_op, num_ctrl_wires) == expected

    @pytest.mark.parametrize(
        "base_op, num_ctrl_wires, expected_res",
        (
            (
                qre.QFT(5),
                5,
                [
                    GateCount(
                        qre.Controlled.resource_rep(
                            qre.Pow.resource_rep(
                                qre.QFT.resource_rep(5),
                                1,
                            ),
                            1,
                            0,
                        )
                    ),
                    GateCount(
                        qre.Controlled.resource_rep(
                            qre.Pow.resource_rep(
                                qre.QFT.resource_rep(5),
                                2,
                            ),
                            1,
                            0,
                        )
                    ),
                    GateCount(
                        qre.Controlled.resource_rep(
                            qre.Pow.resource_rep(
                                qre.QFT.resource_rep(5),
                                4,
                            ),
                            1,
                            0,
                        )
                    ),
                    GateCount(
                        qre.Controlled.resource_rep(
                            qre.Pow.resource_rep(
                                qre.QFT.resource_rep(5),
                                8,
                            ),
                            1,
                            0,
                        )
                    ),
                    GateCount(
                        qre.Controlled.resource_rep(
                            qre.Pow.resource_rep(
                                qre.QFT.resource_rep(5),
                                16,
                            ),
                            1,
                            0,
                        )
                    ),
                ],
            ),
            (
                qre.RZ(precision=1e-3),
                3,
                [
                    GateCount(
                        qre.Controlled.resource_rep(
                            qre.Pow.resource_rep(
                                qre.RZ.resource_rep(precision=1e-3),
                                1,
                            ),
                            1,
                            0,
                        )
                    ),
                    GateCount(
                        qre.Controlled.resource_rep(
                            qre.Pow.resource_rep(
                                qre.RZ.resource_rep(precision=1e-3),
                                2,
                            ),
                            1,
                            0,
                        )
                    ),
                    GateCount(
                        qre.Controlled.resource_rep(
                            qre.Pow.resource_rep(
                                qre.RZ.resource_rep(precision=1e-3),
                                4,
                            ),
                            1,
                            0,
                        )
                    ),
                ],
            ),
            (
                qre.ChangeOpBasis(
                    compute_op=qre.AQFT(3, 5),
                    target_op=qre.RZ(),
                ),
                3,
                [
                    GateCount(qre.AQFT.resource_rep(3, 5)),
                    GateCount(
                        qre.Controlled.resource_rep(
                            qre.Pow.resource_rep(
                                qre.RZ.resource_rep(),
                                1,
                            ),
                            1,
                            0,
                        )
                    ),
                    GateCount(
                        qre.Controlled.resource_rep(
                            qre.Pow.resource_rep(
                                qre.RZ.resource_rep(),
                                2,
                            ),
                            1,
                            0,
                        )
                    ),
                    GateCount(
                        qre.Controlled.resource_rep(
                            qre.Pow.resource_rep(
                                qre.RZ.resource_rep(),
                                4,
                            ),
                            1,
                            0,
                        )
                    ),
                    GateCount(qre.Adjoint.resource_rep(qre.AQFT.resource_rep(3, 5))),
                ],
            ),
        ),
    )
    def test_resources(self, base_op, num_ctrl_wires, expected_res):
        """Test resources"""
        op = qre.ControlledSequence(base_op, num_ctrl_wires)
        assert op.resource_decomp(**op.resource_params) == expected_res


class TestResourceQPE:
    """Test the ResourceQPE class."""

    def test_wire_error(self):
        """Test that an error is raised when wrong number of wires is provided."""
        with pytest.raises(ValueError, match="Expected 4 wires, got 3"):
            qre.QPE(base=qre.X(0), num_estimation_wires=3, adj_qft_op=qre.QFT(3), wires=[0, 1, 2])

    def test_tracking_name(self):
        """Test that the name of the operator is tracked correctly."""
        op = qre.QPE(base=qre.X(), num_estimation_wires=3, adj_qft_op=qre.QFT(3))
        assert (
            op.tracking_name(resource_rep(qre.X), 3, resource_rep(qre.QFT, {"num_wires": 3}))
            == "QPE(X, 3, adj_qft=QFT(3))"
        )

    @pytest.mark.parametrize(
        "base_op, num_est_wires, adj_qft_op",
        (
            (qre.RX(precision=1e-5), 5, None),
            (qre.X(), 3, qre.QFT(3)),
            (qre.RZ(), 4, qre.Adjoint(qre.AQFT(3, 4))),
        ),
    )
    def test_resource_params(self, base_op, num_est_wires, adj_qft_op):
        """Test the resource_params method"""
        base_cmpr_op = base_op.resource_rep_from_op()

        if adj_qft_op is None:
            op = qre.QPE(base_op, num_est_wires)
            adj_qft_cmpr_op = None
        else:
            op = qre.QPE(base_op, num_est_wires, adj_qft_op)
            adj_qft_cmpr_op = adj_qft_op.resource_rep_from_op()

        assert op.resource_params == {
            "base_cmpr_op": base_cmpr_op,
            "num_estimation_wires": num_est_wires,
            "adj_qft_cmpr_op": adj_qft_cmpr_op,
        }

    @pytest.mark.parametrize(
        "base_cmpr_op, num_est_wires, adj_qft_cmpr_op",
        (
            (qre.RX.resource_rep(precision=1e-5), 5, None),
            (qre.X.resource_rep(), 3, qre.QFT.resource_rep(3)),
            (
                qre.RZ.resource_rep(),
                4,
                qre.Adjoint.resource_rep(qre.AQFT.resource_rep(3, 4)),
            ),
        ),
    )
    def test_resource_rep(self, base_cmpr_op, num_est_wires, adj_qft_cmpr_op):
        """Test the resource_rep method"""
        if adj_qft_cmpr_op is None:
            adj_qft_cmpr_op = qre.Adjoint.resource_rep(qre.QFT.resource_rep(num_est_wires))

        expected = qre.CompressedResourceOp(
            qre.QPE,
            base_cmpr_op.num_wires + num_est_wires,
            {
                "base_cmpr_op": base_cmpr_op,
                "num_estimation_wires": num_est_wires,
                "adj_qft_cmpr_op": adj_qft_cmpr_op,
            },
        )

        assert qre.QPE.resource_rep(base_cmpr_op, num_est_wires, adj_qft_cmpr_op) == expected

    @pytest.mark.parametrize(
        "base_op, num_est_wires, adj_qft_op, expected_res",
        (
            (
                qre.RX(precision=1e-5),
                5,
                None,
                [
                    GateCount(qre.Hadamard.resource_rep(), 5),
                    GateCount(
                        qre.ControlledSequence.resource_rep(
                            qre.RX.resource_rep(precision=1e-5),
                            5,
                        ),
                    ),
                    GateCount(qre.Adjoint.resource_rep(qre.QFT.resource_rep(5))),
                ],
            ),
            (
                qre.X(),
                3,
                qre.QFT(3),
                [
                    GateCount(qre.Hadamard.resource_rep(), 3),
                    GateCount(
                        qre.ControlledSequence.resource_rep(
                            qre.X.resource_rep(),
                            3,
                        ),
                    ),
                    GateCount(qre.QFT.resource_rep(3)),
                ],
            ),
            (
                qre.RZ(),
                4,
                qre.Adjoint(qre.AQFT(3, 4)),
                [
                    GateCount(qre.Hadamard.resource_rep(), 4),
                    GateCount(
                        qre.ControlledSequence.resource_rep(
                            qre.RZ.resource_rep(),
                            4,
                        ),
                    ),
                    GateCount(
                        qre.Adjoint.resource_rep(qre.AQFT.resource_rep(3, 4)),
                    ),
                ],
            ),
        ),
    )
    def test_resources(self, base_op, num_est_wires, adj_qft_op, expected_res):
        """Test that resources method is correct"""
        op = (
            qre.QPE(base_op, num_est_wires)
            if adj_qft_op is None
            else qre.QPE(base_op, num_est_wires, adj_qft_op)
        )
        assert op.resource_decomp(**op.resource_params) == expected_res


class TestResourceIterativeQPE:
    """Test the ResourceIterativeQPE class."""

    @pytest.mark.parametrize(
        "base_op, num_iter",
        (
            (qre.RX(precision=1e-5), 5),
            (qre.QubitUnitary(4, 1e-5), 7),
            (
                qre.ChangeOpBasis(
                    qre.RY(precision=1e-3),
                    qre.RZ(precision=1e-5),
                ),
                3,
            ),
        ),
    )
    def test_resource_params(self, base_op, num_iter):
        """Test the resource_params method"""
        op = qre.IterativeQPE(base_op, num_iter)
        expected = {
            "base_cmpr_op": base_op.resource_rep_from_op(),
            "num_iter": num_iter,
        }
        assert op.resource_params == expected

    @pytest.mark.parametrize(
        "base_op, num_iter",
        (
            (qre.RX(precision=1e-5), 5),
            (qre.QubitUnitary(4, 1e-5), 7),
            (
                qre.ChangeOpBasis(
                    qre.RY(precision=1e-3),
                    qre.RZ(precision=1e-5),
                ),
                3,
            ),
        ),
    )
    def test_resource_rep(self, base_op, num_iter):
        """Test the resource_rep method"""
        base_cmpr_op = base_op.resource_rep_from_op()
        expected = qre.CompressedResourceOp(
            qre.IterativeQPE,
            base_cmpr_op.num_wires,
            {"base_cmpr_op": base_cmpr_op, "num_iter": num_iter},
        )
        assert qre.IterativeQPE.resource_rep(base_cmpr_op, num_iter) == expected

    @pytest.mark.parametrize(
        "base_op, num_iter, expected_res",
        (
            (
                qre.RX(precision=1e-5),
                5,
                [
                    GateCount(qre.Hadamard.resource_rep(), 10),
                    Allocate(1),
                    GateCount(
                        qre.Controlled.resource_rep(
                            qre.Pow.resource_rep(
                                qre.RX.resource_rep(precision=1e-5),
                                1,
                            ),
                            1,
                            0,
                        )
                    ),
                    GateCount(
                        qre.Controlled.resource_rep(
                            qre.Pow.resource_rep(
                                qre.RX.resource_rep(precision=1e-5),
                                2,
                            ),
                            1,
                            0,
                        )
                    ),
                    GateCount(
                        qre.Controlled.resource_rep(
                            qre.Pow.resource_rep(
                                qre.RX.resource_rep(precision=1e-5),
                                4,
                            ),
                            1,
                            0,
                        )
                    ),
                    GateCount(
                        qre.Controlled.resource_rep(
                            qre.Pow.resource_rep(
                                qre.RX.resource_rep(precision=1e-5),
                                8,
                            ),
                            1,
                            0,
                        )
                    ),
                    GateCount(
                        qre.Controlled.resource_rep(
                            qre.Pow.resource_rep(
                                qre.RX.resource_rep(precision=1e-5),
                                16,
                            ),
                            1,
                            0,
                        )
                    ),
                    GateCount(qre.PhaseShift.resource_rep(), 10),
                    Deallocate(1),
                ],
            ),
            (
                qre.QubitUnitary(7, 1e-5),
                4,
                [
                    GateCount(qre.Hadamard.resource_rep(), 8),
                    Allocate(1),
                    GateCount(
                        qre.Controlled.resource_rep(
                            qre.Pow.resource_rep(
                                qre.QubitUnitary.resource_rep(7, 1e-5),
                                1,
                            ),
                            1,
                            0,
                        )
                    ),
                    GateCount(
                        qre.Controlled.resource_rep(
                            qre.Pow.resource_rep(
                                qre.QubitUnitary.resource_rep(7, 1e-5),
                                2,
                            ),
                            1,
                            0,
                        )
                    ),
                    GateCount(
                        qre.Controlled.resource_rep(
                            qre.Pow.resource_rep(
                                qre.QubitUnitary.resource_rep(7, 1e-5),
                                4,
                            ),
                            1,
                            0,
                        )
                    ),
                    GateCount(
                        qre.Controlled.resource_rep(
                            qre.Pow.resource_rep(
                                qre.QubitUnitary.resource_rep(7, 1e-5),
                                8,
                            ),
                            1,
                            0,
                        )
                    ),
                    GateCount(qre.PhaseShift.resource_rep(), 6),
                    Deallocate(1),
                ],
            ),
            (
                qre.ChangeOpBasis(
                    qre.RY(precision=1e-3),
                    qre.RZ(precision=1e-5),
                ),
                3,
                [
                    GateCount(qre.Hadamard.resource_rep(), 6),
                    Allocate(1),
                    GateCount(qre.RY.resource_rep(precision=1e-3)),
                    GateCount(
                        qre.Controlled.resource_rep(
                            qre.Pow.resource_rep(
                                qre.RZ.resource_rep(precision=1e-5),
                                1,
                            ),
                            1,
                            0,
                        )
                    ),
                    GateCount(
                        qre.Controlled.resource_rep(
                            qre.Pow.resource_rep(
                                qre.RZ.resource_rep(precision=1e-5),
                                2,
                            ),
                            1,
                            0,
                        )
                    ),
                    GateCount(
                        qre.Controlled.resource_rep(
                            qre.Pow.resource_rep(
                                qre.RZ.resource_rep(precision=1e-5),
                                4,
                            ),
                            1,
                            0,
                        )
                    ),
                    GateCount(
                        qre.Adjoint.resource_rep(qre.RY.resource_rep(precision=1e-3)),
                    ),
                    GateCount(qre.PhaseShift.resource_rep(), 3),
                    Deallocate(1),
                ],
            ),
        ),
    )
    def test_resources(self, base_op, num_iter, expected_res):
        """Test the resources method"""
        op = qre.IterativeQPE(base_op, num_iter)
        assert op.resource_decomp(**op.resource_params) == expected_res


class TestResourceQFT:
    """Test the ResourceQFT class."""

    def test_init_no_num_wires(self):
        """Test that we can instantiate the operator without providing num_wires"""
        op = qre.QFT(wires=range(3))
        assert op.resource_params == {"num_wires": 3}

    def test_init_raises_error(self):
        """Test that an error is raised when wires and num_wires are both not provided"""
        with pytest.raises(ValueError, match="Must provide atleast one of"):
            qre.QFT()

    def test_tracking_name(self):
        """Test that the name of the operator is tracked correctly."""
        assert qre.QFT(1).tracking_name(1) == "QFT(1)"

    @pytest.mark.parametrize("num_wires", (1, 2, 3, 4))
    def test_resource_params(self, num_wires):
        """Test that the resource params are correct."""
        op = qre.QFT(num_wires)
        assert op.resource_params == {"num_wires": num_wires}

    @pytest.mark.parametrize("num_wires", (1, 2, 3, 4))
    def test_resource_rep(self, num_wires):
        """Test that the compressed representation is correct."""
        expected = qre.CompressedResourceOp(qre.QFT, num_wires, {"num_wires": num_wires})
        assert qre.QFT.resource_rep(num_wires=num_wires) == expected

    @pytest.mark.parametrize(
        "num_wires, expected_res",
        (
            (
                1,
                [GateCount(resource_rep(qre.Hadamard))],
            ),
            (
                2,
                [
                    GateCount(resource_rep(qre.Hadamard), 2),
                    GateCount(resource_rep(qre.SWAP)),
                    GateCount(resource_rep(qre.ControlledPhaseShift)),
                ],
            ),
            (
                3,
                [
                    GateCount(resource_rep(qre.Hadamard), 3),
                    GateCount(resource_rep(qre.SWAP)),
                    GateCount(resource_rep(qre.ControlledPhaseShift), 3),
                ],
            ),
        ),
    )
    def test_resources(self, num_wires, expected_res):
        """Test that the resources are correct."""
        assert qre.QFT.resource_decomp(num_wires) == expected_res

    @pytest.mark.parametrize(
        "num_wires, expected_res",
        (
            (
                1,
                [GateCount(resource_rep(qre.Hadamard))],
            ),
            (
                2,
                [
                    GateCount(resource_rep(qre.Hadamard), 2),
                    GateCount(resource_rep(qre.SWAP)),
                    GateCount(
                        qre.Controlled.resource_rep(
                            qre.SemiAdder.resource_rep(max_register_size=1),
                            num_ctrl_wires=1,
                            num_zero_ctrl=0,
                        )
                    ),
                ],
            ),
            (
                3,
                [
                    GateCount(resource_rep(qre.Hadamard), 3),
                    GateCount(resource_rep(qre.SWAP)),
                    GateCount(
                        qre.Controlled.resource_rep(
                            qre.SemiAdder.resource_rep(max_register_size=1),
                            num_ctrl_wires=1,
                            num_zero_ctrl=0,
                        )
                    ),
                    GateCount(
                        qre.Controlled.resource_rep(
                            qre.SemiAdder.resource_rep(max_register_size=2),
                            num_ctrl_wires=1,
                            num_zero_ctrl=0,
                        )
                    ),
                ],
            ),
        ),
    )
    def test_resources_phasegrad(self, num_wires, expected_res):
        """Test that the resources are correct for phase gradient method."""
        assert qre.QFT.phase_grad_resource_decomp(num_wires) == expected_res


class TestResourceAQFT:
    """Test the ResourceAQFT class."""

    @pytest.mark.parametrize("order", (-1, 0))
    def test_aqft_order_errors(self, order):
        """Test that the correct error is raised when invalid values of order are provided."""
        with pytest.raises(ValueError, match="Order must be a positive integer greater than 0."):
            qre.AQFT(order, 3)

    def test_init_no_num_wires(self):
        """Test that we can instantiate the operator without providing num_wires"""
        op = qre.AQFT(order=2, wires=range(3))
        assert op.resource_params == {"order": 2, "num_wires": 3}

    def test_init_raises_error(self):
        """Test that an error is raised when wires and num_wires are both not provided"""
        with pytest.raises(ValueError, match="Must provide atleast one of"):
            qre.AQFT(order=2)

    def test_tracking_name(self):
        """Test that the name of the operator is tracked correctly."""
        assert qre.AQFT(3, 2).tracking_name(3, 2) == "AQFT(3, 2)"

    @pytest.mark.parametrize(
        "num_wires, order",
        (
            (3, 2),
            (3, 3),
            (4, 2),
            (4, 3),
            (5, 5),
        ),
    )
    def test_resource_params(self, num_wires, order):
        """Test that the resource params are correct."""
        op = qre.AQFT(order, num_wires)
        assert op.resource_params == {"order": order, "num_wires": num_wires}

    @pytest.mark.parametrize(
        "num_wires, order",
        (
            (3, 2),
            (3, 3),
            (4, 2),
            (4, 3),
            (5, 5),
        ),
    )
    def test_resource_rep(self, order, num_wires):
        """Test that the compressed representation is correct."""
        expected = qre.CompressedResourceOp(
            qre.AQFT, num_wires, {"order": order, "num_wires": num_wires}
        )
        assert qre.AQFT.resource_rep(order=order, num_wires=num_wires) == expected

    @pytest.mark.parametrize(
        "num_wires, order, expected_res",
        (
            (
                5,
                1,
                [
                    GateCount(resource_rep(qre.Hadamard), 5),
                ],
            ),
            (
                5,
                3,
                [
                    GateCount(resource_rep(qre.Hadamard), 5),
                    GateCount(
                        qre.Controlled.resource_rep(
                            base_cmpr_op=resource_rep(qre.S),
                            num_ctrl_wires=1,
                            num_zero_ctrl=0,
                        ),
                        4,
                    ),
                    Allocate(1),
                    GateCount(resource_rep(qre.TemporaryAND), 1),
                    GateCount(qre.SemiAdder.resource_rep(1)),
                    GateCount(resource_rep(qre.Hadamard)),
                    GateCount(
                        qre.Adjoint.resource_rep(resource_rep(qre.TemporaryAND)),
                        1,
                    ),
                    Deallocate(1),
                    Allocate(2),
                    GateCount(resource_rep(qre.TemporaryAND), 2 * 2),
                    GateCount(qre.SemiAdder.resource_rep(2), 2),
                    GateCount(resource_rep(qre.Hadamard), 2),
                    GateCount(
                        qre.Adjoint.resource_rep(resource_rep(qre.TemporaryAND)),
                        2 * 2,
                    ),
                    Deallocate(2),
                    GateCount(resource_rep(qre.SWAP), 2),
                ],
            ),
            (
                5,
                5,
                [
                    GateCount(resource_rep(qre.Hadamard), 5),
                    GateCount(
                        qre.Controlled.resource_rep(
                            base_cmpr_op=resource_rep(qre.S),
                            num_ctrl_wires=1,
                            num_zero_ctrl=0,
                        ),
                        4,
                    ),
                    Allocate(1),
                    GateCount(resource_rep(qre.TemporaryAND), 1),
                    GateCount(qre.SemiAdder.resource_rep(1)),
                    GateCount(resource_rep(qre.Hadamard)),
                    GateCount(
                        qre.Adjoint.resource_rep(resource_rep(qre.TemporaryAND)),
                        1,
                    ),
                    Deallocate(1),
                    Allocate(2),
                    GateCount(resource_rep(qre.TemporaryAND), 2),
                    GateCount(qre.SemiAdder.resource_rep(2)),
                    GateCount(resource_rep(qre.Hadamard)),
                    GateCount(
                        qre.Adjoint.resource_rep(resource_rep(qre.TemporaryAND)),
                        2,
                    ),
                    Deallocate(2),
                    Allocate(3),
                    GateCount(resource_rep(qre.TemporaryAND), 3),
                    GateCount(qre.SemiAdder.resource_rep(3)),
                    GateCount(resource_rep(qre.Hadamard)),
                    GateCount(
                        qre.Adjoint.resource_rep(resource_rep(qre.TemporaryAND)),
                        3,
                    ),
                    Deallocate(3),
                    GateCount(resource_rep(qre.SWAP), 2),
                ],
            ),
        ),
    )
    def test_resources(self, order, num_wires, expected_res):
        """Test that the resources are correct."""
        assert qre.AQFT.resource_decomp(order, num_wires) == expected_res


class TestResourceBasisRotation:
    """Test the BasisRotation class."""

    def test_tracking_name(self):
        """Test that the name of the operator is tracked correctly."""
        assert qre.BasisRotation(1).tracking_name(1) == "BasisRotation(1)"

    def test_init_no_dim(self):
        """Test that we can instantiate the operator without providing dim"""
        op = qre.BasisRotation(wires=range(3))
        assert op.resource_params == {"dim": 3}

    def test_init_raises_error(self):
        """Test that an error is raised when wires and dim are both not provided"""
        with pytest.raises(ValueError, match="Must provide atleast one of"):
            qre.BasisRotation()

    @pytest.mark.parametrize("dim", (1, 2, 3))
    def test_resource_params(self, dim):
        """Test that the resource params are correct."""
        op = qre.BasisRotation(dim)
        assert op.resource_params == {"dim": dim}

    @pytest.mark.parametrize("dim", (1, 2, 3))
    def test_resource_rep(self, dim):
        """Test that the compressed representation is correct."""
        expected = qre.CompressedResourceOp(qre.BasisRotation, dim, {"dim": dim})
        assert qre.BasisRotation.resource_rep(dim=dim) == expected

    @pytest.mark.parametrize("dim", (1, 2, 3))
    def test_resources(self, dim):
        """Test that the resources are correct."""
        expected = [
            GateCount(resource_rep(qre.PhaseShift), dim + (dim * (dim - 1) // 2)),
            GateCount(resource_rep(qre.SingleExcitation), dim * (dim - 1) // 2),
        ]
        assert qre.BasisRotation.resource_decomp(dim) == expected


class TestResourceSelect:
    """Test the Select class."""

    def test_select_factor_errors(self):
        """Test that the correct error is raised when invalid ops are provided."""
        with pytest.raises(ValueError, match="All factors of the Select must be instances of"):
            qre.Select(ops=[qml.X(0), qre.Y(), qre.Z()])

    def test_wire_error(self):
        """Test that an error is raised when wrong number of wires is provided."""
        with pytest.raises(ValueError, match="Expected at least 4 wires"):
            qre.Select(ops=[qre.RX(), qre.Z(), qre.CNOT()], wires=[0])

    def test_wire_init(self):
        """Test that the number of wires is correctly computed from the provided wires."""
        wires = [0, 1, 2, 3]
        op = qre.Select(ops=[qre.RX(), qre.Z(), qre.CNOT()], wires=wires)
        assert op.num_wires == len(wires)

    def test_resource_params(self):
        """Test that the resource params are correct."""
        ops = [qre.RX(), qre.Z(), qre.CNOT()]
        cmpr_ops = tuple(op.resource_rep_from_op() for op in ops)

        op = qre.Select(ops)
        assert op.resource_params == {"cmpr_ops": cmpr_ops, "num_wires": 4}

    def test_resource_rep(self):
        """Test that the compressed representation is correct."""
        ops = [qre.RX(wires=0), qre.Z(wires=1), qre.CNOT(wires=[1, 2])]
        num_wires = 3 + 2  # 3 op wires + 2 control wires
        cmpr_ops = tuple(op.resource_rep_from_op() for op in ops)

        expected = qre.CompressedResourceOp(
            qre.Select, num_wires, {"cmpr_ops": cmpr_ops, "num_wires": num_wires}
        )
        print(expected)
        print(qre.Select.resource_rep(cmpr_ops, num_wires))
        assert qre.Select.resource_rep(cmpr_ops, num_wires) == expected

        op = qre.Select(ops)
        print(op.resource_rep(**op.resource_params))
        assert op.resource_rep(**op.resource_params) == expected

    def test_resources(self):
        """Test that the resources are correct."""
        ops = [qre.RX(), qre.Z(), qre.CNOT()]
        cmpr_ops = tuple(op.resource_rep_from_op() for op in ops)

        expected = [
            qre.Allocate(1),
            GateCount(
                qre.Controlled.resource_rep(
                    qre.RX.resource_rep(),
                    1,
                    0,
                )
            ),
            GateCount(
                qre.Controlled.resource_rep(
                    qre.Z.resource_rep(),
                    1,
                    0,
                )
            ),
            GateCount(
                qre.Controlled.resource_rep(
                    qre.CNOT.resource_rep(),
                    1,
                    0,
                )
            ),
            GateCount(qre.X.resource_rep(), 4),
            GateCount(qre.CNOT.resource_rep(), 2),
            GateCount(qre.TemporaryAND.resource_rep(), 2),
            GateCount(
                qre.Adjoint.resource_rep(
                    qre.TemporaryAND.resource_rep(),
                ),
                2,
            ),
            qre.Deallocate(1),
        ]
        assert qre.Select.resource_decomp(cmpr_ops, num_wires=4) == expected

    def test_textbook_resources(self):
        """Test that the textbook resources are correct."""
        ops = [qre.X()]
        cmpr_ops = tuple(op.resource_rep_from_op() for op in ops)

        from collections import defaultdict

        expected = defaultdict(int)
        expected[qre.CompressedResourceOp(qre.X, 1)] = 0
        expected[
            qre.CompressedResourceOp(
                qre.Controlled,
                num_wires=1,
                params={
                    "base_cmpr_op": qre.CompressedResourceOp(qre.X, num_wires=1),
                    "num_ctrl_wires": 0,
                    "num_zero_ctrl": 0,
                },
            )
        ] = 1

        assert qre.Select.textbook_resources(cmpr_ops) == expected


class TestResourceQROM:
    """Test the resource QROM class."""

    def test_select_swap_depth_errors(self):
        """Test that the correct error is raised when invalid values of
        select_swap_depth are provided.
        """
        select_swap_depth = "Not A Valid Input"
        with pytest.raises(ValueError, match="`select_swap_depth` must be None or an integer."):
            qre.QROM(100, 10, select_swap_depth=select_swap_depth)

        with pytest.raises(ValueError, match="`select_swap_depth` must be None or an integer."):
            qre.QROM.resource_rep(100, 10, select_swap_depth=select_swap_depth)

        select_swap_depth = 3
        with pytest.raises(
            ValueError, match="`select_swap_depth` must be 1 or a positive integer power of 2."
        ):
            qre.QROM(100, 10, select_swap_depth=select_swap_depth)

        with pytest.raises(
            ValueError, match="`select_swap_depth` must be 1 or a positive integer power of 2."
        ):
            qre.QROM.resource_rep(100, 10, select_swap_depth=select_swap_depth)

    @pytest.mark.parametrize(
        "num_data_points, size_data_points, num_bit_flips, depth, restored",
        (
            (10, 3, 15, None, True),
            (100, 5, 50, 2, False),
            (12, 2, 5, 1, True),
        ),
    )
    def test_resource_params(
        self, num_data_points, size_data_points, num_bit_flips, depth, restored
    ):
        """Test that the resource params are correct."""
        if depth is None:
            op = qre.QROM(num_data_points, size_data_points)
        else:
            op = qre.QROM(num_data_points, size_data_points, num_bit_flips, restored, depth)

        assert op.resource_params == {
            "num_bitstrings": num_data_points,
            "size_bitstring": size_data_points,
            "num_bit_flips": num_bit_flips,
            "select_swap_depth": depth,
            "restored": restored,
        }

    @pytest.mark.parametrize(
        "num_data_points, size_data_points, num_bit_flips, depth, restored",
        (
            (10, 3, 15, None, True),
            (100, 5, 50, 2, False),
            (12, 2, 5, 1, True),
        ),
    )
    def test_resource_rep(self, num_data_points, size_data_points, num_bit_flips, depth, restored):
        """Test that the compressed representation is correct."""
        expected_num_wires = size_data_points + math.ceil(math.log2(num_data_points))
        expected = qre.CompressedResourceOp(
            qre.QROM,
            expected_num_wires,
            {
                "num_bitstrings": num_data_points,
                "size_bitstring": size_data_points,
                "num_bit_flips": num_bit_flips,
                "select_swap_depth": depth,
                "restored": restored,
            },
        )
        assert (
            qre.QROM.resource_rep(
                num_bitstrings=num_data_points,
                size_bitstring=size_data_points,
                num_bit_flips=num_bit_flips,
                restored=restored,
                select_swap_depth=depth,
            )
            == expected
        )

    @pytest.mark.parametrize(
        "num_data_points, size_data_points, num_bit_flips, depth, restored, expected_res",
        (
            (
                10,
                3,
                15,
                None,
                True,
                [
                    qre.Allocate(5),
                    GateCount(qre.Hadamard.resource_rep(), 6),
                    GateCount(qre.X.resource_rep(), 14),
                    GateCount(qre.CNOT.resource_rep(), 36),
                    GateCount(qre.TemporaryAND.resource_rep(), 6),
                    GateCount(
                        qre.Adjoint.resource_rep(
                            qre.TemporaryAND.resource_rep(),
                        ),
                        6,
                    ),
                    qre.Deallocate(2),
                    GateCount(qre.CSWAP.resource_rep(), 12),
                    qre.Deallocate(3),
                ],
            ),
            (
                100,
                5,
                50,
                2,
                False,
                [
                    qre.Allocate(10),
                    GateCount(qre.X.resource_rep(), 97),
                    GateCount(qre.CNOT.resource_rep(), 98),
                    GateCount(qre.TemporaryAND.resource_rep(), 48),
                    GateCount(
                        qre.Adjoint.resource_rep(
                            qre.TemporaryAND.resource_rep(),
                        ),
                        48,
                    ),
                    qre.Deallocate(5),
                    GateCount(qre.CSWAP.resource_rep(), 5),
                ],
            ),
            (
                12,
                2,
                5,
                1,
                True,
                [
                    qre.Allocate(3),
                    GateCount(qre.X.resource_rep(), 21),
                    GateCount(qre.CNOT.resource_rep(), 15),
                    GateCount(qre.TemporaryAND.resource_rep(), 10),
                    GateCount(
                        qre.Adjoint.resource_rep(
                            qre.TemporaryAND.resource_rep(),
                        ),
                        10,
                    ),
                    qre.Deallocate(3),
                ],
            ),
            (
                12,
                2,
                5,
                128,  # This will get turncated to 16 as the max depth
                False,
                [
                    qre.Allocate(30),
                    GateCount(qre.X.resource_rep(), 5),
                    GateCount(qre.CSWAP.resource_rep(), 30),
                ],
            ),
            (
                12,
                2,
                5,
                16,
                True,
                [
                    qre.Allocate(30),
                    GateCount(qre.Hadamard.resource_rep(), 4),
                    GateCount(qre.X.resource_rep(), 10),
                    GateCount(qre.CSWAP.resource_rep(), 120),
                    qre.Deallocate(30),
                ],
            ),
        ),
    )
    def test_resources(
        self, num_data_points, size_data_points, num_bit_flips, depth, restored, expected_res
    ):
        """Test that the resources are correct."""
        assert (
            qre.QROM.resource_decomp(
                num_bitstrings=num_data_points,
                size_bitstring=size_data_points,
                num_bit_flips=num_bit_flips,
                restored=restored,
                select_swap_depth=depth,
            )
            == expected_res
        )

    # pylint: disable=protected-access
    def test_t_select_swap_width(self):
        """Test that the private function doesn't give negative or
        fractional values for the depth"""
        num_bitstrings = 8
        size_bitstring = 17

        opt_width = qre.QROM._t_optimized_select_swap_width(
            num_bitstrings,
            size_bitstring,
        )
        assert opt_width == 1

    @pytest.mark.parametrize(
        "num_data_points, size_data_points, num_bit_flips, depth, restored, expected_res",
        (
            (
                10,
                3,
                15,
                None,
                True,
                [
                    qre.Allocate(6),
                    GateCount(qre.Hadamard.resource_rep(), 6),
                    GateCount(qre.X.resource_rep(), 16),
                    GateCount(qre.CNOT.resource_rep(), 38),
                    GateCount(qre.TemporaryAND.resource_rep(), 8),
                    GateCount(
                        qre.Adjoint.resource_rep(
                            qre.TemporaryAND.resource_rep(),
                        ),
                        8,
                    ),
                    qre.Deallocate(3),
                    qre.Allocate(1),
                    GateCount(qre.TemporaryAND.resource_rep(), 1),
                    GateCount(qre.CSWAP.resource_rep(), 12),
                    GateCount(
                        qre.Adjoint.resource_rep(
                            qre.TemporaryAND.resource_rep(),
                        ),
                        1,
                    ),
                    qre.Deallocate(1),
                    qre.Deallocate(3),
                ],
            ),
            (
                10,
                3,
                15,
                1,
                True,
                [
                    qre.Allocate(4),
                    GateCount(qre.X.resource_rep(), 18),
                    GateCount(qre.CNOT.resource_rep(), 24),
                    GateCount(qre.TemporaryAND.resource_rep(), 9),
                    GateCount(
                        qre.Adjoint.resource_rep(
                            qre.TemporaryAND.resource_rep(),
                        ),
                        9,
                    ),
                    qre.Deallocate(4),
                ],
            ),
            (
                12,
                2,
                5,
                16,
                True,
                [
                    qre.Allocate(30),
                    GateCount(qre.Hadamard.resource_rep(), 4),
                    GateCount(qre.X.resource_rep(), 10),
                    qre.Allocate(1),
                    GateCount(qre.TemporaryAND.resource_rep(), 4),
                    GateCount(qre.CSWAP.resource_rep(), 120),
                    GateCount(
                        qre.Adjoint.resource_rep(
                            qre.TemporaryAND.resource_rep(),
                        ),
                        4,
                    ),
                    qre.Deallocate(1),
                    qre.Deallocate(30),
                ],
            ),
        ),
    )
    def test_single_controlled_res_decomp(
        self, num_data_points, size_data_points, num_bit_flips, depth, restored, expected_res
    ):
        """Test that the resources computed by single_controlled_res_decomp are correct."""
        assert (
            qre.QROM.single_controlled_res_decomp(
                num_bitstrings=num_data_points,
                size_bitstring=size_data_points,
                num_bit_flips=num_bit_flips,
                restored=restored,
                select_swap_depth=depth,
            )
            == expected_res
        )

    @pytest.mark.parametrize(
        "num_ctrl_wires, num_zero_ctrl, num_data_points, size_data_points, num_bit_flips, depth, restored, expected_res",
        (
            (
                1,
                0,
                10,
                3,
                15,
                None,
                True,
                [
                    qre.Allocate(6),
                    GateCount(qre.Hadamard.resource_rep(), 6),
                    GateCount(qre.X.resource_rep(), 16),
                    GateCount(qre.CNOT.resource_rep(), 38),
                    GateCount(qre.TemporaryAND.resource_rep(), 8),
                    GateCount(
                        qre.Adjoint.resource_rep(
                            qre.TemporaryAND.resource_rep(),
                        ),
                        8,
                    ),
                    qre.Deallocate(3),
                    qre.Allocate(1),
                    GateCount(qre.TemporaryAND.resource_rep(), 1),
                    GateCount(qre.CSWAP.resource_rep(), 12),
                    GateCount(
                        qre.Adjoint.resource_rep(
                            qre.TemporaryAND.resource_rep(),
                        ),
                        1,
                    ),
                    qre.Deallocate(1),
                    qre.Deallocate(3),
                ],
            ),
            (
                2,
                1,
                10,
                3,
                15,
                1,
                True,
                [
                    GateCount(qre.X.resource_rep(), 2),
                    qre.Allocate(1),
                    GateCount(qre.MultiControlledX.resource_rep(2, 0), 1),
                    qre.Allocate(4),
                    GateCount(qre.X.resource_rep(), 18),
                    GateCount(qre.CNOT.resource_rep(), 24),
                    GateCount(qre.TemporaryAND.resource_rep(), 9),
                    GateCount(
                        qre.Adjoint.resource_rep(
                            qre.TemporaryAND.resource_rep(),
                        ),
                        9,
                    ),
                    qre.Deallocate(4),
                    GateCount(qre.MultiControlledX.resource_rep(2, 0), 1),
                    qre.Deallocate(1),
                ],
            ),
        ),
    )
    def test_controlled_res_decomp(
        self,
        num_ctrl_wires,
        num_zero_ctrl,
        num_data_points,
        size_data_points,
        num_bit_flips,
        depth,
        restored,
        expected_res,
    ):
        """Test that the resources computed by single_controlled_res_decomp are correct."""
        assert (
            qre.QROM.controlled_resource_decomp(
                num_ctrl_wires=num_ctrl_wires,
                num_zero_ctrl=num_zero_ctrl,
                target_resource_params={
                    "num_bitstrings": num_data_points,
                    "size_bitstring": size_data_points,
                    "num_bit_flips": num_bit_flips,
                    "restored": restored,
                    "select_swap_depth": depth,
                },
            )
            == expected_res
        )


class TestResourceSelectPauliRot:
    """Test the ResourceSelectPauliRot template"""

    def test_rot_axis_errors(self):
        """Test that the correct error is raised when invalid rotation axis argument is provided."""
        with pytest.raises(ValueError, match="The `rot_axis` argument must be one of"):
            qre.SelectPauliRot(rot_axis="A", num_ctrl_wires=1, precision=1e-3)

    @pytest.mark.parametrize("precision", (None, 1e-3, 1e-5))
    @pytest.mark.parametrize("rot_axis", ("X", "Y", "Z"))
    @pytest.mark.parametrize("num_ctrl_wires", (1, 2, 3, 4, 5))
    def test_resource_params(self, num_ctrl_wires, rot_axis, precision):
        """Test that the resource params are correct."""
        op = (
            qre.SelectPauliRot(rot_axis, num_ctrl_wires, precision)
            if precision
            else qre.SelectPauliRot(rot_axis, num_ctrl_wires)
        )
        assert op.resource_params == {
            "rot_axis": rot_axis,
            "num_ctrl_wires": num_ctrl_wires,
            "precision": precision,
        }

    @pytest.mark.parametrize("precision", (None, 1e-3, 1e-5))
    @pytest.mark.parametrize("rot_axis", ("X", "Y", "Z"))
    @pytest.mark.parametrize("num_ctrl_wires", (1, 2, 3, 4, 5))
    def test_resource_rep(self, num_ctrl_wires, rot_axis, precision):
        """Test that the compressed representation is correct."""
        expected = qre.CompressedResourceOp(
            qre.SelectPauliRot,
            num_ctrl_wires + 1,
            {
                "rot_axis": rot_axis,
                "num_ctrl_wires": num_ctrl_wires,
                "precision": precision,
            },
        )
        assert qre.SelectPauliRot.resource_rep(num_ctrl_wires, rot_axis, precision) == expected

    @pytest.mark.parametrize(
        "num_ctrl_wires, rot_axis, precision, expected_res",
        (
            (
                1,
                "X",
                None,
                [
                    GateCount(resource_rep(qre.RX, {"precision": 1e-9}), 2),
                    GateCount(resource_rep(qre.CNOT), 2),
                ],
            ),
            (
                2,
                "Y",
                1e-3,
                [
                    GateCount(resource_rep(qre.RY, {"precision": 1e-3}), 2**2),
                    GateCount(resource_rep(qre.CNOT), 2**2),
                ],
            ),
            (
                5,
                "Z",
                1e-5,
                [
                    GateCount(resource_rep(qre.RZ, {"precision": 1e-5}), 2**5),
                    GateCount(resource_rep(qre.CNOT), 2**5),
                ],
            ),
        ),
    )
    def test_default_resources(self, num_ctrl_wires, rot_axis, precision, expected_res):
        """Test that the resources are correct."""
        if precision is None:
            config = ResourceConfig()
            kwargs = config.resource_op_precisions[qre.SelectPauliRot]
            assert (
                qre.SelectPauliRot.resource_decomp(
                    num_ctrl_wires=num_ctrl_wires, rot_axis=rot_axis, **kwargs
                )
                == expected_res
            )
        else:
            assert (
                qre.SelectPauliRot.resource_decomp(
                    num_ctrl_wires=num_ctrl_wires,
                    rot_axis=rot_axis,
                    precision=precision,
                )
                == expected_res
            )

    @pytest.mark.parametrize(
        "num_ctrl_wires, rot_axis, precision, expected_res",
        (
            (
                1,
                "X",
                None,
                [
                    Allocate(33),
                    GateCount(qre.QROM.resource_rep(2, 33, 33, False)),
                    GateCount(
                        resource_rep(
                            qre.Controlled,
                            {
                                "base_cmpr_op": qre.SemiAdder.resource_rep(33),
                                "num_ctrl_wires": 1,
                                "num_zero_ctrl": 0,
                            },
                        )
                    ),
                    GateCount(
                        resource_rep(
                            qre.Adjoint,
                            {
                                "base_cmpr_op": qre.QROM.resource_rep(2, 33, 33, False),
                            },
                        )
                    ),
                    Deallocate(33),
                    GateCount(resource_rep(qre.Hadamard), 2),
                ],
            ),
            (
                2,
                "Y",
                1e-3,
                [
                    Allocate(13),
                    GateCount(qre.QROM.resource_rep(4, 13, 26, False)),
                    GateCount(
                        resource_rep(
                            qre.Controlled,
                            {
                                "base_cmpr_op": qre.SemiAdder.resource_rep(13),
                                "num_ctrl_wires": 1,
                                "num_zero_ctrl": 0,
                            },
                        )
                    ),
                    GateCount(
                        resource_rep(
                            qre.Adjoint,
                            {
                                "base_cmpr_op": qre.QROM.resource_rep(4, 13, 26, False),
                            },
                        )
                    ),
                    Deallocate(13),
                    GateCount(resource_rep(qre.Hadamard), 2),
                    GateCount(resource_rep(qre.S)),
                    GateCount(resource_rep(qre.Adjoint, {"base_cmpr_op": resource_rep(qre.S)})),
                ],
            ),
            (
                5,
                "Z",
                1e-5,
                [
                    Allocate(20),
                    GateCount(qre.QROM.resource_rep(32, 20, 320, False)),
                    GateCount(
                        resource_rep(
                            qre.Controlled,
                            {
                                "base_cmpr_op": qre.SemiAdder.resource_rep(20),
                                "num_ctrl_wires": 1,
                                "num_zero_ctrl": 0,
                            },
                        )
                    ),
                    GateCount(
                        resource_rep(
                            qre.Adjoint,
                            {
                                "base_cmpr_op": qre.QROM.resource_rep(32, 20, 320, False),
                            },
                        )
                    ),
                    Deallocate(20),
                ],
            ),
        ),
    )
    def test_phase_gradient_resources(self, num_ctrl_wires, rot_axis, precision, expected_res):
        """Test that the resources are correct."""
        if precision is None:
            config = ResourceConfig()
            kwargs = config.resource_op_precisions[qre.SelectPauliRot]
            assert (
                qre.SelectPauliRot.phase_grad_resource_decomp(
                    num_ctrl_wires=num_ctrl_wires, rot_axis=rot_axis, **kwargs
                )
                == expected_res
            )
        else:
            assert (
                qre.SelectPauliRot.phase_grad_resource_decomp(
                    num_ctrl_wires=num_ctrl_wires,
                    rot_axis=rot_axis,
                    precision=precision,
                )
                == expected_res
            )


<<<<<<< HEAD
class TestResourceUnaryIterationQPE:
    """Test the UnaryIterationQPE class."""

    def test_wire_error(self):
        """Test that an error is raised when wrong number of wires is provided."""
        with pytest.raises(ValueError, match="Expected 5 wires, got 3"):
            qre.UnaryIterationQPE(walk_operator=qre.X(0), num_iterations=8, wires=[0, 1, 2])

    def test_tracking_name(self):
        """Test that the name of the operator is tracked correctly."""
        op = qre.UnaryIterationQPE(walk_operator=qre.X(), num_iterations=8, adj_qft_op=qre.QFT(3))
        assert (
            op.tracking_name(resource_rep(qre.X), 8, resource_rep(qre.QFT, {"num_wires": 3}))
            == "UnaryIterationQPE(X, 8, adj_qft=QFT(3))"
        )

    @pytest.mark.parametrize(
        "walk_operator, n_iter, adj_qft",
        (
            (qre.RX(precision=1e-5), 5, None),
            (qre.X(), 3, qre.QFT(2)),
            (qre.RZ(), 4, qre.Adjoint(qre.AQFT(3, 2))),
        ),
    )
    def test_resource_params(self, walk_operator, n_iter, adj_qft):
        """Test the resource_params method"""
        walk_operator_cmpr = walk_operator.resource_rep_from_op()

        if adj_qft is None:
            op = qre.UnaryIterationQPE(walk_operator, n_iter)
            adj_qft_cmpr = None
        else:
            op = qre.UnaryIterationQPE(walk_operator, n_iter, adj_qft)
            adj_qft_cmpr = adj_qft.resource_rep_from_op()

        assert op.resource_params == {
            "walk_operator": walk_operator_cmpr,
            "num_iterations": n_iter,
            "adj_qft_cmpr_op": adj_qft_cmpr,
        }

    @pytest.mark.parametrize(
        "walk_operator_cmpr, n_iter, adj_qft_cmpr",
        (
            (qre.RX.resource_rep(precision=1e-5), 5, None),
            (qre.X.resource_rep(), 3, qre.QFT.resource_rep(2)),
            (
                qre.RZ.resource_rep(),
                4,
                qre.Adjoint.resource_rep(qre.AQFT.resource_rep(3, 2)),
            ),
        ),
    )
    def test_resource_rep(self, walk_operator_cmpr, n_iter, adj_qft_cmpr):
        """Test the resource_rep method"""
        num_estimation_wires = math.ceil(math.log2(n_iter + 1))
        expected_num_wires = walk_operator_cmpr.num_wires + num_estimation_wires

        expected = qre.CompressedResourceOp(
            qre.UnaryIterationQPE,
            expected_num_wires,
            {
                "walk_operator": walk_operator_cmpr,
                "num_iterations": n_iter,
                "adj_qft_cmpr_op": adj_qft_cmpr,
            },
        )

        assert (
            qre.UnaryIterationQPE.resource_rep(walk_operator_cmpr, n_iter, adj_qft_cmpr) == expected
        )

    @pytest.mark.parametrize(
        "walk_operator, n_iter, adj_qft_op, expected_res",
        (
            (
                qre.RX(precision=1e-5),
                5,
                None,
                [
                    qre.Allocate(2),
                    GateCount(qre.Hadamard.resource_rep(), 3),
                    GateCount(resource_rep(qre.Toffoli, {"elbow": "left"}), 4),
                    GateCount(qre.CNOT.resource_rep(), 4),
                    GateCount(qre.X.resource_rep(), 8),
                    GateCount(
                        qre.Controlled.resource_rep(
                            qre.RX.resource_rep(precision=1e-5), num_ctrl_wires=1, num_zero_ctrl=0
                        ),
                        5,
                    ),
                    GateCount(resource_rep(qre.Toffoli, {"elbow": "right"}), 4),
                    GateCount(
                        qre.Adjoint.resource_rep(qre.QFT.resource_rep(3)),
                    ),
                    qre.Deallocate(2),
                ],
            ),
            (
                qre.X(),
                3,
                qre.QFT(2),
                [
                    qre.Allocate(1),
                    GateCount(qre.Hadamard.resource_rep(), 2),
                    GateCount(resource_rep(qre.Toffoli, {"elbow": "left"}), 2),
                    GateCount(qre.CNOT.resource_rep(), 2),
                    GateCount(qre.X.resource_rep(), 4),
                    GateCount(
                        qre.Controlled.resource_rep(
                            qre.X.resource_rep(), num_ctrl_wires=1, num_zero_ctrl=0
                        ),
                        3,
                    ),
                    GateCount(resource_rep(qre.Toffoli, {"elbow": "right"}), 2),
                    GateCount(qre.QFT.resource_rep(2)),
                    qre.Deallocate(1),
                ],
            ),
            (
                qre.RZ(),
                4,
                qre.Adjoint(qre.AQFT(3, 2)),
                [
                    qre.Allocate(2),
                    GateCount(qre.Hadamard.resource_rep(), 3),
                    GateCount(resource_rep(qre.Toffoli, {"elbow": "left"}), 3),
                    GateCount(qre.CNOT.resource_rep(), 3),
                    GateCount(qre.X.resource_rep(), 6),
                    GateCount(
                        qre.Controlled.resource_rep(
                            qre.RZ.resource_rep(), num_ctrl_wires=1, num_zero_ctrl=0
                        ),
                        4,
                    ),
                    GateCount(resource_rep(qre.Toffoli, {"elbow": "right"}), 3),
                    GateCount(
                        qre.Adjoint.resource_rep(qre.AQFT.resource_rep(3, 2)),
                    ),
                    qre.Deallocate(2),
                ],
            ),
        ),
    )
    def test_resources(self, walk_operator, n_iter, adj_qft_op, expected_res):
        """Test that resources method is correct"""
        op = (
            qre.UnaryIterationQPE(walk_operator, n_iter)
            if adj_qft_op is None
            else qre.UnaryIterationQPE(walk_operator, n_iter, adj_qft_op)
        )
        assert op.resource_decomp(**op.resource_params) == expected_res
=======
class TestResourceReflection:
    """Test the Reflection class."""

    def test_init_raises_error(self):
        """Test that an error is raised when neither num_wires nor U is provided."""
        with pytest.raises(ValueError, match="Must provide atleast one of `num_wires` or `U`"):
            qre.Reflection()

    def test_wire_error(self):
        """Test that an error is raised when wrong number of wires is provided."""
        with pytest.raises(ValueError, match="Expected 3 wires, got 2"):
            qre.Reflection(num_wires=3, U=qre.QFT(3), wires=[0, 1])

    def test_init_with_U_no_num_wires(self):
        """Test that we can instantiate the operator with U but without providing num_wires."""
        U = qre.QFT(3)
        op = qre.Reflection(U=U)
        assert op.num_wires == 3
        assert op.cmpr_U == U.resource_rep_from_op()

    def test_init_with_num_wires_no_U(self):
        """Test that we can instantiate the operator with num_wires but without providing U."""
        op = qre.Reflection(num_wires=1)
        assert op.num_wires == 1
        assert op.cmpr_U == qre.Identity.resource_rep()

    @pytest.mark.parametrize("alpha", (-1, 7))
    def test_init_alpha_error(self, alpha):
        """Test that an error is raised if the alpha is provided outside of the expected range"""
        with pytest.raises(ValueError, match="alpha must be within"):
            _ = qre.Reflection(num_wires=1, alpha=alpha)

    @pytest.mark.parametrize(
        "U, alpha",
        (
            (qre.QFT(3), math.pi),
            (qre.AQFT(2, 5), math.pi / 2),
            (qre.Hadamard(), 0),
            (qre.Identity(), math.pi),
        ),
    )
    def test_resource_params(self, U, alpha):
        """Test that the resource params are correct."""
        op = qre.Reflection(U=U, alpha=alpha)
        cmpr_U = U.resource_rep_from_op()

        assert op.resource_params == {
            "alpha": alpha,
            "num_wires": cmpr_U.num_wires,
            "cmpr_U": cmpr_U,
        }

    @pytest.mark.parametrize(
        "num_wires, cmpr_U, alpha",
        (
            (3, qre.QFT.resource_rep(3), math.pi),
            (5, qre.AQFT.resource_rep(2, 5), math.pi / 2),
            (2, qre.Hadamard.resource_rep(), 0),
            (4, qre.Identity.resource_rep(), math.pi),
        ),
    )
    def test_resource_rep(self, num_wires, cmpr_U, alpha):
        """Test that the compressed representation is correct."""
        expected = qre.CompressedResourceOp(
            qre.Reflection,
            num_wires,
            {"alpha": alpha, "num_wires": num_wires, "cmpr_U": cmpr_U},
        )
        assert qre.Reflection.resource_rep(num_wires, alpha, cmpr_U) == expected

    @pytest.mark.parametrize(
        "num_wires, cmpr_U, alpha, expected_res",
        (
            # alpha = 0 case: just global phase
            (
                3,
                qre.QFT.resource_rep(3),
                0,
                [
                    GateCount(qre.X.resource_rep(), 2),
                    GateCount(qre.Z.resource_rep(), 2),
                ],
            ),
            # alpha = 2*pi case: just global phase
            (
                3,
                qre.QFT.resource_rep(3),
                2 * math.pi,
                [
                    GateCount(qre.X.resource_rep(), 2),
                    GateCount(qre.Z.resource_rep(), 2),
                ],
            ),
            # alpha = pi, num_wires > 1 case
            (
                3,
                qre.QFT.resource_rep(3),
                math.pi,
                [
                    GateCount(qre.X.resource_rep(), 2),
                    GateCount(qre.Z.resource_rep(), 2),
                    GateCount(qre.QFT.resource_rep(3)),
                    GateCount(qre.X.resource_rep(), 2),
                    GateCount(
                        qre.Controlled.resource_rep(
                            base_cmpr_op=qre.Z.resource_rep(),
                            num_ctrl_wires=2,
                            num_zero_ctrl=2,
                        )
                    ),
                    GateCount(qre.Adjoint.resource_rep(qre.QFT.resource_rep(3))),
                ],
            ),
            # alpha = pi, num_wires = 1 case
            (
                1,
                qre.Hadamard.resource_rep(),
                math.pi,
                [
                    GateCount(qre.X.resource_rep(), 2),
                    GateCount(qre.Z.resource_rep(), 2),
                    GateCount(qre.Hadamard.resource_rep()),
                    GateCount(qre.X.resource_rep(), 2),
                    GateCount(qre.Z.resource_rep()),
                    GateCount(qre.Adjoint.resource_rep(qre.Hadamard.resource_rep())),
                ],
            ),
            # alpha != pi case (uses PhaseShift)
            (
                2,
                qre.CNOT.resource_rep(),
                math.pi / 2,
                [
                    GateCount(qre.X.resource_rep(), 2),
                    GateCount(qre.Z.resource_rep(), 2),
                    GateCount(qre.CNOT.resource_rep()),
                    GateCount(qre.X.resource_rep(), 2),
                    GateCount(
                        qre.Controlled.resource_rep(
                            base_cmpr_op=qre.PhaseShift.resource_rep(),
                            num_ctrl_wires=1,
                            num_zero_ctrl=1,
                        )
                    ),
                    GateCount(qre.Adjoint.resource_rep(qre.CNOT.resource_rep())),
                ],
            ),
        ),
    )
    def test_resources(self, num_wires, cmpr_U, alpha, expected_res):
        """Test that the resources are correct."""
        assert (
            qre.Reflection.resource_decomp(num_wires=num_wires, alpha=alpha, cmpr_U=cmpr_U)
            == expected_res
        )

    @pytest.mark.parametrize(
        "num_wires, cmpr_U, alpha",
        (
            (3, qre.QFT.resource_rep(3), math.pi),
            (2, qre.Hadamard.resource_rep(), math.pi / 2),
        ),
    )
    def test_adjoint_resources(self, num_wires, cmpr_U, alpha):
        """Test that the adjoint resources are correct (reflection is self-adjoint)."""
        target_params = {"num_wires": num_wires, "cmpr_U": cmpr_U, "alpha": alpha}
        expected = [GateCount(qre.Reflection.resource_rep(num_wires, alpha, cmpr_U))]
        assert qre.Reflection.adjoint_resource_decomp(target_params) == expected

    @pytest.mark.parametrize(
        "num_ctrl_wires, num_zero_ctrl, num_wires, cmpr_U, alpha, expected_res",
        (
            # alpha = 0 case: just controlled global phase
            (
                1,
                0,
                3,
                qre.QFT.resource_rep(3),
                0,
                [
                    GateCount(qre.MultiControlledX.resource_rep(1, 0), 2),
                    GateCount(qre.Z.resource_rep(), 2),
                ],
            ),
            # alpha = pi, all zero controls
            (
                2,
                2,
                3,
                qre.QFT.resource_rep(3),
                math.pi,
                [
                    GateCount(qre.MultiControlledX.resource_rep(2, 2), 2),
                    GateCount(qre.Z.resource_rep(), 2),
                    GateCount(qre.QFT.resource_rep(3)),
                    GateCount(qre.X.resource_rep(), 2),
                    GateCount(
                        qre.Controlled.resource_rep(
                            base_cmpr_op=qre.Z.resource_rep(),
                            num_ctrl_wires=4,  # num_wires - 1 + num_ctrl_wires
                            num_zero_ctrl=4,  # num_wires - 1 + num_zero_ctrl
                        )
                    ),
                    GateCount(qre.Adjoint.resource_rep(qre.QFT.resource_rep(3))),
                ],
            ),
            # alpha = pi, not all zero controls (absorbs X into control)
            (
                2,
                1,
                3,
                qre.QFT.resource_rep(3),
                math.pi,
                [
                    GateCount(qre.MultiControlledX.resource_rep(2, 1), 2),
                    GateCount(qre.Z.resource_rep(), 2),
                    GateCount(qre.QFT.resource_rep(3)),
                    GateCount(
                        qre.Controlled.resource_rep(
                            base_cmpr_op=qre.Z.resource_rep(),
                            num_ctrl_wires=4,  # num_wires - 1 + num_ctrl_wires
                            num_zero_ctrl=4,  # num_wires - 1 + num_zero_ctrl + 1
                        )
                    ),
                    GateCount(qre.Adjoint.resource_rep(qre.QFT.resource_rep(3))),
                ],
            ),
            # alpha != pi case (uses PhaseShift)
            (
                1,
                1,
                2,
                qre.CNOT.resource_rep(),
                math.pi / 2,
                [
                    GateCount(qre.MultiControlledX.resource_rep(1, 1), 2),
                    GateCount(qre.Z.resource_rep(), 2),
                    GateCount(qre.CNOT.resource_rep()),
                    GateCount(qre.X.resource_rep(), 2),
                    GateCount(
                        qre.Controlled.resource_rep(
                            base_cmpr_op=qre.PhaseShift.resource_rep(),
                            num_ctrl_wires=2,
                            num_zero_ctrl=2,
                        )
                    ),
                    GateCount(qre.Adjoint.resource_rep(qre.CNOT.resource_rep())),
                ],
            ),
        ),
    )
    def test_controlled_resources(
        self, num_ctrl_wires, num_zero_ctrl, num_wires, cmpr_U, alpha, expected_res
    ):
        """Test that the controlled resources are correct."""
        target_params = {"num_wires": num_wires, "cmpr_U": cmpr_U, "alpha": alpha}
        assert (
            qre.Reflection.controlled_resource_decomp(num_ctrl_wires, num_zero_ctrl, target_params)
            == expected_res
        )


class TestResourceQubitization:
    """Test the Qubitization class."""

    def test_wire_error(self):
        """Test that an error is raised when wrong number of wires is provided."""
        prep = qre.QFT(3)
        sel = qre.Select(
            [qre.X(), qre.Y(), qre.Z()]
        )  # has 4 wires (3 ops + 2 ctrl, but ops share wires)
        with pytest.raises(ValueError, match="Expected .* wires, got"):
            qre.Qubitization(prep, sel, wires=[0])

    def test_init_wires_inherited(self):
        """Test that wires are inherited from prep and sel when possible."""
        prep = qre.QFT(2, wires=[0, 1])
        sel = qre.Select([qre.X(wires=2), qre.Y(wires=2)], wires=[3, 2])
        op = qre.Qubitization(prep, sel)
        assert op.num_wires == sel.num_wires

    def test_init_wires_inherited_success(self):
        """Test that wires are inherited from prep and sel when they match num_wires."""
        prep = qre.Hadamard(wires=0)
        sel = qre.Select([qre.X(wires=1), qre.Z(wires=1)], wires=[0])
        op = qre.Qubitization(prep, sel)

        assert op.wires == qml.wires.Wires([0, 1])
        assert op.num_wires == 2

    @pytest.mark.parametrize(
        "prep, sel",
        (
            (qre.QFT(3), qre.Select([qre.X(), qre.Y(), qre.Z()])),
            (qre.AQFT(2, 4), qre.Select([qre.RX(), qre.RY()])),
            (qre.Hadamard(), qre.Select([qre.Z()])),
        ),
    )
    def test_resource_params(self, prep, sel):
        """Test that the resource params are correct."""
        op = qre.Qubitization(prep, sel)
        assert op.resource_params == {
            "prep_op": prep.resource_rep_from_op(),
            "select_op": sel.resource_rep_from_op(),
        }

    @pytest.mark.parametrize(
        "prep_cmpr, sel_cmpr",
        (
            (
                qre.QFT.resource_rep(3),
                qre.Select.resource_rep(
                    (qre.X.resource_rep(), qre.Y.resource_rep(), qre.Z.resource_rep()), 4
                ),
            ),
            (
                qre.AQFT.resource_rep(2, 4),
                qre.Select.resource_rep((qre.RX.resource_rep(), qre.RY.resource_rep()), 3),
            ),
            (qre.Hadamard.resource_rep(), qre.Select.resource_rep((qre.Z.resource_rep(),), 1)),
        ),
    )
    def test_resource_rep(self, prep_cmpr, sel_cmpr):
        """Test that the compressed representation is correct."""
        expected = qre.CompressedResourceOp(
            qre.Qubitization,
            sel_cmpr.num_wires,
            {"prep_op": prep_cmpr, "select_op": sel_cmpr},
        )
        assert qre.Qubitization.resource_rep(prep_cmpr, sel_cmpr) == expected

    @pytest.mark.parametrize(
        "prep_cmpr, sel_cmpr",
        (
            (
                qre.QFT.resource_rep(3),
                qre.Select.resource_rep(
                    (qre.X.resource_rep(), qre.Y.resource_rep(), qre.Z.resource_rep()), 4
                ),
            ),
            (
                qre.Hadamard.resource_rep(),
                qre.Select.resource_rep((qre.Z.resource_rep(),), 1),
            ),
        ),
    )
    def test_resources(self, prep_cmpr, sel_cmpr):
        """Test that the resources are correct."""
        ref_op = qre.Reflection.resource_rep(
            num_wires=prep_cmpr.num_wires,
            alpha=math.pi,
            cmpr_U=prep_cmpr,
        )
        expected_res = [
            GateCount(sel_cmpr),
            GateCount(ref_op),
        ]
        assert qre.Qubitization.resource_decomp(prep_cmpr, sel_cmpr) == expected_res

    @pytest.mark.parametrize(
        "prep_cmpr, sel_cmpr",
        (
            (
                qre.QFT.resource_rep(3),
                qre.Select.resource_rep(
                    (qre.X.resource_rep(), qre.Y.resource_rep(), qre.Z.resource_rep()), 4
                ),
            ),
            (qre.Hadamard.resource_rep(), qre.Select.resource_rep((qre.Z.resource_rep(),), 1)),
        ),
    )
    def test_adjoint_resources(self, prep_cmpr, sel_cmpr):
        """Test that the adjoint resources are correct."""
        target_params = {"prep_op": prep_cmpr, "select_op": sel_cmpr}
        ref_op = qre.Reflection.resource_rep(
            num_wires=prep_cmpr.num_wires, alpha=math.pi, cmpr_U=prep_cmpr
        )

        expected = [
            GateCount(ref_op),
            GateCount(sel_cmpr),
        ]
        assert qre.Qubitization.adjoint_resource_decomp(target_params) == expected

    @pytest.mark.parametrize(
        "num_ctrl_wires, num_zero_ctrl, prep_cmpr, sel_cmpr",
        (
            (
                1,
                0,
                qre.QFT.resource_rep(3),
                qre.Select.resource_rep((qre.X.resource_rep(), qre.Y.resource_rep()), 3),
            ),
            (
                2,
                1,
                qre.Hadamard.resource_rep(),
                qre.Select.resource_rep((qre.Z.resource_rep(),), 1),
            ),
        ),
    )
    def test_controlled_resources(self, num_ctrl_wires, num_zero_ctrl, prep_cmpr, sel_cmpr):
        """Test that the controlled resources are correct."""
        target_params = {"prep_op": prep_cmpr, "select_op": sel_cmpr}
        ref_op = qre.Reflection.resource_rep(
            num_wires=prep_cmpr.num_wires, alpha=math.pi, cmpr_U=prep_cmpr
        )

        ctrl_sel = qre.Controlled.resource_rep(
            base_cmpr_op=sel_cmpr,
            num_ctrl_wires=num_ctrl_wires,
            num_zero_ctrl=num_zero_ctrl,
        )
        ctrl_ref = qre.Controlled.resource_rep(
            base_cmpr_op=ref_op,
            num_ctrl_wires=num_ctrl_wires,
            num_zero_ctrl=num_zero_ctrl,
        )

        expected = [
            GateCount(ctrl_sel),
            GateCount(ctrl_ref),
        ]
        assert (
            qre.Qubitization.controlled_resource_decomp(
                num_ctrl_wires, num_zero_ctrl, target_params
            )
            == expected
        )
>>>>>>> 61797c30
<|MERGE_RESOLUTION|>--- conflicted
+++ resolved
@@ -1872,7 +1872,6 @@
             )
 
 
-<<<<<<< HEAD
 class TestResourceUnaryIterationQPE:
     """Test the UnaryIterationQPE class."""
 
@@ -2025,7 +2024,8 @@
             else qre.UnaryIterationQPE(walk_operator, n_iter, adj_qft_op)
         )
         assert op.resource_decomp(**op.resource_params) == expected_res
-=======
+
+
 class TestResourceReflection:
     """Test the Reflection class."""
 
@@ -2454,5 +2454,4 @@
                 num_ctrl_wires, num_zero_ctrl, target_params
             )
             == expected
-        )
->>>>>>> 61797c30
+        )