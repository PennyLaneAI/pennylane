# Copyright 2025 Xanadu Quantum Technologies Inc.

# Licensed under the Apache License, Version 2.0 (the "License");
# you may not use this file except in compliance with the License.
# You may obtain a copy of the License at

#     http://www.apache.org/licenses/LICENSE-2.0

# Unless required by applicable law or agreed to in writing, software
# distributed under the License is distributed on an "AS IS" BASIS,
# WITHOUT WARRANTIES OR CONDITIONS OF ANY KIND, either express or implied.
# See the License for the specific language governing permissions and
# limitations under the License.
"""
Tests for select resource operators.
"""
import re

import pytest

import pennylane.estimator as qre

# pylint: disable=no-self-use, too-many-arguments


class TestSelectTHC:
    """Test the SelectTHC class."""

    def test_wire_error(self):
        """Test that an error is raised when wrong number of wires is provided."""
        ch = qre.THCHamiltonian(2, 4)
        with pytest.raises(ValueError, match="Expected 16 wires, got 3"):
            qre.ControlledSequence(base=qre.SelectTHC(ch, wires=[0, 1, 2]))

    @pytest.mark.parametrize(
        "thc_ham, num_batches, rotation_prec, selswap_depth",
        (
            (qre.THCHamiltonian(58, 160), 1, 13, 1),
            (qre.THCHamiltonian(10, 50), 1, None, None),
            (qre.THCHamiltonian(4, 20), 2, None, 2),
        ),
    )
    def test_resource_params(self, thc_ham, num_batches, rotation_prec, selswap_depth):
        """Test that the resource params for SelectTHC are correct."""
        if rotation_prec:
            op = qre.SelectTHC(thc_ham, num_batches, rotation_prec, selswap_depth)
        else:
            op = qre.SelectTHC(thc_ham, num_batches=num_batches, select_swap_depth=selswap_depth)
            rotation_prec = 15

        assert op.resource_params == {
            "thc_ham": thc_ham,
            "num_batches": num_batches,
            "rotation_precision": rotation_prec,
            "select_swap_depth": selswap_depth,
        }

    @pytest.mark.parametrize(
        "thc_ham, num_batches, rotation_prec, selswap_depth, num_wires",
        (
            (qre.THCHamiltonian(58, 160), 1, 13, 1, 138),
            (qre.THCHamiltonian(10, 50), 1, None, None, 38),
            (qre.THCHamiltonian(4, 20), 2, None, 2, 24),
        ),
    )
    def test_resource_rep(self, thc_ham, num_batches, rotation_prec, selswap_depth, num_wires):
        """Test that the compressed representation for SelectTHC is correct."""
        if rotation_prec:
            expected = qre.CompressedResourceOp(
                qre.SelectTHC,
                num_wires,
                {
                    "thc_ham": thc_ham,
                    "num_batches": num_batches,
                    "rotation_precision": rotation_prec,
                    "select_swap_depth": selswap_depth,
                },
            )
            assert (
                qre.SelectTHC.resource_rep(thc_ham, num_batches, rotation_prec, selswap_depth)
                == expected
            )
        else:
            expected = qre.CompressedResourceOp(
                qre.SelectTHC,
                num_wires,
                {
                    "thc_ham": thc_ham,
                    "num_batches": num_batches,
                    "rotation_precision": 15,
                    "select_swap_depth": selswap_depth,
                },
            )
            assert (
                qre.SelectTHC.resource_rep(
                    thc_ham, num_batches=num_batches, select_swap_depth=selswap_depth
                )
                == expected
            )

    # The Toffoli and qubit costs are compared here
    # Expected number of Toffolis and wires were obtained from Eq. 44 and 46 in https://arxiv.org/abs/2011.03494
    # The numbers were adjusted slightly to account for removal of phase gradient state and a different QROM decomposition
    @pytest.mark.parametrize(
        "thc_ham, num_batches, rotation_prec, selswap_depth, expected_res",
        (
            (
                qre.THCHamiltonian(58, 160),
                1,
                13,
                1,
                {"algo_wires": 138, "auxiliary_wires": 752, "toffoli_gates": 5997},
            ),
            (
                qre.THCHamiltonian(10, 50),
                1,
                15,
                None,
                {"algo_wires": 38, "auxiliary_wires": 148, "toffoli_gates": 1189},
            ),
            (
                qre.THCHamiltonian(4, 20),
                1,
                15,
                2,
                {"algo_wires": 24, "auxiliary_wires": 103, "toffoli_gates": 545},
            ),
            # These numbers were obtained manually for batched rotations based on the technique described in arXiv:2501.06165
            (
                qre.THCHamiltonian(58, 160),
                2,
                13,
                None,
                {"algo_wires": 138, "auxiliary_wires": 388, "toffoli_gates": 6371},
            ),
        ),
    )
    def test_resources(self, thc_ham, num_batches, rotation_prec, selswap_depth, expected_res):
        """Test that the resource decompostion for SelectTHC is correct."""

        select_cost = qre.estimate(
            qre.SelectTHC(
                thc_ham,
                num_batches=num_batches,
                rotation_precision=rotation_prec,
                select_swap_depth=selswap_depth,
            )
        )
        assert select_cost.algo_wires == expected_res["algo_wires"]
        assert (
            select_cost.zeroed_wires + select_cost.any_state_wires
            == expected_res["auxiliary_wires"]
        )
        assert select_cost.gate_counts["Toffoli"] == expected_res["toffoli_gates"]

    # The Toffoli and qubit costs are compared here
    # Expected number of Toffolis and wires were obtained from Eq. 44 and 46 in https://arxiv.org/abs/2011.03494
    # The numbers were adjusted slightly to account for removal of phase gradient state and a different QROM decomposition
    @pytest.mark.parametrize(
        "thc_ham, num_batches, rotation_prec, selswap_depth, num_ctrl_wires, num_zero_ctrl, expected_res",
        (
            (
                qre.THCHamiltonian(58, 160),
                1,
                13,
                1,
                1,
                1,
                {"algo_wires": 139, "auxiliary_wires": 752, "toffoli_gates": 5998},
            ),
            (
                qre.THCHamiltonian(10, 50),
                1,
                15,
                None,
                2,
                0,
                {"algo_wires": 40, "auxiliary_wires": 149, "toffoli_gates": 1192},
            ),
            (
                qre.THCHamiltonian(4, 20),
                1,
                15,
                2,
                3,
                2,
                {"algo_wires": 27, "auxiliary_wires": 104, "toffoli_gates": 550},
            ),
            # These numbers were obtained manually for batched rotations based on the technique described in arXiv:2501.06165
            (
                qre.THCHamiltonian(58, 160),
                2,
                13,
                None,
                1,
                1,
                {"algo_wires": 139, "auxiliary_wires": 388, "toffoli_gates": 6372},
            ),
        ),
    )
    def test_controlled_resources(
        self,
        thc_ham,
        num_batches,
        rotation_prec,
        selswap_depth,
        num_ctrl_wires,
        num_zero_ctrl,
        expected_res,
    ):
        """Test that the controlled resource decompostion for SelectTHC is correct."""

        ctrl_select_cost = qre.estimate(
            qre.Controlled(
                num_ctrl_wires=num_ctrl_wires,
                num_zero_ctrl=num_zero_ctrl,
                base_op=qre.SelectTHC(
                    thc_ham,
                    num_batches=num_batches,
                    rotation_precision=rotation_prec,
                    select_swap_depth=selswap_depth,
                ),
            )
        )
        assert ctrl_select_cost.algo_wires == expected_res["algo_wires"]
        assert (
            ctrl_select_cost.zeroed_wires + ctrl_select_cost.any_state_wires
            == expected_res["auxiliary_wires"]
        )
        assert ctrl_select_cost.gate_counts["Toffoli"] == expected_res["toffoli_gates"]

    def test_incompatible_hamiltonian(self):
        """Test that an error is raised for incompatible Hamiltonians."""
        with pytest.raises(
            TypeError, match="Unsupported Hamiltonian representation for SelectTHC."
        ):
            qre.SelectTHC(qre.CDFHamiltonian(58, 160))

        with pytest.raises(
            TypeError, match="Unsupported Hamiltonian representation for SelectTHC."
        ):
            qre.SelectTHC.resource_rep(qre.CDFHamiltonian(58, 160))

    def test_type_error_precision(self):
        "Test that an error is raised when wrong type is provided for precision."
        with pytest.raises(
            TypeError,
            match=f"`rotation_precision` must be a positive integer, but type {type(2.5)} was provided.",
        ):
            qre.SelectTHC(qre.THCHamiltonian(58, 160), rotation_precision=2.5)

        with pytest.raises(
            TypeError,
            match=f"`rotation_precision` must be a positive integer, but type {type(2.5)} was provided.",
        ):
            qre.SelectTHC.resource_rep(qre.THCHamiltonian(58, 160), rotation_precision=2.5)

    def test_value_error_num_batches(self):
        "Test that an error is raised when wrong value is provided for batched rotations."
        with pytest.raises(
            ValueError,
            match=re.escape(
                "`num_batches` must be a positive integer less than the number of orbitals (58), but got 60."
            ),
        ):
            qre.SelectTHC(qre.THCHamiltonian(58, 160), num_batches=60)

        with pytest.raises(
            ValueError,
            match=re.escape(
                "`num_batches` must be a positive integer less than the number of orbitals (58), but got 0.5."
            ),
        ):
<<<<<<< HEAD
            qre.SelectTHC.resource_rep(qre.THCHamiltonian(58, 160), rotation_precision=2.5)


class TestSelectPauli:
    """Test the SelectPauli class."""

    def test_wire_error(self):
        """Test that an error is raised when wrong number of wires is provided."""
        pauli_ham = qre.PauliHamiltonian(2, {"X": 1, "Z": 1})
        with pytest.raises(ValueError, match=r"Expected 3 wires \(1 control \+ 2 target\), got 2"):
            qre.SelectPauli(pauli_ham, wires=[0, 1])

    def test_ham_error(self):
        """Test that an error is raised if the input Hamiltonian
        is not the correct type."""
        ham = qre.THCHamiltonian(num_orbitals=5, tensor_rank=5)
        with pytest.raises(TypeError, match="'pauli_ham' must be an instance of PauliHamiltonian"):
            _ = qre.SelectPauli(ham)

    def test_resource_params(self):
        """Test that the resource params for SelectPauli are correct."""
        pauli_ham = qre.PauliHamiltonian(2, {"X": 1, "Z": 1})
        op = qre.SelectPauli(pauli_ham)
        assert op.resource_params == {"pauli_ham": pauli_ham}

    def test_resource_rep(self):
        """Test that the compressed representation for SelectPauli is correct."""
        pauli_ham = qre.PauliHamiltonian(2, {"X": 1, "Z": 1})
        expected = qre.CompressedResourceOp(qre.SelectPauli, 3, {"pauli_ham": pauli_ham})
        assert qre.SelectPauli.resource_rep(pauli_ham) == expected

    @pytest.mark.parametrize(
        "pauli_ham, expected_res",
        (
            (
                qre.PauliHamiltonian(2, {"X": 1, "Z": 1}),
                [
                    qre.Allocate(0),
                    qre.GateCount(qre.resource_rep(qre.CNOT), 1),
                    qre.GateCount(qre.resource_rep(qre.CY), 0),
                    qre.GateCount(qre.resource_rep(qre.CZ), 1),
                    qre.GateCount(qre.resource_rep(qre.X), 2),
                    qre.GateCount(qre.resource_rep(qre.CNOT), 1),
                    qre.GateCount(qre.resource_rep(qre.TemporaryAND), 1),
                    qre.GateCount(
                        qre.resource_rep(
                            qre.Adjoint,
                            {"base_cmpr_op": qre.resource_rep(qre.TemporaryAND)},
                        ),
                        1,
                    ),
                    qre.Deallocate(0),
                ],
            ),
            (
                qre.PauliHamiltonian(3, {"XY": 1, "Z": 2, "Y": 1}),
                [
                    qre.Allocate(1),
                    qre.GateCount(qre.resource_rep(qre.CNOT), 1),
                    qre.GateCount(qre.resource_rep(qre.CY), 2),
                    qre.GateCount(qre.resource_rep(qre.CZ), 2),
                    qre.GateCount(qre.resource_rep(qre.X), 6),
                    qre.GateCount(qre.resource_rep(qre.CNOT), 3),
                    qre.GateCount(qre.resource_rep(qre.TemporaryAND), 3),
                    qre.GateCount(
                        qre.resource_rep(
                            qre.Adjoint,
                            {"base_cmpr_op": qre.resource_rep(qre.TemporaryAND)},
                        ),
                        3,
                    ),
                    qre.Deallocate(1),
                ],
            ),
            (
                qre.PauliHamiltonian(2, [{"X": 1}, {"Z": 1}]),
                [
                    qre.Allocate(0),
                    qre.GateCount(qre.resource_rep(qre.CNOT), 1),
                    qre.GateCount(qre.resource_rep(qre.CY), 0),
                    qre.GateCount(qre.resource_rep(qre.CZ), 1),
                    qre.GateCount(qre.resource_rep(qre.X), 2),
                    qre.GateCount(qre.resource_rep(qre.CNOT), 1),
                    qre.GateCount(qre.resource_rep(qre.TemporaryAND), 1),
                    qre.GateCount(
                        qre.resource_rep(
                            qre.Adjoint,
                            {"base_cmpr_op": qre.resource_rep(qre.TemporaryAND)},
                        ),
                        1,
                    ),
                    qre.Deallocate(0),
                ],
            ),
        ),
    )
    def test_resources(self, pauli_ham, expected_res):
        """Test that the resource decompostion for SelectPauli is correct."""
        op = qre.SelectPauli(pauli_ham)
        res = op.resource_decomp(pauli_ham)
        assert res == expected_res

    def test_adjoint_resources(self):
        """Test that the adjoint resource decomposition is correct."""
        pauli_ham = qre.PauliHamiltonian(2, {"X": 1, "Z": 1})
        op = qre.SelectPauli(pauli_ham)
        res = op.adjoint_resource_decomp(op.resource_params)

        assert len(res) == 1
        assert res[0].gate == qre.SelectPauli.resource_rep(pauli_ham)
        assert res[0].count == 1

    @pytest.mark.parametrize(
        "pauli_ham, num_ctrl_wires, num_zero_ctrl, expected_res",
        (
            (
                qre.PauliHamiltonian(2, {"X": 1, "Z": 1}),
                1,
                0,
                [
                    qre.Allocate(1),
                    qre.GateCount(qre.resource_rep(qre.CNOT), 1),
                    qre.GateCount(qre.resource_rep(qre.CY), 0),
                    qre.GateCount(qre.resource_rep(qre.CZ), 1),
                    qre.GateCount(qre.resource_rep(qre.X), 2),
                    qre.GateCount(qre.resource_rep(qre.CNOT), 1),
                    qre.GateCount(qre.resource_rep(qre.TemporaryAND), 1),
                    qre.GateCount(
                        qre.resource_rep(
                            qre.Adjoint,
                            {"base_cmpr_op": qre.resource_rep(qre.TemporaryAND)},
                        ),
                        1,
                    ),
                    qre.Deallocate(1),
                ],
            ),
            (
                qre.PauliHamiltonian(2, {"X": 1, "Z": 1}),
                1,
                1,
                [
                    qre.GateCount(qre.resource_rep(qre.X), 2),
                    qre.Allocate(1),
                    qre.GateCount(qre.resource_rep(qre.CNOT), 1),
                    qre.GateCount(qre.resource_rep(qre.CY), 0),
                    qre.GateCount(qre.resource_rep(qre.CZ), 1),
                    qre.GateCount(qre.resource_rep(qre.X), 2),
                    qre.GateCount(qre.resource_rep(qre.CNOT), 1),
                    qre.GateCount(qre.resource_rep(qre.TemporaryAND), 1),
                    qre.GateCount(
                        qre.resource_rep(
                            qre.Adjoint,
                            {"base_cmpr_op": qre.resource_rep(qre.TemporaryAND)},
                        ),
                        1,
                    ),
                    qre.Deallocate(1),
                ],
            ),
            (
                qre.PauliHamiltonian(2, {"X": 1, "Z": 1}),
                2,
                0,
                [
                    qre.Allocate(1),
                    qre.GateCount(qre.MultiControlledX.resource_rep(2, 0), 1),
                    qre.Allocate(1),
                    qre.GateCount(qre.resource_rep(qre.CNOT), 1),
                    qre.GateCount(qre.resource_rep(qre.CY), 0),
                    qre.GateCount(qre.resource_rep(qre.CZ), 1),
                    qre.GateCount(qre.resource_rep(qre.X), 2),
                    qre.GateCount(qre.resource_rep(qre.CNOT), 1),
                    qre.GateCount(qre.resource_rep(qre.TemporaryAND), 1),
                    qre.GateCount(
                        qre.resource_rep(
                            qre.Adjoint,
                            {"base_cmpr_op": qre.resource_rep(qre.TemporaryAND)},
                        ),
                        1,
                    ),
                    qre.Deallocate(1),
                    qre.GateCount(qre.MultiControlledX.resource_rep(2, 0), 1),
                    qre.Deallocate(1),
                ],
            ),
            (
                qre.PauliHamiltonian(2, [{"X": 1}, {"Z": 1}]),
                1,
                0,
                [
                    qre.Allocate(1),
                    qre.GateCount(qre.resource_rep(qre.CNOT), 1),
                    qre.GateCount(qre.resource_rep(qre.CY), 0),
                    qre.GateCount(qre.resource_rep(qre.CZ), 1),
                    qre.GateCount(qre.resource_rep(qre.X), 2),
                    qre.GateCount(qre.resource_rep(qre.CNOT), 1),
                    qre.GateCount(qre.resource_rep(qre.TemporaryAND), 1),
                    qre.GateCount(
                        qre.resource_rep(
                            qre.Adjoint,
                            {"base_cmpr_op": qre.resource_rep(qre.TemporaryAND)},
                        ),
                        1,
                    ),
                    qre.Deallocate(1),
                ],
            ),
        ),
    )
    def test_controlled_resources(self, pauli_ham, num_ctrl_wires, num_zero_ctrl, expected_res):
        """Test that the controlled resource decomposition is correct."""
        op = qre.SelectPauli(pauli_ham)
        res = op.controlled_resource_decomp(num_ctrl_wires, num_zero_ctrl, op.resource_params)
        assert res == expected_res

    def test_init_with_wires(self):
        """Test initialization with wires."""
        pauli_ham = qre.PauliHamiltonian(2, {"X": 1, "Z": 1})
        wires = [0, 1, 2]
        op = qre.SelectPauli(pauli_ham, wires=wires)
        assert list(op.wires) == wires
=======
            qre.SelectTHC.resource_rep(qre.THCHamiltonian(58, 160), num_batches=0.5)
>>>>>>> 73cd8270
<|MERGE_RESOLUTION|>--- conflicted
+++ resolved
@@ -271,8 +271,7 @@
                 "`num_batches` must be a positive integer less than the number of orbitals (58), but got 0.5."
             ),
         ):
-<<<<<<< HEAD
-            qre.SelectTHC.resource_rep(qre.THCHamiltonian(58, 160), rotation_precision=2.5)
+            qre.SelectTHC.resource_rep(qre.THCHamiltonian(58, 160), num_batches=0.5)
 
 
 class TestSelectPauli:
@@ -493,7 +492,4 @@
         pauli_ham = qre.PauliHamiltonian(2, {"X": 1, "Z": 1})
         wires = [0, 1, 2]
         op = qre.SelectPauli(pauli_ham, wires=wires)
-        assert list(op.wires) == wires
-=======
-            qre.SelectTHC.resource_rep(qre.THCHamiltonian(58, 160), num_batches=0.5)
->>>>>>> 73cd8270
+        assert list(op.wires) == wires