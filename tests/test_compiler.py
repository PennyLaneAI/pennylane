--- conflicted
+++ resolved
@@ -210,7 +210,6 @@
         result_header = "func.func private @circuit(%arg0: tensor<f64>) -> tensor<f64>"
         assert result_header in mlir_str
 
-<<<<<<< HEAD
     def test_qjit_adjoint(self):
         """Test JIT compilation with adjoint support"""
         dev = qml.device("lightning.qubit", wires=2)
@@ -249,7 +248,7 @@
 
         with pytest.raises(CompileError, match="Setting lazy=False is not supported with qjit."):
             workflow(0.1, [1])
-=======
+
     def test_control(self):
         """Test that control works with qjit."""
         dev = qml.device("lightning.qubit", wires=2)
@@ -269,7 +268,6 @@
             return qml.probs()
 
         assert jnp.allclose(workflow(jnp.pi / 4, 1, 0), jnp.array([0.25, 0.25, 0.125, 0.375]))
->>>>>>> c7cda37e
 
     def test_grad_classical_preprocessing(self):
         """Test the grad transformation with classical preprocessing."""
