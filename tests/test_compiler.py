# Copyright 2023 Xanadu Quantum Technologies Inc.

# Licensed under the Apache License, Version 2.0 (the "License");
# you may not use this file except in compliance with the License.
# You may obtain a copy of the License at

#     http://www.apache.org/licenses/LICENSE-2.0

# Unless required by applicable law or agreed to in writing, software
# distributed under the License is distributed on an "AS IS" BASIS,
# WITHOUT WARRANTIES OR CONDITIONS OF ANY KIND, either express or implied.
# See the License for the specific language governing permissions and
# limitations under the License.
"""
Unit tests for the compiler subpackage.
"""
# pylint: disable=import-outside-toplevel
import pytest
import pennylane as qml

from pennylane import numpy as np

catalyst = pytest.importorskip("catalyst")
jax = pytest.importorskip("jax")

pytestmark = pytest.mark.external

from jax import numpy as jnp  # pylint:disable=wrong-import-order, wrong-import-position
from jax.core import ShapedArray  # pylint:disable=wrong-import-order, wrong-import-position

# pylint: disable=too-few-public-methods, too-many-public-methods


class TestCatalyst:
    """Test ``qml.qjit`` with Catalyst"""

    def test_compiler(self):
        """Test compiler active and available methods"""

        assert not qml.compiler.active()
        assert not qml.compiler.available("SomeRandomCompiler")

        assert qml.compiler.available("catalyst")
        assert qml.compiler.available_compilers() == ["catalyst"]

    def test_active_compiler(self):
        """Test `qml.compiler.active_compiler` inside a simple circuit"""
        dev = qml.device("lightning.qubit", wires=2)

        @qml.qnode(dev)
        def circuit(phi, theta):
            if qml.compiler.active_compiler() == "catalyst":
                qml.RX(phi, wires=0)
            qml.CNOT(wires=[0, 1])
            qml.PhaseShift(theta, wires=0)
            return qml.expval(qml.PauliZ(0))

        assert jnp.allclose(circuit(jnp.pi, jnp.pi / 2), 1.0)
        assert jnp.allclose(qml.qjit(circuit)(jnp.pi, jnp.pi / 2), -1.0)

    def test_active(self):
        """Test `qml.compiler.active` inside a simple circuit"""
        dev = qml.device("lightning.qubit", wires=2)

        @qml.qnode(dev)
        def circuit(phi, theta):
            if qml.compiler.active():
                qml.RX(phi, wires=0)
            qml.CNOT(wires=[0, 1])
            qml.PhaseShift(theta, wires=0)
            return qml.expval(qml.PauliZ(0))

        assert jnp.allclose(circuit(jnp.pi, jnp.pi / 2), 1.0)
        assert jnp.allclose(qml.qjit(circuit)(jnp.pi, jnp.pi / 2), -1.0)

    def test_qjit_circuit(self):
        """Test JIT compilation of a circuit with 2-qubit"""
        dev = qml.device("lightning.qubit", wires=2)

        @qml.qjit
        @qml.qnode(dev)
        def circuit(theta):
            qml.Hadamard(wires=0)
            qml.RX(theta, wires=1)
            qml.CNOT(wires=[0, 1])
            return qml.expval(qml.PauliZ(wires=1))

        assert jnp.allclose(circuit(0.5), 0.0)

    def test_qjit_aot(self):
        """Test AOT compilation of a circuit with 2-qubit"""

        dev = qml.device("lightning.qubit", wires=2)

        @qml.qjit
        @qml.qnode(dev)
        def circuit(x: complex, z: ShapedArray(shape=(3,), dtype=jnp.float64)):
            theta = jnp.abs(x)
            qml.RY(theta, wires=0)
            qml.Rot(z[0], z[1], z[2], wires=0)
            return qml.state()

        # Check that the compilation happens at definition
        assert circuit.jaxpr
        assert circuit.mlir
        assert circuit.qir

        result = circuit(0.2j, jnp.array([0.3, 0.6, 0.9]))
        expected = jnp.array(
            [0.75634905 - 0.52801002j, 0.0 + 0.0j, 0.35962678 + 0.14074839j, 0.0 + 0.0j]
        )
        assert jnp.allclose(result, expected)

    @pytest.mark.parametrize(
        "_in,_out",
        [
            (0, False),
            (1, True),
        ],
    )
    def test_variable_capture_multiple_devices(self, _in, _out):
        """Test variable capture using multiple backend devices."""
        dev = qml.device("lightning.qubit", wires=2)

        @qml.qjit
        def workflow(n: int):
            @qml.qnode(dev)
            def f(x: float):
                qml.RX(n * x, wires=n)
                return qml.expval(qml.PauliZ(wires=n))

            @qml.qnode(dev)
            def g(x: float):
                qml.RX(x, wires=1)
                return qml.expval(qml.PauliZ(wires=1))

            return jnp.array_equal(f(jnp.pi), g(jnp.pi))

        assert workflow(_in) == _out

    def test_args_workflow(self):
        """Test arguments with workflows."""

        @qml.qjit
        def workflow1(params1, params2):
            """A classical workflow"""
            res1 = params1["a"][0][0] + params2[1]
            return jnp.sin(res1)

        params1 = {
            "a": [[0.1], 0.2],
        }
        params2 = (0.6, 0.8)
        expected = 0.78332691
        result = workflow1(params1, params2)
        assert jnp.allclose(result, expected)

    def test_return_value_dict(self):
        """Test pytree return values."""
        dev = qml.device("lightning.qubit", wires=2)

        @qml.qnode(dev)
        def circuit1(params):
            qml.RX(params[0], wires=0)
            qml.RX(params[1], wires=1)
            return {
                "w0": qml.expval(qml.PauliZ(0)),
                "w1": qml.expval(qml.PauliZ(1)),
            }

        jitted_fn = qml.qjit(circuit1)

        params = [0.2, 0.6]
        expected = {"w0": 0.98006658, "w1": 0.82533561}
        result = jitted_fn(params)
        assert isinstance(result, dict)
        assert jnp.allclose(result["w0"], expected["w0"])
        assert jnp.allclose(result["w1"], expected["w1"])

    def test_qjit_python_if(self):
        """Test JIT compilation with the autograph support"""
        dev = qml.device("lightning.qubit", wires=2)

        @qml.qjit(autograph=True)
        @qml.qnode(dev)
        def circuit(x: int):
            if x < 5:
                qml.Hadamard(wires=0)
            else:
                qml.T(wires=0)

            return qml.expval(qml.PauliZ(0))

        assert jnp.allclose(circuit(3), 0.0)
        assert jnp.allclose(circuit(5), 1.0)

    def test_compilation_opt(self):
        """Test user-configurable compilation options"""
        dev = qml.device("lightning.qubit", wires=2)

        @qml.qjit(target="mlir")
        @qml.qnode(dev)
        def circuit(x: float):
            qml.RX(x, wires=0)
            qml.RX(x**2, wires=1)
            return qml.expval(qml.PauliZ(0))

        mlir_str = str(circuit.mlir)
        result_header = "func.func private @circuit(%arg0: tensor<f64>) -> tensor<f64>"
        assert result_header in mlir_str

<<<<<<< HEAD

class TestCatalystControlFlow:
    """Test ``qml.qjit`` with Catalyst's control-flow operations"""

    def test_alternating_while_loop(self):
        """Test simple while loop."""
        dev = qml.device("lightning.qubit", wires=1)

        @qml.qjit
        @qml.qnode(dev)
        def circuit(n):
            @qml.while_loop(lambda v: v[0] < v[1])
            def loop(v):
                qml.PauliX(wires=0)
                return v[0] + 1, v[1]

            loop((0, n))
            return qml.expval(qml.PauliZ(0))

        assert jnp.allclose(circuit(1), -1.0)

    def test_nested_while_loops(self):
        """Test nested while loops."""
        dev = qml.device("lightning.qubit", wires=1)

        @qml.qjit
        @qml.qnode(dev)
        def circuit(n, m):
            @qml.while_loop(lambda i, _: i < n)
            def outer(i, sm):
                @qml.while_loop(lambda j: j < m)
                def inner(j):
                    return j + 1

                return i + 1, sm + inner(0)

            return outer(0, 0)[1]

        assert circuit(5, 6) == 30  # 5 * 6
        assert circuit(4, 7) == 28  # 4 * 7

    def test_dynamic_wires_for_loops(self):
        """Test for loops with iteration index-dependant wires."""
        dev = qml.device("lightning.qubit", wires=6)

        @qml.qjit
        @qml.qnode(dev)
        def circuit(n: int):
            qml.Hadamard(wires=0)

            @qml.for_loop(0, n - 1, 1)
            def loop_fn(i):
                qml.CNOT(wires=[i, i + 1])

            loop_fn()
            return qml.state()

        expected = np.zeros(2**6)
        expected[[0, 2**6 - 1]] = 1 / np.sqrt(2)

        assert jnp.allclose(circuit(6), expected)

    def test_nested_for_loops(self):
        """Test nested for loops."""
        dev = qml.device("lightning.qubit", wires=4)

        @qml.qjit
        @qml.qnode(dev)
        def circuit(n):
            # Input state: equal superposition
            @qml.for_loop(0, n, 1)
            def init(i):
                qml.Hadamard(wires=i)

            # QFT
            @qml.for_loop(0, n, 1)
            def qft(i):
                qml.Hadamard(wires=i)

                @qml.for_loop(i + 1, n, 1)
                def inner(j):
                    qml.ControlledPhaseShift(np.pi / 2 ** (n - j + 1), [i, j])

                inner()

            init()
            qft()

            # Expected output: |100...>
            return qml.state()

        assert jnp.allclose(circuit(4), jnp.eye(2**4)[0])

    def test_cond(self):
        """Test condition with simple true_fn"""
        dev = qml.device("lightning.qubit", wires=1)

        @qml.qjit
        @qml.qnode(dev)
        def circuit(x: float):
            def ansatz_true():
                qml.RX(x, wires=0)
                qml.Hadamard(wires=0)

            qml.cond(x > 1.4, ansatz_true)

            return qml.expval(qml.PauliZ(0))

        assert jnp.allclose(circuit(1.4), 1.0)
        assert jnp.allclose(circuit(1.6), 0.0)

    def test_cond_with_else(self):
        """Test condition with simple true_fn and false_fn"""
        dev = qml.device("lightning.qubit", wires=1)

        @qml.qjit
        @qml.qnode(dev)
        def circuit(x: float):
            def ansatz_true():
                qml.RX(x, wires=0)
                qml.Hadamard(wires=0)

            def ansatz_false():
                qml.RY(x, wires=0)

            qml.cond(x > 1.4, ansatz_true, ansatz_false)

            return qml.expval(qml.PauliZ(0))

        assert jnp.allclose(circuit(1.4), 0.16996714)
        assert jnp.allclose(circuit(1.6), 0.0)

    def test_cond_with_elif(self):
        """Test condition with a simple elif branch"""
        dev = qml.device("lightning.qubit", wires=1)

        @qml.qjit
        @qml.qnode(dev)
        def circuit(x):
            def true_fn():
                qml.RX(x, wires=0)

            def elif_fn():
                qml.RY(x, wires=0)

            def false_fn():
                qml.RX(x**2, wires=0)

            qml.cond(x > 2.7, true_fn, false_fn, ((x > 1.4, elif_fn),))

            return qml.expval(qml.PauliZ(0))

        assert jnp.allclose(circuit(1.2), 0.13042371)
        assert jnp.allclose(circuit(jnp.pi), -1.0)

    def test_cond_with_elifs(self):
        """Test condition with multiple elif branches"""
        dev = qml.device("lightning.qubit", wires=1)

        @qml.qjit
        @qml.qnode(dev)
        def circuit(x):
            def true_fn():
                qml.RX(x, wires=0)

            def elif1_fn():
                qml.RY(x, wires=0)

            def elif2_fn():
                qml.RZ(x, wires=0)

            def false_fn():
                qml.RX(x**2, wires=0)

            qml.cond(x > 2.7, true_fn, false_fn, ((x > 2.4, elif1_fn), (x > 1.4, elif2_fn)))

            return qml.expval(qml.PauliZ(0))

        assert jnp.allclose(circuit(1.5), 1.0)
        assert jnp.allclose(circuit(jnp.pi), -1.0)

    def test_cond_with_elif_interpreted(self):
        """Test condition with an elif branch in interpreted mode"""
        dev = qml.device("lightning.qubit", wires=1)

        @qml.qnode(dev)
        def circuit(x):
            def true_fn():
                qml.RX(x, wires=0)

            def elif_fn():
                qml.RX(x**2, wires=0)

            qml.cond(x > 2.7, true_fn, None, ((x > 1.4, elif_fn),))

            return qml.expval(qml.PauliZ(0))

        with pytest.raises(
            ValueError,
            match="'elif' branches are not supported in interpreted mode",
        ):
            circuit(1.5)


class TestCatalystGrad:
    """Test ``qml.qjit`` with Catalyst's grad operations"""
=======
    def test_control(self):
        """Test that control works with qjit."""
        dev = qml.device("lightning.qubit", wires=2)

        @qml.qjit
        @qml.qnode(dev)
        def workflow(theta, w, cw):
            qml.Hadamard(wires=[0])
            qml.Hadamard(wires=[1])

            def func(arg):
                qml.RX(theta, wires=arg)

            qml.ctrl(func, control=[cw])(w)
            qml.ctrl(qml.RZ, control=[cw])(theta, wires=w)
            qml.ctrl(qml.RY(theta, wires=w), control=[cw])
            return qml.probs()

        assert jnp.allclose(workflow(jnp.pi / 4, 1, 0), jnp.array([0.25, 0.25, 0.125, 0.375]))
>>>>>>> c7cda37e

    def test_grad_classical_preprocessing(self):
        """Test the grad transformation with classical preprocessing."""

        dev = qml.device("lightning.qubit", wires=1)

        @qml.qjit
        def workflow(x):
            @qml.qnode(dev)
            def circuit(x):
                qml.RX(jnp.pi * x, wires=0)
                return qml.expval(qml.PauliY(0))

            g = qml.grad(circuit)
            return g(x)

        assert jnp.allclose(workflow(2.0), -jnp.pi)

    def test_grad_with_postprocessing(self):
        """Test the grad transformation with classical preprocessing and postprocessing."""
        dev = qml.device("lightning.qubit", wires=1)

        @qml.qjit
        def workflow(theta):
            @qml.qnode(dev, diff_method="adjoint")
            def circuit(theta):
                qml.RX(jnp.exp(theta**2) / jnp.cos(theta / 4), wires=0)
                return qml.expval(qml.PauliZ(wires=0))

            def loss(theta):
                return jnp.pi / jnp.tanh(circuit(theta))

            return qml.grad(loss, method="auto")(theta)

        assert jnp.allclose(workflow(1.0), 5.04324559)

    def test_grad_with_multiple_qnodes(self):
        """Test the grad transformation with multiple QNodes with their own differentiation methods."""
        dev = qml.device("lightning.qubit", wires=1)

        @qml.qjit
        def workflow(theta):
            @qml.qnode(dev, diff_method="parameter-shift")
            def circuit_A(params):
                qml.RX(jnp.exp(params[0] ** 2) / jnp.cos(params[1] / 4), wires=0)
                return qml.probs()

            @qml.qnode(dev, diff_method="adjoint")
            def circuit_B(params):
                qml.RX(jnp.exp(params[1] ** 2) / jnp.cos(params[0] / 4), wires=0)
                return qml.expval(qml.PauliZ(wires=0))

            def loss(params):
                return jnp.prod(circuit_A(params)) + circuit_B(params)

            return qml.grad(loss)(theta)

        result = workflow(jnp.array([1.0, 2.0]))
        reference = jnp.array([0.57367285, 44.4911605])

        assert jnp.allclose(result, reference)

    def test_grad_with_pure_classical(self):
        """Test the grad transformation with purely classical functions."""

        def square(x: float):
            return x**2

        @qml.qjit
        def dsquare(x: float):
            return catalyst.grad(square)(x)

        assert jnp.allclose(dsquare(2.3), 4.6)

    def test_jacobian_diff_method(self):
        """Test the Jacobian transformation with the device diff_method."""
        dev = qml.device("lightning.qubit", wires=1)

        @qml.qnode(dev, diff_method="parameter-shift")
        def func(p):
            qml.RY(p, wires=0)
            return qml.probs(wires=0)

        @qml.qjit
        def workflow(p: float):
            return qml.jacobian(func, method="auto")(p)

        result = workflow(0.5)
        reference = qml.jacobian(func, argnum=0)(0.5)

        assert jnp.allclose(result, reference)

    def test_jacobian_auto(self):
        """Test the Jacobian transformation with 'auto'."""
        dev = qml.device("lightning.qubit", wires=1)

        def workflow(x):
            @qml.qnode(dev)
            def circuit(x):
                qml.RX(jnp.pi * x[0], wires=0)
                qml.RY(x[1], wires=0)
                return qml.probs()

            g = qml.jacobian(circuit)
            return g(x)

        reference = workflow(np.array([2.0, 1.0]))
        result = qml.qjit(workflow)(jnp.array([2.0, 1.0]))

        assert jnp.allclose(result, reference)

    def test_jacobian_fd(self):
        """Test the Jacobian transformation with 'fd'."""
        dev = qml.device("lightning.qubit", wires=1)

        def workflow(x):
            @qml.qnode(dev)
            def circuit(x):
                qml.RX(np.pi * x[0], wires=0)
                qml.RY(x[1], wires=0)
                return qml.probs()

            g = qml.jacobian(circuit, method="fd", h=0.3)
            return g(x)

        result = qml.qjit(workflow)(np.array([2.0, 1.0]))
        reference = np.array([[-0.37120096, -0.45467246], [0.37120096, 0.45467246]])
        assert jnp.allclose(result, reference)

        with pytest.raises(
            ValueError,
            match="Invalid values for 'method=fd' and 'h=0.3' in interpreted mode",
        ):
            workflow(np.array([2.0, 1.0]))<|MERGE_RESOLUTION|>--- conflicted
+++ resolved
@@ -209,7 +209,26 @@
         result_header = "func.func private @circuit(%arg0: tensor<f64>) -> tensor<f64>"
         assert result_header in mlir_str
 
-<<<<<<< HEAD
+    def test_control(self):
+        """Test that control works with qjit."""
+        dev = qml.device("lightning.qubit", wires=2)
+
+        @qml.qjit
+        @qml.qnode(dev)
+        def workflow(theta, w, cw):
+            qml.Hadamard(wires=[0])
+            qml.Hadamard(wires=[1])
+
+            def func(arg):
+                qml.RX(theta, wires=arg)
+
+            qml.ctrl(func, control=[cw])(w)
+            qml.ctrl(qml.RZ, control=[cw])(theta, wires=w)
+            qml.ctrl(qml.RY(theta, wires=w), control=[cw])
+            return qml.probs()
+
+        assert jnp.allclose(workflow(jnp.pi / 4, 1, 0), jnp.array([0.25, 0.25, 0.125, 0.375]))
+
 
 class TestCatalystControlFlow:
     """Test ``qml.qjit`` with Catalyst's control-flow operations"""
@@ -416,27 +435,6 @@
 
 class TestCatalystGrad:
     """Test ``qml.qjit`` with Catalyst's grad operations"""
-=======
-    def test_control(self):
-        """Test that control works with qjit."""
-        dev = qml.device("lightning.qubit", wires=2)
-
-        @qml.qjit
-        @qml.qnode(dev)
-        def workflow(theta, w, cw):
-            qml.Hadamard(wires=[0])
-            qml.Hadamard(wires=[1])
-
-            def func(arg):
-                qml.RX(theta, wires=arg)
-
-            qml.ctrl(func, control=[cw])(w)
-            qml.ctrl(qml.RZ, control=[cw])(theta, wires=w)
-            qml.ctrl(qml.RY(theta, wires=w), control=[cw])
-            return qml.probs()
-
-        assert jnp.allclose(workflow(jnp.pi / 4, 1, 0), jnp.array([0.25, 0.25, 0.125, 0.375]))
->>>>>>> c7cda37e
 
     def test_grad_classical_preprocessing(self):
         """Test the grad transformation with classical preprocessing."""
