# Copyright 2023 Xanadu Quantum Technologies Inc.

# Licensed under the Apache License, Version 2.0 (the "License");
# you may not use this file except in compliance with the License.
# You may obtain a copy of the License at

#     http://www.apache.org/licenses/LICENSE-2.0

# Unless required by applicable law or agreed to in writing, software
# distributed under the License is distributed on an "AS IS" BASIS,
# WITHOUT WARRANTIES OR CONDITIONS OF ANY KIND, either express or implied.
# See the License for the specific language governing permissions and
# limitations under the License.
"""
Unit tests for the compiler subpackage.
"""
# pylint: disable=import-outside-toplevel
import pytest
import pennylane as qml
from pennylane.compiler.compiler import CompileError

from pennylane import numpy as np

catalyst = pytest.importorskip("catalyst")
jax = pytest.importorskip("jax")

pytestmark = pytest.mark.external

from jax import numpy as jnp  # pylint:disable=wrong-import-order, wrong-import-position
from jax.core import ShapedArray  # pylint:disable=wrong-import-order, wrong-import-position

# pylint: disable=too-few-public-methods, too-many-public-methods


class TestCatalyst:
    """Test ``qml.qjit`` with Catalyst"""

    def test_compiler(self):
        """Test compiler active and available methods"""

        assert not qml.compiler.active()
        assert not qml.compiler.available("SomeRandomCompiler")

        assert qml.compiler.available("catalyst")
        assert qml.compiler.available_compilers() == ["catalyst"]

    def test_active_compiler(self):
        """Test `qml.compiler.active_compiler` inside a simple circuit"""
        dev = qml.device("lightning.qubit", wires=2)

        @qml.qnode(dev)
        def circuit(phi, theta):
            if qml.compiler.active_compiler() == "catalyst":
                qml.RX(phi, wires=0)
            qml.CNOT(wires=[0, 1])
            qml.PhaseShift(theta, wires=0)
            return qml.expval(qml.PauliZ(0))

        assert jnp.allclose(circuit(jnp.pi, jnp.pi / 2), 1.0)
        assert jnp.allclose(qml.qjit(circuit)(jnp.pi, jnp.pi / 2), -1.0)

    def test_active(self):
        """Test `qml.compiler.active` inside a simple circuit"""
        dev = qml.device("lightning.qubit", wires=2)

        @qml.qnode(dev)
        def circuit(phi, theta):
            if qml.compiler.active():
                qml.RX(phi, wires=0)
            qml.CNOT(wires=[0, 1])
            qml.PhaseShift(theta, wires=0)
            return qml.expval(qml.PauliZ(0))

        assert jnp.allclose(circuit(jnp.pi, jnp.pi / 2), 1.0)
        assert jnp.allclose(qml.qjit(circuit)(jnp.pi, jnp.pi / 2), -1.0)

    def test_qjit_circuit(self):
        """Test JIT compilation of a circuit with 2-qubit"""
        dev = qml.device("lightning.qubit", wires=2)

        @qml.qjit
        @qml.qnode(dev)
        def circuit(theta):
            qml.Hadamard(wires=0)
            qml.RX(theta, wires=1)
            qml.CNOT(wires=[0, 1])
            return qml.expval(qml.PauliZ(wires=1))

        assert jnp.allclose(circuit(0.5), 0.0)

    def test_qjit_aot(self):
        """Test AOT compilation of a circuit with 2-qubit"""

        dev = qml.device("lightning.qubit", wires=2)

        @qml.qjit
        @qml.qnode(dev)
        def circuit(x: complex, z: ShapedArray(shape=(3,), dtype=jnp.float64)):
            theta = jnp.abs(x)
            qml.RY(theta, wires=0)
            qml.Rot(z[0], z[1], z[2], wires=0)
            return qml.state()

        # Check that the compilation happens at definition
        assert circuit.jaxpr
        assert circuit.mlir
        assert circuit.qir

        result = circuit(0.2j, jnp.array([0.3, 0.6, 0.9]))
        expected = jnp.array(
            [0.75634905 - 0.52801002j, 0.0 + 0.0j, 0.35962678 + 0.14074839j, 0.0 + 0.0j]
        )
        assert jnp.allclose(result, expected)

    @pytest.mark.parametrize(
        "_in,_out",
        [
            (0, False),
            (1, True),
        ],
    )
    def test_variable_capture_multiple_devices(self, _in, _out):
        """Test variable capture using multiple backend devices."""
        dev = qml.device("lightning.qubit", wires=2)

        @qml.qjit()
        def workflow(n: int):
            @qml.qnode(dev)
            def f(x: float):
                qml.RX(n * x, wires=n)
                return qml.expval(qml.PauliZ(wires=n))

            @qml.qnode(dev)
            def g(x: float):
                qml.RX(x, wires=1)
                return qml.expval(qml.PauliZ(wires=1))

            return jnp.array_equal(f(jnp.pi), g(jnp.pi))

        assert workflow(_in) == _out

    def test_args_workflow(self):
        """Test arguments with workflows."""

        @qml.qjit
        def workflow1(params1, params2):
            """A classical workflow"""
            res1 = params1["a"][0][0] + params2[1]
            return jnp.sin(res1)

        params1 = {
            "a": [[0.1], 0.2],
        }
        params2 = (0.6, 0.8)
        expected = 0.78332691
        result = workflow1(params1, params2)
        assert jnp.allclose(result, expected)

    def test_return_value_dict(self):
        """Test pytree return values."""
        dev = qml.device("lightning.qubit", wires=2)

        @qml.qnode(dev)
        def circuit1(params):
            qml.RX(params[0], wires=0)
            qml.RX(params[1], wires=1)
            return {
                "w0": qml.expval(qml.PauliZ(0)),
                "w1": qml.expval(qml.PauliZ(1)),
            }

        jitted_fn = qml.qjit(circuit1)

        params = [0.2, 0.6]
        expected = {"w0": 0.98006658, "w1": 0.82533561}
        result = jitted_fn(params)
        assert isinstance(result, dict)
        assert jnp.allclose(result["w0"], expected["w0"])
        assert jnp.allclose(result["w1"], expected["w1"])

    def test_qjit_python_if(self):
        """Test JIT compilation with the autograph support"""
        dev = qml.device("lightning.qubit", wires=2)

        @qml.qjit(autograph=True)
        @qml.qnode(dev)
        def circuit(x: int):
            if x < 5:
                qml.Hadamard(wires=0)
            else:
                qml.T(wires=0)

            return qml.expval(qml.PauliZ(0))

        assert jnp.allclose(circuit(3), 0.0)
        assert jnp.allclose(circuit(5), 1.0)

    def test_compilation_opt(self):
        """Test user-configurable compilation options"""
        dev = qml.device("lightning.qubit", wires=2)

        @qml.qjit(target="mlir")
        @qml.qnode(dev)
        def circuit(x: float):
            qml.RX(x, wires=0)
            qml.RX(x**2, wires=1)
            return qml.expval(qml.PauliZ(0))

        mlir_str = str(circuit.mlir)
        result_header = "func.func private @circuit(%arg0: tensor<f64>) -> tensor<f64>"
        assert result_header in mlir_str

<<<<<<< HEAD
    def test_qjit_adjoint(self):
        """Test JIT compilation with adjoint support"""
        dev = qml.device("lightning.qubit", wires=2)

        @qml.qjit
        @qml.qnode(device=dev)
        def workflow_cl(theta, wires):
            def func():
                qml.RX(theta, wires=wires)

            qml.adjoint(func)()
            return qml.probs()

        @qml.qnode(device=dev)
        def workflow_pl(theta, wires):
            def func():
                qml.RX(theta, wires=wires)

            qml.adjoint(func)()
            return qml.probs()

        assert jnp.allclose(workflow_cl(0.1, [1]), workflow_pl(0.1, [1]))

    def test_qjit_adjoint_lazy(self):
        """Test that Lazy kwarg is not supported."""
        dev = qml.device("lightning.qubit", wires=2)

        @qml.qjit
        @qml.qnode(device=dev)
        def workflow(theta, wires):
            def func():
                qml.RX(theta, wires=wires)

            qml.adjoint(func, lazy=True)()
            return qml.probs()

        with pytest.raises(CompileError, match="Setting lazy=False is not supported with qjit."):
            workflow(0.1, [1])
=======
    def test_grad_classical_preprocessing(self):
        """Test the grad transformation with classical preprocessing."""

        dev = qml.device("lightning.qubit", wires=1)

        @qml.qjit
        def workflow(x):
            @qml.qnode(dev)
            def circuit(x):
                qml.RX(jnp.pi * x, wires=0)
                return qml.expval(qml.PauliY(0))

            g = qml.grad(circuit)
            return g(x)

        assert jnp.allclose(workflow(2.0), -jnp.pi)

    def test_grad_with_postprocessing(self):
        """Test the grad transformation with classical preprocessing and postprocessing."""
        dev = qml.device("lightning.qubit", wires=1)

        @qml.qjit
        def workflow(theta):
            @qml.qnode(dev, diff_method="adjoint")
            def circuit(theta):
                qml.RX(jnp.exp(theta**2) / jnp.cos(theta / 4), wires=0)
                return qml.expval(qml.PauliZ(wires=0))

            def loss(theta):
                return jnp.pi / jnp.tanh(circuit(theta))

            return qml.grad(loss, method="auto")(theta)

        assert jnp.allclose(workflow(1.0), 5.04324559)

    def test_grad_with_multiple_qnodes(self):
        """Test the grad transformation with multiple QNodes with their own differentiation methods."""
        dev = qml.device("lightning.qubit", wires=1)

        @qml.qjit
        def workflow(theta):
            @qml.qnode(dev, diff_method="parameter-shift")
            def circuit_A(params):
                qml.RX(jnp.exp(params[0] ** 2) / jnp.cos(params[1] / 4), wires=0)
                return qml.probs()

            @qml.qnode(dev, diff_method="adjoint")
            def circuit_B(params):
                qml.RX(jnp.exp(params[1] ** 2) / jnp.cos(params[0] / 4), wires=0)
                return qml.expval(qml.PauliZ(wires=0))

            def loss(params):
                return jnp.prod(circuit_A(params)) + circuit_B(params)

            return qml.grad(loss)(theta)

        result = workflow(jnp.array([1.0, 2.0]))
        reference = jnp.array([0.57367285, 44.4911605])

        assert jnp.allclose(result, reference)

    def test_grad_with_pure_classical(self):
        """Test the grad transformation with purely classical functions."""

        def square(x: float):
            return x**2

        @qml.qjit
        def dsquare(x: float):
            return catalyst.grad(square)(x)

        assert jnp.allclose(dsquare(2.3), 4.6)

    def test_jacobian_diff_method(self):
        """Test the Jacobian transformation with the device diff_method."""
        dev = qml.device("lightning.qubit", wires=1)

        @qml.qnode(dev, diff_method="parameter-shift")
        def func(p):
            qml.RY(p, wires=0)
            return qml.probs(wires=0)

        @qml.qjit
        def workflow(p: float):
            return qml.jacobian(func, method="auto")(p)

        result = workflow(0.5)
        reference = qml.jacobian(func, argnum=0)(0.5)

        assert jnp.allclose(result, reference)

    def test_jacobian_auto(self):
        """Test the Jacobian transformation with 'auto'."""
        dev = qml.device("lightning.qubit", wires=1)

        def workflow(x):
            @qml.qnode(dev)
            def circuit(x):
                qml.RX(jnp.pi * x[0], wires=0)
                qml.RY(x[1], wires=0)
                return qml.probs()

            g = qml.jacobian(circuit)
            return g(x)

        reference = workflow(np.array([2.0, 1.0]))
        result = qml.qjit(workflow)(jnp.array([2.0, 1.0]))

        assert jnp.allclose(result, reference)

    def test_jacobian_fd(self):
        """Test the Jacobian transformation with 'fd'."""
        dev = qml.device("lightning.qubit", wires=1)

        def workflow(x):
            @qml.qnode(dev)
            def circuit(x):
                qml.RX(np.pi * x[0], wires=0)
                qml.RY(x[1], wires=0)
                return qml.probs()

            g = qml.jacobian(circuit, method="fd", h=0.3)
            return g(x)

        result = qml.qjit(workflow)(np.array([2.0, 1.0]))
        reference = np.array([[-0.37120096, -0.45467246], [0.37120096, 0.45467246]])
        assert jnp.allclose(result, reference)

        with pytest.raises(
            ValueError,
            match="Invalid values for 'method=fd' and 'h=0.3' in interpreted mode",
        ):
            workflow(np.array([2.0, 1.0]))
>>>>>>> 20866108
<|MERGE_RESOLUTION|>--- conflicted
+++ resolved
@@ -210,7 +210,6 @@
         result_header = "func.func private @circuit(%arg0: tensor<f64>) -> tensor<f64>"
         assert result_header in mlir_str
 
-<<<<<<< HEAD
     def test_qjit_adjoint(self):
         """Test JIT compilation with adjoint support"""
         dev = qml.device("lightning.qubit", wires=2)
@@ -249,7 +248,7 @@
 
         with pytest.raises(CompileError, match="Setting lazy=False is not supported with qjit."):
             workflow(0.1, [1])
-=======
+
     def test_grad_classical_preprocessing(self):
         """Test the grad transformation with classical preprocessing."""
 
@@ -382,5 +381,4 @@
             ValueError,
             match="Invalid values for 'method=fd' and 'h=0.3' in interpreted mode",
         ):
-            workflow(np.array([2.0, 1.0]))
->>>>>>> 20866108
+            workflow(np.array([2.0, 1.0]))