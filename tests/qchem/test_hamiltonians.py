# Copyright 2018-2021 Xanadu Quantum Technologies Inc.

# Licensed under the Apache License, Version 2.0 (the "License");
# you may not use this file except in compliance with the License.
# You may obtain a copy of the License at

#     http://www.apache.org/licenses/LICENSE-2.0

# Unless required by applicable law or agreed to in writing, software
# distributed under the License is distributed on an "AS IS" BASIS,
# WITHOUT WARRANTIES OR CONDITIONS OF ANY KIND, either express or implied.
# See the License for the specific language governing permissions and
# limitations under the License.
"""
Unit tests for functions needed for computing the Hamiltonian.
"""
# pylint: disable=too-many-arguments,too-few-public-methods
import pytest

import pennylane as qml
from pennylane import Identity, PauliX, PauliY, PauliZ
from pennylane import numpy as np
from pennylane import qchem
from pennylane.operation import disable_new_opmath, enable_new_opmath
from pennylane.fermi import from_string


@pytest.mark.parametrize(
    ("symbols", "geometry", "core", "active", "e_core", "one_ref", "two_ref"),
    [
        (
            ["H", "H"],
            np.array([[0.0, 0.0, 0.0], [0.0, 0.0, 1.0]], requires_grad=False),
            None,
            None,
            np.array([1.0000000000321256]),
            # computed with OpenFermion using molecule.one_body_integrals
            np.array([[-1.39021927e00, -1.28555566e-16], [-3.52805508e-16, -2.91653305e-01]]),
            # computed with OpenFermion using molecule.two_body_integrals
            np.array(
                [
                    [
                        [[7.14439079e-01, 6.62555256e-17], [2.45552260e-16, 1.70241444e-01]],
                        [[2.45552260e-16, 1.70241444e-01], [7.01853156e-01, 6.51416091e-16]],
                    ],
                    [
                        [[6.62555256e-17, 7.01853156e-01], [1.70241444e-01, 2.72068603e-16]],
                        [[1.70241444e-01, 2.72068603e-16], [6.51416091e-16, 7.38836693e-01]],
                    ],
                ]
            ),
        ),
        (
            ["H", "H"],
            np.array([[0.0, 0.0, 0.0], [0.0, 0.0, 1.0]], requires_grad=False),
            [],
            [0, 1],
            np.array([1.0000000000321256]),
            # computed with OpenFermion using molecule.one_body_integrals
            np.array([[-1.39021927e00, -1.28555566e-16], [-3.52805508e-16, -2.91653305e-01]]),
            # computed with OpenFermion using molecule.two_body_integrals
            np.array(
                [
                    [
                        [[7.14439079e-01, 6.62555256e-17], [2.45552260e-16, 1.70241444e-01]],
                        [[2.45552260e-16, 1.70241444e-01], [7.01853156e-01, 6.51416091e-16]],
                    ],
                    [
                        [[6.62555256e-17, 7.01853156e-01], [1.70241444e-01, 2.72068603e-16]],
                        [[1.70241444e-01, 2.72068603e-16], [6.51416091e-16, 7.38836693e-01]],
                    ],
                ]
            ),
        ),
        (
            ["Li", "H"],
            np.array([[0.0, 0.0, 0.0], [0.0, 0.0, 1.0]], requires_grad=False),
            [0, 1, 2, 3],
            [4, 5],
            # reference values of e_core, one and two are computed with our initial prototype code
            np.array([-5.141222763432437]),
            np.array([[1.17563204e00, -5.75186616e-18], [-5.75186616e-18, 1.78830226e00]]),
            np.array(
                [
                    [
                        [[3.12945511e-01, 4.79898448e-19], [4.79898448e-19, 9.78191587e-03]],
                        [[4.79898448e-19, 9.78191587e-03], [3.00580620e-01, 4.28570365e-18]],
                    ],
                    [
                        [[4.79898448e-19, 3.00580620e-01], [9.78191587e-03, 4.28570365e-18]],
                        [[9.78191587e-03, 4.28570365e-18], [4.28570365e-18, 5.10996835e-01]],
                    ],
                ]
            ),
        ),
    ],
)
def test_electron_integrals(symbols, geometry, core, active, e_core, one_ref, two_ref):
    r"""Test that electron_integrals returns the correct values."""
    mol = qchem.Molecule(symbols, geometry)
    args = []

    e, one, two = qchem.electron_integrals(mol, core=core, active=active)(*args)

    assert np.allclose(e, e_core)
    assert np.allclose(one, one_ref)
    assert np.allclose(two, two_ref)


@pytest.mark.parametrize(
    ("symbols", "geometry", "alpha", "h_ref"),
    [
        (
            ["H", "H"],
            np.array([[0.0, 0.0, 0.0], [0.0, 0.0, 1.0]], requires_grad=False),
            np.array(
                [[3.42525091, 0.62391373, 0.1688554], [3.42525091, 0.62391373, 0.1688554]],
                requires_grad=True,
            ),
            # Hamiltonian coefficients and operators computed with OpenFermion using
            # molecule = openfermion.MolecularData(geometry, basis, multiplicity, charge)
            # molecule = run_pyscf(molecule, run_scf=1)
            # openfermion.transforms.get_fermion_operator(molecule.get_molecular_hamiltonian())
            # The "^" symbols in the operators are replaced with "+"
            1.0000000206358097 * from_string("")
            + -1.3902192781338518 * from_string("0+ 0")
            + 0.35721954051077603 * from_string("0+ 0+ 0 0")
            + 0.08512072166002102 * from_string("0+ 0+ 2 2")
            + 0.35721954051077603 * from_string("0+ 1+ 1 0")
            + 0.08512072166002102 * from_string("0+ 1+ 3 2")
            + 0.08512072166002102 * from_string("0+ 2+ 0 2")
            + 0.3509265790433101 * from_string("0+ 2+ 2 0")
            + 0.08512072166002102 * from_string("0+ 3+ 1 2")
            + 0.3509265790433101 * from_string("0+ 3+ 3 0")
            + 0.35721954051077603 * from_string("1+ 0+ 0 1")
            + 0.08512072166002102 * from_string("1+ 0+ 2 3")
            + -1.3902192781338518 * from_string("1+ 1")
            + 0.35721954051077603 * from_string("1+ 1+ 1 1")
            + 0.08512072166002102 * from_string("1+ 1+ 3 3")
            + 0.08512072166002102 * from_string("1+ 2+ 0 3")
            + 0.3509265790433101 * from_string("1+ 2+ 2 1")
            + 0.08512072166002102 * from_string("1+ 3+ 1 3")
            + 0.3509265790433101 * from_string("1+ 3+ 3 1")
            + 0.35092657904330926 * from_string("2+ 0+ 0 2")
            + 0.08512072166002102 * from_string("2+ 0+ 2 0")
            + 0.35092657904330926 * from_string("2+ 1+ 1 2")
            + 0.08512072166002102 * from_string("2+ 1+ 3 0")
            + -0.29165329244211186 * from_string("2+ 2")
            + 0.08512072166002102 * from_string("2+ 2+ 0 0")
            + 0.36941834777609744 * from_string("2+ 2+ 2 2")
            + 0.08512072166002102 * from_string("2+ 3+ 1 0")
            + 0.36941834777609744 * from_string("2+ 3+ 3 2")
            + 0.35092657904330926 * from_string("3+ 0+ 0 3")
            + 0.08512072166002102 * from_string("3+ 0+ 2 1")
            + 0.35092657904330926 * from_string("3+ 1+ 1 3")
            + 0.08512072166002102 * from_string("3+ 1+ 3 1")
            + 0.08512072166002102 * from_string("3+ 2+ 0 1")
            + 0.36941834777609744 * from_string("3+ 2+ 2 3")
            + -0.29165329244211186 * from_string("3+ 3")
            + 0.08512072166002102 * from_string("3+ 3+ 1 1")
            + 0.36941834777609744 * from_string("3+ 3+ 3 3"),
        )
    ],
)
def test_fermionic_hamiltonian(symbols, geometry, alpha, h_ref):
    r"""Test that fermionic_hamiltonian returns the correct Hamiltonian."""
    mol = qchem.Molecule(symbols, geometry, alpha=alpha)
    args = [alpha]
    h = qchem.fermionic_hamiltonian(mol)(*args)

    assert np.allclose(list(h.values()), list(h_ref.values()))
    assert h.keys() == h_ref.keys()


@pytest.mark.parametrize(
    ("symbols", "geometry", "h_ref_data"),
    [
        (
            ["H", "H"],
            np.array([[0.0, 0.0, 0.0], [0.0, 0.0, 1.0]], requires_grad=False),
            # computed with qchem.convert_observable and an OpenFermion Hamiltonian; data reordered
            # h_mol = molecule.get_molecular_hamiltonian()
            # h_f = openfermion.transforms.get_fermion_operator(h_mol)
            # h_q = openfermion.transforms.jordan_wigner(h_f)
            # h_pl = qchem.convert_observable(h_q, wires=[0, 1, 2, 3], tol=(5e-5))
            (
                np.array(
                    [
                        0.2981788017,
                        0.2081336485,
                        0.2081336485,
                        0.1786097698,
                        0.042560361,
                        -0.042560361,
                        -0.042560361,
                        0.042560361,
                        -0.3472487379,
                        0.1329029281,
                        -0.3472487379,
                        0.175463289,
                        0.175463289,
                        0.1329029281,
                        0.1847091733,
                    ]
                ),
                [
                    Identity(wires=[0]),
                    PauliZ(wires=[0]),
                    PauliZ(wires=[1]),
                    PauliZ(wires=[0]) @ PauliZ(wires=[1]),
                    PauliY(wires=[0]) @ PauliX(wires=[1]) @ PauliX(wires=[2]) @ PauliY(wires=[3]),
                    PauliY(wires=[0]) @ PauliY(wires=[1]) @ PauliX(wires=[2]) @ PauliX(wires=[3]),
                    PauliX(wires=[0]) @ PauliX(wires=[1]) @ PauliY(wires=[2]) @ PauliY(wires=[3]),
                    PauliX(wires=[0]) @ PauliY(wires=[1]) @ PauliY(wires=[2]) @ PauliX(wires=[3]),
                    PauliZ(wires=[2]),
                    PauliZ(wires=[0]) @ PauliZ(wires=[2]),
                    PauliZ(wires=[3]),
                    PauliZ(wires=[0]) @ PauliZ(wires=[3]),
                    PauliZ(wires=[1]) @ PauliZ(wires=[2]),
                    PauliZ(wires=[1]) @ PauliZ(wires=[3]),
                    PauliZ(wires=[2]) @ PauliZ(wires=[3]),
                ],
            ),
        )
    ],
)
def test_diff_hamiltonian(symbols, geometry, h_ref_data):
    r"""Test that diff_hamiltonian returns the correct Hamiltonian."""

    mol = qchem.Molecule(symbols, geometry)
    args = []
    h = qchem.diff_hamiltonian(mol)(*args)
    h_ref = qml.Hamiltonian(h_ref_data[0], h_ref_data[1])

    assert np.allclose(np.sort(h.terms()[0]), np.sort(h_ref.terms()[0]))
    assert qml.Hamiltonian(np.ones(len(h.terms()[0])), h.terms()[1]).compare(
        qml.Hamiltonian(np.ones(len(h_ref.terms()[0])), h_ref.terms()[1])
    )

    enable_new_opmath()
    h_pl_op = qchem.diff_hamiltonian(mol)(*args)
    disable_new_opmath()

    wire_order = h_ref.wires
    assert not isinstance(h_pl_op, qml.Hamiltonian)
    assert np.allclose(
        qml.matrix(h_pl_op, wire_order=wire_order),
        qml.matrix(h_ref, wire_order=wire_order),
    )


def test_diff_hamiltonian_active_space():
    r"""Test that diff_hamiltonian works when an active space is defined."""

    symbols = ["H", "H", "H"]
    geometry = np.array([[0.0, 0.0, 0.0], [2.0, 0.0, 1.0], [0.0, 2.0, 0.0]])

    mol = qchem.Molecule(symbols, geometry, charge=1)
    args = [geometry]

    h = qchem.diff_hamiltonian(mol, core=[0], active=[1, 2])(*args)

    assert isinstance(h, qml.Hamiltonian)

    enable_new_opmath()
    h_op = qchem.diff_hamiltonian(mol, core=[0], active=[1, 2])(*args)
    disable_new_opmath()

    assert not isinstance(h_op, qml.Hamiltonian)


def test_gradient_expvalH():
    r"""Test that the gradient of expval(H) computed with ``qml.grad`` is equal to the value
    obtained with the finite difference method."""
    symbols = ["H", "H"]
    geometry = (
        np.array([[0.0, 0.0, -0.3674625962], [0.0, 0.0, 0.3674625962]], requires_grad=False)
        / 0.529177210903
    )
    alpha = np.array(
        [[3.42525091, 0.62391373, 0.1688554], [3.42525091, 0.62391373, 0.1688554]],
        requires_grad=True,
    )

    mol = qchem.Molecule(symbols, geometry, alpha=alpha)
    args = [alpha]
    dev = qml.device("default.qubit", wires=4)

    def energy(mol):
        @qml.qnode(dev)
        def circuit(*args):
            qml.PauliX(0)
            qml.PauliX(1)
            qml.DoubleExcitation(0.22350048111151138, wires=[0, 1, 2, 3])
            h_qubit = qchem.diff_hamiltonian(mol)(*args)
            return qml.expval(h_qubit)

        return circuit

    grad_qml = qml.grad(energy(mol), argnum=0)(*args)

    alpha_1 = np.array(
        [[3.42515091, 0.62391373, 0.1688554], [3.42525091, 0.62391373, 0.1688554]],
        requires_grad=False,
    )  # alpha[0][0] -= 0.0001

    alpha_2 = np.array(
        [[3.42535091, 0.62391373, 0.1688554], [3.42525091, 0.62391373, 0.1688554]],
        requires_grad=False,
    )  # alpha[0][0] += 0.0001

    e_1 = energy(mol)(*[alpha_1])
    e_2 = energy(mol)(*[alpha_2])

    grad_finitediff = (e_2 - e_1) / 0.0002

    assert np.allclose(grad_qml[0][0], grad_finitediff)


class TestJax:
    @pytest.mark.jax
    def test_gradient_expvalH(self):
        r"""Test that the gradient of expval(H) computed with ``jax.grad`` is equal to the value
        obtained with the finite difference method."""
        import jax

        symbols = ["H", "H"]
        geometry = (
            np.array([[0.0, 0.0, -0.3674625962], [0.0, 0.0, 0.3674625962]], requires_grad=False)
            / 0.529177210903
        )
        alpha = np.array(
            [[3.42525091, 0.62391373, 0.1688554], [3.42525091, 0.62391373, 0.1688554]],
            requires_grad=True,
        )

        mol = qchem.Molecule(symbols, geometry, alpha=alpha)
        args = [jax.numpy.array(alpha)]
        dev = qml.device("default.qubit", wires=4)

        def energy(mol):
            @qml.qnode(dev, interface="jax")
            def circuit(*args):
                qml.PauliX(0)
                qml.PauliX(1)
                qml.DoubleExcitation(0.22350048111151138, wires=[0, 1, 2, 3])
<<<<<<< HEAD
                h_qubit = qchem.diff_hamiltonian(mol)(*args)
=======
                enable_new_opmath()
                h_qubit = qchem.diff_hamiltonian(mol, fs=True)(*args)
                disable_new_opmath()
>>>>>>> d7792568
                return qml.expval(h_qubit)

            return circuit

        grad_jax = jax.grad(energy(mol), argnums=0)(*args)

        alpha_1 = np.array(
            [[3.42425091, 0.62391373, 0.1688554], [3.42525091, 0.62391373, 0.1688554]],
        )  # alpha[0][0] -= 0.001

        alpha_2 = np.array(
            [[3.42625091, 0.62391373, 0.1688554], [3.42525091, 0.62391373, 0.1688554]],
        )  # alpha[0][0] += 0.001

        e_1 = energy(mol)(*[alpha_1])
        e_2 = energy(mol)(*[alpha_2])

        grad_finitediff = (e_2 - e_1) / 0.002

        assert np.allclose(grad_jax[0][0], grad_finitediff, rtol=1e-02)<|MERGE_RESOLUTION|>--- conflicted
+++ resolved
@@ -344,13 +344,9 @@
                 qml.PauliX(0)
                 qml.PauliX(1)
                 qml.DoubleExcitation(0.22350048111151138, wires=[0, 1, 2, 3])
-<<<<<<< HEAD
-                h_qubit = qchem.diff_hamiltonian(mol)(*args)
-=======
                 enable_new_opmath()
                 h_qubit = qchem.diff_hamiltonian(mol, fs=True)(*args)
                 disable_new_opmath()
->>>>>>> d7792568
                 return qml.expval(h_qubit)
 
             return circuit
