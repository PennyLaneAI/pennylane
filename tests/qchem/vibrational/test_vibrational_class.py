# Copyright 2018-2024 Xanadu Quantum Technologies Inc.

# Licensed under the Apache License, Version 2.0 (the "License");
# you may not use this file except in compliance with the License.
# You may obtain a copy of the License at

#     http://www.apache.org/licenses/LICENSE-2.0

# Unless required by applicable law or agreed to in writing, software
# distributed under the License is distributed on an "AS IS" BASIS,
# WITHOUT WARRANTIES OR CONDITIONS OF ANY KIND, either express or implied.
# See the License for the specific language governing permissions and
# limitations under the License.
"""
This module contains tests for functions needed to compute PES object.
"""
import sys

import numpy as np
import pytest

import pennylane as qml
from pennylane.qchem import vibrational
from pennylane.qchem.vibrational import vibrational_class

# pylint: disable=too-many-arguments, protected-access


def test_import_geometric(monkeypatch):
    """Test if an ImportError is raised by _import_geometric function."""
    # pylint: disable=protected-access

    with monkeypatch.context() as m:
        m.setitem(sys.modules, "geometric", None)

        with pytest.raises(ImportError, match="This feature requires geometric"):
            vibrational.vibrational_class._import_geometric()


@pytest.mark.usefixtures("skip_if_no_pyscf_support", "skip_if_no_geometric_support")
def test_optimize_geometry_methoderror():
    r"""Test that an error is raised if wrong method is provided for
    geometry optimization."""

    symbols = ["H", "H"]
    geom = [[0.0, 0.0, 0.0], [0.0, 0.0, 1.0]]
    mol = qml.qchem.Molecule(symbols, geom)

    with pytest.raises(
        ValueError, match="Specified electronic structure method, ccsd, is not available."
    ):
        vibrational.optimize_geometry(mol, method="ccsd")


@pytest.mark.parametrize(
    ("sym", "geom", "unit", "method", "basis", "expected_energy"),
    # Expected energy was obtained using pyscf
    [
        (
            ["H", "F"],
            np.array([[0.0, 0.0, 0.0], [0.0, 0.0, 1.0]]),
            "Angstrom",
            "RHF",
            "6-31g",
            -99.97763667852357,
        ),
        (
            ["H", "F"],
            np.array([[0.0, 0.0, 0.0], [0.0, 0.0, 1.0]]),
            "Bohr",
            "UHF",
            "6-31g",
            -99.43441545109692,
        ),
        (
            ["H", "H"],
            np.array([[0.0, 0.0, 0.0], [0.0, 0.0, 1.0]]),
            "Angstrom",
            "RHF",
            "6-31+g",
            -1.094807962860512,
        ),
    ],
)
@pytest.mark.usefixtures("skip_if_no_pyscf_support")
def test_single_point_energy(sym, geom, unit, method, basis, expected_energy):
    r"""Test that correct energy is produced for a given molecule."""

    mol = qml.qchem.Molecule(sym, geom, unit=unit, basis_name=basis, load_data=True)
    scf_obj = qml.qchem.vibrational.vibrational_class._single_point(mol, method=method)

    assert np.isclose(scf_obj.e_tot, expected_energy)


@pytest.mark.parametrize(
    ("sym", "geom", "expected_geom"),
    # Expected geometry was obtained using pyscf
    [
        (
            ["H", "F"],
            np.array([[0.0, 0.0, 0.0], [0.0, 0.0, 1.0]]),
            np.array([[0.0, 0.0, 0.07497201], [0.0, 0.0, 1.81475336]]),
        ),
        (
            ["C", "O"],
            np.array([[0.0, 0.0, 0.0], [0.0, 0.0, 1.0]]),
            np.array([[0.0, 0.0, -0.12346543], [0.0, 0.0, 2.0131908]]),
        ),
    ],
)
@pytest.mark.usefixtures("skip_if_no_pyscf_support", "skip_if_no_geometric_support")
def test_optimize_geometry(sym, geom, expected_geom):
    r"""Test that correct optimized geometry is obtained."""

    mol = qml.qchem.Molecule(sym, geom, basis_name="6-31g", unit="Angstrom")
    mol_eq = vibrational.optimize_geometry(mol)
    assert np.allclose(mol_eq[0].coordinates, expected_geom)


@pytest.mark.parametrize(
    ("sym", "geom", "expected_vecs"),
    # Expected displacement vectors were obtained using vibrant code
    [
        (
            ["H", "F"],
            np.array([[0.0, 0.0, 0.0], [0.0, 0.0, 1.0]]),
            np.array([[[0.0, 0.0, -0.9706078], [0.0, 0.0, 0.05149763]]]),
        ),
        (
            ["C", "O"],
            np.array([[0.0, 0.0, 0.0], [0.0, 0.0, 1.0]]),
            np.array([[[0.0, 0.0, -0.21807219], [0.0, 0.0, 0.1637143]]]),
        ),
    ],
)
@pytest.mark.usefixtures("skip_if_no_pyscf_support", "skip_if_no_geometric_support")
def test_harmonic_analysis(sym, geom, expected_vecs):
    r"""Test that the correct displacement vectors are obtained after harmonic analysis."""
    mol = qml.qchem.Molecule(sym, geom, basis_name="6-31g", unit="Angstrom")
    mol_eq = vibrational.optimize_geometry(mol)
    _, displ_vecs = vibrational_class._harmonic_analysis(mol_eq[1])
    assert np.allclose(displ_vecs, expected_vecs) or np.allclose(
        displ_vecs, -1 * np.array(expected_vecs)
    )


@pytest.mark.parametrize(
    ("freqs", "vecs", "bins", "exp_results"),
    # Expected results were obtained using vibrant code
    [
        (
            # HF Molecule with Bond distance 1.0 A.
            np.array([4137.96875377]),
            np.array([[[0.0, 0.0, 0.9706078], [0.0, 0.0, -0.05149763]]]),
            [2600],
            {
                "vecs": [[[0.0, 0.0, 0.9706078], [0.0, 0.0, -0.05149763]]],
                "freqs": [4137.96875377],
                "uloc": [[1.0]],
            },
        ),
        (
            # H2S Molecule with geometry [[0.0, -1.0, -1.0], [0.0, 1.0, -1.0], [0.0, 0.0, 0.0]]
            np.array([1294.21950382, 2691.27147004, 2718.40232678]),
            np.array(
                [
                    [
                        [5.04812381e-17, -4.56823323e-01, 5.19946514e-01],
                        [1.86137414e-16, 4.56823322e-01, 5.19946514e-01],
                        [1.35223494e-17, 1.15509844e-11, -3.26953266e-02],
                    ],
                    [
                        [-9.48719985e-18, -5.36045204e-01, -4.43104273e-01],
                        [1.58761035e-16, 5.36044714e-01, -4.43103833e-01],
                        [5.31102499e-17, 1.54185981e-08, 2.78633116e-02],
                    ],
                    [
                        [6.52265582e-17, -5.15178735e-01, -4.62528551e-01],
                        [3.12480469e-16, -5.15179245e-01, 4.62528972e-01],
                        [1.63797372e-17, 3.23955347e-02, -1.32498366e-08],
                    ],
                ]
            ),
            [1000, 2000],
            {
                "vecs": [
                    [
                        [8.73825764e-18, 4.56823325e-01, -5.19946511e-01],
                        [2.70251290e-17, -4.56823323e-01, -5.19946513e-01],
                        [-4.06626509e-17, -7.26343693e-11, 3.26953265e-02],
                    ],
                    [
                        [-3.76513979e-17, -7.43327581e-01, -6.40379106e-01],
                        [7.06164585e-17, 1.47544755e-02, 1.37353335e-02],
                        [1.43329806e-17, 2.29071020e-02, 1.97023370e-02],
                    ],
                    [
                        [-3.30668012e-17, 1.47544588e-02, -1.37353509e-02],
                        [3.85908620e-18, -7.43327582e-01, 6.40379105e-01],
                        [-1.26315618e-17, 2.29071026e-02, -1.97023364e-02],
                    ],
                ],
                "freqs": [
                    1294.21950382,
                    2704.87090197,
                    2704.87092841,
                ],  # [0.00589689, 0.01232428, 0.01232428],
                "uloc": [
                    [1.0, 0.0, 0.0],
                    [0.0, 0.70710715, -0.70710641],
                    [0.0, 0.70710641, 0.70710715],
                ],
            },
        ),
        (
            # H2S Molecule with geometry [[0.0, -1.0, -1.0], [0.0, 1.0, -1.0], [0.0, 0.0, 0.0]]
            np.array([1294.21950382, 2691.27147004, 2718.40232678]),
            np.array(
                [
                    [
                        [5.04812381e-17, -4.56823323e-01, 5.19946514e-01],
                        [1.86137414e-16, 4.56823322e-01, 5.19946514e-01],
                        [1.35223494e-17, 1.15509844e-11, -3.26953266e-02],
                    ],
                    [
                        [-9.48719985e-18, -5.36045204e-01, -4.43104273e-01],
                        [1.58761035e-16, 5.36044714e-01, -4.43103833e-01],
                        [5.31102499e-17, 1.54185981e-08, 2.78633116e-02],
                    ],
                    [
                        [6.52265582e-17, -5.15178735e-01, -4.62528551e-01],
                        [3.12480469e-16, -5.15179245e-01, 4.62528972e-01],
                        [1.63797372e-17, 3.23955347e-02, -1.32498366e-08],
                    ],
                ]
            ),
            [2600],
            {
                "vecs": [
                    [
                        [8.73825764e-18, 4.56823325e-01, -5.19946511e-01],
                        [2.70251290e-17, -4.56823323e-01, -5.19946513e-01],
                        [-4.06626509e-17, -7.26343693e-11, 3.26953265e-02],
                    ],
                    [
                        [-3.76513979e-17, -7.43327581e-01, -6.40379106e-01],
                        [7.06164585e-17, 1.47544755e-02, 1.37353335e-02],
                        [1.43329806e-17, 2.29071020e-02, 1.97023370e-02],
                    ],
                    [
                        [-3.30668012e-17, 1.47544588e-02, -1.37353509e-02],
                        [3.85908620e-18, -7.43327582e-01, 6.40379105e-01],
                        [-1.26315618e-17, 2.29071026e-02, -1.97023364e-02],
                    ],
                ],
                "freqs": [1294.21950382, 2704.87090197, 2704.87092841],
                "uloc": [
                    [1.0, 0.0, 0.0],
                    [0.0, 0.70710715, -0.70710641],
                    [0.0, 0.70710641, 0.70710715],
                ],
            },
        ),
    ],
)
@pytest.mark.usefixtures("skip_if_no_pyscf_support", "skip_if_no_geometric_support")
def test_mode_localization(freqs, vecs, bins, exp_results):
    r"""Test that mode localization returns correct results."""

    freqs_loc, vecs_loc, uloc = vibrational.localize_normal_modes(freqs, vecs, bins=bins)
    nmodes = len(freqs)
    for i in range(nmodes):
        res_in_expvecs = any(
            (
                np.allclose(vecs_loc[i], vec, atol=1e-6)
                or np.allclose(vecs_loc[i], -1.0 * np.array(vec), atol=1e-6)
            )
            for vec in exp_results["vecs"]
        )
        exp_in_resvecs = any(
            (
                np.allclose(exp_results["vecs"][i], vec, atol=1e-6)
                or np.allclose(exp_results["vecs"][i], -1.0 * np.array(vec), atol=1e-6)
            )
            for vec in vecs_loc
        )

        res_in_expuloc = any(
            (
                np.allclose(uloc[i], u, atol=1e-6)
                or np.allclose(uloc[i], -1.0 * np.array(u), atol=1e-6)
            )
            for u in exp_results["uloc"]
        )
        exp_in_resuloc = any(
            (
                np.allclose(exp_results["uloc"][i], u, atol=1e-6)
                or np.allclose(exp_results["uloc"][i], -1.0 * np.array(u), atol=1e-6)
            )
            for u in uloc
        )
        assert res_in_expvecs and exp_in_resvecs
        assert res_in_expuloc and exp_in_resuloc

    assert np.allclose(freqs_loc, exp_results["freqs"])


@pytest.mark.usefixtures("skip_if_no_pyscf_support")
def test_hess_methoderror():
    r"""Test that an error is raised if wrong method is provided for
    harmonic analysis."""

    symbols = ["H", "H"]
    geom = [[0.0, 0.0, 0.0], [0.0, 0.0, 1.0]]
    mol = qml.qchem.Molecule(symbols, geom)
    mol_scf = qml.qchem.vibrational.vibrational_class._single_point(mol)

    with pytest.raises(
        ValueError, match="Specified electronic structure method, ccsd is not available."
    ):
        vibrational_class._harmonic_analysis(mol_scf, method="ccsd")


@pytest.mark.usefixtures("skip_if_no_pyscf_support")
def test_error_mode_localization():
    r"""Test that an error is raised if empty list of frequencies is provided for localization"""

    sym = ["H", "F"]
    geom = np.array([[0.0, 0.0, 0.0], [0.0, 0.0, 1.0]])
    mol = qml.qchem.Molecule(sym, geom, basis_name="6-31g", unit="Angstrom", load_data=True)
    mol_scf = qml.qchem.vibrational.vibrational_class._single_point(mol)
    freqs, vecs = vibrational_class._harmonic_analysis(mol_scf)
    with pytest.raises(ValueError, match="The `bins` list cannot be empty."):
        vibrational.localize_normal_modes(freqs, vecs, bins=[])

<<<<<<< HEAD
=======

>>>>>>> 27024b05
@pytest.mark.parametrize(
    ("sym", "geom", "method", "mult", "charge", "expected_dipole"),
    # Expected dipole was obtained using vibrant code
    [
        (
            ["H", "F"],
            np.array([[0.0, 0.0, 0.03967368], [0.0, 0.0, 0.96032632]]),
            "RHF",
            1,
            0,
            [-3.78176692e-16, -3.50274735e-17, -9.05219767e-01],
        ),
        (
            ["H", "H"],
            np.array([[0.0, 0.0, 0.0], [0.0, 0.0, 1.0]]),
            "RHF",
            3,
            1,
            [1.10150593e-15, -1.68930482e-16, -1.60982339e-15],
        ),
        (
            ["H", "H", "S"],
            np.array(
                [
                    [0.0, -1.00688408, -0.9679942],
                    [0.0, 1.00688408, -0.9679942],
                    [0.0, 0.0, -0.0640116],
                ]
            ),
            "UHF",
            1,
            0,
            [1.95258747e-16, 5.62355462e-15, -7.34149703e-01],
        ),
    ],
)
@pytest.mark.usefixtures("skip_if_no_pyscf_support")
def test_get_dipole(sym, geom, mult, charge, method, expected_dipole):
    r"""Test that the get_dipole function produces correct results."""
    mol = qml.qchem.Molecule(
        sym, geom, mult=mult, charge=charge, basis_name="6-31g", unit="Angstrom", load_data=True
    )
    mol_scf = qml.qchem.vibrational.vibrational_class._single_point(mol, method=method)
    dipole = vibrational_class._get_dipole(mol_scf, method=method)
    assert np.allclose(dipole, expected_dipole)<|MERGE_RESOLUTION|>--- conflicted
+++ resolved
@@ -333,10 +333,7 @@
     with pytest.raises(ValueError, match="The `bins` list cannot be empty."):
         vibrational.localize_normal_modes(freqs, vecs, bins=[])
 
-<<<<<<< HEAD
-=======
-
->>>>>>> 27024b05
+
 @pytest.mark.parametrize(
     ("sym", "geom", "method", "mult", "charge", "expected_dipole"),
     # Expected dipole was obtained using vibrant code
