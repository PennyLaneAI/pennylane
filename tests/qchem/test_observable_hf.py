# Copyright 2018-2021 Xanadu Quantum Technologies Inc.

# Licensed under the Apache License, Version 2.0 (the "License");
# you may not use this file except in compliance with the License.
# You may obtain a copy of the License at

#     http://www.apache.org/licenses/LICENSE-2.0

# Unless required by applicable law or agreed to in writing, software
# distributed under the License is distributed on an "AS IS" BASIS,
# WITHOUT WARRANTIES OR CONDITIONS OF ANY KIND, either express or implied.
# See the License for the specific language governing permissions and
# limitations under the License.
"""
Unit tests for functions needed for computing the Hamiltonian.
"""
import pytest

import pennylane as qml
from pennylane import numpy as np
from pennylane import qchem
from pennylane.pauli import pauli_sentence
from pennylane.operation import enable_new_opmath, disable_new_opmath


@pytest.mark.parametrize(
    ("core_constant", "integral_one", "integral_two", "f_ref"),
    [
        (  # computed with openfermion for H2 (format is modified):
            # H2 bond length: 1 Angstrom, basis = 'sto-3g', multiplicity = 1, charge = 0
            # molecule = openfermion.MolecularData(geometry, basis, multiplicity, charge)
            # run_pyscf(molecule).get_integrals()
            np.array([0.529177210903]),  # nuclear repulsion 1 / 1.88973 Bohr
            np.array([[-1.11084418e00, 1.01781501e-16], [7.32122533e-17, -5.89121004e-01]]),
            np.array(
                [
                    [
                        [[6.26402500e-01, -1.84129592e-16], [-2.14279171e-16, 1.96790583e-01]],
                        [[-2.14279171e-16, 1.96790583e-01], [6.21706763e-01, -1.84062159e-17]],
                    ],
                    [
                        [[-1.84129592e-16, 6.21706763e-01], [1.96790583e-01, -5.28427412e-17]],
                        [[1.96790583e-01, -5.28427412e-17], [-1.84062159e-17, 6.53070747e-01]],
                    ],
                ]
            ),
            # computed with openfermion for H2 (format is modified):
            # get_fermion_operator(run_pyscf(molecule).get_molecular_hamiltonian())
            (
                np.array(
                    [
                        0.52917721092,
                        -1.1108441798837276,
                        0.31320124976475916,
                        0.09839529174273519,
                        0.31320124976475916,
                        0.09839529174273519,
                        0.09839529174273519,
                        0.3108533815598568,
                        0.09839529174273519,
                        0.3108533815598568,
                        0.31320124976475916,
                        0.09839529174273519,
                        -1.1108441798837276,
                        0.31320124976475916,
                        0.09839529174273519,
                        0.09839529174273519,
                        0.3108533815598568,
                        0.09839529174273519,
                        0.3108533815598568,
                        0.3108533815598569,
                        0.09839529174273519,
                        0.3108533815598569,
                        0.09839529174273519,
                        -0.5891210037060831,
                        0.09839529174273519,
                        0.32653537347128725,
                        0.09839529174273519,
                        0.32653537347128725,
                        0.3108533815598569,
                        0.09839529174273519,
                        0.3108533815598569,
                        0.09839529174273519,
                        0.09839529174273519,
                        0.32653537347128725,
                        -0.5891210037060831,
                        0.09839529174273519,
                        0.32653537347128725,
                    ]
                ),
                [
                    [],
                    [0, 0],
                    [0, 0, 0, 0],
                    [0, 0, 2, 2],
                    [0, 1, 1, 0],
                    [0, 1, 3, 2],
                    [0, 2, 0, 2],
                    [0, 2, 2, 0],
                    [0, 3, 1, 2],
                    [0, 3, 3, 0],
                    [1, 0, 0, 1],
                    [1, 0, 2, 3],
                    [1, 1],
                    [1, 1, 1, 1],
                    [1, 1, 3, 3],
                    [1, 2, 0, 3],
                    [1, 2, 2, 1],
                    [1, 3, 1, 3],
                    [1, 3, 3, 1],
                    [2, 0, 0, 2],
                    [2, 0, 2, 0],
                    [2, 1, 1, 2],
                    [2, 1, 3, 0],
                    [2, 2],
                    [2, 2, 0, 0],
                    [2, 2, 2, 2],
                    [2, 3, 1, 0],
                    [2, 3, 3, 2],
                    [3, 0, 0, 3],
                    [3, 0, 2, 1],
                    [3, 1, 1, 3],
                    [3, 1, 3, 1],
                    [3, 2, 0, 1],
                    [3, 2, 2, 3],
                    [3, 3],
                    [3, 3, 1, 1],
                    [3, 3, 3, 3],
                ],
            ),
        ),
        (
            np.array([2.869]),
            np.array(
                [
                    [0.95622463, 0.7827277, -0.53222294],
                    [0.7827277, 1.42895581, 0.23469918],
                    [-0.53222294, 0.23469918, 0.48381955],
                ]
            ),
            None,
            # computed with PL-QChem dipole (format is modified)
            (
                np.array(
                    [
                        2.869,
                        0.956224634652776,
                        0.782727697897828,
                        -0.532222940905614,
                        0.956224634652776,
                        0.782727697897828,
                        -0.532222940905614,
                        0.782727697897828,
                        1.42895581236226,
                        0.234699175620383,
                        0.782727697897828,
                        1.42895581236226,
                        0.234699175620383,
                        -0.532222940905614,
                        0.234699175620383,
                        0.483819552892797,
                        -0.532222940905614,
                        0.234699175620383,
                        0.483819552892797,
                    ]
                ),
                [
                    [],
                    [0, 0],
                    [0, 2],
                    [0, 4],
                    [1, 1],
                    [1, 3],
                    [1, 5],
                    [2, 0],
                    [2, 2],
                    [2, 4],
                    [3, 1],
                    [3, 3],
                    [3, 5],
                    [4, 0],
                    [4, 2],
                    [4, 4],
                    [5, 1],
                    [5, 3],
                    [5, 5],
                ],
            ),
        ),
    ],
)
def test_fermionic_observable(core_constant, integral_one, integral_two, f_ref):
    r"""Test that fermionic_observable returns the correct fermionic observable."""
    f = qchem.fermionic_observable(core_constant, integral_one, integral_two)
    assert np.allclose(f[0], f_ref[0])  # fermionic coefficients
    assert f[1] == f_ref[1]  # fermionic operators


@pytest.mark.parametrize(
    ("f_observable", "q_observable"),
    [
        (
            (np.array([1.0]), [[0, 0]]),
            # obtained with openfermion: jordan_wigner(FermionOperator('0^ 0', 1)) and reformatted
            [[0.5 + 0j, -0.5 + 0j], [qml.Identity(0), qml.PauliZ(0)]],
        ),
        (
            (np.array([1.0, 1.0]), [[0, 0], [0, 0]]),
            # obtained with openfermion: jordan_wigner(FermionOperator('0^ 0', 1)) and reformatted
            [[1.0 + 0j, -1.0 + 0j], [qml.Identity(0), qml.PauliZ(0)]],
        ),
        (
            (np.array([1.0]), [[2, 0, 2, 0]]),
            # obtained with openfermion: jordan_wigner(FermionOperator('0^ 0', 1)) and reformatted
            [
                [-0.25 + 0j, 0.25 + 0j, -0.25 + 0j, 0.25 + 0j],
                [qml.Identity(0), qml.PauliZ(0), qml.PauliZ(0) @ qml.PauliZ(2), qml.PauliZ(2)],
            ],
        ),
        (
            (np.array([1.0, 1.0]), [[2, 0, 2, 0], [2, 0]]),
            # obtained with openfermion: jordan_wigner(FermionOperator('0^ 0', 1)) and reformatted
            [
                [-0.25 + 0j, 0.25 + 0j, -0.25j, 0.25j, 0.25 + 0j, 0.25 + 0j, -0.25 + 0j, 0.25 + 0j],
                [
                    qml.Identity(0),
                    qml.PauliX(0) @ qml.PauliZ(1) @ qml.PauliX(2),
                    qml.PauliX(0) @ qml.PauliZ(1) @ qml.PauliY(2),
                    qml.PauliY(0) @ qml.PauliZ(1) @ qml.PauliX(2),
                    qml.PauliY(0) @ qml.PauliZ(1) @ qml.PauliY(2),
                    qml.PauliZ(0),
                    qml.PauliZ(0) @ qml.PauliZ(2),
                    qml.PauliZ(2),
                ],
            ],
        ),
        ((np.array([1.23]), [[]]), [[1.23], [qml.Identity(0)]]),
    ],
)
def test_qubit_observable(f_observable, q_observable):
    r"""Test that qubit_observable returns the correct operator."""
    h_as_hamiltonian = qchem.qubit_observable(f_observable)
    h_ref = qml.Hamiltonian(q_observable[0], q_observable[1])

    enable_new_opmath()

    h_as_op = qchem.qubit_observable(f_observable)
<<<<<<< HEAD
    h_ref_as_op = pauli_sentence(h_ref).operation()  # easy conversion from ham to operation

    disable_new_opmath()

=======
    h_ref_as_op = pauli_sentence(h_ref).operation(
        h_ref.wires
    )  # easy conversion from ham to operation

    disable_new_opmath()

    print(h_as_op)
    print(h_ref_as_op)

>>>>>>> 64aa437a
    assert h_as_hamiltonian.compare(h_ref)
    assert np.allclose(
        qml.matrix(h_as_op, wire_order=[0, 1, 2]), qml.matrix(h_ref_as_op, wire_order=[0, 1, 2])
    )


@pytest.mark.parametrize(
    ("f_observable", "cut_off"),
    [
        (
            (np.array([0.01]), [[0, 0]]),
            0.1,
        ),
        (
            (np.array([1.0]), [[0, 0, 1, 1]]),  # should produce the 0 operator
            0.1,
        ),
    ],
)
def test_qubit_observable_cutoff(f_observable, cut_off):
    """Test that qubit_observable returns the correct operator when a cutoff is provided."""
    h_ref, h_ref_op = (qml.Hamiltonian([], []), qml.s_prod(0, qml.Identity(0)))
    h_as_hamiltonian = qchem.qubit_observable(f_observable, cutoff=cut_off)

    enable_new_opmath()
    h_as_op = qchem.qubit_observable(f_observable, cutoff=cut_off)
    disable_new_opmath()

    assert h_as_hamiltonian.compare(h_ref)
    assert qml.equal(h_as_op, h_ref_op)
    assert np.allclose(
        qml.matrix(h_as_op, wire_order=[0, 1, 2]), qml.matrix(h_ref_op, wire_order=[0, 1, 2])
    )


@pytest.mark.parametrize(
    ("f_obs", "q_obs", "notation"),
    [
        (
            [0],
            # trivial case of a creation operator, 0^ -> (X_0 - iY_0) / 2
            # reformatted the original openfermion output: (0.5+0j) [] + (-0.5+0j) [Z0]
            ([(0.5 + 0j), (0.0 - 0.5j)], [qml.PauliX(0), qml.PauliY(0)]),
            None,
        ),
        (
            [0, 0],
            # obtained with openfermion using: jordan_wigner(FermionOperator('0^ 0', 1))
            # reformatted the original openfermion output: (0.5+0j) [] + (-0.5+0j) [Z0]
            ([(0.5 + 0j), (-0.5 + 0j)], [qml.Identity(0), qml.PauliZ(0)]),
            None,
        ),
        (
            [3, 0],
            # obtained with openfermion using: jordan_wigner(FermionOperator('3^ 0', 1))
            # reformatted the original openfermion output
            (
                [(0.25 + 0j), -0.25j, 0.25j, (0.25 + 0j)],
                [
                    qml.PauliX(0) @ qml.PauliZ(1) @ qml.PauliZ(2) @ qml.PauliX(3),
                    qml.PauliX(0) @ qml.PauliZ(1) @ qml.PauliZ(2) @ qml.PauliY(3),
                    qml.PauliY(0) @ qml.PauliZ(1) @ qml.PauliZ(2) @ qml.PauliX(3),
                    qml.PauliY(0) @ qml.PauliZ(1) @ qml.PauliZ(2) @ qml.PauliY(3),
                ],
            ),
            None,
        ),
        (
            [1, 4],
            # obtained with openfermion using: jordan_wigner(FermionOperator('1^ 4', 1))
            # reformatted the original openfermion output
            (
                [(0.25 + 0j), 0.25j, -0.25j, (0.25 + 0j)],
                [
                    qml.PauliX(1) @ qml.PauliZ(2) @ qml.PauliZ(3) @ qml.PauliX(4),
                    qml.PauliX(1) @ qml.PauliZ(2) @ qml.PauliZ(3) @ qml.PauliY(4),
                    qml.PauliY(1) @ qml.PauliZ(2) @ qml.PauliZ(3) @ qml.PauliX(4),
                    qml.PauliY(1) @ qml.PauliZ(2) @ qml.PauliZ(3) @ qml.PauliY(4),
                ],
            ),
            None,
        ),
        (
            [1, 1, 1, 1],
            # obtained with openfermion using: jordan_wigner(FermionOperator('1^ 1^ 1 1', 1))
            ([0], [qml.Identity(1)]),
            "physicist",
        ),
        (
            [3, 1, 3, 1],
            # obtained with openfermion using: jordan_wigner(FermionOperator('3^ 1^ 3 1', 1))
            # reformatted the original openfermion output
            (
                [(-0.25 + 0j), (0.25 + 0j), (-0.25 + 0j), (0.25 + 0j)],
                [qml.Identity(0), qml.PauliZ(1), qml.PauliZ(1) @ qml.PauliZ(3), qml.PauliZ(3)],
            ),
            "physicist",
        ),
        (
            [3, 1, 3, 1],
            # obtained with openfermion using: jordan_wigner(FermionOperator('3^ 1 3^ 1', 1))
            ([0], [qml.Identity(1)]),
            "chemist",
        ),
        (
            [1, 0, 1, 1],
            # obtained with openfermion using: jordan_wigner(FermionOperator('1^ 0 1^ 1', 1))
            ([0], [qml.Identity(0)]),
            "chemist",
        ),
        (
            [1, 1, 0, 0],
            # obtained with openfermion using: jordan_wigner(FermionOperator('1^ 1 0^ 0', 1))
            (
                [(0.25 + 0j), (-0.25 + 0j), (0.25 + 0j), (-0.25 + 0j)],
                [qml.Identity(0), qml.PauliZ(0), qml.PauliZ(0) @ qml.PauliZ(1), qml.PauliZ(1)],
            ),
            "chemist",
        ),
        (
            [5, 5, 5, 5],
            # obtained with openfermion using: jordan_wigner(FermionOperator('5^ 5 5^ 5', 1))
            (
                [(0.5 + 0j), (-0.5 + 0j)],
                [qml.Identity(0), qml.PauliZ(5)],
            ),
            "chemist",
        ),
        (
            [3, 3, 3, 1],
            # obtained with openfermion using: jordan_wigner(FermionOperator('3^ 3 3^ 1', 1))
            (
                [(0.25 + 0j), (-0.25j), (0.25j), (0.25 + 0j)],
                [
                    qml.PauliX(1) @ qml.PauliZ(2) @ qml.PauliX(3),
                    qml.PauliX(1) @ qml.PauliZ(2) @ qml.PauliY(3),
                    qml.PauliY(1) @ qml.PauliZ(2) @ qml.PauliX(3),
                    qml.PauliY(1) @ qml.PauliZ(2) @ qml.PauliY(3),
                ],
            ),
            "chemist",
        ),
        (
            [3, 0, 2, 1],
            # obtained with openfermion using: jordan_wigner(FermionOperator('3^ 0 2^ 1', 1))
            (
                [
                    (-0.0625 + 0j),
                    0.0625j,
                    0.0625j,
                    (0.0625 + 0j),
                    -0.0625j,
                    (-0.0625 + 0j),
                    (-0.0625 + 0j),
                    0.0625j,
                    -0.0625j,
                    (-0.0625 + 0j),
                    (-0.0625 + 0j),
                    0.0625j,
                    (0.0625 + 0j),
                    -0.0625j,
                    -0.0625j,
                    (-0.0625 + 0j),
                ],
                [
                    qml.PauliX(0) @ qml.PauliX(1) @ qml.PauliX(2) @ qml.PauliX(3),
                    qml.PauliX(0) @ qml.PauliX(1) @ qml.PauliX(2) @ qml.PauliY(3),
                    qml.PauliX(0) @ qml.PauliX(1) @ qml.PauliY(2) @ qml.PauliX(3),
                    qml.PauliX(0) @ qml.PauliX(1) @ qml.PauliY(2) @ qml.PauliY(3),
                    qml.PauliX(0) @ qml.PauliY(1) @ qml.PauliX(2) @ qml.PauliX(3),
                    qml.PauliX(0) @ qml.PauliY(1) @ qml.PauliX(2) @ qml.PauliY(3),
                    qml.PauliX(0) @ qml.PauliY(1) @ qml.PauliY(2) @ qml.PauliX(3),
                    qml.PauliX(0) @ qml.PauliY(1) @ qml.PauliY(2) @ qml.PauliY(3),
                    qml.PauliY(0) @ qml.PauliX(1) @ qml.PauliX(2) @ qml.PauliX(3),
                    qml.PauliY(0) @ qml.PauliX(1) @ qml.PauliX(2) @ qml.PauliY(3),
                    qml.PauliY(0) @ qml.PauliX(1) @ qml.PauliY(2) @ qml.PauliX(3),
                    qml.PauliY(0) @ qml.PauliX(1) @ qml.PauliY(2) @ qml.PauliY(3),
                    qml.PauliY(0) @ qml.PauliY(1) @ qml.PauliX(2) @ qml.PauliX(3),
                    qml.PauliY(0) @ qml.PauliY(1) @ qml.PauliX(2) @ qml.PauliY(3),
                    qml.PauliY(0) @ qml.PauliY(1) @ qml.PauliY(2) @ qml.PauliX(3),
                    qml.PauliY(0) @ qml.PauliY(1) @ qml.PauliY(2) @ qml.PauliY(3),
                ],
            ),
            "chemist",
        ),
    ],
)
def test_jordan_wigner(f_obs, q_obs, notation):
    r"""Test that jordan_wigner returns the correct operator."""
    res = qchem.jordan_wigner(f_obs, notation=notation)
    assert qml.Hamiltonian(res[0], res[1]).compare(qml.Hamiltonian(q_obs[0], q_obs[1]))


@pytest.mark.parametrize(
    ("f_obs", "notation"),
    [
        (
            [1, 1, 1, 1],
            "random_notation",
        ),
    ],
)
def test_jordan_wigner_error(f_obs, notation):
    r"""Test that an error is raised if a wrong/not-supported notation is used."""
    with pytest.raises(ValueError, match="the only supported notations for the two-body terms are"):
        qchem.jordan_wigner(f_obs, notation=notation)<|MERGE_RESOLUTION|>--- conflicted
+++ resolved
@@ -245,22 +245,12 @@
     enable_new_opmath()
 
     h_as_op = qchem.qubit_observable(f_observable)
-<<<<<<< HEAD
-    h_ref_as_op = pauli_sentence(h_ref).operation()  # easy conversion from ham to operation
-
-    disable_new_opmath()
-
-=======
     h_ref_as_op = pauli_sentence(h_ref).operation(
         h_ref.wires
     )  # easy conversion from ham to operation
 
     disable_new_opmath()
 
-    print(h_as_op)
-    print(h_ref_as_op)
-
->>>>>>> 64aa437a
     assert h_as_hamiltonian.compare(h_ref)
     assert np.allclose(
         qml.matrix(h_as_op, wire_order=[0, 1, 2]), qml.matrix(h_ref_as_op, wire_order=[0, 1, 2])
