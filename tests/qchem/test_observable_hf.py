# Copyright 2018-2021 Xanadu Quantum Technologies Inc.

# Licensed under the Apache License, Version 2.0 (the "License");
# you may not use this file except in compliance with the License.
# You may obtain a copy of the License at

#     http://www.apache.org/licenses/LICENSE-2.0

# Unless required by applicable law or agreed to in writing, software
# distributed under the License is distributed on an "AS IS" BASIS,
# WITHOUT WARRANTIES OR CONDITIONS OF ANY KIND, either express or implied.
# See the License for the specific language governing permissions and
# limitations under the License.
"""
Unit tests for functions needed for computing the Hamiltonian.
"""
import pytest

import pennylane as qml
from pennylane import numpy as np
from pennylane import qchem
from pennylane.fermi import from_string


@pytest.mark.parametrize(
    ("core_constant", "integral_one", "integral_two", "f_ref"),
    [
        (  # computed with openfermion for H2 (format is modified):
            # H2 bond length: 1 Angstrom, basis = 'sto-3g', multiplicity = 1, charge = 0
            # molecule = openfermion.MolecularData(geometry, basis, multiplicity, charge)
            # run_pyscf(molecule).get_integrals()
            np.array([0.529177210903]),  # nuclear repulsion 1 / 1.88973 Bohr
            np.array([[-1.11084418e00, 1.01781501e-16], [7.32122533e-17, -5.89121004e-01]]),
            np.array(
                [
                    [
                        [[6.26402500e-01, -1.84129592e-16], [-2.14279171e-16, 1.96790583e-01]],
                        [[-2.14279171e-16, 1.96790583e-01], [6.21706763e-01, -1.84062159e-17]],
                    ],
                    [
                        [[-1.84129592e-16, 6.21706763e-01], [1.96790583e-01, -5.28427412e-17]],
                        [[1.96790583e-01, -5.28427412e-17], [-1.84062159e-17, 6.53070747e-01]],
                    ],
                ]
            ),
            # computed with openfermion for H2 (format is modified):
            # get_fermion_operator(run_pyscf(molecule).get_molecular_hamiltonian())
            0.52917721092 * from_string("")
            - 1.1108441798837276 * from_string("0+ 0-")
            + 0.31320124976475916 * from_string("0+ 0+ 0- 0-")
            + 0.09839529174273519 * from_string("0+ 0+ 2- 2-")
            + 0.31320124976475916 * from_string("0+ 1+ 1- 0-")
            + 0.09839529174273519 * from_string("0+ 1+ 3- 2-")
            + 0.09839529174273519 * from_string("0+ 2+ 0- 2-")
            + 0.3108533815598568 * from_string("0+ 2+ 2- 0-")
            + 0.09839529174273519 * from_string("0+ 3+ 1- 2-")
            + 0.3108533815598568 * from_string("0+ 3+ 3- 0-")
            + 0.31320124976475916 * from_string("1+ 0+ 0- 1-")
            + 0.09839529174273519 * from_string("1+ 0+ 2- 3-")
            - 1.1108441798837276 * from_string("1+ 1-")
            + 0.31320124976475916 * from_string("1+ 1+ 1- 1-")
            + 0.09839529174273519 * from_string("1+ 1+ 3- 3-")
            + 0.09839529174273519 * from_string("1+ 2+ 0- 3-")
            + 0.3108533815598568 * from_string("1+ 2+ 2- 1-")
            + 0.09839529174273519 * from_string("1+ 3+ 1- 3-")
            + 0.3108533815598568 * from_string("1+ 3+ 3- 1-")
            + 0.3108533815598569 * from_string("2+ 0+ 0- 2-")
            + 0.09839529174273519 * from_string("2+ 0+ 2- 0-")
            + 0.3108533815598569 * from_string("2+ 1+ 1- 2-")
            + 0.09839529174273519 * from_string("2+ 1+ 3- 0-")
            - 0.5891210037060831 * from_string("2+ 2-")
            + 0.09839529174273519 * from_string("2+ 2+ 0- 0-")
            + 0.32653537347128725 * from_string("2+ 2+ 2- 2-")
            + 0.09839529174273519 * from_string("2+ 3+ 1- 0-")
            + 0.32653537347128725 * from_string("2+ 3+ 3- 2-")
            + 0.3108533815598569 * from_string("3+ 0+ 0- 3-")
            + 0.09839529174273519 * from_string("3+ 0+ 2- 1-")
            + 0.3108533815598569 * from_string("3+ 1+ 1- 3-")
            + 0.09839529174273519 * from_string("3+ 1+ 3- 1-")
            + 0.09839529174273519 * from_string("3+ 2+ 0- 1-")
            + 0.32653537347128725 * from_string("3+ 2+ 2- 3-")
            - 0.5891210037060831 * from_string("3+ 3-")
            + 0.09839529174273519 * from_string("3+ 3+ 1- 1-")
            + 0.32653537347128725 * from_string("3+ 3+ 3- 3-"),
        ),
        (
            np.array([2.869]),
            np.array(
                [
                    [0.95622463, 0.7827277, -0.53222294],
                    [0.7827277, 1.42895581, 0.23469918],
                    [-0.53222294, 0.23469918, 0.48381955],
                ]
            ),
            None,
            # computed with PL-QChem dipole (format is modified)
            2.869 * from_string("")
            + 0.956224634652776 * from_string("0+ 0-")
            + 0.782727697897828 * from_string("0+ 2-")
            - 0.532222940905614 * from_string("0+ 4-")
            + 0.956224634652776 * from_string("1+ 1-")
            + 0.782727697897828 * from_string("1+ 3-")
            - 0.532222940905614 * from_string("1+ 5-")
            + 0.782727697897828 * from_string("2+ 0-")
            + 1.42895581236226 * from_string("2+ 2-")
            + 0.234699175620383 * from_string("2+ 4-")
            + 0.782727697897828 * from_string("3+ 1-")
            + 1.42895581236226 * from_string("3+ 3-")
            + 0.234699175620383 * from_string("3+ 5-")
            - 0.532222940905614 * from_string("4+ 0-")
            + 0.234699175620383 * from_string("4+ 2-")
            + 0.483819552892797 * from_string("4+ 4-")
            - 0.532222940905614 * from_string("5+ 1-")
            + 0.234699175620383 * from_string("5+ 3-")
            + 0.483819552892797 * from_string("5+ 5-"),
        ),
    ],
)
def test_fermionic_observable(core_constant, integral_one, integral_two, f_ref):
    r"""Test that fermionic_observable returns the correct fermionic observable."""
    f = qchem.fermionic_observable(core_constant, integral_one, integral_two)

    assert np.allclose(list(f.values()), list(f_ref.values()))
    assert f.keys() == f_ref.keys()


@pytest.mark.parametrize(
    ("f_observable", "q_observable"),
    [
        (
            from_string("0+ 0-"),
            # obtained with openfermion: jordan_wigner(FermionOperator('0^ 0', 1)) and reformatted
            [[0.5 + 0j, -0.5 + 0j], [qml.Identity(0), qml.PauliZ(0)]],
        ),
        (
            from_string("0+ 0-") + from_string("0+ 0-"),
            # obtained with openfermion: jordan_wigner(FermionOperator('0^ 0', 1)) and reformatted
            [[1.0 + 0j, -1.0 + 0j], [qml.Identity(0), qml.PauliZ(0)]],
        ),
        (
            from_string("2+ 0+ 2- 0-"),
            # obtained with openfermion: jordan_wigner(FermionOperator('2^ 0^ 2 0', 1)) and reformatted
            [
                [-0.25 + 0j, 0.25 + 0j, -0.25 + 0j, 0.25 + 0j],
                [qml.Identity(0), qml.PauliZ(0), qml.PauliZ(0) @ qml.PauliZ(2), qml.PauliZ(2)],
            ],
        ),
        (
            from_string("2+ 0+ 2- 0-") + from_string("2+ 0-"),
            # obtained with openfermion: jordan_wigner(FermionOperator('2^ 0^ 2 0', 1)) and
            # jordan_wigner(FermionOperator('2^ 0', 1)) and reformatted
            [
                [-0.25 + 0j, 0.25 + 0j, -0.25j, 0.25j, 0.25 + 0j, 0.25 + 0j, -0.25 + 0j, 0.25 + 0j],
                [
                    qml.Identity(0),
                    qml.PauliX(0) @ qml.PauliZ(1) @ qml.PauliX(2),
                    qml.PauliX(0) @ qml.PauliZ(1) @ qml.PauliY(2),
                    qml.PauliY(0) @ qml.PauliZ(1) @ qml.PauliX(2),
                    qml.PauliY(0) @ qml.PauliZ(1) @ qml.PauliY(2),
                    qml.PauliZ(0),
                    qml.PauliZ(0) @ qml.PauliZ(2),
                    qml.PauliZ(2),
                ],
            ],
        ),
        (1.23 * from_string(""), [[1.23], [qml.Identity(0)]]),
    ],
)
@pytest.mark.usefixtures("use_legacy_and_new_opmath")
def test_qubit_observable(f_observable, q_observable):
    r"""Test that qubit_observable returns the correct operator."""
    h_as_op = qchem.qubit_observable(f_observable)
<<<<<<< HEAD

    h_ref = qml.Hamiltonian(q_observable[0], q_observable[1])

=======
    ops = [
        qml.operation.Tensor(*op) if isinstance(op, qml.ops.Prod) else op
        for op in map(qml.simplify, q_observable[1])
    ]
    h_ref = qml.Hamiltonian(q_observable[0], ops)

>>>>>>> 11c8b05e
    assert h_ref.compare(h_as_op)
    assert np.allclose(
        qml.matrix(h_as_op, wire_order=[0, 1, 2]), qml.matrix(h_ref, wire_order=[0, 1, 2])
    )


@pytest.mark.parametrize(
    ("f_observable", "cut_off"),
    [
        (
            0.01 * from_string("0+ 0-"),
            0.1,
        ),
        (
            from_string("0+ 0+ 1- 1-"),  # should produce the 0 operator
            0.1,
        ),
    ],
)
@pytest.mark.usefixtures("use_legacy_and_new_opmath")
def test_qubit_observable_cutoff(f_observable, cut_off):
    """Test that qubit_observable returns the correct operator when a cutoff is provided."""
    h_ref, h_ref_op = (qml.Hamiltonian([], []), qml.s_prod(0, qml.Identity(0)))
    h_as_op = qchem.qubit_observable(f_observable, cutoff=cut_off)

    assert h_ref.compare(h_as_op)
    assert np.allclose(
        qml.matrix(h_ref_op, wire_order=[0, 1, 2]), qml.matrix(h_as_op, wire_order=[0, 1, 2])
    )<|MERGE_RESOLUTION|>--- conflicted
+++ resolved
@@ -170,18 +170,12 @@
 def test_qubit_observable(f_observable, q_observable):
     r"""Test that qubit_observable returns the correct operator."""
     h_as_op = qchem.qubit_observable(f_observable)
-<<<<<<< HEAD
-
-    h_ref = qml.Hamiltonian(q_observable[0], q_observable[1])
-
-=======
     ops = [
         qml.operation.Tensor(*op) if isinstance(op, qml.ops.Prod) else op
         for op in map(qml.simplify, q_observable[1])
     ]
     h_ref = qml.Hamiltonian(q_observable[0], ops)
 
->>>>>>> 11c8b05e
     assert h_ref.compare(h_as_op)
     assert np.allclose(
         qml.matrix(h_as_op, wire_order=[0, 1, 2]), qml.matrix(h_ref, wire_order=[0, 1, 2])
