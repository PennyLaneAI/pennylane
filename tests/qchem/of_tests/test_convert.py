# Copyright 2018-2022 Xanadu Quantum Technologies Inc.

# Licensed under the Apache License, Version 2.0 (the "License");
# you may not use this file except in compliance with the License.
# You may obtain a copy of the License at

#     http://www.apache.org/licenses/LICENSE-2.0

# Unless required by applicable law or agreed to in writing, software
# distributed under the License is distributed on an "AS IS" BASIS,
# WITHOUT WARRANTIES OR CONDITIONS OF ANY KIND, either express or implied.
# See the License for the specific language governing permissions and
# limitations under the License.
"""
Unit tests for functions needed for converting objects obtained from external libraries to a
PennyLane object.
"""
# pylint: disable=too-many-arguments,protected-access
import os
import sys

import pytest

import pennylane as qml
from pennylane import numpy as np
from pennylane import qchem
from pennylane.operation import disable_new_opmath, enable_new_opmath

openfermion = pytest.importorskip("openfermion")
openfermionpyscf = pytest.importorskip("openfermionpyscf")
pyscf = pytest.importorskip("pyscf")

pauli_ops_and_prod = (qml.PauliX, qml.PauliY, qml.PauliZ, qml.Identity, qml.ops.Prod)
pauli_ops_and_tensor = (qml.PauliX, qml.PauliY, qml.PauliZ, qml.Identity, qml.operation.Tensor)


def catch_warn_ExpvalCost(ansatz, hamiltonian, device, **kwargs):
    """Computes the ExpvalCost and catches the initial deprecation warning."""

    with pytest.warns(UserWarning, match="is deprecated,"):
        res = qml.ExpvalCost(ansatz, hamiltonian, device, **kwargs)
    return res


@pytest.fixture(
    scope="module",
    params=[
        None,
        qml.wires.Wires(
            list("ab") + [-3, 42] + ["xyz", "23", "wireX"] + [f"w{i}" for i in range(20)]
        ),
        list(range(100, 120)),
        {13 - i: "abcdefghijklmn"[i] for i in range(14)},
    ],
    name="custom_wires",
)
def custom_wires_fixture(request):
    """Custom wire mapping for Pennylane<->OpenFermion conversion"""
    return request.param


@pytest.fixture(scope="session", name="tol")
def tol_fixture():
    """Numerical tolerance for equality tests."""
    return {"rtol": 0, "atol": 1e-8}


@pytest.mark.parametrize(
    ("_", "terms_ref"),
    [
        ("empty", None),
        ("singlewire", {((0, "Z"),): (0.155924093421341 + 0j)}),
        (
            "lih [jordan_WIGNER]",
            {
                (): (-7.50915719389077 + 0j),
                ((0, "Z"),): (0.155924093421341 + 0j),
                ((0, "Y"), (1, "Z"), (2, "Y")): (0.01401593800246412 + 0j),
                ((0, "X"), (1, "Z"), (2, "X")): (0.01401593800246412 + 0j),
                ((1, "Z"),): (0.1559240934213409 + 0j),
                ((1, "Y"), (2, "Z"), (3, "Y")): (0.014015938002464118 + 0j),
                ((1, "X"), (2, "Z"), (3, "X")): (0.014015938002464118 + 0j),
                ((2, "Z"),): (-0.01503982573626933 + 0j),
                ((3, "Z"),): (-0.015039825736269333 + 0j),
                ((0, "Z"), (1, "Z")): (0.12182774218528421 + 0j),
                ((0, "Y"), (2, "Y")): (0.012144893851836855 + 0j),
                ((0, "X"), (2, "X")): (0.012144893851836855 + 0j),
                ((0, "Z"), (1, "Y"), (2, "Z"), (3, "Y")): (0.012144893851836855 + 0j),
                ((0, "Z"), (1, "X"), (2, "Z"), (3, "X")): (0.012144893851836855 + 0j),
                ((0, "Y"), (1, "X"), (2, "X"), (3, "Y")): (0.00326599398593671 + 0j),
                ((0, "Y"), (1, "Y"), (2, "X"), (3, "X")): (-0.00326599398593671 + 0j),
                ((0, "X"), (1, "X"), (2, "Y"), (3, "Y")): (-0.00326599398593671 + 0j),
                ((0, "X"), (1, "Y"), (2, "Y"), (3, "X")): (0.00326599398593671 + 0j),
                ((0, "Z"), (2, "Z")): (0.052636515240899254 + 0j),
                ((0, "Z"), (3, "Z")): (0.05590250922683597 + 0j),
                ((0, "Y"), (1, "Z"), (2, "Y"), (3, "Z")): (-0.0018710418360866883 + 0j),
                ((0, "X"), (1, "Z"), (2, "X"), (3, "Z")): (-0.0018710418360866883 + 0j),
                ((1, "Z"), (2, "Z")): (0.05590250922683597 + 0j),
                ((1, "Y"), (3, "Y")): (-0.0018710418360866883 + 0j),
                ((1, "X"), (3, "X")): (-0.0018710418360866883 + 0j),
                ((1, "Z"), (3, "Z")): (0.052636515240899254 + 0j),
                ((2, "Z"), (3, "Z")): (0.08447056917218312 + 0j),
            },
        ),
        (
            "lih [BRAVYI_kitaev]",
            {
                (): (-7.50915719389077 + 0j),
                ((0, "Z"),): (0.155924093421341 + 0j),
                ((0, "X"), (1, "Y"), (2, "Y")): (0.01401593800246412 + 0j),
                ((0, "Y"), (1, "Y"), (2, "X")): (-0.01401593800246412 + 0j),
                ((0, "Z"), (1, "Z")): (0.1559240934213409 + 0j),
                ((0, "Z"), (1, "X"), (3, "Z")): (-0.014015938002464118 + 0j),
                ((1, "X"), (2, "Z")): (0.014015938002464118 + 0j),
                ((2, "Z"),): (-0.01503982573626933 + 0j),
                ((1, "Z"), (2, "Z"), (3, "Z")): (-0.015039825736269333 + 0j),
                ((1, "Z"),): (0.12182774218528421 + 0j),
                ((0, "Y"), (1, "X"), (2, "Y")): (0.012144893851836855 + 0j),
                ((0, "X"), (1, "X"), (2, "X")): (0.012144893851836855 + 0j),
                ((1, "X"), (3, "Z")): (-0.012144893851836855 + 0j),
                ((0, "Z"), (1, "X"), (2, "Z")): (0.012144893851836855 + 0j),
                ((0, "Y"), (1, "Z"), (2, "Y"), (3, "Z")): (0.00326599398593671 + 0j),
                ((0, "X"), (1, "Z"), (2, "X")): (0.00326599398593671 + 0j),
                ((0, "X"), (1, "Z"), (2, "X"), (3, "Z")): (0.00326599398593671 + 0j),
                ((0, "Y"), (1, "Z"), (2, "Y")): (0.00326599398593671 + 0j),
                ((0, "Z"), (2, "Z")): (0.052636515240899254 + 0j),
                ((0, "Z"), (1, "Z"), (2, "Z"), (3, "Z")): (0.05590250922683597 + 0j),
                ((0, "X"), (1, "X"), (2, "X"), (3, "Z")): (0.0018710418360866883 + 0j),
                ((0, "Y"), (1, "X"), (2, "Y"), (3, "Z")): (0.0018710418360866883 + 0j),
                ((0, "Z"), (1, "Z"), (2, "Z")): (0.05590250922683597 + 0j),
                ((0, "Z"), (1, "X"), (2, "Z"), (3, "Z")): (0.0018710418360866883 + 0j),
                ((1, "X"),): (-0.0018710418360866883 + 0j),
                ((0, "Z"), (2, "Z"), (3, "Z")): (0.052636515240899254 + 0j),
                ((1, "Z"), (3, "Z")): (0.08447056917218312 + 0j),
            },
        ),
        (
            "h2_psycf [jordan_WIGNER]",
            {
                (): (-0.04207897647782188 + 0j),
                ((0, "Z"),): (0.17771287465139934 + 0j),
                ((1, "Z"),): (0.1777128746513993 + 0j),
                ((2, "Z"),): (-0.24274280513140484 + 0j),
                ((3, "Z"),): (-0.24274280513140484 + 0j),
                ((0, "Z"), (1, "Z")): (0.17059738328801055 + 0j),
                ((0, "Y"), (1, "X"), (2, "X"), (3, "Y")): (0.04475014401535161 + 0j),
                ((0, "Y"), (1, "Y"), (2, "X"), (3, "X")): (-0.04475014401535161 + 0j),
                ((0, "X"), (1, "X"), (2, "Y"), (3, "Y")): (-0.04475014401535161 + 0j),
                ((0, "X"), (1, "Y"), (2, "Y"), (3, "X")): (0.04475014401535161 + 0j),
                ((0, "Z"), (2, "Z")): (0.12293305056183801 + 0j),
                ((0, "Z"), (3, "Z")): (0.1676831945771896 + 0j),
                ((1, "Z"), (2, "Z")): (0.1676831945771896 + 0j),
                ((1, "Z"), (3, "Z")): (0.12293305056183801 + 0j),
                ((2, "Z"), (3, "Z")): (0.176276408043196 + 0j),
            },
        ),
        (
            "h2_psycf [BRAVYI_kitaev]",
            {
                (): (-0.04207897647782188 + 0j),
                ((0, "Z"),): (0.17771287465139934 + 0j),
                ((0, "Z"), (1, "Z")): (0.1777128746513993 + 0j),
                ((2, "Z"),): (-0.24274280513140484 + 0j),
                ((1, "Z"), (2, "Z"), (3, "Z")): (-0.24274280513140484 + 0j),
                ((1, "Z"),): (0.17059738328801055 + 0j),
                ((0, "Y"), (1, "Z"), (2, "Y"), (3, "Z")): (0.04475014401535161 + 0j),
                ((0, "X"), (1, "Z"), (2, "X")): (0.04475014401535161 + 0j),
                ((0, "X"), (1, "Z"), (2, "X"), (3, "Z")): (0.04475014401535161 + 0j),
                ((0, "Y"), (1, "Z"), (2, "Y")): (0.04475014401535161 + 0j),
                ((0, "Z"), (2, "Z")): (0.12293305056183801 + 0j),
                ((0, "Z"), (1, "Z"), (2, "Z"), (3, "Z")): (0.1676831945771896 + 0j),
                ((0, "Z"), (1, "Z"), (2, "Z")): (0.1676831945771896 + 0j),
                ((0, "Z"), (2, "Z"), (3, "Z")): (0.12293305056183801 + 0j),
                ((1, "Z"), (3, "Z")): (0.176276408043196 + 0j),
            },
        ),
        (
            "h2o_psi4 [jordan_WIGNER]",
            {
                (): (-73.3320453921657 + 0j),
                ((0, "Z"),): (0.5152794751801038 + 0j),
                ((0, "Y"), (1, "Z"), (2, "Z"), (3, "Z"), (4, "Y")): (0.07778754984633934 + 0j),
                ((0, "X"), (1, "Z"), (2, "Z"), (3, "Z"), (4, "X")): (0.07778754984633934 + 0j),
                ((1, "Z"),): (0.515279475180104 + 0j),
                ((1, "Y"), (2, "Z"), (3, "Z"), (4, "Z"), (5, "Y")): (0.07778754984633934 + 0j),
                ((1, "X"), (2, "Z"), (3, "Z"), (4, "Z"), (5, "X")): (0.07778754984633934 + 0j),
                ((2, "Z"),): (0.4812925883672432 + 0j),
                ((3, "Z"),): (0.48129258836724326 + 0j),
                ((4, "Z"),): (0.09030949181042286 + 0j),
                ((5, "Z"),): (0.09030949181042283 + 0j),
                ((0, "Z"), (1, "Z")): (0.1956590715408106 + 0j),
                ((0, "Y"), (2, "Z"), (3, "Z"), (4, "Y")): (0.030346614024840804 + 0j),
                ((0, "X"), (2, "Z"), (3, "Z"), (4, "X")): (0.030346614024840804 + 0j),
                ((0, "Y"), (1, "X"), (2, "X"), (3, "Y")): (0.013977596555816168 + 0j),
                ((0, "Y"), (1, "Y"), (2, "X"), (3, "X")): (-0.013977596555816168 + 0j),
                ((0, "X"), (1, "X"), (2, "Y"), (3, "Y")): (-0.013977596555816168 + 0j),
                ((0, "X"), (1, "Y"), (2, "Y"), (3, "X")): (0.013977596555816168 + 0j),
                ((0, "Z"), (1, "Y"), (2, "Z"), (3, "Z"), (4, "Z"), (5, "Y")): (
                    0.030346614024840804 + 0j
                ),
                ((0, "Z"), (1, "X"), (2, "Z"), (3, "Z"), (4, "Z"), (5, "X")): (
                    0.030346614024840804 + 0j
                ),
                ((0, "Y"), (1, "X"), (4, "X"), (5, "Y")): (0.01718525123891425 + 0j),
                ((0, "Y"), (1, "Y"), (4, "X"), (5, "X")): (-0.01718525123891425 + 0j),
                ((0, "X"), (1, "X"), (4, "Y"), (5, "Y")): (-0.01718525123891425 + 0j),
                ((0, "X"), (1, "Y"), (4, "Y"), (5, "X")): (0.01718525123891425 + 0j),
                ((0, "Z"), (2, "Z")): (0.16824174504299702 + 0j),
                ((0, "Y"), (1, "Z"), (3, "Z"), (4, "Y")): (0.029512711807110188 + 0j),
                ((0, "X"), (1, "Z"), (3, "Z"), (4, "X")): (0.029512711807110188 + 0j),
                ((0, "Z"), (3, "Z")): (0.18221934159881317 + 0j),
                ((0, "Y"), (1, "Z"), (2, "Z"), (4, "Y")): (0.029077593893863385 + 0j),
                ((0, "X"), (1, "Z"), (2, "Z"), (4, "X")): (0.029077593893863385 + 0j),
                ((0, "Y"), (1, "Z"), (2, "Y"), (3, "Y"), (4, "Z"), (5, "Y")): (
                    0.00043511791324680473 + 0j
                ),
                ((0, "Y"), (1, "Z"), (2, "Y"), (3, "X"), (4, "Z"), (5, "X")): (
                    0.00043511791324680473 + 0j
                ),
                ((0, "X"), (1, "Z"), (2, "X"), (3, "Y"), (4, "Z"), (5, "Y")): (
                    0.00043511791324680473 + 0j
                ),
                ((0, "X"), (1, "Z"), (2, "X"), (3, "X"), (4, "Z"), (5, "X")): (
                    0.00043511791324680473 + 0j
                ),
                ((0, "Z"), (4, "Z")): (0.12008313883007578 + 0j),
                ((0, "Z"), (5, "Z")): (0.13726839006899005 + 0j),
                ((0, "Y"), (1, "Z"), (2, "Z"), (3, "Z"), (4, "Y"), (5, "Z")): (
                    0.011149373109704066 + 0j
                ),
                ((0, "X"), (1, "Z"), (2, "Z"), (3, "Z"), (4, "X"), (5, "Z")): (
                    0.011149373109704066 + 0j
                ),
                ((1, "Z"), (2, "Z")): (0.18221934159881317 + 0j),
                ((1, "Y"), (3, "Z"), (4, "Z"), (5, "Y")): (0.029077593893863385 + 0j),
                ((1, "X"), (3, "Z"), (4, "Z"), (5, "X")): (0.029077593893863385 + 0j),
                ((1, "Y"), (2, "X"), (3, "X"), (4, "Y")): (0.00043511791324680484 + 0j),
                ((1, "Y"), (2, "Y"), (3, "X"), (4, "X")): (-0.00043511791324680484 + 0j),
                ((1, "X"), (2, "X"), (3, "Y"), (4, "Y")): (-0.00043511791324680484 + 0j),
                ((1, "X"), (2, "Y"), (3, "Y"), (4, "X")): (0.00043511791324680484 + 0j),
                ((1, "Z"), (3, "Z")): (0.16824174504299702 + 0j),
                ((1, "Y"), (2, "Z"), (4, "Z"), (5, "Y")): (0.029512711807110188 + 0j),
                ((1, "X"), (2, "Z"), (4, "Z"), (5, "X")): (0.029512711807110188 + 0j),
                ((1, "Z"), (4, "Z")): (0.13726839006899005 + 0j),
                ((1, "Y"), (2, "Z"), (3, "Z"), (5, "Y")): (0.011149373109704066 + 0j),
                ((1, "X"), (2, "Z"), (3, "Z"), (5, "X")): (0.011149373109704066 + 0j),
                ((1, "Z"), (5, "Z")): (0.12008313883007578 + 0j),
                ((2, "Z"), (3, "Z")): (0.22003977334376118 + 0j),
                ((2, "Y"), (3, "X"), (4, "X"), (5, "Y")): (0.009647475282106617 + 0j),
                ((2, "Y"), (3, "Y"), (4, "X"), (5, "X")): (-0.009647475282106617 + 0j),
                ((2, "X"), (3, "X"), (4, "Y"), (5, "Y")): (-0.009647475282106617 + 0j),
                ((2, "X"), (3, "Y"), (4, "Y"), (5, "X")): (0.009647475282106617 + 0j),
                ((2, "Z"), (4, "Z")): (0.13758959215600186 + 0j),
                ((2, "Z"), (5, "Z")): (0.1472370674381085 + 0j),
                ((3, "Z"), (4, "Z")): (0.1472370674381085 + 0j),
                ((3, "Z"), (5, "Z")): (0.13758959215600186 + 0j),
                ((4, "Z"), (5, "Z")): (0.1492827559305538 + 0j),
            },
        ),
        (
            "h2o_psi4 [BRAVYI_kitaev]",
            {
                (): (-73.3320453921657 + 0j),
                ((0, "Z"),): (0.5152794751801038 + 0j),
                ((0, "X"), (1, "X"), (3, "Y"), (4, "Y"), (5, "X")): (0.07778754984633934 + 0j),
                ((0, "Y"), (1, "X"), (3, "Y"), (4, "X"), (5, "X")): (-0.07778754984633934 + 0j),
                ((0, "Z"), (1, "Z")): (0.515279475180104 + 0j),
                ((0, "Z"), (1, "X"), (3, "Y"), (5, "Y")): (0.07778754984633934 + 0j),
                ((1, "Y"), (3, "Y"), (4, "Z"), (5, "X")): (-0.07778754984633934 + 0j),
                ((2, "Z"),): (0.4812925883672432 + 0j),
                ((1, "Z"), (2, "Z"), (3, "Z")): (0.48129258836724326 + 0j),
                ((4, "Z"),): (0.09030949181042286 + 0j),
                ((4, "Z"), (5, "Z")): (0.09030949181042283 + 0j),
                ((1, "Z"),): (0.1956590715408106 + 0j),
                ((0, "Y"), (1, "Y"), (3, "Y"), (4, "Y"), (5, "X")): (-0.030346614024840804 + 0j),
                ((0, "X"), (1, "Y"), (3, "Y"), (4, "X"), (5, "X")): (-0.030346614024840804 + 0j),
                ((0, "Y"), (1, "Z"), (2, "Y"), (3, "Z")): (0.013977596555816168 + 0j),
                ((0, "X"), (1, "Z"), (2, "X")): (0.013977596555816168 + 0j),
                ((0, "X"), (1, "Z"), (2, "X"), (3, "Z")): (0.013977596555816168 + 0j),
                ((0, "Y"), (1, "Z"), (2, "Y")): (0.013977596555816168 + 0j),
                ((1, "X"), (3, "Y"), (5, "Y")): (0.030346614024840804 + 0j),
                ((0, "Z"), (1, "Y"), (3, "Y"), (4, "Z"), (5, "X")): (-0.030346614024840804 + 0j),
                ((0, "Y"), (4, "Y"), (5, "Z")): (0.01718525123891425 + 0j),
                ((0, "X"), (1, "Z"), (4, "X")): (0.01718525123891425 + 0j),
                ((0, "X"), (4, "X"), (5, "Z")): (0.01718525123891425 + 0j),
                ((0, "Y"), (1, "Z"), (4, "Y")): (0.01718525123891425 + 0j),
                ((0, "Z"), (2, "Z")): (0.16824174504299702 + 0j),
                ((0, "X"), (1, "X"), (2, "Z"), (3, "Y"), (4, "Y"), (5, "X")): (
                    0.029512711807110188 + 0j
                ),
                ((0, "Y"), (1, "X"), (2, "Z"), (3, "Y"), (4, "X"), (5, "X")): (
                    -0.029512711807110188 + 0j
                ),
                ((0, "Z"), (1, "Z"), (2, "Z"), (3, "Z")): (0.18221934159881317 + 0j),
                ((0, "X"), (1, "Y"), (2, "Z"), (3, "X"), (4, "Y"), (5, "X")): (
                    0.029077593893863385 + 0j
                ),
                ((0, "Y"), (1, "Y"), (2, "Z"), (3, "X"), (4, "X"), (5, "X")): (
                    -0.029077593893863385 + 0j
                ),
                ((0, "X"), (1, "X"), (2, "X"), (3, "Y"), (5, "Y")): (-0.00043511791324680473 + 0j),
                ((0, "X"), (1, "Y"), (2, "Y"), (3, "X"), (4, "Z"), (5, "X")): (
                    0.00043511791324680473 + 0j
                ),
                ((0, "Y"), (1, "X"), (2, "Y"), (3, "Y"), (5, "Y")): (-0.00043511791324680473 + 0j),
                ((0, "Y"), (1, "Y"), (2, "X"), (3, "X"), (4, "Z"), (5, "X")): (
                    -0.00043511791324680473 + 0j
                ),
                ((0, "Z"), (4, "Z")): (0.12008313883007578 + 0j),
                ((0, "Z"), (4, "Z"), (5, "Z")): (0.13726839006899005 + 0j),
                ((0, "X"), (1, "X"), (3, "Y"), (4, "X"), (5, "Y")): (0.011149373109704066 + 0j),
                ((0, "Y"), (1, "X"), (3, "Y"), (4, "Y"), (5, "Y")): (0.011149373109704066 + 0j),
                ((0, "Z"), (1, "Z"), (2, "Z")): (0.18221934159881317 + 0j),
                ((0, "Z"), (1, "X"), (2, "Z"), (3, "Y"), (5, "Y")): (0.029077593893863385 + 0j),
                ((1, "Y"), (2, "Z"), (3, "Y"), (4, "Z"), (5, "X")): (-0.029077593893863385 + 0j),
                ((0, "Z"), (1, "Y"), (2, "X"), (3, "X"), (4, "Y"), (5, "X")): (
                    0.00043511791324680484 + 0j
                ),
                ((0, "Z"), (1, "Y"), (2, "Y"), (3, "X"), (4, "X"), (5, "X")): (
                    -0.00043511791324680484 + 0j
                ),
                ((1, "Y"), (2, "Y"), (3, "Y"), (4, "Y"), (5, "X")): (0.00043511791324680484 + 0j),
                ((1, "Y"), (2, "X"), (3, "Y"), (4, "X"), (5, "X")): (0.00043511791324680484 + 0j),
                ((0, "Z"), (2, "Z"), (3, "Z")): (0.16824174504299702 + 0j),
                ((0, "Z"), (1, "Y"), (2, "Z"), (3, "X"), (5, "Y")): (0.029512711807110188 + 0j),
                ((1, "X"), (2, "Z"), (3, "X"), (4, "Z"), (5, "X")): (0.029512711807110188 + 0j),
                ((0, "Z"), (1, "Z"), (4, "Z")): (0.13726839006899005 + 0j),
                ((0, "Z"), (1, "X"), (3, "Y"), (4, "Z"), (5, "Y")): (0.011149373109704066 + 0j),
                ((1, "Y"), (3, "Y"), (5, "X")): (-0.011149373109704066 + 0j),
                ((0, "Z"), (1, "Z"), (4, "Z"), (5, "Z")): (0.12008313883007578 + 0j),
                ((1, "Z"), (3, "Z")): (0.22003977334376118 + 0j),
                ((2, "Y"), (4, "Y"), (5, "Z")): (0.009647475282106617 + 0j),
                ((1, "Z"), (2, "X"), (3, "Z"), (4, "X")): (0.009647475282106617 + 0j),
                ((2, "X"), (4, "X"), (5, "Z")): (0.009647475282106617 + 0j),
                ((1, "Z"), (2, "Y"), (3, "Z"), (4, "Y")): (0.009647475282106617 + 0j),
                ((2, "Z"), (4, "Z")): (0.13758959215600186 + 0j),
                ((2, "Z"), (4, "Z"), (5, "Z")): (0.1472370674381085 + 0j),
                ((1, "Z"), (2, "Z"), (3, "Z"), (4, "Z")): (0.1472370674381085 + 0j),
                ((1, "Z"), (2, "Z"), (3, "Z"), (4, "Z"), (5, "Z")): (0.13758959215600186 + 0j),
                ((5, "Z"),): (0.1492827559305538 + 0j),
            },
        ),
    ],
)
def test_observable_conversion(_, terms_ref, custom_wires, monkeypatch):
    r"""Test the correctness of the QubitOperator observable conversion from
    OpenFermion to Pennylane.

    The parametrized inputs are `.terms` attribute of the output `QubitOperator`s based on
    the same set of test molecules as `test_gen_hamiltonian_pauli_basis`.

    The equality checking is implemented in the `convert` module itself as it could be
    something useful to the users as well.
    """
    qOp = openfermion.QubitOperator()

    if terms_ref is not None:
        monkeypatch.setattr(qOp, "terms", terms_ref)

    vqe_observable = qml.qchem.convert.import_operator(qOp, "openfermion", custom_wires)

    if isinstance(custom_wires, dict):
        custom_wires = {v: k for k, v in custom_wires.items()}

    assert qml.qchem.convert._openfermion_pennylane_equivalent(qOp, vqe_observable, custom_wires)


ops_wires = (
    (
        ([0.1, 0.2], [qml.PauliZ(0), qml.Identity(1)]),
        (0.1 * openfermion.QubitOperator("Z0") + 0.2 * openfermion.QubitOperator("")),
        [0, 1],
    ),
    (
        ([0.1, 0.2, 0.3], [qml.PauliX(0), qml.PauliY(1), qml.PauliZ(2)]),
        (
            0.1 * openfermion.QubitOperator("X0")
            + 0.2 * openfermion.QubitOperator("Y1")
            + 0.3 * openfermion.QubitOperator("Z2")
        ),
        [0, 1, 2],
    ),
    (
        ([0.1], [qml.s_prod(0.5, qml.PauliZ(0))]),
        0.05 * openfermion.QubitOperator("Z0"),
        [0],
    ),
    (
        ([0.1, 0.2], [qml.PauliX(0), qml.prod(qml.PauliY(1), qml.PauliZ(2))]),
        (0.1 * openfermion.QubitOperator("X0") + 0.2 * openfermion.QubitOperator("Y1 Z2")),
        [0, 1, 2],
    ),
    (
        ([0.1, 0.2, 0.3], [qml.PauliX(0), qml.sum(qml.PauliY(1), qml.PauliZ(2)), qml.PauliY(1)]),
        (
            0.1 * openfermion.QubitOperator("X0")
            + 0.5 * openfermion.QubitOperator("Y1")
            + 0.2 * openfermion.QubitOperator("Z2")
        ),
        [0, 1, 2],
    ),
)


@pytest.mark.parametrize("pl_op, of_op, wire_order", ops_wires)
def test_operation_conversion(pl_op, of_op, wire_order):
    """Assert the conversion between pennylane and openfermion operators"""
    converted_pl_op = qml.qchem.convert._pennylane_to_openfermion(*pl_op)  # coeffs, ops lists
    assert of_op == converted_pl_op

    converted_of_op = qml.qchem.convert._openfermion_to_pennylane(of_op)
    _, converted_of_op_terms = converted_of_op
    assert all(isinstance(term, pauli_ops_and_tensor) for term in converted_of_op_terms)
    assert np.allclose(
        qml.matrix(qml.dot(*pl_op), wire_order=wire_order),
        qml.matrix(qml.dot(*converted_of_op), wire_order=wire_order),
    )

    # test arithmetic types
    enable_new_opmath()
    converted_of_op = qml.qchem.convert._openfermion_to_pennylane(of_op)
    disable_new_opmath()

    _, converted_of_op_terms = converted_of_op
    assert all(isinstance(term, pauli_ops_and_prod) for term in converted_of_op_terms)

    assert np.allclose(
        qml.matrix(qml.dot(*pl_op), wire_order=wire_order),
        qml.matrix(qml.dot(*converted_of_op), wire_order=wire_order),
    )


@pytest.mark.parametrize(
    ("terms_ref", "lib_name"),
    [
        ({((0, "Z"),): (0.155924093421341 + 0j)}, "qiskit"),
    ],
)
def test_convert_format_not_supported(terms_ref, lib_name, monkeypatch):
    """Test if an ImportError is raised when openfermion is requested but not installed"""

    qOp = openfermion.QubitOperator()
    if terms_ref is not None:
        monkeypatch.setattr(qOp, "terms", terms_ref)

    with pytest.raises(TypeError, match="Converter does not exist for"):
        qml.qchem.convert.import_operator(qOp, format=lib_name)


invalid_ops = (
    qml.operation.Tensor(qml.PauliZ(0), qml.QuadOperator(0.1, wires=1)),
    qml.prod(qml.PauliX(0), qml.Hadamard(1)),
    qml.sum(qml.PauliZ(0), qml.Hadamard(1)),
)


@pytest.mark.parametrize("op", invalid_ops)
def test_not_xyz_pennylane_to_openfermion(op):
    r"""Test if the conversion complains about non Pauli matrix observables"""
    _match = "Expected a Pennylane operator with a valid Pauli word representation,"
    with pytest.raises(ValueError, match=_match):
        qml.qchem.convert._pennylane_to_openfermion(
            np.array([0.1 + 0.0j, 0.0]),
            [
                qml.operation.Tensor(qml.PauliX(0)),
                op,
            ],
        )


def test_wires_not_covered_pennylane_to_openfermion():
    r"""Test if the conversion complains about Supplied wires not covering ops wires"""
    with pytest.raises(
        ValueError,
        match="Supplied `wires` does not cover all wires defined in `ops`.",
    ):
        qml.qchem.convert._pennylane_to_openfermion(
            np.array([0.1, 0.2]),
            [
                qml.operation.Tensor(qml.PauliX(wires=["w0"])),
                qml.operation.Tensor(qml.PauliY(wires=["w0"]), qml.PauliZ(wires=["w2"])),
            ],
            wires=qml.wires.Wires(["w0", "w1"]),
        )


def test_types_consistency():
    r"""Test the type consistency of the qubit Hamiltonian constructed by 'import_operator' from
    an OpenFermion QubitOperator with respect to the same observable built directly using PennyLane
    operations"""

    # Reference PL operator
    pl_ref = 1 * qml.Identity(0) + 2 * qml.PauliZ(0) @ qml.PauliX(1)

    # Corresponding OpenFermion QubitOperator
    of = openfermion.QubitOperator("", 1) + openfermion.QubitOperator("Z0 X1", 2)

    # Build PL operator using 'import_operator'
    pl = qml.qchem.convert.import_operator(of, "openfermion")

    ops = pl.ops
    ops_ref = pl_ref.ops

    for i, op in enumerate(ops):
        assert op.name == ops_ref[i].name
        assert isinstance(op, type(ops_ref[i]))


of_pl_ops = (
    (
        (
            0.1 * openfermion.QubitOperator("X0")
            + 0.2 * openfermion.QubitOperator("Y1")
            + 0.3 * openfermion.QubitOperator("Z2")
            + 0.4 * openfermion.QubitOperator("")
        ),
        qml.Hamiltonian(
            [0.1, 0.2, 0.3, 0.4],
            [qml.PauliX("w0"), qml.PauliY("w1"), qml.PauliZ("w2"), qml.Identity("w0")],
        ),
        qml.sum(
            qml.s_prod(0.1, qml.PauliX("w0")),
            qml.s_prod(0.2, qml.PauliY("w1")),
            qml.s_prod(0.3, qml.PauliZ("w2")),
            qml.s_prod(0.4, qml.Identity("w0")),
        ),
        ["w0", "w1", "w2"],
    ),
    (
        (0.1 * openfermion.QubitOperator("X0 Y1") + 0.2 * openfermion.QubitOperator("Z2")),
        qml.Hamiltonian([0.1, 0.2], [qml.PauliX("w0") @ qml.PauliY("w1"), qml.PauliZ("w2")]),
        qml.sum(
            qml.s_prod(0.1, qml.prod(qml.PauliX("w0"), qml.PauliY("w1"))),
            qml.s_prod(0.2, qml.PauliZ("w2")),
        ),
        ["w0", "w1", "w2"],
    ),
    (
        (0.1 * openfermion.QubitOperator("X0 Y1")),
        qml.Hamiltonian([0.1], [qml.PauliX("w0") @ qml.PauliY("w1")]),
        qml.s_prod(0.1, qml.prod(qml.PauliX("w0"), qml.PauliY("w1"))),
        ["w0", "w1"],
    ),
)


@pytest.mark.parametrize("of_op, pl_h, pl_op, wires", of_pl_ops)
def test_import_operator(of_op, pl_h, pl_op, wires):
    """Test the import_operator function correctly imports an OpenFermion operator into a PL one."""
    of_h = qml.qchem.convert.import_operator(of_op, "openfermion", wires=wires)
    assert qml.equal(of_h, pl_h)

    enable_new_opmath()
    of_arithmetic_op = qml.qchem.convert.import_operator(of_op, "openfermion", wires=wires)
    disable_new_opmath()

    assert isinstance(of_arithmetic_op, type(pl_op))
    if isinstance(of_arithmetic_op, qml.ops.Sum):
        assert all(
            isinstance(term, qml.ops.SProd) and isinstance(term.base, pauli_ops_and_prod)
            for term in of_arithmetic_op.operands
        )
    assert np.allclose(
        qml.matrix(of_arithmetic_op, wire_order=wires), qml.matrix(pl_op, wire_order=wires)
    )


op_1 = (
    openfermion.QubitOperator("Y0 Y1", 1 + 0j)
    + openfermion.QubitOperator("Y0 X1", 2)
    + openfermion.QubitOperator("Z0 Y1", 2.3e-08j)
)
op_2 = openfermion.QubitOperator("Z0 Y1", 2.3e-6j)


@pytest.mark.parametrize(
    ("qubit_op", "tol"),
    [
        (op_1, 1e-8),
        (op_2, 1e-10),
    ],
)
def test_exception_import_operator(qubit_op, tol):
    r"""Test that a warning is raised if the QubitOperator contains complex coefficients.
    Currently, the Hamiltonian class does not support complex coefficients.
    """
    with pytest.warns(
        UserWarning, match="The coefficients entering the QubitOperator must be real"
    ):
        qml.qchem.convert.import_operator(qubit_op, "openfermion", tol=tol)


def test_identities_pennylane_to_openfermion():
    """Test that tensor products that contain Identity instances are handled
    correctly by the _pennylane_to_openfermion function.

    A decomposition of the following observable was used:
    [[1 0 0 0]
     [0 2 0 0]
     [0 0 3 0]
     [0 0 0 4]]
    """
    coeffs = [2.5, -0.5, -1.0]
    obs_list = [
        qml.Identity(wires=[0]) @ qml.Identity(wires=[1]),
        qml.Identity(wires=[0]) @ qml.PauliZ(wires=[1]),
        qml.PauliZ(wires=[0]) @ qml.Identity(wires=[1]),
    ]

    op_str = str(qml.qchem.convert._pennylane_to_openfermion(coeffs, obs_list))

    # Remove new line characters
    op_str = op_str.replace("\n", "")

    assert op_str == "(2.5+0j) [] +(-1+0j) [Z0] +(-0.5+0j) [Z1]"


def test_singlewire_pennylane_to_openfermion():
    """Test that _pennylane_to_openfermion function returns the correct Hamiltonian for a
    single-wire case.
    """
    coeffs = np.array([0.5])
    obs_list = [qml.PauliZ(wires=[0])]

    op_str = str(qml.qchem.convert._pennylane_to_openfermion(coeffs, obs_list))

    # Remove new line characters
    op_str = op_str.replace("\n", "")
    assert op_str == "(0.5+0j) [Z0]"


def test_pennylane_to_openfermion_no_decomp():
    """Test the _pennylane_to_openfermion function with custom wires."""
    coeffs = np.array([0.1, 0.2])
    ops = [
        qml.operation.Tensor(qml.PauliX(wires=["w0"])),
        qml.operation.Tensor(qml.PauliY(wires=["w0"]), qml.PauliZ(wires=["w2"])),
    ]
    op_str = str(
        qml.qchem.convert._pennylane_to_openfermion(
            coeffs, ops, wires=qml.wires.Wires(["w0", "w1", "w2"])
        )
    )

    # Remove new line characters
    op_str = op_str.replace("\n", "")
    expected = "(0.1+0j) [X0] +(0.2+0j) [Y0 Z2]"
    assert op_str == expected


@pytest.mark.parametrize(
    ("_", "terms_ref", "expected_cost"),
    [
        ("empty", None, 0),
        (
            "h2_psycf [jordan_WIGNER]",
            {
                (): (-0.04207897647782188 + 0j),
                ((0, "Z"),): (0.17771287465139934 + 0j),
                ((1, "Z"),): (0.1777128746513993 + 0j),
                ((2, "Z"),): (-0.24274280513140484 + 0j),
                ((3, "Z"),): (-0.24274280513140484 + 0j),
                ((0, "Z"), (1, "Z")): (0.17059738328801055 + 0j),
                ((0, "Y"), (1, "X"), (2, "X"), (3, "Y")): (0.04475014401535161 + 0j),
                ((0, "Y"), (1, "Y"), (2, "X"), (3, "X")): (-0.04475014401535161 + 0j),
                ((0, "X"), (1, "X"), (2, "Y"), (3, "Y")): (-0.04475014401535161 + 0j),
                ((0, "X"), (1, "Y"), (2, "Y"), (3, "X")): (0.04475014401535161 + 0j),
                ((0, "Z"), (2, "Z")): (0.12293305056183801 + 0j),
                ((0, "Z"), (3, "Z")): (0.1676831945771896 + 0j),
                ((1, "Z"), (2, "Z")): (0.1676831945771896 + 0j),
                ((1, "Z"), (3, "Z")): (0.12293305056183801 + 0j),
                ((2, "Z"), (3, "Z")): (0.176276408043196 + 0j),
            },
            (0.7384971473437577 + 0j),
        ),
    ],
)
def test_integration_observable_to_vqe_cost(
    monkeypatch, _, terms_ref, expected_cost, custom_wires, tol
):
    r"""Test if `import_operator()` integrates with `ExpvalCost()` in pennylane"""

    qOp = openfermion.QubitOperator()
    if terms_ref is not None:
        monkeypatch.setattr(qOp, "terms", terms_ref)
    vqe_observable = qml.qchem.convert.import_operator(qOp, "openfermion", custom_wires)

    num_qubits = len(vqe_observable.wires)
    assert vqe_observable.terms.__repr__()  # just to satisfy codecov

    if custom_wires is None:
        wires = num_qubits
    elif isinstance(custom_wires, dict):
        wires = qml.qchem.convert._process_wires(custom_wires)
    else:
        wires = custom_wires[:num_qubits]
    dev = qml.device("default.qubit", wires=wires)

    # can replace the ansatz with more suitable ones later.
    def dummy_ansatz(phis, wires):
        for phi, w in zip(phis, wires):
            qml.RX(phi, wires=w)

    dummy_cost = catch_warn_ExpvalCost(dummy_ansatz, vqe_observable, dev)
    params = [0.1 * i for i in range(num_qubits)]
    res = dummy_cost(params)

    assert np.allclose(res, expected_cost, **tol)


@pytest.mark.parametrize("n_wires", [None, 6])
def test_process_wires(custom_wires, n_wires):
    r"""Test if _process_wires handels different combinations of input types correctly."""

    wires = qml.qchem.convert._process_wires(custom_wires, n_wires)

    assert isinstance(wires, qml.wires.Wires)

    expected_length = (
        n_wires if n_wires is not None else len(custom_wires) if custom_wires is not None else 1
    )
    if len(wires) > expected_length:
        assert isinstance(custom_wires, dict)
        assert len(wires) == max(custom_wires) + 1
    else:
        assert len(wires) == expected_length

    if custom_wires is not None and n_wires is not None:
        if not isinstance(custom_wires, dict):
            assert wires == qml.qchem.convert._process_wires(custom_wires[:n_wires], n_wires)
        else:
            assert wires == qml.qchem.convert._process_wires(custom_wires, n_wires)


def test_process_wires_raises():
    """Test if exceptions are raised for _wire_proc()"""

    with pytest.raises(ValueError, match="Expected only int-keyed or consecutive int-valued dict"):
        qml.qchem.convert._process_wires({"a": "b"})

    with pytest.raises(ValueError, match="Expected type Wires, list, tuple, or dict"):
        qml.qchem.convert._process_wires(1.2)

    with pytest.raises(ValueError, match="Length of `wires`"):
        qml.qchem.convert._process_wires([3, 4], 3)


def test_fail_import_openfermion(monkeypatch):
    """Test if an ImportError is raised when openfermion is requested but not installed"""

    with monkeypatch.context() as m:
        m.setitem(sys.modules, "openfermion", None)

        with pytest.raises(ImportError, match="This feature requires openfermion"):
            qml.qchem.convert._pennylane_to_openfermion(
                np.array([0.1 + 0.0j, 0.0]),
                [
                    qml.operation.Tensor(qml.PauliX(0)),
                    qml.operation.Tensor(qml.PauliZ(0), qml.QuadOperator(0.1, wires=1)),
                ],
            )


@pytest.mark.parametrize(
    ("name", "core", "active", "mapping", "expected_cost"),
    [
        ("lih", [0], [1, 2], "jordan_WIGNER", -7.255500051039507),
        ("lih", [0], [1, 2], "BRAVYI_kitaev", -7.246409364088741),
        ("h2_pyscf", list(range(0)), list(range(2)), "jordan_WIGNER", 0.19364907363263958),
        ("h2_pyscf", list(range(0)), list(range(2)), "BRAVYI_kitaev", 0.16518000728327564),
        ("gdb3", list(range(11)), [11, 12], "jordan_WIGNER", -130.59816885313248),
        ("gdb3", list(range(11)), [11, 12], "BRAVYI_kitaev", -130.6156540164148),
    ],
)
def test_integration_mol_file_to_vqe_cost(
    name, core, active, mapping, expected_cost, custom_wires, tol
):
    r"""Test if the output of `decompose()` works with `import_operator()`
    to generate `ExpvalCost()`"""
    ref_dir = os.path.join(os.path.dirname(os.path.realpath(__file__)), "test_ref_files")
    hf_file = os.path.join(ref_dir, name)
    qubit_hamiltonian = qchem.decompose(
        hf_file,
        mapping=mapping,
        core=core,
        active=active,
    )

    vqe_hamiltonian = qml.qchem.convert.import_operator(
        qubit_hamiltonian, wires=custom_wires, format="openfermion"
    )
    assert len(vqe_hamiltonian.ops) > 1  # just to check if this runs

    num_qubits = len(vqe_hamiltonian.wires)
    assert num_qubits == 2 * len(active)

    if custom_wires is None:
        wires = num_qubits
    elif isinstance(custom_wires, dict):
        wires = qml.qchem.convert._process_wires(custom_wires)
    else:
        wires = custom_wires[:num_qubits]
    dev = qml.device("default.qubit", wires=wires)

    # can replace the ansatz with more suitable ones later.
    def dummy_ansatz(phis, wires):
        for phi, w in zip(phis, wires):
            qml.RX(phi, wires=w)

    phis = np.load(os.path.join(ref_dir, "dummy_ansatz_parameters.npy"))

    dummy_cost = catch_warn_ExpvalCost(dummy_ansatz, vqe_hamiltonian, dev)
    res = dummy_cost(phis)

    assert np.abs(res - expected_cost) < tol["atol"]


@pytest.mark.parametrize(
    ("electrons", "orbitals", "singles_ref", "doubles_ref"),
    [
        # trivial case, e.g., H2/STO-3G
        (2, 4, [[0, 2], [0, 3], [1, 2], [1, 3]], [[0, 1, 2, 3]]),
    ],
)
def test_excitations(electrons, orbitals, singles_ref, doubles_ref):
    r"""Test if the _excitations function returns correct single and double excitations."""
    singles, doubles = qchem.convert._excitations(electrons, orbitals)
    assert singles == singles_ref
    assert doubles == doubles_ref


@pytest.mark.parametrize(
    ("electrons", "orbitals", "excitation", "states_ref", "signs_ref"),
    [
        # reference data computed with pyscf:
        # pyscf_addrs, pyscf_signs = pyscf.ci.cisd.tn_addrs_signs(orbitals, electrons, excitation)
        # pyscf_state = pyscf.fci.cistring.addrs2str(orbitals, electrons, pyscf_addrs)
        # pyscf_state, pyscf_signs
        (
            3,
            8,
            1,
            np.array([14, 22, 38, 70, 134, 13, 21, 37, 69, 133, 11, 19, 35, 67, 131]),
            np.array([1, 1, 1, 1, 1, -1, -1, -1, -1, -1, 1, 1, 1, 1, 1]),
        ),
        (
            3,
            6,
            2,
            np.array([28, 44, 52, 26, 42, 50, 25, 41, 49]),
            np.array([1, 1, 1, -1, -1, -1, 1, 1, 1]),
        ),
    ],
)
def test_excited_configurations(electrons, orbitals, excitation, states_ref, signs_ref):
    r"""Test if the _excited_configurations function returns correct states and signs."""
    states, signs = qchem.convert._excited_configurations(electrons, orbitals, excitation)
    assert np.allclose(states, states_ref)
    assert np.allclose(signs, signs_ref)


@pytest.mark.parametrize(
    ("molecule", "basis", "symm", "tol", "wf_ref"),
    [
        (
            [["H", (0, 0, 0)], ["H", (0, 0, 0.71)]],
            "sto6g",
            "d2h",
            1e-1,
            {(1, 1): 0.9942969785398776, (2, 2): -0.10664669927602176},
        ),
        (
            [["H", (0, 0, 0)], ["H", (0, 0, 0.71)]],
            "cc-pvdz",
            "d2h",
            4e-2,
            {
                (1, 1): 0.9919704795977625,
                (2, 2): -0.048530356564387034,
                (2, 8): 0.0445233308500785,
                (4, 4): -0.05003594568491194,
                (8, 2): 0.04452333085007853,
                (8, 8): -0.05226230322043741,
                (16, 16): -0.0404759737476627,
                (32, 32): -0.0404759737476627,
            },
        ),
    ],
)
def test_ucisd_state(molecule, basis, symm, tol, wf_ref):
    r"""Test that _ucisd_state returns the correct wavefunction."""

    mol = pyscf.gto.M(atom=molecule, basis=basis, symmetry=symm)
    myhf = pyscf.scf.UHF(mol).run()
    myci = pyscf.ci.UCISD(myhf).run()

    wf_cisd = qchem.convert._ucisd_state(myci, tol=tol)

    assert wf_cisd.keys() == wf_ref.keys()
    assert np.allclose(abs(np.array(list(wf_cisd.values()))), abs(np.array(list(wf_ref.values()))))


@pytest.mark.parametrize(
<<<<<<< HEAD
    ("molecule", "basis", "symm", "tol", "wf_ref"),
    [
        (
            [["H", (0, 0, 0)], ["H", (0, 0, 0.71)]],
            "sto6g",
            "d2h",
            1e-1,
            {(1, 1): -0.9942969785398778, (2, 2): 0.10664669927602179},
        ),
        (
            [["H", (0, 0, 0)], ["H", (0, 0, 0.71)]],
            "cc-pvdz",
            "d2h",
            4e-2,
            {
                (1, 1): 0.9919704795977625,
                (2, 2): -0.048530356564386895,
                (2, 8): 0.044523330850078625,
                (4, 4): -0.050035945684911876,
                (8, 2): 0.04452333085007864,
                (8, 8): -0.052262303220437775,
                (16, 16): -0.040475973747662694,
                (32, 32): -0.040475973747662694,
            },
        ),
        (
            [["Be", (0, 0, 0)]],
            "sto6g",
            "d2h",
            1e-3,
            {
                (3, 3): 0.9446343496981953,
                (6, 5): 0.003359774446779245,
                (10, 9): 0.003359774446779244,
                (18, 17): 0.003359774446779245,
                (5, 6): 0.003359774446779244,
                (5, 5): -0.18938190575578503,
                (9, 10): 0.003359774446779243,
                (9, 9): -0.18938190575578523,
                (17, 18): 0.003359774446779244,
                (17, 17): -0.18938190575578503,
            },
        ),
    ],
)
def test_rcisd_state(molecule, basis, symm, tol, wf_ref):
    r"""Test that _rcisd_state returns the correct wavefunction."""

    mol = pyscf.gto.M(atom=molecule, basis=basis, symmetry=symm)
    myhf = pyscf.scf.RHF(mol).run()
    myci = pyscf.ci.CISD(myhf).run()

    wf_cisd = qchem.convert._rcisd_state(myci, tol=tol)

    assert wf_cisd.keys() == wf_ref.keys()
    assert np.allclose(np.array(list(wf_cisd.values())), np.array(list(wf_ref.values())))


@pytest.mark.parametrize(
=======
>>>>>>> 8df36755
    ("wf_dict", "n_orbitals", "wf_ref"),
    [
        (  # -0.99 |1100> + 0.11 |0011>
            {(1, 1): -0.9942969785398778, (2, 2): 0.10664669927602179},
            2,
            np.array(
                [
                    0.0,
                    0.0,
                    0.0,
                    0.1066467,
                    0.0,
                    0.0,
                    0.0,
                    0.0,
                    0.0,
                    0.0,
                    0.0,
                    0.0,
                    -0.99429698,
                    0.0,
                    0.0,
                    0.0,
                ]
            ),
        ),
    ],
)
def test_wfdict_to_statevector(wf_dict, n_orbitals, wf_ref):
<<<<<<< HEAD
    r"""Test that wfdict_to_statevector returns the correct statevector."""
    wf_comp = qchem.convert.wfdict_to_statevector(wf_dict, n_orbitals)
=======
    r"""Test that _wfdict_to_statevector returns the correct statevector."""
    wf_comp = qchem.convert._wfdict_to_statevector(wf_dict, n_orbitals)
>>>>>>> 8df36755
    assert np.allclose(wf_comp, wf_ref)


@pytest.mark.parametrize(
<<<<<<< HEAD
    ("molecule", "basis", "symm", "hftype", "wf_ref"),
=======
    ("molecule", "basis", "symm", "method", "wf_ref"),
>>>>>>> 8df36755
    [
        (
            [["H", (0, 0, 0)], ["H", (0, 0, 0.71)]],
            "sto6g",
            "d2h",
<<<<<<< HEAD
            "uhf",
=======
            "ucisd",
>>>>>>> 8df36755
            np.array(
                [
                    0.0,
                    0.0,
                    0.0,
                    -0.1066467,
                    0.0,
                    0.0,
                    0.0,
                    0.0,
                    0.0,
                    0.0,
                    0.0,
                    0.0,
                    0.99429698,
                    0.0,
                    0.0,
                    0.0,
                ]
            ),
        ),
<<<<<<< HEAD
        (
            [["H", (0, 0, 0)], ["H", (0, 0, 0.71)]],
            "sto6g",
            "d2h",
            "rhf",
            np.array(
                [
                    0.0,
                    0.0,
                    0.0,
                    0.10664669927602179,
                    0.0,
                    0.0,
                    0.0,
                    0.0,
                    0.0,
                    0.0,
                    0.0,
                    0.0,
                    -0.9942969785398778,
                    0.0,
                    0.0,
                    0.0,
                ]
            ),
        ),
    ],
)
def test_cisd_state(molecule, basis, symm, hftype, wf_ref):
    r"""Test that cisd_state returns the correct wavefunction."""

    mol = pyscf.gto.M(atom=molecule, basis=basis, symmetry=symm)
    if hftype == "rhf":
        myhf = pyscf.scf.RHF(mol).run()
        myci = pyscf.ci.CISD(myhf).run()
    elif hftype == "uhf":
        myhf = pyscf.scf.UHF(mol).run()
        myci = pyscf.ci.UCISD(myhf).run()

    wf_comp = qchem.convert.cisd_state(myci, hftype)

    # overall sign could be +/-1 different
    assert np.allclose(wf_comp, wf_ref) or np.allclose(wf_comp, -wf_ref)


@pytest.mark.parametrize(
    ("molecule", "basis", "symm", "tol", "wf_ref"),
    [
        (
            [["H", (0, 0, 0)], ["H", (0, 0, 0.71)]],
            "sto6g",
            "d2h",
            1e-1,
            {(1, 1): 0.9942969030671576, (2, 2): -0.10664740292693174},
        ),
        (
            [["Li", (0, 0, 0)], ["Li", (0, 0, 0.71)]],
            "sto6g",
            "d2h",
            1e-1,
            {
                (7, 7): 0.8886970081919591,
                (11, 11): -0.3058459002168582,
                (19, 19): -0.30584590021685887,
                (35, 35): -0.14507552387854625,
            },
        ),
    ],
)
def test_uccsd_state(molecule, basis, symm, tol, wf_ref):
    r"""Test that _uccsd_state returns the correct wavefunction."""

    mol = pyscf.gto.M(atom=molecule, basis=basis, symmetry=symm)
    myhf = pyscf.scf.UHF(mol).run()
    mycc = pyscf.cc.UCCSD(myhf).run()

    wf_ccsd = qchem.convert._uccsd_state(mycc, tol=tol)

    assert wf_ccsd.keys() == wf_ref.keys()
    assert np.allclose(abs(np.array(list(wf_ccsd.values()))), abs(np.array(list(wf_ref.values()))))


@pytest.mark.parametrize(
    ("molecule", "basis", "symm", "tol", "wf_ref"),
    [
        (
            [["H", (0, 0, 0)], ["H", (0, 0, 0.71)]],
            "sto6g",
            "d2h",
            1e-1,
            {(1, 1): 0.9942969030671576, (2, 2): -0.10664740292693242},
        ),
        (
            [["Li", (0, 0, 0)], ["Li", (0, 0, 0.71)]],
            "sto6g",
            "d2h",
            1e-1,
            {
                (7, 7): 0.8886969878256522,
                (11, 11): -0.30584590248164206,
                (19, 19): -0.30584590248164145,
                (35, 35): -0.14507552651170982,
            },
        ),
    ],
)
def test_rccsd_state(molecule, basis, symm, tol, wf_ref):
    r"""Test that _rccsd_state returns the correct wavefunction."""

    mol = pyscf.gto.M(atom=molecule, basis=basis, symmetry=symm)
    myhf = pyscf.scf.RHF(mol).run()
    mycc = pyscf.cc.CCSD(myhf).run()

    wf_ccsd = qchem.convert._rccsd_state(mycc, tol=tol)

    assert wf_ccsd.keys() == wf_ref.keys()
    assert np.allclose(abs(np.array(list(wf_ccsd.values()))), abs(np.array(list(wf_ref.values()))))


@pytest.mark.parametrize(
    ("molecule", "basis", "symm", "hftype", "wf_ref"),
    [
        (
            [["H", (0, 0, 0)], ["H", (0, 0, 0.71)]],
            "sto6g",
            "d2h",
            "uhf",
            np.array(
                [
                    0.0,
                    0.0,
                    0.0,
                    -0.1066467,
                    0.0,
                    0.0,
                    0.0,
                    0.0,
                    0.0,
                    0.0,
                    0.0,
                    0.0,
                    0.99429698,
                    0.0,
                    0.0,
                    0.0,
                ]
            ),
        ),
        (
            [["H", (0, 0, 0)], ["H", (0, 0, 0.71)]],
            "sto6g",
            "d2h",
            "rhf",
            np.array(
                [
                    0.0,
                    0.0,
                    0.0,
                    0.10664669927602179,
                    0.0,
                    0.0,
                    0.0,
                    0.0,
                    0.0,
                    0.0,
                    0.0,
                    0.0,
                    -0.9942969785398778,
                    0.0,
                    0.0,
                    0.0,
                ]
            ),
        ),
    ],
)
def test_ccsd_state(molecule, basis, symm, hftype, wf_ref):
    r"""Test that ccsd_state returns the correct wavefunction."""

    mol = pyscf.gto.M(atom=molecule, basis=basis, symmetry=symm)
    if hftype == "rhf":
        myhf = pyscf.scf.RHF(mol).run()
        mycc = pyscf.cc.CCSD(myhf).run()
    elif hftype == "uhf":
        myhf = pyscf.scf.UHF(mol).run()
        mycc = pyscf.cc.UCCSD(myhf).run()

    wf_comp = qchem.convert.ccsd_state(mycc, hftype)

    # overall sign could be +/-1 different
    assert np.allclose(wf_comp, wf_ref) or np.allclose(wf_comp, -wf_ref)
=======
    ],
)
def test_import_state(molecule, basis, symm, method, wf_ref):
    r"""Test that cisd_state returns the correct wavefunction."""

    mol = pyscf.gto.M(atom=molecule, basis=basis, symmetry=symm)
    myhf = pyscf.scf.UHF(mol).run()
    myci = pyscf.ci.UCISD(myhf).run()

    wf_comp = qchem.convert.import_state(myci, method)

    # overall sign could be different in each PySCF run
    assert np.allclose(wf_comp, wf_ref) or np.allclose(wf_comp, -wf_ref)


def test_import_state_error():
    r"""Test that an error is raised if a wrong/not-supported method symbol is entered."""

    myci = pyscf.ci.UCISD
    method = "wrongmethod"

    with pytest.raises(ValueError, match="The supported method options are"):
        _ = qchem.convert.import_state(myci, method)
>>>>>>> 8df36755
<|MERGE_RESOLUTION|>--- conflicted
+++ resolved
@@ -901,68 +901,6 @@
 
 
 @pytest.mark.parametrize(
-<<<<<<< HEAD
-    ("molecule", "basis", "symm", "tol", "wf_ref"),
-    [
-        (
-            [["H", (0, 0, 0)], ["H", (0, 0, 0.71)]],
-            "sto6g",
-            "d2h",
-            1e-1,
-            {(1, 1): -0.9942969785398778, (2, 2): 0.10664669927602179},
-        ),
-        (
-            [["H", (0, 0, 0)], ["H", (0, 0, 0.71)]],
-            "cc-pvdz",
-            "d2h",
-            4e-2,
-            {
-                (1, 1): 0.9919704795977625,
-                (2, 2): -0.048530356564386895,
-                (2, 8): 0.044523330850078625,
-                (4, 4): -0.050035945684911876,
-                (8, 2): 0.04452333085007864,
-                (8, 8): -0.052262303220437775,
-                (16, 16): -0.040475973747662694,
-                (32, 32): -0.040475973747662694,
-            },
-        ),
-        (
-            [["Be", (0, 0, 0)]],
-            "sto6g",
-            "d2h",
-            1e-3,
-            {
-                (3, 3): 0.9446343496981953,
-                (6, 5): 0.003359774446779245,
-                (10, 9): 0.003359774446779244,
-                (18, 17): 0.003359774446779245,
-                (5, 6): 0.003359774446779244,
-                (5, 5): -0.18938190575578503,
-                (9, 10): 0.003359774446779243,
-                (9, 9): -0.18938190575578523,
-                (17, 18): 0.003359774446779244,
-                (17, 17): -0.18938190575578503,
-            },
-        ),
-    ],
-)
-def test_rcisd_state(molecule, basis, symm, tol, wf_ref):
-    r"""Test that _rcisd_state returns the correct wavefunction."""
-
-    mol = pyscf.gto.M(atom=molecule, basis=basis, symmetry=symm)
-    myhf = pyscf.scf.RHF(mol).run()
-    myci = pyscf.ci.CISD(myhf).run()
-
-    wf_cisd = qchem.convert._rcisd_state(myci, tol=tol)
-
-    assert wf_cisd.keys() == wf_ref.keys()
-    assert np.allclose(np.array(list(wf_cisd.values())), np.array(list(wf_ref.values())))
-
-
-@pytest.mark.parametrize(
-=======
->>>>>>> 8df36755
     ("wf_dict", "n_orbitals", "wf_ref"),
     [
         (  # -0.99 |1100> + 0.11 |0011>
@@ -992,32 +930,19 @@
     ],
 )
 def test_wfdict_to_statevector(wf_dict, n_orbitals, wf_ref):
-<<<<<<< HEAD
-    r"""Test that wfdict_to_statevector returns the correct statevector."""
-    wf_comp = qchem.convert.wfdict_to_statevector(wf_dict, n_orbitals)
-=======
     r"""Test that _wfdict_to_statevector returns the correct statevector."""
     wf_comp = qchem.convert._wfdict_to_statevector(wf_dict, n_orbitals)
->>>>>>> 8df36755
     assert np.allclose(wf_comp, wf_ref)
 
 
 @pytest.mark.parametrize(
-<<<<<<< HEAD
-    ("molecule", "basis", "symm", "hftype", "wf_ref"),
-=======
     ("molecule", "basis", "symm", "method", "wf_ref"),
->>>>>>> 8df36755
     [
         (
             [["H", (0, 0, 0)], ["H", (0, 0, 0.71)]],
             "sto6g",
             "d2h",
-<<<<<<< HEAD
-            "uhf",
-=======
             "ucisd",
->>>>>>> 8df36755
             np.array(
                 [
                     0.0,
@@ -1039,12 +964,11 @@
                 ]
             ),
         ),
-<<<<<<< HEAD
         (
             [["H", (0, 0, 0)], ["H", (0, 0, 0.71)]],
             "sto6g",
             "d2h",
-            "rhf",
+            "rcisd",
             np.array(
                 [
                     0.0,
@@ -1068,21 +992,31 @@
         ),
     ],
 )
-def test_cisd_state(molecule, basis, symm, hftype, wf_ref):
+def test_import_state(molecule, basis, symm, method, wf_ref):
     r"""Test that cisd_state returns the correct wavefunction."""
 
     mol = pyscf.gto.M(atom=molecule, basis=basis, symmetry=symm)
-    if hftype == "rhf":
+    if method == "rcisd":
         myhf = pyscf.scf.RHF(mol).run()
         myci = pyscf.ci.CISD(myhf).run()
-    elif hftype == "uhf":
+    elif method == "ucisd":
         myhf = pyscf.scf.UHF(mol).run()
         myci = pyscf.ci.UCISD(myhf).run()
 
-    wf_comp = qchem.convert.cisd_state(myci, hftype)
-
-    # overall sign could be +/-1 different
+    wf_comp = qchem.convert.import_state(myci, method)
+
+    # overall sign could be different in each PySCF run
     assert np.allclose(wf_comp, wf_ref) or np.allclose(wf_comp, -wf_ref)
+
+
+def test_import_state_error():
+    r"""Test that an error is raised if a wrong/not-supported method symbol is entered."""
+
+    myci = pyscf.ci.UCISD
+    method = "wrongmethod"
+
+    with pytest.raises(ValueError, match="The supported method options are"):
+        _ = qchem.convert.import_state(myci, method)
 
 
 @pytest.mark.parametrize(
@@ -1230,29 +1164,4 @@
     wf_comp = qchem.convert.ccsd_state(mycc, hftype)
 
     # overall sign could be +/-1 different
-    assert np.allclose(wf_comp, wf_ref) or np.allclose(wf_comp, -wf_ref)
-=======
-    ],
-)
-def test_import_state(molecule, basis, symm, method, wf_ref):
-    r"""Test that cisd_state returns the correct wavefunction."""
-
-    mol = pyscf.gto.M(atom=molecule, basis=basis, symmetry=symm)
-    myhf = pyscf.scf.UHF(mol).run()
-    myci = pyscf.ci.UCISD(myhf).run()
-
-    wf_comp = qchem.convert.import_state(myci, method)
-
-    # overall sign could be different in each PySCF run
-    assert np.allclose(wf_comp, wf_ref) or np.allclose(wf_comp, -wf_ref)
-
-
-def test_import_state_error():
-    r"""Test that an error is raised if a wrong/not-supported method symbol is entered."""
-
-    myci = pyscf.ci.UCISD
-    method = "wrongmethod"
-
-    with pytest.raises(ValueError, match="The supported method options are"):
-        _ = qchem.convert.import_state(myci, method)
->>>>>>> 8df36755
+    assert np.allclose(wf_comp, wf_ref) or np.allclose(wf_comp, -wf_ref)