--- conflicted
+++ resolved
@@ -860,28 +860,18 @@
 
 
 @pytest.mark.parametrize(
-<<<<<<< HEAD
     ("molecule", "basis", "symm", "tol", "wf_ref"),
-=======
-    ("molecule", "basis", "tol", "wf_ref"),
->>>>>>> 0ddab7bd
     [
         (
             [["H", (0, 0, 0)], ["H", (0, 0, 0.71)]],
             "sto6g",
-<<<<<<< HEAD
             "d2h",
             1e-1,
             {(1, 1): 0.9942969785398776, (2, 2): -0.10664669927602176},
-=======
-            1e-1,
-            {(1, 1): -0.9942969785398778, (2, 2): 0.10664669927602159},
->>>>>>> 0ddab7bd
         ),
         (
             [["H", (0, 0, 0)], ["H", (0, 0, 0.71)]],
             "cc-pvdz",
-<<<<<<< HEAD
             "d2h",
             4e-2,
             {
@@ -939,68 +929,11 @@
         ),
     ],
 )
-=======
-            4e-2,
-            {
-                (1, 1): 0.9919704801055201,
-                (2, 2): 0.04853035090478132,
-                (2, 8): -0.04452332640264183,
-                (4, 4): -0.05003594588609278,
-                (8, 2): 0.044523334555907366,
-                (8, 8): -0.05226230845395026,
-            },
-        ),
-    ],
-)
-def test_ucisd_state(molecule, basis, tol, wf_ref):
-    r"""Test that _ucisd_state returns the correct wavefunction."""
-
-    mol = pyscf.gto.M(atom=molecule, basis=basis)
-    myhf = pyscf.scf.UHF(mol).run()
-    myci = pyscf.ci.UCISD(myhf).run()
-
-    wf_cisd = qchem.convert._ucisd_state(myci, tol=tol)
-
-    assert wf_cisd.keys() == wf_ref.keys()
-    assert np.allclose(abs(np.array(list(wf_cisd.values()))), abs(np.array(list(wf_ref.values()))))
-
-
-@pytest.mark.parametrize(
-    ("wf_dict", "n_orbitals", "wf_ref"),
-    [
-        (  # -0.99 |1100> + 0.11 |0011>
-            {(1, 1): 0.9942969785398778, (2, 2): 0.10664669927602159},
-            2,
-            np.array(
-                [
-                    0.0,
-                    0.0,
-                    0.0,
-                    0.1066467,
-                    0.0,
-                    0.0,
-                    0.0,
-                    0.0,
-                    0.0,
-                    0.0,
-                    0.0,
-                    0.0,
-                    0.99429698,
-                    0.0,
-                    0.0,
-                    0.0,
-                ]
-            ),
-        ),
-    ],
-)
->>>>>>> 0ddab7bd
 def test_wfdict_to_statevector(wf_dict, n_orbitals, wf_ref):
     r"""Test that wfdict_to_statevector returns the correct statevector."""
     wf_comp = qchem.convert.wfdict_to_statevector(wf_dict, n_orbitals)
     assert np.allclose(wf_comp, wf_ref)
 
-<<<<<<< HEAD
 
 @pytest.mark.parametrize(
     ("molecule", "basis", "symm", "hftype", "wf_ref"),
@@ -1044,49 +977,6 @@
 
     # overall sign could be +/-1 different
     assert np.allclose(wf_comp, wf_ref) or np.allclose(wf_comp, -wf_ref)
-=======
-
-@pytest.mark.parametrize(
-    ("molecule", "basis", "hftype", "wf_ref"),
-    [
-        (
-            [["H", (0, 0, 0)], ["H", (0, 0, 0.71)]],
-            "sto6g",
-            "uhf",
-            np.array(
-                [
-                    0.0,
-                    0.0,
-                    0.0,
-                    0.1066467,
-                    0.0,
-                    0.0,
-                    0.0,
-                    0.0,
-                    0.0,
-                    0.0,
-                    0.0,
-                    0.0,
-                    0.99429698,
-                    0.0,
-                    0.0,
-                    0.0,
-                ]
-            ),
-        ),
-    ],
-)
-def test_cisd_state(molecule, basis, hftype, wf_ref):
-    r"""Test that cisd_state returns the correct wavefunction."""
-
-    mol = pyscf.gto.M(atom=molecule, basis=basis)
-    myhf = pyscf.scf.UHF(mol).run()
-    myci = pyscf.ci.UCISD(myhf).run()
-
-    wf_comp = qchem.convert.cisd_state(myci, hftype)
-
-    assert np.allclose(abs(wf_comp), wf_ref)
-
 
 def test_cisd_state_error():
     r"""Test that an error is raised if a wrong/not-supported hftype symbol is entered."""
@@ -1095,5 +985,4 @@
     hftype = "wrongtype"
 
     with pytest.raises(ValueError, match="The supported hftype options are"):
-        _ = qchem.convert.cisd_state(myci, hftype)
->>>>>>> 0ddab7bd
+        _ = qchem.convert.cisd_state(myci, hftype)