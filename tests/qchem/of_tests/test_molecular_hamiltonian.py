--- conflicted
+++ resolved
@@ -1,9 +1,4 @@
-<<<<<<< HEAD
 # Copyright 2018-2023 Xanadu Quantum Technologies Inc.
-=======
-import sys
-import warnings
->>>>>>> 7720843a
 
 # Licensed under the Apache License, Version 2.0 (the "License");
 # you may not use this file except in compliance with the License.
@@ -20,6 +15,8 @@
 Unit tests for molecular Hamiltonians.
 """
 # pylint: disable=too-many-arguments
+import sys
+import warnings
 import pytest
 
 from pennylane import Identity, PauliX, PauliY, PauliZ
@@ -34,8 +31,8 @@
 openfermion = pytest.importorskip("openfermion")
 openfermionpyscf = pytest.importorskip("openfermionpyscf")
 
-symb = ["C", "C", "N", "H", "H", "H", "H", "H"]
-coords = np.array(
+symbols = ["C", "C", "N", "H", "H", "H", "H", "H"]
+coordinates = np.array(
     [
         0.68219113,
         -0.85415621,
@@ -98,21 +95,6 @@
     Hamiltonian class and the correctness of the total number of qubits required to run the
     quantum simulation. The latter is tested for different values of the molecule's charge and
     for active spaces with different size"""
-<<<<<<< HEAD
-    built_hamiltonian, qubits = qchem.molecular_hamiltonian(
-        symb,
-        coords,
-        charge=charge,
-        mult=mult,
-        method=package,
-        active_electrons=nact_els,
-        active_orbitals=nact_orbs,
-        mapping=mapping,
-        grouping_type=grouping_type,
-        outpath=tmpdir.strpath,
-    )
-=======
->>>>>>> 7720843a
 
     args = (symbols, coordinates)
     kwargs = {
@@ -278,16 +260,11 @@
         assert all([val.requires_grad is True for val in h_args_ps.values()])
         assert all([val.requires_grad is False for val in h_noargs_ps.values()])
 
-<<<<<<< HEAD
-    assert h_args.coeffs.requires_grad is True
-    assert h_noargs.coeffs.requires_grad is False
-=======
     else:
         assert np.allclose(np.sort(h_args.coeffs), np.sort(h_ref.coeffs))
         assert Hamiltonian(np.ones(len(h_args.coeffs)), h_args.ops).compare(
             Hamiltonian(np.ones(len(h_ref.coeffs)), h_ref.ops)
         )
->>>>>>> 7720843a
 
         assert np.allclose(np.sort(h_noargs.coeffs), np.sort(h_ref.coeffs))
         assert Hamiltonian(np.ones(len(h_noargs.coeffs)), h_noargs.ops).compare(
@@ -322,14 +299,10 @@
     symbols, geometry, method, wiremap, grouping, tmpdir, op_arithmetic
 ):
     r"""Test that the generated Hamiltonian has the correct wire labels given by a custom wiremap."""
-<<<<<<< HEAD
+    if op_arithmetic:
+        enable_new_opmath()
+
     hamiltonian, _ = qchem.molecular_hamiltonian(
-=======
-    if op_arithmetic:
-        enable_new_opmath()
-
-    hamiltonian, qubits = qchem.molecular_hamiltonian(
->>>>>>> 7720843a
         symbols=symbols,
         coordinates=geometry,
         method=method,
@@ -368,14 +341,10 @@
     symbols, geometry, wiremap, args, grouping, tmpdir, op_arithmetic
 ):
     r"""Test that the generated Hamiltonian has the correct wire labels given by a custom wiremap."""
-<<<<<<< HEAD
+    if op_arithmetic:
+        enable_new_opmath()
+
     hamiltonian, _ = qchem.molecular_hamiltonian(
-=======
-    if op_arithmetic:
-        enable_new_opmath()
-
-    hamiltonian, qubits = qchem.molecular_hamiltonian(
->>>>>>> 7720843a
         symbols=symbols,
         coordinates=geometry,
         wires=wiremap,
@@ -486,14 +455,10 @@
 )
 def test_real_hamiltonian(symbols, geometry, method, args, tmpdir, op_arithmetic):
     r"""Test that the generated Hamiltonian has real coefficients."""
-<<<<<<< HEAD
+    if op_arithmetic:
+        enable_new_opmath()
+
     hamiltonian, _ = qchem.molecular_hamiltonian(
-=======
-    if op_arithmetic:
-        enable_new_opmath()
-
-    hamiltonian, qubits = qchem.molecular_hamiltonian(
->>>>>>> 7720843a
         symbols=symbols,
         coordinates=geometry,
         method=method,
