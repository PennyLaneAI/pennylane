--- conflicted
+++ resolved
@@ -990,7 +990,7 @@
 
 
 @pytest.mark.parametrize(
-<<<<<<< HEAD
+
     ("symbols", "geometry", "charge", "mapping", "method", "h_ref_data"),
     [
         (
@@ -1413,7 +1413,6 @@
     assert qml.Hamiltonian(np.ones(len(h_coeffs)), h_ops).compare(
         qml.Hamiltonian(np.ones(len(h_ref_coeffs)), h_ref_ops)
     )
-=======
     ("method"),
     [
         "pyscf",
@@ -1484,5 +1483,4 @@
     geometry = np.array([[0.0, 0.0, 0.0], [0.0, 0.0, 1.0]])
 
     with pytest.raises(ValueError, match="The provided unit 'degrees' is not supported."):
-        qchem.molecular_hamiltonian(symbols, geometry, unit="degrees")
->>>>>>> 8b982a06
+        qchem.molecular_hamiltonian(symbols, geometry, unit="degrees")