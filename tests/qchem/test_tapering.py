--- conflicted
+++ resolved
@@ -22,11 +22,8 @@
 
 import pennylane as qml
 from pennylane import numpy as np
-<<<<<<< HEAD
-=======
 from pennylane.pauli import pauli_sentence
 from pennylane.pauli.utils import _binary_matrix
->>>>>>> 7720843a
 from pennylane.qchem.tapering import (
     _kernel,
     _reduced_row_echelon,
