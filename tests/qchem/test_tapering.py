--- conflicted
+++ resolved
@@ -568,11 +568,6 @@
 def test_taper_obs(symbols, geometry, charge):
     r"""Test that the expectation values of tapered observables with respect to the
     tapered Hartree-Fock state (:math:`\langle HF|obs|HF \rangle`) are consistent."""
-<<<<<<< HEAD
-=======
-    status_op_math = active_new_opmath()
-    _ = enable_new_opmath() if op_arithmetic else disable_new_opmath()
->>>>>>> 5ffbc99e
 
     mol = qml.qchem.Molecule(symbols, geometry, charge)
     hamiltonian = qml.qchem.diff_hamiltonian(mol)(geometry)
@@ -615,8 +610,6 @@
 
         assert np.isclose(obs_val, obs_val_tapered)
         assert qml.equal(tapered_obs, tapered_ps)
-
-    _ = enable_new_opmath() if status_op_math else disable_new_opmath()
 
 
 @pytest.mark.parametrize("op_arithmetic", [False, True])
@@ -809,12 +802,8 @@
         ),
     ],
 )
-<<<<<<< HEAD
 @pytest.mark.usefixtures("use_legacy_and_new_opmath")
 def test_consistent_taper_ops(operation, op_gen):
-=======
-def test_consistent_taper_ops(operation, op_gen, op_arithmetic):
->>>>>>> 5ffbc99e
     r"""Test that operations are tapered consistently when their generators are provided manually and when they are constructed internally"""
 
     status_op_math = active_new_opmath()
@@ -893,11 +882,6 @@
             ).toarray()
             assert np.isclose(expec_val, expec_val_tapered)
 
-<<<<<<< HEAD
-=======
-    _ = enable_new_opmath() if status_op_math else disable_new_opmath()
-
->>>>>>> 5ffbc99e
 
 @pytest.mark.parametrize(
     ("operation", "op_wires", "op_gen"),
@@ -979,12 +963,8 @@
         ),
     ],
 )
-<<<<<<< HEAD
 @pytest.mark.usefixtures("use_legacy_and_new_opmath")
 def test_taper_matrix_ops(operation, op_wires, op_gen):
-=======
-def test_taper_matrix_ops(operation, op_wires, op_gen, op_arithmetic):
->>>>>>> 5ffbc99e
     """Test that taper_operation can be used with gate operation built using matrices"""
 
     status_op_math = active_new_opmath()
@@ -1027,8 +1007,6 @@
             [qml.equal(op1.base, op2.base) for op1, op2 in zip(taper_op1(params), taper_op2)]
         )
 
-    _ = enable_new_opmath() if status_op_math else disable_new_opmath()
-
 
 @pytest.mark.parametrize(
     ("operation", "op_wires", "op_gen", "message_match"),
