--- conflicted
+++ resolved
@@ -18,7 +18,6 @@
 
 import pennylane as qml
 from pennylane import numpy as np
-from pennylane.exceptions import QuantumFunctionError
 
 pytestmark = pytest.mark.all_interfaces
 
@@ -136,11 +135,7 @@
         ops = np.diag([0, 1, 0, 0])
         state_vectors = [1, 0]
         with pytest.raises(
-<<<<<<< HEAD
-            QuantumFunctionError,
-=======
             ValueError,
->>>>>>> 3e2c1d85
             match="The operator and the state vector must have the same number of wires.",
         ):
             qml.math.expectation_value(ops, state_vectors, check_state=True, check_operator=True)
