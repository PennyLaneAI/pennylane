--- conflicted
+++ resolved
@@ -1068,43 +1068,20 @@
     @pytest.mark.parametrize("user_input", [None, "numpy", "scipy"])
     def test_numpy(self, user_input):
         """Test that the numpy interface is correctly returned"""
-<<<<<<< HEAD
-        assert get_canonical_interface_name(user_input) == fn.Interface.NUMPY
-
-    def test_autograd(self):
-        """Test that the autograd interface is correctly returned"""
-        assert get_canonical_interface_name("autograd") == fn.Interface.AUTOGRAD
-=======
         assert fn.Interface(user_input) == fn.Interface.NUMPY
 
     def test_autograd(self):
         """Test that the autograd interface is correctly returned"""
         assert fn.Interface("autograd") == fn.Interface.AUTOGRAD
->>>>>>> 1120a437
 
     @pytest.mark.parametrize("user_input", ["torch", "pytorch"])
     def test_torch(self, user_input):
         """Test that the torch interface is correctly returned"""
-<<<<<<< HEAD
-        assert get_canonical_interface_name(user_input) == fn.Interface.TORCH
-=======
         assert fn.Interface(user_input) == fn.Interface.TORCH
->>>>>>> 1120a437
 
     @pytest.mark.parametrize("user_input", ["JAX", "jax", "jax-python"])
     def test_jax(self, user_input):
         """Test that the jax interface is correctly returned"""
-<<<<<<< HEAD
-        assert get_canonical_interface_name(user_input) == fn.Interface.JAX
-
-    def test_jax_jit(self):
-        """Test that the jax-jit interface is correctly returned"""
-        assert get_canonical_interface_name("jax-jit") == fn.Interface.JAX_JIT
-
-    def test_auto(self):
-        """Test that the auto interface is correctly returned"""
-        assert get_canonical_interface_name("auto") == fn.Interface.AUTO
-=======
         assert fn.Interface(user_input) == fn.Interface.JAX
 
     def test_jax_jit(self):
@@ -1114,7 +1091,6 @@
     def test_auto(self):
         """Test that the auto interface is correctly returned"""
         assert fn.Interface("auto") == fn.Interface.AUTO
->>>>>>> 1120a437
 
     def test_eq(self):
         """Test that an error is raised if comparing to string"""
