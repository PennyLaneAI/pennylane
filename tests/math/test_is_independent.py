# Copyright 2018-2020 Xanadu Quantum Technologies Inc.

# Licensed under the Apache License, Version 2.0 (the "License");
# you may not use this file except in compliance with the License.
# You may obtain a copy of the License at

#     http://www.apache.org/licenses/LICENSE-2.0

# Unless required by applicable law or agreed to in writing, software
# distributed under the License is distributed on an "AS IS" BASIS,
# WITHOUT WARRANTIES OR CONDITIONS OF ANY KIND, either express or implied.
# See the License for the specific language governing permissions and
# limitations under the License.
"""
Unit tests for the :func:`pennylane.math.is_independent` function.
"""
import pytest

import numpy as np
from pennylane import numpy as pnp

import pennylane as qml
from pennylane.math import is_independent
from pennylane.math.is_independent import _get_random_args

pytestmark = pytest.mark.math

tf = pytest.importorskip("tensorflow", minversion="2.1")
torch = pytest.importorskip("torch")
jax = pytest.importorskip("jax")
jnp = pytest.importorskip("jax.numpy")


dependent_lambdas = [
    lambda x: x,
    lambda x: (x, x),
    lambda x: [x] * 10,
    lambda x: (2.0 * x, x),
    lambda x: 0.0 * x,
    lambda x, y: (0.0 * x, 0.0 * y),
    lambda x: x if x > 0 else 0.0,  # RELU for x>0 is okay numerically
    lambda x: x if x > 0 else 0.0,  # RELU for x<0 is okay numerically
    lambda x: 1.0 if abs(x) < 1e-5 else 0.0,  # delta for x=0 is okay numerically
    lambda x: x if abs(x) < 1e-5 else 0.0,  # x*delta for x=0 is okay
    lambda x: 1.0 if x > 0 else 0.0,  # Heaviside is okay numerically
    lambda x: 1.0 if x > 0 else 0.0,  # Heaviside is okay numerically
    lambda x: qml.math.log(1 + qml.math.exp(100.0 * x)) / 100.0,  # Softplus is okay
    lambda x: qml.math.log(1 + qml.math.exp(100.0 * x)) / 100.0,  # Softplus is okay
]

args_dependent_lambdas = [
    (np.array(1.2),),
    (2.19,),
    (2.19,),
    (1.0,),
    (np.ones((2, 3)),),
    (np.array([2.0, 5.0]), 1.2),
    (1.6,),
    (-2.0,),
    (0.0,),
    (0.0,),
    (-2.0,),
    (2.0,),
    (-0.2,),
    (0.9,),
]

lambdas_expect_torch_fail = [
    False,
    False,
    False,
    False,
    True,
    True,
    False,
    False,
    False,
    True,
    False,
    False,
    False,
    False,
]

overlooked_lambdas = [
    lambda x: 1.0 if abs(x) < 1e-5 else 0.0,  # delta for x!=0 is not okay
    lambda x: 1.0 if abs(x) < 1e-5 else 0.0,  # delta for x!=0 is not okay
]

args_overlooked_lambdas = [
    (2.0,),
    (-2.0,),
]


class TestIsIndependentAutograd:
    """Tests for is_independent, which tests a function to be
    independent of its inputs, using Autograd."""

    interface = "autograd"

    @pytest.mark.parametrize("num", [0, 1, 2])
    @pytest.mark.parametrize(
        "args",
        [
            (0.2,),
            (1.1, 3.2, 0.2),
            (np.array([[0, 9.2], [-1.2, 3.2]]),),
            (0.3, [1, 4, 2], np.array([0.3, 9.1])),
        ],
    )
    @pytest.mark.parametrize("bounds", [(-1, 1), (0.1, 1.0211)])
    def test_get_random_args(self, args, num, bounds):
        """Tests the utility ``_get_random_args`` using a fixed seed."""
        seed = 921
        rnd_args = _get_random_args(args, self.interface, num, seed, bounds)
        assert len(rnd_args) == num
        np.random.seed(seed)
        for _rnd_args in rnd_args:
            expected = tuple(
                np.random.random(np.shape(arg)) * (bounds[1] - bounds[0]) + bounds[0]
                for arg in args
            )
            assert all(np.allclose(_exp, _rnd) for _exp, _rnd in zip(expected, _rnd_args))

    dev = qml.device("default.qubit", wires=1)

    @qml.qnode(dev, interface=interface)
    def const_circuit(x, y):
        qml.RX(0.1, wires=0)
        return qml.expval(qml.PauliZ(0))

    constant_functions = [
        const_circuit,
        lambda x: np.arange(20).reshape((2, 5, 2)),
        lambda x: (np.ones(3), -0.1),
        qml.jacobian(lambda x, y: 4 * x - 2.1 * y, argnum=[0, 1]),
    ]

    args_constant = [
        (0.1, np.array([-2.1, 0.1])),
        (1.2,),
        (np.ones((2, 3)),),
        (np.ones((3, 8)) * 0.1, -0.2 * np.ones((3, 8))),
    ]

    @qml.qnode(dev, interface=interface)
    def dependent_circuit(x, y, z):
        qml.RX(0.1, wires=0)
        qml.RY(y / 2, wires=0)
        qml.RZ(qml.math.sin(z), wires=0)
        return qml.expval(qml.PauliX(0))

    dependent_functions = [
        dependent_circuit,
        np.array,
        lambda x: np.array(x * 0.0),
        lambda x: (1 + qml.math.tanh(100 * x)) / 2,
        *dependent_lambdas,
    ]

    args_dependent = [
        (0.1, np.array(-2.1), -0.9),
        (-4.1,),
        (-4.1,),
        (np.ones((3, 8)) * 1.1,),
        *args_dependent_lambdas,
    ]

    @pytest.mark.parametrize("func, args", zip(constant_functions, args_constant))
    def test_independent(self, func, args):
        """Tests that an independent function is correctly detected as such."""
        assert is_independent(func, self.interface, args)

    @pytest.mark.parametrize("func, args", zip(dependent_functions, args_dependent))
    def test_dependent(self, func, args):
        """Tests that a dependent function is correctly detected as such."""
        assert not is_independent(func, self.interface, args)

    @pytest.mark.xfail
    @pytest.mark.parametrize("func, args", zip(overlooked_lambdas, args_overlooked_lambdas))
    def test_overlooked_dependence(self, func, args):
        """Test that particular functions that are dependent on the input
        are overlooked."""
        assert not is_independent(func, self.interface, args)

    def test_kwargs_are_considered(self):
        """Tests that kwargs are taken into account when checking
        independence of outputs."""
        f = lambda x, kw=False: 0.1 * x if kw else 0.2
        jac = qml.jacobian(f, argnum=0)
        args = (0.2,)
        assert is_independent(f, self.interface, args)
        assert not is_independent(f, self.interface, args, {"kw": True})
        assert is_independent(jac, self.interface, args, {"kw": True})

    def test_no_trainable_params_deprecation_grad(self, recwarn):
        """Tests that no deprecation warning arises when using qml.grad with
        qml.math.is_independent.
        """

        def lin(x):
            return pnp.sum(x)

        x = pnp.array([0.2, 9.1, -3.2], requires_grad=True)
        jac = qml.grad(lin)
        assert qml.math.is_independent(jac, "autograd", (x,), {})

        assert len(recwarn) == 0

    def test_no_trainable_params_deprecation_jac(self, recwarn):
        """Tests that no deprecation arises when using qml.jacobian with
        qml.math.is_independent."""

        def lin(x, weights=None):
            return np.dot(x, weights)

        x = pnp.array([0.2, 9.1, -3.2], requires_grad=True)
        weights = pnp.array([1.1, -0.7, 1.8], requires_grad=True)
        jac = qml.jacobian(lin)
        assert qml.math.is_independent(jac, "autograd", (x,), {"weights": weights})
        assert len(recwarn) == 0


class TestIsIndependentJax:
    """Tests for is_independent, which tests a function to be
    independent of its inputs, using JAX."""

    interface = "jax"

    @pytest.mark.parametrize("num", [0, 1, 2])
    @pytest.mark.parametrize(
        "args",
        [
            (0.2,),
            (1.1, 3.2, 0.2),
            (np.array([[0, 9.2], [-1.2, 3.2]]),),
            (0.3, [1, 4, 2], np.array([0.3, 9.1])),
        ],
    )
    @pytest.mark.parametrize("bounds", [(-1, 1), (0.1, 1.0211)])
    def test_get_random_args(self, args, num, bounds):
        """Tests the utility ``_get_random_args`` using a fixed seed."""
        seed = 921
        rnd_args = _get_random_args(args, self.interface, num, seed, bounds)
        assert len(rnd_args) == num
        np.random.seed(seed)
        for _rnd_args in rnd_args:
            expected = tuple(
                np.random.random(np.shape(arg)) * (bounds[1] - bounds[0]) + bounds[0]
                for arg in args
            )
            assert all(np.allclose(_exp, _rnd) for _exp, _rnd in zip(expected, _rnd_args))

    dev = qml.device("default.qubit", wires=1)

    @qml.qnode(dev, interface=interface)
    def const_circuit(x, y):
        qml.RX(0.1, wires=0)
        return qml.expval(qml.PauliZ(0))

    constant_functions = [
        const_circuit,
        lambda x: np.arange(20).reshape((2, 5, 2)),
        lambda x: (np.ones(3), -0.1),
        jax.jacobian(lambda x, y: 4.0 * x - 2.1 * y, argnums=[0, 1]),
    ]

    args_constant = [
        (0.1, np.array([-2.1, 0.1])),
        (1.2,),
        (np.ones((2, 3)),),
        (jax.numpy.ones((3, 8)) * 0.1, -0.2 * jax.numpy.ones((3, 8))),
    ]

    @qml.qnode(dev, interface=interface)
    def dependent_circuit(x, y, z):
        qml.RX(0.1, wires=0)
        qml.RY(y / 2, wires=0)
        qml.RZ(qml.math.sin(z), wires=0)
        return qml.expval(qml.PauliX(0))

    dependent_functions = [
        dependent_circuit,
        jax.numpy.array,
        lambda x: (1 + qml.math.tanh(1000 * x)) / 2,
        *dependent_lambdas,
    ]

    args_dependent = [
        (0.1, np.array(-2.1), -0.9),
        (-4.1,),
        (jax.numpy.ones((3, 8)) * 1.1,),
        *args_dependent_lambdas,
    ]

    @pytest.mark.parametrize("func, args", zip(constant_functions, args_constant))
    def test_independent(self, func, args):
        """Tests that an independent function is correctly detected as such."""
        assert is_independent(func, self.interface, args)

    @pytest.mark.parametrize("func, args", zip(dependent_functions, args_dependent))
    def test_dependent(self, func, args):
        """Tests that a dependent function is correctly detected as such."""
        assert not is_independent(func, self.interface, args)

    @pytest.mark.xfail
    @pytest.mark.parametrize("func, args", zip(overlooked_lambdas, args_overlooked_lambdas))
    def test_overlooked_dependence(self, func, args):
        """Test that particular functions that are dependent on the input
        are overlooked."""
        assert not is_independent(func, self.interface, args)

    def test_kwargs_are_considered(self):
        """Tests that kwargs are taken into account when checking
        independence of outputs."""
        f = lambda x, kw=False: 0.1 * x if kw else 0.2
        jac = jax.jacobian(f, argnums=0)
        args = (0.2,)
        assert is_independent(f, self.interface, args)
        assert not is_independent(f, self.interface, args, {"kw": True})
        assert is_independent(jac, self.interface, args, {"kw": True})


class TestIsIndependentTensorflow:
    """Tests for is_independent, which tests a function to be
    independent of its inputs, using Tensorflow."""

    interface = "tf"

    @pytest.mark.parametrize("num", [0, 1, 2])
    @pytest.mark.parametrize(
        "args",
        [
            (tf.Variable(0.2),),
            (tf.Variable(1.1), tf.constant(3.2), tf.Variable(0.2)),
            (tf.Variable(np.array([[0, 9.2], [-1.2, 3.2]])),),
            (tf.Variable(0.3), [1, 4, 2], tf.Variable(np.array([0.3, 9.1]))),
        ],
    )
    @pytest.mark.parametrize("bounds", [(-1, 1), (0.1, 1.0211)])
    def test_get_random_args(self, args, num, bounds):
        """Tests the utility ``_get_random_args`` using a fixed seed."""
        tf = pytest.importorskip("tensorflow")
        seed = 921
        rnd_args = _get_random_args(args, self.interface, num, seed, bounds)
        assert len(rnd_args) == num
        tf.random.set_seed(seed)
        for _rnd_args in rnd_args:
            expected = tuple(
                tf.random.uniform(tf.shape(arg)) * (bounds[1] - bounds[0]) + bounds[0]
                for arg in args
            )
            expected = tuple(
                tf.Variable(_exp) if isinstance(_arg, tf.Variable) else _exp
                for _arg, _exp in zip(args, expected)
            )
            assert all(np.allclose(_exp, _rnd) for _exp, _rnd in zip(expected, _rnd_args))

    dev = qml.device("default.qubit", wires=1)

    @qml.qnode(dev, interface=interface)
    def const_circuit(x, y):
        qml.RX(0.1, wires=0)
        return qml.expval(qml.PauliZ(0))

    constant_functions = [
        const_circuit,
        lambda x: np.arange(20).reshape((2, 5, 2)),
        lambda x: (np.ones(3), np.array(-0.1)),
    ]

    args_constant = [
        (0.1, np.array([-2.1, 0.1])),
        (1.2,),
        (np.ones((2, 3)),),
    ]

    @qml.qnode(dev, interface=interface)
    def dependent_circuit(x, y, z):
        qml.RX(0.1, wires=0)
        qml.RY(y / 2, wires=0)
        qml.RZ(qml.math.sin(z), wires=0)
        return qml.expval(qml.PauliX(0))

    dependent_functions = [
        dependent_circuit,
        lambda x: (1 + qml.math.tanh(1000 * x)) / 2,
        *dependent_lambdas,
    ]

    args_dependent = [
        (tf.Variable(0.1), np.array(-2.1), tf.Variable(-0.9)),
        (
            tf.Variable(
                np.ones((3, 8)) * 1.1,
            ),
        ),
        *args_dependent_lambdas,
    ]

    @pytest.mark.parametrize("func, args", zip(constant_functions, args_constant))
    def test_independent(self, func, args):
        """Tests that an independent function is correctly detected as such."""
        args = tuple([tf.Variable(_arg) for _arg in args])
        assert is_independent(func, self.interface, args)

    @pytest.mark.parametrize("func, args", zip(dependent_functions, args_dependent))
    def test_dependent(self, func, args):
        """Tests that a dependent function is correctly detected as such."""
        args = tuple([tf.Variable(_arg) for _arg in args])
        # Filter out functions with TF-incompatible output format
        out = func(*args)
        if not isinstance(out, tf.Tensor):
            try:
                _func = lambda *args: tf.Variable(func(*args))
                assert not is_independent(_func, self.interface, args)
            except:
                pytest.skip()
        else:
            assert not is_independent(func, self.interface, args)

<<<<<<< HEAD
    @pytest.mark.xfail
    @pytest.mark.parametrize("func, args", zip(overlooked_lambdas, args_overlooked_lambdas))
    def test_overlooked_dependence(self, func, args):
        """Test that particular functions that are dependent on the input
        are overlooked."""
        assert not is_independent(func, self.interface, args)

    def test_kwargs_are_considered(self):
        """Tests that kwargs are taken into account when checking
        independence of outputs."""
        f = lambda x, kw=False: 0.1 * x if kw else tf.constant(0.2)

        def _jac(x, kw):
            with tf.GradientTape() as tape:
                out = f(x, kw)
            return tape.jacobian(out, x)

        args = (tf.Variable(0.2),)
        assert is_independent(f, self.interface, args)
        assert not is_independent(f, self.interface, args, {"kw": True})
        assert is_independent(_jac, self.interface, args, {"kw": True})


class TestIsIndependentTorch:
    """Tests for is_independent, which tests a function to be
    independent of its inputs, using PyTorch."""

    interface = "torch"

    @pytest.mark.parametrize("num", [0, 1, 2])
    @pytest.mark.parametrize(
        "args",
        [
            (torch.tensor(0.2),),
            (1.1, 3.2, torch.tensor(0.2)),
            (torch.tensor([[0, 9.2], [-1.2, 3.2]]),),
            (0.3, torch.tensor([1, 4, 2]), torch.tensor([0.3, 9.1])),
        ],
    )
    @pytest.mark.parametrize("bounds", [(-1, 1), (0.1, 1.0211)])
    def test_get_random_args(self, args, num, bounds):
        """Tests the utility ``_get_random_args`` using a fixed seed."""
        torch = pytest.importorskip("torch")
        seed = 921
        rnd_args = _get_random_args(args, self.interface, num, seed, bounds)
        assert len(rnd_args) == num
        torch.random.manual_seed(seed)
        for _rnd_args in rnd_args:
            expected = tuple(
                torch.rand(np.shape(arg)) * (bounds[1] - bounds[0]) + bounds[0] for arg in args
            )
            assert all(np.allclose(_exp, _rnd) for _exp, _rnd in zip(expected, _rnd_args))

    dev = qml.device("default.qubit", wires=1)

    @qml.qnode(dev, interface=interface)
    def const_circuit(x, y):
        qml.RX(0.1, wires=0)
        return qml.expval(qml.PauliZ(0))

    constant_functions = [
        const_circuit,
        lambda x: np.arange(20).reshape((2, 5, 2)),
        lambda x: (np.ones(3), -0.1),
    ]

    args_constant = [
        (0.1, torch.tensor([-2.1, 0.1])),
        (1.2,),
        (torch.ones((2, 3)),),
    ]

    @qml.qnode(dev, interface=interface)
    def dependent_circuit(x, y, z):
        qml.RX(0.1, wires=0)
        qml.RY(y / 2, wires=0)
        qml.RZ(qml.math.sin(z), wires=0)
        return qml.expval(qml.PauliX(0))

    dependent_functions = [
        dependent_circuit,
        torch.as_tensor,
        lambda x: (1 + qml.math.tanh(1000 * x)) / 2,
        *dependent_lambdas,
    ]

    args_dependent = [
        (0.1, torch.tensor(-2.1), -0.9),
        (-4.1,),
        (torch.ones((3, 8)) * 1.1,),
        *args_dependent_lambdas,
    ]

    dependent_expect_torch_fail = [False, False, False, *lambdas_expect_torch_fail]

    @pytest.mark.parametrize("func, args", zip(constant_functions, args_constant))
    def test_independent(self, func, args):
        """Tests that an independent function is correctly detected as such."""
        assert is_independent(func, self.interface, args)

    @pytest.mark.parametrize(
        "func, args, exp_fail",
        zip(dependent_functions, args_dependent, dependent_expect_torch_fail),
    )
    def test_dependent(self, func, args, exp_fail):
        """Tests that a dependent function is correctly detected as such."""
        if exp_fail:
            assert is_independent(func, self.interface, args)
        else:
            assert not is_independent(func, self.interface, args)

    @pytest.mark.xfail
    @pytest.mark.parametrize("func, args", zip(overlooked_lambdas, args_overlooked_lambdas))
    def test_overlooked_dependence(self, func, args):
        """Test that particular functions that are dependent on the input
        are overlooked."""
        assert not is_independent(func, self.interface, args)

    def test_kwargs_are_considered(self):
        """Tests that kwargs are taken into account when checking
        independence of outputs."""
        f = lambda x, kw=False: 0.1 * x if kw else 0.2
        jac = lambda x, kw: torch.autograd.functional.jacobian(lambda x: f(x, kw), x)
        args = (torch.tensor(0.2),)
        assert is_independent(f, self.interface, args)
        assert not is_independent(f, self.interface, args, {"kw": True})
        assert is_independent(jac, self.interface, args, {"kw": True})
=======
        def test_kwargs_are_considered(self):
            """Tests that kwargs are taken into account when checking
            independence of outputs."""
            f = lambda x, kw=False: 0.1 * x if kw else tf.constant(0.2)

            def _jac(x, kw):
                with tf.GradientTape() as tape:
                    out = f(x, kw)
                return tape.jacobian(out, x)

            args = (tf.Variable(0.2),)
            assert is_independent(f, self.interface, args)
            assert not is_independent(f, self.interface, args, {"kw": True})
            assert is_independent(_jac, self.interface, args, {"kw": True})


if have_torch:

    class TestIsIndependentTorch:
        """Tests for is_independent, which tests a function to be
        independent of its inputs, using PyTorch."""

        interface = "torch"

        @pytest.mark.parametrize("num", [0, 1, 2])
        @pytest.mark.parametrize(
            "args",
            [
                (torch.tensor(0.2),),
                (1.1, 3.2, torch.tensor(0.2)),
                (torch.tensor([[0, 9.2], [-1.2, 3.2]]),),
                (0.3, torch.tensor([1, 4, 2]), torch.tensor([0.3, 9.1])),
            ],
        )
        @pytest.mark.parametrize("bounds", [(-1, 1), (0.1, 1.0211)])
        def test_get_random_args(self, args, num, bounds):
            """Tests the utility ``_get_random_args`` using a fixed seed."""
            torch = pytest.importorskip("torch")
            seed = 921
            rnd_args = _get_random_args(args, self.interface, num, seed, bounds)
            assert len(rnd_args) == num
            torch.random.manual_seed(seed)
            for _rnd_args in rnd_args:
                expected = tuple(
                    torch.rand(np.shape(arg)) * (bounds[1] - bounds[0]) + bounds[0] for arg in args
                )
                assert all(np.allclose(_exp, _rnd) for _exp, _rnd in zip(expected, _rnd_args))

        dev = qml.device("default.qubit", wires=1)

        @qml.qnode(dev, interface=interface)
        def const_circuit(x, y):
            qml.RX(0.1, wires=0)
            return qml.expval(qml.PauliZ(0))

        constant_functions = [
            const_circuit,
            lambda x: np.arange(20).reshape((2, 5, 2)),
            lambda x: (np.ones(3), -0.1),
        ]

        args_constant = [
            (0.1, torch.tensor([-2.1, 0.1])),
            (1.2,),
            (torch.ones((2, 3)),),
        ]

        @qml.qnode(dev, interface=interface)
        def dependent_circuit(x, y, z):
            qml.RX(0.1, wires=0)
            qml.RY(y / 2, wires=0)
            qml.RZ(qml.math.sin(z), wires=0)
            return qml.expval(qml.PauliX(0))

        dependent_functions = [
            dependent_circuit,
            torch.as_tensor,
            lambda x: (1 + qml.math.tanh(1000 * x)) / 2,
            *dependent_lambdas,
        ]

        args_dependent = [
            (0.1, torch.tensor(-2.1), -0.9),
            (-4.1,),
            (torch.ones((3, 8)) * 1.1,),
            *args_dependent_lambdas,
        ]

        dependent_expect_torch_fail = [False, False, False, *lambdas_expect_torch_fail]

        @pytest.mark.parametrize("func, args", zip(constant_functions, args_constant))
        def test_independent(self, func, args):
            """Tests that an independent function is correctly detected as such."""
            with pytest.warns(UserWarning, match=r"The function is_independent is only available"):
                assert is_independent(func, self.interface, args)

        @pytest.mark.parametrize(
            "func, args, exp_fail",
            zip(dependent_functions, args_dependent, dependent_expect_torch_fail),
        )
        def test_dependent(self, func, args, exp_fail):
            """Tests that a dependent function is correctly detected as such."""
            with pytest.warns(UserWarning, match=r"The function is_independent is only available"):
                if exp_fail:
                    assert is_independent(func, self.interface, args)
                else:
                    assert not is_independent(func, self.interface, args)

        @pytest.mark.xfail
        @pytest.mark.parametrize("func, args", zip(overlooked_lambdas, args_overlooked_lambdas))
        def test_overlooked_dependence(self, func, args):
            """Test that particular functions that are dependent on the input
            are overlooked."""
            assert not is_independent(func, self.interface, args)

        def test_kwargs_are_considered(self):
            """Tests that kwargs are taken into account when checking
            independence of outputs."""
            f = lambda x, kw=False: 0.1 * x if kw else 0.2
            jac = lambda x, kw: torch.autograd.functional.jacobian(lambda x: f(x, kw), x)
            args = (torch.tensor(0.2),)
            with pytest.warns(UserWarning, match=r"The function is_independent is only available"):
                assert is_independent(f, self.interface, args)
            with pytest.warns(UserWarning, match=r"The function is_independent is only available"):
                assert not is_independent(f, self.interface, args, {"kw": True})
            with pytest.warns(UserWarning, match=r"The function is_independent is only available"):
                assert is_independent(jac, self.interface, args, {"kw": True})
>>>>>>> d9810446


class TestOther:
    """Other tests for is_independent."""

    def test_unknown_interface(self):
        """Test that an error is raised if an unknown interface is requested."""
        with pytest.raises(ValueError, match="Unknown interface: hello"):
            is_independent(lambda x: x, "hello", (0.1,))<|MERGE_RESOLUTION|>--- conflicted
+++ resolved
@@ -420,7 +420,6 @@
         else:
             assert not is_independent(func, self.interface, args)
 
-<<<<<<< HEAD
     @pytest.mark.xfail
     @pytest.mark.parametrize("func, args", zip(overlooked_lambdas, args_overlooked_lambdas))
     def test_overlooked_dependence(self, func, args):
@@ -519,7 +518,8 @@
     @pytest.mark.parametrize("func, args", zip(constant_functions, args_constant))
     def test_independent(self, func, args):
         """Tests that an independent function is correctly detected as such."""
-        assert is_independent(func, self.interface, args)
+        with pytest.warns(UserWarning, match=r"The function is_independent is only available"):
+            assert is_independent(func, self.interface, args)
 
     @pytest.mark.parametrize(
         "func, args, exp_fail",
@@ -527,10 +527,11 @@
     )
     def test_dependent(self, func, args, exp_fail):
         """Tests that a dependent function is correctly detected as such."""
-        if exp_fail:
-            assert is_independent(func, self.interface, args)
-        else:
-            assert not is_independent(func, self.interface, args)
+        with pytest.warns(UserWarning, match=r"The function is_independent is only available"):
+            if exp_fail:
+                assert is_independent(func, self.interface, args)
+            else:
+                assert not is_independent(func, self.interface, args)
 
     @pytest.mark.xfail
     @pytest.mark.parametrize("func, args", zip(overlooked_lambdas, args_overlooked_lambdas))
@@ -545,138 +546,12 @@
         f = lambda x, kw=False: 0.1 * x if kw else 0.2
         jac = lambda x, kw: torch.autograd.functional.jacobian(lambda x: f(x, kw), x)
         args = (torch.tensor(0.2),)
-        assert is_independent(f, self.interface, args)
-        assert not is_independent(f, self.interface, args, {"kw": True})
-        assert is_independent(jac, self.interface, args, {"kw": True})
-=======
-        def test_kwargs_are_considered(self):
-            """Tests that kwargs are taken into account when checking
-            independence of outputs."""
-            f = lambda x, kw=False: 0.1 * x if kw else tf.constant(0.2)
-
-            def _jac(x, kw):
-                with tf.GradientTape() as tape:
-                    out = f(x, kw)
-                return tape.jacobian(out, x)
-
-            args = (tf.Variable(0.2),)
+        with pytest.warns(UserWarning, match=r"The function is_independent is only available"):
             assert is_independent(f, self.interface, args)
+        with pytest.warns(UserWarning, match=r"The function is_independent is only available"):
             assert not is_independent(f, self.interface, args, {"kw": True})
-            assert is_independent(_jac, self.interface, args, {"kw": True})
-
-
-if have_torch:
-
-    class TestIsIndependentTorch:
-        """Tests for is_independent, which tests a function to be
-        independent of its inputs, using PyTorch."""
-
-        interface = "torch"
-
-        @pytest.mark.parametrize("num", [0, 1, 2])
-        @pytest.mark.parametrize(
-            "args",
-            [
-                (torch.tensor(0.2),),
-                (1.1, 3.2, torch.tensor(0.2)),
-                (torch.tensor([[0, 9.2], [-1.2, 3.2]]),),
-                (0.3, torch.tensor([1, 4, 2]), torch.tensor([0.3, 9.1])),
-            ],
-        )
-        @pytest.mark.parametrize("bounds", [(-1, 1), (0.1, 1.0211)])
-        def test_get_random_args(self, args, num, bounds):
-            """Tests the utility ``_get_random_args`` using a fixed seed."""
-            torch = pytest.importorskip("torch")
-            seed = 921
-            rnd_args = _get_random_args(args, self.interface, num, seed, bounds)
-            assert len(rnd_args) == num
-            torch.random.manual_seed(seed)
-            for _rnd_args in rnd_args:
-                expected = tuple(
-                    torch.rand(np.shape(arg)) * (bounds[1] - bounds[0]) + bounds[0] for arg in args
-                )
-                assert all(np.allclose(_exp, _rnd) for _exp, _rnd in zip(expected, _rnd_args))
-
-        dev = qml.device("default.qubit", wires=1)
-
-        @qml.qnode(dev, interface=interface)
-        def const_circuit(x, y):
-            qml.RX(0.1, wires=0)
-            return qml.expval(qml.PauliZ(0))
-
-        constant_functions = [
-            const_circuit,
-            lambda x: np.arange(20).reshape((2, 5, 2)),
-            lambda x: (np.ones(3), -0.1),
-        ]
-
-        args_constant = [
-            (0.1, torch.tensor([-2.1, 0.1])),
-            (1.2,),
-            (torch.ones((2, 3)),),
-        ]
-
-        @qml.qnode(dev, interface=interface)
-        def dependent_circuit(x, y, z):
-            qml.RX(0.1, wires=0)
-            qml.RY(y / 2, wires=0)
-            qml.RZ(qml.math.sin(z), wires=0)
-            return qml.expval(qml.PauliX(0))
-
-        dependent_functions = [
-            dependent_circuit,
-            torch.as_tensor,
-            lambda x: (1 + qml.math.tanh(1000 * x)) / 2,
-            *dependent_lambdas,
-        ]
-
-        args_dependent = [
-            (0.1, torch.tensor(-2.1), -0.9),
-            (-4.1,),
-            (torch.ones((3, 8)) * 1.1,),
-            *args_dependent_lambdas,
-        ]
-
-        dependent_expect_torch_fail = [False, False, False, *lambdas_expect_torch_fail]
-
-        @pytest.mark.parametrize("func, args", zip(constant_functions, args_constant))
-        def test_independent(self, func, args):
-            """Tests that an independent function is correctly detected as such."""
-            with pytest.warns(UserWarning, match=r"The function is_independent is only available"):
-                assert is_independent(func, self.interface, args)
-
-        @pytest.mark.parametrize(
-            "func, args, exp_fail",
-            zip(dependent_functions, args_dependent, dependent_expect_torch_fail),
-        )
-        def test_dependent(self, func, args, exp_fail):
-            """Tests that a dependent function is correctly detected as such."""
-            with pytest.warns(UserWarning, match=r"The function is_independent is only available"):
-                if exp_fail:
-                    assert is_independent(func, self.interface, args)
-                else:
-                    assert not is_independent(func, self.interface, args)
-
-        @pytest.mark.xfail
-        @pytest.mark.parametrize("func, args", zip(overlooked_lambdas, args_overlooked_lambdas))
-        def test_overlooked_dependence(self, func, args):
-            """Test that particular functions that are dependent on the input
-            are overlooked."""
-            assert not is_independent(func, self.interface, args)
-
-        def test_kwargs_are_considered(self):
-            """Tests that kwargs are taken into account when checking
-            independence of outputs."""
-            f = lambda x, kw=False: 0.1 * x if kw else 0.2
-            jac = lambda x, kw: torch.autograd.functional.jacobian(lambda x: f(x, kw), x)
-            args = (torch.tensor(0.2),)
-            with pytest.warns(UserWarning, match=r"The function is_independent is only available"):
-                assert is_independent(f, self.interface, args)
-            with pytest.warns(UserWarning, match=r"The function is_independent is only available"):
-                assert not is_independent(f, self.interface, args, {"kw": True})
-            with pytest.warns(UserWarning, match=r"The function is_independent is only available"):
-                assert is_independent(jac, self.interface, args, {"kw": True})
->>>>>>> d9810446
+        with pytest.warns(UserWarning, match=r"The function is_independent is only available"):
+            assert is_independent(jac, self.interface, args, {"kw": True})
 
 
 class TestOther:
