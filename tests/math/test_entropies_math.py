# Copyright 2022 Xanadu Quantum Technologies Inc.

# Licensed under the Apache License, Version 2.0 (the "License");
# you may not use this file except in compliance with the License.
# You may obtain a copy of the License at

#     http://www.apache.org/licenses/LICENSE-2.0

# Unless required by applicable law or agreed to in writing, software
# distributed under the License is distributed on an "AS IS" BASIS,
# WITHOUT WARRANTIES OR CONDITIONS OF ANY KIND, either express or implied.
# See the License for the specific language governing permissions and
# limitations under the License.
"""Unit tests for differentiable quantum entropies."""
# pylint: disable=too-many-arguments
import pytest

import pennylane as qml
from pennylane import numpy as np
from pennylane.exceptions import QuantumFunctionError

pytestmark = pytest.mark.all_interfaces

tf = pytest.importorskip("tensorflow", minversion="2.1")
torch = pytest.importorskip("torch")
jax = pytest.importorskip("jax")


class TestPurity:
    """Tests for computing the purity of a given state"""

    density_matrices = [
        ([[1 / 2, 0, 0, 1 / 2], [0, 0, 0, 0], [0, 0, 0, 0], [1 / 2, 0, 0, 1 / 2]], 1 / 2, 1),
        ([[1 / 2, 0, 0, 0], [0, 0, 0, 0], [0, 0, 0, 0], [0, 0, 0, 1 / 2]], 1 / 2, 1 / 2),
        ([[1, 0, 0, 0], [0, 0, 0, 0], [0, 0, 0, 0], [0, 0, 0, 0]], 1, 1),
    ]

    single_wires_list = [
        [0],
        [1],
    ]

    full_wires_list = [[0, 1]]

    check_state = [True, False]

    @pytest.mark.parametrize("density_matrix,subsystems_purity,_", density_matrices)
    @pytest.mark.parametrize("wires", single_wires_list)
    @pytest.mark.parametrize("check_state", check_state)
    @pytest.mark.parametrize("interface", [None, "autograd", "jax", "tensorflow", "torch"])
    def test_density_matrices_purity_single_wire(
        self, density_matrix, wires, check_state, subsystems_purity, _, interface
    ):
        """Test purity for different density matrices."""

        if interface:
            density_matrix = qml.math.asarray(density_matrix, like=interface)

        purity = qml.math.purity(density_matrix, wires, check_state=check_state)
        assert qml.math.allclose(purity, subsystems_purity)

    @pytest.mark.parametrize("density_matrix,_,full_purity", density_matrices)
    @pytest.mark.parametrize("wires", full_wires_list)
    @pytest.mark.parametrize("check_state", check_state)
    @pytest.mark.parametrize("interface", [None, "autograd", "jax", "tensorflow", "torch"])
    def test_density_matrices_purity_full_wire(
        self, density_matrix, wires, check_state, _, full_purity, interface
    ):
        """Test purity for different density matrices."""

        if interface:
            density_matrix = qml.math.asarray(density_matrix, like=interface)

        purity = qml.math.purity(density_matrix, wires, check_state=check_state)
        assert qml.math.allclose(purity, full_purity)


class TestVonNeumannEntropy:  # pylint: disable=too-few-public-methods
    """Tests for creating a density matrix from state vectors."""

    single_wires_list = [
        [0],
        [1],
    ]

    base = [2, np.exp(1), 10]

    check_state = [True, False]

    density_matrices = [
        ([[1 / 2, 0, 0, 1 / 2], [0, 0, 0, 0], [0, 0, 0, 0], [1 / 2, 0, 0, 1 / 2]], False),
        ([[1, 0, 0, 0], [0, 0, 0, 0], [0, 0, 0, 0], [0, 0, 0, 0]], True),
    ]

    @pytest.mark.parametrize("density_matrix,pure", density_matrices)
    @pytest.mark.parametrize("wires", single_wires_list)
    @pytest.mark.parametrize("base", base)
    @pytest.mark.parametrize("check_state", check_state)
    @pytest.mark.parametrize("interface", [None, "autograd", "jax", "tensorflow", "torch"])
    def test_density_matrices_entropy(
        self, density_matrix, pure, wires, base, check_state, interface
    ):
        """Test entropy for different density matrices."""
        if interface:
            density_matrix = qml.math.asarray(density_matrix, like=interface)

        entropy = qml.math.vn_entropy(density_matrix, wires, base, check_state)

        if pure:
            expected_entropy = 0
        else:
            expected_entropy = np.log(2) / np.log(base)

        assert qml.math.allclose(entropy, expected_entropy)


class TestMutualInformation:
    """Tests for the mutual information functions"""

    @pytest.mark.parametrize("interface", ["autograd", "jax", "tensorflow", "torch"])
    @pytest.mark.parametrize(
        "state, expected",
        [
            ([[1, 0, 0, 0], [0, 0, 0, 0], [0, 0, 0, 0], [0, 0, 0, 0]], 0),
            ([[0.5, 0, 0.5, 0], [0, 0, 0, 0], [0.5, 0, 0.5, 0], [0, 0, 0, 0]], 0),
            ([[0.5, 0, 0, 0.5], [0, 0, 0, 0], [0, 0, 0, 0], [0.5, 0, 0, 0.5]], 2 * np.log(2)),
            (np.ones((4, 4)) * 0.25, 0),
        ],
    )
    def test_density_matrix(self, interface, state, expected):
        """Test that mutual information works for density matrices"""
        state = qml.math.asarray(state, like=interface)

        actual = qml.math.mutual_info(state, indices0=[0], indices1=[1])
        assert np.allclose(actual, expected)

    @pytest.mark.parametrize(
        "state, wires0, wires1",
        [
            (np.diag([1, 0, 0, 0]), [0], [0]),
            (np.diag([1, 0, 0, 0]), [0], [0, 1]),
            (np.diag([1, 0, 0, 0, 0, 0, 0, 0]), [0, 1], [1]),
            (np.diag([1, 0, 0, 0, 0, 0, 0, 0]), [0, 1], [1, 2]),
        ],
    )
    def test_subsystem_overlap(self, state, wires0, wires1):
        """Test that an error is raised when the subsystems overlap"""
        with pytest.raises(
            ValueError, match="Subsystems for computing mutual information must not overlap"
        ):
            qml.math.mutual_info(state, indices0=wires0, indices1=wires1)

    @pytest.mark.parametrize("state", [np.array([5])])
    def test_invalid_type(self, state):
        """Test that an error is raised when an unsupported type is passed"""
        with pytest.raises(ValueError, match="Density matrix must be of shape"):
            qml.math.mutual_info(state, indices0=[0], indices1=[1], check_state=True)


class TestEntanglementEntropy:
    """Tests for the vn entanglement entropy function"""

    @pytest.mark.parametrize("interface", ["autograd", "jax", "tensorflow", "torch"])
    @pytest.mark.parametrize(
        "state, expected",
        [
            (
                [
                    [0.25, 0.25, -0.25, -0.25],
                    [0.25, 0.25, -0.25, -0.25],
                    [-0.25, -0.25, 0.25, 0.25],
                    [-0.25, -0.25, 0.25, 0.25],
                ],
                0,
            ),
            ([[0, 0, 0, 0], [0, 0.5, -0.5, 0], [0, -0.5, 0.5, 0], [0, 0, 0, 0]], np.log(2)),
            (
                [
                    [1 / 1.25, 0, 0, 0.5 / 1.25],
                    [0, 0, 0, 0],
                    [0, 0, 0, 0],
                    [0.5 / 1.25, 0, 0, 0.25 / 1.25],
                ],
                0.500402,
            ),
        ],
    )
    def test_density_matrix(self, interface, state, expected):
        """Test that mutual information works for density matrices"""
        state = qml.math.asarray(state, like=interface)
        actual = qml.math.vn_entanglement_entropy(state, indices0=[0], indices1=[1])
        assert qml.math.allclose(actual, expected)

    @pytest.mark.parametrize(
        "state, wires0, wires1",
        [
            (np.diag([1, 0, 0, 0]), [0], [0]),
            (np.diag([1, 0, 0, 0]), [0], [0, 1]),
            (np.diag([1, 0, 0, 0, 0, 0, 0, 0]), [0, 1], [1]),
            (np.diag([1, 0, 0, 0, 0, 0, 0, 0]), [0, 1], [1, 2]),
        ],
    )
    def test_subsystem_overlap(self, state, wires0, wires1):
        """Test that an error is raised when the subsystems overlap"""
        with pytest.raises(
            ValueError, match="Subsystems for computing the entanglement entropy must not overlap"
        ):
            qml.math.vn_entanglement_entropy(state, indices0=wires0, indices1=wires1)

    @pytest.mark.parametrize("state", [np.array([5])])
    def test_invalid_type(self, state):
        """Test that an error is raised when an unsupported type is passed"""
        with pytest.raises(ValueError, match="Density matrix must be of shape"):
            qml.math.vn_entanglement_entropy(state, indices0=[0], indices1=[1], check_state=True)


class TestRelativeEntropy:
    """Tests for the relative entropy qml.math function"""

    bases = [None, 2]
    check_states = [True, False]

    @pytest.mark.parametrize("interface", ["autograd", "jax", "tensorflow", "torch"])
    @pytest.mark.parametrize(
        "state0, state1, expected",
        [
            ([[1, 0], [0, 0]], [[0, 0], [0, 1]], np.inf),
            ([[1, 0], [0, 0]], np.ones((2, 2)) / 2, np.inf),
            ([[0, 0], [0, 1]], [[0, 0], [0, 1]], 0),
            ([[1, 0], [0, 0]], np.eye(2) / 2, np.log(2)),
        ],
    )
    @pytest.mark.parametrize("base", bases)
    @pytest.mark.parametrize("check_state", check_states)
    def test_density_matrix(self, interface, state0, state1, expected, base, check_state):
        """Test that mutual information works for density matrices"""
        state0 = qml.math.asarray(state0, like=interface)
        state1 = qml.math.asarray(state1, like=interface)

        actual = qml.math.relative_entropy(state0, state1, base=base, check_state=check_state)
        div = 1 if base is None else np.log(base)
        assert np.allclose(actual, expected / div, rtol=1e-06, atol=1e-07)

    @pytest.mark.parametrize(
        "state0, state1",
        [
            (np.array([[1, 0], [0, 0]]), np.diag([0, 1, 0, 0])),
            (
                np.array([[1, 0], [0, 0]]),
                np.array([[0, 0, 0, 0], [0, 1, 0, 0], [0, 0, 0, 0], [0, 0, 0, 0]]),
            ),
        ],
    )
    def test_size_mismatch(self, state0, state1):
        """Test that an error is raised when the dimensions do not match"""
        msg = "The two states must have the same number of wires"

<<<<<<< HEAD
        with pytest.raises(QuantumFunctionError, match=msg):
=======
        with pytest.raises(ValueError, match=msg):
>>>>>>> 3e2c1d85
            qml.math.relative_entropy(state0, state1)


class TestMaxEntropy:
    """Tests for computing the maximum entropy of a given state."""

    single_wires_list = [
        [0],
        [1],
    ]

    base = [2, np.exp(1), 10]

    check_state = [True, False]

    density_matrices = [
        ([[1 / 2, 0, 0, 1 / 2], [0, 0, 0, 0], [0, 0, 0, 0], [1 / 2, 0, 0, 1 / 2]], False),
        ([[1, 0, 0, 0], [0, 0, 0, 0], [0, 0, 0, 0], [0, 0, 0, 0]], True),
    ]

    @pytest.mark.parametrize("density_matrix,pure", density_matrices)
    @pytest.mark.parametrize("wires", single_wires_list)
    @pytest.mark.parametrize("base", base)
    @pytest.mark.parametrize("check_state", check_state)
    @pytest.mark.parametrize("interface", [None, "autograd", "jax", "tensorflow", "torch"])
    def test_density_matrices_max_entropy(
        self, density_matrix, pure, wires, base, check_state, interface
    ):
        """Test maximum entropy for different density matrices."""
        if interface:
            density_matrix = qml.math.asarray(density_matrix, like=interface)

        entropy = qml.math.max_entropy(density_matrix, wires, base, check_state)

        if pure:
            expected_max_entropy = 0
        else:
            expected_max_entropy = np.log(2) / np.log(base)

        assert qml.math.allclose(entropy, expected_max_entropy)

    parameters = [
        [[1 / 2, 0, 0, 1 / 2], [0, 0, 0, 0], [0, 0, 0, 0], [1 / 2, 0, 0, 1 / 2]],
    ]

    @pytest.mark.autograd
    @pytest.mark.parametrize("params", parameters)
    @pytest.mark.parametrize("wires", single_wires_list)
    @pytest.mark.parametrize("base", base)
    @pytest.mark.parametrize("check_state", check_state)
    def test_max_entropy_grad(self, params, wires, base, check_state):
        """Test `max_entropy` differentiability with autograd."""
        params = np.tensor(params)

        gradient = qml.grad(qml.math.max_entropy)(params, wires, base, check_state)
        assert qml.math.allclose(gradient, 0.0)

    @pytest.mark.torch
    @pytest.mark.parametrize("params", parameters)
    @pytest.mark.parametrize("wires", single_wires_list)
    @pytest.mark.parametrize("base", base)
    @pytest.mark.parametrize("check_state", check_state)
    def test_max_entropy_grad_torch(self, params, wires, base, check_state):
        """Test `max_entropy` differentiability with torch interface."""
        params = torch.tensor(params, requires_grad=True)

        max_entropy = qml.math.max_entropy(params, wires, base, check_state)
        max_entropy.backward()
        gradient = params.grad

        assert qml.math.allclose(gradient, 0.0)

    @pytest.mark.tf
    @pytest.mark.parametrize("params", parameters)
    @pytest.mark.parametrize("wires", single_wires_list)
    @pytest.mark.parametrize("base", base)
    @pytest.mark.parametrize("check_state", check_state)
    def test_max_entropy_grad_tf(self, params, wires, base, check_state):
        """Test `max_entropy` differentiability with tensorflow interface."""
        params = tf.Variable(params)

        with tf.GradientTape() as tape:
            max_entropy = qml.math.max_entropy(params, wires, base, check_state)

        gradient = tape.gradient(max_entropy, params)

        assert qml.math.allclose(gradient, 0.0)

    @pytest.mark.jax
    @pytest.mark.parametrize("params", parameters)
    @pytest.mark.parametrize("wires", single_wires_list)
    @pytest.mark.parametrize("base", base)
    @pytest.mark.parametrize("check_state", check_state)
    @pytest.mark.parametrize("jit", [False, True])
    def test_max_entropy_grad_jax(self, params, wires, base, check_state, jit):
        """Test `max_entropy` differentiability with jax."""

        jnp = jax.numpy
        jax.config.update("jax_enable_x64", True)

        params = jnp.array(params)

        max_entropy_grad = jax.grad(qml.math.max_entropy)

        if jit:
            gradient = jax.jit(max_entropy_grad, static_argnums=[1, 2, 3])(
                params, tuple(wires), base, check_state
            )
        else:
            gradient = max_entropy_grad(params, wires, base, check_state)

        assert qml.math.allclose(gradient, 0.0)


class TestMinEntropy:
    """Test for computing the minimum entropy of a given state."""

    single_wires_list = [
        [0],
        [1],
    ]

    base = [2, np.exp(1), 10]

    check_state = [True, False]

    density_matrices = [
        ([[1 / 2, 0, 0, 1 / 2], [0, 0, 0, 0], [0, 0, 0, 0], [1 / 2, 0, 0, 1 / 2]], False),
        ([[1, 0, 0, 0], [0, 0, 0, 0], [0, 0, 0, 0], [0, 0, 0, 0]], True),
    ]

    @pytest.mark.parametrize("density_matrix,pure", density_matrices)
    @pytest.mark.parametrize("wires", single_wires_list)
    @pytest.mark.parametrize("base", base)
    @pytest.mark.parametrize("check_state", check_state)
    @pytest.mark.parametrize("interface", [None, "autograd", "jax", "tensorflow", "torch"])
    def test_density_matrices_min_entropy(
        self, density_matrix, pure, wires, base, check_state, interface
    ):
        """Test minimum entropy for different density matrices."""
        if interface:
            density_matrix = qml.math.asarray(density_matrix, like=interface)

        entropy = qml.math.min_entropy(density_matrix, wires, base, check_state)

        if pure:
            expected_min_entropy = 0
        else:
            expected_min_entropy = np.log(2) / np.log(base)

        assert qml.math.allclose(entropy, expected_min_entropy)

    parameters = [
        [[1 / 2, 0, 0, 1 / 2], [0, 0, 0, 0], [0, 0, 0, 0], [1 / 2, 0, 0, 1 / 2]],
    ]

    @pytest.mark.autograd
    @pytest.mark.parametrize("params", parameters)
    @pytest.mark.parametrize("wires", single_wires_list)
    @pytest.mark.parametrize("base", base)
    @pytest.mark.parametrize("check_state", check_state)
    def test_min_entropy_grad(self, params, wires, base, check_state):
        """Test `min_entropy` differentiability with autograd."""

        params = np.tensor(params)

        gradient = qml.grad(qml.math.min_entropy)(params, wires, base, check_state)
        assert qml.math.allclose(gradient, -np.eye(4) / np.log(base))

    @pytest.mark.torch
    @pytest.mark.parametrize("params", parameters)
    @pytest.mark.parametrize("wires", single_wires_list)
    @pytest.mark.parametrize("base", base)
    @pytest.mark.parametrize("check_state", check_state)
    def test_min_entropy_grad_torch(self, params, wires, base, check_state):
        """Test `min_entropy` differentiability with torch interface."""

        params = torch.tensor(params, requires_grad=True)

        min_entropy = qml.math.min_entropy(params, wires, base, check_state)
        min_entropy.backward()
        gradient = params.grad

        assert qml.math.allclose(gradient, -np.eye(4) / np.log(base))

    @pytest.mark.tf
    @pytest.mark.parametrize("params", parameters)
    @pytest.mark.parametrize("wires", single_wires_list)
    @pytest.mark.parametrize("base", base)
    @pytest.mark.parametrize("check_state", check_state)
    def test_min_entropy_grad_tf(self, params, wires, base, check_state):
        """Test `min_entropy` differentiability with tensorflow interface."""

        params = tf.Variable(params)

        with tf.GradientTape() as tape:
            min_entropy = qml.math.min_entropy(params, wires, base, check_state)

        gradient = tape.gradient(min_entropy, params)

        assert qml.math.allclose(gradient, -np.eye(4) / np.log(base))

    @pytest.mark.jax
    @pytest.mark.parametrize("params", parameters)
    @pytest.mark.parametrize("wires", single_wires_list)
    @pytest.mark.parametrize("base", base)
    @pytest.mark.parametrize("check_state", check_state)
    @pytest.mark.parametrize("jit", [False, True])
    def test_min_entropy_grad_jax(self, params, wires, base, check_state, jit):
        """Test `min_entropy` differentiability with jax."""

        jnp = jax.numpy

        jax.config.update("jax_enable_x64", True)  # Enabling complex128 datatypes for jax

        params = jnp.array(params)

        min_entropy_grad = jax.grad(qml.math.min_entropy)

        if jit:
            gradient = jax.jit(min_entropy_grad, static_argnums=[1, 2, 3])(
                params, tuple(wires), base, check_state
            )
        else:
            gradient = min_entropy_grad(params, wires, base, check_state)

        assert qml.math.allclose(gradient, -np.eye(4) / np.log(base))


class TestEntropyBroadcasting:
    """Test that broadcasting works as expected for the entropy functions"""

    single_wires_list = [[0], [1]]
    full_wires_list = [[0, 1]]
    check_state = [True, False]

    @pytest.mark.parametrize("wires", single_wires_list)
    @pytest.mark.parametrize("check_state", check_state)
    @pytest.mark.parametrize("interface", [None, "autograd", "jax", "tensorflow", "torch"])
    def test_purity_broadcast_dm(self, wires, check_state, interface):
        """Test broadcasting for purity and density matrices"""
        density_matrix = [
            [[1 / 2, 0, 0, 1 / 2], [0, 0, 0, 0], [0, 0, 0, 0], [1 / 2, 0, 0, 1 / 2]],
            [[1 / 2, 0, 0, 0], [0, 0, 0, 0], [0, 0, 0, 0], [0, 0, 0, 1 / 2]],
            [[1, 0, 0, 0], [0, 0, 0, 0], [0, 0, 0, 0], [0, 0, 0, 0]],
        ]
        expected = [0.5, 0.5, 1]

        if interface:
            density_matrix = qml.math.asarray(density_matrix, like=interface)

        purity = qml.math.purity(density_matrix, wires, check_state=check_state)
        assert qml.math.allclose(purity, expected)

    @pytest.mark.parametrize("wires", single_wires_list)
    @pytest.mark.parametrize("check_state", check_state)
    @pytest.mark.parametrize("interface", [None, "autograd", "jax", "tensorflow", "torch"])
    def test_vn_entropy_broadcast_dm(self, wires, check_state, interface):
        """Test broadcasting for vn_entropy and density matrices"""
        density_matrix = [
            [[1 / 2, 0, 0, 1 / 2], [0, 0, 0, 0], [0, 0, 0, 0], [1 / 2, 0, 0, 1 / 2]],
            [[1, 0, 0, 0], [0, 0, 0, 0], [0, 0, 0, 0], [0, 0, 0, 0]],
        ]
        expected = [np.log(2), 0]

        if interface:
            density_matrix = qml.math.asarray(density_matrix, like=interface)

        entropy = qml.math.vn_entropy(density_matrix, wires, check_state=check_state)
        assert qml.math.allclose(entropy, expected)

    @pytest.mark.parametrize("interface", ["autograd", "jax", "tensorflow", "torch"])
    def test_mutual_info_broadcast_dm(self, interface):
        """Test broadcasting for mutual_info and density matrices"""
        state = [
            [[1, 0, 0, 0], [0, 0, 0, 0], [0, 0, 0, 0], [0, 0, 0, 0]],
            [[0.5, 0, 0.5, 0], [0, 0, 0, 0], [0.5, 0, 0.5, 0], [0, 0, 0, 0]],
            [[0.5, 0, 0, 0.5], [0, 0, 0, 0], [0, 0, 0, 0], [0.5, 0, 0, 0.5]],
            np.ones((4, 4)) * 0.25,
        ]
        expected = [0, 0, 2 * np.log(2), 0]

        state = qml.math.asarray(state, like=interface)

        actual = qml.math.mutual_info(state, indices0=[0], indices1=[1])
        assert np.allclose(actual, expected)

    @pytest.mark.parametrize("interface", ["autograd", "jax", "tensorflow", "torch"])
    @pytest.mark.parametrize("check_state", check_state)
    def test_relative_entropy_broadcast_dm(self, interface, check_state):
        """Test broadcasting for relative entropy and density matrices"""
        state0 = [[[1, 0], [0, 0]], [[1, 0], [0, 0]], [[0, 0], [0, 1]], [[1, 0], [0, 0]]]
        state1 = [[[0, 0], [0, 1]], np.ones((2, 2)) / 2, [[0, 0], [0, 1]], np.eye(2) / 2]
        expected = [np.inf, np.inf, 0, np.log(2)]

        state0 = qml.math.asarray(state0, like=interface)
        state1 = qml.math.asarray(state1, like=interface)

        actual = qml.math.relative_entropy(state0, state1, check_state=check_state)
        assert np.allclose(actual, expected, rtol=1e-06, atol=1e-07)

    @pytest.mark.parametrize("interface", ["autograd", "jax", "tensorflow", "torch"])
    @pytest.mark.parametrize("check_state", check_state)
    def test_relative_entropy_broadcast_dm_unbatched(self, interface, check_state):
        """Test broadcasting for relative entropy and density matrices when one input is unbatched"""
        state0 = [[[0, 0], [0, 1]], np.ones((2, 2)) / 2, [[1, 0], [0, 0]], np.eye(2) / 2]
        state1 = np.eye(2) / 2
        expected = [np.log(2), np.log(2), np.log(2), 0]

        state0 = qml.math.asarray(state0, like=interface)
        state1 = qml.math.asarray(state1, like=interface)

        actual = qml.math.relative_entropy(state0, state1, check_state=check_state)
        assert np.allclose(actual, expected, rtol=1e-06, atol=1e-07)

    @pytest.mark.parametrize("wires", single_wires_list)
    @pytest.mark.parametrize("check_state", check_state)
    @pytest.mark.parametrize("interface", [None, "autograd", "jax", "tensorflow", "torch"])
    def test_max_entropy_broadcast_dm(self, wires, check_state, interface):
        """Test broadcasting for max entropy and density matrices"""
        density_matrix = [
            [[1 / 2, 0, 0, 1 / 2], [0, 0, 0, 0], [0, 0, 0, 0], [1 / 2, 0, 0, 1 / 2]],
            [[1, 0, 0, 0], [0, 0, 0, 0], [0, 0, 0, 0], [0, 0, 0, 0]],
        ]
        expected = [np.log(2), 0]

        if interface:
            density_matrix = qml.math.asarray(density_matrix, like=interface)

        entropy = qml.math.max_entropy(density_matrix, wires, check_state=check_state)
        assert qml.math.allclose(entropy, expected)<|MERGE_RESOLUTION|>--- conflicted
+++ resolved
@@ -17,7 +17,6 @@
 
 import pennylane as qml
 from pennylane import numpy as np
-from pennylane.exceptions import QuantumFunctionError
 
 pytestmark = pytest.mark.all_interfaces
 
@@ -255,11 +254,7 @@
         """Test that an error is raised when the dimensions do not match"""
         msg = "The two states must have the same number of wires"
 
-<<<<<<< HEAD
-        with pytest.raises(QuantumFunctionError, match=msg):
-=======
         with pytest.raises(ValueError, match=msg):
->>>>>>> 3e2c1d85
             qml.math.relative_entropy(state0, state1)
 
 
