--- conflicted
+++ resolved
@@ -11,25 +11,6 @@
 # WITHOUT WARRANTIES OR CONDITIONS OF ANY KIND, either express or implied.
 # See the License for the specific language governing permissions and
 # limitations under the License.
-<<<<<<< HEAD
-=======
-"""Unit tests for entropiess functions.
-"""
-
-# Copyright 2022 Xanadu Quantum Technologies Inc.
-
-# Licensed under the Apache License, Version 2.0 (the "License");
-# you may not use this file except in compliance with the License.
-# You may obtain a copy of the License at
-
-#     http://www.apache.org/licenses/LICENSE-2.0
-
-# Unless required by applicable law or agreed to in writing, software
-# distributed under the License is distributed on an "AS IS" BASIS,
-# WITHOUT WARRANTIES OR CONDITIONS OF ANY KIND, either express or implied.
-# See the License for the specific language governing permissions and
-# limitations under the License.
->>>>>>> 42cf7f36
 """Unit tests for differentiable quantum entropies.
 """
 
@@ -413,8 +394,8 @@
     def test_state(self, interface, state, expected):
         """Test that mutual information works for states"""
         state = qml.math.asarray(state, like=interface)
-        actual = qml.math.to_mutual_info(state, indices0=[0], indices1=[1])
-        assert np.allclose(actual, expected)
+        actual = qml.math.mutual_info(state, indices0=[0], indices1=[1])
+        assert np.allclose(actual, expected, rtol=1e-06, atol=1e-07)
 
     @pytest.mark.parametrize("interface", ["autograd", "jax", "tensorflow", "torch"])
     @pytest.mark.parametrize(
@@ -429,7 +410,7 @@
     def test_density_matrix(self, interface, state, expected):
         """Test that mutual information works for density matrices"""
         state = qml.math.asarray(state, like=interface)
-        actual = qml.math.to_mutual_info(state, indices0=[0], indices1=[1])
+        actual = qml.math.mutual_info(state, indices0=[0], indices1=[1])
         assert np.allclose(actual, expected)
 
     @pytest.mark.parametrize(
@@ -446,7 +427,7 @@
         with pytest.raises(
             ValueError, match="Subsystems for computing mutual information must not overlap"
         ):
-            qml.math.to_mutual_info(state, indices0=wires0, indices1=wires1)
+            qml.math.mutual_info(state, indices0=wires0, indices1=wires1)
 
     @pytest.mark.parametrize("state", [np.array(5), np.ones((3, 4)), np.ones((2, 2, 2))])
     def test_invalid_type(self, state):
@@ -454,4 +435,4 @@
         with pytest.raises(
             ValueError, match="The state is not a state vector or a density matrix."
         ):
-            qml.math.to_mutual_info(state, indices0=[0], indices1=[1])+            qml.math.mutual_info(state, indices0=[0], indices1=[1])