--- conflicted
+++ resolved
@@ -58,11 +58,7 @@
 
 
 @pytest.fixture(name="parameterized_circuit_gaussian")
-<<<<<<< HEAD
-def parameterized_circuit_gaussian_name(wires):
-=======
 def parameterized_circuit_gaussian_fixture(wires):
->>>>>>> cf70b7aa
     def qfunc(a, b, c, d, e, f):
         qml.Rotation(a, wires=wires[0])
         qml.Rotation(b, wires=wires[1])
