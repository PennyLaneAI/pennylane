--- conflicted
+++ resolved
@@ -27,11 +27,8 @@
 xdsl = pytest.importorskip("xdsl")
 
 from catalyst import CompileError
-<<<<<<< HEAD
 from catalyst.passes import apply_pass
 from catalyst.passes import cancel_inverses as catalyst_cancel_inverses
-=======
->>>>>>> 4110110a
 from catalyst.passes.xdsl_plugin import getXDSLPluginAbsolutePath
 from xdsl import passes
 from xdsl.context import Context
@@ -39,10 +36,7 @@
 from xdsl.interpreters import Interpreter
 
 import pennylane as qml
-<<<<<<< HEAD
 from pennylane.capture import enabled as capture_enabled
-=======
->>>>>>> 4110110a
 from pennylane.compiler.python_compiler import Compiler
 from pennylane.compiler.python_compiler.dialects import transform
 from pennylane.compiler.python_compiler.jax_utils import (
@@ -221,7 +215,6 @@
     assert captured.out.strip() == "hello world"
 
 
-<<<<<<< HEAD
 @pytest.mark.capture
 def test_integration_catalyst_no_passes_with_capture():
     """Test that the xDSL plugin can be used even when no passes are applied
@@ -337,7 +330,7 @@
     assert jax.numpy.allclose(out, jax.numpy.cos(1.5))
     captured = capsys.readouterr()
     assert captured.out.strip() == "hello world"
-=======
+
 class TestCallbackIntegration:
     """Test the integration of the callback functionality"""
 
@@ -480,7 +473,6 @@
         assert 'quantum.custom "RX"' in printed_modules[1]
 
         assert printed_modules[0] != printed_modules[1], "IR should differ between passes"
->>>>>>> 4110110a
 
 
 if __name__ == "__main__":
