# Copyright 2018-2021 Xanadu Quantum Technologies Inc.

# Licensed under the Apache License, Version 2.0 (the "License");
# you may not use this file except in compliance with the License.
# You may obtain a copy of the License at

#     http://www.apache.org/licenses/LICENSE-2.0

# Unless required by applicable law or agreed to in writing, software
# distributed under the License is distributed on an "AS IS" BASIS,
# WITHOUT WARRANTIES OR CONDITIONS OF ANY KIND, either express or implied.
# See the License for the specific language governing permissions and
# limitations under the License.
"""
Unit tests for the :mod:`pauli_group`  functions in ``grouping/pauli.py``.
"""
import pytest

from pennylane import Identity, PauliX, PauliY, PauliZ
from pennylane.grouping import is_commuting, string_to_pauli_word
from pennylane.grouping.pauli import (
    partition_pauli_group,
    pauli_group,
    pauli_mult,
    pauli_mult_with_phase,
)


class TestPauliGroup:
    """Testing for Pauli group construction and manipulation functions."""

    def test_pauli_group_size(self):
        """Test that the size of the returned Pauli group is correct."""
        for n_qubits in range(1, 5):
            pg = list(pauli_group(n_qubits))
            assert len(pg) == 4**n_qubits

    def test_pauli_group_invalid_input(self):
        """Test that invalid inputs to the Pauli group are handled correctly."""
        with pytest.raises(TypeError, match="Must specify an integer number"):
            pauli_group("3")

        with pytest.raises(ValueError, match="Number of qubits must be at least 1"):
            pauli_group(-1)

    def test_one_qubit_pauli_group_integer_wire_map(self):
        """Test that the single-qubit Pauli group is constructed correctly with a wire
        labeled by an integer."""

        expected_pg_1 = [Identity(0), PauliZ(0), PauliX(0), PauliY(0)]
        pg_1 = list(pauli_group(1))
        assert all([expected.compare(obtained) for expected, obtained in zip(expected_pg_1, pg_1)])

    def test_one_qubit_pauli_group_valid_float_input(self):
        """Test that the single-qubit Pauli group is constructed correctly when a float
        that represents an integer is passed."""

        expected_pg_1 = [Identity(0), PauliZ(0), PauliX(0), PauliY(0)]
        pg_1 = list(pauli_group(1.0))
        assert all([expected.compare(obtained) for expected, obtained in zip(expected_pg_1, pg_1)])

    def test_one_qubit_pauli_group_string_wire_map(self):
        """Test that the single-qubit Pauli group is constructed correctly with a wire
        labeled by a string."""

        wire_map = {"qubit": 0}
        expected_pg_1_wires = [
            Identity("qubit"),
            PauliZ("qubit"),
            PauliX("qubit"),
            PauliY("qubit"),
        ]
        pg_1_wires = list(pauli_group(1, wire_map=wire_map))
        assert all(
            [
                expected.compare(obtained)
                for expected, obtained in zip(expected_pg_1_wires, pg_1_wires)
            ]
        )

    def test_two_qubit_pauli_group(self):
        """Test that the two-qubit Pauli group is constructed correctly."""
        # With no wire map; ordering is based on construction from binary representation
        wire_map = {"a": 0, "b": 1}

        expected_pg_2 = [
            Identity("a"),
            PauliZ("b"),
            PauliZ("a"),
            PauliZ("a") @ PauliZ("b"),
            PauliX("b"),
            PauliY("b"),
            PauliZ("a") @ PauliX("b"),
            PauliZ("a") @ PauliY("b"),
            PauliX("a"),
            PauliX("a") @ PauliZ("b"),
            PauliY("a"),
            PauliY("a") @ PauliZ("b"),
            PauliX("a") @ PauliX("b"),
            PauliX("a") @ PauliY("b"),
            PauliY("a") @ PauliX("b"),
            PauliY("a") @ PauliY("b"),
        ]

        pg_2 = list(pauli_group(2, wire_map=wire_map))
        assert all([expected.compare(obtained) for expected, obtained in zip(expected_pg_2, pg_2)])

    @pytest.mark.parametrize(
        "pauli_word_1,pauli_word_2,wire_map,expected_product",
        [
            (PauliX(0), Identity(0), {0: 0}, PauliX(0)),
            (PauliZ(0), PauliY(0), {0: 0}, PauliX(0)),
            (PauliZ(0), PauliZ(0), {0: 0}, Identity(0)),
            (Identity("a"), Identity("b"), None, Identity("a")),
            (PauliZ("b") @ PauliY("a"), PauliZ("b") @ PauliY("a"), None, Identity("b")),
            (
                PauliZ("b") @ PauliY("a"),
                PauliZ("b") @ PauliY("a"),
                {"b": 0, "a": 1},
                Identity("b"),
            ),
            (
                PauliZ(0) @ PauliY(1),
                PauliX(0) @ PauliZ(1),
                {0: 0, 1: 1},
                PauliY(0) @ PauliX(1),
            ),
            (PauliZ(0) @ PauliY(1), PauliX(1) @ PauliY(0), {0: 0, 1: 1}, PauliX(0) @ PauliZ(1)),
            (
                PauliZ(0) @ PauliY(3) @ PauliZ(1),
                PauliX(1) @ PauliX(2) @ PauliY(0),
                None,
                PauliX(0) @ PauliY(1) @ PauliX(2) @ PauliY(3),
            ),
            (
                PauliX(0) @ PauliX(2),
                PauliX(0) @ PauliZ(2),
                None,
                PauliY(2),
            ),
            (PauliZ("a"), PauliX("b"), {"a": 0, "b": 1}, PauliZ("a") @ PauliX("b")),
            (
                PauliZ("a"),
                PauliX("e"),
                {"a": 0, "b": 1, "c": 2, "d": 3, "e": 4},
                PauliZ("a") @ PauliX("e"),
            ),
            (PauliZ("a"), PauliY("e"), None, PauliZ("a") @ PauliY("e")),
            (
                PauliZ(0) @ PauliZ(2) @ PauliZ(4),
                PauliZ(0) @ PauliY(1) @ PauliX(3),
                None,
                PauliZ(2) @ PauliY(1) @ PauliZ(4) @ PauliX(3),
            ),
            (
                PauliZ(0) @ PauliZ(4) @ PauliZ(2),
                PauliZ(0) @ PauliY(1) @ PauliX(3),
                {0: 0, 2: 1, 4: 2, 1: 3, 3: 4},
                PauliZ(2) @ PauliY(1) @ PauliZ(4) @ PauliX(3),
            ),
            (
                PauliZ(0) @ PauliY(3) @ PauliZ(1),
                PauliX(1) @ PauliX(2) @ PauliY(0),
                None,
                PauliX(0) @ PauliY(3) @ PauliY(1) @ PauliX(2),
            ),
        ],
    )
    def test_pauli_mult(self, pauli_word_1, pauli_word_2, wire_map, expected_product):
        """Test that Pauli words are multiplied together correctly."""
        obtained_product = pauli_mult(pauli_word_1, pauli_word_2, wire_map=wire_map)
        assert obtained_product.compare(expected_product)

    @pytest.mark.parametrize(
        "pauli_word_1,pauli_word_2,wire_map,expected_phase",
        [
            (PauliX(0), Identity(0), {0: 0}, 1),
            (PauliZ(0), PauliY(0), {0: 0}, -1j),
            (PauliZ(0), PauliZ(0), {0: 0}, 1),
            (Identity("a"), Identity("b"), None, 1),
            (PauliZ("b") @ PauliY("a"), PauliZ("b") @ PauliY("a"), None, 1),
            (PauliZ(0), PauliY("b"), None, 1),
            (
                PauliZ("a") @ PauliY("b"),
                PauliX("a") @ PauliZ("b"),
                {"a": 0, "b": 1},
                -1,
            ),
            (PauliX(0) @ PauliX(2), PauliX(0) @ PauliZ(2), None, -1j),
            (
                PauliX(0) @ PauliY(1) @ PauliZ(2),
                PauliY(0) @ PauliY(1),
                {0: 0, 1: 1, 2: 2},
                1j,
            ),
            (PauliZ(0) @ PauliY(1), PauliX(1) @ PauliY(0), {0: 0, 1: 1}, -1),
            (PauliZ(0) @ PauliY(1), PauliX(1) @ PauliY(0), {1: 0, 0: 1}, -1),
            (PauliZ(0) @ PauliY(3) @ PauliZ(1), PauliX(1) @ PauliX(2) @ PauliY(0), None, 1),
        ],
    )
    def test_pauli_mult_with_phase(self, pauli_word_1, pauli_word_2, wire_map, expected_phase):
        """Test that multiplication including phases works as expected."""
        _, obtained_phase = pauli_mult_with_phase(pauli_word_1, pauli_word_2, wire_map=wire_map)
        assert obtained_phase == expected_phase


class TestPartitionPauliGroup:
    """Tests for the partition_pauli_group function"""

    def test_expected_answer(self):
        """Test if we get the expected answer for 3 qubits"""
        expected = [
            ["III", "IIZ", "IZI", "IZZ", "ZII", "ZIZ", "ZZI", "ZZZ"],
            ["IIX", "IZX", "ZIX", "ZZX"],
            ["IIY", "IZY", "ZIY", "ZZY"],
            ["IXI", "IXZ", "ZXI", "ZXZ"],
            ["IXX", "ZXX"],
            ["IXY", "ZXY"],
            ["IYI", "IYZ", "ZYI", "ZYZ"],
            ["IYX", "ZYX"],
            ["IYY", "ZYY"],
            ["XII", "XIZ", "XZI", "XZZ"],
            ["XIX", "XZX"],
            ["XIY", "XZY"],
            ["XXI", "XXZ"],
            ["XXX"],
            ["XXY"],
            ["XYI", "XYZ"],
            ["XYX"],
            ["XYY"],
            ["YII", "YIZ", "YZI", "YZZ"],
            ["YIX", "YZX"],
            ["YIY", "YZY"],
            ["YXI", "YXZ"],
            ["YXX"],
            ["YXY"],
            ["YYI", "YYZ"],
            ["YYX"],
            ["YYY"],
        ]
        assert expected == partition_pauli_group(3.0)

    @pytest.mark.parametrize("n", range(1, 9))
    def test_scaling(self, n):
        """Test if the number of groups is equal to 3**n"""
        assert len(partition_pauli_group(n)) == 3**n

    @pytest.mark.parametrize("n", range(1, 6))
    def test_is_qwc(self, n):
        """Test if each group contains only qubit-wise commuting terms"""
        for group in partition_pauli_group(n):
            size = len(group)
            for i in range(size):
                for j in range(i, size):
                    s1 = group[i]
                    s2 = group[j]
                    w1 = string_to_pauli_word(s1)
                    w2 = string_to_pauli_word(s2)
                    assert is_commuting(w1, w2)

<<<<<<< HEAD
    def test_pauli_group_invalid_input(self):
        """Test that invalid inputs to the Pauli group are handled correctly."""
=======
    def test_invalid_input(self):
        """Test that invalid inputs are handled correctly."""
>>>>>>> 4b6155a4
        with pytest.raises(TypeError, match="Must specify an integer number"):
            partition_pauli_group("3")

        with pytest.raises(ValueError, match="Number of qubits must be at least 1"):
            partition_pauli_group(-1)<|MERGE_RESOLUTION|>--- conflicted
+++ resolved
@@ -258,13 +258,8 @@
                     w2 = string_to_pauli_word(s2)
                     assert is_commuting(w1, w2)
 
-<<<<<<< HEAD
-    def test_pauli_group_invalid_input(self):
-        """Test that invalid inputs to the Pauli group are handled correctly."""
-=======
     def test_invalid_input(self):
         """Test that invalid inputs are handled correctly."""
->>>>>>> 4b6155a4
         with pytest.raises(TypeError, match="Must specify an integer number"):
             partition_pauli_group("3")
 
