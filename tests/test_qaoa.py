# Copyright 2018-2020 Xanadu Quantum Technologies Inc.

# Licensed under the Apache License, Version 2.0 (the "License");
# you may not use this file except in compliance with the License.
# You may obtain a copy of the License at

#     http://www.apache.org/licenses/LICENSE-2.0

# Unless required by applicable law or agreed to in writing, software
# distributed under the License is distributed on an "AS IS" BASIS,
# WITHOUT WARRANTIES OR CONDITIONS OF ANY KIND, either express or implied.
# See the License for the specific language governing permissions and
# limitations under the License.
"""
Unit tests for the :mod:`pennylane.qaoa` submodule.
"""
import pytest
import itertools
import numpy as np
import networkx as nx
import pennylane as qml
from pennylane import qaoa
from networkx import Graph
from pennylane.wires import Wires
from pennylane.qaoa.cycle import (
    edges_to_wires,
    wires_to_edges,
    loss_hamiltonian,
    _square_hamiltonian_terms,
    cycle_mixer,
    _partial_cycle_mixer,
    out_flow_constraint,
    _inner_out_flow_constraint_hamiltonian,
)
from scipy.linalg import expm
from scipy.sparse import csc_matrix, kron


#####################################################

graph = Graph()
graph.add_nodes_from([0, 1, 2])
graph.add_edges_from([(0, 1), (1, 2)])

non_consecutive_graph = Graph([(0, 4), (3, 4), (2, 1), (2, 0)])


def decompose_hamiltonian(hamiltonian):

    coeffs = hamiltonian.coeffs
    ops = [i.name for i in hamiltonian.ops]
    wires = [i.wires for i in hamiltonian.ops]

    return [coeffs, ops, wires]


def matrix(hamiltonian: qml.Hamiltonian, n_wires: int) -> csc_matrix:
    r"""Calculates the matrix representation of an input Hamiltonian in the standard basis.

    Args:
        hamiltonian (qml.Hamiltonian): the input Hamiltonian
        n_wires (int): the total number of wires

    Returns:
        csc_matrix: a sparse matrix representation
    """
    ops_matrices = []

    for op in hamiltonian.ops:
        op_wires = np.array(op.wires.tolist())
        op_list = op.non_identity_obs if isinstance(op, qml.operation.Tensor) else [op]
        op_matrices = []

        for wire in range(n_wires):
            loc = np.argwhere(op_wires == wire).flatten()
            mat = np.eye(2) if len(loc) == 0 else op_list[loc[0]].matrix
            mat = csc_matrix(mat)
            op_matrices.append(mat)

        op_matrix = op_matrices.pop(0)

        for mat in op_matrices:
            op_matrix = kron(op_matrix, mat)

        ops_matrices.append(op_matrix)

    mat = sum(coeff * op_mat for coeff, op_mat in zip(hamiltonian.coeffs, ops_matrices))
    return csc_matrix(mat)


class TestMixerHamiltonians:
    """Tests that the mixer Hamiltonians are being generated correctly"""

    def test_x_mixer_output(self):
        """Tests that the output of the Pauli-X mixer is correct"""

        wires = range(4)
        mixer_hamiltonian = qaoa.x_mixer(wires)

        mixer_coeffs = mixer_hamiltonian.coeffs
        mixer_ops = [i.name for i in mixer_hamiltonian.ops]
        mixer_wires = [i.wires[0] for i in mixer_hamiltonian.ops]

        assert mixer_coeffs == [1, 1, 1, 1]
        assert mixer_ops == ["PauliX", "PauliX", "PauliX", "PauliX"]
        assert mixer_wires == [0, 1, 2, 3]

    def test_xy_mixer_type_error(self):
        """Tests that the XY mixer throws the correct error"""

        graph = [(0, 1), (1, 2)]

        with pytest.raises(ValueError, match=r"Input graph must be a nx.Graph object, got list"):
            qaoa.xy_mixer(graph)

    @pytest.mark.parametrize(
        ("graph", "target_hamiltonian"),
        [
            (
                Graph([(0, 1), (1, 2), (2, 3)]),
                qml.Hamiltonian(
                    [0.5, 0.5, 0.5, 0.5, 0.5, 0.5],
                    [
                        qml.PauliX(0) @ qml.PauliX(1),
                        qml.PauliY(0) @ qml.PauliY(1),
                        qml.PauliX(1) @ qml.PauliX(2),
                        qml.PauliY(1) @ qml.PauliY(2),
                        qml.PauliX(2) @ qml.PauliX(3),
                        qml.PauliY(2) @ qml.PauliY(3),
                    ],
                ),
            ),
            (
                Graph((np.array([0, 1]), np.array([1, 2]), np.array([2, 0]))),
                qml.Hamiltonian(
                    [0.5, 0.5, 0.5, 0.5, 0.5, 0.5],
                    [
                        qml.PauliX(0) @ qml.PauliX(1),
                        qml.PauliY(0) @ qml.PauliY(1),
                        qml.PauliX(0) @ qml.PauliX(2),
                        qml.PauliY(0) @ qml.PauliY(2),
                        qml.PauliX(1) @ qml.PauliX(2),
                        qml.PauliY(1) @ qml.PauliY(2),
                    ],
                ),
            ),
            (
                graph,
                qml.Hamiltonian(
                    [0.5, 0.5, 0.5, 0.5],
                    [
                        qml.PauliX(0) @ qml.PauliX(1),
                        qml.PauliY(0) @ qml.PauliY(1),
                        qml.PauliX(1) @ qml.PauliX(2),
                        qml.PauliY(1) @ qml.PauliY(2),
                    ],
                ),
            ),
            (
                non_consecutive_graph,
                qml.Hamiltonian(
                    [0.5, 0.5, 0.5, 0.5, 0.5, 0.5, 0.5, 0.5],
                    [
                        qml.PauliX(0) @ qml.PauliX(4),
                        qml.PauliY(0) @ qml.PauliY(4),
                        qml.PauliX(0) @ qml.PauliX(2),
                        qml.PauliY(0) @ qml.PauliY(2),
                        qml.PauliX(4) @ qml.PauliX(3),
                        qml.PauliY(4) @ qml.PauliY(3),
                        qml.PauliX(2) @ qml.PauliX(1),
                        qml.PauliY(2) @ qml.PauliY(1),
                    ],
                ),
            ),
        ],
    )
    def test_xy_mixer_output(self, graph, target_hamiltonian):
        """Tests that the output of the XY mixer is correct"""

        mixer_hamiltonian = qaoa.xy_mixer(graph)

        mixer_coeffs = mixer_hamiltonian.coeffs
        mixer_ops = [i.name for i in mixer_hamiltonian.ops]
        mixer_wires = [i.wires for i in mixer_hamiltonian.ops]

        target_coeffs = target_hamiltonian.coeffs
        target_ops = [i.name for i in target_hamiltonian.ops]
        target_wires = [i.wires for i in target_hamiltonian.ops]

        assert mixer_coeffs == target_coeffs
        assert mixer_ops == target_ops
        assert mixer_wires == target_wires

    def test_bit_flip_mixer_errors(self):
        """Tests that the bit-flip mixer throws the correct errors"""

        graph = [(0, 1), (1, 2)]
        with pytest.raises(ValueError, match=r"Input graph must be a nx.Graph object"):
            qaoa.bit_flip_mixer(graph, 0)

        n = 2
        with pytest.raises(ValueError, match=r"'b' must be either 0 or 1"):
            qaoa.bit_flip_mixer(Graph(graph), n)

    @pytest.mark.parametrize(
        ("graph", "n", "target_hamiltonian"),
        [
            (
                Graph([(0, 1)]),
                1,
                qml.Hamiltonian(
                    [0.5, -0.5, 0.5, -0.5],
                    [
                        qml.PauliX(0),
                        qml.PauliX(0) @ qml.PauliZ(1),
                        qml.PauliX(1),
                        qml.PauliX(1) @ qml.PauliZ(0),
                    ],
                ),
            ),
            (
                Graph([(0, 1), (1, 2)]),
                0,
                qml.Hamiltonian(
                    [0.5, 0.5, 0.25, 0.25, 0.25, 0.25, 0.5, 0.5],
                    [
                        qml.PauliX(0),
                        qml.PauliX(0) @ qml.PauliZ(1),
                        qml.PauliX(1),
                        qml.PauliX(1) @ qml.PauliZ(2),
                        qml.PauliX(1) @ qml.PauliZ(0),
                        qml.PauliX(1) @ qml.PauliZ(0) @ qml.PauliZ(2),
                        qml.PauliX(2),
                        qml.PauliX(2) @ qml.PauliZ(1),
                    ],
                ),
            ),
            (
                Graph([("b", 1), (1, 0.3), (0.3, "b")]),
                1,
                qml.Hamiltonian(
                    [0.25, -0.25, -0.25, 0.25, 0.25, -0.25, -0.25, 0.25, 0.25, -0.25, -0.25, 0.25],
                    [
                        qml.PauliX("b"),
                        qml.PauliX("b") @ qml.PauliZ(0.3),
                        qml.PauliX("b") @ qml.PauliZ(1),
                        qml.PauliX("b") @ qml.PauliZ(1) @ qml.PauliZ(0.3),
                        qml.PauliX(1),
                        qml.PauliX(1) @ qml.PauliZ(0.3),
                        qml.PauliX(1) @ qml.PauliZ("b"),
                        qml.PauliX(1) @ qml.PauliZ("b") @ qml.PauliZ(0.3),
                        qml.PauliX(0.3),
                        qml.PauliX(0.3) @ qml.PauliZ("b"),
                        qml.PauliX(0.3) @ qml.PauliZ(1),
                        qml.PauliX(0.3) @ qml.PauliZ(1) @ qml.PauliZ("b"),
                    ],
                ),
            ),
        ],
    )
    def test_bit_flip_mixer_output(self, graph, n, target_hamiltonian):
        """Tests that the output of the bit-flip mixer is correct"""

        mixer_hamiltonian = qaoa.bit_flip_mixer(graph, n)
        assert decompose_hamiltonian(mixer_hamiltonian) == decompose_hamiltonian(target_hamiltonian)


"""GENERATES CASES TO TEST THE MAXCUT PROBLEM"""

GRAPHS = [
    Graph([(0, 1), (1, 2)]),
    Graph((np.array([0, 1]), np.array([1, 2]), np.array([0, 2]))),
    graph,
]

COST_COEFFS = [[0.5, 0.5, -1.0], [0.5, 0.5, 0.5, -1.5], [0.5, 0.5, -1.0]]

COST_TERMS = [
    [qml.PauliZ(0) @ qml.PauliZ(1), qml.PauliZ(1) @ qml.PauliZ(2), qml.Identity(0)],
    [
        qml.PauliZ(0) @ qml.PauliZ(1),
        qml.PauliZ(0) @ qml.PauliZ(2),
        qml.PauliZ(1) @ qml.PauliZ(2),
        qml.Identity(0),
    ],
    [qml.PauliZ(0) @ qml.PauliZ(1), qml.PauliZ(1) @ qml.PauliZ(2), qml.Identity(0)],
]

COST_HAMILTONIANS = [qml.Hamiltonian(COST_COEFFS[i], COST_TERMS[i]) for i in range(3)]

MIXER_COEFFS = [[1, 1, 1], [1, 1, 1], [1, 1, 1]]

MIXER_TERMS = [
    [qml.PauliX(0), qml.PauliX(1), qml.PauliX(2)],
    [qml.PauliX(0), qml.PauliX(1), qml.PauliX(2)],
    [qml.PauliX(0), qml.PauliX(1), qml.PauliX(2)],
]

MIXER_HAMILTONIANS = [qml.Hamiltonian(MIXER_COEFFS[i], MIXER_TERMS[i]) for i in range(3)]

MAXCUT = list(zip(GRAPHS, COST_HAMILTONIANS, MIXER_HAMILTONIANS))

"""GENERATES THE CASES TO TEST THE MAX INDEPENDENT SET PROBLEM"""

CONSTRAINED = [True, True, False]

COST_COEFFS = [[1, 1, 1], [1, 1, 1], [0.75, 0.25, -0.5, 0.75, 0.25]]

COST_TERMS = [
    [qml.PauliZ(0), qml.PauliZ(1), qml.PauliZ(2)],
    [qml.PauliZ(0), qml.PauliZ(1), qml.PauliZ(2)],
    [
        qml.PauliZ(0) @ qml.PauliZ(1),
        qml.PauliZ(0),
        qml.PauliZ(1),
        qml.PauliZ(1) @ qml.PauliZ(2),
        qml.PauliZ(2),
    ],
]

COST_HAMILTONIANS = [qml.Hamiltonian(COST_COEFFS[i], COST_TERMS[i]) for i in range(3)]

MIXER_COEFFS = [
    [0.5, 0.5, 0.25, 0.25, 0.25, 0.25, 0.5, 0.5],
    [0.25, 0.25, 0.25, 0.25, 0.25, 0.25, 0.25, 0.25, 0.25, 0.25, 0.25, 0.25],
    [1, 1, 1],
]

MIXER_TERMS = [
    [
        qml.PauliX(0),
        qml.PauliX(0) @ qml.PauliZ(1),
        qml.PauliX(1),
        qml.PauliX(1) @ qml.PauliZ(2),
        qml.PauliX(1) @ qml.PauliZ(0),
        qml.PauliX(1) @ qml.PauliZ(0) @ qml.PauliZ(2),
        qml.PauliX(2),
        qml.PauliX(2) @ qml.PauliZ(1),
    ],
    [
        qml.PauliX(0),
        qml.PauliX(0) @ qml.PauliZ(2),
        qml.PauliX(0) @ qml.PauliZ(1),
        qml.PauliX(0) @ qml.PauliZ(1) @ qml.PauliZ(2),
        qml.PauliX(1),
        qml.PauliX(1) @ qml.PauliZ(2),
        qml.PauliX(1) @ qml.PauliZ(0),
        qml.PauliX(1) @ qml.PauliZ(0) @ qml.PauliZ(2),
        qml.PauliX(2),
        qml.PauliX(2) @ qml.PauliZ(0),
        qml.PauliX(2) @ qml.PauliZ(1),
        qml.PauliX(2) @ qml.PauliZ(1) @ qml.PauliZ(0),
    ],
    [qml.PauliX(0), qml.PauliX(1), qml.PauliX(2)],
]

MIXER_HAMILTONIANS = [qml.Hamiltonian(MIXER_COEFFS[i], MIXER_TERMS[i]) for i in range(3)]

MIS = list(zip(GRAPHS, CONSTRAINED, COST_HAMILTONIANS, MIXER_HAMILTONIANS))

"""GENERATES THE CASES TO TEST THE MIn VERTEX COVER PROBLEM"""

COST_COEFFS = [[-1, -1, -1], [-1, -1, -1], [0.75, -0.25, 0.5, 0.75, -0.25]]

COST_TERMS = [
    [qml.PauliZ(0), qml.PauliZ(1), qml.PauliZ(2)],
    [qml.PauliZ(0), qml.PauliZ(1), qml.PauliZ(2)],
    [
        qml.PauliZ(0) @ qml.PauliZ(1),
        qml.PauliZ(0),
        qml.PauliZ(1),
        qml.PauliZ(1) @ qml.PauliZ(2),
        qml.PauliZ(2),
    ],
]

COST_HAMILTONIANS = [qml.Hamiltonian(COST_COEFFS[i], COST_TERMS[i]) for i in range(3)]

MIXER_COEFFS = [
    [0.5, -0.5, 0.25, -0.25, -0.25, 0.25, 0.5, -0.5],
    [0.25, -0.25, -0.25, 0.25, 0.25, -0.25, -0.25, 0.25, 0.25, -0.25, -0.25, 0.25],
    [1, 1, 1],
]

MIXER_HAMILTONIANS = [qml.Hamiltonian(MIXER_COEFFS[i], MIXER_TERMS[i]) for i in range(3)]

MVC = list(zip(GRAPHS, CONSTRAINED, COST_HAMILTONIANS, MIXER_HAMILTONIANS))

"""GENERATES THE CASES TO TEST THE MAXCLIQUE PROBLEM"""

COST_COEFFS = [[1, 1, 1], [1, 1, 1], [0.75, 0.25, 0.25, 1]]

COST_TERMS = [
    [qml.PauliZ(0), qml.PauliZ(1), qml.PauliZ(2)],
    [qml.PauliZ(0), qml.PauliZ(1), qml.PauliZ(2)],
    [qml.PauliZ(0) @ qml.PauliZ(2), qml.PauliZ(0), qml.PauliZ(2), qml.PauliZ(1)],
]

COST_HAMILTONIANS = [qml.Hamiltonian(COST_COEFFS[i], COST_TERMS[i]) for i in range(3)]

MIXER_COEFFS = [[0.5, 0.5, 1.0, 0.5, 0.5], [1.0, 1.0, 1.0], [1, 1, 1]]

MIXER_TERMS = [
    [
        qml.PauliX(0),
        qml.PauliX(0) @ qml.PauliZ(2),
        qml.PauliX(1),
        qml.PauliX(2),
        qml.PauliX(2) @ qml.PauliZ(0),
    ],
    [qml.PauliX(0), qml.PauliX(1), qml.PauliX(2)],
    [qml.PauliX(0), qml.PauliX(1), qml.PauliX(2)],
]

MIXER_HAMILTONIANS = [qml.Hamiltonian(MIXER_COEFFS[i], MIXER_TERMS[i]) for i in range(3)]

MAXCLIQUE = list(zip(GRAPHS, CONSTRAINED, COST_HAMILTONIANS, MIXER_HAMILTONIANS))

"""GENERATES CASES TO TEST EDGE DRIVER COST HAMILTONIAN"""

GRAPHS.append(graph)
GRAPHS.append(Graph([("b", 1), (1, 2.3)]))
REWARDS = [["00"], ["00", "11"], ["00", "01", "10"], ["00", "11", "01", "10"], ["00", "01", "10"]]

HAMILTONIANS = [
    qml.Hamiltonian(
        [-0.25, -0.25, -0.25, -0.25, -0.25, -0.25],
        [
            qml.PauliZ(0) @ qml.PauliZ(1),
            qml.PauliZ(0),
            qml.PauliZ(1),
            qml.PauliZ(1) @ qml.PauliZ(2),
            qml.PauliZ(1),
            qml.PauliZ(2),
        ],
    ),
    qml.Hamiltonian(
        [-0.5, -0.5, -0.5],
        [
            qml.PauliZ(0) @ qml.PauliZ(1),
            qml.PauliZ(0) @ qml.PauliZ(2),
            qml.PauliZ(1) @ qml.PauliZ(2),
        ],
    ),
    qml.Hamiltonian(
        [0.25, -0.25, -0.25, 0.25, -0.25, -0.25],
        [
            qml.PauliZ(0) @ qml.PauliZ(1),
            qml.PauliZ(0),
            qml.PauliZ(1),
            qml.PauliZ(1) @ qml.PauliZ(2),
            qml.PauliZ(1),
            qml.PauliZ(2),
        ],
    ),
    qml.Hamiltonian([1, 1, 1], [qml.Identity(0), qml.Identity(1), qml.Identity(2)]),
    qml.Hamiltonian(
        [0.25, -0.25, -0.25, 0.25, -0.25, -0.25],
        [
            qml.PauliZ("b") @ qml.PauliZ(1),
            qml.PauliZ("b"),
            qml.PauliZ(1),
            qml.PauliZ(1) @ qml.PauliZ(2.3),
            qml.PauliZ(1),
            qml.PauliZ(2.3),
        ],
    ),
]

EDGE_DRIVER = zip(GRAPHS, REWARDS, HAMILTONIANS)


def decompose_hamiltonian(hamiltonian):

    coeffs = hamiltonian.coeffs
    ops = [i.name for i in hamiltonian.ops]
    wires = [i.wires for i in hamiltonian.ops]

    return [coeffs, ops, wires]


class TestCostHamiltonians:
    """Tests that the cost Hamiltonians are being generated correctly"""

    """Tests the cost Hamiltonian components"""

    def test_bit_driver_error(self):
        """Tests that the bit driver Hamiltonian throws the correct error"""

        with pytest.raises(ValueError, match=r"'b' must be either 0 or 1"):
            qaoa.bit_driver(range(3), 2)

    def test_bit_driver_output(self):
        """Tests that the bit driver Hamiltonian has the correct output"""

        H = qaoa.bit_driver(range(3), 1)
        hamiltonian = qml.Hamiltonian([1, 1, 1], [qml.PauliZ(0), qml.PauliZ(1), qml.PauliZ(2)])

        assert decompose_hamiltonian(H) == decompose_hamiltonian(hamiltonian)

    def test_edge_driver_errors(self):
        """Tests that the edge driver Hamiltonian throws the correct errors"""

        with pytest.raises(
            ValueError, match=r"Encountered invalid entry in 'reward', expected 2-bit bitstrings."
        ):
            qaoa.edge_driver(Graph([(0, 1), (1, 2)]), ["10", "11", 21, "g"])

        with pytest.raises(
            ValueError,
            match=r"'reward' cannot contain either '10' or '01', must contain neither or both.",
        ):
            qaoa.edge_driver(Graph([(0, 1), (1, 2)]), ["11", "00", "01"])

        with pytest.raises(ValueError, match=r"Input graph must be a nx.Graph"):
            qaoa.edge_driver([(0, 1), (1, 2)], ["00", "11"])

    @pytest.mark.parametrize(("graph", "reward", "hamiltonian"), EDGE_DRIVER)
    def test_edge_driver_output(self, graph, reward, hamiltonian):
        """Tests that the edge driver Hamiltonian throws the correct errors"""

        H = qaoa.edge_driver(graph, reward)
        assert decompose_hamiltonian(H) == decompose_hamiltonian(hamiltonian)

    """Tests the cost Hamiltonians"""

    def test_cost_graph_error(self):
        """Tests that the cost Hamiltonians throw the correct error"""

        graph = [(0, 1), (1, 2)]

        with pytest.raises(ValueError, match=r"Input graph must be a nx\.Graph"):
            qaoa.maxcut(graph)
        with pytest.raises(ValueError, match=r"Input graph must be a nx\.Graph"):
            qaoa.max_independent_set(graph)
        with pytest.raises(ValueError, match=r"Input graph must be a nx\.Graph"):
            qaoa.min_vertex_cover(graph)
        with pytest.raises(ValueError, match=r"Input graph must be a nx\.Graph"):
            qaoa.max_clique(graph)

    @pytest.mark.parametrize(("graph", "cost_hamiltonian", "mixer_hamiltonian"), MAXCUT)
    def test_maxcut_output(self, graph, cost_hamiltonian, mixer_hamiltonian):
        """Tests that the output of the MaxCut method is correct"""

        cost_h, mixer_h = qaoa.maxcut(graph)

        assert decompose_hamiltonian(cost_hamiltonian) == decompose_hamiltonian(cost_h)
        assert decompose_hamiltonian(mixer_hamiltonian) == decompose_hamiltonian(mixer_h)

    @pytest.mark.parametrize(("graph", "constrained", "cost_hamiltonian", "mixer_hamiltonian"), MIS)
    def test_mis_output(self, graph, constrained, cost_hamiltonian, mixer_hamiltonian):
        """Tests that the output of the Max Indepenent Set method is correct"""

        cost_h, mixer_h = qaoa.max_independent_set(graph, constrained=constrained)

        assert decompose_hamiltonian(cost_hamiltonian) == decompose_hamiltonian(cost_h)
        assert decompose_hamiltonian(mixer_hamiltonian) == decompose_hamiltonian(mixer_h)

    @pytest.mark.parametrize(("graph", "constrained", "cost_hamiltonian", "mixer_hamiltonian"), MVC)
    def test_mvc_output(self, graph, constrained, cost_hamiltonian, mixer_hamiltonian):
        """Tests that the output of the Min Vertex Cover method is correct"""

        cost_h, mixer_h = qaoa.min_vertex_cover(graph, constrained=constrained)

        assert decompose_hamiltonian(cost_hamiltonian) == decompose_hamiltonian(cost_h)
        assert decompose_hamiltonian(mixer_hamiltonian) == decompose_hamiltonian(mixer_h)

    @pytest.mark.parametrize(
        ("graph", "constrained", "cost_hamiltonian", "mixer_hamiltonian"), MAXCLIQUE
    )
    def test_max_clique_output(self, graph, constrained, cost_hamiltonian, mixer_hamiltonian):
        """Tests that the output of the Maximum Clique method is correct"""

        cost_h, mixer_h = qaoa.max_clique(graph, constrained=constrained)

        assert decompose_hamiltonian(cost_hamiltonian) == decompose_hamiltonian(cost_h)
        assert decompose_hamiltonian(mixer_hamiltonian) == decompose_hamiltonian(mixer_h)


class TestUtils:
    """Tests that the utility functions are working properly"""

    @pytest.mark.parametrize(
        ("hamiltonian", "value"),
        (
            (qml.Hamiltonian([1, 1], [qml.PauliZ(0), qml.PauliZ(1)]), True),
            (qml.Hamiltonian([1, 1], [qml.PauliX(0), qml.PauliZ(1)]), False),
            (qml.Hamiltonian([1, 1], [qml.PauliZ(0) @ qml.Identity(1), qml.PauliZ(1)]), True),
            (qml.Hamiltonian([1, 1], [qml.PauliZ(0), qml.PauliX(0) @ qml.PauliZ(1)]), False),
        ),
    )
    def test_diagonal_terms(self, hamiltonian, value):
        assert qaoa.layers._diagonal_terms(hamiltonian) == value


class TestLayers:
    """Tests that the cost and mixer layers are being constructed properly"""

    def test_mixer_layer_errors(self):
        """Tests that the mixer layer is throwing the correct errors"""

        hamiltonian = [[1, 1], [1, 1]]

        with pytest.raises(ValueError, match=r"hamiltonian must be of type pennylane.Hamiltonian"):
            qaoa.mixer_layer(0.1, hamiltonian)

    def test_cost_layer_errors(self):
        """Tests that the cost layer is throwing the correct errors"""

        hamiltonian = [[1, 1], [1, 1]]

        with pytest.raises(ValueError, match=r"hamiltonian must be of type pennylane.Hamiltonian"):
            qaoa.cost_layer(0.1, hamiltonian)

        hamiltonian = qml.Hamiltonian([1, 1], [qml.PauliZ(0), qml.PauliX(1)])

        with pytest.raises(
            ValueError,
            match=r"hamiltonian must be written only in terms of PauliZ and Identity gates",
        ):
            qaoa.cost_layer(0.1, hamiltonian)

    @pytest.mark.parametrize(
        ("mixer", "gates"),
        [
            [
                qml.Hamiltonian([1, 1], [qml.PauliX(0), qml.PauliX(1)]),
                [qml.PauliRot(2, "X", wires=[0]), qml.PauliRot(2, "X", wires=[1])],
            ],
            [
                qaoa.xy_mixer(Graph([(0, 1), (1, 2), (2, 0)])),
                [
                    qml.PauliRot(1, "XX", wires=[0, 1]),
                    qml.PauliRot(1, "YY", wires=[0, 1]),
                    qml.PauliRot(1, "XX", wires=[0, 2]),
                    qml.PauliRot(1, "YY", wires=[0, 2]),
                    qml.PauliRot(1, "XX", wires=[1, 2]),
                    qml.PauliRot(1, "YY", wires=[1, 2]),
                ],
            ],
        ],
    )
    def test_mixer_layer_output(self, mixer, gates):
        """Tests that the gates of the mixer layer are correct"""

        alpha = 1

        with qml.tape.OperationRecorder() as rec:
            qaoa.mixer_layer(alpha, mixer)

        rec = rec.expand()

        for i, j in zip(rec.operations, gates):

            prep = [i.name, i.parameters, i.wires]
            target = [j.name, j.parameters, j.wires]

            assert prep == target

    @pytest.mark.parametrize(
        ("cost", "gates"),
        [
            [
                qml.Hamiltonian([1, 1], [qml.PauliZ(0), qml.PauliZ(1)]),
                [qml.PauliRot(2, "Z", wires=[0]), qml.PauliRot(2, "Z", wires=[1])],
            ],
            [
                qaoa.maxcut(Graph([(0, 1), (1, 2), (2, 0)]))[0],
                [
                    qml.PauliRot(1, "ZZ", wires=[0, 1]),
                    qml.PauliRot(1, "ZZ", wires=[0, 2]),
                    qml.PauliRot(1, "ZZ", wires=[1, 2]),
                ],
            ],
        ],
    )
    def test_cost_layer_output(self, cost, gates):
        """Tests that the gates of the cost layer is correct"""

        gamma = 1

        with qml.tape.OperationRecorder() as rec:
            qaoa.cost_layer(gamma, cost)

        rec = rec.expand()

        for i, j in zip(rec.operations, gates):
            prep = [i.name, i.parameters, i.wires]
            target = [j.name, j.parameters, j.wires]

        assert prep == target


class TestIntegration:
    """Test integration of the QAOA module with PennyLane"""

    def test_module_example(self, tol):
        """Test the example in the QAOA module docstring"""

        # Defines the wires and the graph on which MaxCut is being performed
        wires = range(3)
        graph = Graph([(0, 1), (1, 2), (2, 0)])

        # Defines the QAOA cost and mixer Hamiltonians
        cost_h, mixer_h = qaoa.maxcut(graph)

        # Defines a layer of the QAOA ansatz from the cost and mixer Hamiltonians
        def qaoa_layer(gamma, alpha):
            qaoa.cost_layer(gamma, cost_h)
            qaoa.mixer_layer(alpha, mixer_h)

        # Repeatedly applies layers of the QAOA ansatz
        def circuit(params, **kwargs):
            for w in wires:
                qml.Hadamard(wires=w)

            qml.layer(qaoa_layer, 2, params[0], params[1])

        # Defines the device and the QAOA cost function
        dev = qml.device("default.qubit", wires=len(wires))
        cost_function = qml.ExpvalCost(circuit, cost_h, dev)

        res = cost_function([[1, 1], [1, 1]])
        expected = -1.8260274380964299

        assert np.allclose(res, expected, atol=tol, rtol=0)


class TestCycles:
    """Tests that ``cycle`` module functions are behaving correctly"""

    def test_edges_to_wires(self):
        """Test that edges_to_wires returns the correct mapping"""
        g = nx.lollipop_graph(4, 1)
        r = edges_to_wires(g)

        assert r == {(0, 1): 0, (0, 2): 1, (0, 3): 2, (1, 2): 3, (1, 3): 4, (2, 3): 5, (3, 4): 6}

    def test_wires_to_edges(self):
        """Test that wires_to_edges returns the correct mapping"""
        g = nx.lollipop_graph(4, 1)
        r = wires_to_edges(g)

        assert r == {0: (0, 1), 1: (0, 2), 2: (0, 3), 3: (1, 2), 4: (1, 3), 5: (2, 3), 6: (3, 4)}

    def test_partial_cycle_mixer_complete(self):
        """Test if the _partial_cycle_mixer function returns the expected Hamiltonian for a fixed
        example"""
        g = nx.complete_graph(4).to_directed()
        edge = (0, 1)

        h = _partial_cycle_mixer(g, edge)

        ops_expected = [
            qml.PauliX(0) @ qml.PauliX(1) @ qml.PauliX(7),
            qml.PauliY(0) @ qml.PauliY(1) @ qml.PauliX(7),
            qml.PauliY(0) @ qml.PauliX(1) @ qml.PauliY(7),
            qml.PauliX(0) @ qml.PauliY(1) @ qml.PauliY(7),
            qml.PauliX(0) @ qml.PauliX(2) @ qml.PauliX(10),
            qml.PauliY(0) @ qml.PauliY(2) @ qml.PauliX(10),
            qml.PauliY(0) @ qml.PauliX(2) @ qml.PauliY(10),
            qml.PauliX(0) @ qml.PauliY(2) @ qml.PauliY(10),
        ]
        coeffs_expected = [0.25, 0.25, 0.25, -0.25, 0.25, 0.25, 0.25, -0.25]

        assert h.coeffs == coeffs_expected
        assert all(op.wires == op_e.wires for op, op_e in zip(h.ops, ops_expected))
        assert all(op.name == op_e.name for op, op_e in zip(h.ops, ops_expected))

    def test_partial_cycle_mixer_incomplete(self):
        """Test if the _partial_cycle_mixer function returns the expected Hamiltonian for a fixed
        example"""
        g = nx.complete_graph(4).to_directed()
        g.remove_edge(2, 1)  # remove an egde to make graph incomplete
        edge = (0, 1)

        h = _partial_cycle_mixer(g, edge)

        ops_expected = [
            qml.PauliX(0) @ qml.PauliX(2) @ qml.PauliX(9),
            qml.PauliY(0) @ qml.PauliY(2) @ qml.PauliX(9),
            qml.PauliY(0) @ qml.PauliX(2) @ qml.PauliY(9),
            qml.PauliX(0) @ qml.PauliY(2) @ qml.PauliY(9),
        ]
        coeffs_expected = [0.25, 0.25, 0.25, -0.25]

        assert h.coeffs == coeffs_expected
        assert all(op.wires == op_e.wires for op, op_e in zip(h.ops, ops_expected))
        assert all(op.name == op_e.name for op, op_e in zip(h.ops, ops_expected))

    def test_cycle_mixer(self):
        """Test if the cycle_mixer Hamiltonian maps valid cycles to valid cycles"""
        n_nodes = 3
        g = nx.complete_graph(n_nodes).to_directed()
        m = wires_to_edges(g)
        n_wires = len(g.edges)

        # Find Hamiltonian and its matrix representation
        h = cycle_mixer(g)
        h_matrix = np.real_if_close(matrix(h, n_wires).toarray())

        # Decide which bitstrings are valid and which are invalid
        valid_bitstrings_indx = []
        invalid_bitstrings_indx = []

        for indx, bitstring in enumerate(itertools.product([0, 1], repeat=n_wires)):
            wires = [i for i, bit in enumerate(bitstring) if bit == 1]
            edges = [m[wire] for wire in wires]

            flows = [0 for i in range(n_nodes)]

            for start, end in edges:
                flows[start] += 1
                flows[end] -= 1

            # A bitstring is valid if the net flow is zero and we aren't the empty set or the set of all
            # edges. Note that the max out-flow constraint is not imposed, which means we can pass
            # through nodes more than once
            if sum(np.abs(flows)) == 0 and 0 < len(edges) < n_wires:
                valid_bitstrings_indx.append(indx)
            else:
                invalid_bitstrings_indx.append(indx)

        # Check that valid bitstrings map to a subset of the valid bitstrings
        for indx in valid_bitstrings_indx:
            column = h_matrix[:, indx]
            destination_indxs = set(np.argwhere(column != 0).flatten())

            assert destination_indxs.issubset(valid_bitstrings_indx)

        # Check that invalid bitstrings map to a subset of the invalid bitstrings
        for indx in invalid_bitstrings_indx:
            column = h_matrix[:, indx]
            destination_indxs = set(np.argwhere(column != 0).flatten())

            assert destination_indxs.issubset(invalid_bitstrings_indx)

        # Now consider a unitary generated by the Hamiltonian
        h_matrix_e = expm(1j * h_matrix)

        # We expect non-zero transitions among the set of valid bitstrings, and no transitions outside
        for indx in valid_bitstrings_indx:
            column = h_matrix_e[:, indx]
            destination_indxs = np.argwhere(column != 0).flatten().tolist()
            assert destination_indxs == valid_bitstrings_indx

        # Check that invalid bitstrings transition within the set of invalid bitstrings
        for indx in invalid_bitstrings_indx:
            column = h_matrix_e[:, indx]
            destination_indxs = set(np.argwhere(column != 0).flatten().tolist())
            assert destination_indxs.issubset(invalid_bitstrings_indx)

    def test_matrix(self):
        """Test that the matrix function works as expected on a fixed example"""
        g = nx.lollipop_graph(3, 1)
        h = qml.qaoa.bit_flip_mixer(g, 0)

        mat = matrix(h, 4)
        mat_expected = np.array(
            [
                [0, 1, 1, 0, 1, 0, 0, 0, 1, 0, 0, 0, 0, 0, 0, 0],
                [1, 0, 0, 0, 0, 1, 0, 0, 0, 1, 0, 0, 0, 0, 0, 0],
                [1, 0, 0, 0, 0, 0, 0, 0, 0, 0, 0, 0, 0, 0, 0, 0],
                [0, 0, 0, 0, 0, 0, 0, 0, 0, 0, 0, 0, 0, 0, 0, 0],
                [1, 0, 0, 0, 0, 1, 0, 0, 0, 0, 0, 0, 0, 0, 0, 0],
                [0, 1, 0, 0, 1, 0, 0, 0, 0, 0, 0, 0, 0, 0, 0, 0],
                [0, 0, 0, 0, 0, 0, 0, 0, 0, 0, 0, 0, 0, 0, 0, 0],
                [0, 0, 0, 0, 0, 0, 0, 0, 0, 0, 0, 0, 0, 0, 0, 0],
                [1, 0, 0, 0, 0, 0, 0, 0, 0, 1, 0, 0, 0, 0, 0, 0],
                [0, 1, 0, 0, 0, 0, 0, 0, 1, 0, 0, 0, 0, 0, 0, 0],
                [0, 0, 0, 0, 0, 0, 0, 0, 0, 0, 0, 0, 0, 0, 0, 0],
                [0, 0, 0, 0, 0, 0, 0, 0, 0, 0, 0, 0, 0, 0, 0, 0],
                [0, 0, 0, 0, 0, 0, 0, 0, 0, 0, 0, 0, 0, 1, 0, 0],
                [0, 0, 0, 0, 0, 0, 0, 0, 0, 0, 0, 0, 1, 0, 0, 0],
                [0, 0, 0, 0, 0, 0, 0, 0, 0, 0, 0, 0, 0, 0, 0, 0],
                [0, 0, 0, 0, 0, 0, 0, 0, 0, 0, 0, 0, 0, 0, 0, 0],
            ]
        )

        assert np.allclose(mat.toarray(), mat_expected)

    def test_edges_to_wires_directed(self):
        """Test that edges_to_wires returns the correct mapping on a directed graph"""
        g = nx.lollipop_graph(4, 1).to_directed()
        r = edges_to_wires(g)

        assert r == {
            (0, 1): 0,
            (0, 2): 1,
            (0, 3): 2,
            (1, 0): 3,
            (1, 2): 4,
            (1, 3): 5,
            (2, 0): 6,
            (2, 1): 7,
            (2, 3): 8,
            (3, 0): 9,
            (3, 1): 10,
            (3, 2): 11,
            (3, 4): 12,
            (4, 3): 13,
        }

    def test_wires_to_edges_directed(self):
        """Test that wires_to_edges returns the correct mapping on a directed graph"""
        g = nx.lollipop_graph(4, 1).to_directed()
        r = wires_to_edges(g)

        assert r == {
            0: (0, 1),
            1: (0, 2),
            2: (0, 3),
            3: (1, 0),
            4: (1, 2),
            5: (1, 3),
            6: (2, 0),
            7: (2, 1),
            8: (2, 3),
            9: (3, 0),
            10: (3, 1),
            11: (3, 2),
            12: (3, 4),
            13: (4, 3),
        }

    def test_loss_hamiltonian_complete(self):
        """Test if the loss_hamiltonian function returns the expected result on a
        manually-calculated example of a 3-node complete digraph"""
        g = nx.complete_graph(3).to_directed()
        edge_weight_data = {edge: (i + 1) * 0.5 for i, edge in enumerate(g.edges)}
        for k, v in edge_weight_data.items():
            g[k[0]][k[1]]["weight"] = v
        h = loss_hamiltonian(g)

        expected_ops = [
            qml.PauliZ(0),
            qml.PauliZ(1),
            qml.PauliZ(2),
            qml.PauliZ(3),
            qml.PauliZ(4),
            qml.PauliZ(5),
        ]
        expected_coeffs = [np.log(0.5), np.log(1), np.log(1.5), np.log(2), np.log(2.5), np.log(3)]

        assert expected_coeffs == h.coeffs
        assert all([op.wires == exp.wires for op, exp in zip(h.ops, expected_ops)])
        assert all([type(op) is type(exp) for op, exp in zip(h.ops, expected_ops)])

    def test_loss_hamiltonian_incomplete(self):
        """Test if the loss_hamiltonian function returns the expected result on a
        manually-calculated example of a 4-node incomplete digraph"""
        g = nx.lollipop_graph(4, 1).to_directed()
        edge_weight_data = {edge: (i + 1) * 0.5 for i, edge in enumerate(g.edges)}
        for k, v in edge_weight_data.items():
            g[k[0]][k[1]]["weight"] = v
        h = loss_hamiltonian(g)

        expected_ops = [
            qml.PauliZ(0),
            qml.PauliZ(1),
            qml.PauliZ(2),
            qml.PauliZ(3),
            qml.PauliZ(4),
            qml.PauliZ(5),
            qml.PauliZ(6),
            qml.PauliZ(7),
            qml.PauliZ(8),
            qml.PauliZ(9),
            qml.PauliZ(10),
            qml.PauliZ(11),
            qml.PauliZ(12),
            qml.PauliZ(13),
        ]
        expected_coeffs = [
            np.log(0.5),
            np.log(1),
            np.log(1.5),
            np.log(2),
            np.log(2.5),
            np.log(3),
            np.log(3.5),
            np.log(4),
            np.log(4.5),
            np.log(5),
            np.log(5.5),
            np.log(6),
            np.log(6.5),
            np.log(7),
        ]

        assert expected_coeffs == h.coeffs
        assert all([op.wires == exp.wires for op, exp in zip(h.ops, expected_ops)])
        assert all([type(op) is type(exp) for op, exp in zip(h.ops, expected_ops)])

    def test_self_loop_raises_error(self):
        """Test graphs with self loop raises ValueError"""
        g = nx.complete_graph(3).to_directed()
        edge_weight_data = {edge: (i + 1) * 0.5 for i, edge in enumerate(g.edges)}
        for k, v in edge_weight_data.items():
            g[k[0]][k[1]]["weight"] = v

        g.add_edge(1, 1)  # add self loop

        with pytest.raises(ValueError, match="Graph contains self-loops"):
            loss_hamiltonian(g)

    def test_missing_edge_weight_data_raises_error(self):
        """Test graphs with no edge weight data raises `KeyError`"""
        g = nx.complete_graph(3).to_directed()

        with pytest.raises(KeyError, match="does not contain weight data"):
            loss_hamiltonian(g)

    def test_square_hamiltonian_terms(self):
        """Test if the _square_hamiltonian_terms function returns the expected result on a fixed
        example"""
        coeffs = [1, -1, -1, 1]
        ops = [qml.Identity(0), qml.PauliZ(0), qml.PauliZ(1), qml.PauliZ(3)]

        expected_coeffs = [
            1,
            -1,
            -1,
            1,
            -1,
            1,
            1,
            -1,
            -1,
            1,
            1,
            -1,
            1,
            -1,
            -1,
            1,
        ]
        expected_ops = [
            qml.Identity(0),
            qml.PauliZ(0),
            qml.PauliZ(1),
            qml.PauliZ(3),
            qml.PauliZ(0),
            qml.Identity(0),
            qml.PauliZ(0) @ qml.PauliZ(1),
            qml.PauliZ(0) @ qml.PauliZ(3),
            qml.PauliZ(1),
            qml.PauliZ(0) @ qml.PauliZ(1),
            qml.Identity(0),
            qml.PauliZ(1) @ qml.PauliZ(3),
            qml.PauliZ(3),
            qml.PauliZ(0) @ qml.PauliZ(3),
            qml.PauliZ(1) @ qml.PauliZ(3),
            qml.Identity(0),
        ]

        squared_coeffs, squared_ops = _square_hamiltonian_terms(coeffs, ops)

        assert squared_coeffs == expected_coeffs
        assert all(
            [
                op1.name == op2.name and op1.wires == op2.wires
                for op1, op2 in zip(expected_ops, squared_ops)
            ]
<<<<<<< HEAD
        )

    def test_inner_out_flow_constraint_hamiltonian(self):
        """Test if the _inner_out_flow_constraint_hamiltonian function returns the expected result on a
        manually-calculated example of a 3-node complete digraph relative to the 0 node"""

        g = nx.complete_graph(3).to_directed()
        h = _inner_out_flow_constraint_hamiltonian(g, 0)

        expected_ops = [
            qml.Identity(0),
            qml.PauliZ(0) @ qml.PauliZ(1),
            qml.PauliZ(0),
            qml.PauliZ(1),
        ]

        expected_coeffs = [2, 2, -2, -2]

        assert expected_coeffs == h.coeffs
        for i, expected_op in enumerate(expected_ops):
            print(str(h.ops[i]) == str(expected_op))
        assert all([op.wires == exp.wires for op, exp in zip(h.ops, expected_ops)])

    def test_inner_out_flow_constraint_hamiltonian_non_complete(self):
        """Test if the _inner_out_flow_constraint_hamiltonian function returns the expected result on a manually-calculated
        example of a 3-node complete digraph relative to the 0 node, with the (0, 1) edge removed"""
        g = nx.complete_graph(3).to_directed()
        g.remove_edge(0, 1)
        h = _inner_out_flow_constraint_hamiltonian(g, 0)

        expected_ops = [qml.PauliZ(wires=[0])]
        expected_coeffs = [0]

        assert expected_coeffs == h.coeffs
        for i, expected_op in enumerate(expected_ops):
            print(str(h.ops[i]) == str(expected_op))
        assert all([op.wires == exp.wires for op, exp in zip(h.ops, expected_ops)])

    def test_out_flow_constraint(self):
        """Test the out-flow constraint Hamiltonian is minimised by states that correspond to subgraphs
        that only ever have 0 or 1 edge leaving each node
        """
        g = nx.complete_graph(3).to_directed()
        h = out_flow_constraint(g)
        m = wires_to_edges(g)
        wires = len(g.edges)

        # We use PL to find the energies corresponding to each possible bitstring
        dev = qml.device("default.qubit", wires=wires)

        def states(basis_state, **kwargs):
            qml.BasisState(basis_state, wires=range(wires))

        cost = qml.ExpvalCost(states, h, dev, optimize=True)

        # Calculate the set of all bitstrings
        bitstrings = itertools.product([0, 1], repeat=wires)

        # Calculate the corresponding energies
        energies_bitstrings = ((cost(bitstring).numpy(), bitstring) for bitstring in bitstrings)

        for energy, bs in energies_bitstrings:

            # convert binary string to wires then wires to edges
            wires_ = tuple(i for i, s in enumerate(bs) if s != 0)
            edges = tuple(m[w] for w in wires_)

            # find the number of edges leaving each node
            num_edges_leaving_node = {node: 0 for node in g.nodes}
            for e in edges:
                num_edges_leaving_node[e[0]] += 1

            # check that if the max number of edges is <=1 it corresponds to a state that minimized the out_flow_constraint Hamiltonian
            if max(num_edges_leaving_node.values()) > 1:
                assert energy > min(energies_bitstrings)[0]
            elif max(num_edges_leaving_node.values()) <= 1:
                assert energy == min(energies_bitstrings)[0]

    def test_out_flow_constraint_undirected_raises_error(self):
        """Test `out_flow_constraint` raises ValueError if input graph is not directed"""
        g = nx.complete_graph(3)  # undirected graph

        with pytest.raises(ValueError):
            h = out_flow_constraint(g)
=======
        )
>>>>>>> 86246cd0
<|MERGE_RESOLUTION|>--- conflicted
+++ resolved
@@ -1062,8 +1062,8 @@
                 op1.name == op2.name and op1.wires == op2.wires
                 for op1, op2 in zip(expected_ops, squared_ops)
             ]
-<<<<<<< HEAD
         )
+
 
     def test_inner_out_flow_constraint_hamiltonian(self):
         """Test if the _inner_out_flow_constraint_hamiltonian function returns the expected result on a
@@ -1146,7 +1146,4 @@
         g = nx.complete_graph(3)  # undirected graph
 
         with pytest.raises(ValueError):
-            h = out_flow_constraint(g)
-=======
-        )
->>>>>>> 86246cd0
+            h = out_flow_constraint(g)