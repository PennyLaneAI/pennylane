# Copyright 2018-2020 Xanadu Quantum Technologies Inc.

# Licensed under the Apache License, Version 2.0 (the "License");
# you may not use this file except in compliance with the License.
# You may obtain a copy of the License at

#     http://www.apache.org/licenses/LICENSE-2.0

# Unless required by applicable law or agreed to in writing, software
# distributed under the License is distributed on an "AS IS" BASIS,
# WITHOUT WARRANTIES OR CONDITIONS OF ANY KIND, either express or implied.
# See the License for the specific language governing permissions and
# limitations under the License.
"""
Unit tests for the :mod:`pennylane.qaoa` submodule.
"""
import pytest
import numpy as np
import networkx as nx
import pennylane as qml
from pennylane import qaoa
from networkx import Graph
from pennylane.wires import Wires
from pennylane.qaoa.cycle import edges_to_wires, wires_to_edges, edge_weight

#####################################################

graph = Graph()
graph.add_nodes_from([0, 1, 2])
graph.add_edges_from([(0, 1), (1, 2)])

non_consecutive_graph = Graph([(0, 4), (3, 4), (2, 1), (2, 0)])


def decompose_hamiltonian(hamiltonian):

    coeffs = hamiltonian.coeffs
    ops = [i.name for i in hamiltonian.ops]
    wires = [i.wires for i in hamiltonian.ops]

    return [coeffs, ops, wires]


class TestMixerHamiltonians:
    """Tests that the mixer Hamiltonians are being generated correctly"""

    def test_x_mixer_output(self):
        """Tests that the output of the Pauli-X mixer is correct"""

        wires = range(4)
        mixer_hamiltonian = qaoa.x_mixer(wires)

        mixer_coeffs = mixer_hamiltonian.coeffs
        mixer_ops = [i.name for i in mixer_hamiltonian.ops]
        mixer_wires = [i.wires[0] for i in mixer_hamiltonian.ops]

        assert mixer_coeffs == [1, 1, 1, 1]
        assert mixer_ops == ["PauliX", "PauliX", "PauliX", "PauliX"]
        assert mixer_wires == [0, 1, 2, 3]

    def test_xy_mixer_type_error(self):
        """Tests that the XY mixer throws the correct error"""

        graph = [(0, 1), (1, 2)]

        with pytest.raises(ValueError, match=r"Input graph must be a nx.Graph object, got list"):
            qaoa.xy_mixer(graph)

    @pytest.mark.parametrize(
        ("graph", "target_hamiltonian"),
        [
            (
                Graph([(0, 1), (1, 2), (2, 3)]),
                qml.Hamiltonian(
                    [0.5, 0.5, 0.5, 0.5, 0.5, 0.5],
                    [
                        qml.PauliX(0) @ qml.PauliX(1),
                        qml.PauliY(0) @ qml.PauliY(1),
                        qml.PauliX(1) @ qml.PauliX(2),
                        qml.PauliY(1) @ qml.PauliY(2),
                        qml.PauliX(2) @ qml.PauliX(3),
                        qml.PauliY(2) @ qml.PauliY(3),
                    ],
                ),
            ),
            (
                Graph((np.array([0, 1]), np.array([1, 2]), np.array([2, 0]))),
                qml.Hamiltonian(
                    [0.5, 0.5, 0.5, 0.5, 0.5, 0.5],
                    [
                        qml.PauliX(0) @ qml.PauliX(1),
                        qml.PauliY(0) @ qml.PauliY(1),
                        qml.PauliX(0) @ qml.PauliX(2),
                        qml.PauliY(0) @ qml.PauliY(2),
                        qml.PauliX(1) @ qml.PauliX(2),
                        qml.PauliY(1) @ qml.PauliY(2),
                    ],
                ),
            ),
            (
                graph,
                qml.Hamiltonian(
                    [0.5, 0.5, 0.5, 0.5],
                    [
                        qml.PauliX(0) @ qml.PauliX(1),
                        qml.PauliY(0) @ qml.PauliY(1),
                        qml.PauliX(1) @ qml.PauliX(2),
                        qml.PauliY(1) @ qml.PauliY(2),
                    ],
                ),
            ),
            (
                non_consecutive_graph,
                qml.Hamiltonian(
                    [0.5, 0.5, 0.5, 0.5, 0.5, 0.5, 0.5, 0.5],
                    [
                        qml.PauliX(0) @ qml.PauliX(4),
                        qml.PauliY(0) @ qml.PauliY(4),
                        qml.PauliX(0) @ qml.PauliX(2),
                        qml.PauliY(0) @ qml.PauliY(2),
                        qml.PauliX(4) @ qml.PauliX(3),
                        qml.PauliY(4) @ qml.PauliY(3),
                        qml.PauliX(2) @ qml.PauliX(1),
                        qml.PauliY(2) @ qml.PauliY(1),
                    ],
                ),
            ),
        ],
    )
    def test_xy_mixer_output(self, graph, target_hamiltonian):
        """Tests that the output of the XY mixer is correct"""

        mixer_hamiltonian = qaoa.xy_mixer(graph)

        mixer_coeffs = mixer_hamiltonian.coeffs
        mixer_ops = [i.name for i in mixer_hamiltonian.ops]
        mixer_wires = [i.wires for i in mixer_hamiltonian.ops]

        target_coeffs = target_hamiltonian.coeffs
        target_ops = [i.name for i in target_hamiltonian.ops]
        target_wires = [i.wires for i in target_hamiltonian.ops]

        assert mixer_coeffs == target_coeffs
        assert mixer_ops == target_ops
        assert mixer_wires == target_wires

    def test_bit_flip_mixer_errors(self):
        """Tests that the bit-flip mixer throws the correct errors"""

        graph = [(0, 1), (1, 2)]
        with pytest.raises(ValueError, match=r"Input graph must be a nx.Graph object"):
            qaoa.bit_flip_mixer(graph, 0)

        n = 2
        with pytest.raises(ValueError, match=r"'b' must be either 0 or 1"):
            qaoa.bit_flip_mixer(Graph(graph), n)

    @pytest.mark.parametrize(
        ("graph", "n", "target_hamiltonian"),
        [
            (
                Graph([(0, 1)]),
                1,
                qml.Hamiltonian(
                    [0.5, -0.5, 0.5, -0.5],
                    [
                        qml.PauliX(0),
                        qml.PauliX(0) @ qml.PauliZ(1),
                        qml.PauliX(1),
                        qml.PauliX(1) @ qml.PauliZ(0),
                    ],
                ),
            ),
            (
                Graph([(0, 1), (1, 2)]),
                0,
                qml.Hamiltonian(
                    [0.5, 0.5, 0.25, 0.25, 0.25, 0.25, 0.5, 0.5],
                    [
                        qml.PauliX(0),
                        qml.PauliX(0) @ qml.PauliZ(1),
                        qml.PauliX(1),
                        qml.PauliX(1) @ qml.PauliZ(2),
                        qml.PauliX(1) @ qml.PauliZ(0),
                        qml.PauliX(1) @ qml.PauliZ(0) @ qml.PauliZ(2),
                        qml.PauliX(2),
                        qml.PauliX(2) @ qml.PauliZ(1),
                    ],
                ),
            ),
            (
                Graph([("b", 1), (1, 0.3), (0.3, "b")]),
                1,
                qml.Hamiltonian(
                    [0.25, -0.25, -0.25, 0.25, 0.25, -0.25, -0.25, 0.25, 0.25, -0.25, -0.25, 0.25],
                    [
                        qml.PauliX("b"),
                        qml.PauliX("b") @ qml.PauliZ(0.3),
                        qml.PauliX("b") @ qml.PauliZ(1),
                        qml.PauliX("b") @ qml.PauliZ(1) @ qml.PauliZ(0.3),
                        qml.PauliX(1),
                        qml.PauliX(1) @ qml.PauliZ(0.3),
                        qml.PauliX(1) @ qml.PauliZ("b"),
                        qml.PauliX(1) @ qml.PauliZ("b") @ qml.PauliZ(0.3),
                        qml.PauliX(0.3),
                        qml.PauliX(0.3) @ qml.PauliZ("b"),
                        qml.PauliX(0.3) @ qml.PauliZ(1),
                        qml.PauliX(0.3) @ qml.PauliZ(1) @ qml.PauliZ("b"),
                    ],
                ),
            ),
        ],
    )
    def test_bit_flip_mixer_output(self, graph, n, target_hamiltonian):
        """Tests that the output of the bit-flip mixer is correct"""

        mixer_hamiltonian = qaoa.bit_flip_mixer(graph, n)
        assert decompose_hamiltonian(mixer_hamiltonian) == decompose_hamiltonian(target_hamiltonian)


"""GENERATES CASES TO TEST THE MAXCUT PROBLEM"""

GRAPHS = [
    Graph([(0, 1), (1, 2)]),
    Graph((np.array([0, 1]), np.array([1, 2]), np.array([0, 2]))),
    graph,
]

COST_COEFFS = [[0.5, 0.5, -1.0], [0.5, 0.5, 0.5, -1.5], [0.5, 0.5, -1.0]]

COST_TERMS = [
    [qml.PauliZ(0) @ qml.PauliZ(1), qml.PauliZ(1) @ qml.PauliZ(2), qml.Identity(0)],
    [
        qml.PauliZ(0) @ qml.PauliZ(1),
        qml.PauliZ(0) @ qml.PauliZ(2),
        qml.PauliZ(1) @ qml.PauliZ(2),
        qml.Identity(0),
    ],
    [qml.PauliZ(0) @ qml.PauliZ(1), qml.PauliZ(1) @ qml.PauliZ(2), qml.Identity(0)],
]

COST_HAMILTONIANS = [qml.Hamiltonian(COST_COEFFS[i], COST_TERMS[i]) for i in range(3)]

MIXER_COEFFS = [[1, 1, 1], [1, 1, 1], [1, 1, 1]]

MIXER_TERMS = [
    [qml.PauliX(0), qml.PauliX(1), qml.PauliX(2)],
    [qml.PauliX(0), qml.PauliX(1), qml.PauliX(2)],
    [qml.PauliX(0), qml.PauliX(1), qml.PauliX(2)],
]

MIXER_HAMILTONIANS = [qml.Hamiltonian(MIXER_COEFFS[i], MIXER_TERMS[i]) for i in range(3)]

MAXCUT = list(zip(GRAPHS, COST_HAMILTONIANS, MIXER_HAMILTONIANS))

"""GENERATES THE CASES TO TEST THE MAX INDEPENDENT SET PROBLEM"""

CONSTRAINED = [True, True, False]

COST_COEFFS = [[1, 1, 1], [1, 1, 1], [0.75, 0.25, -0.5, 0.75, 0.25]]

COST_TERMS = [
    [qml.PauliZ(0), qml.PauliZ(1), qml.PauliZ(2)],
    [qml.PauliZ(0), qml.PauliZ(1), qml.PauliZ(2)],
    [
        qml.PauliZ(0) @ qml.PauliZ(1),
        qml.PauliZ(0),
        qml.PauliZ(1),
        qml.PauliZ(1) @ qml.PauliZ(2),
        qml.PauliZ(2),
    ],
]

COST_HAMILTONIANS = [qml.Hamiltonian(COST_COEFFS[i], COST_TERMS[i]) for i in range(3)]

MIXER_COEFFS = [
    [0.5, 0.5, 0.25, 0.25, 0.25, 0.25, 0.5, 0.5],
    [0.25, 0.25, 0.25, 0.25, 0.25, 0.25, 0.25, 0.25, 0.25, 0.25, 0.25, 0.25],
    [1, 1, 1],
]

MIXER_TERMS = [
    [
        qml.PauliX(0),
        qml.PauliX(0) @ qml.PauliZ(1),
        qml.PauliX(1),
        qml.PauliX(1) @ qml.PauliZ(2),
        qml.PauliX(1) @ qml.PauliZ(0),
        qml.PauliX(1) @ qml.PauliZ(0) @ qml.PauliZ(2),
        qml.PauliX(2),
        qml.PauliX(2) @ qml.PauliZ(1),
    ],
    [
        qml.PauliX(0),
        qml.PauliX(0) @ qml.PauliZ(2),
        qml.PauliX(0) @ qml.PauliZ(1),
        qml.PauliX(0) @ qml.PauliZ(1) @ qml.PauliZ(2),
        qml.PauliX(1),
        qml.PauliX(1) @ qml.PauliZ(2),
        qml.PauliX(1) @ qml.PauliZ(0),
        qml.PauliX(1) @ qml.PauliZ(0) @ qml.PauliZ(2),
        qml.PauliX(2),
        qml.PauliX(2) @ qml.PauliZ(0),
        qml.PauliX(2) @ qml.PauliZ(1),
        qml.PauliX(2) @ qml.PauliZ(1) @ qml.PauliZ(0),
    ],
    [qml.PauliX(0), qml.PauliX(1), qml.PauliX(2)],
]

MIXER_HAMILTONIANS = [qml.Hamiltonian(MIXER_COEFFS[i], MIXER_TERMS[i]) for i in range(3)]

MIS = list(zip(GRAPHS, CONSTRAINED, COST_HAMILTONIANS, MIXER_HAMILTONIANS))

"""GENERATES THE CASES TO TEST THE MIn VERTEX COVER PROBLEM"""

COST_COEFFS = [[-1, -1, -1], [-1, -1, -1], [0.75, -0.25, 0.5, 0.75, -0.25]]

COST_TERMS = [
    [qml.PauliZ(0), qml.PauliZ(1), qml.PauliZ(2)],
    [qml.PauliZ(0), qml.PauliZ(1), qml.PauliZ(2)],
    [
        qml.PauliZ(0) @ qml.PauliZ(1),
        qml.PauliZ(0),
        qml.PauliZ(1),
        qml.PauliZ(1) @ qml.PauliZ(2),
        qml.PauliZ(2),
    ],
]

COST_HAMILTONIANS = [qml.Hamiltonian(COST_COEFFS[i], COST_TERMS[i]) for i in range(3)]

MIXER_COEFFS = [
    [0.5, -0.5, 0.25, -0.25, -0.25, 0.25, 0.5, -0.5],
    [0.25, -0.25, -0.25, 0.25, 0.25, -0.25, -0.25, 0.25, 0.25, -0.25, -0.25, 0.25],
    [1, 1, 1],
]

MIXER_HAMILTONIANS = [qml.Hamiltonian(MIXER_COEFFS[i], MIXER_TERMS[i]) for i in range(3)]

MVC = list(zip(GRAPHS, CONSTRAINED, COST_HAMILTONIANS, MIXER_HAMILTONIANS))

"""GENERATES THE CASES TO TEST THE MAXCLIQUE PROBLEM"""

COST_COEFFS = [[1, 1, 1], [1, 1, 1], [0.75, 0.25, 0.25, 1]]

COST_TERMS = [
    [qml.PauliZ(0), qml.PauliZ(1), qml.PauliZ(2)],
    [qml.PauliZ(0), qml.PauliZ(1), qml.PauliZ(2)],
    [qml.PauliZ(0) @ qml.PauliZ(2), qml.PauliZ(0), qml.PauliZ(2), qml.PauliZ(1)],
]

COST_HAMILTONIANS = [qml.Hamiltonian(COST_COEFFS[i], COST_TERMS[i]) for i in range(3)]

MIXER_COEFFS = [[0.5, 0.5, 1.0, 0.5, 0.5], [1.0, 1.0, 1.0], [1, 1, 1]]

MIXER_TERMS = [
    [
        qml.PauliX(0),
        qml.PauliX(0) @ qml.PauliZ(2),
        qml.PauliX(1),
        qml.PauliX(2),
        qml.PauliX(2) @ qml.PauliZ(0),
    ],
    [qml.PauliX(0), qml.PauliX(1), qml.PauliX(2)],
    [qml.PauliX(0), qml.PauliX(1), qml.PauliX(2)],
]

MIXER_HAMILTONIANS = [qml.Hamiltonian(MIXER_COEFFS[i], MIXER_TERMS[i]) for i in range(3)]

MAXCLIQUE = list(zip(GRAPHS, CONSTRAINED, COST_HAMILTONIANS, MIXER_HAMILTONIANS))

"""GENERATES CASES TO TEST EDGE DRIVER COST HAMILTONIAN"""

GRAPHS.append(graph)
GRAPHS.append(Graph([("b", 1), (1, 2.3)]))
REWARDS = [["00"], ["00", "11"], ["00", "01", "10"], ["00", "11", "01", "10"], ["00", "01", "10"]]

HAMILTONIANS = [
    qml.Hamiltonian(
        [-0.25, -0.25, -0.25, -0.25, -0.25, -0.25],
        [
            qml.PauliZ(0) @ qml.PauliZ(1),
            qml.PauliZ(0),
            qml.PauliZ(1),
            qml.PauliZ(1) @ qml.PauliZ(2),
            qml.PauliZ(1),
            qml.PauliZ(2),
        ],
    ),
    qml.Hamiltonian(
        [-0.5, -0.5, -0.5],
        [
            qml.PauliZ(0) @ qml.PauliZ(1),
            qml.PauliZ(0) @ qml.PauliZ(2),
            qml.PauliZ(1) @ qml.PauliZ(2),
        ],
    ),
    qml.Hamiltonian(
        [0.25, -0.25, -0.25, 0.25, -0.25, -0.25],
        [
            qml.PauliZ(0) @ qml.PauliZ(1),
            qml.PauliZ(0),
            qml.PauliZ(1),
            qml.PauliZ(1) @ qml.PauliZ(2),
            qml.PauliZ(1),
            qml.PauliZ(2),
        ],
    ),
    qml.Hamiltonian([1, 1, 1], [qml.Identity(0), qml.Identity(1), qml.Identity(2)]),
    qml.Hamiltonian(
        [0.25, -0.25, -0.25, 0.25, -0.25, -0.25],
        [
            qml.PauliZ("b") @ qml.PauliZ(1),
            qml.PauliZ("b"),
            qml.PauliZ(1),
            qml.PauliZ(1) @ qml.PauliZ(2.3),
            qml.PauliZ(1),
            qml.PauliZ(2.3),
        ],
    ),
]

EDGE_DRIVER = zip(GRAPHS, REWARDS, HAMILTONIANS)


def decompose_hamiltonian(hamiltonian):

    coeffs = hamiltonian.coeffs
    ops = [i.name for i in hamiltonian.ops]
    wires = [i.wires for i in hamiltonian.ops]

    return [coeffs, ops, wires]


class TestCostHamiltonians:
    """Tests that the cost Hamiltonians are being generated correctly"""

    """Tests the cost Hamiltonian components"""

    def test_bit_driver_error(self):
        """Tests that the bit driver Hamiltonian throws the correct error"""

        with pytest.raises(ValueError, match=r"'b' must be either 0 or 1"):
            qaoa.bit_driver(range(3), 2)

    def test_bit_driver_output(self):
        """Tests that the bit driver Hamiltonian has the correct output"""

        H = qaoa.bit_driver(range(3), 1)
        hamiltonian = qml.Hamiltonian([1, 1, 1], [qml.PauliZ(0), qml.PauliZ(1), qml.PauliZ(2)])

        assert decompose_hamiltonian(H) == decompose_hamiltonian(hamiltonian)

    def test_edge_driver_errors(self):
        """Tests that the edge driver Hamiltonian throws the correct errors"""

        with pytest.raises(
            ValueError, match=r"Encountered invalid entry in 'reward', expected 2-bit bitstrings."
        ):
            qaoa.edge_driver(Graph([(0, 1), (1, 2)]), ["10", "11", 21, "g"])

        with pytest.raises(
            ValueError,
            match=r"'reward' cannot contain either '10' or '01', must contain neither or both.",
        ):
            qaoa.edge_driver(Graph([(0, 1), (1, 2)]), ["11", "00", "01"])

        with pytest.raises(ValueError, match=r"Input graph must be a nx.Graph"):
            qaoa.edge_driver([(0, 1), (1, 2)], ["00", "11"])

    @pytest.mark.parametrize(("graph", "reward", "hamiltonian"), EDGE_DRIVER)
    def test_edge_driver_output(self, graph, reward, hamiltonian):
        """Tests that the edge driver Hamiltonian throws the correct errors"""

        H = qaoa.edge_driver(graph, reward)
        assert decompose_hamiltonian(H) == decompose_hamiltonian(hamiltonian)

    """Tests the cost Hamiltonians"""

    def test_cost_graph_error(self):
        """Tests that the cost Hamiltonians throw the correct error"""

        graph = [(0, 1), (1, 2)]

        with pytest.raises(ValueError, match=r"Input graph must be a nx\.Graph"):
            qaoa.maxcut(graph)
        with pytest.raises(ValueError, match=r"Input graph must be a nx\.Graph"):
            qaoa.max_independent_set(graph)
        with pytest.raises(ValueError, match=r"Input graph must be a nx\.Graph"):
            qaoa.min_vertex_cover(graph)
        with pytest.raises(ValueError, match=r"Input graph must be a nx\.Graph"):
            qaoa.max_clique(graph)

    @pytest.mark.parametrize(("graph", "cost_hamiltonian", "mixer_hamiltonian"), MAXCUT)
    def test_maxcut_output(self, graph, cost_hamiltonian, mixer_hamiltonian):
        """Tests that the output of the MaxCut method is correct"""

        cost_h, mixer_h = qaoa.maxcut(graph)

        assert decompose_hamiltonian(cost_hamiltonian) == decompose_hamiltonian(cost_h)
        assert decompose_hamiltonian(mixer_hamiltonian) == decompose_hamiltonian(mixer_h)

    @pytest.mark.parametrize(("graph", "constrained", "cost_hamiltonian", "mixer_hamiltonian"), MIS)
    def test_mis_output(self, graph, constrained, cost_hamiltonian, mixer_hamiltonian):
        """Tests that the output of the Max Indepenent Set method is correct"""

        cost_h, mixer_h = qaoa.max_independent_set(graph, constrained=constrained)

        assert decompose_hamiltonian(cost_hamiltonian) == decompose_hamiltonian(cost_h)
        assert decompose_hamiltonian(mixer_hamiltonian) == decompose_hamiltonian(mixer_h)

    @pytest.mark.parametrize(("graph", "constrained", "cost_hamiltonian", "mixer_hamiltonian"), MVC)
    def test_mvc_output(self, graph, constrained, cost_hamiltonian, mixer_hamiltonian):
        """Tests that the output of the Min Vertex Cover method is correct"""

        cost_h, mixer_h = qaoa.min_vertex_cover(graph, constrained=constrained)

        assert decompose_hamiltonian(cost_hamiltonian) == decompose_hamiltonian(cost_h)
        assert decompose_hamiltonian(mixer_hamiltonian) == decompose_hamiltonian(mixer_h)

    @pytest.mark.parametrize(
        ("graph", "constrained", "cost_hamiltonian", "mixer_hamiltonian"), MAXCLIQUE
    )
    def test_max_clique_output(self, graph, constrained, cost_hamiltonian, mixer_hamiltonian):
        """Tests that the output of the Maximum Clique method is correct"""

        cost_h, mixer_h = qaoa.max_clique(graph, constrained=constrained)

        assert decompose_hamiltonian(cost_hamiltonian) == decompose_hamiltonian(cost_h)
        assert decompose_hamiltonian(mixer_hamiltonian) == decompose_hamiltonian(mixer_h)


class TestUtils:
    """Tests that the utility functions are working properly"""

    @pytest.mark.parametrize(
        ("hamiltonian", "value"),
        (
            (qml.Hamiltonian([1, 1], [qml.PauliZ(0), qml.PauliZ(1)]), True),
            (qml.Hamiltonian([1, 1], [qml.PauliX(0), qml.PauliZ(1)]), False),
            (qml.Hamiltonian([1, 1], [qml.PauliZ(0) @ qml.Identity(1), qml.PauliZ(1)]), True),
            (qml.Hamiltonian([1, 1], [qml.PauliZ(0), qml.PauliX(0) @ qml.PauliZ(1)]), False),
        ),
    )
    def test_diagonal_terms(self, hamiltonian, value):
        assert qaoa.layers._diagonal_terms(hamiltonian) == value


class TestLayers:
    """Tests that the cost and mixer layers are being constructed properly"""

    def test_mixer_layer_errors(self):
        """Tests that the mixer layer is throwing the correct errors"""

        hamiltonian = [[1, 1], [1, 1]]

        with pytest.raises(ValueError, match=r"hamiltonian must be of type pennylane.Hamiltonian"):
            qaoa.mixer_layer(0.1, hamiltonian)

    def test_cost_layer_errors(self):
        """Tests that the cost layer is throwing the correct errors"""

        hamiltonian = [[1, 1], [1, 1]]

        with pytest.raises(ValueError, match=r"hamiltonian must be of type pennylane.Hamiltonian"):
            qaoa.cost_layer(0.1, hamiltonian)

        hamiltonian = qml.Hamiltonian([1, 1], [qml.PauliZ(0), qml.PauliX(1)])

        with pytest.raises(
            ValueError,
            match=r"hamiltonian must be written only in terms of PauliZ and Identity gates",
        ):
            qaoa.cost_layer(0.1, hamiltonian)

    @pytest.mark.parametrize(
        ("mixer", "gates"),
        [
            [
                qml.Hamiltonian([1, 1], [qml.PauliX(0), qml.PauliX(1)]),
                [qml.PauliRot(2, "X", wires=[0]), qml.PauliRot(2, "X", wires=[1])],
            ],
            [
                qaoa.xy_mixer(Graph([(0, 1), (1, 2), (2, 0)])),
                [
                    qml.PauliRot(1, "XX", wires=[0, 1]),
                    qml.PauliRot(1, "YY", wires=[0, 1]),
                    qml.PauliRot(1, "XX", wires=[0, 2]),
                    qml.PauliRot(1, "YY", wires=[0, 2]),
                    qml.PauliRot(1, "XX", wires=[1, 2]),
                    qml.PauliRot(1, "YY", wires=[1, 2]),
                ],
            ],
        ],
    )
    def test_mixer_layer_output(self, mixer, gates):
        """Tests that the gates of the mixer layer are correct"""

        alpha = 1

        with qml.tape.OperationRecorder() as rec:
            qaoa.mixer_layer(alpha, mixer)

        rec = rec.expand()

        for i, j in zip(rec.operations, gates):

            prep = [i.name, i.parameters, i.wires]
            target = [j.name, j.parameters, j.wires]

            assert prep == target

    @pytest.mark.parametrize(
        ("cost", "gates"),
        [
            [
                qml.Hamiltonian([1, 1], [qml.PauliZ(0), qml.PauliZ(1)]),
                [qml.PauliRot(2, "Z", wires=[0]), qml.PauliRot(2, "Z", wires=[1])],
            ],
            [
                qaoa.maxcut(Graph([(0, 1), (1, 2), (2, 0)]))[0],
                [
                    qml.PauliRot(1, "ZZ", wires=[0, 1]),
                    qml.PauliRot(1, "ZZ", wires=[0, 2]),
                    qml.PauliRot(1, "ZZ", wires=[1, 2]),
                ],
            ],
        ],
    )
    def test_cost_layer_output(self, cost, gates):
        """Tests that the gates of the cost layer is correct"""

        gamma = 1

        with qml.tape.OperationRecorder() as rec:
            qaoa.cost_layer(gamma, cost)

        rec = rec.expand()

        for i, j in zip(rec.operations, gates):
            prep = [i.name, i.parameters, i.wires]
            target = [j.name, j.parameters, j.wires]

        assert prep == target


class TestIntegration:
    """Test integration of the QAOA module with PennyLane"""

    def test_module_example(self, tol):
        """Test the example in the QAOA module docstring"""

        # Defines the wires and the graph on which MaxCut is being performed
        wires = range(3)
        graph = Graph([(0, 1), (1, 2), (2, 0)])

        # Defines the QAOA cost and mixer Hamiltonians
        cost_h, mixer_h = qaoa.maxcut(graph)

        # Defines a layer of the QAOA ansatz from the cost and mixer Hamiltonians
        def qaoa_layer(gamma, alpha):
            qaoa.cost_layer(gamma, cost_h)
            qaoa.mixer_layer(alpha, mixer_h)

        # Repeatedly applies layers of the QAOA ansatz
        def circuit(params, **kwargs):
            for w in wires:
                qml.Hadamard(wires=w)

            qml.layer(qaoa_layer, 2, params[0], params[1])

        # Defines the device and the QAOA cost function
        dev = qml.device("default.qubit", wires=len(wires))
        cost_function = qml.ExpvalCost(circuit, cost_h, dev)

        res = cost_function([[1, 1], [1, 1]])
        expected = -1.8260274380964299

        assert np.allclose(res, expected, atol=tol, rtol=0)


class TestCycles:
    """Tests that ``cycle`` module functions are behaving correctly"""

    def test_edges_to_wires(self):
        """Test that edges_to_wires returns the correct mapping"""
        g = nx.lollipop_graph(4, 1)
        r = edges_to_wires(g)

        assert r == {(0, 1): 0, (0, 2): 1, (0, 3): 2, (1, 2): 3, (1, 3): 4, (2, 3): 5, (3, 4): 6}

    def test_wires_to_edges(self):
        """Test that wires_to_edges returns the correct mapping"""
        g = nx.lollipop_graph(4, 1)
        r = wires_to_edges(g)

        assert r == {0: (0, 1), 1: (0, 2), 2: (0, 3), 3: (1, 2), 4: (1, 3), 5: (2, 3), 6: (3, 4)}

    def test_edges_to_wires_directed(self):
        """Test that edges_to_wires returns the correct mapping on a directed graph"""
        g = nx.lollipop_graph(4, 1).to_directed()
        r = edges_to_wires(g)

        assert r == {
            (0, 1): 0,
            (0, 2): 1,
            (0, 3): 2,
            (1, 0): 3,
            (1, 2): 4,
            (1, 3): 5,
            (2, 0): 6,
            (2, 1): 7,
            (2, 3): 8,
            (3, 0): 9,
            (3, 1): 10,
            (3, 2): 11,
            (3, 4): 12,
            (4, 3): 13,
        }

    def test_wires_to_edges_directed(self):
        """Test that wires_to_edges returns the correct mapping on a directed graph"""
        g = nx.lollipop_graph(4, 1).to_directed()
        r = wires_to_edges(g)

<<<<<<< HEAD
        assert r == {0: (0, 1), 1: (0, 2), 2: (0, 3), 3: (1, 0), 4: (1, 2), 5: (1, 3), 6: (2, 0),
                     7: (2, 1), 8: (2, 3), 9: (3, 0), 10: (3, 1), 11: (3, 2), 12: (3, 4), 13: (4, 3)}
        
        
    def test_edge_weight_complete(self):
        """Test if the edge_weight function returns the expected result on a
        manually-calculated example of a 3-node complete digraph"""
        g = nx.complete_graph(3).to_directed()
        edge_weight_data = {edge: (i + 1) * 0.5 for i, edge in enumerate(g.edges)}
        for k, v in edge_weight_data.items():
            g[k[0]][k[1]]["weight"] = v
        h = edge_weight(g)

        expected_ops = [
            qml.PauliZ(0),
            qml.PauliZ(1),
            qml.PauliZ(2),
            qml.PauliZ(3),
            qml.PauliZ(4),
            qml.PauliZ(5),
        ]
        expected_coeffs = [np.log(0.5), np.log(1), np.log(1.5), np.log(2), np.log(2.5), np.log(3)]

        assert expected_coeffs == h.coeffs
        assert all([op.wires == exp.wires for op, exp in zip(h.ops, expected_ops)])
        assert all([type(op) is type(exp) for op, exp in zip(h.ops, expected_ops)])

    def test_edge_weight_incomplete(self):
        """Test if the edge_weight function returns the expected result on a
        manually-calculated example of a 4-node incomplete digraph"""
        g = nx.lollipop_graph(4, 1).to_directed()
        edge_weight_data = {edge: (i + 1) * 0.5 for i, edge in enumerate(g.edges)}
        for k, v in edge_weight_data.items():
            g[k[0]][k[1]]["weight"] = v
        h = edge_weight(g)

        expected_ops = [
            qml.PauliZ(0),
            qml.PauliZ(1),
            qml.PauliZ(2),
            qml.PauliZ(3),
            qml.PauliZ(4),
            qml.PauliZ(5),
            qml.PauliZ(6),
            qml.PauliZ(7),
            qml.PauliZ(8),
            qml.PauliZ(9),
            qml.PauliZ(10),
            qml.PauliZ(11),
            qml.PauliZ(12),
            qml.PauliZ(13)
        ]
        expected_coeffs = [
            np.log(0.5),
            np.log(1),
            np.log(1.5),
            np.log(2),
            np.log(2.5),
            np.log(3),
            np.log(3.5),
            np.log(4),
            np.log(4.5),
            np.log(5),
            np.log(5.5),
            np.log(6),
            np.log(6.5),
            np.log(7)
        ]

        assert expected_coeffs == h.coeffs
        assert all([op.wires == exp.wires for op, exp in zip(h.ops, expected_ops)])
        assert all([type(op) is type(exp) for op, exp in zip(h.ops, expected_ops)])

    def test_self_loop_raises_error(self):
        """Test graphs with self loop raises `ValueError`"""
        g = nx.complete_graph(3).to_directed()
        edge_weight_data = {edge: (i + 1) * 0.5 for i, edge in enumerate(g.edges)}
        for k, v in edge_weight_data.items():
            g[k[0]][k[1]]["weight"] = v
            
        g.add_edge(1,1) # add self loop

        with pytest.raises(ValueError, match="Graph contains self-loops"):
            edge_weight(g)


    def test_missing_edge_weight_data_raises_error(self):
        """Test graphs with no edge weight data raises `KeyError`"""
        g = nx.complete_graph(3).to_directed()

        with pytest.raises(KeyError, match="does not contain weight data"):
            edge_weight(g)
=======
        assert r == {
            0: (0, 1),
            1: (0, 2),
            2: (0, 3),
            3: (1, 0),
            4: (1, 2),
            5: (1, 3),
            6: (2, 0),
            7: (2, 1),
            8: (2, 3),
            9: (3, 0),
            10: (3, 1),
            11: (3, 2),
            12: (3, 4),
            13: (4, 3),
        }
>>>>>>> 9c619cae
<|MERGE_RESOLUTION|>--- conflicted
+++ resolved
@@ -723,9 +723,22 @@
         g = nx.lollipop_graph(4, 1).to_directed()
         r = wires_to_edges(g)
 
-<<<<<<< HEAD
-        assert r == {0: (0, 1), 1: (0, 2), 2: (0, 3), 3: (1, 0), 4: (1, 2), 5: (1, 3), 6: (2, 0),
-                     7: (2, 1), 8: (2, 3), 9: (3, 0), 10: (3, 1), 11: (3, 2), 12: (3, 4), 13: (4, 3)}
+        assert r == {
+            0: (0, 1),
+            1: (0, 2),
+            2: (0, 3),
+            3: (1, 0),
+            4: (1, 2),
+            5: (1, 3),
+            6: (2, 0),
+            7: (2, 1),
+            8: (2, 3),
+            9: (3, 0),
+            10: (3, 1),
+            11: (3, 2),
+            12: (3, 4),
+            13: (4, 3),
+        }
         
         
     def test_edge_weight_complete(self):
@@ -815,22 +828,4 @@
         g = nx.complete_graph(3).to_directed()
 
         with pytest.raises(KeyError, match="does not contain weight data"):
-            edge_weight(g)
-=======
-        assert r == {
-            0: (0, 1),
-            1: (0, 2),
-            2: (0, 3),
-            3: (1, 0),
-            4: (1, 2),
-            5: (1, 3),
-            6: (2, 0),
-            7: (2, 1),
-            8: (2, 3),
-            9: (3, 0),
-            10: (3, 1),
-            11: (3, 2),
-            12: (3, 4),
-            13: (4, 3),
-        }
->>>>>>> 9c619cae
+            edge_weight(g)