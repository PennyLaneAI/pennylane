# Copyright 2018-2020 Xanadu Quantum Technologies Inc.

# Licensed under the Apache License, Version 2.0 (the "License");
# you may not use this file except in compliance with the License.
# You may obtain a copy of the License at

#     http://www.apache.org/licenses/LICENSE-2.0

# Unless required by applicable law or agreed to in writing, software
# distributed under the License is distributed on an "AS IS" BASIS,
# WITHOUT WARRANTIES OR CONDITIONS OF ANY KIND, either express or implied.
# See the License for the specific language governing permissions and
# limitations under the License.
"""
Unit tests for the :mod:`pennylane.qaoa` submodule.
"""
import pytest
import itertools
import numpy as np
import networkx as nx
import pennylane as qml
from pennylane import qaoa
from networkx import Graph
from pennylane.wires import Wires
from pennylane.qaoa.cycle import (
    edges_to_wires,
    wires_to_edges,
    _inner_net_flow_constraint_hamiltonian,
    net_flow_constraint,
    loss_hamiltonian,
    _square_hamiltonian_terms,
    cycle_mixer,
    _partial_cycle_mixer,
)
from scipy.linalg import expm
from scipy.sparse import csc_matrix, kron


#####################################################

graph = Graph()
graph.add_nodes_from([0, 1, 2])
graph.add_edges_from([(0, 1), (1, 2)])

non_consecutive_graph = Graph([(0, 4), (3, 4), (2, 1), (2, 0)])


def decompose_hamiltonian(hamiltonian):

    coeffs = hamiltonian.coeffs
    ops = [i.name for i in hamiltonian.ops]
    wires = [i.wires for i in hamiltonian.ops]

    return [coeffs, ops, wires]


def matrix(hamiltonian: qml.Hamiltonian, n_wires: int) -> csc_matrix:
    r"""Calculates the matrix representation of an input Hamiltonian in the standard basis.

    Args:
        hamiltonian (qml.Hamiltonian): the input Hamiltonian
        n_wires (int): the total number of wires

    Returns:
        csc_matrix: a sparse matrix representation
    """
    ops_matrices = []

    for op in hamiltonian.ops:
        op_wires = np.array(op.wires.tolist())
        op_list = op.non_identity_obs if isinstance(op, qml.operation.Tensor) else [op]
        op_matrices = []

        for wire in range(n_wires):
            loc = np.argwhere(op_wires == wire).flatten()
            mat = np.eye(2) if len(loc) == 0 else op_list[loc[0]].matrix
            mat = csc_matrix(mat)
            op_matrices.append(mat)

        op_matrix = op_matrices.pop(0)

        for mat in op_matrices:
            op_matrix = kron(op_matrix, mat)

        ops_matrices.append(op_matrix)

    mat = sum(coeff * op_mat for coeff, op_mat in zip(hamiltonian.coeffs, ops_matrices))
    return csc_matrix(mat)


class TestMixerHamiltonians:
    """Tests that the mixer Hamiltonians are being generated correctly"""

    def test_x_mixer_output(self):
        """Tests that the output of the Pauli-X mixer is correct"""

        wires = range(4)
        mixer_hamiltonian = qaoa.x_mixer(wires)

        mixer_coeffs = mixer_hamiltonian.coeffs
        mixer_ops = [i.name for i in mixer_hamiltonian.ops]
        mixer_wires = [i.wires[0] for i in mixer_hamiltonian.ops]

        assert mixer_coeffs == [1, 1, 1, 1]
        assert mixer_ops == ["PauliX", "PauliX", "PauliX", "PauliX"]
        assert mixer_wires == [0, 1, 2, 3]

    def test_xy_mixer_type_error(self):
        """Tests that the XY mixer throws the correct error"""

        graph = [(0, 1), (1, 2)]

        with pytest.raises(ValueError, match=r"Input graph must be a nx.Graph object, got list"):
            qaoa.xy_mixer(graph)

    @pytest.mark.parametrize(
        ("graph", "target_hamiltonian"),
        [
            (
                Graph([(0, 1), (1, 2), (2, 3)]),
                qml.Hamiltonian(
                    [0.5, 0.5, 0.5, 0.5, 0.5, 0.5],
                    [
                        qml.PauliX(0) @ qml.PauliX(1),
                        qml.PauliY(0) @ qml.PauliY(1),
                        qml.PauliX(1) @ qml.PauliX(2),
                        qml.PauliY(1) @ qml.PauliY(2),
                        qml.PauliX(2) @ qml.PauliX(3),
                        qml.PauliY(2) @ qml.PauliY(3),
                    ],
                ),
            ),
            (
                Graph((np.array([0, 1]), np.array([1, 2]), np.array([2, 0]))),
                qml.Hamiltonian(
                    [0.5, 0.5, 0.5, 0.5, 0.5, 0.5],
                    [
                        qml.PauliX(0) @ qml.PauliX(1),
                        qml.PauliY(0) @ qml.PauliY(1),
                        qml.PauliX(0) @ qml.PauliX(2),
                        qml.PauliY(0) @ qml.PauliY(2),
                        qml.PauliX(1) @ qml.PauliX(2),
                        qml.PauliY(1) @ qml.PauliY(2),
                    ],
                ),
            ),
            (
                graph,
                qml.Hamiltonian(
                    [0.5, 0.5, 0.5, 0.5],
                    [
                        qml.PauliX(0) @ qml.PauliX(1),
                        qml.PauliY(0) @ qml.PauliY(1),
                        qml.PauliX(1) @ qml.PauliX(2),
                        qml.PauliY(1) @ qml.PauliY(2),
                    ],
                ),
            ),
            (
                non_consecutive_graph,
                qml.Hamiltonian(
                    [0.5, 0.5, 0.5, 0.5, 0.5, 0.5, 0.5, 0.5],
                    [
                        qml.PauliX(0) @ qml.PauliX(4),
                        qml.PauliY(0) @ qml.PauliY(4),
                        qml.PauliX(0) @ qml.PauliX(2),
                        qml.PauliY(0) @ qml.PauliY(2),
                        qml.PauliX(4) @ qml.PauliX(3),
                        qml.PauliY(4) @ qml.PauliY(3),
                        qml.PauliX(2) @ qml.PauliX(1),
                        qml.PauliY(2) @ qml.PauliY(1),
                    ],
                ),
            ),
        ],
    )
    def test_xy_mixer_output(self, graph, target_hamiltonian):
        """Tests that the output of the XY mixer is correct"""

        mixer_hamiltonian = qaoa.xy_mixer(graph)

        mixer_coeffs = mixer_hamiltonian.coeffs
        mixer_ops = [i.name for i in mixer_hamiltonian.ops]
        mixer_wires = [i.wires for i in mixer_hamiltonian.ops]

        target_coeffs = target_hamiltonian.coeffs
        target_ops = [i.name for i in target_hamiltonian.ops]
        target_wires = [i.wires for i in target_hamiltonian.ops]

        assert mixer_coeffs == target_coeffs
        assert mixer_ops == target_ops
        assert mixer_wires == target_wires

    def test_bit_flip_mixer_errors(self):
        """Tests that the bit-flip mixer throws the correct errors"""

        graph = [(0, 1), (1, 2)]
        with pytest.raises(ValueError, match=r"Input graph must be a nx.Graph object"):
            qaoa.bit_flip_mixer(graph, 0)

        n = 2
        with pytest.raises(ValueError, match=r"'b' must be either 0 or 1"):
            qaoa.bit_flip_mixer(Graph(graph), n)

    @pytest.mark.parametrize(
        ("graph", "n", "target_hamiltonian"),
        [
            (
                Graph([(0, 1)]),
                1,
                qml.Hamiltonian(
                    [0.5, -0.5, 0.5, -0.5],
                    [
                        qml.PauliX(0),
                        qml.PauliX(0) @ qml.PauliZ(1),
                        qml.PauliX(1),
                        qml.PauliX(1) @ qml.PauliZ(0),
                    ],
                ),
            ),
            (
                Graph([(0, 1), (1, 2)]),
                0,
                qml.Hamiltonian(
                    [0.5, 0.5, 0.25, 0.25, 0.25, 0.25, 0.5, 0.5],
                    [
                        qml.PauliX(0),
                        qml.PauliX(0) @ qml.PauliZ(1),
                        qml.PauliX(1),
                        qml.PauliX(1) @ qml.PauliZ(2),
                        qml.PauliX(1) @ qml.PauliZ(0),
                        qml.PauliX(1) @ qml.PauliZ(0) @ qml.PauliZ(2),
                        qml.PauliX(2),
                        qml.PauliX(2) @ qml.PauliZ(1),
                    ],
                ),
            ),
            (
                Graph([("b", 1), (1, 0.3), (0.3, "b")]),
                1,
                qml.Hamiltonian(
                    [0.25, -0.25, -0.25, 0.25, 0.25, -0.25, -0.25, 0.25, 0.25, -0.25, -0.25, 0.25],
                    [
                        qml.PauliX("b"),
                        qml.PauliX("b") @ qml.PauliZ(0.3),
                        qml.PauliX("b") @ qml.PauliZ(1),
                        qml.PauliX("b") @ qml.PauliZ(1) @ qml.PauliZ(0.3),
                        qml.PauliX(1),
                        qml.PauliX(1) @ qml.PauliZ(0.3),
                        qml.PauliX(1) @ qml.PauliZ("b"),
                        qml.PauliX(1) @ qml.PauliZ("b") @ qml.PauliZ(0.3),
                        qml.PauliX(0.3),
                        qml.PauliX(0.3) @ qml.PauliZ("b"),
                        qml.PauliX(0.3) @ qml.PauliZ(1),
                        qml.PauliX(0.3) @ qml.PauliZ(1) @ qml.PauliZ("b"),
                    ],
                ),
            ),
        ],
    )
    def test_bit_flip_mixer_output(self, graph, n, target_hamiltonian):
        """Tests that the output of the bit-flip mixer is correct"""

        mixer_hamiltonian = qaoa.bit_flip_mixer(graph, n)
        assert decompose_hamiltonian(mixer_hamiltonian) == decompose_hamiltonian(target_hamiltonian)


"""GENERATES CASES TO TEST THE MAXCUT PROBLEM"""

GRAPHS = [
    Graph([(0, 1), (1, 2)]),
    Graph((np.array([0, 1]), np.array([1, 2]), np.array([0, 2]))),
    graph,
]

COST_COEFFS = [[0.5, 0.5, -1.0], [0.5, 0.5, 0.5, -1.5], [0.5, 0.5, -1.0]]

COST_TERMS = [
    [qml.PauliZ(0) @ qml.PauliZ(1), qml.PauliZ(1) @ qml.PauliZ(2), qml.Identity(0)],
    [
        qml.PauliZ(0) @ qml.PauliZ(1),
        qml.PauliZ(0) @ qml.PauliZ(2),
        qml.PauliZ(1) @ qml.PauliZ(2),
        qml.Identity(0),
    ],
    [qml.PauliZ(0) @ qml.PauliZ(1), qml.PauliZ(1) @ qml.PauliZ(2), qml.Identity(0)],
]

COST_HAMILTONIANS = [qml.Hamiltonian(COST_COEFFS[i], COST_TERMS[i]) for i in range(3)]

MIXER_COEFFS = [[1, 1, 1], [1, 1, 1], [1, 1, 1]]

MIXER_TERMS = [
    [qml.PauliX(0), qml.PauliX(1), qml.PauliX(2)],
    [qml.PauliX(0), qml.PauliX(1), qml.PauliX(2)],
    [qml.PauliX(0), qml.PauliX(1), qml.PauliX(2)],
]

MIXER_HAMILTONIANS = [qml.Hamiltonian(MIXER_COEFFS[i], MIXER_TERMS[i]) for i in range(3)]

MAXCUT = list(zip(GRAPHS, COST_HAMILTONIANS, MIXER_HAMILTONIANS))

"""GENERATES THE CASES TO TEST THE MAX INDEPENDENT SET PROBLEM"""

CONSTRAINED = [True, True, False]

COST_COEFFS = [[1, 1, 1], [1, 1, 1], [0.75, 0.25, -0.5, 0.75, 0.25]]

COST_TERMS = [
    [qml.PauliZ(0), qml.PauliZ(1), qml.PauliZ(2)],
    [qml.PauliZ(0), qml.PauliZ(1), qml.PauliZ(2)],
    [
        qml.PauliZ(0) @ qml.PauliZ(1),
        qml.PauliZ(0),
        qml.PauliZ(1),
        qml.PauliZ(1) @ qml.PauliZ(2),
        qml.PauliZ(2),
    ],
]

COST_HAMILTONIANS = [qml.Hamiltonian(COST_COEFFS[i], COST_TERMS[i]) for i in range(3)]

MIXER_COEFFS = [
    [0.5, 0.5, 0.25, 0.25, 0.25, 0.25, 0.5, 0.5],
    [0.25, 0.25, 0.25, 0.25, 0.25, 0.25, 0.25, 0.25, 0.25, 0.25, 0.25, 0.25],
    [1, 1, 1],
]

MIXER_TERMS = [
    [
        qml.PauliX(0),
        qml.PauliX(0) @ qml.PauliZ(1),
        qml.PauliX(1),
        qml.PauliX(1) @ qml.PauliZ(2),
        qml.PauliX(1) @ qml.PauliZ(0),
        qml.PauliX(1) @ qml.PauliZ(0) @ qml.PauliZ(2),
        qml.PauliX(2),
        qml.PauliX(2) @ qml.PauliZ(1),
    ],
    [
        qml.PauliX(0),
        qml.PauliX(0) @ qml.PauliZ(2),
        qml.PauliX(0) @ qml.PauliZ(1),
        qml.PauliX(0) @ qml.PauliZ(1) @ qml.PauliZ(2),
        qml.PauliX(1),
        qml.PauliX(1) @ qml.PauliZ(2),
        qml.PauliX(1) @ qml.PauliZ(0),
        qml.PauliX(1) @ qml.PauliZ(0) @ qml.PauliZ(2),
        qml.PauliX(2),
        qml.PauliX(2) @ qml.PauliZ(0),
        qml.PauliX(2) @ qml.PauliZ(1),
        qml.PauliX(2) @ qml.PauliZ(1) @ qml.PauliZ(0),
    ],
    [qml.PauliX(0), qml.PauliX(1), qml.PauliX(2)],
]

MIXER_HAMILTONIANS = [qml.Hamiltonian(MIXER_COEFFS[i], MIXER_TERMS[i]) for i in range(3)]

MIS = list(zip(GRAPHS, CONSTRAINED, COST_HAMILTONIANS, MIXER_HAMILTONIANS))

"""GENERATES THE CASES TO TEST THE MIn VERTEX COVER PROBLEM"""

COST_COEFFS = [[-1, -1, -1], [-1, -1, -1], [0.75, -0.25, 0.5, 0.75, -0.25]]

COST_TERMS = [
    [qml.PauliZ(0), qml.PauliZ(1), qml.PauliZ(2)],
    [qml.PauliZ(0), qml.PauliZ(1), qml.PauliZ(2)],
    [
        qml.PauliZ(0) @ qml.PauliZ(1),
        qml.PauliZ(0),
        qml.PauliZ(1),
        qml.PauliZ(1) @ qml.PauliZ(2),
        qml.PauliZ(2),
    ],
]

COST_HAMILTONIANS = [qml.Hamiltonian(COST_COEFFS[i], COST_TERMS[i]) for i in range(3)]

MIXER_COEFFS = [
    [0.5, -0.5, 0.25, -0.25, -0.25, 0.25, 0.5, -0.5],
    [0.25, -0.25, -0.25, 0.25, 0.25, -0.25, -0.25, 0.25, 0.25, -0.25, -0.25, 0.25],
    [1, 1, 1],
]

MIXER_HAMILTONIANS = [qml.Hamiltonian(MIXER_COEFFS[i], MIXER_TERMS[i]) for i in range(3)]

MVC = list(zip(GRAPHS, CONSTRAINED, COST_HAMILTONIANS, MIXER_HAMILTONIANS))

"""GENERATES THE CASES TO TEST THE MAXCLIQUE PROBLEM"""

COST_COEFFS = [[1, 1, 1], [1, 1, 1], [0.75, 0.25, 0.25, 1]]

COST_TERMS = [
    [qml.PauliZ(0), qml.PauliZ(1), qml.PauliZ(2)],
    [qml.PauliZ(0), qml.PauliZ(1), qml.PauliZ(2)],
    [qml.PauliZ(0) @ qml.PauliZ(2), qml.PauliZ(0), qml.PauliZ(2), qml.PauliZ(1)],
]

COST_HAMILTONIANS = [qml.Hamiltonian(COST_COEFFS[i], COST_TERMS[i]) for i in range(3)]

MIXER_COEFFS = [[0.5, 0.5, 1.0, 0.5, 0.5], [1.0, 1.0, 1.0], [1, 1, 1]]

MIXER_TERMS = [
    [
        qml.PauliX(0),
        qml.PauliX(0) @ qml.PauliZ(2),
        qml.PauliX(1),
        qml.PauliX(2),
        qml.PauliX(2) @ qml.PauliZ(0),
    ],
    [qml.PauliX(0), qml.PauliX(1), qml.PauliX(2)],
    [qml.PauliX(0), qml.PauliX(1), qml.PauliX(2)],
]

MIXER_HAMILTONIANS = [qml.Hamiltonian(MIXER_COEFFS[i], MIXER_TERMS[i]) for i in range(3)]

MAXCLIQUE = list(zip(GRAPHS, CONSTRAINED, COST_HAMILTONIANS, MIXER_HAMILTONIANS))

"""GENERATES CASES TO TEST EDGE DRIVER COST HAMILTONIAN"""

GRAPHS.append(graph)
GRAPHS.append(Graph([("b", 1), (1, 2.3)]))
REWARDS = [["00"], ["00", "11"], ["00", "01", "10"], ["00", "11", "01", "10"], ["00", "01", "10"]]

HAMILTONIANS = [
    qml.Hamiltonian(
        [-0.25, -0.25, -0.25, -0.25, -0.25, -0.25],
        [
            qml.PauliZ(0) @ qml.PauliZ(1),
            qml.PauliZ(0),
            qml.PauliZ(1),
            qml.PauliZ(1) @ qml.PauliZ(2),
            qml.PauliZ(1),
            qml.PauliZ(2),
        ],
    ),
    qml.Hamiltonian(
        [-0.5, -0.5, -0.5],
        [
            qml.PauliZ(0) @ qml.PauliZ(1),
            qml.PauliZ(0) @ qml.PauliZ(2),
            qml.PauliZ(1) @ qml.PauliZ(2),
        ],
    ),
    qml.Hamiltonian(
        [0.25, -0.25, -0.25, 0.25, -0.25, -0.25],
        [
            qml.PauliZ(0) @ qml.PauliZ(1),
            qml.PauliZ(0),
            qml.PauliZ(1),
            qml.PauliZ(1) @ qml.PauliZ(2),
            qml.PauliZ(1),
            qml.PauliZ(2),
        ],
    ),
    qml.Hamiltonian([1, 1, 1], [qml.Identity(0), qml.Identity(1), qml.Identity(2)]),
    qml.Hamiltonian(
        [0.25, -0.25, -0.25, 0.25, -0.25, -0.25],
        [
            qml.PauliZ("b") @ qml.PauliZ(1),
            qml.PauliZ("b"),
            qml.PauliZ(1),
            qml.PauliZ(1) @ qml.PauliZ(2.3),
            qml.PauliZ(1),
            qml.PauliZ(2.3),
        ],
    ),
]

EDGE_DRIVER = zip(GRAPHS, REWARDS, HAMILTONIANS)


def decompose_hamiltonian(hamiltonian):

    coeffs = hamiltonian.coeffs
    ops = [i.name for i in hamiltonian.ops]
    wires = [i.wires for i in hamiltonian.ops]

    return [coeffs, ops, wires]


class TestCostHamiltonians:
    """Tests that the cost Hamiltonians are being generated correctly"""

    """Tests the cost Hamiltonian components"""

    def test_bit_driver_error(self):
        """Tests that the bit driver Hamiltonian throws the correct error"""

        with pytest.raises(ValueError, match=r"'b' must be either 0 or 1"):
            qaoa.bit_driver(range(3), 2)

    def test_bit_driver_output(self):
        """Tests that the bit driver Hamiltonian has the correct output"""

        H = qaoa.bit_driver(range(3), 1)
        hamiltonian = qml.Hamiltonian([1, 1, 1], [qml.PauliZ(0), qml.PauliZ(1), qml.PauliZ(2)])

        assert decompose_hamiltonian(H) == decompose_hamiltonian(hamiltonian)

    def test_edge_driver_errors(self):
        """Tests that the edge driver Hamiltonian throws the correct errors"""

        with pytest.raises(
            ValueError, match=r"Encountered invalid entry in 'reward', expected 2-bit bitstrings."
        ):
            qaoa.edge_driver(Graph([(0, 1), (1, 2)]), ["10", "11", 21, "g"])

        with pytest.raises(
            ValueError,
            match=r"'reward' cannot contain either '10' or '01', must contain neither or both.",
        ):
            qaoa.edge_driver(Graph([(0, 1), (1, 2)]), ["11", "00", "01"])

        with pytest.raises(ValueError, match=r"Input graph must be a nx.Graph"):
            qaoa.edge_driver([(0, 1), (1, 2)], ["00", "11"])

    @pytest.mark.parametrize(("graph", "reward", "hamiltonian"), EDGE_DRIVER)
    def test_edge_driver_output(self, graph, reward, hamiltonian):
        """Tests that the edge driver Hamiltonian throws the correct errors"""

        H = qaoa.edge_driver(graph, reward)
        assert decompose_hamiltonian(H) == decompose_hamiltonian(hamiltonian)

    """Tests the cost Hamiltonians"""

    def test_cost_graph_error(self):
        """Tests that the cost Hamiltonians throw the correct error"""

        graph = [(0, 1), (1, 2)]

        with pytest.raises(ValueError, match=r"Input graph must be a nx\.Graph"):
            qaoa.maxcut(graph)
        with pytest.raises(ValueError, match=r"Input graph must be a nx\.Graph"):
            qaoa.max_independent_set(graph)
        with pytest.raises(ValueError, match=r"Input graph must be a nx\.Graph"):
            qaoa.min_vertex_cover(graph)
        with pytest.raises(ValueError, match=r"Input graph must be a nx\.Graph"):
            qaoa.max_clique(graph)

    @pytest.mark.parametrize(("graph", "cost_hamiltonian", "mixer_hamiltonian"), MAXCUT)
    def test_maxcut_output(self, graph, cost_hamiltonian, mixer_hamiltonian):
        """Tests that the output of the MaxCut method is correct"""

        cost_h, mixer_h = qaoa.maxcut(graph)

        assert decompose_hamiltonian(cost_hamiltonian) == decompose_hamiltonian(cost_h)
        assert decompose_hamiltonian(mixer_hamiltonian) == decompose_hamiltonian(mixer_h)

    @pytest.mark.parametrize(("graph", "constrained", "cost_hamiltonian", "mixer_hamiltonian"), MIS)
    def test_mis_output(self, graph, constrained, cost_hamiltonian, mixer_hamiltonian):
        """Tests that the output of the Max Indepenent Set method is correct"""

        cost_h, mixer_h = qaoa.max_independent_set(graph, constrained=constrained)

        assert decompose_hamiltonian(cost_hamiltonian) == decompose_hamiltonian(cost_h)
        assert decompose_hamiltonian(mixer_hamiltonian) == decompose_hamiltonian(mixer_h)

    @pytest.mark.parametrize(("graph", "constrained", "cost_hamiltonian", "mixer_hamiltonian"), MVC)
    def test_mvc_output(self, graph, constrained, cost_hamiltonian, mixer_hamiltonian):
        """Tests that the output of the Min Vertex Cover method is correct"""

        cost_h, mixer_h = qaoa.min_vertex_cover(graph, constrained=constrained)

        assert decompose_hamiltonian(cost_hamiltonian) == decompose_hamiltonian(cost_h)
        assert decompose_hamiltonian(mixer_hamiltonian) == decompose_hamiltonian(mixer_h)

    @pytest.mark.parametrize(
        ("graph", "constrained", "cost_hamiltonian", "mixer_hamiltonian"), MAXCLIQUE
    )
    def test_max_clique_output(self, graph, constrained, cost_hamiltonian, mixer_hamiltonian):
        """Tests that the output of the Maximum Clique method is correct"""

        cost_h, mixer_h = qaoa.max_clique(graph, constrained=constrained)

        assert decompose_hamiltonian(cost_hamiltonian) == decompose_hamiltonian(cost_h)
        assert decompose_hamiltonian(mixer_hamiltonian) == decompose_hamiltonian(mixer_h)


class TestUtils:
    """Tests that the utility functions are working properly"""

    @pytest.mark.parametrize(
        ("hamiltonian", "value"),
        (
            (qml.Hamiltonian([1, 1], [qml.PauliZ(0), qml.PauliZ(1)]), True),
            (qml.Hamiltonian([1, 1], [qml.PauliX(0), qml.PauliZ(1)]), False),
            (qml.Hamiltonian([1, 1], [qml.PauliZ(0) @ qml.Identity(1), qml.PauliZ(1)]), True),
            (qml.Hamiltonian([1, 1], [qml.PauliZ(0), qml.PauliX(0) @ qml.PauliZ(1)]), False),
        ),
    )
    def test_diagonal_terms(self, hamiltonian, value):
        assert qaoa.layers._diagonal_terms(hamiltonian) == value


class TestLayers:
    """Tests that the cost and mixer layers are being constructed properly"""

    def test_mixer_layer_errors(self):
        """Tests that the mixer layer is throwing the correct errors"""

        hamiltonian = [[1, 1], [1, 1]]

        with pytest.raises(ValueError, match=r"hamiltonian must be of type pennylane.Hamiltonian"):
            qaoa.mixer_layer(0.1, hamiltonian)

    def test_cost_layer_errors(self):
        """Tests that the cost layer is throwing the correct errors"""

        hamiltonian = [[1, 1], [1, 1]]

        with pytest.raises(ValueError, match=r"hamiltonian must be of type pennylane.Hamiltonian"):
            qaoa.cost_layer(0.1, hamiltonian)

        hamiltonian = qml.Hamiltonian([1, 1], [qml.PauliZ(0), qml.PauliX(1)])

        with pytest.raises(
            ValueError,
            match=r"hamiltonian must be written only in terms of PauliZ and Identity gates",
        ):
            qaoa.cost_layer(0.1, hamiltonian)

    @pytest.mark.parametrize(
        ("mixer", "gates"),
        [
            [
                qml.Hamiltonian([1, 1], [qml.PauliX(0), qml.PauliX(1)]),
                [qml.PauliRot(2, "X", wires=[0]), qml.PauliRot(2, "X", wires=[1])],
            ],
            [
                qaoa.xy_mixer(Graph([(0, 1), (1, 2), (2, 0)])),
                [
                    qml.PauliRot(1, "XX", wires=[0, 1]),
                    qml.PauliRot(1, "YY", wires=[0, 1]),
                    qml.PauliRot(1, "XX", wires=[0, 2]),
                    qml.PauliRot(1, "YY", wires=[0, 2]),
                    qml.PauliRot(1, "XX", wires=[1, 2]),
                    qml.PauliRot(1, "YY", wires=[1, 2]),
                ],
            ],
        ],
    )
    def test_mixer_layer_output(self, mixer, gates):
        """Tests that the gates of the mixer layer are correct"""

        alpha = 1

        with qml.tape.OperationRecorder() as rec:
            qaoa.mixer_layer(alpha, mixer)

        rec = rec.expand()

        for i, j in zip(rec.operations, gates):

            prep = [i.name, i.parameters, i.wires]
            target = [j.name, j.parameters, j.wires]

            assert prep == target

    @pytest.mark.parametrize(
        ("cost", "gates"),
        [
            [
                qml.Hamiltonian([1, 1], [qml.PauliZ(0), qml.PauliZ(1)]),
                [qml.PauliRot(2, "Z", wires=[0]), qml.PauliRot(2, "Z", wires=[1])],
            ],
            [
                qaoa.maxcut(Graph([(0, 1), (1, 2), (2, 0)]))[0],
                [
                    qml.PauliRot(1, "ZZ", wires=[0, 1]),
                    qml.PauliRot(1, "ZZ", wires=[0, 2]),
                    qml.PauliRot(1, "ZZ", wires=[1, 2]),
                ],
            ],
        ],
    )
    def test_cost_layer_output(self, cost, gates):
        """Tests that the gates of the cost layer is correct"""

        gamma = 1

        with qml.tape.OperationRecorder() as rec:
            qaoa.cost_layer(gamma, cost)

        rec = rec.expand()

        for i, j in zip(rec.operations, gates):
            prep = [i.name, i.parameters, i.wires]
            target = [j.name, j.parameters, j.wires]

        assert prep == target


class TestIntegration:
    """Test integration of the QAOA module with PennyLane"""

    def test_module_example(self, tol):
        """Test the example in the QAOA module docstring"""

        # Defines the wires and the graph on which MaxCut is being performed
        wires = range(3)
        graph = Graph([(0, 1), (1, 2), (2, 0)])

        # Defines the QAOA cost and mixer Hamiltonians
        cost_h, mixer_h = qaoa.maxcut(graph)

        # Defines a layer of the QAOA ansatz from the cost and mixer Hamiltonians
        def qaoa_layer(gamma, alpha):
            qaoa.cost_layer(gamma, cost_h)
            qaoa.mixer_layer(alpha, mixer_h)

        # Repeatedly applies layers of the QAOA ansatz
        def circuit(params, **kwargs):
            for w in wires:
                qml.Hadamard(wires=w)

            qml.layer(qaoa_layer, 2, params[0], params[1])

        # Defines the device and the QAOA cost function
        dev = qml.device("default.qubit", wires=len(wires))
        cost_function = qml.ExpvalCost(circuit, cost_h, dev)

        res = cost_function([[1, 1], [1, 1]])
        expected = -1.8260274380964299

        assert np.allclose(res, expected, atol=tol, rtol=0)


class TestCycles:
    """Tests that ``cycle`` module functions are behaving correctly"""

    def test_edges_to_wires(self):
        """Test that edges_to_wires returns the correct mapping"""
        g = nx.lollipop_graph(4, 1)
        r = edges_to_wires(g)

        assert r == {(0, 1): 0, (0, 2): 1, (0, 3): 2, (1, 2): 3, (1, 3): 4, (2, 3): 5, (3, 4): 6}

    def test_wires_to_edges(self):
        """Test that wires_to_edges returns the correct mapping"""
        g = nx.lollipop_graph(4, 1)
        r = wires_to_edges(g)

        assert r == {0: (0, 1), 1: (0, 2), 2: (0, 3), 3: (1, 2), 4: (1, 3), 5: (2, 3), 6: (3, 4)}

    def test_partial_cycle_mixer_complete(self):
        """Test if the _partial_cycle_mixer function returns the expected Hamiltonian for a fixed
        example"""
        g = nx.complete_graph(4).to_directed()
        edge = (0, 1)

        h = _partial_cycle_mixer(g, edge)

        ops_expected = [
            qml.PauliX(0) @ qml.PauliX(1) @ qml.PauliX(7),
            qml.PauliY(0) @ qml.PauliY(1) @ qml.PauliX(7),
            qml.PauliY(0) @ qml.PauliX(1) @ qml.PauliY(7),
            qml.PauliX(0) @ qml.PauliY(1) @ qml.PauliY(7),
            qml.PauliX(0) @ qml.PauliX(2) @ qml.PauliX(10),
            qml.PauliY(0) @ qml.PauliY(2) @ qml.PauliX(10),
            qml.PauliY(0) @ qml.PauliX(2) @ qml.PauliY(10),
            qml.PauliX(0) @ qml.PauliY(2) @ qml.PauliY(10),
        ]
        coeffs_expected = [0.25, 0.25, 0.25, -0.25, 0.25, 0.25, 0.25, -0.25]

        assert h.coeffs == coeffs_expected
        assert all(op.wires == op_e.wires for op, op_e in zip(h.ops, ops_expected))
        assert all(op.name == op_e.name for op, op_e in zip(h.ops, ops_expected))

    def test_partial_cycle_mixer_incomplete(self):
        """Test if the _partial_cycle_mixer function returns the expected Hamiltonian for a fixed
        example"""
        g = nx.complete_graph(4).to_directed()
        g.remove_edge(2, 1)  # remove an egde to make graph incomplete
        edge = (0, 1)

        h = _partial_cycle_mixer(g, edge)

        ops_expected = [
            qml.PauliX(0) @ qml.PauliX(2) @ qml.PauliX(9),
            qml.PauliY(0) @ qml.PauliY(2) @ qml.PauliX(9),
            qml.PauliY(0) @ qml.PauliX(2) @ qml.PauliY(9),
            qml.PauliX(0) @ qml.PauliY(2) @ qml.PauliY(9),
        ]
        coeffs_expected = [0.25, 0.25, 0.25, -0.25]

        assert h.coeffs == coeffs_expected
        assert all(op.wires == op_e.wires for op, op_e in zip(h.ops, ops_expected))
        assert all(op.name == op_e.name for op, op_e in zip(h.ops, ops_expected))

    def test_cycle_mixer(self):
        """Test if the cycle_mixer Hamiltonian maps valid cycles to valid cycles"""
        n_nodes = 3
        g = nx.complete_graph(n_nodes).to_directed()
        m = wires_to_edges(g)
        n_wires = len(g.edges)

        # Find Hamiltonian and its matrix representation
        h = cycle_mixer(g)
        h_matrix = np.real_if_close(matrix(h, n_wires).toarray())

        # Decide which bitstrings are valid and which are invalid
        valid_bitstrings_indx = []
        invalid_bitstrings_indx = []

        for indx, bitstring in enumerate(itertools.product([0, 1], repeat=n_wires)):
            wires = [i for i, bit in enumerate(bitstring) if bit == 1]
            edges = [m[wire] for wire in wires]

            flows = [0 for i in range(n_nodes)]

            for start, end in edges:
                flows[start] += 1
                flows[end] -= 1

            # A bitstring is valid if the net flow is zero and we aren't the empty set or the set of all
            # edges. Note that the max out-flow constraint is not imposed, which means we can pass
            # through nodes more than once
            if sum(np.abs(flows)) == 0 and 0 < len(edges) < n_wires:
                valid_bitstrings_indx.append(indx)
            else:
                invalid_bitstrings_indx.append(indx)

        # Check that valid bitstrings map to a subset of the valid bitstrings
        for indx in valid_bitstrings_indx:
            column = h_matrix[:, indx]
            destination_indxs = set(np.argwhere(column != 0).flatten())

            assert destination_indxs.issubset(valid_bitstrings_indx)

        # Check that invalid bitstrings map to a subset of the invalid bitstrings
        for indx in invalid_bitstrings_indx:
            column = h_matrix[:, indx]
            destination_indxs = set(np.argwhere(column != 0).flatten())

            assert destination_indxs.issubset(invalid_bitstrings_indx)

        # Now consider a unitary generated by the Hamiltonian
        h_matrix_e = expm(1j * h_matrix)

        # We expect non-zero transitions among the set of valid bitstrings, and no transitions outside
        for indx in valid_bitstrings_indx:
            column = h_matrix_e[:, indx]
            destination_indxs = np.argwhere(column != 0).flatten().tolist()
            assert destination_indxs == valid_bitstrings_indx

        # Check that invalid bitstrings transition within the set of invalid bitstrings
        for indx in invalid_bitstrings_indx:
            column = h_matrix_e[:, indx]
            destination_indxs = set(np.argwhere(column != 0).flatten().tolist())
            assert destination_indxs.issubset(invalid_bitstrings_indx)

    def test_matrix(self):
        """Test that the matrix function works as expected on a fixed example"""
        g = nx.lollipop_graph(3, 1)
        h = qml.qaoa.bit_flip_mixer(g, 0)

        mat = matrix(h, 4)
        mat_expected = np.array(
            [
                [0, 1, 1, 0, 1, 0, 0, 0, 1, 0, 0, 0, 0, 0, 0, 0],
                [1, 0, 0, 0, 0, 1, 0, 0, 0, 1, 0, 0, 0, 0, 0, 0],
                [1, 0, 0, 0, 0, 0, 0, 0, 0, 0, 0, 0, 0, 0, 0, 0],
                [0, 0, 0, 0, 0, 0, 0, 0, 0, 0, 0, 0, 0, 0, 0, 0],
                [1, 0, 0, 0, 0, 1, 0, 0, 0, 0, 0, 0, 0, 0, 0, 0],
                [0, 1, 0, 0, 1, 0, 0, 0, 0, 0, 0, 0, 0, 0, 0, 0],
                [0, 0, 0, 0, 0, 0, 0, 0, 0, 0, 0, 0, 0, 0, 0, 0],
                [0, 0, 0, 0, 0, 0, 0, 0, 0, 0, 0, 0, 0, 0, 0, 0],
                [1, 0, 0, 0, 0, 0, 0, 0, 0, 1, 0, 0, 0, 0, 0, 0],
                [0, 1, 0, 0, 0, 0, 0, 0, 1, 0, 0, 0, 0, 0, 0, 0],
                [0, 0, 0, 0, 0, 0, 0, 0, 0, 0, 0, 0, 0, 0, 0, 0],
                [0, 0, 0, 0, 0, 0, 0, 0, 0, 0, 0, 0, 0, 0, 0, 0],
                [0, 0, 0, 0, 0, 0, 0, 0, 0, 0, 0, 0, 0, 1, 0, 0],
                [0, 0, 0, 0, 0, 0, 0, 0, 0, 0, 0, 0, 1, 0, 0, 0],
                [0, 0, 0, 0, 0, 0, 0, 0, 0, 0, 0, 0, 0, 0, 0, 0],
                [0, 0, 0, 0, 0, 0, 0, 0, 0, 0, 0, 0, 0, 0, 0, 0],
            ]
        )

        assert np.allclose(mat.toarray(), mat_expected)

    def test_edges_to_wires_directed(self):
        """Test that edges_to_wires returns the correct mapping on a directed graph"""
        g = nx.lollipop_graph(4, 1).to_directed()
        r = edges_to_wires(g)

        assert r == {
            (0, 1): 0,
            (0, 2): 1,
            (0, 3): 2,
            (1, 0): 3,
            (1, 2): 4,
            (1, 3): 5,
            (2, 0): 6,
            (2, 1): 7,
            (2, 3): 8,
            (3, 0): 9,
            (3, 1): 10,
            (3, 2): 11,
            (3, 4): 12,
            (4, 3): 13,
        }

    def test_wires_to_edges_directed(self):
        """Test that wires_to_edges returns the correct mapping on a directed graph"""
        g = nx.lollipop_graph(4, 1).to_directed()
        r = wires_to_edges(g)

        assert r == {
            0: (0, 1),
            1: (0, 2),
            2: (0, 3),
            3: (1, 0),
            4: (1, 2),
            5: (1, 3),
            6: (2, 0),
            7: (2, 1),
            8: (2, 3),
            9: (3, 0),
            10: (3, 1),
            11: (3, 2),
            12: (3, 4),
            13: (4, 3),
        }

    def test_loss_hamiltonian_complete(self):
        """Test if the loss_hamiltonian function returns the expected result on a
        manually-calculated example of a 3-node complete digraph"""
        g = nx.complete_graph(3).to_directed()
        edge_weight_data = {edge: (i + 1) * 0.5 for i, edge in enumerate(g.edges)}
        for k, v in edge_weight_data.items():
            g[k[0]][k[1]]["weight"] = v
        h = loss_hamiltonian(g)

        expected_ops = [
            qml.PauliZ(0),
            qml.PauliZ(1),
            qml.PauliZ(2),
            qml.PauliZ(3),
            qml.PauliZ(4),
            qml.PauliZ(5),
        ]
        expected_coeffs = [np.log(0.5), np.log(1), np.log(1.5), np.log(2), np.log(2.5), np.log(3)]

        assert expected_coeffs == h.coeffs
        assert all([op.wires == exp.wires for op, exp in zip(h.ops, expected_ops)])
        assert all([type(op) is type(exp) for op, exp in zip(h.ops, expected_ops)])

    def test_loss_hamiltonian_incomplete(self):
        """Test if the loss_hamiltonian function returns the expected result on a
        manually-calculated example of a 4-node incomplete digraph"""
        g = nx.lollipop_graph(4, 1).to_directed()
        edge_weight_data = {edge: (i + 1) * 0.5 for i, edge in enumerate(g.edges)}
        for k, v in edge_weight_data.items():
            g[k[0]][k[1]]["weight"] = v
        h = loss_hamiltonian(g)

        expected_ops = [
            qml.PauliZ(0),
            qml.PauliZ(1),
            qml.PauliZ(2),
            qml.PauliZ(3),
            qml.PauliZ(4),
            qml.PauliZ(5),
            qml.PauliZ(6),
            qml.PauliZ(7),
            qml.PauliZ(8),
            qml.PauliZ(9),
            qml.PauliZ(10),
            qml.PauliZ(11),
            qml.PauliZ(12),
            qml.PauliZ(13),
        ]
        expected_coeffs = [
            np.log(0.5),
            np.log(1),
            np.log(1.5),
            np.log(2),
            np.log(2.5),
            np.log(3),
            np.log(3.5),
            np.log(4),
            np.log(4.5),
            np.log(5),
            np.log(5.5),
            np.log(6),
            np.log(6.5),
            np.log(7),
        ]

        assert expected_coeffs == h.coeffs
        assert all([op.wires == exp.wires for op, exp in zip(h.ops, expected_ops)])
        assert all([type(op) is type(exp) for op, exp in zip(h.ops, expected_ops)])

    def test_self_loop_raises_error(self):
        """Test graphs with self loop raises ValueError"""
        g = nx.complete_graph(3).to_directed()
        edge_weight_data = {edge: (i + 1) * 0.5 for i, edge in enumerate(g.edges)}
        for k, v in edge_weight_data.items():
            g[k[0]][k[1]]["weight"] = v

        g.add_edge(1, 1)  # add self loop

        with pytest.raises(ValueError, match="Graph contains self-loops"):
            loss_hamiltonian(g)

    def test_missing_edge_weight_data_raises_error(self):
        """Test graphs with no edge weight data raises `KeyError`"""
        g = nx.complete_graph(3).to_directed()

        with pytest.raises(KeyError, match="does not contain weight data"):
            loss_hamiltonian(g)

    def test_square_hamiltonian_terms(self):
        """Test if the _square_hamiltonian_terms function returns the expected result on a fixed
        example"""
        coeffs = [1, -1, -1, 1]
        ops = [qml.Identity(0), qml.PauliZ(0), qml.PauliZ(1), qml.PauliZ(3)]

        expected_coeffs = [
            1,
            -1,
            -1,
            1,
            -1,
            1,
            1,
            -1,
            -1,
            1,
            1,
            -1,
            1,
            -1,
            -1,
            1,
        ]
        expected_ops = [
            qml.Identity(0),
            qml.PauliZ(0),
            qml.PauliZ(1),
            qml.PauliZ(3),
            qml.PauliZ(0),
            qml.Identity(0),
            qml.PauliZ(0) @ qml.PauliZ(1),
            qml.PauliZ(0) @ qml.PauliZ(3),
            qml.PauliZ(1),
            qml.PauliZ(0) @ qml.PauliZ(1),
            qml.Identity(0),
            qml.PauliZ(1) @ qml.PauliZ(3),
            qml.PauliZ(3),
            qml.PauliZ(0) @ qml.PauliZ(3),
            qml.PauliZ(1) @ qml.PauliZ(3),
            qml.Identity(0),
        ]

        squared_coeffs, squared_ops = _square_hamiltonian_terms(coeffs, ops)

        assert squared_coeffs == expected_coeffs
        assert all(
            [
                op1.name == op2.name and op1.wires == op2.wires
                for op1, op2 in zip(expected_ops, squared_ops)
            ]
<<<<<<< HEAD
        )

    def test_inner_net_flow_constraint_hamiltonian(self):
        """Test if the _inner_net_flow_constraint_hamiltonian function returns the expected result on a manually-calculated
        example of a 3-node complete digraph relative to the 0 node"""
        g = nx.complete_graph(3).to_directed()
        h = _inner_net_flow_constraint_hamiltonian(g, 0)

        expected_ops = [
            qml.Identity(0),
            qml.PauliZ(0) @ qml.PauliZ(1),
            qml.PauliZ(0) @ qml.PauliZ(2),
            qml.PauliZ(0) @ qml.PauliZ(4),
            qml.PauliZ(1) @ qml.PauliZ(2),
            qml.PauliZ(1) @ qml.PauliZ(4),
            qml.PauliZ(2) @ qml.PauliZ(4),
        ]
        expected_coeffs = [4, 2, -2, -2, -2, -2, 2]

        assert expected_coeffs == h.coeffs
        assert [h.ops[i] == expected_op for i, expected_op in enumerate(expected_ops)]
        assert all([op.wires == exp.wires for op, exp in zip(h.ops, expected_ops)])

    def test_inner_net_flow_constraint_hamiltonian_non_complete(self):
        """Test if the _inner_net_flow_constraint_hamiltonian function returns the expected result on a manually-calculated
        example of a 3-node complete digraph relative to the 0 node, with the (1, 0) edge removed"""
        g = nx.complete_graph(3).to_directed()
        g.remove_edge(1, 0)
        h = _inner_net_flow_constraint_hamiltonian(g, 0)

        expected_ops = [
            qml.Identity(0),
            qml.PauliZ(0),
            qml.PauliZ(1),
            qml.PauliZ(3),
            qml.PauliZ(0) @ qml.PauliZ(1),
            qml.PauliZ(0) @ qml.PauliZ(3),
            qml.PauliZ(1) @ qml.PauliZ(3),
        ]
        expected_coeffs = [4, -2, -2, 2, 2, -2, -2]

        assert expected_coeffs == h.coeffs
        for i, expected_op in enumerate(expected_ops):
            assert str(h.ops[i]) == str(expected_op)
        assert all([op.wires == exp.wires for op, exp in zip(h.ops, expected_ops)])

    def test_net_flow_constraint(self):
        """Test if the net_flow_constraint Hamiltonian is minimized by states that correspond to a
        collection of edges with zero flow"""
        g = nx.complete_graph(3).to_directed()
        h = net_flow_constraint(g)
        m = wires_to_edges(g)
        wires = len(g.edges)

        # We use PL to find the energies corresponding to each possible bitstring
        dev = qml.device("default.qubit", wires=wires)

        def energy(basis_state, **kwargs):
            qml.BasisState(basis_state, wires=range(wires))

        cost = qml.ExpvalCost(energy, h, dev, optimize=True)

        # Calculate the set of all bitstrings
        states = itertools.product([0, 1], repeat=wires)

        # Calculate the corresponding energies
        energies_states = ((cost(state).numpy(), state) for state in states)

        # We now have the energies of each bitstring/state. We also want to calculate the net flow of
        # the corresponding edges
        for energy, state in energies_states:

            # This part converts from a binary string of wires selected to graph edges
            wires_ = tuple(i for i, s in enumerate(state) if s != 0)
            edges = tuple(m[w] for w in wires_)

            # Calculates the number of edges entering and leaving a given node
            in_flows = np.zeros(len(g.nodes))
            out_flows = np.zeros(len(g.nodes))

            for e in edges:
                in_flows[e[0]] += 1
                out_flows[e[1]] += 1

            net_flow = np.sum(np.abs(in_flows - out_flows))

            # The test requires that a set of edges with zero net flow must have a corresponding
            # bitstring that minimized the energy of the Hamiltonian
            if net_flow == 0:
                assert energy == min(energies_states)[0]
            else:
                assert energy > min(energies_states)[0]

    def test_net_flow_constraint_undirected_raises_error(self):
        """Test `net_flow_constraint` raises ValueError if input graph is not directed"""
        g = nx.complete_graph(3)  # undirected graph

        with pytest.raises(ValueError):
            h = net_flow_constraint(g)
=======
        )
>>>>>>> 86246cd0
<|MERGE_RESOLUTION|>--- conflicted
+++ resolved
@@ -1062,8 +1062,8 @@
                 op1.name == op2.name and op1.wires == op2.wires
                 for op1, op2 in zip(expected_ops, squared_ops)
             ]
-<<<<<<< HEAD
         )
+
 
     def test_inner_net_flow_constraint_hamiltonian(self):
         """Test if the _inner_net_flow_constraint_hamiltonian function returns the expected result on a manually-calculated
@@ -1161,7 +1161,4 @@
         g = nx.complete_graph(3)  # undirected graph
 
         with pytest.raises(ValueError):
-            h = net_flow_constraint(g)
-=======
-        )
->>>>>>> 86246cd0
+            h = net_flow_constraint(g)