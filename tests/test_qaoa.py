--- conflicted
+++ resolved
@@ -697,7 +697,23 @@
 
         assert r == {0: (0, 1), 1: (0, 2), 2: (0, 3), 3: (1, 2), 4: (1, 3), 5: (2, 3), 6: (3, 4)}
 
-<<<<<<< HEAD
+    def test_edges_to_wires_directed(self):
+        """Test that edges_to_wires returns the correct mapping on a directed graph"""
+        g = nx.lollipop_graph(4, 1).to_directed()
+        r = edges_to_wires(g)
+
+        assert r == {(0, 1): 0, (0, 2): 1, (0, 3): 2, (1, 0): 3, (1, 2): 4, (1, 3): 5, (2, 0): 6,
+                     (2, 1): 7, (2, 3): 8, (3, 0): 9, (3, 1): 10, (3, 2): 11, (3, 4): 12, (4, 3): 13}
+
+    def test_wires_to_edges_directed(self):
+        """Test that wires_to_edges returns the correct mapping on a directed graph"""
+        g = nx.lollipop_graph(4, 1).to_directed()
+        r = wires_to_edges(g)
+
+        assert r == {0: (0, 1), 1: (0, 2), 2: (0, 3), 3: (1, 0), 4: (1, 2), 5: (1, 3), 6: (2, 0),
+                     7: (2, 1), 8: (2, 3), 9: (3, 0), 10: (3, 1), 11: (3, 2), 12: (3, 4), 13: (4, 3)}
+        
+        
     def test_edge_weight_complete(self):
         """Test if the edge_weight function returns the expected result on a
         manually-calculated example of a 3-node complete digraph"""
@@ -786,20 +802,3 @@
 
         with pytest.raises(KeyError, match="does not contain weight data"):
             edge_weight(g)
-=======
-    def test_edges_to_wires_directed(self):
-        """Test that edges_to_wires returns the correct mapping on a directed graph"""
-        g = nx.lollipop_graph(4, 1).to_directed()
-        r = edges_to_wires(g)
-
-        assert r == {(0, 1): 0, (0, 2): 1, (0, 3): 2, (1, 0): 3, (1, 2): 4, (1, 3): 5, (2, 0): 6,
-                     (2, 1): 7, (2, 3): 8, (3, 0): 9, (3, 1): 10, (3, 2): 11, (3, 4): 12, (4, 3): 13}
-
-    def test_wires_to_edges_directed(self):
-        """Test that wires_to_edges returns the correct mapping on a directed graph"""
-        g = nx.lollipop_graph(4, 1).to_directed()
-        r = wires_to_edges(g)
-
-        assert r == {0: (0, 1), 1: (0, 2), 2: (0, 3), 3: (1, 0), 4: (1, 2), 5: (1, 3), 6: (2, 0),
-                     7: (2, 1), 8: (2, 3), 9: (3, 0), 10: (3, 1), 11: (3, 2), 12: (3, 4), 13: (4, 3)}
->>>>>>> 64e067dd
