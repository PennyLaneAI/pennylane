# Copyright 2018-2020 Xanadu Quantum Technologies Inc.

# Licensed under the Apache License, Version 2.0 (the "License");
# you may not use this file except in compliance with the License.
# You may obtain a copy of the License at

#     http://www.apache.org/licenses/LICENSE-2.0

# Unless required by applicable law or agreed to in writing, software
# distributed under the License is distributed on an "AS IS" BASIS,
# WITHOUT WARRANTIES OR CONDITIONS OF ANY KIND, either express or implied.
# See the License for the specific language governing permissions and
# limitations under the License.
"""
Unit tests for the :mod:`pennylane.qaoa` submodule.
"""
import pytest
import itertools
import numpy as np
import networkx as nx
import pennylane as qml
from pennylane import qaoa
from networkx import Graph
from pennylane.wires import Wires
from pennylane.qaoa.cycle import (
    edges_to_wires,
    wires_to_edges,
    loss_hamiltonian,
<<<<<<< HEAD
    _square_hamiltonian_terms,
    _collect_duplicates,
)
=======
    cycle_mixer,
    _partial_cycle_mixer,
)
from scipy.linalg import expm
from scipy.sparse import csc_matrix, kron

>>>>>>> cdef7721

#####################################################

graph = Graph()
graph.add_nodes_from([0, 1, 2])
graph.add_edges_from([(0, 1), (1, 2)])

non_consecutive_graph = Graph([(0, 4), (3, 4), (2, 1), (2, 0)])


def decompose_hamiltonian(hamiltonian):

    coeffs = hamiltonian.coeffs
    ops = [i.name for i in hamiltonian.ops]
    wires = [i.wires for i in hamiltonian.ops]

    return [coeffs, ops, wires]


def matrix(hamiltonian: qml.Hamiltonian, n_wires: int) -> csc_matrix:
    r"""Calculates the matrix representation of an input Hamiltonian in the standard basis.

    Args:
        hamiltonian (qml.Hamiltonian): the input Hamiltonian
        n_wires (int): the total number of wires

    Returns:
        csc_matrix: a sparse matrix representation
    """
    ops_matrices = []

    for op in hamiltonian.ops:
        op_wires = np.array(op.wires.tolist())
        op_list = op.non_identity_obs if isinstance(op, qml.operation.Tensor) else [op]
        op_matrices = []

        for wire in range(n_wires):
            loc = np.argwhere(op_wires == wire).flatten()
            mat = np.eye(2) if len(loc) == 0 else op_list[loc[0]].matrix
            mat = csc_matrix(mat)
            op_matrices.append(mat)

        op_matrix = op_matrices.pop(0)

        for mat in op_matrices:
            op_matrix = kron(op_matrix, mat)

        ops_matrices.append(op_matrix)

    mat = sum(coeff * op_mat for coeff, op_mat in zip(hamiltonian.coeffs, ops_matrices))
    return csc_matrix(mat)


class TestMixerHamiltonians:
    """Tests that the mixer Hamiltonians are being generated correctly"""

    def test_x_mixer_output(self):
        """Tests that the output of the Pauli-X mixer is correct"""

        wires = range(4)
        mixer_hamiltonian = qaoa.x_mixer(wires)

        mixer_coeffs = mixer_hamiltonian.coeffs
        mixer_ops = [i.name for i in mixer_hamiltonian.ops]
        mixer_wires = [i.wires[0] for i in mixer_hamiltonian.ops]

        assert mixer_coeffs == [1, 1, 1, 1]
        assert mixer_ops == ["PauliX", "PauliX", "PauliX", "PauliX"]
        assert mixer_wires == [0, 1, 2, 3]

    def test_xy_mixer_type_error(self):
        """Tests that the XY mixer throws the correct error"""

        graph = [(0, 1), (1, 2)]

        with pytest.raises(ValueError, match=r"Input graph must be a nx.Graph object, got list"):
            qaoa.xy_mixer(graph)

    @pytest.mark.parametrize(
        ("graph", "target_hamiltonian"),
        [
            (
                Graph([(0, 1), (1, 2), (2, 3)]),
                qml.Hamiltonian(
                    [0.5, 0.5, 0.5, 0.5, 0.5, 0.5],
                    [
                        qml.PauliX(0) @ qml.PauliX(1),
                        qml.PauliY(0) @ qml.PauliY(1),
                        qml.PauliX(1) @ qml.PauliX(2),
                        qml.PauliY(1) @ qml.PauliY(2),
                        qml.PauliX(2) @ qml.PauliX(3),
                        qml.PauliY(2) @ qml.PauliY(3),
                    ],
                ),
            ),
            (
                Graph((np.array([0, 1]), np.array([1, 2]), np.array([2, 0]))),
                qml.Hamiltonian(
                    [0.5, 0.5, 0.5, 0.5, 0.5, 0.5],
                    [
                        qml.PauliX(0) @ qml.PauliX(1),
                        qml.PauliY(0) @ qml.PauliY(1),
                        qml.PauliX(0) @ qml.PauliX(2),
                        qml.PauliY(0) @ qml.PauliY(2),
                        qml.PauliX(1) @ qml.PauliX(2),
                        qml.PauliY(1) @ qml.PauliY(2),
                    ],
                ),
            ),
            (
                graph,
                qml.Hamiltonian(
                    [0.5, 0.5, 0.5, 0.5],
                    [
                        qml.PauliX(0) @ qml.PauliX(1),
                        qml.PauliY(0) @ qml.PauliY(1),
                        qml.PauliX(1) @ qml.PauliX(2),
                        qml.PauliY(1) @ qml.PauliY(2),
                    ],
                ),
            ),
            (
                non_consecutive_graph,
                qml.Hamiltonian(
                    [0.5, 0.5, 0.5, 0.5, 0.5, 0.5, 0.5, 0.5],
                    [
                        qml.PauliX(0) @ qml.PauliX(4),
                        qml.PauliY(0) @ qml.PauliY(4),
                        qml.PauliX(0) @ qml.PauliX(2),
                        qml.PauliY(0) @ qml.PauliY(2),
                        qml.PauliX(4) @ qml.PauliX(3),
                        qml.PauliY(4) @ qml.PauliY(3),
                        qml.PauliX(2) @ qml.PauliX(1),
                        qml.PauliY(2) @ qml.PauliY(1),
                    ],
                ),
            ),
        ],
    )
    def test_xy_mixer_output(self, graph, target_hamiltonian):
        """Tests that the output of the XY mixer is correct"""

        mixer_hamiltonian = qaoa.xy_mixer(graph)

        mixer_coeffs = mixer_hamiltonian.coeffs
        mixer_ops = [i.name for i in mixer_hamiltonian.ops]
        mixer_wires = [i.wires for i in mixer_hamiltonian.ops]

        target_coeffs = target_hamiltonian.coeffs
        target_ops = [i.name for i in target_hamiltonian.ops]
        target_wires = [i.wires for i in target_hamiltonian.ops]

        assert mixer_coeffs == target_coeffs
        assert mixer_ops == target_ops
        assert mixer_wires == target_wires

    def test_bit_flip_mixer_errors(self):
        """Tests that the bit-flip mixer throws the correct errors"""

        graph = [(0, 1), (1, 2)]
        with pytest.raises(ValueError, match=r"Input graph must be a nx.Graph object"):
            qaoa.bit_flip_mixer(graph, 0)

        n = 2
        with pytest.raises(ValueError, match=r"'b' must be either 0 or 1"):
            qaoa.bit_flip_mixer(Graph(graph), n)

    @pytest.mark.parametrize(
        ("graph", "n", "target_hamiltonian"),
        [
            (
                Graph([(0, 1)]),
                1,
                qml.Hamiltonian(
                    [0.5, -0.5, 0.5, -0.5],
                    [
                        qml.PauliX(0),
                        qml.PauliX(0) @ qml.PauliZ(1),
                        qml.PauliX(1),
                        qml.PauliX(1) @ qml.PauliZ(0),
                    ],
                ),
            ),
            (
                Graph([(0, 1), (1, 2)]),
                0,
                qml.Hamiltonian(
                    [0.5, 0.5, 0.25, 0.25, 0.25, 0.25, 0.5, 0.5],
                    [
                        qml.PauliX(0),
                        qml.PauliX(0) @ qml.PauliZ(1),
                        qml.PauliX(1),
                        qml.PauliX(1) @ qml.PauliZ(2),
                        qml.PauliX(1) @ qml.PauliZ(0),
                        qml.PauliX(1) @ qml.PauliZ(0) @ qml.PauliZ(2),
                        qml.PauliX(2),
                        qml.PauliX(2) @ qml.PauliZ(1),
                    ],
                ),
            ),
            (
                Graph([("b", 1), (1, 0.3), (0.3, "b")]),
                1,
                qml.Hamiltonian(
                    [0.25, -0.25, -0.25, 0.25, 0.25, -0.25, -0.25, 0.25, 0.25, -0.25, -0.25, 0.25],
                    [
                        qml.PauliX("b"),
                        qml.PauliX("b") @ qml.PauliZ(0.3),
                        qml.PauliX("b") @ qml.PauliZ(1),
                        qml.PauliX("b") @ qml.PauliZ(1) @ qml.PauliZ(0.3),
                        qml.PauliX(1),
                        qml.PauliX(1) @ qml.PauliZ(0.3),
                        qml.PauliX(1) @ qml.PauliZ("b"),
                        qml.PauliX(1) @ qml.PauliZ("b") @ qml.PauliZ(0.3),
                        qml.PauliX(0.3),
                        qml.PauliX(0.3) @ qml.PauliZ("b"),
                        qml.PauliX(0.3) @ qml.PauliZ(1),
                        qml.PauliX(0.3) @ qml.PauliZ(1) @ qml.PauliZ("b"),
                    ],
                ),
            ),
        ],
    )
    def test_bit_flip_mixer_output(self, graph, n, target_hamiltonian):
        """Tests that the output of the bit-flip mixer is correct"""

        mixer_hamiltonian = qaoa.bit_flip_mixer(graph, n)
        assert decompose_hamiltonian(mixer_hamiltonian) == decompose_hamiltonian(target_hamiltonian)


"""GENERATES CASES TO TEST THE MAXCUT PROBLEM"""

GRAPHS = [
    Graph([(0, 1), (1, 2)]),
    Graph((np.array([0, 1]), np.array([1, 2]), np.array([0, 2]))),
    graph,
]

COST_COEFFS = [[0.5, 0.5, -1.0], [0.5, 0.5, 0.5, -1.5], [0.5, 0.5, -1.0]]

COST_TERMS = [
    [qml.PauliZ(0) @ qml.PauliZ(1), qml.PauliZ(1) @ qml.PauliZ(2), qml.Identity(0)],
    [
        qml.PauliZ(0) @ qml.PauliZ(1),
        qml.PauliZ(0) @ qml.PauliZ(2),
        qml.PauliZ(1) @ qml.PauliZ(2),
        qml.Identity(0),
    ],
    [qml.PauliZ(0) @ qml.PauliZ(1), qml.PauliZ(1) @ qml.PauliZ(2), qml.Identity(0)],
]

COST_HAMILTONIANS = [qml.Hamiltonian(COST_COEFFS[i], COST_TERMS[i]) for i in range(3)]

MIXER_COEFFS = [[1, 1, 1], [1, 1, 1], [1, 1, 1]]

MIXER_TERMS = [
    [qml.PauliX(0), qml.PauliX(1), qml.PauliX(2)],
    [qml.PauliX(0), qml.PauliX(1), qml.PauliX(2)],
    [qml.PauliX(0), qml.PauliX(1), qml.PauliX(2)],
]

MIXER_HAMILTONIANS = [qml.Hamiltonian(MIXER_COEFFS[i], MIXER_TERMS[i]) for i in range(3)]

MAXCUT = list(zip(GRAPHS, COST_HAMILTONIANS, MIXER_HAMILTONIANS))

"""GENERATES THE CASES TO TEST THE MAX INDEPENDENT SET PROBLEM"""

CONSTRAINED = [True, True, False]

COST_COEFFS = [[1, 1, 1], [1, 1, 1], [0.75, 0.25, -0.5, 0.75, 0.25]]

COST_TERMS = [
    [qml.PauliZ(0), qml.PauliZ(1), qml.PauliZ(2)],
    [qml.PauliZ(0), qml.PauliZ(1), qml.PauliZ(2)],
    [
        qml.PauliZ(0) @ qml.PauliZ(1),
        qml.PauliZ(0),
        qml.PauliZ(1),
        qml.PauliZ(1) @ qml.PauliZ(2),
        qml.PauliZ(2),
    ],
]

COST_HAMILTONIANS = [qml.Hamiltonian(COST_COEFFS[i], COST_TERMS[i]) for i in range(3)]

MIXER_COEFFS = [
    [0.5, 0.5, 0.25, 0.25, 0.25, 0.25, 0.5, 0.5],
    [0.25, 0.25, 0.25, 0.25, 0.25, 0.25, 0.25, 0.25, 0.25, 0.25, 0.25, 0.25],
    [1, 1, 1],
]

MIXER_TERMS = [
    [
        qml.PauliX(0),
        qml.PauliX(0) @ qml.PauliZ(1),
        qml.PauliX(1),
        qml.PauliX(1) @ qml.PauliZ(2),
        qml.PauliX(1) @ qml.PauliZ(0),
        qml.PauliX(1) @ qml.PauliZ(0) @ qml.PauliZ(2),
        qml.PauliX(2),
        qml.PauliX(2) @ qml.PauliZ(1),
    ],
    [
        qml.PauliX(0),
        qml.PauliX(0) @ qml.PauliZ(2),
        qml.PauliX(0) @ qml.PauliZ(1),
        qml.PauliX(0) @ qml.PauliZ(1) @ qml.PauliZ(2),
        qml.PauliX(1),
        qml.PauliX(1) @ qml.PauliZ(2),
        qml.PauliX(1) @ qml.PauliZ(0),
        qml.PauliX(1) @ qml.PauliZ(0) @ qml.PauliZ(2),
        qml.PauliX(2),
        qml.PauliX(2) @ qml.PauliZ(0),
        qml.PauliX(2) @ qml.PauliZ(1),
        qml.PauliX(2) @ qml.PauliZ(1) @ qml.PauliZ(0),
    ],
    [qml.PauliX(0), qml.PauliX(1), qml.PauliX(2)],
]

MIXER_HAMILTONIANS = [qml.Hamiltonian(MIXER_COEFFS[i], MIXER_TERMS[i]) for i in range(3)]

MIS = list(zip(GRAPHS, CONSTRAINED, COST_HAMILTONIANS, MIXER_HAMILTONIANS))

"""GENERATES THE CASES TO TEST THE MIn VERTEX COVER PROBLEM"""

COST_COEFFS = [[-1, -1, -1], [-1, -1, -1], [0.75, -0.25, 0.5, 0.75, -0.25]]

COST_TERMS = [
    [qml.PauliZ(0), qml.PauliZ(1), qml.PauliZ(2)],
    [qml.PauliZ(0), qml.PauliZ(1), qml.PauliZ(2)],
    [
        qml.PauliZ(0) @ qml.PauliZ(1),
        qml.PauliZ(0),
        qml.PauliZ(1),
        qml.PauliZ(1) @ qml.PauliZ(2),
        qml.PauliZ(2),
    ],
]

COST_HAMILTONIANS = [qml.Hamiltonian(COST_COEFFS[i], COST_TERMS[i]) for i in range(3)]

MIXER_COEFFS = [
    [0.5, -0.5, 0.25, -0.25, -0.25, 0.25, 0.5, -0.5],
    [0.25, -0.25, -0.25, 0.25, 0.25, -0.25, -0.25, 0.25, 0.25, -0.25, -0.25, 0.25],
    [1, 1, 1],
]

MIXER_HAMILTONIANS = [qml.Hamiltonian(MIXER_COEFFS[i], MIXER_TERMS[i]) for i in range(3)]

MVC = list(zip(GRAPHS, CONSTRAINED, COST_HAMILTONIANS, MIXER_HAMILTONIANS))

"""GENERATES THE CASES TO TEST THE MAXCLIQUE PROBLEM"""

COST_COEFFS = [[1, 1, 1], [1, 1, 1], [0.75, 0.25, 0.25, 1]]

COST_TERMS = [
    [qml.PauliZ(0), qml.PauliZ(1), qml.PauliZ(2)],
    [qml.PauliZ(0), qml.PauliZ(1), qml.PauliZ(2)],
    [qml.PauliZ(0) @ qml.PauliZ(2), qml.PauliZ(0), qml.PauliZ(2), qml.PauliZ(1)],
]

COST_HAMILTONIANS = [qml.Hamiltonian(COST_COEFFS[i], COST_TERMS[i]) for i in range(3)]

MIXER_COEFFS = [[0.5, 0.5, 1.0, 0.5, 0.5], [1.0, 1.0, 1.0], [1, 1, 1]]

MIXER_TERMS = [
    [
        qml.PauliX(0),
        qml.PauliX(0) @ qml.PauliZ(2),
        qml.PauliX(1),
        qml.PauliX(2),
        qml.PauliX(2) @ qml.PauliZ(0),
    ],
    [qml.PauliX(0), qml.PauliX(1), qml.PauliX(2)],
    [qml.PauliX(0), qml.PauliX(1), qml.PauliX(2)],
]

MIXER_HAMILTONIANS = [qml.Hamiltonian(MIXER_COEFFS[i], MIXER_TERMS[i]) for i in range(3)]

MAXCLIQUE = list(zip(GRAPHS, CONSTRAINED, COST_HAMILTONIANS, MIXER_HAMILTONIANS))

"""GENERATES CASES TO TEST EDGE DRIVER COST HAMILTONIAN"""

GRAPHS.append(graph)
GRAPHS.append(Graph([("b", 1), (1, 2.3)]))
REWARDS = [["00"], ["00", "11"], ["00", "01", "10"], ["00", "11", "01", "10"], ["00", "01", "10"]]

HAMILTONIANS = [
    qml.Hamiltonian(
        [-0.25, -0.25, -0.25, -0.25, -0.25, -0.25],
        [
            qml.PauliZ(0) @ qml.PauliZ(1),
            qml.PauliZ(0),
            qml.PauliZ(1),
            qml.PauliZ(1) @ qml.PauliZ(2),
            qml.PauliZ(1),
            qml.PauliZ(2),
        ],
    ),
    qml.Hamiltonian(
        [-0.5, -0.5, -0.5],
        [
            qml.PauliZ(0) @ qml.PauliZ(1),
            qml.PauliZ(0) @ qml.PauliZ(2),
            qml.PauliZ(1) @ qml.PauliZ(2),
        ],
    ),
    qml.Hamiltonian(
        [0.25, -0.25, -0.25, 0.25, -0.25, -0.25],
        [
            qml.PauliZ(0) @ qml.PauliZ(1),
            qml.PauliZ(0),
            qml.PauliZ(1),
            qml.PauliZ(1) @ qml.PauliZ(2),
            qml.PauliZ(1),
            qml.PauliZ(2),
        ],
    ),
    qml.Hamiltonian([1, 1, 1], [qml.Identity(0), qml.Identity(1), qml.Identity(2)]),
    qml.Hamiltonian(
        [0.25, -0.25, -0.25, 0.25, -0.25, -0.25],
        [
            qml.PauliZ("b") @ qml.PauliZ(1),
            qml.PauliZ("b"),
            qml.PauliZ(1),
            qml.PauliZ(1) @ qml.PauliZ(2.3),
            qml.PauliZ(1),
            qml.PauliZ(2.3),
        ],
    ),
]

EDGE_DRIVER = zip(GRAPHS, REWARDS, HAMILTONIANS)


def decompose_hamiltonian(hamiltonian):

    coeffs = hamiltonian.coeffs
    ops = [i.name for i in hamiltonian.ops]
    wires = [i.wires for i in hamiltonian.ops]

    return [coeffs, ops, wires]


class TestCostHamiltonians:
    """Tests that the cost Hamiltonians are being generated correctly"""

    """Tests the cost Hamiltonian components"""

    def test_bit_driver_error(self):
        """Tests that the bit driver Hamiltonian throws the correct error"""

        with pytest.raises(ValueError, match=r"'b' must be either 0 or 1"):
            qaoa.bit_driver(range(3), 2)

    def test_bit_driver_output(self):
        """Tests that the bit driver Hamiltonian has the correct output"""

        H = qaoa.bit_driver(range(3), 1)
        hamiltonian = qml.Hamiltonian([1, 1, 1], [qml.PauliZ(0), qml.PauliZ(1), qml.PauliZ(2)])

        assert decompose_hamiltonian(H) == decompose_hamiltonian(hamiltonian)

    def test_edge_driver_errors(self):
        """Tests that the edge driver Hamiltonian throws the correct errors"""

        with pytest.raises(
            ValueError, match=r"Encountered invalid entry in 'reward', expected 2-bit bitstrings."
        ):
            qaoa.edge_driver(Graph([(0, 1), (1, 2)]), ["10", "11", 21, "g"])

        with pytest.raises(
            ValueError,
            match=r"'reward' cannot contain either '10' or '01', must contain neither or both.",
        ):
            qaoa.edge_driver(Graph([(0, 1), (1, 2)]), ["11", "00", "01"])

        with pytest.raises(ValueError, match=r"Input graph must be a nx.Graph"):
            qaoa.edge_driver([(0, 1), (1, 2)], ["00", "11"])

    @pytest.mark.parametrize(("graph", "reward", "hamiltonian"), EDGE_DRIVER)
    def test_edge_driver_output(self, graph, reward, hamiltonian):
        """Tests that the edge driver Hamiltonian throws the correct errors"""

        H = qaoa.edge_driver(graph, reward)
        assert decompose_hamiltonian(H) == decompose_hamiltonian(hamiltonian)

    """Tests the cost Hamiltonians"""

    def test_cost_graph_error(self):
        """Tests that the cost Hamiltonians throw the correct error"""

        graph = [(0, 1), (1, 2)]

        with pytest.raises(ValueError, match=r"Input graph must be a nx\.Graph"):
            qaoa.maxcut(graph)
        with pytest.raises(ValueError, match=r"Input graph must be a nx\.Graph"):
            qaoa.max_independent_set(graph)
        with pytest.raises(ValueError, match=r"Input graph must be a nx\.Graph"):
            qaoa.min_vertex_cover(graph)
        with pytest.raises(ValueError, match=r"Input graph must be a nx\.Graph"):
            qaoa.max_clique(graph)

    @pytest.mark.parametrize(("graph", "cost_hamiltonian", "mixer_hamiltonian"), MAXCUT)
    def test_maxcut_output(self, graph, cost_hamiltonian, mixer_hamiltonian):
        """Tests that the output of the MaxCut method is correct"""

        cost_h, mixer_h = qaoa.maxcut(graph)

        assert decompose_hamiltonian(cost_hamiltonian) == decompose_hamiltonian(cost_h)
        assert decompose_hamiltonian(mixer_hamiltonian) == decompose_hamiltonian(mixer_h)

    @pytest.mark.parametrize(("graph", "constrained", "cost_hamiltonian", "mixer_hamiltonian"), MIS)
    def test_mis_output(self, graph, constrained, cost_hamiltonian, mixer_hamiltonian):
        """Tests that the output of the Max Indepenent Set method is correct"""

        cost_h, mixer_h = qaoa.max_independent_set(graph, constrained=constrained)

        assert decompose_hamiltonian(cost_hamiltonian) == decompose_hamiltonian(cost_h)
        assert decompose_hamiltonian(mixer_hamiltonian) == decompose_hamiltonian(mixer_h)

    @pytest.mark.parametrize(("graph", "constrained", "cost_hamiltonian", "mixer_hamiltonian"), MVC)
    def test_mvc_output(self, graph, constrained, cost_hamiltonian, mixer_hamiltonian):
        """Tests that the output of the Min Vertex Cover method is correct"""

        cost_h, mixer_h = qaoa.min_vertex_cover(graph, constrained=constrained)

        assert decompose_hamiltonian(cost_hamiltonian) == decompose_hamiltonian(cost_h)
        assert decompose_hamiltonian(mixer_hamiltonian) == decompose_hamiltonian(mixer_h)

    @pytest.mark.parametrize(
        ("graph", "constrained", "cost_hamiltonian", "mixer_hamiltonian"), MAXCLIQUE
    )
    def test_max_clique_output(self, graph, constrained, cost_hamiltonian, mixer_hamiltonian):
        """Tests that the output of the Maximum Clique method is correct"""

        cost_h, mixer_h = qaoa.max_clique(graph, constrained=constrained)

        assert decompose_hamiltonian(cost_hamiltonian) == decompose_hamiltonian(cost_h)
        assert decompose_hamiltonian(mixer_hamiltonian) == decompose_hamiltonian(mixer_h)


class TestUtils:
    """Tests that the utility functions are working properly"""

    @pytest.mark.parametrize(
        ("hamiltonian", "value"),
        (
            (qml.Hamiltonian([1, 1], [qml.PauliZ(0), qml.PauliZ(1)]), True),
            (qml.Hamiltonian([1, 1], [qml.PauliX(0), qml.PauliZ(1)]), False),
            (qml.Hamiltonian([1, 1], [qml.PauliZ(0) @ qml.Identity(1), qml.PauliZ(1)]), True),
            (qml.Hamiltonian([1, 1], [qml.PauliZ(0), qml.PauliX(0) @ qml.PauliZ(1)]), False),
        ),
    )
    def test_diagonal_terms(self, hamiltonian, value):
        assert qaoa.layers._diagonal_terms(hamiltonian) == value


class TestLayers:
    """Tests that the cost and mixer layers are being constructed properly"""

    def test_mixer_layer_errors(self):
        """Tests that the mixer layer is throwing the correct errors"""

        hamiltonian = [[1, 1], [1, 1]]

        with pytest.raises(ValueError, match=r"hamiltonian must be of type pennylane.Hamiltonian"):
            qaoa.mixer_layer(0.1, hamiltonian)

    def test_cost_layer_errors(self):
        """Tests that the cost layer is throwing the correct errors"""

        hamiltonian = [[1, 1], [1, 1]]

        with pytest.raises(ValueError, match=r"hamiltonian must be of type pennylane.Hamiltonian"):
            qaoa.cost_layer(0.1, hamiltonian)

        hamiltonian = qml.Hamiltonian([1, 1], [qml.PauliZ(0), qml.PauliX(1)])

        with pytest.raises(
            ValueError,
            match=r"hamiltonian must be written only in terms of PauliZ and Identity gates",
        ):
            qaoa.cost_layer(0.1, hamiltonian)

    @pytest.mark.parametrize(
        ("mixer", "gates"),
        [
            [
                qml.Hamiltonian([1, 1], [qml.PauliX(0), qml.PauliX(1)]),
                [qml.PauliRot(2, "X", wires=[0]), qml.PauliRot(2, "X", wires=[1])],
            ],
            [
                qaoa.xy_mixer(Graph([(0, 1), (1, 2), (2, 0)])),
                [
                    qml.PauliRot(1, "XX", wires=[0, 1]),
                    qml.PauliRot(1, "YY", wires=[0, 1]),
                    qml.PauliRot(1, "XX", wires=[0, 2]),
                    qml.PauliRot(1, "YY", wires=[0, 2]),
                    qml.PauliRot(1, "XX", wires=[1, 2]),
                    qml.PauliRot(1, "YY", wires=[1, 2]),
                ],
            ],
        ],
    )
    def test_mixer_layer_output(self, mixer, gates):
        """Tests that the gates of the mixer layer are correct"""

        alpha = 1

        with qml.tape.OperationRecorder() as rec:
            qaoa.mixer_layer(alpha, mixer)

        rec = rec.expand()

        for i, j in zip(rec.operations, gates):

            prep = [i.name, i.parameters, i.wires]
            target = [j.name, j.parameters, j.wires]

            assert prep == target

    @pytest.mark.parametrize(
        ("cost", "gates"),
        [
            [
                qml.Hamiltonian([1, 1], [qml.PauliZ(0), qml.PauliZ(1)]),
                [qml.PauliRot(2, "Z", wires=[0]), qml.PauliRot(2, "Z", wires=[1])],
            ],
            [
                qaoa.maxcut(Graph([(0, 1), (1, 2), (2, 0)]))[0],
                [
                    qml.PauliRot(1, "ZZ", wires=[0, 1]),
                    qml.PauliRot(1, "ZZ", wires=[0, 2]),
                    qml.PauliRot(1, "ZZ", wires=[1, 2]),
                ],
            ],
        ],
    )
    def test_cost_layer_output(self, cost, gates):
        """Tests that the gates of the cost layer is correct"""

        gamma = 1

        with qml.tape.OperationRecorder() as rec:
            qaoa.cost_layer(gamma, cost)

        rec = rec.expand()

        for i, j in zip(rec.operations, gates):
            prep = [i.name, i.parameters, i.wires]
            target = [j.name, j.parameters, j.wires]

        assert prep == target


class TestIntegration:
    """Test integration of the QAOA module with PennyLane"""

    def test_module_example(self, tol):
        """Test the example in the QAOA module docstring"""

        # Defines the wires and the graph on which MaxCut is being performed
        wires = range(3)
        graph = Graph([(0, 1), (1, 2), (2, 0)])

        # Defines the QAOA cost and mixer Hamiltonians
        cost_h, mixer_h = qaoa.maxcut(graph)

        # Defines a layer of the QAOA ansatz from the cost and mixer Hamiltonians
        def qaoa_layer(gamma, alpha):
            qaoa.cost_layer(gamma, cost_h)
            qaoa.mixer_layer(alpha, mixer_h)

        # Repeatedly applies layers of the QAOA ansatz
        def circuit(params, **kwargs):
            for w in wires:
                qml.Hadamard(wires=w)

            qml.layer(qaoa_layer, 2, params[0], params[1])

        # Defines the device and the QAOA cost function
        dev = qml.device("default.qubit", wires=len(wires))
        cost_function = qml.ExpvalCost(circuit, cost_h, dev)

        res = cost_function([[1, 1], [1, 1]])
        expected = -1.8260274380964299

        assert np.allclose(res, expected, atol=tol, rtol=0)


class TestCycles:
    """Tests that ``cycle`` module functions are behaving correctly"""

    def test_edges_to_wires(self):
        """Test that edges_to_wires returns the correct mapping"""
        g = nx.lollipop_graph(4, 1)
        r = edges_to_wires(g)

        assert r == {(0, 1): 0, (0, 2): 1, (0, 3): 2, (1, 2): 3, (1, 3): 4, (2, 3): 5, (3, 4): 6}

    def test_wires_to_edges(self):
        """Test that wires_to_edges returns the correct mapping"""
        g = nx.lollipop_graph(4, 1)
        r = wires_to_edges(g)

        assert r == {0: (0, 1), 1: (0, 2), 2: (0, 3), 3: (1, 2), 4: (1, 3), 5: (2, 3), 6: (3, 4)}

    def test_partial_cycle_mixer_complete(self):
        """Test if the _partial_cycle_mixer function returns the expected Hamiltonian for a fixed
        example"""
        g = nx.complete_graph(4).to_directed()
        edge = (0, 1)

        h = _partial_cycle_mixer(g, edge)

        ops_expected = [
            qml.PauliX(0) @ qml.PauliX(1) @ qml.PauliX(7),
            qml.PauliY(0) @ qml.PauliY(1) @ qml.PauliX(7),
            qml.PauliY(0) @ qml.PauliX(1) @ qml.PauliY(7),
            qml.PauliX(0) @ qml.PauliY(1) @ qml.PauliY(7),
            qml.PauliX(0) @ qml.PauliX(2) @ qml.PauliX(10),
            qml.PauliY(0) @ qml.PauliY(2) @ qml.PauliX(10),
            qml.PauliY(0) @ qml.PauliX(2) @ qml.PauliY(10),
            qml.PauliX(0) @ qml.PauliY(2) @ qml.PauliY(10),
        ]
        coeffs_expected = [0.25, 0.25, 0.25, -0.25, 0.25, 0.25, 0.25, -0.25]

        assert h.coeffs == coeffs_expected
        assert all(op.wires == op_e.wires for op, op_e in zip(h.ops, ops_expected))
        assert all(op.name == op_e.name for op, op_e in zip(h.ops, ops_expected))

    def test_partial_cycle_mixer_incomplete(self):
        """Test if the _partial_cycle_mixer function returns the expected Hamiltonian for a fixed
        example"""
        g = nx.complete_graph(4).to_directed()
        g.remove_edge(2, 1)  # remove an egde to make graph incomplete
        edge = (0, 1)

        h = _partial_cycle_mixer(g, edge)

        ops_expected = [
            qml.PauliX(0) @ qml.PauliX(2) @ qml.PauliX(9),
            qml.PauliY(0) @ qml.PauliY(2) @ qml.PauliX(9),
            qml.PauliY(0) @ qml.PauliX(2) @ qml.PauliY(9),
            qml.PauliX(0) @ qml.PauliY(2) @ qml.PauliY(9),
        ]
        coeffs_expected = [0.25, 0.25, 0.25, -0.25]

        assert h.coeffs == coeffs_expected
        assert all(op.wires == op_e.wires for op, op_e in zip(h.ops, ops_expected))
        assert all(op.name == op_e.name for op, op_e in zip(h.ops, ops_expected))

    def test_cycle_mixer(self):
        """Test if the cycle_mixer Hamiltonian maps valid cycles to valid cycles"""
        n_nodes = 3
        g = nx.complete_graph(n_nodes).to_directed()
        m = wires_to_edges(g)
        n_wires = len(g.edges)

        # Find Hamiltonian and its matrix representation
        h = cycle_mixer(g)
        h_matrix = np.real_if_close(matrix(h, n_wires).toarray())

        # Decide which bitstrings are valid and which are invalid
        valid_bitstrings_indx = []
        invalid_bitstrings_indx = []

        for indx, bitstring in enumerate(itertools.product([0, 1], repeat=n_wires)):
            wires = [i for i, bit in enumerate(bitstring) if bit == 1]
            edges = [m[wire] for wire in wires]

            flows = [0 for i in range(n_nodes)]

            for start, end in edges:
                flows[start] += 1
                flows[end] -= 1

            # A bitstring is valid if the net flow is zero and we aren't the empty set or the set of all
            # edges. Note that the max out-flow constraint is not imposed, which means we can pass
            # through nodes more than once
            if sum(np.abs(flows)) == 0 and 0 < len(edges) < n_wires:
                valid_bitstrings_indx.append(indx)
            else:
                invalid_bitstrings_indx.append(indx)

        # Check that valid bitstrings map to a subset of the valid bitstrings
        for indx in valid_bitstrings_indx:
            column = h_matrix[:, indx]
            destination_indxs = set(np.argwhere(column != 0).flatten())

            assert destination_indxs.issubset(valid_bitstrings_indx)

        # Check that invalid bitstrings map to a subset of the invalid bitstrings
        for indx in invalid_bitstrings_indx:
            column = h_matrix[:, indx]
            destination_indxs = set(np.argwhere(column != 0).flatten())

            assert destination_indxs.issubset(invalid_bitstrings_indx)

        # Now consider a unitary generated by the Hamiltonian
        h_matrix_e = expm(1j * h_matrix)

        # We expect non-zero transitions among the set of valid bitstrings, and no transitions outside
        for indx in valid_bitstrings_indx:
            column = h_matrix_e[:, indx]
            destination_indxs = np.argwhere(column != 0).flatten().tolist()
            assert destination_indxs == valid_bitstrings_indx

        # Check that invalid bitstrings transition within the set of invalid bitstrings
        for indx in invalid_bitstrings_indx:
            column = h_matrix_e[:, indx]
            destination_indxs = set(np.argwhere(column != 0).flatten().tolist())
            assert destination_indxs.issubset(invalid_bitstrings_indx)

    def test_matrix(self):
        """Test that the matrix function works as expected on a fixed example"""
        g = nx.lollipop_graph(3, 1)
        h = qml.qaoa.bit_flip_mixer(g, 0)

        mat = matrix(h, 4)
        mat_expected = np.array(
            [
                [0, 1, 1, 0, 1, 0, 0, 0, 1, 0, 0, 0, 0, 0, 0, 0],
                [1, 0, 0, 0, 0, 1, 0, 0, 0, 1, 0, 0, 0, 0, 0, 0],
                [1, 0, 0, 0, 0, 0, 0, 0, 0, 0, 0, 0, 0, 0, 0, 0],
                [0, 0, 0, 0, 0, 0, 0, 0, 0, 0, 0, 0, 0, 0, 0, 0],
                [1, 0, 0, 0, 0, 1, 0, 0, 0, 0, 0, 0, 0, 0, 0, 0],
                [0, 1, 0, 0, 1, 0, 0, 0, 0, 0, 0, 0, 0, 0, 0, 0],
                [0, 0, 0, 0, 0, 0, 0, 0, 0, 0, 0, 0, 0, 0, 0, 0],
                [0, 0, 0, 0, 0, 0, 0, 0, 0, 0, 0, 0, 0, 0, 0, 0],
                [1, 0, 0, 0, 0, 0, 0, 0, 0, 1, 0, 0, 0, 0, 0, 0],
                [0, 1, 0, 0, 0, 0, 0, 0, 1, 0, 0, 0, 0, 0, 0, 0],
                [0, 0, 0, 0, 0, 0, 0, 0, 0, 0, 0, 0, 0, 0, 0, 0],
                [0, 0, 0, 0, 0, 0, 0, 0, 0, 0, 0, 0, 0, 0, 0, 0],
                [0, 0, 0, 0, 0, 0, 0, 0, 0, 0, 0, 0, 0, 1, 0, 0],
                [0, 0, 0, 0, 0, 0, 0, 0, 0, 0, 0, 0, 1, 0, 0, 0],
                [0, 0, 0, 0, 0, 0, 0, 0, 0, 0, 0, 0, 0, 0, 0, 0],
                [0, 0, 0, 0, 0, 0, 0, 0, 0, 0, 0, 0, 0, 0, 0, 0],
            ]
        )

        assert np.allclose(mat.toarray(), mat_expected)

    def test_edges_to_wires_directed(self):
        """Test that edges_to_wires returns the correct mapping on a directed graph"""
        g = nx.lollipop_graph(4, 1).to_directed()
        r = edges_to_wires(g)

        assert r == {
            (0, 1): 0,
            (0, 2): 1,
            (0, 3): 2,
            (1, 0): 3,
            (1, 2): 4,
            (1, 3): 5,
            (2, 0): 6,
            (2, 1): 7,
            (2, 3): 8,
            (3, 0): 9,
            (3, 1): 10,
            (3, 2): 11,
            (3, 4): 12,
            (4, 3): 13,
        }

    def test_wires_to_edges_directed(self):
        """Test that wires_to_edges returns the correct mapping on a directed graph"""
        g = nx.lollipop_graph(4, 1).to_directed()
        r = wires_to_edges(g)

        assert r == {
            0: (0, 1),
            1: (0, 2),
            2: (0, 3),
            3: (1, 0),
            4: (1, 2),
            5: (1, 3),
            6: (2, 0),
            7: (2, 1),
            8: (2, 3),
            9: (3, 0),
            10: (3, 1),
            11: (3, 2),
            12: (3, 4),
            13: (4, 3),
        }

    def test_loss_hamiltonian_complete(self):
        """Test if the loss_hamiltonian function returns the expected result on a
        manually-calculated example of a 3-node complete digraph"""
        g = nx.complete_graph(3).to_directed()
        edge_weight_data = {edge: (i + 1) * 0.5 for i, edge in enumerate(g.edges)}
        for k, v in edge_weight_data.items():
            g[k[0]][k[1]]["weight"] = v
        h = loss_hamiltonian(g)

        expected_ops = [
            qml.PauliZ(0),
            qml.PauliZ(1),
            qml.PauliZ(2),
            qml.PauliZ(3),
            qml.PauliZ(4),
            qml.PauliZ(5),
        ]
        expected_coeffs = [np.log(0.5), np.log(1), np.log(1.5), np.log(2), np.log(2.5), np.log(3)]

        assert expected_coeffs == h.coeffs
        assert all([op.wires == exp.wires for op, exp in zip(h.ops, expected_ops)])
        assert all([type(op) is type(exp) for op, exp in zip(h.ops, expected_ops)])

    def test_loss_hamiltonian_incomplete(self):
        """Test if the loss_hamiltonian function returns the expected result on a
        manually-calculated example of a 4-node incomplete digraph"""
        g = nx.lollipop_graph(4, 1).to_directed()
        edge_weight_data = {edge: (i + 1) * 0.5 for i, edge in enumerate(g.edges)}
        for k, v in edge_weight_data.items():
            g[k[0]][k[1]]["weight"] = v
        h = loss_hamiltonian(g)

        expected_ops = [
            qml.PauliZ(0),
            qml.PauliZ(1),
            qml.PauliZ(2),
            qml.PauliZ(3),
            qml.PauliZ(4),
            qml.PauliZ(5),
            qml.PauliZ(6),
            qml.PauliZ(7),
            qml.PauliZ(8),
            qml.PauliZ(9),
            qml.PauliZ(10),
            qml.PauliZ(11),
            qml.PauliZ(12),
            qml.PauliZ(13),
        ]
        expected_coeffs = [
            np.log(0.5),
            np.log(1),
            np.log(1.5),
            np.log(2),
            np.log(2.5),
            np.log(3),
            np.log(3.5),
            np.log(4),
            np.log(4.5),
            np.log(5),
            np.log(5.5),
            np.log(6),
            np.log(6.5),
            np.log(7),
        ]

        assert expected_coeffs == h.coeffs
        assert all([op.wires == exp.wires for op, exp in zip(h.ops, expected_ops)])
        assert all([type(op) is type(exp) for op, exp in zip(h.ops, expected_ops)])

    def test_self_loop_raises_error(self):
        """Test graphs with self loop raises ValueError"""
        g = nx.complete_graph(3).to_directed()
        edge_weight_data = {edge: (i + 1) * 0.5 for i, edge in enumerate(g.edges)}
        for k, v in edge_weight_data.items():
            g[k[0]][k[1]]["weight"] = v

        g.add_edge(1, 1)  # add self loop

        with pytest.raises(ValueError, match="Graph contains self-loops"):
            loss_hamiltonian(g)

    def test_missing_edge_weight_data_raises_error(self):
        """Test graphs with no edge weight data raises `KeyError`"""
        g = nx.complete_graph(3).to_directed()

        with pytest.raises(KeyError, match="does not contain weight data"):
            loss_hamiltonian(g)

    def test_square_hamiltonian_terms(self):
        """Test if the _square_hamiltonian_terms function returns the expected result on a fixed
        example"""
        coeffs = [1, -1, -1, 1]
        ops = [qml.Identity(0), qml.PauliZ(0), qml.PauliZ(1), qml.PauliZ(3)]

        expected_coeffs = [
            1,
            -1,
            -1,
            1,
            -1,
            1,
            1,
            -1,
            -1,
            1,
            1,
            -1,
            1,
            -1,
            -1,
            1,
        ]
        expected_ops = [
            qml.Identity(0),
            qml.PauliZ(0),
            qml.PauliZ(1),
            qml.PauliZ(3),
            qml.PauliZ(0),
            qml.Identity(0),
            qml.PauliZ(0) @ qml.PauliZ(1),
            qml.PauliZ(0) @ qml.PauliZ(3),
            qml.PauliZ(1),
            qml.PauliZ(0) @ qml.PauliZ(1),
            qml.Identity(0),
            qml.PauliZ(1) @ qml.PauliZ(3),
            qml.PauliZ(3),
            qml.PauliZ(0) @ qml.PauliZ(3),
            qml.PauliZ(1) @ qml.PauliZ(3),
            qml.Identity(0),
        ]

        squared_coeffs, squared_ops = _square_hamiltonian_terms(coeffs, ops)

        assert squared_coeffs == expected_coeffs
        assert all(
            [
                op1.name == op2.name and op1.wires == op2.wires
                for op1, op2 in zip(expected_ops, squared_ops)
            ]
        )

    def test_collect_duplicates(self):
        """Test if the _collect_duplicates function returns the expected result on a fixed
        example"""
        coeffs = [
            1,
            -1,
            -1,
            1,
            -1,
            1,
            1,
            -1,
            -1,
            1,
            1,
            -1,
            1,
            -1,
            -1,
            1,
        ]
        ops = [
            qml.Identity(0),
            qml.PauliZ(0),
            qml.PauliZ(1),
            qml.PauliZ(3),
            qml.PauliZ(0),
            qml.Identity(0),
            qml.PauliZ(0) @ qml.PauliZ(1),
            qml.PauliZ(0) @ qml.PauliZ(3),
            qml.PauliZ(1),
            qml.PauliZ(0) @ qml.PauliZ(1),
            qml.Identity(0),
            qml.PauliZ(1) @ qml.PauliZ(3),
            qml.PauliZ(3),
            qml.PauliZ(0) @ qml.PauliZ(3),
            qml.PauliZ(1) @ qml.PauliZ(3),
            qml.Identity(0),
        ]

        reduced_coeffs, reduced_ops = _collect_duplicates(coeffs, ops)

        expected_coeffs = [4, -2, -2, 2, 2, -2, -2]
        expected_ops = [
            qml.Identity(0),
            qml.PauliZ(0),
            qml.PauliZ(1),
            qml.PauliZ(3),
            qml.PauliZ(0) @ qml.PauliZ(1),
            qml.PauliZ(0) @ qml.PauliZ(3),
            qml.PauliZ(1) @ qml.PauliZ(3),
        ]

        assert expected_coeffs == reduced_coeffs
        assert all(
            [
                op1.name == op2.name and op1.wires == op2.wires
                for op1, op2 in zip(expected_ops, reduced_ops)
            ]
        )

    def test_duplicates_remove_zeros(self):
        """Test if the _collect_duplicates function removes terms with a zero coefficient"""
        coeffs = [1, -1, 1]
        ops = [qml.PauliZ(0), qml.PauliZ(0), qml.PauliZ(1)]

        reduced_coeffs, reduced_ops = _collect_duplicates(coeffs, ops)

        assert reduced_coeffs == [1]
        assert len(reduced_ops) == 1
        assert reduced_ops[0].name == "PauliZ"
        assert reduced_ops[0].wires.tolist() == [1]<|MERGE_RESOLUTION|>--- conflicted
+++ resolved
@@ -26,18 +26,14 @@
     edges_to_wires,
     wires_to_edges,
     loss_hamiltonian,
-<<<<<<< HEAD
     _square_hamiltonian_terms,
     _collect_duplicates,
-)
-=======
     cycle_mixer,
     _partial_cycle_mixer,
 )
 from scipy.linalg import expm
 from scipy.sparse import csc_matrix, kron
 
->>>>>>> cdef7721
 
 #####################################################
 
