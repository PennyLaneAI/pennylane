# Copyright 2018-2023 Xanadu Quantum Technologies Inc.

# Licensed under the Apache License, Version 2.0 (the "License");
# you may not use this file except in compliance with the License.
# You may obtain a copy of the License at

#     http://www.apache.org/licenses/LICENSE-2.0

# Unless required by applicable law or agreed to in writing, software
# distributed under the License is distributed on an "AS IS" BASIS,
# WITHOUT WARRANTIES OR CONDITIONS OF ANY KIND, either express or implied.
# See the License for the specific language governing permissions and
# limitations under the License.
"""Unit Tests for the Fermionic representation classes."""
import pickle
from copy import copy, deepcopy

import pytest

from pennylane.fermi.fermionic import FermiSentence, FermiWord

fw1 = FermiWord({(0, 0): "+", (1, 1): "-"})
fw2 = FermiWord({(0, 0): "+", (1, 0): "-"})
fw3 = FermiWord({(0, 0): "+", (1, 3): "-", (2, 0): "+", (3, 4): "-"})
fw4 = FermiWord({})


class TestFermiWord:
    def test_missing(self):
        """Test that empty string is returned for missing key."""
        fw = FermiWord({(0, 0): "+", (1, 1): "-"})
        assert (2, 3) not in fw.keys()
        assert fw[(2, 3)] == ""

    def test_set_items(self):
        """Test that setting items raises an error"""
        fw = FermiWord({(0, 0): "+", (1, 1): "-"})
        with pytest.raises(TypeError, match="FermiWord object does not support assignment"):
            fw[(2, 2)] = "+"

    def test_update_items(self):
        """Test that updating items raises an error"""
        fw = FermiWord({(0, 0): "+", (1, 1): "-"})
        with pytest.raises(TypeError, match="FermiWord object does not support assignment"):
            fw.update({(2, 2): "+"})

    def test_hash(self):
        """Test that a unique hash exists for different FermiWords."""
        fw_1 = FermiWord({(0, 0): "+", (1, 1): "-"})
        fw_2 = FermiWord({(0, 0): "+", (1, 1): "-"})  # same as 1
        fw_3 = FermiWord({(1, 1): "-", (0, 0): "+"})  # same as 1 but reordered
        fw_4 = FermiWord({(0, 0): "+", (1, 2): "-"})  # distinct from above

        assert fw_1.__hash__() == fw_2.__hash__()
        assert fw_1.__hash__() == fw_3.__hash__()
        assert fw_1.__hash__() != fw_4.__hash__()

    @pytest.mark.parametrize("fw", (fw1, fw2, fw3, fw4))
    def test_copy(self, fw):
        """Test that the copy is identical to the original."""
        copy_fw = copy(fw)
        deep_copy_fw = deepcopy(fw)

        assert copy_fw == fw
        assert deep_copy_fw == fw
        assert copy_fw is not fw
        assert deep_copy_fw is not fw

    tup_fws_wires = ((fw1, {0, 1}), (fw2, {0}), (fw3, {0, 3, 4}), (fw4, set()))

    @pytest.mark.parametrize("fw, wires", tup_fws_wires)
    def test_wires(self, fw, wires):
        """Test that the wires are tracked correctly."""
        assert fw.wires == wires

    tup_fw_compact = (
        (fw1, "0+ 1-"),
        (fw2, "0+ 0-"),
        (fw3, "0+ 3- 0+ 4-"),
        (fw4, ""),
    )

    @pytest.mark.parametrize("fw, str_rep", tup_fw_compact)
    def test_compact(self, fw, str_rep):
        assert fw.to_string() == str_rep

    tup_fw_str = (
        (fw1, "<FermiWord = '0+ 1-'>"),
        (fw2, "<FermiWord = '0+ 0-'>"),
        (fw3, "<FermiWord = '0+ 3- 0+ 4-'>"),
        (fw4, "<FermiWord = ''>"),
    )

    @pytest.mark.parametrize("fw, str_rep", tup_fw_str)
    def test_str(self, fw, str_rep):
        assert str(fw) == str_rep
        assert repr(fw) == str_rep

    tup_fw_mult = (
        (fw1, fw1, FermiWord({(0, 0): "+", (1, 1): "-", (2, 0): "+", (3, 1): "-"})),
        (
            fw1,
            fw3,
            FermiWord(
                {(0, 0): "+", (1, 1): "-", (2, 0): "+", (3, 3): "-", (4, 0): "+", (5, 4): "-"}
            ),
        ),
        (fw2, fw1, FermiWord({(0, 0): "+", (1, 0): "-", (2, 0): "+", (3, 1): "-"})),
        (fw1, fw4, fw1),
        (fw4, fw3, fw3),
        (fw4, fw4, fw4),
    )

    @pytest.mark.parametrize("f1, f2, result_fw", tup_fw_mult)
    def test_mul(self, f1, f2, result_fw):
        assert f1 * f2 == result_fw

    tup_fw_mult_error = (
        (fw1, [1.5]),
        (fw4, "string"),
    )

    @pytest.mark.parametrize("f1, f2", tup_fw_mult_error)
    def test_mul_error(self, f1, f2):
        with pytest.raises(TypeError, match=f"Cannot multiply FermiWord by {type(f2)}."):
            f1 * f2  # pylint: disable=pointless-statement

    tup_fw_pow = (
        (fw1, 0, FermiWord({})),
        (fw1, 1, FermiWord({(0, 0): "+", (1, 1): "-"})),
        (fw1, 2, FermiWord({(0, 0): "+", (1, 1): "-", (2, 0): "+", (3, 1): "-"})),
        (
            fw2,
            3,
            FermiWord(
                {(0, 0): "+", (1, 0): "-", (2, 0): "+", (3, 0): "-", (4, 0): "+", (5, 0): "-"}
            ),
        ),
    )

    @pytest.mark.parametrize("f1, pow, result_fw", tup_fw_pow)
    def test_pow(self, f1, pow, result_fw):
        assert f1**pow == result_fw

    tup_fw_pow_error = ((fw1, -1), (fw3, 1.5))

    @pytest.mark.parametrize("f1, pow", tup_fw_pow_error)
    def test_pow_error(self, f1, pow):
        with pytest.raises(ValueError, match="The exponent must be a positive integer."):
            f1**pow  # pylint: disable=pointless-statement

    def test_pickling(self):
        """Check that FermiWords can be pickled and unpickled."""
        fw = FermiWord({(0, 0): "+", (1, 1): "-"})
        serialization = pickle.dumps(fw)
        new_fw = pickle.loads(serialization)
        assert fw == new_fw

<<<<<<< HEAD

fs1 = FermiSentence({fw1: 1.23, fw2: 4j, fw3: -0.5})
fs2 = FermiSentence({fw1: -1.23, fw2: -4j, fw3: 0.5})
fs1_hamiltonian = FermiSentence({fw1: 1.23, fw2: 4, fw3: -0.5})
fs2_hamiltonian = FermiSentence({fw1: -1.23, fw2: -4, fw3: 0.5})
fs3 = FermiSentence({fw3: -0.5, fw4: 1})
fs4 = FermiSentence({fw4: 1})
fs5 = FermiSentence({})

fs1_x_fs2 = FermiSentence(  # fs1 * fs1, computed by hand
    {
        FermiWord({(0, 0): "+", (1, 1): "-", (2, 0): "+", (3, 1): "-"}): 1.5129,
        FermiWord({(0, 0): "+", (1, 1): "-", (2, 0): "+", (3, 0): "-"}): 4.92j,
        FermiWord(
            {
                (0, 0): "+",
                (1, 1): "-",
                (2, 0): "+",
                (3, 3): "-",
                (4, 0): "+",
                (5, 4): "-",
            }
        ): -0.615,
        FermiWord({(0, 0): "+", (1, 0): "-", (2, 0): "+", (3, 1): "-"}): 4.92j,
        FermiWord({(0, 0): "+", (1, 0): "-", (2, 0): "+", (3, 0): "-"}): -16,
        FermiWord(
            {
                (0, 0): "+",
                (1, 0): "-",
                (2, 0): "+",
                (3, 3): "-",
                (4, 0): "+",
                (5, 4): "-",
            }
        ): (-0 - 2j),
        FermiWord(
            {
                (0, 0): "+",
                (1, 3): "-",
                (2, 0): "+",
                (3, 4): "-",
                (4, 0): "+",
                (5, 1): "-",
            }
        ): -0.615,
        FermiWord(
            {
                (0, 0): "+",
                (1, 3): "-",
                (2, 0): "+",
                (3, 4): "-",
                (4, 0): "+",
                (5, 0): "-",
            }
        ): (-0 - 2j),
        FermiWord(
            {
                (0, 0): "+",
                (1, 3): "-",
                (2, 0): "+",
                (3, 4): "-",
                (4, 0): "+",
                (5, 3): "-",
                (6, 0): "+",
                (7, 4): "-",
            }
        ): 0.25,
    }
)


class TestFermiSentence:
    def test_missing(self):
        """Test the result when a missing key is indexed."""
        fw = FermiWord({(0, 0): "+", (1, 1): "-"})
        new_fw = FermiWord({(0, 2): "+", (1, 3): "-"})
        fs = FermiSentence({fw: 1.0})

        assert new_fw not in fs.keys()
        assert fs[new_fw] == 0.0

    def test_set_items(self):
        """Test that we can add to a FermiSentence."""
        fw = FermiWord({(0, 0): "+", (1, 1): "-"})
        fs = FermiSentence({fw: 1.0})

        new_fw = FermiWord({(0, 2): "+", (1, 3): "-"})
        assert new_fw not in fs.keys()

        fs[new_fw] = 3.45
        assert new_fw in fs.keys() and fs[new_fw] == 3.45

    tup_fs_str = (
        (fs1, "1.23 * '0+ 1-'\n" + "+ 4j * '0+ 0-'\n" + "+ -0.5 * '0+ 3- 0+ 4-'"),
        (fs2, "-1.23 * '0+ 1-'\n" + "+ (-0-4j) * '0+ 0-'\n" + "+ 0.5 * '0+ 3- 0+ 4-'"),
        (fs3, "-0.5 * '0+ 3- 0+ 4-'\n" + "+ 1 * ''"),
        (fs4, "1 * ''"),
        (fs5, "0 * ''"),
    )

    @pytest.mark.parametrize("fs, str_rep", tup_fs_str)
    def test_str(self, fs, str_rep):
        """Test the string representation of the FermiSentence."""
        print(str(fs))
        assert str(fs) == str_rep
        assert repr(fs) == str_rep

    tup_fs_wires = (
        (fs1, {0, 1, 3, 4}),
        (fs2, {0, 1, 3, 4}),
        (fs3, {0, 3, 4}),
        (fs4, set()),
    )

    @pytest.mark.parametrize("fs, wires", tup_fs_wires)
    def test_wires(self, fs, wires):
        """Test the correct wires are given for the FermiSentence."""
        assert fs.wires == wires

    @pytest.mark.parametrize("fs", (fs1, fs2, fs3, fs4))
    def test_copy(self, fs):
        """Test that the copy is identical to the original."""
        copy_fs = copy(fs)
        deep_copy_fs = deepcopy(fs)

        assert copy_fs == fs
        assert deep_copy_fs == fs
        assert copy_fs is not fs
        assert deep_copy_fs is not fs

    tup_fs_mult = (  # computed by hand
        (
            fs1,
            fs1,
            fs1_x_fs2,
        ),
        (
            fs3,
            fs4,
            FermiSentence(
                {
                    FermiWord({(0, 0): "+", (1, 3): "-", (2, 0): "+", (3, 4): "-"}): -0.5,
                    FermiWord({}): 1,
                }
            ),
        ),
        (
            fs4,
            fs4,
            FermiSentence(
                {
                    FermiWord({}): 1,
                }
            ),
        ),
        (fs5, fs3, fs3),
        (fs3, fs5, fs3),
    )

    @pytest.mark.parametrize("f1, f2, result", tup_fs_mult)
    def test_mul(self, f1, f2, result):
        """Test that the correct result of multiplication is produced."""
        simplified_product = f1 * f2
        simplified_product.simplify()

        assert simplified_product == result

    tup_fs_add = (  # computed by hand
        (fs1, fs1, FermiSentence({fw1: 2.46, fw2: 8j, fw3: -1})),
        (fs1, fs2, FermiSentence({})),
        (fs1, fs3, FermiSentence({fw1: 1.23, fw2: 4j, fw3: -1, fw4: 1})),
        (fs2, fs5, fs2),
    )

    @pytest.mark.parametrize("f1, f2, result", tup_fs_add)
    def test_add(self, f1, f2, result):
        """Test that the correct result of addition is produced."""

        simplified_product = f1 + f2
        simplified_product.simplify()

        assert simplified_product == result

    def test_simplify(self):
        """Test that simplify removes terms in the FermiSentence with coefficient less than the
        threshold."""
        un_simplified_fs = FermiSentence({fw1: 0.001, fw2: 0.05, fw3: 1})

        expected_simplified_fs0 = FermiSentence({fw1: 0.001, fw2: 0.05, fw3: 1})
        expected_simplified_fs1 = FermiSentence({fw2: 0.05, fw3: 1})
        expected_simplified_fs2 = FermiSentence({fw3: 1})

        un_simplified_fs.simplify()
        assert un_simplified_fs == expected_simplified_fs0  # default tol = 1e-8
        un_simplified_fs.simplify(tol=1e-2)
        assert un_simplified_fs == expected_simplified_fs1
        un_simplified_fs.simplify(tol=1e-1)
        assert un_simplified_fs == expected_simplified_fs2

    def test_pickling(self):
        """Check that FermiSentences can be pickled and unpickled."""
        f1 = FermiWord({(0, 0): "+", (1, 1): "-"})
        f2 = FermiWord({(0, 0): "+", (1, 3): "-", (2, 0): "+", (3, 4): "-"})
        fs = FermiSentence({f1: 1.5, f2: -0.5})

        serialization = pickle.dumps(fs)
        new_fs = pickle.loads(serialization)
        assert fs == new_fs

    tup_fs_pow = (
        (fs1, 0, FermiSentence({})),
        (fs1, 1, fs1),
        (fs1, 2, fs1_x_fs2),
        (fs3, 0, FermiSentence({})),
        (fs3, 1, fs3),
        (fs4, 0, FermiSentence({})),
        (fs4, 3, fs4),
    )

    @pytest.mark.parametrize("f1, pow, result", tup_fs_pow)
    def test_pow(self, f1, pow, result):
        assert f1**pow == result

    tup_fs_pow_error = ((fs1, -1), (fs3, 1.5))

    @pytest.mark.parametrize("f1, pow", tup_fs_pow_error)
    def test_pow_error(self, f1, pow):
        with pytest.raises(ValueError, match="The exponent must be a positive integer."):
            f1**pow  # pylint: disable=pointless-statement
=======
    @pytest.mark.parametrize(
        "operator",
        [
            ({(0, 0): "+", (2, 1): "-"}),
            ({(0, 0): "+", (1, 1): "-", (3, 0): "+", (4, 1): "-"}),
            ({(-1, 0): "+", (0, 1): "-", (1, 0): "+", (2, 1): "-"}),
        ],
    )
    def test_init_error(self, operator):
        """Test that an error is raised if the operator orders are not correct."""
        with pytest.raises(ValueError, match="The operator indices must belong to the set"):
            FermiWord(operator)
>>>>>>> 3660f9cc
<|MERGE_RESOLUTION|>--- conflicted
+++ resolved
@@ -155,8 +155,20 @@
         serialization = pickle.dumps(fw)
         new_fw = pickle.loads(serialization)
         assert fw == new_fw
-
-<<<<<<< HEAD
+        
+    @pytest.mark.parametrize(
+        "operator",
+        [
+            ({(0, 0): "+", (2, 1): "-"}),
+            ({(0, 0): "+", (1, 1): "-", (3, 0): "+", (4, 1): "-"}),
+            ({(-1, 0): "+", (0, 1): "-", (1, 0): "+", (2, 1): "-"}),
+        ],
+    )
+    def test_init_error(self, operator):
+        """Test that an error is raised if the operator orders are not correct."""
+        with pytest.raises(ValueError, match="The operator indices must belong to the set"):
+            FermiWord(operator)
+            
 
 fs1 = FermiSentence({fw1: 1.23, fw2: 4j, fw3: -0.5})
 fs2 = FermiSentence({fw1: -1.23, fw2: -4j, fw3: 0.5})
@@ -385,18 +397,4 @@
     @pytest.mark.parametrize("f1, pow", tup_fs_pow_error)
     def test_pow_error(self, f1, pow):
         with pytest.raises(ValueError, match="The exponent must be a positive integer."):
-            f1**pow  # pylint: disable=pointless-statement
-=======
-    @pytest.mark.parametrize(
-        "operator",
-        [
-            ({(0, 0): "+", (2, 1): "-"}),
-            ({(0, 0): "+", (1, 1): "-", (3, 0): "+", (4, 1): "-"}),
-            ({(-1, 0): "+", (0, 1): "-", (1, 0): "+", (2, 1): "-"}),
-        ],
-    )
-    def test_init_error(self, operator):
-        """Test that an error is raised if the operator orders are not correct."""
-        with pytest.raises(ValueError, match="The operator indices must belong to the set"):
-            FermiWord(operator)
->>>>>>> 3660f9cc
+            f1**pow  # pylint: disable=pointless-statement