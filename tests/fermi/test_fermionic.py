# Copyright 2018-2023 Xanadu Quantum Technologies Inc.

# Licensed under the Apache License, Version 2.0 (the "License");
# you may not use this file except in compliance with the License.
# You may obtain a copy of the License at

#     http://www.apache.org/licenses/LICENSE-2.0

# Unless required by applicable law or agreed to in writing, software
# distributed under the License is distributed on an "AS IS" BASIS,
# WITHOUT WARRANTIES OR CONDITIONS OF ANY KIND, either express or implied.
# See the License for the specific language governing permissions and
# limitations under the License.
"""Unit Tests for the Fermionic representation classes."""
import pickle
from copy import copy, deepcopy
<<<<<<< HEAD
import numpy as np
from pennylane import numpy as pnp

=======
>>>>>>> 667007a1
import pytest

from pennylane.fermi.fermionic import FermiSentence, FermiWord, string_to_fermi_word

fw1 = FermiWord({(0, 0): "+", (1, 1): "-"})
fw2 = FermiWord({(0, 0): "+", (1, 0): "-"})
fw3 = FermiWord({(0, 0): "+", (1, 3): "-", (2, 0): "+", (3, 4): "-"})
fw4 = FermiWord({})
fw5 = FermiWord({(0, 10): "+", (1, 30): "-", (2, 0): "+", (3, 400): "-"})
fw6 = FermiWord({(0, 10): "+", (1, 30): "+", (2, 0): "-", (3, 400): "-"})


class TestFermiWord:
    def test_missing(self):
        """Test that empty string is returned for missing key."""
        fw = FermiWord({(0, 0): "+", (1, 1): "-"})
        assert (2, 3) not in fw.keys()
        assert fw[(2, 3)] == ""

    def test_set_items(self):
        """Test that setting items raises an error"""
        fw = FermiWord({(0, 0): "+", (1, 1): "-"})
        with pytest.raises(TypeError, match="FermiWord object does not support assignment"):
            fw[(2, 2)] = "+"

    def test_update_items(self):
        """Test that updating items raises an error"""
        fw = FermiWord({(0, 0): "+", (1, 1): "-"})
        with pytest.raises(TypeError, match="FermiWord object does not support assignment"):
            fw.update({(2, 2): "+"})

        with pytest.raises(TypeError, match="FermiWord object does not support assignment"):
            fw[(1, 1)] = "+"

    def test_hash(self):
        """Test that a unique hash exists for different FermiWords."""
        fw_1 = FermiWord({(0, 0): "+", (1, 1): "-"})
        fw_2 = FermiWord({(0, 0): "+", (1, 1): "-"})  # same as 1
        fw_3 = FermiWord({(1, 1): "-", (0, 0): "+"})  # same as 1 but reordered
        fw_4 = FermiWord({(0, 0): "+", (1, 2): "-"})  # distinct from above

        assert fw_1.__hash__() == fw_2.__hash__()
        assert fw_1.__hash__() == fw_3.__hash__()
        assert fw_1.__hash__() != fw_4.__hash__()

    @pytest.mark.parametrize("fw", (fw1, fw2, fw3, fw4))
    def test_copy(self, fw):
        """Test that the copy is identical to the original."""
        copy_fw = copy(fw)
        deep_copy_fw = deepcopy(fw)

        assert copy_fw == fw
        assert deep_copy_fw == fw
        assert copy_fw is not fw
        assert deep_copy_fw is not fw

    tup_fws_wires = ((fw1, {0, 1}), (fw2, {0}), (fw3, {0, 3, 4}), (fw4, set()))

    @pytest.mark.parametrize("fw, wires", tup_fws_wires)
    def test_wires(self, fw, wires):
        """Test that the wires are tracked correctly."""
        assert fw.wires == wires

    tup_fw_compact = (
        (fw1, "0+ 1-"),
        (fw2, "0+ 0-"),
        (fw3, "0+ 3- 0+ 4-"),
        (fw4, "I"),
    )

    @pytest.mark.parametrize("fw, str_rep", tup_fw_compact)
    def test_compact(self, fw, str_rep):
        """Test string representation from to_string"""
        assert fw.to_string() == str_rep

    tup_fw_str = (
        (fw1, "<FermiWord = '0+ 1-'>"),
        (fw2, "<FermiWord = '0+ 0-'>"),
        (fw3, "<FermiWord = '0+ 3- 0+ 4-'>"),
        (fw4, "<FermiWord = 'I'>"),
    )

    @pytest.mark.parametrize("fw, str_rep", tup_fw_str)
    def test_str(self, fw, str_rep):
        """Test __str__ and __repr__ methods"""
        assert str(fw) == str_rep
        assert repr(fw) == str_rep

    def test_pickling(self):
        """Check that FermiWords can be pickled and unpickled."""
        fw = FermiWord({(0, 0): "+", (1, 1): "-"})
        serialization = pickle.dumps(fw)
        new_fw = pickle.loads(serialization)
        assert fw == new_fw

    @pytest.mark.parametrize(
        "operator",
        [
            ({(0, 0): "+", (2, 1): "-"}),
            ({(0, 0): "+", (1, 1): "-", (3, 0): "+", (4, 1): "-"}),
            ({(-1, 0): "+", (0, 1): "-", (1, 0): "+", (2, 1): "-"}),
        ],
    )
    def test_init_error(self, operator):
        """Test that an error is raised if the operator orders are not correct."""
        with pytest.raises(ValueError, match="The operator indices must belong to the set"):
            FermiWord(operator)


class TestFermiWordArithmetic:

    WORDS_MUL = (
        (
            fw1,
            fw1,
            FermiWord({(0, 0): "+", (1, 1): "-", (2, 0): "+", (3, 1): "-"}),
            FermiWord({(0, 0): "+", (1, 1): "-", (2, 0): "+", (3, 1): "-"}),
        ),
        (
            fw1,
            fw1,
            FermiWord({(0, 0): "+", (1, 1): "-", (2, 0): "+", (3, 1): "-"}),
            FermiWord({(0, 0): "+", (1, 1): "-", (2, 0): "+", (3, 1): "-"}),
        ),
        (
            fw1,
            fw3,
            FermiWord(
                {(0, 0): "+", (1, 1): "-", (2, 0): "+", (3, 3): "-", (4, 0): "+", (5, 4): "-"}
            ),
            FermiWord(
                {(0, 0): "+", (1, 3): "-", (2, 0): "+", (3, 4): "-", (4, 0): "+", (5, 1): "-"}
            ),
        ),
        (
            fw2,
            fw1,
            FermiWord({(0, 0): "+", (1, 0): "-", (2, 0): "+", (3, 1): "-"}),
            FermiWord({(0, 0): "+", (1, 1): "-", (2, 0): "+", (3, 0): "-"}),
        ),
        (fw1, fw4, fw1, fw1),
        (fw4, fw3, fw3, fw3),
        (fw4, fw4, fw4, fw4),
    )

    @pytest.mark.parametrize("f1, f2, result_fw_right, result_fw_left", WORDS_MUL)
    def test_mul_fermi_words(self, f1, f2, result_fw_right, result_fw_left):
        """Test that two FermiWords can be multiplied together and return a new
        FermiWord, with operators in the expected order"""
        assert f1 * f2 == result_fw_right
        assert f2 * f1 == result_fw_left

    WORDS_AND_SENTENCES_MUL = (
        (
            fw1,
            FermiSentence({fw3: 1.2}),
            FermiSentence({fw1 * fw3: 1.2}),
        ),
        (
            fw2,
            FermiSentence({fw3: 1.2, fw1: 3.7}),
            FermiSentence({fw2 * fw3: 1.2, fw2 * fw1: 3.7}),
        ),
    )

    @pytest.mark.parametrize("fw, fs, result", WORDS_AND_SENTENCES_MUL)
    def test_mul_fermi_word_and_sentence(self, fw, fs, result):
        """Test that a FermiWord can be multiplied by a FermiSentence
        and return a new FermiSentence"""
        assert fw * fs == result

    WORDS_AND_NUMBERS_MUL = (
        (fw1, 2, FermiSentence({fw1: 2})),  # int
        (fw2, 3.7, FermiSentence({fw2: 3.7})),  # float
        (fw2, 2j, FermiSentence({fw2: 2j})),  # complex
        (fw2, np.array([2]), FermiSentence({fw2: 2})),  # numpy array
        (fw1, pnp.array([2]), FermiSentence({fw1: 2})),  # pennylane numpy array
    )

    @pytest.mark.parametrize("fw, number, result", WORDS_AND_NUMBERS_MUL)
    def test_mul_number(self, fw, number, result):
        """Test that a FermiWord can be multiplied onto a number (from the left)
        and return a FermiSentence"""
        assert fw * number == result

    @pytest.mark.parametrize("fw, number, result", WORDS_AND_NUMBERS_MUL)
    def test_rmul_number(self, fw, number, result):
        """Test that a FermiWord can be multiplied onto a number (from the right)
        and return a FermiSentence"""
        assert number * fw == result

    tup_fw_mult_error = (
        (fw1, [1.5]),
        (fw4, "string"),
    )

    @pytest.mark.parametrize("fw, bad_type", tup_fw_mult_error)
    def test_mul_error(self, fw, bad_type):
        """Test multiply with unsupported type raises an error"""
        with pytest.raises(TypeError, match=f"Cannot multiply FermiWord by {type(bad_type)}."):
            fw * bad_type  # pylint: disable=pointless-statement

    @pytest.mark.parametrize("fw, bad_type", tup_fw_mult_error)
    def test_rmul_error(self, fw, bad_type):
        """Test __rmul__ with unsupported type raises an error"""
        with pytest.raises(TypeError, match=f"Cannot multiply FermiWord by {type(bad_type)}."):
            bad_type * fw  # pylint: disable=pointless-statement

    @pytest.mark.parametrize("fw, bad_type", tup_fw_mult_error)
    def test_add_error(self, fw, bad_type):
        """Test __add__ with unsupported type raises an error"""
        with pytest.raises(TypeError, match=f"Cannot add {type(bad_type)} to a FermiWord"):
            fw + bad_type  # pylint: disable=pointless-statement

    @pytest.mark.parametrize("fw, bad_type", tup_fw_mult_error)
    def test_radd_error(self, fw, bad_type):
        """Test __radd__ with unsupported type raises an error"""
        with pytest.raises(TypeError, match=f"Cannot add a FermiWord to {type(bad_type)}"):
            bad_type + fw  # pylint: disable=pointless-statement

    @pytest.mark.parametrize("fw, bad_type", tup_fw_mult_error)
    def test_sub_error(self, fw, bad_type):
        """Test __sub__ with unsupported type raises an error"""
        with pytest.raises(TypeError, match=f"Cannot subtract {type(bad_type)} from a FermiWord"):
            fw - bad_type  # pylint: disable=pointless-statement

    @pytest.mark.parametrize("fw, bad_type", tup_fw_mult_error)
    def test_rsub_error(self, fw, bad_type):
        """Test __rsub__ with unsupported type raises an error"""
        with pytest.raises(TypeError, match=f"Cannot subtract a FermiWord from {type(bad_type)}"):
            bad_type - fw  # pylint: disable=pointless-statement

    WORDS_ADD = [
        (fw1, fw2, FermiSentence({fw1: 1, fw2: 1})),
        (fw3, fw2, FermiSentence({fw2: 1, fw3: 1})),
        (fw2, fw2, FermiSentence({fw2: 2})),
    ]

    @pytest.mark.parametrize("f1, f2, res", WORDS_ADD)
    def test_add_fermi_words(self, f1, f2, res):
        """Test that adding two FermiWords returns the expected FermiSentence"""
        assert f1 + f2 == res
        assert f2 + f1 == res

    WORDS_AND_SENTENCES_ADD = [
        (fw1, FermiSentence({fw1: 1.2, fw3: 3j}), FermiSentence({fw1: 2.2, fw3: 3j})),
        (fw3, FermiSentence({fw1: 1.2, fw3: 3j}), FermiSentence({fw1: 1.2, fw3: (1 + 3j)})),
        (fw1, FermiSentence({fw1: -1.2, fw3: 3j}), FermiSentence({fw1: -0.2, fw3: 3j})),
    ]

    @pytest.mark.parametrize("w, s, res", WORDS_AND_SENTENCES_ADD)
    def test_add_fermi_words_and_sentences(self, w, s, res):
        """Test that adding a FermiSentence to a FermiWord returns the expected FermiSentence"""
        sum = w + s
        # due to rounding, the actual result for floats is
        # e.g. -0.19999999999999... instead of 0.2, so we round to compare
        sum_rounded = FermiSentence(
            {k: round(v, 2) if isinstance(v, float) else v for k, v in sum.items()}
        )
        assert sum_rounded == res

    WORDS_AND_CONSTANTS_ADD = [
        (fw1, 5, FermiSentence({fw1: 1, fw4: 5})),  # int
        (fw2, 2.8, FermiSentence({fw2: 1, fw4: 2.8})),  # float
        (fw3, (1 + 3j), FermiSentence({fw3: 1, fw4: (1 + 3j)})),  # complex
        (fw1, np.array([5]), FermiSentence({fw1: 1, fw4: 5})),  # numpy array
        (fw2, pnp.array([2.8]), FermiSentence({fw2: 1, fw4: 2.8})),  # pennylane numpy array
        (fw4, 2, FermiSentence({fw4: 3})),  # FermiWord is Identity
    ]

    @pytest.mark.parametrize("w, c, res", WORDS_AND_CONSTANTS_ADD)
    def test_add_fermi_words_and_constants(self, w, c, res):
        """Test that adding a constant (int, float or complex) to a FermiWord
        returns the expected FermiSentence"""
        sum = w + c
        # due to rounding, the actual result for floats is
        # e.g. -0.19999999999999... instead of 0.2, so we round to compare
        sum_rounded = FermiSentence(
            {k: round(v, 2) if isinstance(v, float) else v for k, v in sum.items()}
        )
        assert sum_rounded == res

    @pytest.mark.parametrize("w, c, res", WORDS_AND_CONSTANTS_ADD)
    def test_radd_fermi_words_and_constants(self, w, c, res):
        """Test that adding a Fermi word to a constant (int, float or complex)
        returns the expected FermiSentence (__radd__)"""
        sum = c + w
        # due to rounding, the actual result for floats is
        # e.g. -0.19999999999999... instead of 0.2, so we round to compare
        sum_rounded = FermiSentence(
            {k: round(v, 2) if isinstance(v, float) else v for k, v in sum.items()}
        )
        assert sum_rounded == res

    WORDS_SUB = [
        (fw1, fw2, FermiSentence({fw1: 1, fw2: -1}), FermiSentence({fw1: -1, fw2: 1})),
        (fw2, fw3, FermiSentence({fw2: 1, fw3: -1}), FermiSentence({fw2: -1, fw3: 1})),
        (fw2, fw2, FermiSentence({fw2: 0}), FermiSentence({fw2: 0})),
    ]

    @pytest.mark.parametrize("f1, f2, res1, res2", WORDS_SUB)
    def test_subtract_fermi_words(self, f1, f2, res1, res2):
        """Test that subtracting one FermiWord from another returns the expected FermiSentence"""
        assert f1 - f2 == res1
        assert f2 - f1 == res2

    WORDS_AND_SENTENCES_SUB = [
        (fw1, FermiSentence({fw1: 1.2, fw3: 3j}), FermiSentence({fw1: -0.2, fw3: -3j})),
        (fw3, FermiSentence({fw1: 1.2, fw3: 3j}), FermiSentence({fw1: -1.2, fw3: (1 - 3j)})),
        (fw1, FermiSentence({fw1: -1.2, fw3: 3j}), FermiSentence({fw1: 2.2, fw3: -3j})),
    ]

    @pytest.mark.parametrize("w, s, res", WORDS_AND_SENTENCES_SUB)
    def test_subtract_fermi_words_and_sentences(self, w, s, res):
        """Test that subtracting a FermiSentence from a FermiWord returns the expected FermiSentence"""
        diff = w - s
        # due to rounding, the actual result for floats is
        # e.g. -0.19999999999999... instead of 0.2, so we round to compare
        diff_rounded = FermiSentence(
            {k: round(v, 2) if isinstance(v, float) else v for k, v in diff.items()}
        )

        assert diff_rounded == res

    WORDS_AND_CONSTANTS_SUBTRACT = [
        (fw1, 5, FermiSentence({fw1: 1, fw4: -5})),  # int
        (fw2, 2.8, FermiSentence({fw2: 1, fw4: -2.8})),  # float
        (fw3, (1 + 3j), FermiSentence({fw3: 1, fw4: -(1 + 3j)})),  # complex
        (fw1, np.array([5]), FermiSentence({fw1: 1, fw4: -5})),  # numpy array
        (fw2, pnp.array([2.8]), FermiSentence({fw2: 1, fw4: -2.8})),  # pennylane numpy array
        (fw4, 2, FermiSentence({fw4: -1})),  # FermiWord is Identity
    ]

    @pytest.mark.parametrize("w, c, res", WORDS_AND_CONSTANTS_SUBTRACT)
    def test_subtract_constant_from_fermi_word(self, w, c, res):
        """Test that subtracting a constant (int, float or complex) from a FermiWord
        returns the expected FermiSentence"""
        diff = w - c
        # due to rounding, the actual result for floats is
        # e.g. -0.19999999999999... instead of 0.2, so we round to compare
        diff_rounded = FermiSentence(
            {k: round(v, 2) if isinstance(v, float) else v for k, v in diff.items()}
        )
        assert diff_rounded == res

    CONSTANTS_AND_WORDS_SUBTRACT = [
        (fw1, 5, FermiSentence({fw1: -1, fw4: 5})),  # int
        (fw2, 2.8, FermiSentence({fw2: -1, fw4: 2.8})),  # float
        (fw3, (1 + 3j), FermiSentence({fw3: -1, fw4: (1 + 3j)})),  # complex
        (fw1, np.array([5]), FermiSentence({fw1: -1, fw4: 5})),  # numpy array
        (fw2, pnp.array([2.8]), FermiSentence({fw2: -1, fw4: 2.8})),  # pennylane numpy array
        (fw4, 2, FermiSentence({fw4: 1})),  # FermiWord is Identity
    ]

    @pytest.mark.parametrize("w, c, res", CONSTANTS_AND_WORDS_SUBTRACT)
    def test_subtract_fermi_words_from_constant(self, w, c, res):
        """Test that subtracting a constant (int, float or complex) from a FermiWord
        returns the expected FermiSentence"""
        diff = c - w
        # due to rounding, the actual result for floats is
        # e.g. -0.19999999999999... instead of 0.2, so we round to compare
        diff_rounded = FermiSentence(
            {k: round(v, 2) if isinstance(v, float) else v for k, v in diff.items()}
        )
        assert diff_rounded == res

    tup_fw_pow = (
        (fw1, 0, FermiWord({})),
        (fw1, 1, FermiWord({(0, 0): "+", (1, 1): "-"})),
        (fw1, 2, FermiWord({(0, 0): "+", (1, 1): "-", (2, 0): "+", (3, 1): "-"})),
        (
            fw2,
            3,
            FermiWord(
                {(0, 0): "+", (1, 0): "-", (2, 0): "+", (3, 0): "-", (4, 0): "+", (5, 0): "-"}
            ),
        ),
    )

    @pytest.mark.parametrize("f1, pow, result_fw", tup_fw_pow)
    def test_pow(self, f1, pow, result_fw):
        """Test that raising a FermiWord to an integer power returns the expected FermiWord"""
        assert f1**pow == result_fw

    tup_fw_pow_error = ((fw1, -1), (fw3, 1.5))

    @pytest.mark.parametrize("f1, pow", tup_fw_pow_error)
    def test_pow_error(self, f1, pow):
        """Test that invalid values for the exponent raises an error"""
        with pytest.raises(ValueError, match="The exponent must be a positive integer."):
            f1**pow  # pylint: disable=pointless-statement


fs1 = FermiSentence({fw1: 1.23, fw2: 4j, fw3: -0.5})
fs2 = FermiSentence({fw1: -1.23, fw2: -4j, fw3: 0.5})
fs1_hamiltonian = FermiSentence({fw1: 1.23, fw2: 4, fw3: -0.5})
fs2_hamiltonian = FermiSentence({fw1: -1.23, fw2: -4, fw3: 0.5})
fs3 = FermiSentence({fw3: -0.5, fw4: 1})
fs4 = FermiSentence({fw4: 1})
fs5 = FermiSentence({})

fs1_x_fs2 = FermiSentence(  # fs1 * fs1, computed by hand
    {
        FermiWord({(0, 0): "+", (1, 1): "-", (2, 0): "+", (3, 1): "-"}): 1.5129,
        FermiWord({(0, 0): "+", (1, 1): "-", (2, 0): "+", (3, 0): "-"}): 4.92j,
        FermiWord(
            {
                (0, 0): "+",
                (1, 1): "-",
                (2, 0): "+",
                (3, 3): "-",
                (4, 0): "+",
                (5, 4): "-",
            }
        ): -0.615,
        FermiWord({(0, 0): "+", (1, 0): "-", (2, 0): "+", (3, 1): "-"}): 4.92j,
        FermiWord({(0, 0): "+", (1, 0): "-", (2, 0): "+", (3, 0): "-"}): -16,
        FermiWord(
            {
                (0, 0): "+",
                (1, 0): "-",
                (2, 0): "+",
                (3, 3): "-",
                (4, 0): "+",
                (5, 4): "-",
            }
        ): (-0 - 2j),
        FermiWord(
            {
                (0, 0): "+",
                (1, 3): "-",
                (2, 0): "+",
                (3, 4): "-",
                (4, 0): "+",
                (5, 1): "-",
            }
        ): -0.615,
        FermiWord(
            {
                (0, 0): "+",
                (1, 3): "-",
                (2, 0): "+",
                (3, 4): "-",
                (4, 0): "+",
                (5, 0): "-",
            }
        ): (-0 - 2j),
        FermiWord(
            {
                (0, 0): "+",
                (1, 3): "-",
                (2, 0): "+",
                (3, 4): "-",
                (4, 0): "+",
                (5, 3): "-",
                (6, 0): "+",
                (7, 4): "-",
            }
        ): 0.25,
    }
)


class TestFermiSentence:
    def test_missing(self):
        """Test the result when a missing key is indexed."""
        fw = FermiWord({(0, 0): "+", (1, 1): "-"})
        new_fw = FermiWord({(0, 2): "+", (1, 3): "-"})
        fs = FermiSentence({fw: 1.0})

        assert new_fw not in fs.keys()
        assert fs[new_fw] == 0.0

    def test_set_items(self):
        """Test that we can add a new key to a FermiSentence."""
        fw = FermiWord({(0, 0): "+", (1, 1): "-"})
        fs = FermiSentence({fw: 1.0})

        new_fw = FermiWord({(0, 2): "+", (1, 3): "-"})
        assert new_fw not in fs.keys()

        fs[new_fw] = 3.45
        assert new_fw in fs.keys() and fs[new_fw] == 3.45

    tup_fs_str = (
        (fs1, "1.23 * '0+ 1-'\n" + "+ 4j * '0+ 0-'\n" + "+ -0.5 * '0+ 3- 0+ 4-'"),
        (fs2, "-1.23 * '0+ 1-'\n" + "+ (-0-4j) * '0+ 0-'\n" + "+ 0.5 * '0+ 3- 0+ 4-'"),
        (fs3, "-0.5 * '0+ 3- 0+ 4-'\n" + "+ 1 * 'I'"),
        (fs4, "1 * 'I'"),
        (fs5, "0 * 'I'"),
    )

    @pytest.mark.parametrize("fs, str_rep", tup_fs_str)
    def test_str(self, fs, str_rep):
        """Test the string representation of the FermiSentence."""
        print(str(fs))
        assert str(fs) == str_rep
        assert repr(fs) == str_rep

    tup_fs_wires = (
        (fs1, {0, 1, 3, 4}),
        (fs2, {0, 1, 3, 4}),
        (fs3, {0, 3, 4}),
        (fs4, set()),
    )

    @pytest.mark.parametrize("fs, wires", tup_fs_wires)
    def test_wires(self, fs, wires):
        """Test the correct wires are given for the FermiSentence."""
        assert fs.wires == wires

    @pytest.mark.parametrize("fs", (fs1, fs2, fs3, fs4))
    def test_copy(self, fs):
        """Test that the copy is identical to the original."""
        copy_fs = copy(fs)
        deep_copy_fs = deepcopy(fs)

        assert copy_fs == fs
        assert deep_copy_fs == fs
        assert copy_fs is not fs
        assert deep_copy_fs is not fs

    def test_simplify(self):
        """Test that simplify removes terms in the FermiSentence with coefficient less than the
        threshold."""
        un_simplified_fs = FermiSentence({fw1: 0.001, fw2: 0.05, fw3: 1})

        expected_simplified_fs0 = FermiSentence({fw1: 0.001, fw2: 0.05, fw3: 1})
        expected_simplified_fs1 = FermiSentence({fw2: 0.05, fw3: 1})
        expected_simplified_fs2 = FermiSentence({fw3: 1})

        un_simplified_fs.simplify()
        assert un_simplified_fs == expected_simplified_fs0  # default tol = 1e-8
        un_simplified_fs.simplify(tol=1e-2)
        assert un_simplified_fs == expected_simplified_fs1
        un_simplified_fs.simplify(tol=1e-1)
        assert un_simplified_fs == expected_simplified_fs2

    def test_pickling(self):
        """Check that FermiSentences can be pickled and unpickled."""
        f1 = FermiWord({(0, 0): "+", (1, 1): "-"})
        f2 = FermiWord({(0, 0): "+", (1, 3): "-", (2, 0): "+", (3, 4): "-"})
        fs = FermiSentence({f1: 1.5, f2: -0.5})

        serialization = pickle.dumps(fs)
        new_fs = pickle.loads(serialization)
        assert fs == new_fs


class TestFermiSentenceArithmetic:
    tup_fs_mult = (  # computed by hand
        (
            fs1,
            fs1,
            fs1_x_fs2,
        ),
        (
            fs3,
            fs4,
            FermiSentence(
                {
                    FermiWord({(0, 0): "+", (1, 3): "-", (2, 0): "+", (3, 4): "-"}): -0.5,
                    FermiWord({}): 1,
                }
            ),
        ),
        (
            fs4,
            fs4,
            FermiSentence(
                {
                    FermiWord({}): 1,
                }
            ),
        ),
        (fs5, fs3, fs5),
        (fs3, fs5, fs5),
        (fs4, fs3, fs3),
        (fs3, fs4, fs3),
        (
            FermiSentence({fw2: 1, fw3: 1, fw4: 1}),
            FermiSentence({fw4: 1, fw2: 1}),
            FermiSentence({fw2: 2, fw3: 1, fw4: 1, fw2 * fw2: 1, fw3 * fw2: 1}),
        ),
    )

    @pytest.mark.parametrize("f1, f2, result", tup_fs_mult)
    def test_mul_fermi_sentences(self, f1, f2, result):
        """Test that the correct result of multiplication between two
        FermiSentences is produced."""

        simplified_product = f1 * f2
        simplified_product.simplify()

        assert simplified_product == result

    SENTENCES_AND_WORDS_MUL = (
        (
            fw1,
            FermiSentence({fw3: 1.2}),
            FermiSentence({fw3 * fw1: 1.2}),
        ),
        (
            fw2,
            FermiSentence({fw3: 1.2, fw1: 3.7}),
            FermiSentence({fw3 * fw2: 1.2, fw1 * fw2: 3.7}),
        ),
    )

    @pytest.mark.parametrize("fw, fs, result", SENTENCES_AND_WORDS_MUL)
    def test_mul_fermi_word_and_sentence(self, fw, fs, result):
        """Test that a FermiWord and a FermiSentence can be multiplied together
        and return a new FermiSentence"""
        assert fs * fw == result

    SENTENCES_AND_NUMBERS_MUL = (
        (fs1, 2, FermiSentence({fw1: 1.23 * 2, fw2: 4j * 2, fw3: -0.5 * 2})),  # int
        (fs2, 3.4, FermiSentence({fw1: -1.23 * 3.4, fw2: -4j * 3.4, fw3: 0.5 * 3.4})),  # float
        (fs1, 3j, FermiSentence({fw1: 3.69j, fw2: -12, fw3: -1.5j})),  # complex
        (fs5, 10, FermiSentence({})),  # null operator times constant
        (
            fs1,
            np.array([2]),
            FermiSentence({fw1: 1.23 * 2, fw2: 4j * 2, fw3: -0.5 * 2}),
        ),  # numpy array
        (
            fs1,
            pnp.array([2]),
            FermiSentence({fw1: 1.23 * 2, fw2: 4j * 2, fw3: -0.5 * 2}),
        ),  # pennylane numpy array
    )

    @pytest.mark.parametrize("fs, number, result", SENTENCES_AND_NUMBERS_MUL)
    def test_mul_number(self, fs, number, result):
        """Test that a FermiSentence can be multiplied onto a number (from the left)
        and return a FermiSentence"""
        assert fs * number == result

    @pytest.mark.parametrize("fs, number, result", SENTENCES_AND_NUMBERS_MUL)
    def test_rmul_number(self, fs, number, result):
        """Test that a FermiSentence can be multiplied onto a number (from the right)
        and return a FermiSentence"""
        assert number * fs == result

    tup_fs_add = (  # computed by hand
        (fs1, fs1, FermiSentence({fw1: 2.46, fw2: 8j, fw3: -1})),
        (fs1, fs2, FermiSentence({})),
        (fs1, fs3, FermiSentence({fw1: 1.23, fw2: 4j, fw3: -1, fw4: 1})),
        (fs2, fs5, fs2),
    )

    @pytest.mark.parametrize("f1, f2, result", tup_fs_add)
    def test_add_fermi_sentences(self, f1, f2, result):
        """Test that the correct result of addition is produced for two FermiSentences."""

        simplified_product = f1 + f2
        simplified_product.simplify()

        assert simplified_product == result

    SENTENCES_AND_WORDS_ADD = [
        (fw1, FermiSentence({fw1: 1.2, fw3: 3j}), FermiSentence({fw1: 2.2, fw3: 3j})),
        (fw3, FermiSentence({fw1: 1.2, fw3: 3j}), FermiSentence({fw1: 1.2, fw3: (1 + 3j)})),
        (fw1, FermiSentence({fw1: -1.2, fw3: 3j}), FermiSentence({fw1: -0.2, fw3: 3j})),
    ]

    @pytest.mark.parametrize("w, s, res", SENTENCES_AND_WORDS_ADD)
    def test_add_fermi_words_and_sentences(self, w, s, res):
        """Test that adding a FermiWord to a FermiSentence returns the expected FermiSentence"""
        sum = s + w
        # due to rounding, the actual result for floats is
        # e.g. -0.19999999999999... instead of 0.2, so we round to compare
        sum_rounded = FermiSentence(
            {k: round(v, 2) if isinstance(v, float) else v for k, v in sum.items()}
        )
        assert sum_rounded == res

    SENTENCES_AND_CONSTANTS_ADD = [
        (FermiSentence({fw1: 1.2, fw3: 3j}), 3, FermiSentence({fw1: 1.2, fw3: 3j, fw4: 3})),  # int
        (
            FermiSentence({fw1: 1.2, fw3: 3j}),
            1.3,
            FermiSentence({fw1: 1.2, fw3: 3j, fw4: 1.3}),
        ),  # float
        (
            FermiSentence({fw1: -1.2, fw3: 3j}),  # complex
            (1 + 2j),
            FermiSentence({fw1: -1.2, fw3: 3j, fw4: (1 + 2j)}),
        ),
        (FermiSentence({}), 5, FermiSentence({fw4: 5})),  # null sentence
        (FermiSentence({fw4: 3}), 1j, FermiSentence({fw4: 3 + 1j})),  # identity only
        (
            FermiSentence({fw1: 1.2, fw3: 3j}),
            np.array([3]),
            FermiSentence({fw1: 1.2, fw3: 3j, fw4: 3}),
        ),  # numpy array
        (
            FermiSentence({fw1: 1.2, fw3: 3j}),
            pnp.array([3]),
            FermiSentence({fw1: 1.2, fw3: 3j, fw4: 3}),
        ),  # pennylane numpy array
    ]

    @pytest.mark.parametrize("s, c, res", SENTENCES_AND_CONSTANTS_ADD)
    def test_add_fermi_sentences_and_constants(self, s, c, res):
        """Test that adding a constant to a FermiSentence returns the expected FermiSentence"""
        sum = s + c
        # due to rounding, the actual result for floats is
        # e.g. -0.19999999999999... instead of 0.2, so we round to compare
        sum_rounded = FermiSentence(
            {k: round(v, 2) if isinstance(v, float) else v for k, v in sum.items()}
        )
        assert sum_rounded == res

    @pytest.mark.parametrize("s, c, res", SENTENCES_AND_CONSTANTS_ADD)
    def test_radd_fermi_sentences_and_constants(self, s, c, res):
        """Test that adding a FermiSentence to a constant (__radd___) returns the expected FermiSentence"""
        sum = c + s
        # due to rounding, the actual result for floats is
        # e.g. -0.19999999999999... instead of 0.2, so we round to compare
        sum_rounded = FermiSentence(
            {k: round(v, 2) if isinstance(v, float) else v for k, v in sum.items()}
        )
        assert sum_rounded == res

    SENTENCE_MINUS_WORD = (  # computed by hand
        (fs1, fw1, FermiSentence({fw1: 0.23, fw2: 4j, fw3: -0.5})),
        (fs2, fw3, FermiSentence({fw1: -1.23, fw2: -4j, fw3: -0.5})),
        (fs3, fw4, FermiSentence({fw3: -0.5})),
        (FermiSentence({fw1: 1.2, fw3: 3j}), fw1, FermiSentence({fw1: 0.2, fw3: 3j})),
        (FermiSentence({fw1: 1.2, fw3: 3j}), fw3, FermiSentence({fw1: 1.2, fw3: (-1 + 3j)})),
        (FermiSentence({fw1: -1.2, fw3: 3j}), fw1, FermiSentence({fw1: -2.2, fw3: 3j})),
    )

    @pytest.mark.parametrize("fs, fw, result", SENTENCE_MINUS_WORD)
    def test_subtract_fermi_word_from_fermi_sentence(self, fs, fw, result):
        """Test that the correct result is produced if a FermiWord is
        subtracted from a FermiSentence"""

        simplified_diff = fs - fw
        simplified_diff.simplify()
        # due to rounding, the actual result for floats is
        # e.g. -0.19999999999999... instead of 0.2, so we round to compare
        simplified_diff = FermiSentence(
            {k: round(v, 2) if isinstance(v, float) else v for k, v in simplified_diff.items()}
        )

        assert simplified_diff == result

    SENTENCE_MINUS_CONSTANT = (  # computed by hand
        (fs1, 3, FermiSentence({fw1: 1.23, fw2: 4j, fw3: -0.5, fw4: -3})),  # int
        (fs2, -2.7, FermiSentence({fw1: -1.23, fw2: -4j, fw3: 0.5, fw4: 2.7})),  # float
        (fs3, 2j, FermiSentence({fw3: -0.5, fw4: (1 - 2j)})),  # complex
        (
            FermiSentence({fw1: 1.2, fw3: 3j}),
            -4,
            FermiSentence({fw1: 1.2, fw3: 3j, fw4: 4}),
        ),  # negative int
        (
            FermiSentence({fw1: 1.2, fw3: 3j}),
            np.array([3]),
            FermiSentence({fw1: 1.2, fw3: 3j, fw4: -3}),
        ),  # numpy array
        (
            FermiSentence({fw1: 1.2, fw3: 3j}),
            pnp.array([3]),
            FermiSentence({fw1: 1.2, fw3: 3j, fw4: -3}),
        ),  # pennylane numpy array
    )

    @pytest.mark.parametrize("fs, c, result", SENTENCE_MINUS_CONSTANT)
    def test_subtract_constant_from_fermi_sentence(self, fs, c, result):
        """Test that the correct result is produced if a FermiWord is
        subtracted from a FermiSentence"""

        simplified_diff = fs - c
        simplified_diff.simplify()
        # due to rounding, the actual result for floats is
        # e.g. -0.19999999999999... instead of 0.2, so we round to compare
        simplified_diff = FermiSentence(
            {k: round(v, 2) if isinstance(v, float) else v for k, v in simplified_diff.items()}
        )
        assert simplified_diff == result

    CONSTANT_MINUS_SENTENCE = (  # computed by hand
        (fs1, 3, FermiSentence({fw1: -1.23, fw2: -4j, fw3: 0.5, fw4: 3})),
        (fs2, -2.7, FermiSentence({fw1: 1.23, fw2: 4j, fw3: -0.5, fw4: -2.7})),
        (fs3, 2j, FermiSentence({fw3: 0.5, fw4: (-1 + 2j)})),
        (FermiSentence({fw1: 1.2, fw3: 3j}), -4, FermiSentence({fw1: -1.2, fw3: -3j, fw4: -4})),
        (
            FermiSentence({fw1: 1.2, fw3: 3j}),
            np.array([3]),
            FermiSentence({fw1: -1.2, fw3: -3j, fw4: 3}),
        ),  # numpy array
        (
            FermiSentence({fw1: 1.2, fw3: 3j}),
            pnp.array([3]),
            FermiSentence({fw1: -1.2, fw3: -3j, fw4: 3}),
        ),  # pennylane numpy array
    )

    @pytest.mark.parametrize("fs, c, result", CONSTANT_MINUS_SENTENCE)
    def test_subtract_fermi_sentence_from_constant(self, fs, c, result):
        """Test that the correct result is produced if a FermiWord is
        subtracted from a FermiSentence"""

        simplified_diff = c - fs
        simplified_diff.simplify()
        # due to rounding, the actual result for floats is
        # e.g. -0.19999999999999... instead of 0.2, so we round to compare
        simplified_diff = FermiSentence(
            {k: round(v, 2) if isinstance(v, float) else v for k, v in simplified_diff.items()}
        )
        assert simplified_diff == result

    tup_fs_subtract = (  # computed by hand
        (fs1, fs1, FermiSentence({})),
        (fs1, fs2, FermiSentence({fw1: 2.46, fw2: 8j, fw3: -1})),
        (fs1, fs3, FermiSentence({fw1: 1.23, fw2: 4j, fw4: -1})),
        (fs2, fs5, fs2),
    )

    @pytest.mark.parametrize("f1, f2, result", tup_fs_subtract)
    def test_subtract_fermi_sentences(self, f1, f2, result):
        """Test that the correct result of subtraction is produced for two FermiSentences."""

        simplified_product = f1 - f2
        simplified_product.simplify()

        assert simplified_product == result

    tup_fs_pow = (
        (fs1, 0, FermiSentence({FermiWord({}): 1})),
        (fs1, 1, fs1),
        (fs1, 2, fs1_x_fs2),
        (fs3, 0, FermiSentence({FermiWord({}): 1})),
        (fs3, 1, fs3),
        (fs4, 0, FermiSentence({FermiWord({}): 1})),
        (fs4, 3, fs4),
    )

    @pytest.mark.parametrize("f1, pow, result", tup_fs_pow)
    def test_pow(self, f1, pow, result):
        """Test that raising a FermiWord to an integer power returns the expected FermiWord"""
        assert f1**pow == result

    tup_fs_pow_error = ((fs1, -1), (fs3, 1.5))

    @pytest.mark.parametrize("f1, pow", tup_fs_pow_error)
    def test_pow_error(self, f1, pow):
        """Test that invalid values for the exponent raises an error"""
        with pytest.raises(ValueError, match="The exponent must be a positive integer."):
            f1**pow  # pylint: disable=pointless-statement

<<<<<<< HEAD
    TYPE_ERRORS = (
        (fs1, [1.5]),
        (fs4, "string"),
    )

    @pytest.mark.parametrize("fs, bad_type", TYPE_ERRORS)
    def test_add_error(self, fs, bad_type):
        """Test __add__ with unsupported type raises an error"""
        with pytest.raises(TypeError, match=f"Cannot add {type(bad_type)} to a FermiSentence."):
            fs + bad_type  # pylint: disable=pointless-statement

    @pytest.mark.parametrize("fs, bad_type", TYPE_ERRORS)
    def test_radd_error(self, fs, bad_type):
        """Test __radd__ with unsupported type raises an error"""
        with pytest.raises(TypeError, match=f"Cannot add a FermiSentence to {type(bad_type)}."):
            bad_type + fs  # pylint: disable=pointless-statement

    @pytest.mark.parametrize("fs, bad_type", TYPE_ERRORS)
    def test_sub_error(self, fs, bad_type):
        """Test __sub__ with unsupported type raises an error"""
        with pytest.raises(
            TypeError, match=f"Cannot subtract {type(bad_type)} from a FermiSentence."
        ):
            fs - bad_type  # pylint: disable=pointless-statement

    @pytest.mark.parametrize("fs, bad_type", TYPE_ERRORS)
    def test_rsub_error(self, fs, bad_type):
        """Test __rsub__ with unsupported type raises an error"""
        with pytest.raises(
            TypeError, match=f"Cannot subtract a FermiSentence from {type(bad_type)}."
        ):
            bad_type - fs  # pylint: disable=pointless-statement

    @pytest.mark.parametrize("fs, bad_type", TYPE_ERRORS)
    def test_mul_error(self, fs, bad_type):
        """Test __sub__ with unsupported type raises an error"""
        with pytest.raises(TypeError, match=f"Cannot multiply FermiSentence by {type(bad_type)}."):
            fs * bad_type  # pylint: disable=pointless-statement

    @pytest.mark.parametrize("fs, bad_type", TYPE_ERRORS)
    def test_rmul_error(self, fs, bad_type):
        """Test __rsub__ with unsupported type raises an error"""
        with pytest.raises(TypeError, match=f"Cannot multiply {type(bad_type)} by FermiSentence."):
            bad_type * fs  # pylint: disable=pointless-statement
=======
    tup_fw_string = (
        ("0+ 1-", fw1),
        ("0+ 0-", fw2),
        ("0+ 3- 0+ 4-", fw3),
        ("0+   3- 0+    4-    ", fw3),
        ("10+ 30- 0+ 400-", fw5),
        ("10+ 30+ 0- 400-", fw6),
        ("0^ 1", fw1),
        ("0^ 0", fw2),
        ("0^    0", fw2),
        ("0^ 3 0^ 4", fw3),
        ("10^ 30 0^ 400", fw5),
        ("10^ 30^ 0 400", fw6),
        ("0+ 1", fw1),
        ("0+  1", fw1),
        ("0+ 0", fw2),
        ("0+ 3 0+ 4", fw3),
        ("10+ 30 0+ 400", fw5),
        ("10+ 30+ 0 400", fw6),
        ("", fw4),
        (" ", fw4),
    )

    @pytest.mark.parametrize("string, result_fw", tup_fw_string)
    def test_string_to_fermi_word(self, string, result_fw):
        assert string_to_fermi_word(string) == result_fw

    tup_fw_string_error = (
        "0+ a-",
        "0+ 1-? 3+ 4-",
    )

    @pytest.mark.parametrize("string", tup_fw_string_error)
    def test_string_to_fermi_word_error(self, string):
        with pytest.raises(ValueError, match="Invalid character encountered in string "):
            string_to_fermi_word(string)  # pylint: disable=pointless-statement
>>>>>>> 667007a1
<|MERGE_RESOLUTION|>--- conflicted
+++ resolved
@@ -14,12 +14,9 @@
 """Unit Tests for the Fermionic representation classes."""
 import pickle
 from copy import copy, deepcopy
-<<<<<<< HEAD
 import numpy as np
 from pennylane import numpy as pnp
 
-=======
->>>>>>> 667007a1
 import pytest
 
 from pennylane.fermi.fermionic import FermiSentence, FermiWord, string_to_fermi_word
@@ -874,7 +871,6 @@
         with pytest.raises(ValueError, match="The exponent must be a positive integer."):
             f1**pow  # pylint: disable=pointless-statement
 
-<<<<<<< HEAD
     TYPE_ERRORS = (
         (fs1, [1.5]),
         (fs4, "string"),
@@ -919,7 +915,7 @@
         """Test __rsub__ with unsupported type raises an error"""
         with pytest.raises(TypeError, match=f"Cannot multiply {type(bad_type)} by FermiSentence."):
             bad_type * fs  # pylint: disable=pointless-statement
-=======
+
     tup_fw_string = (
         ("0+ 1-", fw1),
         ("0+ 0-", fw2),
@@ -956,4 +952,3 @@
     def test_string_to_fermi_word_error(self, string):
         with pytest.raises(ValueError, match="Invalid character encountered in string "):
             string_to_fermi_word(string)  # pylint: disable=pointless-statement
->>>>>>> 667007a1
