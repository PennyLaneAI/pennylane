# Copyright 2018-2020 Xanadu Quantum Technologies Inc.

# Licensed under the Apache License, Version 2.0 (the "License");
# you may not use this file except in compliance with the License.
# You may obtain a copy of the License at

#     http://www.apache.org/licenses/LICENSE-2.0

# Unless required by applicable law or agreed to in writing, software
# distributed under the License is distributed on an "AS IS" BASIS,
# WITHOUT WARRANTIES OR CONDITIONS OF ANY KIND, either express or implied.
# See the License for the specific language governing permissions and
# limitations under the License.
"""
Unit tests for the :mod:`pennylane.circuit_drawer` module.
"""
from unittest.mock import Mock
import pytest
import numpy as np

import pennylane as qml
from pennylane.circuit_drawer import CircuitDrawer
from pennylane.circuit_drawer.circuit_drawer import _remove_duplicates
from pennylane.circuit_drawer.grid import Grid, _transpose
from pennylane.circuit_drawer.charsets import CHARSETS, UnicodeCharSet, AsciiCharSet
from pennylane.wires import Wires

from pennylane.measure import state


class TestFunctions:
    """Test the helper functions."""

    @pytest.mark.parametrize(
        "input,expected_output",
        [
            ([1, 1, 1, 2, 2, 2, 3, 2, 3], [1, 2, 3]),
            (["a", "b", "c", "c", "a", "d"], ["a", "b", "c", "d"]),
            ([1, 2, 3, 4], [1, 2, 3, 4]),
        ],
    )
    def test_remove_duplicates(self, input, expected_output):
        """Test the function _remove_duplicates."""
        assert _remove_duplicates(input) == expected_output


op_CNOT21 = qml.CNOT(wires=[2, 1])
op_SWAP03 = qml.SWAP(wires=[0, 3])
op_SWAP12 = qml.SWAP(wires=[1, 2])
op_X0 = qml.PauliX(0)
op_CRX20 = qml.CRX(2.3, wires=[2, 0])
op_Z3 = qml.PauliZ(3)

dummy_raw_operation_grid = [
    [None, op_SWAP03, op_X0, op_CRX20],
    [op_CNOT21, op_SWAP12, None, None],
    [op_CNOT21, op_SWAP12, None, op_CRX20],
    [op_Z3, op_SWAP03, None, None],
]

dummy_raw_observable_grid = [
    [qml.sample(qml.Hermitian(2 * np.eye(2), wires=[0]))],
    [None],
    [qml.expval(qml.PauliY(wires=[2]))],
    [qml.var(qml.Hadamard(wires=[3]))],
]


class TestInitialization:
    def test_charset_default(self):

        drawer_None = CircuitDrawer(
            dummy_raw_operation_grid, dummy_raw_observable_grid, Wires(range(6)), charset=None
        )

        assert isinstance(drawer_None.charset, UnicodeCharSet)

    @pytest.mark.parametrize("charset", ("unicode", "ascii"))
    def test_charset_string(self, charset):

        drawer_str = CircuitDrawer(
            dummy_raw_operation_grid, dummy_raw_observable_grid, Wires(range(6)), charset=charset
        )

        assert isinstance(drawer_str.charset, CHARSETS[charset])

    @pytest.mark.parametrize("charset", (UnicodeCharSet, AsciiCharSet))
    def test_charset_class(self, charset):

        drawer_class = CircuitDrawer(
            dummy_raw_operation_grid, dummy_raw_observable_grid, Wires(range(6)), charset=charset
        )

        assert isinstance(drawer_class.charset, charset)

    def test_charset_error(self):

<<<<<<< HEAD
        with pytest.raises(ValueError, match=r"Charset nope is not supported."):
=======
        with pytest.raises(ValueError, match=r"Charset 'nope' is not supported."):
>>>>>>> 60169c53
            CircuitDrawer(
                dummy_raw_operation_grid, dummy_raw_observable_grid, Wires(range(6)), charset="nope"
            )


@pytest.fixture
def dummy_circuit_drawer():
    """A dummy CircuitDrawer instance."""
    return CircuitDrawer(dummy_raw_operation_grid, dummy_raw_observable_grid, Wires(range(6)))


def assert_nested_lists_equal(list1, list2):
    """Assert that two nested lists are equal.

    Args:
        list1 (list[list[Any]]): The first list to be compared
        list2 (list[list[Any]]): The second list to be compared
    """
    # pylint: disable=protected-access
    for (obj1, obj2) in zip(qml.utils._flatten(list1), qml.utils._flatten(list2)):
        assert obj1 == obj2


def to_layer(operation_list, num_wires):
    """Convert the given list of operations to a layer.

    Args:
        operation_list (list[~.Operation]): List of Operations in the layer
        num_wires (int): Number of wires in the system

    Returns:
        list[Union[~.Operation,None]]: The corresponding layer
    """
    layer = [None] * num_wires

    for op in operation_list:
        # TODO: Currently this function only works if the device's wires are consecutive integers
        for wire in op.wires.tolist():
            layer[wire] = op

    return layer


def to_grid(layer_list, num_wires):
    """Convert the given list of operations per layer to a Grid.

    Args:
        layer_list (list[list[~.Operation]]): List of layers in terms of Operations
        num_wires (int): Number of wires in the system

    Returns:
        ~.Grid: The corresponding Operation grid
    """
    grid = Grid(_transpose([to_layer(layer_list[0], num_wires)]))

    for i in range(1, len(layer_list)):
        grid.append_layer(to_layer(layer_list[i], num_wires))

    return grid


class TestCircuitDrawer:
    """Test the CircuitDrawer class."""

    def test_resolve_representation(self, dummy_circuit_drawer):
        """Test that resolve_representation calls the representation resolver with the proper arguments."""

        dummy_circuit_drawer.representation_resolver.element_representation = Mock(
            return_value="Test"
        )

        dummy_circuit_drawer.resolve_representation(Grid(dummy_raw_operation_grid), Grid())

        args_tuples = [
            call[0]
            for call in dummy_circuit_drawer.representation_resolver.element_representation.call_args_list
        ]

        for idx, wire in enumerate(dummy_raw_operation_grid):
            for op in wire:
                assert (op, idx) in args_tuples

    interlocking_multiwire_gate_grid = to_grid(
        [[qml.CNOT(wires=[0, 4]), qml.CNOT(wires=[1, 5]), qml.Toffoli(wires=[2, 3, 6])]], 7
    )
    interlocking_multiwire_gate_representation_grid = Grid(
        [
            ["╭", "", ""],
            ["│", "╭", ""],
            ["│", "│", "╭"],
            ["│", "│", "├"],
            ["╰", "│", "│"],
            ["", "╰", "│"],
            ["", "", "╰"],
        ]
    )

    multiwire_and_single_wire_gate_grid = to_grid(
        [[qml.Toffoli(wires=[0, 3, 4]), qml.PauliX(wires=[1]), qml.Hadamard(wires=[2])]], 5
    )
    multiwire_and_single_wire_gate_representation_grid = Grid([["╭"], ["│"], ["│"], ["├"], ["╰"]])

    all_wire_state_preparation_grid = to_grid(
        [[qml.BasisState(np.array([0, 1, 0, 0, 1, 1]), wires=[0, 1, 2, 3, 4, 5])]], 6
    )
    all_wire_state_preparation_representation_grid = Grid(
        [["╭"], ["├"], ["├"], ["├"], ["├"], ["╰"]]
    )

    multiwire_gate_grid = to_grid(
        [[qml.CNOT(wires=[0, 1]), qml.PauliX(2), qml.CNOT(wires=[3, 4])]], 5
    )

    multiwire_gate_representation_grid = Grid(
        [
            ["╭"],
            ["╰"],
            [""],
            ["╭"],
            ["╰"],
        ]
    )

    multi_and_single_wire_gate_grid = to_grid(
        [
            [
                qml.CNOT(wires=[0, 1]),
                qml.PauliX(2),
                qml.PauliX(4),
                qml.CNOT(wires=[3, 5]),
                qml.Hadamard(6),
            ]
        ],
        7,
    )

    multi_and_single_wire_gate_representation_grid = Grid(
        [
            ["╭"],
            ["╰"],
            [""],
            ["╭"],
            ["│"],
            ["╰"],
            [""],
        ]
    )

    @pytest.mark.parametrize(
        "grid,target_representation_grid",
        [
            (interlocking_multiwire_gate_grid, interlocking_multiwire_gate_representation_grid),
            (
                multiwire_and_single_wire_gate_grid,
                multiwire_and_single_wire_gate_representation_grid,
            ),
            (all_wire_state_preparation_grid, all_wire_state_preparation_representation_grid),
            (multiwire_gate_grid, multiwire_gate_representation_grid),
            (multi_and_single_wire_gate_grid, multi_and_single_wire_gate_representation_grid),
        ],
    )
    def test_resolve_decorations(self, grid, target_representation_grid):
        """Test that decorations are properly resolved."""
        representation_grid = Grid()

        raw_operator_grid = grid.raw_grid
        # make a dummy observable grid
        raw_observable_grid = [[None] for _ in range(len(raw_operator_grid))]

        drawer = CircuitDrawer(raw_operator_grid, raw_observable_grid, Wires(range(10)))

        drawer.resolve_decorations(grid, representation_grid)

        assert_nested_lists_equal(representation_grid.raw_grid, target_representation_grid.raw_grid)

    CNOT04 = qml.CNOT(wires=[0, 4])
    CNOT15 = qml.CNOT(wires=[1, 5])
    Toffoli236 = qml.Toffoli(wires=[2, 3, 6])

    interlocking_CNOT_grid = to_grid([[CNOT04, CNOT15, Toffoli236]], 7)
    moved_interlocking_CNOT_grid = to_grid([[Toffoli236], [CNOT15], [CNOT04]], 7)

    SWAP02 = qml.SWAP(wires=[0, 2])
    SWAP35 = qml.SWAP(wires=[3, 5])
    SWAP14 = qml.SWAP(wires=[1, 4])
    SWAP24 = qml.SWAP(wires=[2, 4])

    interlocking_SWAP_grid = to_grid([[SWAP02, SWAP35, SWAP14], [SWAP24]], 6)
    moved_interlocking_SWAP_grid = to_grid([[SWAP35], [SWAP14], [SWAP02], [SWAP24]], 6)

    @pytest.mark.parametrize(
        "grid,target_grid",
        [
            (interlocking_CNOT_grid, moved_interlocking_CNOT_grid),
            (interlocking_SWAP_grid, moved_interlocking_SWAP_grid),
        ],
    )
    def test_move_multi_wire_gates(self, grid, target_grid):
        """Test that decorations are properly resolved."""

        operator_grid = grid.copy()

        raw_operator_grid = operator_grid.raw_grid
        # make a dummy observable grid
        raw_observable_grid = [[None] for _ in range(len(raw_operator_grid))]

        drawer = CircuitDrawer(raw_operator_grid, raw_observable_grid, Wires(range(10)))
        drawer.move_multi_wire_gates(operator_grid)

        assert_nested_lists_equal(operator_grid.raw_grid, target_grid.raw_grid)


@pytest.fixture
def parameterized_qubit_qnode():
    """A parametrized qubit ciruit."""

    def qfunc(a, b, c, angles):
        qml.RX(a, wires=0)
        qml.RX(b, wires=1)
        qml.PauliZ(1)
        qml.CNOT(wires=[0, 1]).inv()
        qml.CRY(b, wires=[3, 1])
        qml.RX(angles[0], wires=0)
        qml.RX(4 * angles[1], wires=1)
        qml.PhaseShift(17 / 9 * c, wires=2)
        qml.RZ(b, wires=3)
        qml.RX(angles[2], wires=2).inv()
        qml.CRY(0.3589, wires=[3, 1]).inv()
        qml.CSWAP(wires=[4, 2, 1]).inv()
        qml.QubitUnitary(np.eye(2), wires=[2])
        qml.ControlledQubitUnitary(np.eye(2), control_wires=[0, 1], wires=[2])
        qml.MultiControlledX(control_wires=[0, 1, 2], wires=[3])
        qml.Toffoli(wires=[0, 2, 1])
        qml.CNOT(wires=[0, 2])
        qml.PauliZ(wires=[1])
        qml.PauliZ(wires=[1]).inv()
        qml.CZ(wires=[0, 1])
        qml.CZ(wires=[0, 2]).inv()
        qml.CY(wires=[1, 2])
        qml.CY(wires=[2, 0]).inv()
        qml.CNOT(wires=[2, 1])
        qml.CNOT(wires=[0, 2])
        qml.SWAP(wires=[0, 2]).inv()
        qml.CNOT(wires=[1, 3])
        qml.RZ(b, wires=3)
        qml.CSWAP(wires=[4, 0, 1])

        return [
            qml.expval(qml.PauliY(0)),
            qml.var(qml.Hadamard(wires=1)),
            qml.sample(qml.PauliX(2)),
            qml.expval(qml.Hermitian(np.eye(4), wires=[3, 4])),
        ]

    dev = qml.device("default.qubit", wires=5, shots=10)

    qnode = qml.QNode(qfunc, dev)
    qnode(0.1, 0.2, 0.3, np.array([0.4, 0.5, 0.6]))
    qnode(0.1, 0.2, 0.3, np.array([0.4, 0.5, 0.6]))

    return qnode


@pytest.fixture
def drawn_parameterized_qubit_circuit_with_variable_names():
    """The rendered circuit representation of the above qubit circuit with variable names."""
    return (
        " 0: ──RX(a)────────────────────────╭C─────RX(angles[0])──────────────────────────────────────────────╭C─────╭C───────╭C──╭C────────╭Y⁻¹──────────╭C──╭SWAP⁻¹──╭SWAP───┤ ⟨Y⟩       \n"
        + " 1: ──RX(b)───────Z────────────────╰X⁻¹──╭RY(b)──────────RX(4*angles[1])──╭RY(0.359)⁻¹──╭SWAP⁻¹──────├X──Z──│───Z⁻¹──╰Z──│─────╭C──│─────╭X──╭C──│───│────────├SWAP───┤ Var[H]    \n"
        + " 2: ──Rϕ(1.89*c)──RX(angles[2])⁻¹────────│────────────────────────────────│─────────────├SWAP⁻¹──U0──╰C─────╰X───────────╰Z⁻¹──╰Y──╰C────╰C──│───╰X──╰SWAP⁻¹──│───────┤ Sample[X] \n"
        + " 3: ─────────────────────────────────────╰C──────────────RZ(b)────────────╰C────────────│────────────────────────────────────────────────────╰X───────RZ(b)───│──────╭┤ ⟨H0⟩      \n"
        + " 4: ────────────────────────────────────────────────────────────────────────────────────╰C────────────────────────────────────────────────────────────────────╰C─────╰┤ ⟨H0⟩      \n"
        + "U0 =\n"
        + "[[1. 0.]\n"
        + " [0. 1.]]\n"
        + "H0 =\n"
        + "[[1. 0. 0. 0.]\n"
        + " [0. 1. 0. 0.]\n"
        + " [0. 0. 1. 0.]\n"
        + " [0. 0. 0. 1.]]\n"
    )


@pytest.fixture
def drawn_parameterized_qubit_circuit_with_values():
    """The rendered circuit representation of the above qubit circuit with variable values."""
    return (
        " 0: ──RX(0.1)───────────────╭C─────RX(0.4)──────────────────────────────────────╭C───╭C──╭C─────╭C───────╭C──╭C────────╭Y⁻¹──────────╭C──╭SWAP⁻¹───╭SWAP───┤ ⟨Y⟩       \n"
        + " 1: ──RX(0.2)────Z──────────╰X⁻¹──╭RY(0.2)──RX(2)────╭RY(0.359)⁻¹──╭SWAP⁻¹──────├C───├C──├X──Z──│───Z⁻¹──╰Z──│─────╭C──│─────╭X──╭C──│───│─────────├SWAP───┤ Var[H]    \n"
        + " 2: ──Rϕ(0.567)──RX(0.6)⁻¹────────│──────────────────│─────────────├SWAP⁻¹──U0──╰U0──├C──╰C─────╰X───────────╰Z⁻¹──╰Y──╰C────╰C──│───╰X──╰SWAP⁻¹───│───────┤ Sample[X] \n"
        + " 3: ──────────────────────────────╰C────────RZ(0.2)──╰C────────────│─────────────────╰X──────────────────────────────────────────╰X───────RZ(0.2)──│──────╭┤ ⟨H0⟩      \n"
        + " 4: ───────────────────────────────────────────────────────────────╰C──────────────────────────────────────────────────────────────────────────────╰C─────╰┤ ⟨H0⟩      \n"
        + "U0 =\n"
        + "[[1. 0.]\n"
        + " [0. 1.]]\n"
        + "H0 =\n"
        + "[[1. 0. 0. 0.]\n"
        + " [0. 1. 0. 0.]\n"
        + " [0. 0. 1. 0.]\n"
        + " [0. 0. 0. 1.]]\n"
    )


@pytest.fixture
def parameterized_wide_qubit_qnode():
    """A wide parametrized qubit circuit."""

    def qfunc(a, b, c, d, e, f):
        qml.RX(a, wires=0)
        qml.RX(b, wires=1)
        [qml.CNOT(wires=[2 * i, 2 * i + 1]) for i in range(4)]
        [qml.CNOT(wires=[i, i + 4]) for i in range(4)]
        [qml.PauliY(wires=[2 * i]) for i in range(4)]
        [qml.CSWAP(wires=[i + 2, i, i + 4]) for i in range(4)]
        qml.RX(a, wires=0)
        qml.RX(b, wires=1)

        return [qml.expval(qml.Hermitian(np.eye(4), wires=[i, i + 4])) for i in range(4)]

    dev = qml.device("default.qubit", wires=8)
    qnode = qml.QNode(qfunc, dev)
    qnode(0.1, 0.2, 0.3, 47 / 17, 0.5, 0.6)

    return qnode


@pytest.fixture
def drawn_parameterized_wide_qubit_qnode_with_variable_names():
    """The rendered circuit representation of the above wide qubit circuit with variable names."""
    return (
        " 0: ───RX(a)──╭C─────────────╭C──Y─────────────────╭SWAP───RX(a)──╭───┤ ⟨H0⟩ \n"
        + " 1: ───RX(b)──╰X─────────╭C──│──────╭SWAP───RX(b)──│──────────────│╭──┤ ⟨H0⟩ \n"
        + " 2: ──╭C──────────╭C──Y──│───│──────│──────────────├C─────╭SWAP───││╭─┤ ⟨H0⟩ \n"
        + " 3: ──╰X──────╭C──│──────│───│──────├C─────╭SWAP───│──────│───────│││╭┤ ⟨H0⟩ \n"
        + " 4: ──╭C──────│───│──────│───╰X──Y──│──────│───────╰SWAP──├C──────╰│││┤ ⟨H0⟩ \n"
        + " 5: ──╰X──────│───│──────╰X─────────╰SWAP──├C─────────────│────────╰││┤ ⟨H0⟩ \n"
        + " 6: ──╭C──────│───╰X──Y────────────────────│──────────────╰SWAP─────╰│┤ ⟨H0⟩ \n"
        + " 7: ──╰X──────╰X───────────────────────────╰SWAP─────────────────────╰┤ ⟨H0⟩ \n"
        + "H0 =\n"
        + "[[1. 0. 0. 0.]\n"
        + " [0. 1. 0. 0.]\n"
        + " [0. 0. 1. 0.]\n"
        + " [0. 0. 0. 1.]]\n"
    )


@pytest.fixture
def drawn_parameterized_wide_qubit_qnode_with_values():
    """The rendered circuit representation of the above wide qubit circuit with variable values."""
    return (
        " 0: ───RX(0.1)──╭C─────────────╭C──Y───────────────────╭SWAP───RX(0.1)──╭───┤ ⟨H0⟩ \n"
        + " 1: ───RX(0.2)──╰X─────────╭C──│──────╭SWAP───RX(0.2)──│────────────────│╭──┤ ⟨H0⟩ \n"
        + " 2: ──╭C────────────╭C──Y──│───│──────│────────────────├C─────╭SWAP─────││╭─┤ ⟨H0⟩ \n"
        + " 3: ──╰X────────╭C──│──────│───│──────├C─────╭SWAP─────│──────│─────────│││╭┤ ⟨H0⟩ \n"
        + " 4: ──╭C────────│───│──────│───╰X──Y──│──────│─────────╰SWAP──├C────────╰│││┤ ⟨H0⟩ \n"
        + " 5: ──╰X────────│───│──────╰X─────────╰SWAP──├C───────────────│──────────╰││┤ ⟨H0⟩ \n"
        + " 6: ──╭C────────│───╰X──Y────────────────────│────────────────╰SWAP───────╰│┤ ⟨H0⟩ \n"
        + " 7: ──╰X────────╰X───────────────────────────╰SWAP─────────────────────────╰┤ ⟨H0⟩ \n"
        + "H0 =\n"
        + "[[1. 0. 0. 0.]\n"
        + " [0. 1. 0. 0.]\n"
        + " [0. 0. 1. 0.]\n"
        + " [0. 0. 0. 1.]]\n"
    )


@pytest.fixture
def wide_cv_qnode():
    """A wide unparametrized CV circuit."""

    def qfunc():
        qml.GaussianState(
            2 * np.eye(16), np.array([(2 * i + 2) // 2 for i in range(16)]), wires=list(range(8))
        )
        [qml.Beamsplitter(0.4, 0, wires=[2 * i, 2 * i + 1]) for i in range(4)]
        [qml.Beamsplitter(0.25475, 0.2312344, wires=[i, i + 4]) for i in range(4)]

        return [
            qml.expval(qml.FockStateProjector(np.array([1, 1]), wires=[i, i + 4])) for i in range(4)
        ]

    dev = qml.device("default.gaussian", wires=8)
    qnode = qml.QNode(qfunc, dev)
    qnode()

    return qnode


@pytest.fixture
def drawn_wide_cv_qnode():
    """The rendered circuit representation of the above wide CV circuit."""
    return (
        " 0: ──╭Gaussian(M0,M1)──╭BS(0.4, 0)───────────────────────────────────────────────────────────╭BS(0.255, 0.231)──╭───┤ ⟨|1,1╳1,1|⟩ \n"
        + " 1: ──├Gaussian(M0,M1)──╰BS(0.4, 0)────────────────────────────────────────╭BS(0.255, 0.231)──│──────────────────│╭──┤ ⟨|1,1╳1,1|⟩ \n"
        + " 2: ──├Gaussian(M0,M1)──╭BS(0.4, 0)─────────────────────╭BS(0.255, 0.231)──│──────────────────│──────────────────││╭─┤ ⟨|1,1╳1,1|⟩ \n"
        + " 3: ──├Gaussian(M0,M1)──╰BS(0.4, 0)──╭BS(0.255, 0.231)──│──────────────────│──────────────────│──────────────────│││╭┤ ⟨|1,1╳1,1|⟩ \n"
        + " 4: ──├Gaussian(M0,M1)──╭BS(0.4, 0)──│──────────────────│──────────────────│──────────────────╰BS(0.255, 0.231)──╰│││┤ ⟨|1,1╳1,1|⟩ \n"
        + " 5: ──├Gaussian(M0,M1)──╰BS(0.4, 0)──│──────────────────│──────────────────╰BS(0.255, 0.231)──────────────────────╰││┤ ⟨|1,1╳1,1|⟩ \n"
        + " 6: ──├Gaussian(M0,M1)──╭BS(0.4, 0)──│──────────────────╰BS(0.255, 0.231)──────────────────────────────────────────╰│┤ ⟨|1,1╳1,1|⟩ \n"
        + " 7: ──╰Gaussian(M0,M1)──╰BS(0.4, 0)──╰BS(0.255, 0.231)──────────────────────────────────────────────────────────────╰┤ ⟨|1,1╳1,1|⟩ \n"
        + "M0 =\n"
        + "[[2. 0. 0. 0. 0. 0. 0. 0. 0. 0. 0. 0. 0. 0. 0. 0.]\n"
        + " [0. 2. 0. 0. 0. 0. 0. 0. 0. 0. 0. 0. 0. 0. 0. 0.]\n"
        + " [0. 0. 2. 0. 0. 0. 0. 0. 0. 0. 0. 0. 0. 0. 0. 0.]\n"
        + " [0. 0. 0. 2. 0. 0. 0. 0. 0. 0. 0. 0. 0. 0. 0. 0.]\n"
        + " [0. 0. 0. 0. 2. 0. 0. 0. 0. 0. 0. 0. 0. 0. 0. 0.]\n"
        + " [0. 0. 0. 0. 0. 2. 0. 0. 0. 0. 0. 0. 0. 0. 0. 0.]\n"
        + " [0. 0. 0. 0. 0. 0. 2. 0. 0. 0. 0. 0. 0. 0. 0. 0.]\n"
        + " [0. 0. 0. 0. 0. 0. 0. 2. 0. 0. 0. 0. 0. 0. 0. 0.]\n"
        + " [0. 0. 0. 0. 0. 0. 0. 0. 2. 0. 0. 0. 0. 0. 0. 0.]\n"
        + " [0. 0. 0. 0. 0. 0. 0. 0. 0. 2. 0. 0. 0. 0. 0. 0.]\n"
        + " [0. 0. 0. 0. 0. 0. 0. 0. 0. 0. 2. 0. 0. 0. 0. 0.]\n"
        + " [0. 0. 0. 0. 0. 0. 0. 0. 0. 0. 0. 2. 0. 0. 0. 0.]\n"
        + " [0. 0. 0. 0. 0. 0. 0. 0. 0. 0. 0. 0. 2. 0. 0. 0.]\n"
        + " [0. 0. 0. 0. 0. 0. 0. 0. 0. 0. 0. 0. 0. 2. 0. 0.]\n"
        + " [0. 0. 0. 0. 0. 0. 0. 0. 0. 0. 0. 0. 0. 0. 2. 0.]\n"
        + " [0. 0. 0. 0. 0. 0. 0. 0. 0. 0. 0. 0. 0. 0. 0. 2.]]\n"
        + "M1 =\n"
        + "[ 1  2  3  4  5  6  7  8  9 10 11 12 13 14 15 16]\n"
    )


@pytest.fixture
def parameterized_cv_qnode():
    """A parametrized CV circuit."""

    def qfunc(a, b, c, d, e, f):
        qml.ThermalState(3, wires=[1])
        qml.GaussianState(2 * np.eye(8), np.array([1, 1, 1, 2, 2, 3, 3, 3]), wires=[0, 1, 2, 3])
        qml.Rotation(a, wires=0)
        qml.Rotation(b, wires=1)
        qml.Beamsplitter(d, 1, wires=[0, 1])
        qml.Beamsplitter(e, 1, wires=[1, 2])
        qml.Displacement(f, 0, wires=[3])
        qml.Squeezing(2.3, 0, wires=[0])
        qml.Squeezing(2.3, 0, wires=[2])
        qml.Beamsplitter(d, 1, wires=[1, 2])
        qml.Beamsplitter(e, 1, wires=[2, 3])
        qml.TwoModeSqueezing(2, 2, wires=[3, 1])
        qml.ControlledPhase(2.3, wires=[2, 1])
        qml.ControlledAddition(2, wires=[0, 3])
        qml.QuadraticPhase(4, wires=[0])

        return [
            qml.expval(qml.ops.PolyXP(np.array([0, 1, 2]), wires=0)),
            qml.expval(qml.ops.QuadOperator(4, wires=1)),
            qml.expval(qml.ops.FockStateProjector(np.array([1, 5]), wires=[2, 3])),
        ]

    dev = qml.device("default.gaussian", wires=4)

    qnode = qml.QNode(qfunc, dev)
    qnode(0.1, 0.2, 0.3, 47 / 17, 0.5, 0.6)

    return qnode


@pytest.fixture
def drawn_parameterized_cv_qnode_with_variable_names():
    """The rendered circuit representation of the above CV circuit with variable names."""
    return (
        " 0: ──────────────╭Gaussian(M0,M1)──R(a)─────╭BS(d, 1)───S(2.3, 0)──────────────────────────────────────────────────────╭C─────P(4)───┤ ⟨x₀+2p₀⟩          \n"
        + " 1: ──Thermal(3)──├Gaussian(M0,M1)──R(b)─────╰BS(d, 1)──╭BS(e, 1)──────────────╭BS(d, 1)─────────────╭S(2, 2)──╭Z(2.3)──│─────────────┤ ⟨cos(4)x+sin(4)p⟩ \n"
        + " 2: ──────────────├Gaussian(M0,M1)──────────────────────╰BS(e, 1)───S(2.3, 0)──╰BS(d, 1)──╭BS(e, 1)──│─────────╰C───────│────────────╭┤ ⟨|1,5╳1,5|⟩       \n"
        + " 3: ──────────────╰Gaussian(M0,M1)──D(f, 0)───────────────────────────────────────────────╰BS(e, 1)──╰S(2, 2)───────────╰X(2)────────╰┤ ⟨|1,5╳1,5|⟩       \n"
        + "M0 =\n"
        + "[1 1 1 2 2 3 3 3]\n"
        + "M1 =\n"
        + "[[2. 0. 0. 0. 0. 0. 0. 0.]\n"
        + " [0. 2. 0. 0. 0. 0. 0. 0.]\n"
        + " [0. 0. 2. 0. 0. 0. 0. 0.]\n"
        + " [0. 0. 0. 2. 0. 0. 0. 0.]\n"
        + " [0. 0. 0. 0. 2. 0. 0. 0.]\n"
        + " [0. 0. 0. 0. 0. 2. 0. 0.]\n"
        + " [0. 0. 0. 0. 0. 0. 2. 0.]\n"
        + " [0. 0. 0. 0. 0. 0. 0. 2.]]\n"
    )


@pytest.fixture
def drawn_parameterized_cv_qnode_with_values():
    """The rendered circuit representation of the above CV circuit with variable values."""
    return (
        " 0: ──────────────╭Gaussian(M0,M1)──R(0.1)─────╭BS(2.76, 1)───S(2.3, 0)────────────────────────────────────────────────────────────╭C─────P(4)───┤ ⟨x₀+2p₀⟩          \n"
        + " 1: ──Thermal(3)──├Gaussian(M0,M1)──R(0.2)─────╰BS(2.76, 1)──╭BS(0.5, 1)─────────────╭BS(2.76, 1)───────────────╭S(2, 2)──╭Z(2.3)──│─────────────┤ ⟨cos(4)x+sin(4)p⟩ \n"
        + " 2: ──────────────├Gaussian(M0,M1)───────────────────────────╰BS(0.5, 1)──S(2.3, 0)──╰BS(2.76, 1)──╭BS(0.5, 1)──│─────────╰C───────│────────────╭┤ ⟨|1,5╳1,5|⟩       \n"
        + " 3: ──────────────╰Gaussian(M0,M1)──D(0.6, 0)──────────────────────────────────────────────────────╰BS(0.5, 1)──╰S(2, 2)───────────╰X(2)────────╰┤ ⟨|1,5╳1,5|⟩       \n"
        + "M0 =\n"
        + "[[2. 0. 0. 0. 0. 0. 0. 0.]\n"
        + " [0. 2. 0. 0. 0. 0. 0. 0.]\n"
        + " [0. 0. 2. 0. 0. 0. 0. 0.]\n"
        + " [0. 0. 0. 2. 0. 0. 0. 0.]\n"
        + " [0. 0. 0. 0. 2. 0. 0. 0.]\n"
        + " [0. 0. 0. 0. 0. 2. 0. 0.]\n"
        + " [0. 0. 0. 0. 0. 0. 2. 0.]\n"
        + " [0. 0. 0. 0. 0. 0. 0. 2.]]\n"
        + "M1 =\n"
        + "[1 1 1 2 2 3 3 3]\n"
    )


@pytest.fixture
def qubit_circuit_with_unused_wires():
    """A qubit ciruit with unused wires."""

    def qfunc():
        qml.PauliX(0)
        qml.PauliX(5)
        qml.Toffoli(wires=[5, 1, 0])

        return [
            qml.expval(qml.PauliY(0)),
            qml.expval(qml.PauliY(1)),
            qml.expval(qml.PauliY(5)),
        ]

    dev = qml.device("default.qubit", wires=6)

    qnode = qml.QNode(qfunc, dev)
    qnode()

    return qnode


@pytest.fixture
def drawn_qubit_circuit_with_unused_wires():
    """The rendered circuit representation of the above qubit circuit."""
    return " 0: ──X──╭X──┤ ⟨Y⟩ \n" + " 1: ─────├C──┤ ⟨Y⟩ \n" + " 5: ──X──╰C──┤ ⟨Y⟩ \n"


@pytest.fixture
def qubit_circuit_with_probs():
    """A qubit ciruit with probs."""

    def qfunc():
        qml.PauliX(0)
        qml.PauliX(5)
        qml.Toffoli(wires=[5, 1, 0])

        return [qml.expval(qml.PauliY(0)), qml.probs(wires=[1, 2, 4])]

    dev = qml.device("default.qubit", wires=6)

    qnode = qml.QNode(qfunc, dev)
    qnode()

    return qnode


@pytest.fixture
def qubit_circuit_with_state():
    """A qubit ciruit with a returned state."""

    def qfunc():
        qml.PauliX(0)
        qml.PauliX(5)
        qml.Toffoli(wires=[5, 1, 0])

        return state()

    dev = qml.device("default.qubit", wires=6)

    qnode = qml.QNode(qfunc, dev)
    qnode()

    return qnode


@pytest.fixture
def drawn_qubit_circuit_with_probs():
    """The rendered circuit representation of the above qubit circuit."""
    return (
        " 0: ──X──╭X───┤ ⟨Y⟩   \n"
        + " 1: ─────├C──╭┤ Probs \n"
        + " 2: ─────│───├┤ Probs \n"
        + " 4: ─────│───╰┤ Probs \n"
        + " 5: ──X──╰C───┤       \n"
    )


@pytest.fixture
def drawn_qubit_circuit_with_state():
    """The rendered circuit representation of the above qubit circuit."""
    return " 0: ──X──╭X──╭┤ State \n" + " 1: ─────├C──├┤ State \n" + " 5: ──X──╰C──╰┤ State \n"


@pytest.fixture
def qubit_circuit_with_interesting_wires():
    """A qubit ciruit with mixed-type wire labels."""

    def qfunc():
        qml.PauliX(0)
        qml.PauliX("b")
        qml.PauliX(-1)
        qml.Toffoli(wires=["b", "q2", 0])

        return qml.expval(qml.PauliY(0))

    dev = qml.device("default.qubit", wires=[0, "q2", -1, 2, 3, "b"])

    qnode = qml.QNode(qfunc, dev)
    qnode()

    return qnode


@pytest.fixture
def drawn_qubit_circuit_with_interesting_wires():
    """The rendered circuit representation of the above qubit circuit."""
    return (
        "  0: ──X──╭X──┤ ⟨Y⟩ \n"
        + " q2: ─────├C──┤     \n"
        + " -1: ──X──│───┤     \n"
        + "  b: ──X──╰C──┤     \n"
    )


class TestCircuitDrawerIntegration:
    """Test that QNodes are properly drawn."""

    def test_qubit_circuit_with_values(
        self, parameterized_qubit_qnode, drawn_parameterized_qubit_circuit_with_values
    ):
        """Test that a parametrized qubit circuit renders correctly with values."""
        output = parameterized_qubit_qnode.draw()
        assert output == drawn_parameterized_qubit_circuit_with_values

    def test_wide_qubit_circuit_with_values(
        self, parameterized_wide_qubit_qnode, drawn_parameterized_wide_qubit_qnode_with_values
    ):
        """Test that a wide parametrized qubit circuit renders correctly with values."""
        output = parameterized_wide_qubit_qnode.draw()

        assert output == drawn_parameterized_wide_qubit_qnode_with_values

    def test_qubit_circuit_with_interesting_wires(
        self, qubit_circuit_with_interesting_wires, drawn_qubit_circuit_with_interesting_wires
    ):
        """Test that non-consecutive wires show correctly."""
        output = qubit_circuit_with_interesting_wires.draw()

        assert output == drawn_qubit_circuit_with_interesting_wires

    def test_wide_cv_circuit(self, wide_cv_qnode, drawn_wide_cv_qnode):
        """Test that a wide CV circuit renders correctly."""
        output = wide_cv_qnode.draw()

        assert output == drawn_wide_cv_qnode

    @pytest.mark.slow
    def test_cv_circuit_with_values(
        self, parameterized_cv_qnode, drawn_parameterized_cv_qnode_with_values
    ):
        """Test that a parametrized CV circuit renders correctly with values."""
        output = parameterized_cv_qnode.draw()
        assert output == drawn_parameterized_cv_qnode_with_values

    def test_qubit_circuit_with_unused_wires(
        self, qubit_circuit_with_unused_wires, drawn_qubit_circuit_with_unused_wires
    ):
        """Test that a qubit circuit with unused wires renders correctly."""
        output = qubit_circuit_with_unused_wires.draw()

        assert output == drawn_qubit_circuit_with_unused_wires

    def test_qubit_circuit_with_probs(
        self, qubit_circuit_with_probs, drawn_qubit_circuit_with_probs
    ):
        """Test that a qubit circuit with probability output renders correctly."""
        output = qubit_circuit_with_probs.draw()

        assert output == drawn_qubit_circuit_with_probs

    def test_qubit_circuit_with_state(
        self, qubit_circuit_with_state, drawn_qubit_circuit_with_state
    ):
        """Test that a qubit circuit with unused wires renders correctly."""
        output = qubit_circuit_with_state.draw()

        assert output == drawn_qubit_circuit_with_state

    def test_direct_qnode_integration(self):
        """Test that a regular QNode renders correctly."""
        dev = qml.device("default.qubit", wires=2)

        @qml.qnode(dev)
        def qfunc(a, w):
            qml.Hadamard(0)
            qml.CRX(a, wires=[0, 1])
            qml.Rot(w[0], w[1], w[2], wires=[1])
            qml.CRX(-a, wires=[0, 1])

            return qml.expval(qml.PauliZ(0) @ qml.PauliZ(1))

        res = qfunc(2.3, [1.2, 3.2, 0.7])

        assert qfunc.draw() == (
            " 0: ──H──╭C────────────────────────────╭C─────────╭┤ ⟨Z ⊗ Z⟩ \n"
            + " 1: ─────╰RX(2.3)──Rot(1.2, 3.2, 0.7)──╰RX(-2.3)──╰┤ ⟨Z ⊗ Z⟩ \n"
        )

        assert qfunc.draw(charset="ascii") == (
            " 0: --H--+C----------------------------+C---------+| <Z @ Z> \n"
            + " 1: -----+RX(2.3)--Rot(1.2, 3.2, 0.7)--+RX(-2.3)--+| <Z @ Z> \n"
        )

    def test_same_wire_multiple_measurements(self):
        """Test that drawing a QNode with multiple measurements on certain wires works correctly."""
        dev = qml.device("default.qubit", wires=4)

        @qml.qnode(dev)
        def qnode(x, y):
            qml.RY(x, wires=0)
            qml.Hadamard(0)
            qml.RZ(y, wires=0)
            return [
                qml.expval(qml.PauliX(wires=[0]) @ qml.PauliX(wires=[1]) @ qml.PauliX(wires=[2])),
                qml.expval(qml.PauliX(wires=[0]) @ qml.PauliX(wires=[3])),
            ]

        qnode(1.0, 2.0)

        expected = (
            " 0: ──RY(1)──────H──RZ(2)──RY(-1.57)──╭┤ ⟨Z ⊗ Z ⊗ Z⟩ ╭┤ ⟨Z ⊗ Z⟩ \n"
            + " 1: ──RY(-1.57)───────────────────────├┤ ⟨Z ⊗ Z ⊗ Z⟩ │┤         \n"
            + " 2: ──RY(-1.57)───────────────────────╰┤ ⟨Z ⊗ Z ⊗ Z⟩ │┤         \n"
            + " 3: ──RY(-1.57)────────────────────────┤             ╰┤ ⟨Z ⊗ Z⟩ \n"
        )
        assert qnode.draw() == expected


class TestWireOrdering:
    """Tests for wire ordering functionality"""

    def test_default_ordering(self):
        """Test that the default wire ordering matches the device"""

        dev = qml.device("default.qubit", wires=["a", -1, "q2"])

        @qml.qnode(dev)
        def circuit():
            qml.Hadamard(wires=-1)
            qml.CNOT(wires=["a", "q2"])
            qml.RX(0.2, wires="a")
            return qml.expval(qml.PauliX(wires="q2"))

        circuit()
        res = circuit.draw()
        expected = [
            "  a: ─────╭C──RX(0.2)──┤     ",
            " -1: ──H──│────────────┤     ",
            " q2: ─────╰X───────────┤ ⟨X⟩ \n",
        ]

        assert res == "\n".join(expected)

    def test_wire_reordering(self):
        """Test that wires are correctly reordered"""

        dev = qml.device("default.qubit", wires=["a", -1, "q2"])

        @qml.qnode(dev)
        def circuit():
            qml.Hadamard(wires=-1)
            qml.CNOT(wires=["a", "q2"])
            qml.RX(0.2, wires="a")
            return qml.expval(qml.PauliX(wires="q2"))

        circuit()
        res = circuit.draw(wire_order=["q2", "a", -1])
        expected = [
            " q2: ──╭X───────────┤ ⟨X⟩ ",
            "  a: ──╰C──RX(0.2)──┤     ",
            " -1: ───H───────────┤     \n",
        ]

        assert res == "\n".join(expected)

    def test_include_empty_wires(self):
        """Test that empty wires are correctly included"""

        dev = qml.device("default.qubit", wires=[-1, "a", "q2", 0])

        @qml.qnode(dev)
        def circuit():
            qml.Hadamard(wires=-1)
            qml.CNOT(wires=[-1, "q2"])
            return qml.expval(qml.PauliX(wires="q2"))

        circuit()
        res = circuit.draw(show_all_wires=True)
        expected = [
            " -1: ──H──╭C──┤     ",
            "  a: ─────│───┤     ",
            " q2: ─────╰X──┤ ⟨X⟩ ",
            "  0: ─────────┤     \n",
        ]

        assert res == "\n".join(expected)

    def test_show_all_wires_error(self):
        """Test that show_all_wires will raise an error if the provided wire
        order does not contain all wires on the device"""

        dev = qml.device("default.qubit", wires=[-1, "a", "q2", 0])

        @qml.qnode(dev)
        def circuit():
            qml.Hadamard(wires=-1)
            qml.CNOT(wires=[-1, "q2"])
            return qml.expval(qml.PauliX(wires="q2"))

        circuit()

        with pytest.raises(ValueError, match="must contain all wires"):
            circuit.draw(show_all_wires=True, wire_order=[-1, "a"])

    def test_missing_wire(self):
        """Test that wires not specifically mentioned in the wire
        reordering are appended at the bottom of the circuit drawing"""

        dev = qml.device("default.qubit", wires=["a", -1, "q2"])

        @qml.qnode(dev)
        def circuit():
            qml.Hadamard(wires=-1)
            qml.CNOT(wires=["a", "q2"])
            qml.RX(0.2, wires="a")
            return qml.expval(qml.PauliX(wires="q2"))

        circuit()

        # test one missing wire
        res = circuit.draw(wire_order=["q2", "a"])
        expected = [
            " q2: ──╭X───────────┤ ⟨X⟩ ",
            "  a: ──╰C──RX(0.2)──┤     ",
            " -1: ───H───────────┤     \n",
        ]

        assert res == "\n".join(expected)

        # test one missing wire
        res = circuit.draw(wire_order=["q2", -1])
        expected = [
            " q2: ─────╭X───────────┤ ⟨X⟩ ",
            " -1: ──H──│────────────┤     ",
            "  a: ─────╰C──RX(0.2)──┤     \n",
        ]

        assert res == "\n".join(expected)

        # test multiple missing wires
        res = circuit.draw(wire_order=["q2"])
        expected = [
            " q2: ─────╭X───────────┤ ⟨X⟩ ",
            " -1: ──H──│────────────┤     ",
            "  a: ─────╰C──RX(0.2)──┤     \n",
        ]

        assert res == "\n".join(expected)

    def test_invalid_wires(self):
        """Test that an exception is raised if a wire in the wire
        ordering does not exist on the device"""
        dev = qml.device("default.qubit", wires=["a", -1, "q2"])

        @qml.qnode(dev)
        def circuit():
            qml.Hadamard(wires=-1)
            qml.CNOT(wires=["a", "q2"])
            qml.RX(0.2, wires="a")
            return qml.expval(qml.PauliX(wires="q2"))

        circuit()

        with pytest.raises(ValueError, match="contains wires not contained on the device"):
            res = circuit.draw(wire_order=["q2", 5])

    def test_no_ops_draws(self):
        """Test that a QNode with no operations still draws correctly"""
        dev = qml.device("default.qubit", wires=3)

        @qml.qnode(dev)
        def qnode():
            return qml.expval(qml.PauliX(wires=[0]) @ qml.PauliX(wires=[1]) @ qml.PauliX(wires=[2]))

        qnode()
        res = qnode.draw()
        expected = [
            " 0: ──╭┤ ⟨X ⊗ X ⊗ X⟩ \n",
            " 1: ──├┤ ⟨X ⊗ X ⊗ X⟩ \n",
            " 2: ──╰┤ ⟨X ⊗ X ⊗ X⟩ \n",
        ]

        assert res == "".join(expected)<|MERGE_RESOLUTION|>--- conflicted
+++ resolved
@@ -95,11 +95,7 @@
 
     def test_charset_error(self):
 
-<<<<<<< HEAD
-        with pytest.raises(ValueError, match=r"Charset nope is not supported."):
-=======
         with pytest.raises(ValueError, match=r"Charset 'nope' is not supported."):
->>>>>>> 60169c53
             CircuitDrawer(
                 dummy_raw_operation_grid, dummy_raw_observable_grid, Wires(range(6)), charset="nope"
             )
