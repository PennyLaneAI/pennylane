# Copyright 2022 Xanadu Quantum Technologies Inc.

# Licensed under the Apache License, Version 2.0 (the "License");
# you may not use this file except in compliance with the License.
# You may obtain a copy of the License at

#     http://www.apache.org/licenses/LICENSE-2.0

# Unless required by applicable law or agreed to in writing, software
# distributed under the License is distributed on an "AS IS" BASIS,
# WITHOUT WARRANTIES OR CONDITIONS OF ANY KIND, either express or implied.
# See the License for the specific language governing permissions and
# limitations under the License.
"""
Unit tests for the new return types.
"""
import numpy as np
import pytest

import pennylane as qml
from pennylane.measurements import MeasurementProcess

test_wires = [2, 3, 4]

devices = ["default.qubit"]


@pytest.mark.parametrize("interface, shots", [["autograd", None], ["auto", 100]])
class TestSingleReturnExecute:
    """Test that single measurements return behavior does not change."""

    @pytest.mark.parametrize("wires", test_wires)
    def test_state_default(self, wires, interface, shots):
        """Return state with default.qubit."""
        dev = qml.device("default.qubit", wires=wires, shots=shots)

        def circuit(x):
            qml.Hadamard(wires=[0])
            qml.CRX(x, wires=[0, 1])
            return qml.state()

        qnode = qml.QNode(circuit, dev)
        qnode.construct([0.5], {})

        if dev.shots:
            pytest.skip("cannot return analytic measurements with finite shots.")
        program, _ = dev.preprocess()
        res = qml.execute(
            tapes=[qnode.tape],
            device=dev,
            gradient_fn=None,
            interface=interface,
            transform_program=program,
        )

        assert res[0].shape == (2**wires,)
        assert isinstance(res[0], (np.ndarray, np.float64))

    @pytest.mark.parametrize("device", devices)
    @pytest.mark.parametrize("d_wires", test_wires)
    def test_density_matrix(self, d_wires, device, interface, shots):
        """Return density matrix."""
        dev = qml.device(device, wires=4, shots=shots)

        def circuit(x):
            qml.Hadamard(wires=[0])
            qml.CRX(x, wires=[0, 1])
            return qml.density_matrix(wires=range(0, d_wires))

        qnode = qml.QNode(circuit, dev)
        qnode.construct([0.5], {})

        if dev.shots:
            pytest.skip("cannot return analytic measurements with finite shots.")
        res = qml.execute(tapes=[qnode.tape], device=dev, gradient_fn=None, interface=interface)

        assert res[0].shape == (2**d_wires, 2**d_wires)
        assert isinstance(res[0], (np.ndarray, np.float64))

    @pytest.mark.parametrize("device", devices)
    def test_expval(self, device, interface, shots):
        """Return a single expval."""
        dev = qml.device(device, wires=2, shots=shots)

        def circuit(x):
            qml.Hadamard(wires=[0])
            qml.CRX(x, wires=[0, 1])
            return qml.expval(qml.PauliZ(wires=1))

        qnode = qml.QNode(circuit, dev)
        qnode.construct([0.5], {})

        res = qml.execute(tapes=[qnode.tape], device=dev, gradient_fn=None, interface=interface)

        assert res[0].shape == ()
        assert isinstance(res[0], (np.ndarray, np.float64))

    @pytest.mark.parametrize("device", devices)
    def test_var(self, device, interface, shots):
        """Return a single var."""
        dev = qml.device(device, wires=2, shots=shots)

        def circuit(x):
            qml.Hadamard(wires=[0])
            qml.CRX(x, wires=[0, 1])
            return qml.var(qml.PauliZ(wires=1))

        qnode = qml.QNode(circuit, dev)
        qnode.construct([0.5], {})

        res = qml.execute(tapes=[qnode.tape], device=dev, gradient_fn=None, interface=interface)

        assert res[0].shape == ()
        assert isinstance(res[0], (np.ndarray, np.float64))

    @pytest.mark.parametrize("device", devices)
    def test_vn_entropy(self, device, interface, shots):
        """Return a single vn entropy."""
        dev = qml.device(device, wires=2, shots=shots)

        def circuit(x):
            qml.Hadamard(wires=[0])
            qml.CRX(x, wires=[0, 1])
            return qml.vn_entropy(wires=0)

        qnode = qml.QNode(circuit, dev)
        qnode.construct([0.5], {})

        if dev.shots:
            pytest.skip("cannot return analytic measurements with finite shots.")
        res = qml.execute(tapes=[qnode.tape], device=dev, gradient_fn=None, interface=interface)

        assert res[0].shape == ()
        assert isinstance(res[0], (np.ndarray, np.float64))

    @pytest.mark.parametrize("device", devices)
    def test_mutual_info(self, device, interface, shots):
        """Return a single mutual information."""
        dev = qml.device(device, wires=2, shots=shots)

        def circuit(x):
            qml.Hadamard(wires=[0])
            qml.CRX(x, wires=[0, 1])
            return qml.mutual_info(wires0=[0], wires1=[1])

        qnode = qml.QNode(circuit, dev)
        qnode.construct([0.5], {})

        if dev.shots:
            pytest.skip("cannot return analytic measurements with finite shots.")
        res = qml.execute(tapes=[qnode.tape], device=dev, gradient_fn=None, interface=interface)

        assert res[0].shape == ()
        assert isinstance(res[0], (np.ndarray, np.float64))

    herm = np.diag([1, 2, 3, 4])
    probs_data = [
        (None, [0]),
        (None, [0, 1]),
        (qml.PauliZ(0), None),
        (qml.Hermitian(herm, wires=[1, 0]), None),
    ]

    # pylint: disable=too-many-arguments
    @pytest.mark.parametrize("device", devices)
    @pytest.mark.parametrize("op,wires", probs_data)
    def test_probs(self, op, wires, device, interface, shots):
        """Return a single prob."""
        dev = qml.device(device, wires=3, shots=shots)

        def circuit(x):
            qml.Hadamard(wires=[0])
            qml.CRX(x, wires=[0, 1])
            return qml.probs(op=op, wires=wires)

        qnode = qml.QNode(circuit, dev)
        qnode.construct([0.5], {})

        res = qml.execute(tapes=[qnode.tape], device=dev, gradient_fn=None, interface=interface)

        if wires is None:
            wires = op.wires

        assert res[0].shape == (2 ** len(wires),)
        assert isinstance(res[0], (np.ndarray, np.float64))

    @pytest.mark.parametrize("measurement", [qml.sample(qml.PauliZ(0)), qml.sample(wires=[0])])
    def test_sample(self, measurement, interface, shots):
        """Test the sample measurement."""
        if shots is None:
            pytest.skip("Sample requires finite shots.")

        dev = qml.device("default.qubit", wires=2, shots=shots)

        def circuit(x):
            qml.Hadamard(wires=[0])
            qml.CRX(x, wires=[0, 1])
            return qml.apply(measurement)

        qnode = qml.QNode(circuit, dev)
        qnode.construct([0.5], {})

        res = qml.execute(tapes=[qnode.tape], device=dev, gradient_fn=None, interface=interface)

        assert isinstance(res[0], (np.ndarray, np.float64))
        assert res[0].shape == (shots,)

    @pytest.mark.parametrize("measurement", [qml.counts(qml.PauliZ(0)), qml.counts(wires=[0])])
    def test_counts(self, measurement, interface, shots):
        """Test the counts measurement."""
        if shots is None:
            pytest.skip("Counts requires finite shots.")

        dev = qml.device("default.qubit", wires=2, shots=shots)

        def circuit(x):
            qml.Hadamard(wires=[0])
            qml.CRX(x, wires=[0, 1])
            return qml.apply(measurement)

        qnode = qml.QNode(circuit, dev)
        qnode.construct([0.5], {})

        res = qml.execute(tapes=[qnode.tape], device=dev, gradient_fn=None, interface=interface)

        assert isinstance(res[0], dict)
        assert sum(res[0].values()) == shots


multi_return_wires = [([0], [1]), ([1], [0]), ([0], [0]), ([1], [1])]


@pytest.mark.parametrize("shots", [None, 100])
class TestMultipleReturns:
    """Test the new return types for multiple measurements, it should always return a tuple containing the single
    measurements.
    """

    @pytest.mark.parametrize("device", devices)
    def test_multiple_expval(self, device, shots):
        """Return multiple expvals."""
        dev = qml.device(device, wires=2, shots=shots)

        def circuit(x):
            qml.Hadamard(wires=[0])
            qml.CRX(x, wires=[0, 1])
            return qml.expval(qml.PauliZ(wires=0)), qml.expval(qml.PauliZ(wires=1))

        qnode = qml.QNode(circuit, dev)
        qnode.construct([0.5], {})

        res = qml.execute(tapes=[qnode.tape], device=dev, gradient_fn=None)

        assert isinstance(res[0], tuple)
        assert len(res[0]) == 2

        assert isinstance(res[0][0], (np.ndarray, np.float64))
        assert res[0][0].shape == ()

        assert isinstance(res[0][1], (np.ndarray, np.float64))
        assert res[0][1].shape == ()

    @pytest.mark.parametrize("device", devices)
    def test_multiple_var(self, device, shots):
        """Return multiple vars."""
        dev = qml.device(device, wires=2, shots=shots)

        def circuit(x):
            qml.Hadamard(wires=[0])
            qml.CRX(x, wires=[0, 1])
            return qml.var(qml.PauliZ(wires=0)), qml.var(qml.PauliZ(wires=1))

        qnode = qml.QNode(circuit, dev)
        qnode.construct([0.5], {})

        res = qml.execute(tapes=[qnode.tape], device=dev, gradient_fn=None)

        assert isinstance(res[0], tuple)
        assert len(res[0]) == 2

        assert isinstance(res[0][0], (np.ndarray, np.float64))
        assert res[0][0].shape == ()

        assert isinstance(res[0][1], (np.ndarray, np.float64))
        assert res[0][1].shape == ()

    # op1, wires1, op2, wires2
    multi_probs_data = [
        (None, [0], None, [0]),
        (None, [0], None, [0, 1]),
        (None, [0, 1], None, [0]),
        (None, [0, 1], None, [0, 1]),
        (qml.PauliZ(0), None, qml.PauliZ(1), None),
        (None, [0], qml.PauliZ(1), None),
        (qml.PauliZ(0), None, None, [0]),
        (qml.PauliZ(1), None, qml.PauliZ(0), None),
    ]

    # pylint: disable=too-many-arguments
    @pytest.mark.parametrize("device", devices)
    @pytest.mark.parametrize("op1,wires1,op2,wires2", multi_probs_data)
    def test_multiple_prob(self, op1, op2, wires1, wires2, device, shots):
        """Return multiple probs."""
        dev = qml.device(device, wires=2, shots=shots)

        def circuit(x):
            qml.Hadamard(wires=[0])
            qml.CRX(x, wires=[0, 1])
            return qml.probs(op=op1, wires=wires1), qml.probs(op=op2, wires=wires2)

        qnode = qml.QNode(circuit, dev)
        qnode.construct([0.5], {})

        res = qml.execute(tapes=[qnode.tape], device=dev, gradient_fn=None)

        assert isinstance(res[0], tuple)
        assert len(res[0]) == 2

        if wires1 is None:
            wires1 = op1.wires

        if wires2 is None:
            wires2 = op2.wires

        assert isinstance(res[0][0], (np.ndarray, np.float64))
        assert res[0][0].shape == (2 ** len(wires1),)

        assert isinstance(res[0][1], (np.ndarray, np.float64))
        assert res[0][1].shape == (2 ** len(wires2),)

    # pylint: disable=too-many-arguments
    @pytest.mark.parametrize("device", devices)
    @pytest.mark.parametrize("op1,wires1,op2,wires2", multi_probs_data)
    @pytest.mark.parametrize("wires3, wires4", multi_return_wires)
    def test_mix_meas(self, op1, wires1, op2, wires2, wires3, wires4, device, shots):
        """Return multiple different measurements."""

        dev = qml.device(device, wires=2, shots=shots)

        def circuit(x):
            qml.Hadamard(wires=[0])
            qml.CRX(x, wires=[0, 1])
            return (
                qml.probs(op=op1, wires=wires1),
                qml.vn_entropy(wires=wires3),
                qml.probs(op=op2, wires=wires2),
                qml.expval(qml.PauliZ(wires=wires4)),
            )

        qnode = qml.QNode(circuit, dev)
        qnode.construct([0.5], {})

        if dev.shots:
            pytest.skip("cannot return analytic measurements with finite shots.")
        res = qml.execute(tapes=[qnode.tape], device=dev, gradient_fn=None)

        if wires1 is None:
            wires1 = op1.wires

        if wires2 is None:
            wires2 = op2.wires

        assert isinstance(res[0], tuple)
        assert len(res[0]) == 4

        assert isinstance(res[0][0], (np.ndarray, np.float64))
        assert res[0][0].shape == (2 ** len(wires1),)

        assert isinstance(res[0][1], (np.ndarray, np.float64))
        assert res[0][1].shape == ()

        assert isinstance(res[0][2], (np.ndarray, np.float64))
        assert res[0][2].shape == (2 ** len(wires2),)

        assert isinstance(res[0][3], (np.ndarray, np.float64))
        assert res[0][3].shape == ()

    wires = [2, 3, 4, 5]

    @pytest.mark.parametrize("device", devices)
    @pytest.mark.parametrize("wires", wires)
    def test_list_multiple_expval(self, wires, device, shots):
        """Return a comprehension list of multiple expvals."""
        dev = qml.device(device, wires=wires, shots=shots)

        def circuit(x):
            qml.Hadamard(wires=[0])
            qml.CRX(x, wires=[0, 1])
            return [qml.expval(qml.PauliZ(wires=i)) for i in range(0, wires)]

        qnode = qml.QNode(circuit, dev)
        qnode.construct([0.5], {})

        res = qml.execute(tapes=[qnode.tape], device=dev, gradient_fn=None)

        assert isinstance(res[0], tuple)
        assert len(res[0]) == wires

        for i in range(0, wires):
            assert isinstance(res[0][i], (np.ndarray, np.float64))
            assert res[0][i].shape == ()

    @pytest.mark.parametrize("device", devices)
    @pytest.mark.parametrize("measurement", [qml.sample(qml.PauliZ(0)), qml.sample(wires=[0])])
    def test_expval_sample(self, measurement, shots, device):
        """Test the expval and sample measurements together."""
        if shots is None:
            pytest.skip("Sample requires finite shots.")

        dev = qml.device(device, wires=2, shots=shots)

        def circuit(x):
            qml.Hadamard(wires=[0])
            qml.CRX(x, wires=[0, 1])
            return qml.expval(qml.PauliX(1)), qml.apply(measurement)

        qnode = qml.QNode(circuit, dev)
        qnode.construct([0.5], {})

        res = qml.execute(tapes=[qnode.tape], device=dev, gradient_fn=None)

        # Expval
        assert isinstance(res[0][0], (np.ndarray, np.float64))
        assert res[0][0].shape == ()

        # Sample
        assert isinstance(res[0][1], (np.ndarray, np.float64))
        assert res[0][1].shape == (shots,)

    @pytest.mark.parametrize("device", devices)
    @pytest.mark.parametrize("measurement", [qml.counts(qml.PauliZ(0)), qml.counts(wires=[0])])
    def test_expval_counts(self, measurement, shots, device):
        """Test the expval and counts measurements together."""
        if shots is None:
            pytest.skip("Counts requires finite shots.")

        dev = qml.device(device, wires=2, shots=shots)

        def circuit(x):
            qml.Hadamard(wires=[0])
            qml.CRX(x, wires=[0, 1])
            return qml.expval(qml.PauliX(1)), qml.apply(measurement)

        qnode = qml.QNode(circuit, dev)
        qnode.construct([0.5], {})

        res = qml.execute(tapes=[qnode.tape], device=dev, gradient_fn=None)

        # Expval
        assert isinstance(res[0][0], (np.ndarray, np.float64))
        assert res[0][0].shape == ()

        # Counts
        assert isinstance(res[0][1], dict)
        assert sum(res[0][1].values()) == shots


pauliz = qml.PauliZ(wires=1)
proj = qml.Projector([1], wires=1)
hermitian = qml.Hermitian(np.diag([1, 2]), wires=0)

# Note: mutual info and vn_entropy do not support some shot vectors
# qml.mutual_info(wires0=[0], wires1=[1]), qml.vn_entropy(wires=[0])]
single_scalar_output_measurements = [
    qml.expval(pauliz),
    qml.var(pauliz),
    qml.expval(proj),
    qml.var(proj),
    qml.expval(hermitian),
    qml.var(hermitian),
]

herm = np.diag([1, 2, 3, 4])
probs_data = [
    (None, [0]),
    (None, [0, 1]),
    (qml.PauliZ(0), None),
    (qml.Hermitian(herm, wires=[1, 0]), None),
]

shot_vectors = [[10, 1000], [1, 10, 10, 1000], [1, (10, 2), 1000]]


@pytest.mark.parametrize("shot_vector", shot_vectors)
@pytest.mark.parametrize("device", devices)
class TestShotVector:
    """Test the support for executing tapes with single measurements using a
    device with shot vectors."""

    @pytest.mark.parametrize("measurement", single_scalar_output_measurements)
    def test_scalar(self, shot_vector, measurement, device):
        """Test a single scalar-valued measurement."""
        dev = qml.device(device, wires=2, shots=shot_vector)

        def circuit(x):
            qml.Hadamard(wires=[0])
            qml.CRX(x, wires=[0, 1])
            return qml.apply(measurement)

        qnode = qml.QNode(circuit, dev)
        qnode.construct([0.5], {})

        res = qml.execute(tapes=[qnode.tape], device=dev, gradient_fn=None)

        all_shots = sum(shot_tuple.copies for shot_tuple in dev.shots.shot_vector)

        assert isinstance(res[0], tuple)
        assert len(res[0]) == all_shots
        assert all(r.shape == () for r in res[0])

    @pytest.mark.parametrize("op,wires", probs_data)
    def test_probs(self, shot_vector, op, wires, device):
        """Test a single probability measurement."""
        dev = qml.device(device, wires=2, shots=shot_vector)

        def circuit(x):
            qml.Hadamard(wires=[0])
            qml.CRX(x, wires=[0, 1])
            return qml.probs(op=op, wires=wires)

        qnode = qml.QNode(circuit, dev)
        qnode.construct([0.5], {})

        res = qml.execute(tapes=[qnode.tape], device=dev, gradient_fn=None)

        all_shots = sum(shot_tuple.copies for shot_tuple in dev.shots.shot_vector)

        assert isinstance(res[0], tuple)
        assert len(res[0]) == all_shots
        wires_to_use = wires if wires else op.wires
        assert all(r.shape == (2 ** len(wires_to_use),) for r in res[0])

    @pytest.mark.parametrize("wires", [[0], [2, 0], [1, 0], [2, 0, 1]])
    def test_density_matrix(self, shot_vector, wires, device):
        """Test a density matrix measurement."""
        dev = qml.device(device, wires=3, shots=shot_vector)

        def circuit(x):
            qml.Hadamard(wires=[0])
            qml.CRX(x, wires=[0, 1])
            return qml.density_matrix(wires=wires)

        qnode = qml.QNode(circuit, dev)
        qnode.construct([0.5], {})

        if dev.shots:
            pytest.skip("cannot return analytic measurements with finite shots.")
        res = qml.execute(tapes=[qnode.tape], device=dev, gradient_fn=None)

        all_shots = sum(shot_tuple.copies for shot_tuple in dev.shots.shot_vector)

        assert isinstance(res[0], tuple)
        assert len(res[0]) == all_shots
        dim = 2 ** len(wires)
        assert all(r.shape == (dim, dim) for r in res[0])

    @pytest.mark.parametrize("measurement", [qml.sample(qml.PauliZ(0)), qml.sample(wires=[0])])
    def test_samples(self, shot_vector, measurement, device):
        """Test the sample measurement."""
        dev = qml.device(device, wires=2, shots=shot_vector)

        def circuit(x):
            qml.Hadamard(wires=[0])
            qml.CRX(x, wires=[0, 1])
            return qml.apply(measurement)

        qnode = qml.QNode(circuit, dev)
        qnode.construct([0.5], {})

        res = qml.execute(tapes=[qnode.tape], device=dev, gradient_fn=None)

        all_shot_copies = [
            shot_tuple.shots
            for shot_tuple in dev.shots.shot_vector
            for _ in range(shot_tuple.copies)
        ]

        assert len(res[0]) == len(all_shot_copies)
        for r, shots in zip(res[0], all_shot_copies):
            if shots == 1:
                # Scalar tensors
                assert r.shape == ()
            else:
                assert r.shape == (shots,)

    @pytest.mark.parametrize("measurement", [qml.counts(qml.PauliZ(0)), qml.counts(wires=[0])])
    def test_counts(self, shot_vector, measurement, device):
        """Test the counts measurement."""
        dev = qml.device(device, wires=2, shots=shot_vector)

        def circuit(x):
            qml.Hadamard(wires=[0])
            qml.CRX(x, wires=[0, 1])
            return qml.apply(measurement)

        qnode = qml.QNode(circuit, dev)
        qnode.construct([0.5], {})

        res = qml.execute(tapes=[qnode.tape], device=dev, gradient_fn=None)

        all_shots = sum(shot_tuple.copies for shot_tuple in dev.shots.shot_vector)

        assert isinstance(res[0], tuple)
        assert len(res[0]) == all_shots
        assert all(isinstance(r, dict) for r in res[0])


@pytest.mark.parametrize("shot_vector", shot_vectors)
@pytest.mark.parametrize("device", devices)
class TestSameMeasurementShotVector:
    """Test the support for executing tapes with the same type of measurement
    multiple times using a device with shot vectors"""

    def test_scalar(self, shot_vector, device):
        """Test multiple scalar-valued measurements."""
        dev = qml.device(device, wires=2, shots=shot_vector)

        def circuit(x):
            qml.Hadamard(wires=[0])
            qml.CRX(x, wires=[0, 1])
            return qml.expval(qml.PauliX(0)), qml.var(qml.PauliZ(1))

        qnode = qml.QNode(circuit, dev)
        qnode.construct([0.5], {})

        res = qml.execute(tapes=[qnode.tape], device=dev, gradient_fn=None)

        all_shots = sum(shot_tuple.copies for shot_tuple in dev.shots.shot_vector)

        assert isinstance(res[0], tuple)
        assert len(res[0]) == all_shots
        for r in res[0]:
            assert len(r) == 2
            assert all(r.shape == () for r in r)

    probs_data2 = [
        (None, [2]),
        (None, [2, 3]),
        (qml.PauliZ(2), None),
        (qml.Hermitian(herm, wires=[3, 2]), None),
    ]

    # pylint: disable=too-many-arguments
    @pytest.mark.parametrize("op1,wires1", probs_data)
    @pytest.mark.parametrize("op2,wires2", reversed(probs_data2))
    def test_probs(self, shot_vector, op1, wires1, op2, wires2, device):
        """Test multiple probability measurements."""
        dev = qml.device(device, wires=4, shots=shot_vector)

        def circuit(x):
            qml.Hadamard(wires=[0])
            qml.CRX(x, wires=[0, 1])
            return qml.probs(op=op1, wires=wires1), qml.probs(op=op2, wires=wires2)

        qnode = qml.QNode(circuit, dev)
        qnode.construct([0.5], {})

        res = qml.execute(tapes=[qnode.tape], device=dev, gradient_fn=None)

        all_shots = sum(shot_tuple.copies for shot_tuple in dev.shots.shot_vector)

        assert isinstance(res[0], tuple)
        assert len(res[0]) == all_shots

        wires1 = wires1 if wires1 else op1.wires
        wires2 = wires2 if wires2 else op2.wires
        for r in res[0]:
            assert len(r) == 2
            assert r[0].shape == (2 ** len(wires1),)
            assert r[1].shape == (2 ** len(wires2),)

    @pytest.mark.parametrize("measurement1", [qml.sample(qml.PauliZ(0)), qml.sample(wires=[0])])
    @pytest.mark.parametrize("measurement2", [qml.sample(qml.PauliX(1)), qml.sample(wires=[1])])
    def test_samples(self, shot_vector, measurement1, measurement2, device):
        """Test multiple sample measurements."""
        dev = qml.device(device, wires=2, shots=shot_vector)

        def circuit(x):
            qml.Hadamard(wires=[0])
            qml.CRX(x, wires=[0, 1])
            return qml.apply(measurement1), qml.apply(measurement2)

        qnode = qml.QNode(circuit, dev)
        qnode.construct([0.5], {})

        res = qml.execute(tapes=[qnode.tape], device=dev, gradient_fn=None)

        all_shot_copies = [
            shot_tuple.shots
            for shot_tuple in dev.shots.shot_vector
            for _ in range(shot_tuple.copies)
        ]

        assert len(res[0]) == len(all_shot_copies)
        for r, shots in zip(res[0], all_shot_copies):
            shape = () if shots == 1 else (shots,)
            assert all(res_item.shape == shape for res_item in r)

    @pytest.mark.parametrize("measurement1", [qml.counts(qml.PauliZ(0)), qml.counts(wires=[0])])
    @pytest.mark.parametrize("measurement2", [qml.counts(qml.PauliZ(0)), qml.counts(wires=[0])])
    def test_counts(self, shot_vector, measurement1, measurement2, device):
        """Test multiple counts measurements."""
        dev = qml.device(device, wires=2, shots=shot_vector)

        def circuit(x):
            qml.Hadamard(wires=[0])
            qml.CRX(x, wires=[0, 1])
            return qml.apply(measurement1), qml.apply(measurement2)

        qnode = qml.QNode(circuit, dev)
        qnode.construct([0.5], {})

        res = qml.execute(tapes=[qnode.tape], device=dev, gradient_fn=None)

        all_shots = sum(shot_tuple.copies for shot_tuple in dev.shots.shot_vector)

        assert isinstance(res[0], tuple)
        assert len(res[0]) == all_shots
        for r in res[0]:
            assert isinstance(r, tuple)
            assert all(isinstance(res_item, dict) for res_item in r)


# -------------------------------------------------
# Shot vector multi measurement tests - test data
# -------------------------------------------------

pauliz_w2 = qml.PauliZ(wires=2)
proj_w2 = qml.Projector([1], wires=2)
hermitian = qml.Hermitian(np.diag([1, 2]), wires=0)
tensor_product = qml.PauliZ(wires=2) @ qml.PauliX(wires=1)

# Expval/Var with Probs

scalar_probs_multi = [
    # Expval
    (qml.expval(pauliz_w2), qml.probs(wires=[2, 0])),
    (qml.expval(proj_w2), qml.probs(wires=[1, 0])),
    (qml.expval(tensor_product), qml.probs(wires=[2, 0])),
    # Var
    (qml.var(qml.PauliZ(wires=1)), qml.probs(wires=[0, 1])),
    (qml.var(proj_w2), qml.probs(wires=[1, 0])),
    (qml.var(tensor_product), qml.probs(wires=[2, 0])),
]

# Expval/Var with Sample

scalar_sample_multi = [
    # Expval
    (qml.expval(pauliz_w2), qml.sample(op=qml.PauliZ(1) @ qml.PauliZ(0))),
    (qml.expval(proj_w2), qml.sample(op=qml.PauliZ(1) @ qml.PauliZ(0))),
    (qml.expval(tensor_product), qml.sample(op=qml.PauliZ(0))),
    # Var
    (qml.var(proj_w2), qml.sample(op=qml.PauliZ(1) @ qml.PauliZ(0))),
    (qml.var(pauliz_w2), qml.sample(op=qml.PauliZ(1) @ qml.PauliZ(0))),
    (qml.var(tensor_product), qml.sample(op=qml.PauliZ(0))),
]

scalar_sample_no_obs_multi = [
    (qml.expval(qml.PauliZ(wires=1)), qml.sample()),
    (qml.expval(qml.PauliZ(wires=1)), qml.sample(wires=[0, 1])),
    (qml.var(qml.PauliZ(wires=1)), qml.sample(wires=[0, 1])),
]

# Expval/Var with Counts

scalar_counts_multi = [
    # Expval
    (qml.expval(pauliz_w2), qml.counts(op=qml.PauliZ(1) @ qml.PauliZ(0))),
    (qml.expval(proj_w2), qml.counts(op=qml.PauliZ(1) @ qml.PauliZ(0))),
    (qml.expval(tensor_product), qml.counts(op=qml.PauliZ(0))),
    # Var
    (qml.var(proj_w2), qml.counts(op=qml.PauliZ(1) @ qml.PauliZ(0))),
    (qml.var(pauliz_w2), qml.counts(op=qml.PauliZ(1) @ qml.PauliZ(0))),
    (qml.var(tensor_product), qml.counts(op=qml.PauliZ(0))),
]

scalar_counts_no_obs_multi = [
    (qml.expval(qml.PauliZ(wires=1)), qml.counts()),
    (qml.expval(qml.PauliZ(wires=1)), qml.counts(wires=[0, 1])),
    (qml.var(qml.PauliZ(wires=1)), qml.counts(wires=[0, 1])),
]


@pytest.mark.parametrize("shot_vector", shot_vectors)
@pytest.mark.parametrize("device", devices)
class TestMixMeasurementsShotVector:
    """Test the support for executing tapes with multiple different
    measurements using a device with shot vectors"""

    @pytest.mark.parametrize("meas1,meas2", scalar_probs_multi)
    def test_scalar_probs(self, shot_vector, meas1, meas2, device):
        """Test scalar-valued and probability measurements"""
        dev = qml.device(device, wires=3, shots=shot_vector)

        def circuit(x):
            qml.Hadamard(wires=[0])
            qml.CRX(x, wires=[0, 1])
            return qml.apply(meas1), qml.apply(meas2)

        qnode = qml.QNode(circuit, dev)
        qnode.construct([0.5], {})

        res = qml.execute(tapes=[qnode.tape], device=dev, gradient_fn=None)

        all_shots = sum(shot_tuple.copies for shot_tuple in dev.shots.shot_vector)

        assert isinstance(res[0], tuple)
        assert len(res[0]) == all_shots
        assert all(isinstance(r, tuple) for r in res[0])
        assert all(
            isinstance(m, (np.ndarray, np.float64))
            for measurement_res in res[0]
            for m in measurement_res
        )
        for meas_res in res[0]:
            for i, r in enumerate(meas_res):
                if i % 2 == 0:
                    # Scalar-val meas
                    assert r.shape == ()
                else:
                    assert r.shape == (2**2,)

                    # Probs add up to 1
                    assert np.allclose(sum(r), 1)

    @pytest.mark.parametrize("meas1,meas2", scalar_sample_multi)
    def test_scalar_sample_with_obs(self, shot_vector, meas1, meas2, device):
        """Test scalar-valued and sample measurements where sample takes an
        observable."""
        dev = qml.device(device, wires=3, shots=shot_vector)
        raw_shot_vector = [
            shot_tuple.shots
            for shot_tuple in dev.shots.shot_vector
            for _ in range(shot_tuple.copies)
        ]

        def circuit(x):
            qml.Hadamard(wires=[0])
            qml.CRX(x, wires=[0, 1])
            return qml.apply(meas1), qml.apply(meas2)

        qnode = qml.QNode(circuit, dev)
        qnode.construct([0.5], {})

        res = qml.execute(tapes=[qnode.tape], device=dev, gradient_fn=None)

        all_shots = sum(shot_tuple.copies for shot_tuple in dev.shots.shot_vector)

        assert isinstance(res[0], tuple)
        assert len(res[0]) == all_shots
        assert all(isinstance(r, tuple) for r in res[0])
        assert all(
            isinstance(m, (np.ndarray, np.float64))
            for measurement_res in res[0]
            for m in measurement_res
        )

        for idx, shots in enumerate(raw_shot_vector):
            for i, r in enumerate(res[0][idx]):
                if i % 2 == 0 or shots == 1:
                    assert meas2.obs is not None
                    expected_shape = ()
                    assert r.shape == expected_shape
                else:
                    assert r.shape == (shots,)

    @pytest.mark.parametrize("meas1,meas2", scalar_sample_no_obs_multi)
    @pytest.mark.xfail
    def test_scalar_sample_no_obs(self, shot_vector, meas1, meas2, device):
        """Test scalar-valued and computational basis sample measurements."""
        dev = qml.device(device, wires=3, shots=shot_vector)

        def circuit(x):
            qml.Hadamard(wires=[0])
            qml.CRX(x, wires=[0, 1])
            return qml.apply(meas1), qml.apply(meas2)

        qnode = qml.QNode(circuit, dev)
        qnode.construct([0.5], {})

        res = qml.execute(tapes=[qnode.tape], device=dev, gradient_fn=None)

        all_shots = sum(shot_tuple.copies for shot_tuple in dev.shots.shot_vector)

        assert isinstance(res[0], tuple)
        assert len(res[0]) == all_shots
        assert all(isinstance(r, tuple) for r in res[0])
        assert all(
            isinstance(m, (np.ndarray, np.float64))
            for measurement_res in res[0]
            for m in measurement_res
        )

        for shot_tuple in dev.shots.shot_vector:
            for idx in range(shot_tuple.copies):
                for i, r in enumerate(res[0][idx]):
                    if i % 2 == 0 or shot_tuple.shots == 1:
                        assert meas2.obs is not None
                        expected_shape = ()
                        assert r.shape == expected_shape
                    else:
                        assert r.shape == (shot_tuple.shots,)

    @pytest.mark.parametrize("meas1,meas2", scalar_counts_multi)
    def test_scalar_counts_with_obs(self, shot_vector, meas1, meas2, device):
        """Test scalar-valued and counts measurements where counts takes an
        observable."""
        dev = qml.device(device, wires=3, shots=shot_vector)
        raw_shot_vector = [
            shot_tuple.shots
            for shot_tuple in dev.shots.shot_vector
            for _ in range(shot_tuple.copies)
        ]

        def circuit(x):
            qml.Hadamard(wires=[0])
            qml.CRX(x, wires=[0, 1])
            return qml.apply(meas1), qml.apply(meas2)

        qnode = qml.QNode(circuit, dev)
        qnode.construct([0.5], {})

        res = qml.execute(tapes=[qnode.tape], device=dev, gradient_fn=None)

        all_shots = sum(shot_tuple.copies for shot_tuple in dev.shots.shot_vector)

        assert isinstance(res[0], tuple)
        assert len(res[0]) == all_shots
        assert all(isinstance(r, tuple) for r in res[0])

        for r in res[0]:
            assert isinstance(r[0], (np.ndarray, np.float64))
            assert isinstance(r[1], dict)

        expected_outcomes = {-1, 1}

        for idx, shots in enumerate(raw_shot_vector):
            for i, r in enumerate(res[0][idx]):
                if i % 2 == 0:
                    assert meas2.obs is not None
                    expected_shape = ()
                    assert r.shape == expected_shape
                else:
                    # Samples are either -1 or 1
                    assert set(r.keys()).issubset(expected_outcomes)
                    assert sum(r.values()) == shots

    @pytest.mark.parametrize("meas1,meas2", scalar_counts_no_obs_multi)
    def test_scalar_counts_no_obs(self, shot_vector, meas1, meas2, device):
        """Test scalar-valued and computational basis counts measurements."""
        dev = qml.device(device, wires=3, shots=shot_vector)
        raw_shot_vector = [
            shot_tuple.shots
            for shot_tuple in dev.shots.shot_vector
            for _ in range(shot_tuple.copies)
        ]

        def circuit(x):
            qml.Hadamard(wires=[0])
            qml.CRX(x, wires=[0, 1])
            return qml.apply(meas1), qml.apply(meas2)

        qnode = qml.QNode(circuit, dev)
        qnode.construct([0.5], {})

        res = qml.execute(tapes=[qnode.tape], device=dev, gradient_fn=None)

        all_shots = sum(shot_tuple.copies for shot_tuple in dev.shots.shot_vector)

        assert isinstance(res[0], tuple)
        assert len(res[0]) == all_shots
        assert all(isinstance(r, tuple) for r in res[0])

        for idx, _ in enumerate(raw_shot_vector):
            for i, r in enumerate(res[0][idx]):
                if i % 2 == 0:
                    assert isinstance(r, (np.ndarray, np.float64))
                    assert meas2.obs is None
                    expected_shape = ()
                    assert r.shape == expected_shape
                else:
                    assert isinstance(r, dict)

    @pytest.mark.parametrize("sample_obs", [qml.PauliZ, None])
    def test_probs_sample(self, shot_vector, sample_obs, device):
        """Test probs and sample measurements."""
        dev = qml.device(device, wires=3, shots=shot_vector)
        raw_shot_vector = [
            shot_tuple.shots
            for shot_tuple in dev.shots.shot_vector
            for _ in range(shot_tuple.copies)
        ]

        meas1_wires = [0, 1]
        meas2_wires = [2]

        @qml.qnode(device=dev)
        def circuit(x):
            qml.Hadamard(wires=[0])
            qml.CRX(x, wires=[0, 1])
            if sample_obs is not None:
                # Observable provided to sample
                return qml.probs(wires=meas1_wires), qml.sample(sample_obs(meas2_wires))

            # Only wires provided to sample
            return qml.probs(wires=meas1_wires), qml.sample(wires=meas2_wires)

        qnode = qml.QNode(circuit, dev)
        qnode.construct([0.5], {})
        res = qml.execute(tapes=[qnode.tape], device=dev, gradient_fn=None)

        all_shots = sum(shot_tuple.copies for shot_tuple in dev.shots.shot_vector)

        assert isinstance(res[0], tuple)
        assert len(res[0]) == all_shots
        assert all(isinstance(r, tuple) for r in res[0])
        assert all(
            isinstance(m, (np.ndarray, np.float64))
            for measurement_res in res[0]
            for m in measurement_res
        )

        for idx, shots in enumerate(raw_shot_vector):
            for i, r in enumerate(res[0][idx]):
                if i % 2 == 0:
                    expected_shape = (len(meas1_wires) ** 2,)
                    assert r.shape == expected_shape

                    # Probs add up to 1
                    assert np.allclose(sum(r), 1)
                else:
                    if shots == 1:
                        assert r.shape == ()
                    else:
                        expected = (shots,)
                        assert r.shape == expected

    @pytest.mark.parametrize("sample_obs", [qml.PauliZ, None])
    def test_probs_counts(self, shot_vector, sample_obs, device):
        """Test probs and counts measurements."""
        dev = qml.device(device, wires=3, shots=shot_vector)
        raw_shot_vector = [
            shot_tuple.shots
            for shot_tuple in dev.shots.shot_vector
            for _ in range(shot_tuple.copies)
        ]

        meas1_wires = [0, 1]
        meas2_wires = [2]

        @qml.qnode(device=dev)
        def circuit(x):
            qml.Hadamard(wires=[0])
            qml.CRX(x, wires=[0, 1])
            if sample_obs is not None:
                # Observable provided to sample
                return qml.probs(wires=meas1_wires), qml.counts(sample_obs(meas2_wires))

            # Only wires provided to sample
            return qml.probs(wires=meas1_wires), qml.counts(wires=meas2_wires)

        qnode = qml.QNode(circuit, dev)
        qnode.construct([0.5], {})
        res = qml.execute(tapes=[qnode.tape], device=dev, gradient_fn=None)

        all_shots = sum(shot_tuple.copies for shot_tuple in dev.shots.shot_vector)

        assert isinstance(res[0], tuple)
        assert len(res[0]) == all_shots
        assert all(isinstance(r, tuple) for r in res[0])
        assert all(
            isinstance(measurement_res[0], (np.ndarray, np.float64)) for measurement_res in res[0]
        )
        assert all(isinstance(measurement_res[1], dict) for measurement_res in res[0])

        expected_outcomes = {-1, 1} if sample_obs is not None else {"0", "1"}
        for idx, shots in enumerate(raw_shot_vector):
            for i, r in enumerate(res[0][idx]):
                if i % 2 == 0:
                    expected_shape = (len(meas1_wires) ** 2,)
                    assert r.shape == expected_shape

                    # Probs add up to 1
                    assert np.allclose(sum(r), 1)
                else:
                    # Samples are -1 or 1
                    assert set(r.keys()).issubset(expected_outcomes)
                    assert sum(r.values()) == shots

    @pytest.mark.parametrize("sample_wires", [[1], [0, 2]])
    @pytest.mark.parametrize("counts_wires", [[4], [3, 5]])
    def test_sample_counts(self, shot_vector, sample_wires, counts_wires, device):
        """Test sample and counts measurements, each measurement with custom
        samples or computational basis state samples."""
        dev = qml.device(device, wires=6, shots=shot_vector)
        raw_shot_vector = [
            shot_tuple.shots
            for shot_tuple in dev.shots.shot_vector
            for _ in range(shot_tuple.copies)
        ]

        @qml.qnode(device=dev)
        def circuit(x):
            qml.Hadamard(wires=[0])
            qml.CRX(x, wires=[0, 1])

            # 1. Sample obs and Counts obs
            if len(sample_wires) == 1 and len(counts_wires) == 1:
                return qml.sample(qml.PauliY(sample_wires)), qml.counts(qml.PauliX(counts_wires))

            # 2. Sample no obs and Counts obs
            if len(sample_wires) > 1 and len(counts_wires) == 1:
                return qml.sample(wires=sample_wires), qml.counts(qml.PauliX(counts_wires))

            # 3. Sample obs and Counts no obs
            if len(sample_wires) == 1 and len(counts_wires) > 1:
                return qml.sample(qml.PauliY(sample_wires)), qml.counts(wires=counts_wires)

            # 4. Sample no obs and Counts no obs
            return qml.sample(wires=sample_wires), qml.counts(wires=counts_wires)

        qnode = qml.QNode(circuit, dev)
        qnode.construct([0.5], {})
        res = qml.execute(tapes=[qnode.tape], device=dev, gradient_fn=None)

        all_shots = sum(shot_tuple.copies for shot_tuple in dev.shots.shot_vector)

        assert isinstance(res[0], tuple)
        assert len(res[0]) == all_shots
        assert all(isinstance(r, tuple) for r in res[0])
        assert all(
            isinstance(measurement_res[0], (np.ndarray, np.float64)) for measurement_res in res[0]
        )
        assert all(isinstance(measurement_res[1], dict) for measurement_res in res[0])

        for idx, shots in enumerate(raw_shot_vector):
            for i, r in enumerate(res[0][idx]):
                num_wires = len(sample_wires)
                if shots == 1 and i % 2 == 0:
                    expected_shape = () if num_wires == 1 else (num_wires,)
                    assert r.shape == expected_shape
                elif i % 2 == 0:
                    expected_shape = (shots,) if num_wires == 1 else (shots, num_wires)
                    assert r.shape == expected_shape
                else:
                    assert isinstance(r, dict)

    @pytest.mark.parametrize("meas1,meas2", scalar_probs_multi)
    def test_scalar_probs_sample_counts(self, shot_vector, meas1, meas2, device):
        """Test scalar-valued, probability, sample and counts measurements all
        in a single qfunc."""
        dev = qml.device(device, wires=5, shots=shot_vector)
        raw_shot_vector = [
            shot_tuple.shots
            for shot_tuple in dev.shots.shot_vector
            for _ in range(shot_tuple.copies)
        ]

        def circuit(x):
            qml.Hadamard(wires=[0])
            qml.CRX(x, wires=[0, 1])
            return (
                qml.apply(meas1),
                qml.apply(meas2),
                qml.sample(qml.PauliX(4)),
                qml.counts(qml.PauliX(3)),
            )

        qnode = qml.QNode(circuit, dev)
        qnode.construct([0.5], {})

        res = qml.execute(tapes=[qnode.tape], device=dev, gradient_fn=None)

        all_shots = sum(shot_tuple.copies for shot_tuple in dev.shots.shot_vector)

        assert isinstance(res[0], tuple)
        assert len(res[0]) == all_shots
        assert all(isinstance(r, tuple) for r in res[0])

        for res_idx, meas_res in enumerate(res[0]):
            for i, r in enumerate(meas_res):
                num_meas = i % 4
                expval_or_var = num_meas == 0
                probs = num_meas == 1
                sample = num_meas == 2

                if expval_or_var:
                    assert r.shape == ()
                elif probs:
                    assert r.shape == (2**2,)

                    # Probs add up to 1
                    assert np.allclose(sum(r), 1)
                elif sample:
                    shots = raw_shot_vector[res_idx]
                    if shots == 1:
                        assert r.shape == ()
                    else:
                        expected = (shots,)
                        assert r.shape == expected
                else:
                    # Return is Counts
                    assert isinstance(r, dict)


class TestDeviceNewUnits:
    """Further unit tests for some new methods of Device."""

    def test_unsupported_observable_return_type_raise_error(self):
        """Check that an error is raised if the return type of an observable is unsupported"""
        # pylint: disable=too-few-public-methods

        class UnsupportedReturnType:
            value = "unsupported"

        class DummyMeasurement(MeasurementProcess):
            @property
            def return_type(self):
                return UnsupportedReturnType

        with qml.queuing.AnnotatedQueue() as q:
            qml.PauliX(wires=0)
            DummyMeasurement(obs=qml.PauliZ(0))

        tape = qml.tape.QuantumScript.from_queue(q)
        dev = qml.device("default.qubit", wires=3)
        with pytest.raises(
            qml.DeviceError, match="not accepted for analytic simulation on default.qubit"
        ):
<<<<<<< HEAD
            qml.execute(tapes=[tape], device=dev, gradient_fn=None)
=======
            program, _ = dev.preprocess()
            qml.execute(tapes=[tape], device=dev, gradient_fn=None, transform_program=program)
>>>>>>> 4c3ab729

    def test_state_return_with_other_types(self):
        """Test that an exception is raised when a state is returned along with another return
        type"""

        dev = qml.device("default.qubit", wires=2)

        with qml.queuing.AnnotatedQueue() as q:
            qml.PauliX(wires=0)
            qml.state()
            qml.expval(qml.PauliZ(1))

        tape = qml.tape.QuantumScript.from_queue(q)
        res = qml.execute(tapes=[tape], device=dev, gradient_fn=None)[0]
        assert isinstance(res, tuple) and len(res) == 2
        assert np.array_equal(res[0], [0.0, 0.0, 1.0, 0.0])
        assert res[1] == 1.0

    def test_entropy_no_custom_wires(self):
        """Test that entropy cannot be returned with custom wires."""

        dev = qml.device("default.qubit", wires=["a", 1])

        with qml.queuing.AnnotatedQueue() as q:
            qml.PauliX(wires="a")
            qml.vn_entropy(wires=["a"])

        tape = qml.tape.QuantumScript.from_queue(q)
        program, _ = dev.preprocess()
        res = qml.execute(tapes=[tape], device=dev, gradient_fn=None, transform_program=program)
        assert res == (0,)

    def test_custom_wire_labels_error(self):
        """Tests that an error is raised when mutual information is measured
        with custom wire labels"""
        dev = qml.device("default.qubit", wires=["a", "b"])

        with qml.queuing.AnnotatedQueue() as q:
            qml.PauliX(wires="a")
            qml.mutual_info(wires0=["a"], wires1=["b"])

        tape = qml.tape.QuantumScript.from_queue(q)
        program, _ = dev.preprocess()
        res = qml.execute(tapes=[tape], device=dev, gradient_fn=None, transform_program=program)
        assert res == (0,)<|MERGE_RESOLUTION|>--- conflicted
+++ resolved
@@ -1228,12 +1228,8 @@
         with pytest.raises(
             qml.DeviceError, match="not accepted for analytic simulation on default.qubit"
         ):
-<<<<<<< HEAD
-            qml.execute(tapes=[tape], device=dev, gradient_fn=None)
-=======
             program, _ = dev.preprocess()
             qml.execute(tapes=[tape], device=dev, gradient_fn=None, transform_program=program)
->>>>>>> 4c3ab729
 
     def test_state_return_with_other_types(self):
         """Test that an exception is raised when a state is returned along with another return
