# Copyright 2018-2020 Xanadu Quantum Technologies Inc.

# Licensed under the Apache License, Version 2.0 (the "License");
# you may not use this file except in compliance with the License.
# You may obtain a copy of the License at

#     http://www.apache.org/licenses/LICENSE-2.0

# Unless required by applicable law or agreed to in writing, software
# distributed under the License is distributed on an "AS IS" BASIS,
# WITHOUT WARRANTIES OR CONDITIONS OF ANY KIND, either express or implied.
# See the License for the specific language governing permissions and
# limitations under the License.
"""Unit tests for the var module"""
import numpy as np
import pytest

import pennylane as qml
from pennylane.measurements import Variance


# TODO: Remove this when new CustomMP are the default
def custom_measurement_process(device, spy):
    assert len(spy.call_args_list) > 0  # make sure method is mocked properly

    samples = device._samples
    state = device._state
    call_args_list = list(spy.call_args_list)
    for call_args in call_args_list:
        obs = call_args.args[1]
        shot_range, bin_size = (
            call_args.kwargs["shot_range"],
            call_args.kwargs["bin_size"],
        )
        meas = qml.var(op=obs)
        old_res = device.var(obs, shot_range, bin_size)
        if samples is not None:
            new_res = meas.process_samples(
                samples=samples, wire_order=device.wires, shot_range=shot_range, bin_size=bin_size
            )
        else:
            new_res = meas.process_state(state=state, wire_order=device.wires)
        assert qml.math.allequal(old_res, new_res)


<<<<<<< HEAD
# pylint: disable=attribute-defined-outside-init
=======
>>>>>>> 95528000
class TestVar:
    """Tests for the var function"""

    @pytest.mark.parametrize("shots", [None, 1000, [1000, 10000]])
    @pytest.mark.parametrize("r_dtype", [np.float32, np.float64])
    def test_value(self, tol, r_dtype, mocker, shots):
        """Test that the var function works"""
        dev = qml.device("default.qubit", wires=2, shots=shots)
        spy = mocker.spy(qml.QubitDevice, "var")
        dev.R_DTYPE = r_dtype

        @qml.qnode(dev, diff_method="parameter-shift")
        def circuit(x):
            qml.RX(x, wires=0)
            return qml.var(qml.PauliZ(0))

        x = 0.54
        res = circuit(x)
        expected = [np.sin(x) ** 2, np.sin(x) ** 2] if isinstance(shots, list) else np.sin(x) ** 2
<<<<<<< HEAD

        assert np.allclose(res, expected, atol=0.05, rtol=0.05)
=======
        atol = tol if shots is None else 0.05
        rtol = 0 if shots is None else 0.05

        assert np.allclose(res, expected, atol=atol, rtol=rtol)
>>>>>>> 95528000
        assert res.dtype == r_dtype

        custom_measurement_process(dev, spy)

    def test_not_an_observable(self, mocker):
        """Test that a UserWarning is raised if the provided
        argument might not be hermitian."""
        dev = qml.device("default.qubit", wires=2)
        spy = mocker.spy(qml.QubitDevice, "var")

        @qml.qnode(dev)
        def circuit():
            qml.RX(0.52, wires=0)
            return qml.var(qml.prod(qml.PauliX(0), qml.PauliZ(0)))

        with pytest.warns(UserWarning, match="Prod might not be hermitian."):
            _ = circuit()

        custom_measurement_process(dev, spy)

    def test_observable_return_type_is_variance(self, mocker):
        """Test that the return type of the observable is :attr:`ObservableReturnTypes.Variance`"""
        dev = qml.device("default.qubit", wires=2)
        spy = mocker.spy(qml.QubitDevice, "var")

        @qml.qnode(dev)
        def circuit():
            res = qml.var(qml.PauliZ(0))
            assert res.return_type is Variance
            return res

        circuit()

        custom_measurement_process(dev, spy)

    @pytest.mark.parametrize(
        "obs",
        [qml.PauliZ(0), qml.Hermitian(np.diag([1, 2]), 0), qml.Hermitian(np.diag([1.0, 2.0]), 0)],
    )
    def test_numeric_type(self, obs):
        """Test that the numeric type is correct."""
        res = qml.var(obs)
        assert res.numeric_type is float

    @pytest.mark.parametrize(
        "obs",
        [qml.PauliZ(0), qml.Hermitian(np.diag([1, 2]), 0), qml.Hermitian(np.diag([1.0, 2.0]), 0)],
    )
    def test_shape(self, obs):
        """Test that the shape is correct."""
        dev = qml.device("default.qubit", wires=3)
        res = qml.var(obs)
        assert res.shape(dev) == (1,)

    @pytest.mark.parametrize(
        "obs",
        [qml.PauliZ(0), qml.Hermitian(np.diag([1, 2]), 0), qml.Hermitian(np.diag([1.0, 2.0]), 0)],
    )
    def test_shape_shot_vector(self, obs):
        """Test that the shape is correct with the shot vector too."""
        res = qml.var(obs)
        shot_vector = (1, 2, 3)
        dev = qml.device("default.qubit", wires=3, shots=shot_vector)
        assert res.shape(dev) == (len(shot_vector),)

    @pytest.mark.parametrize("shots", [None, 1000, [1000, 10000]])
    def test_projector_var(self, shots, mocker):
        """Tests that the variance of a ``Projector`` object is computed correctly."""
        dev = qml.device("default.qubit", wires=3, shots=shots)
        spy = mocker.spy(qml.QubitDevice, "var")

        basis_state = np.array([0, 0, 0])

        @qml.qnode(dev)
        def circuit():
            qml.Hadamard(0)
            return qml.var(qml.Projector(basis_state, wires=range(3)))

        res = circuit()
        expected = [0.25, 0.25] if isinstance(shots, list) else 0.25

        assert np.allclose(res, expected, atol=0.02, rtol=0.02)

        custom_measurement_process(dev, spy)<|MERGE_RESOLUTION|>--- conflicted
+++ resolved
@@ -43,10 +43,6 @@
         assert qml.math.allequal(old_res, new_res)
 
 
-<<<<<<< HEAD
-# pylint: disable=attribute-defined-outside-init
-=======
->>>>>>> 95528000
 class TestVar:
     """Tests for the var function"""
 
@@ -66,15 +62,10 @@
         x = 0.54
         res = circuit(x)
         expected = [np.sin(x) ** 2, np.sin(x) ** 2] if isinstance(shots, list) else np.sin(x) ** 2
-<<<<<<< HEAD
-
-        assert np.allclose(res, expected, atol=0.05, rtol=0.05)
-=======
         atol = tol if shots is None else 0.05
         rtol = 0 if shots is None else 0.05
 
         assert np.allclose(res, expected, atol=atol, rtol=rtol)
->>>>>>> 95528000
         assert res.dtype == r_dtype
 
         custom_measurement_process(dev, spy)
