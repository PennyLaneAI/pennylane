--- conflicted
+++ resolved
@@ -16,7 +16,7 @@
 import pytest
 
 import pennylane as qml
-from pennylane.exceptions import DeviceError, PennyLaneDeprecationWarning, QuantumFunctionError
+from pennylane.exceptions import DeviceError, QuantumFunctionError
 from pennylane.measurements import (
     ClassicalShadowMP,
     CountsMP,
@@ -89,25 +89,6 @@
         mp.shape(dev, Shots(None))
 
 
-<<<<<<< HEAD
-def test_none_return_type():
-    """Test that a measurement process without a return type property has return_type
-    `None`"""
-
-    with pytest.warns(
-        PennyLaneDeprecationWarning,
-        match="MeasurementProcess property return_type is deprecated",
-    ):
-
-        class NoReturnTypeMeasurement(MeasurementProcess):
-            """Dummy measurement process with no return type."""
-
-        mp = NoReturnTypeMeasurement()
-        assert mp.return_type is None
-
-
-=======
->>>>>>> 3e2c1d85
 def test_eq_correctness():
     """Test that using `==` on measurement processes behaves the same as
     `qml.equal`."""
@@ -690,17 +671,6 @@
         (qml.vn_entropy(wires=[0, 1]), ()),
     ]
 
-<<<<<<< HEAD
-    def test_deprecation_return_type(self):
-        """Test that the return_type property is deprecated."""
-        with pytest.warns(
-            PennyLaneDeprecationWarning,
-            match="MeasurementProcess property return_type is deprecated",
-        ):
-            _ = MeasurementProcess().return_type
-
-=======
->>>>>>> 3e2c1d85
     @pytest.mark.parametrize("measurement, expected_shape", measurements_no_shots)
     def test_output_shapes_no_shots(self, measurement, expected_shape):
         """Test that the output shape of the measurement process is expected
