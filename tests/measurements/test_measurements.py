# Copyright 2018-2020 Xanadu Quantum Technologies Inc.

# Licensed under the Apache License, Version 2.0 (the "License");
# you may not use this file except in compliance with the License.
# You may obtain a copy of the License at

#     http://www.apache.org/licenses/LICENSE-2.0

# Unless required by applicable law or agreed to in writing, software
# distributed under the License is distributed on an "AS IS" BASIS,
# WITHOUT WARRANTIES OR CONDITIONS OF ANY KIND, either express or implied.
# See the License for the specific language governing permissions and
# limitations under the License.
"""Unit tests for the measurements module"""
import numpy as np
import pytest

import pennylane as qml
from pennylane.measurements import (
    ClassicalShadow,
    Counts,
    Expectation,
    MeasurementProcess,
    MeasurementTransform,
    MidMeasure,
    Probability,
    Sample,
    SampleMeasurement,
    State,
    StateMeasurement,
    Variance,
    _Counts,
    _Expectation,
    _MutualInfo,
    _Probability,
    _Sample,
    _ShadowExpval,
    _State,
    _Variance,
    _VnEntropy,
    expval,
    sample,
    var,
)
from pennylane.operation import DecompositionUndefinedError
from pennylane.queuing import AnnotatedQueue


class NotValidMeasurement(MeasurementProcess):
    @property
    def return_type(self):
        return "NotValidReturnType"


@pytest.mark.parametrize(
    "return_type, value",
    [
        (Expectation, "expval"),
        (Sample, "sample"),
        (Counts, "counts"),
        (Variance, "var"),
        (Probability, "probs"),
        (State, "state"),
        (MidMeasure, "measure"),
    ],
)
def test_ObservableReturnTypes(return_type, value):
    """Test the ObservableReturnTypes enum value, repr, and enum membership."""

    assert return_type.value == value
    assert isinstance(return_type, qml.measurements.ObservableReturnTypes)
    assert repr(return_type) == value


def test_no_measure():
    """Test that failing to specify a measurement
    raises an exception"""
    dev = qml.device("default.qubit", wires=2)

    @qml.qnode(dev)
    def circuit(x):
        qml.RX(x, wires=0)
        return qml.PauliY(0)

    with pytest.raises(qml.QuantumFunctionError, match="must return either a single measurement"):
        _ = circuit(0.65)


def test_numeric_type_unrecognized_error():
    """Test that querying the numeric type of a measurement process with an
    unrecognized return type raises an error."""

    mp = NotValidMeasurement()
    with pytest.raises(
        qml.QuantumFunctionError,
        match="The numeric type of the measurement NotValidMeasurement is not defined",
    ):
        mp.numeric_type()


def test_shape_unrecognized_error():
    """Test that querying the shape of a measurement process with an
    unrecognized return type raises an error."""
    dev = qml.device("default.qubit", wires=2)
    mp = NotValidMeasurement()
    with pytest.raises(
        qml.QuantumFunctionError,
        match="The shape of the measurement NotValidMeasurement is not defined",
    ):
        mp.shape(dev)


@pytest.mark.parametrize(
    "stat_func,return_type", [(expval, Expectation), (var, Variance), (sample, Sample)]
)
class TestStatisticsQueuing:
    """Tests for annotating the return types of the statistics functions"""

    @pytest.mark.parametrize(
        "op",
        [qml.PauliX, qml.PauliY, qml.PauliZ, qml.Hadamard, qml.Identity],
    )
    def test_annotating_obs_return_type(self, stat_func, return_type, op):
        """Test that the return_type related info is updated for a
        measurement"""
        with AnnotatedQueue() as q:
            A = op(0)
            stat_func(A)

        assert q.queue[:-1] == [A]
        meas_proc = q.queue[-1]
        assert isinstance(meas_proc, MeasurementProcess)
        assert meas_proc.return_type == return_type

        assert q.get_info(A) == {"owner": meas_proc}
        assert q.get_info(meas_proc) == {"owns": (A)}

    def test_annotating_tensor_hermitian(self, stat_func, return_type):
        """Test that the return_type related info is updated for a measurement
        when called for an Hermitian observable"""

        mx = np.array([[1, 0], [0, 1]])

        with AnnotatedQueue() as q:
            Herm = qml.Hermitian(mx, wires=[1])
            stat_func(Herm)

        assert q.queue[:-1] == [Herm]
        meas_proc = q.queue[-1]
        assert isinstance(meas_proc, MeasurementProcess)
        assert meas_proc.return_type == return_type

        assert q.get_info(Herm) == {"owner": meas_proc}
        assert q.get_info(meas_proc) == {"owns": (Herm)}

    @pytest.mark.parametrize(
        "op1,op2",
        [
            (qml.PauliY, qml.PauliX),
            (qml.Hadamard, qml.Hadamard),
            (qml.PauliY, qml.Identity),
            (qml.Identity, qml.Identity),
        ],
    )
    def test_annotating_tensor_return_type(self, op1, op2, stat_func, return_type):
        """Test that the return_type related info is updated for a measurement
        when called for an Tensor observable"""
        with AnnotatedQueue() as q:
            A = op1(0)
            B = op2(1)
            tensor_op = A @ B
            stat_func(tensor_op)

        assert q.queue[:-1] == [A, B, tensor_op]
        meas_proc = q.queue[-1]
        assert isinstance(meas_proc, MeasurementProcess)
        assert meas_proc.return_type == return_type

        assert q.get_info(A) == {"owner": tensor_op}
        assert q.get_info(B) == {"owner": tensor_op}
        assert q.get_info(tensor_op) == {"owns": (A, B), "owner": meas_proc}

    @pytest.mark.parametrize(
        "op1,op2",
        [
            (qml.PauliY, qml.PauliX),
            (qml.Hadamard, qml.Hadamard),
            (qml.PauliY, qml.Identity),
            (qml.Identity, qml.Identity),
        ],
    )
    def test_queueing_tensor_observable(self, op1, op2, stat_func, return_type):
        """Test that if the constituent components of a tensor operation are not
        found in the queue for annotation, they are not queued or annotated."""
        A = op1(0)
        B = op2(1)

        with AnnotatedQueue() as q:
            tensor_op = A @ B
            stat_func(tensor_op)

        assert len(q) == 2

        assert q.queue[0] is tensor_op
        meas_proc = q.queue[-1]
        assert isinstance(meas_proc, MeasurementProcess)
        assert meas_proc.return_type == return_type

        assert q.get_info(tensor_op) == {"owns": (A, B), "owner": meas_proc}

    def test_not_an_observable(self, stat_func, return_type):
        """Test that a UserWarning is raised if the provided
        argument might not be hermitian."""
        if stat_func is sample:
            pytest.skip("Sampling is not yet supported with symbolic operators.")

        dev = qml.device("default.qubit", wires=2)

        @qml.qnode(dev)
        def circuit():
            qml.RX(0.52, wires=0)
            return stat_func(qml.prod(qml.PauliX(0), qml.PauliZ(0)))

        with pytest.warns(UserWarning, match="Prod might not be hermitian."):
            _ = circuit()


class TestProperties:
    """Test for the properties"""

    def test_return_type(self):
        """Test MeasurementProcess ``return_type`` property is None."""
        assert MeasurementProcess().return_type is None

    def test_wires_match_observable(self):
        """Test that the wires of the measurement process
        match an internal observable"""
        obs = qml.Hermitian(np.diag([1, 2, 3, 4]), wires=["a", "b"])
        m = qml.expval(op=obs)

        assert np.all(m.wires == obs.wires)

    def test_eigvals_match_observable(self):
        """Test that the eigenvalues of the measurement process
        match an internal observable"""
        obs = qml.Hermitian(np.diag([1, 2, 3, 4]), wires=[0, 1])
        m = qml.expval(op=obs)

        assert np.all(m.eigvals() == np.array([1, 2, 3, 4]))

        # changing the observable data should be reflected
        obs.data = [np.diag([5, 6, 7, 8])]
        assert np.all(m.eigvals() == np.array([5, 6, 7, 8]))

    def test_error_obs_and_eigvals(self):
        """Test that providing both eigenvalues and an observable
        results in an error"""
        obs = qml.Hermitian(np.diag([1, 2, 3, 4]), wires=[0, 1])

        with pytest.raises(ValueError, match="Cannot set the eigenvalues"):
            _Expectation(obs=obs, eigvals=[0, 1])

    def test_error_obs_and_wires(self):
        """Test that providing both wires and an observable
        results in an error"""
        obs = qml.Hermitian(np.diag([1, 2, 3, 4]), wires=[0, 1])

        with pytest.raises(ValueError, match="Cannot set the wires"):
            _Expectation(obs=obs, wires=qml.wires.Wires([0, 1]))

    def test_observable_with_no_eigvals(self):
        """An observable with no eigenvalues defined should cause
        the eigvals method to return a NotImplementedError"""
        obs = qml.NumberOperator(wires=0)
        m = qml.expval(op=obs)
        assert m.eigvals() is None

    def test_repr(self):
        """Test the string representation of a MeasurementProcess."""
        m = qml.expval(op=qml.PauliZ(wires="a") @ qml.PauliZ(wires="b"))
        expected = "expval(PauliZ(wires=['a']) @ PauliZ(wires=['b']))"
        assert str(m) == expected

        m = qml.probs(op=qml.PauliZ(wires="a"))
        expected = "probs(PauliZ(wires=['a']))"
        assert str(m) == expected


class TestExpansion:
    """Test for measurement expansion"""

    def test_expand_pauli(self):
        """Test the expansion of a Pauli observable"""
        obs = qml.PauliX(0) @ qml.PauliY(1)
        m = qml.expval(op=obs)
        tape = m.expand()

        assert len(tape.operations) == 4

        assert tape.operations[0].name == "Hadamard"
        assert tape.operations[0].wires.tolist() == [0]

        assert tape.operations[1].name == "PauliZ"
        assert tape.operations[1].wires.tolist() == [1]
        assert tape.operations[2].name == "S"
        assert tape.operations[2].wires.tolist() == [1]
        assert tape.operations[3].name == "Hadamard"
        assert tape.operations[3].wires.tolist() == [1]

        assert len(tape.measurements) == 1
        assert tape.measurements[0].return_type is Expectation
        assert tape.measurements[0].wires.tolist() == [0, 1]
        assert np.all(tape.measurements[0].eigvals() == np.array([1, -1, -1, 1]))

    def test_expand_hermitian(self, tol):
        """Test the expansion of an hermitian observable"""
        H = np.array([[1, 2], [2, 4]])
        obs = qml.Hermitian(H, wires=["a"])

        m = qml.expval(op=obs)
        tape = m.expand()

        assert len(tape.operations) == 1

        assert tape.operations[0].name == "QubitUnitary"
        assert tape.operations[0].wires.tolist() == ["a"]
        assert np.allclose(
            tape.operations[0].parameters[0],
            np.array([[-2, 1], [1, 2]]) / np.sqrt(5),
            atol=tol,
            rtol=0,
        )

        assert len(tape.measurements) == 1
        assert tape.measurements[0].return_type is Expectation
        assert tape.measurements[0].wires.tolist() == ["a"]
        assert np.all(tape.measurements[0].eigvals() == np.array([0, 5]))

    def test_expand_no_observable(self):
        """Check that an exception is raised if the measurement to
        be expanded has no observable"""
        with pytest.raises(DecompositionUndefinedError):
            _Probability(wires=qml.wires.Wires([0, 1])).expand()

    @pytest.mark.parametrize(
        "m",
        [
            _Expectation(obs=qml.PauliX(0) @ qml.PauliY(1)),
            _Variance(obs=qml.PauliX(0) @ qml.PauliY(1)),
            _Probability(obs=qml.PauliX(0) @ qml.PauliY(1)),
            _Expectation(obs=qml.PauliX(5)),
            _Variance(obs=qml.PauliZ(0) @ qml.Identity(3)),
            _Probability(obs=qml.PauliZ(0) @ qml.Identity(3)),
        ],
    )
    def test_has_decomposition_true_pauli(self, m):
        """Test that measurements of Paulis report to have a decomposition."""
        assert m.has_decomposition is True

    def test_has_decomposition_true_hermitian(self):
        """Test that measurements of Hermitians report to have a decomposition."""
        H = np.array([[1, 2], [2, 4]])
        obs = qml.Hermitian(H, wires=["a"])
        m = qml.expval(op=obs)
        assert m.has_decomposition is True

    def test_has_decomposition_false_hermitian_wo_diaggates(self):
        """Test that measurements of Hermitians report to have a decomposition."""

        class HermitianNoDiagGates(qml.Hermitian):
            @property
            def has_diagonalizing_gates(self):
                return False

        H = np.array([[1, 2], [2, 4]])
        obs = HermitianNoDiagGates(H, wires=["a"])
        m = _Expectation(obs=obs)
        assert m.has_decomposition is False

    def test_has_decomposition_false_no_observable(self):
        """Check a MeasurementProcess without observable to report not having a decomposition"""
        m = _Probability(wires=qml.wires.Wires([0, 1]))
        assert m.has_decomposition is False

        m = _Expectation(wires=qml.wires.Wires([0, 1]), eigvals=np.ones(4))
        assert m.has_decomposition is False

    @pytest.mark.parametrize(
        "m",
        [
            _Sample(),
            _Sample(wires=["a", 1]),
            _Counts(all_outcomes=True),
            _Counts(wires=["a", 1], all_outcomes=True),
            _Counts(),
            _Counts(wires=["a", 1]),
        ],
    )
    def test_samples_computational_basis_true(self, m):
        """Test that measurements of Paulis report to have a decomposition."""
        assert m.samples_computational_basis is True

    @pytest.mark.parametrize(
        "m",
        [
            _Expectation(obs=qml.PauliX(2)),
            _Variance(obs=qml.PauliX("a")),
            _Probability(obs=qml.PauliX("b")),
            _Probability(wires=["a", 1]),
            _Sample(obs=qml.PauliX("a")),
            _Counts(obs=qml.PauliX("a")),
            _State(),
            _VnEntropy(wires=["a", 1]),
            _MutualInfo(wires=[["a", 1], ["b", 2]]),
            ClassicalShadow(wires=[["a", 1], ["b", 2]]),
            _ShadowExpval(H=qml.PauliX("a")),
        ],
    )
    def test_samples_computational_basis_false(self, m):
        """Test that measurements of Paulis report to have a decomposition."""
        assert m.samples_computational_basis is False


class TestDiagonalizingGates:
    def test_no_expansion(self):
        """Test a measurement that has no expansion"""
        m = qml.sample()

        assert m.diagonalizing_gates() == []

    def test_obs_diagonalizing_gates(self):
        """Test diagonalizing_gates method with and observable."""
        m = qml.expval(qml.PauliY(0))

        res = m.diagonalizing_gates()

        assert len(res) == 3

        expected_classes = [qml.PauliZ, qml.S, qml.Hadamard]
        for op, c in zip(res, expected_classes):
            assert isinstance(op, c)


@pytest.mark.parametrize("switch_return", [qml.enable_return, qml.disable_return])
class TestSampleMeasurement:
    """Tests for the SampleMeasurement class."""

    def test_custom_sample_measurement(self, switch_return):
        """Test the execution of a custom sampled measurement."""
        switch_return()

        class MyMeasurement(SampleMeasurement):
            def process_samples(self, samples, wire_order, shot_range, bin_size):
                return qml.math.sum(samples[..., self.wires])

        dev = qml.device("default.qubit", wires=2, shots=1000)

        @qml.qnode(dev)
        def circuit():
            qml.PauliX(0)
            return MyMeasurement(wires=[0]), MyMeasurement(wires=[1])

        assert qml.math.allequal(circuit(), [1000, 0])

    def test_sample_measurement_without_shots(self, switch_return):
        """Test that executing a sampled measurement with ``shots=None`` raises an error."""
        switch_return()

        class MyMeasurement(SampleMeasurement):
            def process_samples(self, samples, wire_order, shot_range, bin_size):
                return qml.math.sum(samples[..., self.wires])

        dev = qml.device("default.qubit", wires=2)

        @qml.qnode(dev)
        def circuit():
            qml.PauliX(0)
            return MyMeasurement(wires=[0]), MyMeasurement(wires=[1])

        with pytest.raises(
            ValueError, match="Shots must be specified in the device to compute the measurement "
        ):
            circuit()

    def test_method_overriden_by_device(self, switch_return):
        """Test that the device can override a measurement process."""
        switch_return()

        class MyMeasurement(SampleMeasurement):
            method_name = "test_method"

            def process_samples(self, samples, wire_order, shot_range, bin_size):
                return qml.math.sum(samples[..., self.wires])

        dev = qml.device("default.qubit", wires=2, shots=1000)

        @qml.qnode(dev)
        def circuit():
            qml.PauliX(0)
            return MyMeasurement(wires=[0]), MyMeasurement(wires=[1])

        circuit.device.test_method = lambda obs, shot_range=None, bin_size=None: 2

        assert qml.math.allequal(circuit(), [2, 2])


@pytest.mark.parametrize("switch_return", [qml.enable_return, qml.disable_return])
class TestStateMeasurement:
    """Tests for the SampleMeasurement class."""

    def test_custom_state_measurement(self, switch_return):
        """Test the execution of a custom state measurement."""
        switch_return()

        class MyMeasurement(StateMeasurement):
            def process_state(self, state, wire_order):
                return qml.math.sum(state)

        dev = qml.device("default.qubit", wires=2)

        @qml.qnode(dev)
        def circuit():
            return MyMeasurement()

        assert circuit() == 1

    def test_sample_measurement_with_shots(self, switch_return):
        """Test that executing a state measurement with shots raises a warning."""
        switch_return()

        class MyMeasurement(StateMeasurement):
            def process_state(self, state, wire_order):
                return qml.math.sum(state)

        dev = qml.device("default.qubit", wires=2, shots=1000)

        @qml.qnode(dev)
        def circuit():
            return MyMeasurement()

        with pytest.warns(
            UserWarning,
            match="Requested measurement MyMeasurement with finite shots",
        ):
            circuit()

    def test_method_overriden_by_device(self, switch_return):
        """Test that the device can override a measurement process."""
        switch_return()

        class MyMeasurement(StateMeasurement):
            method_name = "test_method"

            def process_state(self, state, wire_order):
                return qml.math.sum(state)

        dev = qml.device("default.qubit", wires=2)

        @qml.qnode(dev)
        def circuit():
            return MyMeasurement()

        circuit.device.test_method = lambda obs, shot_range=None, bin_size=None: 2

        assert circuit() == 2


@pytest.mark.parametrize("switch_return", [qml.enable_return, qml.disable_return])
<<<<<<< HEAD
class TestCustomMeasurement:
    """Tests for the CustomMeasurement class."""
=======
class TestMeasurementTransform:
    """Tests for the MeasurementTransform class."""
>>>>>>> 168392b8

    def test_custom_measurement(self, switch_return):
        """Test the execution of a custom measurement."""
        switch_return()

        class MyMeasurement(MeasurementTransform):
            def process(self, qscript, device):
                return {device.shots: len(qscript)}

        dev = qml.device("default.qubit", wires=2, shots=1000)

        @qml.qnode(dev)
        def circuit():
            return MyMeasurement()

        assert circuit() == {dev.shots: len(circuit.tape)}

    def test_method_overriden_by_device(self, switch_return):
        """Test that the device can override a measurement process."""
        switch_return()

        class MyMeasurement(MeasurementTransform):
            method_name = "test_method"

            def process(self, qscript, device):
                return {device.shots: len(qscript)}

        dev = qml.device("default.qubit", wires=2)

        @qml.qnode(dev)
        def circuit():
            return MyMeasurement()

        circuit.device.test_method = lambda qscript: 2

        assert circuit() == 2<|MERGE_RESOLUTION|>--- conflicted
+++ resolved
@@ -566,13 +566,8 @@
 
 
 @pytest.mark.parametrize("switch_return", [qml.enable_return, qml.disable_return])
-<<<<<<< HEAD
-class TestCustomMeasurement:
-    """Tests for the CustomMeasurement class."""
-=======
 class TestMeasurementTransform:
     """Tests for the MeasurementTransform class."""
->>>>>>> 168392b8
 
     def test_custom_measurement(self, switch_return):
         """Test the execution of a custom measurement."""
