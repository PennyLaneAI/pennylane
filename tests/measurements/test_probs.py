--- conflicted
+++ resolved
@@ -67,17 +67,11 @@
             meas = qml.probs(wires=wires)
             old_res = self.dev.probability(wires=wires, shot_range=shot_range, bin_size=bin_size)
             if self.dev.shots is None:
-<<<<<<< HEAD
-                new_res = meas.process_state(state=state, device_wires=self.dev.wires)
-            else:
-                new_res = meas.process(samples=samples, shot_range=shot_range, bin_size=bin_size)
-=======
                 new_res = meas.process_state(state=state, wires=self.dev.wires)
             else:
                 new_res = meas.process_samples(
                     samples=samples, shot_range=shot_range, bin_size=bin_size
                 )
->>>>>>> f06d8448
             assert qml.math.allequal(old_res, new_res)
 
     @pytest.mark.parametrize("wires", [[0], [2, 1], ["a", "c", 3]])
@@ -578,10 +572,6 @@
             ]
         )
 
-<<<<<<< HEAD
-        res = qml.probs(wires=wires).process(samples=samples, shot_range=None, bin_size=2)
-=======
         res = qml.probs(wires=wires).process_samples(samples=samples, shot_range=None, bin_size=2)
->>>>>>> f06d8448
 
         assert np.allclose(res, expected)