--- conflicted
+++ resolved
@@ -66,11 +66,6 @@
     return _init_state
 
 
-<<<<<<< HEAD
-# pylint: disable=attribute-defined-outside-init, redefined-outer-name
-=======
-# pylint: disable=redefined-outer-name
->>>>>>> 95528000
 class TestProbs:
     """Tests for the probs function"""
 
