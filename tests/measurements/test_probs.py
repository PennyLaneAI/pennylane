# Copyright 2018-2020 Xanadu Quantum Technologies Inc.

# Licensed under the Apache License, Version 2.0 (the "License");
# you may not use this file except in compliance with the License.
# You may obtain a copy of the License at

#     http://www.apache.org/licenses/LICENSE-2.0

# Unless required by applicable law or agreed to in writing, software
# distributed under the License is distributed on an "AS IS" BASIS,
# WITHOUT WARRANTIES OR CONDITIONS OF ANY KIND, either express or implied.
# See the License for the specific language governing permissions and
# limitations under the License.
"""Unit tests for the probs module"""

import numpy as np
import pytest

import pennylane as qml
from pennylane import numpy as pnp
from pennylane.measurements import MeasurementProcess, MeasurementShapeError, Probability
from pennylane.queuing import AnnotatedQueue

# make the test deterministic
np.random.seed(42)


@pytest.fixture
def init_state(scope="session"):
    """Fixture that creates an initial state"""

    def _init_state(n):
        """An initial state over n wires"""
        state = np.random.random([2**n]) + np.random.random([2**n]) * 1j
        state /= np.linalg.norm(state)
        return state

    return _init_state


class TestProbs:
    """Tests for the probs function"""

    @pytest.mark.parametrize("wires", [[0], [2, 1], ["a", "c", 3]])
    def test_numeric_type(self, wires):
        """Test that the numeric type is correct."""
        res = qml.probs(wires=wires)
        assert res.numeric_type is float

    @pytest.mark.parametrize("wires", [[0], [2, 1], ["a", "c", 3]])
    @pytest.mark.parametrize("shots", [None, 10])
    def test_shape(self, wires, shots):
        """Test that the shape is correct."""
        dev = qml.device("default.qubit", wires=3, shots=shots)
        res = qml.probs(wires=wires)
        assert res.shape(dev) == (1, 2 ** len(wires))

    @pytest.mark.parametrize("wires", [[0], [2, 1], ["a", "c", 3]])
    def test_shape_shot_vector(self, wires):
        """Test that the shape is correct with the shot vector too."""
        res = qml.probs(wires=wires)
        shot_vector = (1, 2, 3)
        dev = qml.device("default.qubit", wires=3, shots=shot_vector)
        assert res.shape(dev) == (len(shot_vector), 2 ** len(wires))

    @pytest.mark.parametrize(
        "measurement",
        [qml.probs(wires=[0]), qml.state(), qml.sample(qml.PauliZ(0))],
    )
    def test_shape_no_device_error(self, measurement):
        """Test that an error is raised if a device is not passed when querying
        the shape of certain measurements."""
        with pytest.raises(
            MeasurementShapeError,
            match="The device argument is required to obtain the shape of the measurement process",
        ):
            measurement.shape()

    @pytest.mark.parametrize("wires", [[0], [0, 1], [1, 0, 2]])
    def test_annotating_probs(self, wires):
        """Test annotating probs"""
        with AnnotatedQueue() as q:
            qml.probs(wires)

        assert len(q.queue) == 1

        meas_proc = q.queue[0]
        assert isinstance(meas_proc, MeasurementProcess)
        assert meas_proc.return_type == Probability

<<<<<<< HEAD
    def test_probs_empty_wires(self):
        """Test that using ``qml.probs`` with an empty wire list raises an error."""
        with pytest.raises(ValueError, match="Cannot set an empty list of wires."):
            qml.probs(wires=[])

    @pytest.mark.parametrize("shots", [None, 100])
    def test_probs_no_arguments(self, shots):
        """Test that using ``qml.probs`` with no arguments returns the probabilities of all wires."""
        dev = qml.device("default.qubit", wires=3, shots=shots)

        @qml.qnode(dev)
        def circuit():
            return qml.probs()

        res = circuit()

        assert qml.math.allequal(res, [1, 0, 0, 0, 0, 0, 0, 0])
=======
    def test_full_prob(self, init_state, tol):
        """Test that the correct probability is returned."""
        dev = qml.device("default.qubit", wires=4)
        state = init_state(4)

        @qml.qnode(dev)
        def circuit():
            qml.QubitStateVector(state, wires=list(range(4)))
            return qml.probs(wires=range(4))

        res = circuit()
        expected = np.abs(state) ** 2
        assert np.allclose(res, expected, atol=tol, rtol=0)

    def test_marginal_prob(self, init_state, tol):
        """Test that the correct marginal probability is returned."""
        dev = qml.device("default.qubit", wires=4)
        state = init_state(4)

        @qml.qnode(dev)
        def circuit():
            qml.QubitStateVector(state, wires=list(range(4)))
            return qml.probs(wires=[1, 3])

        res = circuit()
        expected = np.reshape(np.abs(state) ** 2, [2] * 4)
        expected = np.einsum("ijkl->jl", expected).flatten()
        assert np.allclose(res, expected, atol=tol, rtol=0)

    def test_marginal_prob_more_wires(self, init_state, mocker, tol):
        """Test that the correct marginal probability is returned, when the
        states_to_binary method is used for probability computations."""
        dev = qml.device("default.qubit", wires=4)
        state = init_state(4)

        spy = mocker.spy(qml.QubitDevice, "states_to_binary")

        @qml.qnode(dev)
        def circuit():
            qml.QubitStateVector(state, wires=list(range(4)))
            return qml.probs(wires=[1, 0, 3])  # <--- more than 2 wires: states_to_binary used

        res = circuit()

        expected = np.reshape(np.abs(state) ** 2, [2] * 4)
        expected = np.einsum("ijkl->jil", expected).flatten()
        assert np.allclose(res, expected, atol=tol, rtol=0)

        spy.assert_called_once()

    def test_integration(self, tol):
        """Test the probability is correct for a known state preparation."""
        dev = qml.device("default.qubit", wires=2)

        @qml.qnode(dev)
        def circuit():
            qml.Hadamard(wires=1)
            qml.CNOT(wires=[0, 1])
            return qml.probs(wires=[0, 1])

        # expected probability, using [00, 01, 10, 11]
        # ordering, is [0.5, 0.5, 0, 0]

        res = circuit()
        expected = np.array([0.5, 0.5, 0, 0])
        assert np.allclose(res, expected, atol=tol, rtol=0)

    def test_integration_analytic_false(self, tol):
        """Test the probability is correct for a known state preparation when the
        analytic attribute is set to False."""
        dev = qml.device("default.qubit", wires=3, shots=1000)

        @qml.qnode(dev)
        def circuit():
            qml.PauliX(0)
            return qml.probs(wires=[0])

        res = circuit()
        expected = np.array([0, 1])
        assert np.allclose(res, expected, atol=tol, rtol=0)

    @pytest.mark.autograd
    def test_numerical_analytic_diff_agree(self, init_state, tol):
        """Test that the finite difference and parameter shift rule
        provide the same Jacobian."""
        w = 4
        dev = qml.device("default.qubit", wires=w)
        state = init_state(w)

        def circuit(x, y, z):
            for i in range(w):
                qml.RX(x, wires=i)
                qml.PhaseShift(z, wires=i)
                qml.RY(y, wires=i)

            qml.CNOT(wires=[0, 1])
            qml.CNOT(wires=[1, 2])
            qml.CNOT(wires=[2, 3])

            return qml.probs(wires=[1, 3])

        params = pnp.array([0.543, -0.765, -0.3], requires_grad=True)

        circuit_F = qml.QNode(circuit, dev, diff_method="finite-diff")
        circuit_A = qml.QNode(circuit, dev, diff_method="parameter-shift")
        res_F = qml.jacobian(circuit_F)(*params)
        res_A = qml.jacobian(circuit_A)(*params)

        # Both jacobians should be of shape (2**prob.wires, num_params)
        assert isinstance(res_F, tuple) and len(res_F) == 3
        assert all(_r.shape == (2**2,) for _r in res_F)
        assert isinstance(res_A, tuple) and len(res_A) == 3
        assert all(_r.shape == (2**2,) for _r in res_A)

        # Check that they agree up to numeric tolerance
        assert all(np.allclose(_rF, _rA, atol=tol, rtol=0) for _rF, _rA in zip(res_F, res_A))

    @pytest.mark.parametrize("hermitian", [1 / np.sqrt(2) * np.array([[1, 1], [1, -1]])])
    def test_prob_generalize_param_one_qubit(self, hermitian, init_state, tol):
        """Test that the correct probability is returned."""
        dev = qml.device("default.qubit", wires=1)

        @qml.qnode(dev)
        def circuit(x):
            qml.RZ(x, wires=0)
            return qml.probs(op=qml.Hermitian(hermitian, wires=0))

        res = circuit(0.56)

        def circuit_rotated(x):
            qml.RZ(x, wires=0)
            qml.Hermitian(hermitian, wires=0).diagonalizing_gates()

        state = np.array([1, 0])
        matrix = qml.matrix(circuit_rotated)(0.56)
        state = np.dot(matrix, state)
        expected = np.reshape(np.abs(state) ** 2, [2] * 1)
        expected = expected.flatten()

        assert np.allclose(res, expected, atol=tol, rtol=0)

    @pytest.mark.parametrize("hermitian", [1 / np.sqrt(2) * np.array([[1, 1], [1, -1]])])
    def test_prob_generalize_param(self, hermitian, init_state, tol):
        """Test that the correct probability is returned."""
        dev = qml.device("default.qubit", wires=3)

        @qml.qnode(dev)
        def circuit(x, y):
            qml.RZ(x, wires=0)
            qml.CNOT(wires=[0, 1])
            qml.RY(y, wires=1)
            qml.CNOT(wires=[0, 2])
            return qml.probs(op=qml.Hermitian(hermitian, wires=0))

        res = circuit(0.56, 0.1)

        def circuit_rotated(x, y):
            qml.RZ(x, wires=0)
            qml.CNOT(wires=[0, 1])
            qml.RY(y, wires=1)
            qml.CNOT(wires=[0, 2])
            qml.Hermitian(hermitian, wires=0).diagonalizing_gates()

        state = np.array([1, 0, 0, 0, 0, 0, 0, 0])
        matrix = qml.matrix(circuit_rotated)(0.56, 0.1)
        state = np.dot(matrix, state)
        expected = np.reshape(np.abs(state) ** 2, [2] * 3)
        expected = np.einsum("ijk->i", expected).flatten()
        assert np.allclose(res, expected, atol=tol, rtol=0)

    @pytest.mark.parametrize("hermitian", [1 / np.sqrt(2) * np.array([[1, 1], [1, -1]])])
    def test_prob_generalize_param_multiple(self, hermitian, init_state, tol):
        """Test that the correct probability is returned."""
        dev = qml.device("default.qubit", wires=3)

        @qml.qnode(dev)
        def circuit(x, y):
            qml.RZ(x, wires=0)
            qml.CNOT(wires=[0, 1])
            qml.RY(y, wires=1)
            qml.CNOT(wires=[0, 2])
            return (
                qml.probs(op=qml.Hermitian(hermitian, wires=0)),
                qml.probs(wires=[1]),
                qml.probs(wires=[2]),
            )

        res = circuit(0.56, 0.1)
        res = np.reshape(res, (3, 2))

        def circuit_rotated(x, y):
            qml.RZ(x, wires=0)
            qml.CNOT(wires=[0, 1])
            qml.RY(y, wires=1)
            qml.CNOT(wires=[0, 2])
            qml.Hermitian(hermitian, wires=0).diagonalizing_gates()

        state = np.array([1, 0, 0, 0, 0, 0, 0, 0])
        matrix = qml.matrix(circuit_rotated)(0.56, 0.1)
        state = np.dot(matrix, state)

        expected = np.reshape(np.abs(state) ** 2, [2] * 3)
        expected_0 = np.einsum("ijk->i", expected).flatten()
        expected_1 = np.einsum("ijk->j", expected).flatten()
        expected_2 = np.einsum("ijk->k", expected).flatten()

        assert np.allclose(res[0], expected_0, atol=tol, rtol=0)
        assert np.allclose(res[1], expected_1, atol=tol, rtol=0)
        assert np.allclose(res[2], expected_2, atol=tol, rtol=0)

    @pytest.mark.parametrize("hermitian", [1 / np.sqrt(2) * np.array([[1, 1], [1, -1]])])
    @pytest.mark.parametrize("wire", [0, 1, 2, 3])
    def test_prob_generalize_initial_state(self, hermitian, wire, init_state, tol):
        """Test that the correct probability is returned."""
        dev = qml.device("default.qubit", wires=4)
        state = init_state(4)

        @qml.qnode(dev)
        def circuit():
            qml.QubitStateVector(state, wires=list(range(4)))
            qml.PauliX(wires=0)
            qml.PauliX(wires=1)
            qml.PauliX(wires=2)
            qml.PauliX(wires=3)
            return qml.probs(op=qml.Hermitian(hermitian, wires=wire))

        res = circuit()

        def circuit_rotated():
            qml.PauliX(wires=0)
            qml.PauliX(wires=1)
            qml.PauliX(wires=2)
            qml.PauliX(wires=3)
            qml.Hermitian(hermitian, wires=wire).diagonalizing_gates()

        matrix = qml.matrix(circuit_rotated)()
        state = np.dot(matrix, state)
        expected = np.reshape(np.abs(state) ** 2, [2] * 4)

        if wire == 0:
            expected = np.einsum("ijkl->i", expected).flatten()
        elif wire == 1:
            expected = np.einsum("ijkl->j", expected).flatten()
        elif wire == 2:
            expected = np.einsum("ijkl->k", expected).flatten()
        elif wire == 3:
            expected = np.einsum("ijkl->l", expected).flatten()

        assert np.allclose(res, expected, atol=tol, rtol=0)

    @pytest.mark.parametrize("operation", [qml.PauliX, qml.PauliY, qml.Hadamard])
    @pytest.mark.parametrize("wire", [0, 1, 2, 3])
    def test_operation_prob(self, operation, wire, init_state, tol):
        "Test the rotated probability with different wires and rotating operations."
        dev = qml.device("default.qubit", wires=4)
        state = init_state(4)

        @qml.qnode(dev)
        def circuit():
            qml.QubitStateVector(state, wires=list(range(4)))
            qml.PauliX(wires=0)
            qml.PauliZ(wires=1)
            qml.PauliY(wires=2)
            qml.PauliZ(wires=3)
            return qml.probs(op=operation(wires=wire))

        res = circuit()

        def circuit_rotated():
            qml.PauliX(wires=0)
            qml.PauliZ(wires=1)
            qml.PauliY(wires=2)
            qml.PauliZ(wires=3)
            operation(wires=wire).diagonalizing_gates()

        matrix = qml.matrix(circuit_rotated)()
        state = np.dot(matrix, state)
        expected = np.reshape(np.abs(state) ** 2, [2] * 4)

        if wire == 0:
            expected = np.einsum("ijkl->i", expected).flatten()
        elif wire == 1:
            expected = np.einsum("ijkl->j", expected).flatten()
        elif wire == 2:
            expected = np.einsum("ijkl->k", expected).flatten()
        elif wire == 3:
            expected = np.einsum("ijkl->l", expected).flatten()

        assert np.allclose(res, expected, atol=tol, rtol=0)

    @pytest.mark.parametrize("observable", [(qml.PauliX, qml.PauliY)])
    def test_observable_tensor_prob(self, observable, init_state, tol):
        "Test the rotated probability with a tensor observable."
        dev = qml.device("default.qubit", wires=4)
        state = init_state(4)

        @qml.qnode(dev)
        def circuit():
            qml.QubitStateVector(state, wires=list(range(4)))
            qml.PauliX(wires=0)
            qml.PauliZ(wires=1)
            qml.PauliY(wires=2)
            qml.PauliZ(wires=3)
            return qml.probs(op=observable[0](wires=0) @ observable[1](wires=1))

        res = circuit()

        def circuit_rotated():
            qml.PauliX(wires=0)
            qml.PauliZ(wires=1)
            qml.PauliY(wires=2)
            qml.PauliZ(wires=3)
            observable[0](wires=0).diagonalizing_gates()
            observable[1](wires=1).diagonalizing_gates()

        matrix = qml.matrix(circuit_rotated)()
        state = np.dot(matrix, state)
        expected = np.reshape(np.abs(state) ** 2, [2] * 4)

        expected = np.einsum("ijkl->ij", expected).flatten()

        assert np.allclose(res, expected, atol=tol, rtol=0)

    @pytest.mark.parametrize("coeffs, obs", [([1, 1], [qml.PauliX(wires=0), qml.PauliX(wires=1)])])
    def test_hamiltonian_error(self, coeffs, obs, init_state, tol):
        "Test that an error is returned for hamiltonians."
        H = qml.Hamiltonian(coeffs, obs)

        dev = qml.device("default.qubit", wires=4)
        state = init_state(4)

        @qml.qnode(dev)
        def circuit():
            qml.QubitStateVector(state, wires=list(range(4)))
            qml.PauliX(wires=0)
            qml.PauliZ(wires=1)
            qml.PauliY(wires=2)
            qml.PauliZ(wires=3)
            return qml.probs(op=H)

        with pytest.raises(
            qml.QuantumFunctionError,
            match="Hamiltonians are not supported for rotating probabilities.",
        ):
            circuit()

    def test_probs_no_wires_obs_raises(self):
        """Test that an informative error is raised when no wires or observables
        are passed to qml.probs."""
        num_wires = 1

        dev = qml.device("default.qubit", wires=num_wires, shots=None)

        @qml.qnode(dev)
        def circuit_probs():
            qml.RY(0.34, wires=0)
            return qml.probs()

        with pytest.raises(
            qml.QuantumFunctionError,
            match="qml.probs requires either the wires or the observable to be passed.",
        ):
            circuit_probs()

    @pytest.mark.parametrize(
        "operation", [qml.SingleExcitation, qml.SingleExcitationPlus, qml.SingleExcitationMinus]
    )
    def test_generalize_prob_not_hermitian(self, operation):
        """Test that Operators that do not have a diagonalizing_gates representation cannot
        be used in probability measurements."""

        dev = qml.device("default.qubit", wires=2)

        @qml.qnode(dev)
        def circuit():
            qml.PauliX(wires=0)
            qml.PauliZ(wires=1)
            return qml.probs(op=operation(0.56, wires=[0, 1]))

        with pytest.raises(
            qml.QuantumFunctionError,
            match="does not define diagonalizing gates : cannot be used to rotate the probability",
        ):
            circuit()

    @pytest.mark.parametrize("hermitian", [1 / np.sqrt(2) * np.array([[1, 1], [1, -1]])])
    def test_prob_wires_and_hermitian(self, hermitian):
        """Test that we can cannot give simultaneously wires and a hermitian."""

        dev = qml.device("default.qubit", wires=2)

        @qml.qnode(dev)
        def circuit():
            qml.PauliX(wires=0)
            return qml.probs(op=qml.Hermitian(hermitian, wires=0), wires=1)

        with pytest.raises(
            qml.QuantumFunctionError,
            match="Cannot specify the wires to probs if an observable is "
            "provided. The wires for probs will be determined directly from the observable.",
        ):
            circuit()
>>>>>>> a5f247b8
<|MERGE_RESOLUTION|>--- conflicted
+++ resolved
@@ -88,7 +88,6 @@
         assert isinstance(meas_proc, MeasurementProcess)
         assert meas_proc.return_type == Probability
 
-<<<<<<< HEAD
     def test_probs_empty_wires(self):
         """Test that using ``qml.probs`` with an empty wire list raises an error."""
         with pytest.raises(ValueError, match="Cannot set an empty list of wires."):
@@ -106,7 +105,7 @@
         res = circuit()
 
         assert qml.math.allequal(res, [1, 0, 0, 0, 0, 0, 0, 0])
-=======
+
     def test_full_prob(self, init_state, tol):
         """Test that the correct probability is returned."""
         dev = qml.device("default.qubit", wires=4)
@@ -508,5 +507,4 @@
             match="Cannot specify the wires to probs if an observable is "
             "provided. The wires for probs will be determined directly from the observable.",
         ):
-            circuit()
->>>>>>> a5f247b8
+            circuit()