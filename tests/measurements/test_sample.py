# Copyright 2018-2020 Xanadu Quantum Technologies Inc.

# Licensed under the Apache License, Version 2.0 (the "License");
# you may not use this file except in compliance with the License.
# You may obtain a copy of the License at

#     http://www.apache.org/licenses/LICENSE-2.0

# Unless required by applicable law or agreed to in writing, software
# distributed under the License is distributed on an "AS IS" BASIS,
# WITHOUT WARRANTIES OR CONDITIONS OF ANY KIND, either express or implied.
# See the License for the specific language governing permissions and
# limitations under the License.
"""Unit tests for the sample module"""
import numpy as np
import pytest

import pennylane as qml
from pennylane.measurements import MeasurementShapeError, Sample, Shots
from pennylane.operation import EigvalsUndefinedError, Operator

# pylint: disable=protected-access, no-member, too-many-public-methods


class TestSample:
    """Tests for the sample function"""

    @pytest.mark.parametrize("n_sample", (1, 10))
    def test_sample_dimension(self, n_sample):
        """Test that the sample function outputs samples of the right size"""

        dev = qml.device("default.qubit", wires=2, shots=n_sample)

        @qml.qnode(dev)
        def circuit():
            qml.RX(0.54, wires=0)
            return qml.sample(qml.PauliZ(0)), qml.sample(qml.PauliX(1))

        output = circuit()

        assert len(output) == 2
        assert circuit._qfunc_output[0].shape(dev, Shots(n_sample)) == (
            (n_sample,) if not n_sample == 1 else ()
        )
        assert circuit._qfunc_output[1].shape(dev, Shots(n_sample)) == (
            (n_sample,) if not n_sample == 1 else ()
        )

    def test_sample_combination(self):
        """Test the output of combining expval, var and sample"""
        n_sample = 10

        dev = qml.device("default.qubit", wires=3, shots=n_sample)

        @qml.qnode(dev, diff_method="parameter-shift")
        def circuit():
            qml.RX(0.54, wires=0)

            return qml.sample(qml.PauliZ(0)), qml.expval(qml.PauliX(1)), qml.var(qml.PauliY(2))

        result = circuit()

        assert len(result) == 3
        assert np.array_equal(result[0].shape, (n_sample,))
        assert circuit._qfunc_output[0].shape(dev, Shots(n_sample)) == (n_sample,)
        assert isinstance(result[1], np.float64)
        assert isinstance(result[2], np.float64)

    def test_single_wire_sample(self):
        """Test the return type and shape of sampling a single wire"""
        n_sample = 10

        dev = qml.device("default.qubit", wires=1, shots=n_sample)

        @qml.qnode(dev)
        def circuit():
            qml.RX(0.54, wires=0)
            return qml.sample(qml.PauliZ(0))

        result = circuit()

        assert isinstance(result, np.ndarray)
        assert np.array_equal(result.shape, (n_sample,))
        assert circuit._qfunc_output.shape(dev, Shots(n_sample)) == (n_sample,)

    def test_multi_wire_sample_regular_shape(self):
        """Test the return type and shape of sampling multiple wires
        where a rectangular array is expected"""
        n_sample = 10

        dev = qml.device("default.qubit", wires=3, shots=n_sample)

        @qml.qnode(dev)
        def circuit():
            return qml.sample(qml.PauliZ(0)), qml.sample(qml.PauliZ(1)), qml.sample(qml.PauliZ(2))

        result = circuit()

        assert circuit._qfunc_output[0].shape(dev, Shots(n_sample)) == (n_sample,)
        assert circuit._qfunc_output[1].shape(dev, Shots(n_sample)) == (n_sample,)
        assert circuit._qfunc_output[2].shape(dev, Shots(n_sample)) == (n_sample,)

        # If all the dimensions are equal the result will end up to be a proper rectangular array
        assert isinstance(result, tuple)
        assert len(result) == 3
        assert result[0].dtype == np.dtype("int")

    @pytest.mark.filterwarnings("ignore:Creating an ndarray from ragged nested sequences")
    def test_sample_output_type_in_combination(self):
        """Test the return type and shape of sampling multiple works
        in combination with expvals and vars"""
        n_sample = 10

        dev = qml.device("default.qubit", wires=3, shots=n_sample)

        @qml.qnode(dev, diff_method="parameter-shift")
        def circuit():
            return qml.expval(qml.PauliZ(0)), qml.var(qml.PauliZ(1)), qml.sample(qml.PauliZ(2))

        result = circuit()

        # If all the dimensions are equal the result will end up to be a proper rectangular array
        assert len(result) == 3
        assert isinstance(result[0], np.ndarray)
        assert isinstance(result[1], np.ndarray)
        assert result[2].dtype == np.dtype("int")
        assert np.array_equal(result[2].shape, (n_sample,))

    def test_not_an_observable(self):
        """Test that a UserWarning is raised if the provided
        argument might not be hermitian."""
        dev = qml.device("default.qubit", wires=2, shots=10)

        @qml.qnode(dev)
        def circuit():
            qml.RX(0.52, wires=0)
            return qml.sample(qml.prod(qml.PauliX(0), qml.PauliZ(0)))

        with pytest.warns(UserWarning, match="Prod might not be hermitian."):
            _ = circuit()

    def test_observable_return_type_is_sample(self):
        """Test that the return type of the observable is :attr:`ObservableReturnTypes.Sample`"""
        n_shots = 10
        dev = qml.device("default.qubit", wires=1, shots=n_shots)

        @qml.qnode(dev)
        def circuit():
            res = qml.sample(qml.PauliZ(0))
            assert res.return_type is Sample
            return res

        circuit()

    @pytest.mark.parametrize("shots", [5, [5, 5]])
    @pytest.mark.parametrize("phi", np.arange(0, 2 * np.pi, np.pi / 2))
    def test_observable_is_measurement_value(self, shots, phi):
        """Test that samples for mid-circuit measurement values
        are correct for a single measurement value."""
        dev = qml.device("default.qubit", wires=2, shots=shots)

        @qml.qnode(dev)
        def circuit(phi):
            qml.RX(phi, 0)
            m0 = qml.measure(0)
            return qml.sample(m0)

        res = circuit(phi)

        if isinstance(shots, list):
            assert len(res) == len(shots)
            assert all(r.shape == (s,) for r, s in zip(res, shots))
        else:
            assert res.shape == (shots,)

    @pytest.mark.parametrize("shots", [5, [5, 5]])
    @pytest.mark.parametrize("phi", np.arange(0, 2 * np.pi, np.pi / 2))
    def test_observable_is_composite_measurement_value(self, shots, phi):
        """Test that samples for mid-circuit measurement values
        are correct for a composite measurement value."""
        dev = qml.device("default.qubit", shots=shots)

<<<<<<< HEAD
=======
        @qml.defer_measurements
>>>>>>> 12e761b5
        @qml.qnode(dev)
        def circuit(phi):
            qml.RX(phi, 0)
            m0 = qml.measure(0)
            qml.RX(phi, 1)
            m1 = qml.measure(1)
            return qml.sample(op=m0 + m1)

        res = circuit(phi)

        if isinstance(shots, list):
            assert len(res) == len(shots)
            assert all(r.shape == (s,) for r, s in zip(res, shots))
        else:
            assert res.shape == (shots,)

    @pytest.mark.parametrize("shots", [5, [5, 5]])
    @pytest.mark.parametrize("phi", np.arange(0, 2 * np.pi, np.pi / 2))
    def test_observable_is_measurement_value_list(self, shots, phi):
        """Test that samples for mid-circuit measurement values
        are correct for a measurement value list."""
        dev = qml.device("default.qubit", shots=shots)

        @qml.defer_measurements
        @qml.qnode(dev)
        def circuit(phi):
            qml.RX(phi, 0)
            m0 = qml.measure(0)
            m1 = qml.measure(1)
            return qml.sample(op=[m0, m1])

        res = circuit(phi)

        if isinstance(shots, list):
            assert len(res) == len(shots)
            assert all(r.shape == (s, 2) for r, s in zip(res, shots))
        else:
            assert res.shape == (shots, 2)

    def test_mixed_lists_as_op_not_allowed(self):
        """Test that passing a list not containing only measurement values raises an error."""
        m0 = qml.measure(0)

        with pytest.raises(
            qml.QuantumFunctionError,
            match="Only sequences of single MeasurementValues can be passed with the op argument",
        ):
            _ = qml.sample(op=[m0, qml.PauliZ(0)])

    def test_composed_measurement_value_lists_not_allowed(self):
        """Test that passing a list containing measurement values composed with arithmetic
        raises an error."""
        m0 = qml.measure(0)
        m1 = qml.measure(1)
        m2 = qml.measure(2)

        with pytest.raises(
            qml.QuantumFunctionError,
            match="Only sequences of single MeasurementValues can be passed with the op argument",
        ):
            _ = qml.sample(op=[m0 + m1, m2])

    def test_providing_observable_and_wires(self):
        """Test that a ValueError is raised if both an observable is provided and wires are specified"""
        dev = qml.device("default.qubit", wires=2)

        @qml.qnode(dev)
        def circuit():
            qml.Hadamard(wires=0)
            return qml.sample(qml.PauliZ(0), wires=[0, 1])

        with pytest.raises(
            ValueError,
            match="Cannot specify the wires to sample if an observable is provided."
            " The wires to sample will be determined directly from the observable.",
        ):
            _ = circuit()

    def test_providing_no_observable_and_no_wires(self):
        """Test that we can provide no observable and no wires to sample function"""
        dev = qml.device("default.qubit", wires=2, shots=1000)

        @qml.qnode(dev)
        def circuit():
            qml.Hadamard(wires=0)
            res = qml.sample()
            assert res.obs is None
            assert res.wires == qml.wires.Wires([])
            return res

        circuit()

    def test_providing_no_observable_and_no_wires_shot_vector(self):
        """Test that we can provide no observable and no wires to sample
        function when using a shot vector"""
        num_wires = 2

        shots1 = 1
        shots2 = 10
        shots3 = 1000
        dev = qml.device("default.qubit", wires=num_wires, shots=[shots1, shots2, shots3])

        @qml.qnode(dev)
        def circuit():
            qml.Hadamard(wires=0)
            qml.CNOT(wires=[0, 1])
            return qml.sample()

        res = circuit()

        assert isinstance(res, tuple)

        expected_shapes = [(num_wires,), (shots2, num_wires), (shots3, num_wires)]
        assert len(res) == len(expected_shapes)
        assert all(r.shape == exp_shape for r, exp_shape in zip(res, expected_shapes))

        # assert first wire is always the same as second
        # pylint: disable=unsubscriptable-object
        assert np.all(res[0][0] == res[0][1])
        assert np.all(res[1][:, 0] == res[1][:, 1])
        assert np.all(res[2][:, 0] == res[2][:, 1])

    def test_providing_no_observable_and_wires(self):
        """Test that we can provide no observable but specify wires to the sample function"""
        wires = [0, 2]
        wires_obj = qml.wires.Wires(wires)
        dev = qml.device("default.qubit", wires=3, shots=1000)

        @qml.qnode(dev)
        def circuit():
            qml.Hadamard(wires=0)
            res = qml.sample(wires=wires)

            assert res.obs is None
            assert res.wires == wires_obj
            return res

        circuit()

    @pytest.mark.parametrize(
        "obs,exp",
        [
            # Single observables
            (None, int),  # comp basis samples
            (qml.PauliX(0), int),
            (qml.PauliY(0), int),
            (qml.PauliZ(0), int),
            (qml.Hadamard(0), int),
            (qml.Identity(0), int),
            (qml.Hermitian(np.diag([1, 2]), 0), float),
            (qml.Hermitian(np.diag([1.0, 2.0]), 0), float),
            # Tensor product observables
            (
                qml.PauliX("c")
                @ qml.PauliY("a")
                @ qml.PauliZ(1)
                @ qml.Hadamard("wire1")
                @ qml.Identity("b"),
                int,
            ),
            (qml.Projector([0, 1], wires=[0, 1]) @ qml.PauliZ(2), float),
            (qml.Hermitian(np.array(np.eye(2)), wires=[0]) @ qml.PauliZ(2), float),
            (
                qml.Projector([0, 1], wires=[0, 1]) @ qml.Hermitian(np.array(np.eye(2)), wires=[2]),
                float,
            ),
        ],
    )
    def test_numeric_type(self, obs, exp):
        """Test that the numeric type is correct."""
        res = qml.sample(obs) if obs is not None else qml.sample()
        assert res.numeric_type is exp

    def test_shape_no_shots_error(self):
        """Test that the appropriate error is raised with no shots are specified"""
        dev = qml.device("default.qubit", wires=2, shots=None)
        shots = Shots(None)
        mp = qml.sample()

        with pytest.raises(
            MeasurementShapeError, match="Shots are required to obtain the shape of the measurement"
        ):
            _ = mp.shape(dev, shots)

    @pytest.mark.parametrize(
        "obs",
        [
            None,
            qml.PauliZ(0),
            qml.Hermitian(np.diag([1, 2]), 0),
            qml.Hermitian(np.diag([1.0, 2.0]), 0),
        ],
    )
    def test_shape(self, obs):
        """Test that the shape is correct."""
        shots = 10
        dev = qml.device("default.qubit", wires=3, shots=shots)
        res = qml.sample(obs) if obs is not None else qml.sample()
        expected = (shots,) if obs is not None else (shots, 3)
        assert res.shape(dev, Shots(shots)) == expected

    @pytest.mark.parametrize("n_samples", (1, 10))
    def test_shape_wires(self, n_samples):
        """Test that the shape is correct when wires are provided."""
        dev = qml.device("default.qubit", wires=3, shots=n_samples)
        mp = qml.sample(wires=(0, 1))
        assert mp.shape(dev, Shots(n_samples)) == (n_samples, 2) if n_samples != 1 else (2,)

    @pytest.mark.parametrize(
        "obs",
        [
            None,
            qml.PauliZ(0),
            qml.Hermitian(np.diag([1, 2]), 0),
            qml.Hermitian(np.diag([1.0, 2.0]), 0),
        ],
    )
    def test_shape_shot_vector(self, obs):
        """Test that the shape is correct with the shot vector too."""
        shot_vector = (1, 2, 3)
        dev = qml.device("default.qubit", wires=3, shots=shot_vector)
        res = qml.sample(obs) if obs is not None else qml.sample()
        expected = ((), (2,), (3,)) if obs is not None else ((3,), (2, 3), (3, 3))
        assert res.shape(dev, Shots(shot_vector)) == expected

    def test_shape_shot_vector_obs(self):
        """Test that the shape is correct with the shot vector and a observable too."""
        shot_vec = (2, 2)
        dev = qml.device("default.qubit", wires=3, shots=shot_vec)

        @qml.qnode(dev)
        def circuit():
            qml.Hadamard(wires=0)
            qml.PauliZ(0)
            return qml.sample(qml.PauliZ(0))

        binned_samples = circuit()

        assert isinstance(binned_samples, tuple)
        assert len(binned_samples) == len(shot_vec)
        # pylint: disable=unsubscriptable-object
        assert binned_samples[0].shape == (shot_vec[0],)

    def test_sample_empty_wires(self):
        """Test that using ``qml.sample`` with an empty wire list raises an error."""
        with pytest.raises(ValueError, match="Cannot set an empty list of wires."):
            qml.sample(wires=[])

    @pytest.mark.parametrize("shots", [2, 100])
    def test_sample_no_arguments(self, shots):
        """Test that using ``qml.sample`` with no arguments returns the samples of all wires."""
        dev = qml.device("default.qubit", wires=3, shots=shots)

        @qml.qnode(dev)
        def circuit():
            return qml.sample()

        res = circuit()

        # pylint: disable=comparison-with-callable
        assert res.shape == (shots, 3)

    def test_new_sample_with_operator_with_no_eigvals(self):
        """Test that calling process with an operator that has no eigvals defined raises an error."""

        class DummyOp(Operator):  # pylint: disable=too-few-public-methods
            num_wires = 1

        with pytest.raises(EigvalsUndefinedError, match="Cannot compute samples of"):
            qml.sample(op=DummyOp(0)).process_samples(samples=np.array([[1, 0]]), wire_order=[0])


@pytest.mark.jax
@pytest.mark.parametrize("samples", (1, 10))
def test_jitting_with_sampling_on_subset_of_wires(samples):
    """Test case covering bug in Issue #3904.  Sampling should be jit-able
    when sampling occurs on a subset of wires. The bug was occuring due an improperly
    set shape method."""
    import jax

    jax.config.update("jax_enable_x64", True)

    dev = qml.device("default.qubit", wires=3, shots=samples)

    @qml.qnode(dev, interface="jax")
    def circuit(x):
        qml.RX(x, wires=0)
        return qml.sample(wires=(0, 1))

    results = jax.jit(circuit)(jax.numpy.array(0.123, dtype=jax.numpy.float64))

    expected = (2,) if samples == 1 else (samples, 2)
    assert results.shape == expected
    assert (
        circuit._qfunc_output.shape(dev, Shots(samples)) == (samples, 2) if samples != 1 else (2,)
    )<|MERGE_RESOLUTION|>--- conflicted
+++ resolved
@@ -180,10 +180,6 @@
         are correct for a composite measurement value."""
         dev = qml.device("default.qubit", shots=shots)
 
-<<<<<<< HEAD
-=======
-        @qml.defer_measurements
->>>>>>> 12e761b5
         @qml.qnode(dev)
         def circuit(phi):
             qml.RX(phi, 0)
