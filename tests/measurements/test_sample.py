# Copyright 2018-2020 Xanadu Quantum Technologies Inc.

# Licensed under the Apache License, Version 2.0 (the "License");
# you may not use this file except in compliance with the License.
# You may obtain a copy of the License at

#     http://www.apache.org/licenses/LICENSE-2.0

# Unless required by applicable law or agreed to in writing, software
# distributed under the License is distributed on an "AS IS" BASIS,
# WITHOUT WARRANTIES OR CONDITIONS OF ANY KIND, either express or implied.
# See the License for the specific language governing permissions and
# limitations under the License.
"""Unit tests for the sample module"""
import numpy as np
import pytest

import pennylane as qml
from pennylane.measurements import MeasurementShapeError, Sample, Shots
from pennylane.operation import EigvalsUndefinedError, Operator

# pylint: disable=protected-access, no-member, too-many-public-methods


class TestSample:
    """Tests for the sample function"""

    @pytest.mark.parametrize("n_sample", (1, 10))
    def test_sample_dimension(self, n_sample):
        """Test that the sample function outputs samples of the right size"""

        dev = qml.device("default.qubit", wires=2, shots=n_sample)

        @qml.qnode(dev)
        def circuit():
            qml.RX(0.54, wires=0)
            return qml.sample(qml.PauliZ(0)), qml.sample(qml.PauliX(1))

        output = circuit()

        assert len(output) == 2
        assert circuit._qfunc_output[0].shape(dev, Shots(n_sample)) == (
            (n_sample,) if not n_sample == 1 else ()
        )
        assert circuit._qfunc_output[1].shape(dev, Shots(n_sample)) == (
            (n_sample,) if not n_sample == 1 else ()
        )

    def test_sample_combination(self):
        """Test the output of combining expval, var and sample"""
        n_sample = 10

        dev = qml.device("default.qubit", wires=3, shots=n_sample)

        @qml.qnode(dev, diff_method="parameter-shift")
        def circuit():
            qml.RX(0.54, wires=0)

            return qml.sample(qml.PauliZ(0)), qml.expval(qml.PauliX(1)), qml.var(qml.PauliY(2))

        result = circuit()

        assert len(result) == 3
        assert np.array_equal(result[0].shape, (n_sample,))
        assert circuit._qfunc_output[0].shape(dev, Shots(n_sample)) == (n_sample,)
        assert isinstance(result[1], np.float64)
        assert isinstance(result[2], np.float64)

    def test_single_wire_sample(self):
        """Test the return type and shape of sampling a single wire"""
        n_sample = 10

        dev = qml.device("default.qubit", wires=1, shots=n_sample)

        @qml.qnode(dev)
        def circuit():
            qml.RX(0.54, wires=0)
            return qml.sample(qml.PauliZ(0))

        result = circuit()

        assert isinstance(result, np.ndarray)
        assert np.array_equal(result.shape, (n_sample,))
        assert circuit._qfunc_output.shape(dev, Shots(n_sample)) == (n_sample,)

    def test_multi_wire_sample_regular_shape(self):
        """Test the return type and shape of sampling multiple wires
        where a rectangular array is expected"""
        n_sample = 10

        dev = qml.device("default.qubit", wires=3, shots=n_sample)

        @qml.qnode(dev)
        def circuit():
            return qml.sample(qml.PauliZ(0)), qml.sample(qml.PauliZ(1)), qml.sample(qml.PauliZ(2))

        result = circuit()

        assert circuit._qfunc_output[0].shape(dev, Shots(n_sample)) == (n_sample,)
        assert circuit._qfunc_output[1].shape(dev, Shots(n_sample)) == (n_sample,)
        assert circuit._qfunc_output[2].shape(dev, Shots(n_sample)) == (n_sample,)

        # If all the dimensions are equal the result will end up to be a proper rectangular array
        assert isinstance(result, tuple)
        assert len(result) == 3
        assert result[0].dtype == np.dtype("float")

    @pytest.mark.filterwarnings("ignore:Creating an ndarray from ragged nested sequences")
    def test_sample_output_type_in_combination(self):
        """Test the return type and shape of sampling multiple works
        in combination with expvals and vars"""
        n_sample = 10

        dev = qml.device("default.qubit", wires=3, shots=n_sample)

        @qml.qnode(dev, diff_method="parameter-shift")
        def circuit():
            return qml.expval(qml.PauliZ(0)), qml.var(qml.PauliZ(1)), qml.sample(qml.PauliZ(2))

        result = circuit()

        # If all the dimensions are equal the result will end up to be a proper rectangular array
        assert len(result) == 3
        assert isinstance(result[0], np.ndarray)
        assert isinstance(result[1], np.ndarray)
        assert result[2].dtype == np.dtype("float")
        assert np.array_equal(result[2].shape, (n_sample,))

    def test_observable_return_type_is_sample(self):
        """Test that the return type of the observable is :attr:`ObservableReturnTypes.Sample`"""
        n_shots = 10
        dev = qml.device("default.qubit", wires=1, shots=n_shots)

        @qml.qnode(dev)
        def circuit():
            res = qml.sample(qml.PauliZ(0))
            assert res.return_type is Sample
            return res

        circuit()

    @pytest.mark.parametrize("shots", [5, [5, 5]])
    @pytest.mark.parametrize("phi", np.arange(0, 2 * np.pi, np.pi / 2))
    def test_observable_is_measurement_value(self, shots, phi):
        """Test that samples for mid-circuit measurement values
        are correct for a single measurement value."""
        dev = qml.device("default.qubit", wires=2, shots=shots)

        @qml.qnode(dev)
        def circuit(phi):
            qml.RX(phi, 0)
            m0 = qml.measure(0)
            return qml.sample(m0)

        for func in [circuit, qml.defer_measurements(circuit)]:
            res = func(phi)
            if isinstance(shots, list):
                assert len(res) == len(shots)
                assert all(r.shape == (s,) for r, s in zip(res, shots))
            else:
                assert res.shape == (shots,)

    @pytest.mark.parametrize("shots", [5, [5, 5]])
    @pytest.mark.parametrize("phi", np.arange(0, 2 * np.pi, np.pi / 2))
    def test_observable_is_composite_measurement_value(self, shots, phi):
        """Test that samples for mid-circuit measurement values
        are correct for a composite measurement value."""
        dev = qml.device("default.qubit", shots=shots)

        @qml.qnode(dev)
        def circuit(phi):
            qml.RX(phi, 0)
            m0 = qml.measure(0)
            qml.RX(phi, 1)
            m1 = qml.measure(1)
            return qml.sample(op=m0 + m1)

        for func in [circuit, qml.defer_measurements(circuit)]:
            res = func(phi)
            if isinstance(shots, list):
                assert len(res) == len(shots)
                assert all(r.shape == (s,) for r, s in zip(res, shots))
            else:
                assert res.shape == (shots,)

    @pytest.mark.parametrize("shots", [5, [5, 5]])
    @pytest.mark.parametrize("phi", np.arange(0, 2 * np.pi, np.pi / 2))
    def test_observable_is_measurement_value_list(self, shots, phi):
        """Test that samples for mid-circuit measurement values
        are correct for a measurement value list."""
        dev = qml.device("default.qubit", shots=shots)

        @qml.defer_measurements
        @qml.qnode(dev)
        def circuit(phi):
            qml.RX(phi, 0)
            m0 = qml.measure(0)
            m1 = qml.measure(1)
            return qml.sample(op=[m0, m1])

        for func in [circuit, qml.defer_measurements(circuit)]:
            res = func(phi)
            if isinstance(shots, list):
                assert len(res) == len(shots)
                assert all(r.shape == (s, 2) for r, s in zip(res, shots))
            else:
                assert res.shape == (shots, 2)

    def test_mixed_lists_as_op_not_allowed(self):
        """Test that passing a list not containing only measurement values raises an error."""
        m0 = qml.measure(0)

        with pytest.raises(
            qml.QuantumFunctionError,
            match="Only sequences of single MeasurementValues can be passed with the op argument",
        ):
            _ = qml.sample(op=[m0, qml.PauliZ(0)])

    def test_composed_measurement_value_lists_not_allowed(self):
        """Test that passing a list containing measurement values composed with arithmetic
        raises an error."""
        m0 = qml.measure(0)
        m1 = qml.measure(1)
        m2 = qml.measure(2)

        with pytest.raises(
            qml.QuantumFunctionError,
            match="Only sequences of single MeasurementValues can be passed with the op argument",
        ):
            _ = qml.sample(op=[m0 + m1, m2])

    def test_providing_observable_and_wires(self):
        """Test that a ValueError is raised if both an observable is provided and wires are specified"""
        dev = qml.device("default.qubit", wires=2)

        @qml.qnode(dev)
        def circuit():
            qml.Hadamard(wires=0)
            return qml.sample(qml.PauliZ(0), wires=[0, 1])

        with pytest.raises(
            ValueError,
            match="Cannot specify the wires to sample if an observable is provided."
            " The wires to sample will be determined directly from the observable.",
        ):
            _ = circuit()

    def test_providing_no_observable_and_no_wires(self):
        """Test that we can provide no observable and no wires to sample function"""
        dev = qml.device("default.qubit", wires=2, shots=1000)

        @qml.qnode(dev)
        def circuit():
            qml.Hadamard(wires=0)
            res = qml.sample()
            assert res.obs is None
            assert res.wires == qml.wires.Wires([])
            return res

        circuit()

    def test_providing_no_observable_and_no_wires_shot_vector(self):
        """Test that we can provide no observable and no wires to sample
        function when using a shot vector"""
        num_wires = 2

        shots1 = 1
        shots2 = 10
        shots3 = 1000
        dev = qml.device("default.qubit", wires=num_wires, shots=[shots1, shots2, shots3])

        @qml.qnode(dev)
        def circuit():
            qml.Hadamard(wires=0)
            qml.CNOT(wires=[0, 1])
            return qml.sample()

        res = circuit()

        assert isinstance(res, tuple)

        expected_shapes = [(num_wires,), (shots2, num_wires), (shots3, num_wires)]
        assert len(res) == len(expected_shapes)
        assert all(r.shape == exp_shape for r, exp_shape in zip(res, expected_shapes))

        # assert first wire is always the same as second
        # pylint: disable=unsubscriptable-object
        assert np.all(res[0][0] == res[0][1])
        assert np.all(res[1][:, 0] == res[1][:, 1])
        assert np.all(res[2][:, 0] == res[2][:, 1])

    def test_providing_no_observable_and_wires(self):
        """Test that we can provide no observable but specify wires to the sample function"""
        wires = [0, 2]
        wires_obj = qml.wires.Wires(wires)
        dev = qml.device("default.qubit", wires=3, shots=1000)

        @qml.qnode(dev)
        def circuit():
            qml.Hadamard(wires=0)
            res = qml.sample(wires=wires)

            assert res.obs is None
            assert res.wires == wires_obj
            return res

        circuit()

    @pytest.mark.parametrize(
        "obs",
        [
            # Single observables
            (None),  # comp basis samples, expected to be int
            (qml.PauliX(0)),
            (qml.PauliY(0)),
            (qml.PauliZ(0)),
            (qml.Hadamard(0)),
            (qml.Identity(0)),
            (qml.Hermitian(np.diag([1, 2]), 0)),
            (qml.Hermitian(np.diag([1.0, 2.0]), 0)),
            # Tensor product observables
            (
                qml.PauliX("c")
                @ qml.PauliY("a")
                @ qml.PauliZ(1)
                @ qml.Hadamard("wire1")
                @ qml.Identity("b")
            ),
            (qml.Projector([0, 1], wires=[0, 1]) @ qml.PauliZ(2)),
            (qml.Hermitian(np.array(np.eye(2)), wires=[0]) @ qml.PauliZ(2)),
            (qml.Projector([0, 1], wires=[0, 1]) @ qml.Hermitian(np.array(np.eye(2)), wires=[2])),
        ],
    )
    def test_numeric_type(self, obs):
        """Test that the numeric type is correct."""
        eigval_type = type(obs.eigvals()[0]) if obs is not None else np.int64

        res = qml.sample(obs) if obs is not None else qml.sample()
        if res.numeric_type == int:
            expected_type = np.int64
        elif res.numeric_type == float:
            expected_type = np.float64
        elif res.numeric_type == complex:
            expected_type = np.complex64

        assert expected_type == eigval_type

    def test_shape_no_shots_error(self):
        """Test that the appropriate error is raised with no shots are specified"""
        dev = qml.device("default.qubit", wires=2, shots=None)
        shots = Shots(None)
        mp = qml.sample()

        with pytest.raises(
            MeasurementShapeError, match="Shots are required to obtain the shape of the measurement"
        ):
            _ = mp.shape(dev, shots)

    @pytest.mark.parametrize(
        "obs",
        [
            None,
            qml.PauliZ(0),
            qml.Hermitian(np.diag([1, 2]), 0),
            qml.Hermitian(np.diag([1.0, 2.0]), 0),
        ],
    )
    def test_shape(self, obs):
        """Test that the shape is correct."""
        shots = 10
        dev = qml.device("default.qubit", wires=3, shots=shots)
        res = qml.sample(obs) if obs is not None else qml.sample()
        expected = (shots,) if obs is not None else (shots, 3)
        assert res.shape(dev, Shots(shots)) == expected

    @pytest.mark.parametrize("n_samples", (1, 10))
    def test_shape_wires(self, n_samples):
        """Test that the shape is correct when wires are provided."""
        dev = qml.device("default.qubit", wires=3, shots=n_samples)
        mp = qml.sample(wires=(0, 1))
        assert mp.shape(dev, Shots(n_samples)) == (n_samples, 2) if n_samples != 1 else (2,)

    @pytest.mark.parametrize(
        "obs",
        [
            None,
            qml.PauliZ(0),
            qml.Hermitian(np.diag([1, 2]), 0),
            qml.Hermitian(np.diag([1.0, 2.0]), 0),
        ],
    )
    def test_shape_shot_vector(self, obs):
        """Test that the shape is correct with the shot vector too."""
        shot_vector = (1, 2, 3)
        dev = qml.device("default.qubit", wires=3, shots=shot_vector)
        res = qml.sample(obs) if obs is not None else qml.sample()
        expected = ((), (2,), (3,)) if obs is not None else ((3,), (2, 3), (3, 3))
        assert res.shape(dev, Shots(shot_vector)) == expected

    def test_shape_shot_vector_obs(self):
        """Test that the shape is correct with the shot vector and a observable too."""
        shot_vec = (2, 2)
        dev = qml.device("default.qubit", wires=3, shots=shot_vec)

        @qml.qnode(dev)
        def circuit():
            qml.Hadamard(wires=0)
            qml.PauliZ(0)
            return qml.sample(qml.PauliZ(0))

        binned_samples = circuit()

        assert isinstance(binned_samples, tuple)
        assert len(binned_samples) == len(shot_vec)
        # pylint: disable=unsubscriptable-object
        assert binned_samples[0].shape == (shot_vec[0],)

    def test_sample_empty_wires(self):
        """Test that using ``qml.sample`` with an empty wire list raises an error."""
        with pytest.raises(ValueError, match="Cannot set an empty list of wires."):
            qml.sample(wires=[])

    @pytest.mark.parametrize("shots", [2, 100])
    def test_sample_no_arguments(self, shots):
        """Test that using ``qml.sample`` with no arguments returns the samples of all wires."""
        dev = qml.device("default.qubit", wires=3, shots=shots)

        @qml.qnode(dev)
        def circuit():
            return qml.sample()

        res = circuit()

        # pylint: disable=comparison-with-callable
        assert res.shape == (shots, 3)

    def test_new_sample_with_operator_with_no_eigvals(self):
        """Test that calling process with an operator that has no eigvals defined raises an error."""

        class DummyOp(Operator):  # pylint: disable=too-few-public-methods
            num_wires = 1

        with pytest.raises(EigvalsUndefinedError, match="Cannot compute samples of"):
            qml.sample(op=DummyOp(0)).process_samples(samples=np.array([[1, 0]]), wire_order=[0])

    def test_sample_allowed_with_parameter_shift(self):
        """Test that qml.sample doesn't raise an error with parameter-shift and autograd."""
        dev = qml.device("default.qubit", shots=10)

        @qml.qnode(dev, diff_method="parameter-shift")
        def circuit(angle):
            qml.RX(angle, wires=0)
            return qml.sample(qml.PauliX(0))

        angle = qml.numpy.array(0.1)
        res = qml.jacobian(circuit)(angle)
        assert qml.math.shape(res) == (10,)
        assert all(r in {-1, 0, 1} for r in np.round(res, 13))

    @pytest.mark.jax
    def test_sample_with_jax_jacobian(self):
        """Test that qml.sample executes with parameter-shift and jax."""
        import jax

        dev = qml.device("default.qubit", shots=10)

        @qml.qnode(dev, diff_method="parameter-shift")
        def circuit(angle):
            qml.RX(angle, wires=0)
            return qml.sample(qml.PauliX(0))

        angle = jax.numpy.array(0.1)
        _ = jax.jacobian(circuit)(angle)


@pytest.mark.jax
@pytest.mark.parametrize("samples", (1, 10))
def test_jitting_with_sampling_on_subset_of_wires(samples):
    """Test case covering bug in Issue #3904.  Sampling should be jit-able
    when sampling occurs on a subset of wires. The bug was occuring due an improperly
    set shape method."""
    import jax

    jax.config.update("jax_enable_x64", True)

    dev = qml.device("default.qubit", wires=3, shots=samples)

    @qml.qnode(dev, interface="jax")
    def circuit(x):
        qml.RX(x, wires=0)
        return qml.sample(wires=(0, 1))

    results = jax.jit(circuit)(jax.numpy.array(0.123, dtype=jax.numpy.float64))

    expected = (2,) if samples == 1 else (samples, 2)
    assert results.shape == expected
    assert (
        circuit._qfunc_output.shape(dev, Shots(samples)) == (samples, 2) if samples != 1 else (2,)
    )


@pytest.mark.jax
<<<<<<< HEAD
def test_sample_with_boolean_tracer(self):
    """Test that qml.sample can be used with Catalyst measurement values (Boolean tracer)."""
    import jax

    def fun(b):
        mp = qml.sample(b)

        assert mp.obs is None
        assert isinstance(mp.mv, jax.interpreters.partial_eval.DynamicJaxprTracer)
        assert mp.mv.dtype == bool
        assert mp.mv.shape == ()
        assert isinstance(mp.wires, qml.wires.Wires)
        assert mp.wires == ()

    jax.make_jaxpr(fun)(True)
=======
@pytest.mark.parametrize(
    "obs",
    [
        # Single observables
        (qml.PauliX(0)),
        (qml.PauliY(0)),
        (qml.PauliZ(0)),
        (qml.Hadamard(0)),
        (qml.Identity(0)),
    ],
)
def test_jitting_with_sampling_on_different_observables(obs):
    """Test that jitting works when sampling observables (using their eigvals) rather than returning raw samples"""
    import jax

    jax.config.update("jax_enable_x64", True)

    dev = qml.device("default.qubit", wires=5, shots=100)

    @qml.qnode(dev, interface="jax")
    def circuit(x):
        qml.RX(x, wires=0)
        return qml.sample(obs)

    results = jax.jit(circuit)(jax.numpy.array(0.123, dtype=jax.numpy.float64))

    assert results.dtype == jax.numpy.float64
    assert np.all([r in [1, -1] for r in results])
>>>>>>> 9c9f650d


class TestSampleProcessCounts:
    """Tests for the process_counts method in the SampleMP class."""

    def test_process_counts_multiple_wires(self):
        """Test process_counts method with multiple wires."""
        sample_mp = qml.sample(wires=[0, 1])
        counts = {"00": 2, "10": 3}
        wire_order = qml.wires.Wires((0, 1))

        result = sample_mp.process_counts(counts, wire_order)

        assert np.array_equal(result, np.array([[0, 0], [0, 0], [1, 0], [1, 0], [1, 0]]))

    def test_process_counts_single_wire(self):
        """Test process_counts method with a single wire."""
        sample_mp = qml.sample(wires=[0])
        counts = {"00": 2, "10": 3}
        wire_order = qml.wires.Wires((0, 1))

        result = sample_mp.process_counts(counts, wire_order)

        assert np.array_equal(result, np.array([0, 0, 1, 1, 1]))

    def test_process_counts_with_eigen_values(self):
        """Test process_counts method with eigen values."""
        sample_mp = qml.sample(qml.Z(0))
        counts = {"00": 2, "10": 3}
        wire_order = qml.wires.Wires((0, 1))

        result = sample_mp.process_counts(counts, wire_order)

        assert np.array_equal(result, np.array([1, 1, -1, -1, -1]))

    def test_process_counts_with_inverted_wire_order(self):
        """Test process_counts method with inverted wire order."""
        sample_mp = qml.sample(wires=[0, 1])
        counts = {"00": 2, "01": 3}
        wire_order = qml.wires.Wires((1, 0))

        result = sample_mp.process_counts(counts, wire_order)

        assert np.array_equal(result, np.array([[0, 0], [0, 0], [1, 0], [1, 0], [1, 0]]))

    def test_process_counts_with_second_single_wire(self):
        """Test process_counts method with the second single wire."""
        sample_mp = qml.sample(wires=[1])
        counts = {"00": 2, "10": 3}
        wire_order = qml.wires.Wires((0, 1))

        result = sample_mp.process_counts(counts, wire_order)

        assert np.array_equal(result, np.array([0, 0, 0, 0, 0]))<|MERGE_RESOLUTION|>--- conflicted
+++ resolved
@@ -500,8 +500,7 @@
 
 
 @pytest.mark.jax
-<<<<<<< HEAD
-def test_sample_with_boolean_tracer(self):
+def test_sample_with_boolean_tracer():
     """Test that qml.sample can be used with Catalyst measurement values (Boolean tracer)."""
     import jax
 
@@ -516,7 +515,9 @@
         assert mp.wires == ()
 
     jax.make_jaxpr(fun)(True)
-=======
+
+
+@pytest.mark.jax
 @pytest.mark.parametrize(
     "obs",
     [
@@ -545,7 +546,6 @@
 
     assert results.dtype == jax.numpy.float64
     assert np.all([r in [1, -1] for r in results])
->>>>>>> 9c9f650d
 
 
 class TestSampleProcessCounts:
