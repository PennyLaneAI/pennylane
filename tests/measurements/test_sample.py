--- conflicted
+++ resolved
@@ -411,11 +411,7 @@
     def test_process_samples_dtype(self):
         """Test that the dtype argument changes the dtype of the returned samples."""
         samples = np.zeros(10, dtype="int64")
-<<<<<<< HEAD
-        processed_samples = qml.sample().process_samples(samples, wire_order=[0], dtype="int8")
-=======
         processed_samples = qml.sample(dtype="int8").process_samples(samples, wire_order=[0])
->>>>>>> cb0d6e38
         assert processed_samples.dtype == np.dtype("int8")
 
     def test_sample_allowed_with_parameter_shift(self):
