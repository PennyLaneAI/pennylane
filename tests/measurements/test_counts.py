--- conflicted
+++ resolved
@@ -496,8 +496,8 @@
         assert len(res[0]) == 10
         assert res[1] == {"00": 10}
         assert res[2] == {"00": 10, "01": 0, "10": 0, "11": 0}
-
-<<<<<<< HEAD
+        custom_measurement_process(dev, spy)
+
     def test_counts_empty_wires(self):
         """Test that using ``qml.counts`` with an empty wire list raises an error."""
         with pytest.raises(ValueError, match="Cannot set an empty list of wires."):
@@ -514,7 +514,4 @@
 
         res = circuit()
 
-        assert qml.math.allequal(res, {"000": shots})
-=======
-        custom_measurement_process(dev, spy)
->>>>>>> f6f4916f
+        assert qml.math.allequal(res, {"000": shots})