--- conflicted
+++ resolved
@@ -15,11 +15,6 @@
 Unit tests for the :mod:`pennylane` :class:`QNode` class.
 """
 import math
-<<<<<<< HEAD
-=======
-from unittest.mock import Mock, PropertyMock, patch
-from conftest import DummyDevice
->>>>>>> 49d3269a
 
 import pytest
 from autograd import numpy as np
