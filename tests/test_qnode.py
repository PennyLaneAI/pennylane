# Copyright 2018-2021 Xanadu Quantum Technologies Inc.

# Licensed under the Apache License, Version 2.0 (the "License");
# you may not use this file except in compliance with the License.
# You may obtain a copy of the License at

#     http://www.apache.org/licenses/LICENSE-2.0

# Unless required by applicable law or agreed to in writing, software
# distributed under the License is distributed on an "AS IS" BASIS,
# WITHOUT WARRANTIES OR CONDITIONS OF ANY KIND, either express or implied.
# See the License for the specific language governing permissions and
# limitations under the License.
"""Unit tests for the QNode"""
from collections import defaultdict
import pytest
import numpy as np
from scipy.sparse import coo_matrix

import pennylane as qml
from pennylane import numpy as pnp
from pennylane import qnode, QNode
from pennylane.transforms import draw
from pennylane.tape import JacobianTape


def dummyfunc():
    return None


class TestValidation:
    """Tests for QNode creation and validation"""

    def test_invalid_interface(self):
        """Test that an exception is raised for an invalid interface"""
        dev = qml.device("default.qubit", wires=1)
        test_interface = "something"
        expected_error = (
            fr"Unknown interface {test_interface}\. Interface must be "
            r"one of \[None, 'autograd', 'numpy', 'jax', 'JAX', 'torch', 'pytorch', 'tf', 'tensorflow'\]\."
        )

        with pytest.raises(qml.QuantumFunctionError, match=expected_error):
            QNode(dummyfunc, dev, interface="something")

    def test_changing_invalid_interface(self):
        """Test that an exception is raised for an invalid interface
        on a pre-existing QNode"""
        dev = qml.device("default.qubit", wires=1)
        test_interface = "something"

        @qnode(dev)
        def circuit(x):
            qml.RX(wires=0)
            return qml.probs(wires=0)

        expected_error = (
            fr"Unknown interface {test_interface}\. Interface must be "
            r"one of \[None, 'autograd', 'numpy', 'jax', 'JAX', 'torch', 'pytorch', 'tf', 'tensorflow'\]\."
        )

        with pytest.raises(qml.QuantumFunctionError, match=expected_error):
            circuit.interface = test_interface

    def test_valid_interface(self):
        """Test that changing to a valid interface works as expected, and the
        diff method is updated as required."""
        torch = pytest.importorskip("torch")
        dev = qml.device("default.qubit", wires=1)

        @qnode(dev, interface="autograd", diff_method="best")
        def circuit(x):
            qml.RX(wires=0)
            return qml.probs(wires=0)

        assert circuit.device.short_name == "default.qubit.autograd"
        assert circuit.gradient_fn == "backprop"

        circuit.interface = "torch"
        assert circuit.device.short_name == "default.qubit.torch"
        assert circuit.gradient_fn == "backprop"

    def test_invalid_device(self):
        """Test that an exception is raised for an invalid device"""
        with pytest.raises(qml.QuantumFunctionError, match="Invalid device"):
            QNode(dummyfunc, None)

    def test_validate_device_method(self, monkeypatch):
        """Test that the method for validating the device diff method
        tape works as expected"""
        dev = qml.device("default.qubit", wires=1)

        with pytest.raises(
            qml.QuantumFunctionError,
            match="does not provide a native method for computing the jacobian",
        ):
            QNode._validate_device_method(dev)

        monkeypatch.setitem(dev._capabilities, "provides_jacobian", True)
        method, diff_options, device = QNode._validate_device_method(dev)

        assert method == "device"
        assert device is dev

    def test_validate_backprop_method_invalid_device(self):
        """Test that the method for validating the backprop diff method
        tape raises an exception if the device does not support backprop."""
        dev = qml.device("default.gaussian", wires=1)

        with pytest.raises(qml.QuantumFunctionError, match="does not support native computations"):
            QNode._validate_backprop_method(dev, None)

    def test_validate_backprop_method_invalid_interface(self, monkeypatch):
        """Test that the method for validating the backprop diff method
        tape raises an exception if the wrong interface is provided"""
        dev = qml.device("default.qubit", wires=1)
        test_interface = "something"

        monkeypatch.setitem(dev._capabilities, "passthru_interface", test_interface)

        with pytest.raises(qml.QuantumFunctionError, match=f"when using the {test_interface}"):
            QNode._validate_backprop_method(dev, None)

    def test_validate_backprop_method(self, monkeypatch):
        """Test that the method for validating the backprop diff method
        tape works as expected"""
        dev = qml.device("default.qubit", wires=1)
        test_interface = "something"
        monkeypatch.setitem(dev._capabilities, "passthru_interface", test_interface)

        method, diff_options, device = QNode._validate_backprop_method(dev, "something")

        assert method == "backprop"
        assert device is dev

    def test_validate_backprop_child_method(self, monkeypatch):
        """Test that the method for validating the backprop diff method
        tape works as expected if a child device supports backprop"""
        dev = qml.device("default.qubit", wires=1)
        test_interface = "something"

        orig_capabilities = dev.capabilities().copy()
        orig_capabilities["passthru_devices"] = {test_interface: "default.gaussian"}
        monkeypatch.setattr(dev, "capabilities", lambda: orig_capabilities)

        method, diff_options, device = QNode._validate_backprop_method(dev, test_interface)

        assert method == "backprop"
        assert isinstance(device, qml.devices.DefaultGaussian)

    def test_validate_backprop_child_method_wrong_interface(self, monkeypatch):
        """Test that the method for validating the backprop diff method
        tape raises an error if a child device supports backprop but using a different interface"""
        dev = qml.device("default.qubit", wires=1)
        test_interface = "something"

        orig_capabilities = dev.capabilities().copy()
        orig_capabilities["passthru_devices"] = {test_interface: "default.gaussian"}
        monkeypatch.setattr(dev, "capabilities", lambda: orig_capabilities)

        with pytest.raises(
            qml.QuantumFunctionError, match=r"when using the \['something'\] interface"
        ):
            QNode._validate_backprop_method(dev, "another_interface")

    def test_parameter_shift_qubit_device(self):
        """Test that the _validate_parameter_shift method
        returns the correct gradient transform for qubit devices."""
        dev = qml.device("default.qubit", wires=1)
        gradient_fn = QNode._validate_parameter_shift(dev)
        assert gradient_fn[0] is qml.gradients.param_shift

    def test_parameter_shift_cv_device(self):
        """Test that the _validate_parameter_shift method
        returns the correct gradient transform for cv devices."""
        dev = qml.device("default.gaussian", wires=1)
        gradient_fn = QNode._validate_parameter_shift(dev)
        assert gradient_fn[0] is qml.gradients.param_shift_cv
        assert gradient_fn[1] == {"dev": dev}

    def test_parameter_shift_tape_unknown_model(self, monkeypatch):
        """Test that an unknown model raises an exception"""

        def capabilities(cls):
            capabilities = cls._capabilities
            capabilities.update(model="None")
            return capabilities

        monkeypatch.setattr(qml.devices.DefaultQubit, "capabilities", capabilities)
        dev = qml.device("default.qubit", wires=1)

        with pytest.raises(
            qml.QuantumFunctionError, match="does not support the parameter-shift rule"
        ):
            QNode._validate_parameter_shift(dev)

    def test_best_method(self, monkeypatch):
        """Test that the method for determining the best diff method
        for a given device and interface works correctly"""
        dev = qml.device("default.qubit", wires=1)
        monkeypatch.setitem(dev._capabilities, "passthru_interface", "some_interface")
        monkeypatch.setitem(dev._capabilities, "provides_jacobian", True)

        # device is top priority
        res = QNode.get_best_method(dev, "another_interface")
        assert res == ("device", {}, dev)

        # backprop is next priority
        monkeypatch.setitem(dev._capabilities, "provides_jacobian", False)
        res = QNode.get_best_method(dev, "some_interface")
        assert res == ("backprop", {}, dev)

        # The next fallback is parameter-shift.
        res = QNode.get_best_method(dev, "another_interface")
        assert res == (qml.gradients.param_shift, {}, dev)

        # finally, if both fail, finite differences is the fallback
        def capabilities(cls):
            capabilities = cls._capabilities
            capabilities.update(model="None")
            return capabilities

        monkeypatch.setattr(qml.devices.DefaultQubit, "capabilities", capabilities)
        res = QNode.get_best_method(dev, "another_interface")
        assert res == (qml.gradients.finite_diff, {}, dev)

    def test_diff_method(self, mocker):
        """Test that a user-supplied diff method correctly returns the right
        diff method."""
        dev = qml.device("default.qubit", wires=1)

        mock_best = mocker.patch("pennylane.QNode.get_best_method")
        mock_best.return_value = ("best", {}, dev)

        mock_backprop = mocker.patch("pennylane.QNode._validate_backprop_method")
        mock_backprop.return_value = ("backprop", {}, dev)

        mock_device = mocker.patch("pennylane.QNode._validate_device_method")
        mock_device.return_value = ("device", {}, dev)

        qn = QNode(dummyfunc, dev, diff_method="best")
        assert qn.diff_method == "best"
        assert qn.gradient_fn == "best"

        qn = QNode(dummyfunc, dev, diff_method="backprop")
        assert qn.diff_method == "backprop"
        assert qn.gradient_fn == "backprop"
        mock_backprop.assert_called_once()

        qn = QNode(dummyfunc, dev, diff_method="device")
        assert qn.diff_method == "device"
        assert qn.gradient_fn == "device"
        mock_device.assert_called_once()

        qn = QNode(dummyfunc, dev, diff_method="finite-diff")
        assert qn.diff_method == "finite-diff"
        assert qn.gradient_fn is qml.gradients.finite_diff

        qn = QNode(dummyfunc, dev, diff_method="parameter-shift")
        assert qn.diff_method == "parameter-shift"
        assert qn.gradient_fn is qml.gradients.param_shift

        # check that get_best_method was only ever called once
        mock_best.assert_called_once()

    def test_gradient_transform(self, mocker):
        """Test passing a gradient transform directly to a QNode"""
        dev = qml.device("default.qubit", wires=1)
        spy = mocker.spy(qml.gradients.finite_difference, "finite_diff_coeffs")

        @qnode(dev, diff_method=qml.gradients.finite_diff)
        def circuit(x):
            qml.RX(x, wires=0)
            return qml.expval(qml.PauliZ(0))

        assert circuit.gradient_fn is qml.gradients.finite_diff

        qml.grad(circuit)(0.5)
        spy.assert_called()

    def test_unknown_diff_method_string(self):
        """Test that an exception is raised for an unknown differentiation method string"""
        dev = qml.device("default.qubit", wires=1)

        with pytest.raises(
            qml.QuantumFunctionError, match="Differentiation method hello not recognized"
        ):
            QNode(dummyfunc, dev, diff_method="hello")

    def test_unknown_diff_method_type(self):
        """Test that an exception is raised for an unknown differentiation method type"""
        dev = qml.device("default.qubit", wires=1)

        with pytest.raises(
            qml.QuantumFunctionError,
            match="Differentiation method 5 must be a gradient transform or a string",
        ):
            QNode(dummyfunc, dev, diff_method=5)

    def test_validate_adjoint_invalid_device(self):
        """Test if a ValueError is raised when an invalid device is provided to
        _validate_adjoint_method"""

        dev = qml.device("default.gaussian", wires=1)

        with pytest.raises(ValueError, match="The default.gaussian device does not"):
            QNode._validate_adjoint_method(dev)

    def test_validate_adjoint_finite_shots(self):
        """Test that a UserWarning is raised when device has finite shots"""

        dev = qml.device("default.qubit", wires=1, shots=1)

        with pytest.warns(
            UserWarning, match="Requested adjoint differentiation to be computed with finite shots."
        ):
            QNode._validate_adjoint_method(dev)

    def test_adjoint_finite_shots(self):
        """Tests that UserWarning is raised with the adjoint differentiation method
        on QNode construction when the device has finite shots
        """

        dev = qml.device("default.qubit", wires=1, shots=1)

        with pytest.warns(
            UserWarning, match="Requested adjoint differentiation to be computed with finite shots."
        ):

            @qnode(dev, diff_method="adjoint")
            def circ():
                return qml.expval(qml.PauliZ(0))

    def test_sparse_diffmethod_error(self):
        """Test that an error is raised when the observable is SparseHamiltonian and the
        differentiation method is not parameter-shift."""
        dev = qml.device("default.qubit", wires=2, shots=None)

        @qnode(dev, diff_method="backprop")
        def circuit(param):
            qml.RX(param, wires=0)
            return qml.expval(qml.SparseHamiltonian(coo_matrix(np.eye(4)), [0, 1]))

        with pytest.raises(
            qml.QuantumFunctionError,
            match="SparseHamiltonian observable must be"
            " used with the parameter-shift differentiation method",
        ):
            qml.grad(circuit)([0.5])

    def test_qnode_print(self):
        """Test that printing a QNode object yields the right information."""
        dev = qml.device("default.qubit", wires=1)

        def func(x):
            qml.RX(x, wires=0)
            return qml.expval(qml.PauliZ(0))

        qn = QNode(func, dev)

        assert (
            qn.__repr__()
            == "<QNode: wires=1, device='default.qubit.autograd', interface='autograd', diff_method='best'>"
        )

    def test_diff_method_none(self, tol):
        """Test that diff_method=None creates a QNode with no interface, and no
        device swapping."""
        dev = qml.device("default.qubit", wires=1)

        @qnode(dev, diff_method=None)
        def circuit(x):
            qml.RX(x, wires=0)
            return qml.expval(qml.PauliZ(0))

        assert circuit.interface is None
        assert circuit.gradient_fn is None
        assert circuit.device is dev

        # QNode can still be executed
        assert np.allclose(circuit(0.5), np.cos(0.5), atol=tol, rtol=0)

        with pytest.warns(UserWarning, match="Output seems independent of input"):
            grad = qml.grad(circuit)(0.5)

        assert np.allclose(grad, 0)


class TestTapeConstruction:
    """Tests for the tape construction"""

    def test_basic_tape_construction(self, tol):
        """Test that a quantum tape is properly constructed"""
        dev = qml.device("default.qubit", wires=2)

        def func(x, y):
            qml.RX(x, wires=0)
            qml.RY(y, wires=1)
            qml.CNOT(wires=[0, 1])
            return qml.expval(qml.PauliZ(0))

        qn = QNode(func, dev)

        x = 0.12
        y = 0.54

        res = qn(x, y)

        assert isinstance(qn.qtape, JacobianTape)
        assert len(qn.qtape.operations) == 3
        assert len(qn.qtape.observables) == 1
        assert qn.qtape.num_params == 2

        expected = qn.qtape.execute(dev)
        assert np.allclose(res, expected, atol=tol, rtol=0)

        # when called, a new quantum tape is constructed
        old_tape = qn.qtape
        res2 = qn(x, y)

        assert np.allclose(res, res2, atol=tol, rtol=0)
        assert qn.qtape is not old_tape

    def test_jacobian(self, tol):
        """Test the jacobian computation"""
        dev = qml.device("default.qubit", wires=2)

        def func(x, y):
            qml.RX(x, wires=0)
            qml.RY(y, wires=1)
            qml.CNOT(wires=[0, 1])
            return qml.probs(wires=0), qml.probs(wires=1)

        qn = QNode(func, dev, diff_method="finite-diff", h=1e-8, approx_order=2)
        assert qn.gradient_kwargs["h"] == 1e-8
        assert qn.gradient_kwargs["approx_order"] == 2

        jac = qn.gradient_fn(qn)(0.45, 0.1)
        assert jac.shape == (2, 2, 2)

    def test_returning_non_measurements(self):
        """Test that an exception is raised if a non-measurement
        is returned from the QNode."""
        dev = qml.device("default.qubit", wires=2)

        def func(x, y):
            qml.RX(x, wires=0)
            qml.RY(y, wires=1)
            qml.CNOT(wires=[0, 1])
            return 5

        qn = QNode(func, dev)

        with pytest.raises(
            qml.QuantumFunctionError, match="must return either a single measurement"
        ):
            qn(5, 1)

        def func(x, y):
            qml.RX(x, wires=0)
            qml.RY(y, wires=1)
            qml.CNOT(wires=[0, 1])
            return qml.expval(qml.PauliZ(0)), 5

        qn = QNode(func, dev)

        with pytest.raises(
            qml.QuantumFunctionError, match="must return either a single measurement"
        ):
            qn(5, 1)

    def test_inconsistent_measurement_order(self):
        """Test that an exception is raised if measurements are returned in an
        order different to how they were queued on the tape"""
        dev = qml.device("default.qubit", wires=2)

        def func(x, y):
            qml.RX(x, wires=0)
            qml.RY(y, wires=1)
            qml.CNOT(wires=[0, 1])
            m = qml.expval(qml.PauliZ(0))
            return qml.expval(qml.PauliX(1)), m

        qn = QNode(func, dev)

        with pytest.raises(
            qml.QuantumFunctionError,
            match="measurements must be returned in the order they are measured",
        ):
            qn(5, 1)

    def test_consistent_measurement_order(self):
        """Test evaluation proceeds as expected if measurements are returned in the
        same order to how they were queued on the tape"""
        dev = qml.device("default.qubit", wires=2)

        def func(x, y):
            global op1, op2, op3, m1, m2
            op1 = qml.RX(x, wires=0)
            op2 = qml.RY(y, wires=1)
            op3 = qml.CNOT(wires=[0, 1])
            m1 = qml.expval(qml.PauliZ(0))
            m2 = qml.expval(qml.PauliX(1))
            return [m1, m2]

        qn = QNode(func, dev)
        qn(5, 1)  # evaluate the QNode
        assert qn.qtape.operations == [op1, op2, op3]
        assert qn.qtape.measurements == [m1, m2]

    @pytest.mark.xfail
    def test_multiple_observables_same_wire_expval(self, mocker):
        """Test that the QNode supports returning expectation values of observables that are on the
        same wire (provided that they are Pauli words and qubit-wise commuting)"""
        dev = qml.device("default.qubit", wires=3)

        w = np.random.random((2, 3, 3))

        @qnode(dev)
        def f(w):
            qml.templates.StronglyEntanglingLayers(w, wires=range(3))
            return (
                qml.expval(qml.PauliX(0)),
                qml.expval(qml.PauliX(0) @ qml.PauliZ(1)),
                qml.expval(qml.PauliX(2)),
            )

        spy = mocker.spy(qml.devices.DefaultQubit, "apply")
        res = f(w)
        spy.assert_called_once()

        obs = [qml.PauliX(0), qml.PauliX(0) @ qml.PauliZ(1), qml.PauliX(2)]
        qnodes = qml.map(qml.templates.StronglyEntanglingLayers, obs, dev)
        res_2 = qnodes(w)

        assert np.allclose(res, res_2)

    @pytest.mark.xfail
    def test_multiple_observables_same_wire_mixed(self, mocker):
        """Test that the QNode supports returning observables that are on the
        same wire but with different return types (provided that the observables are Pauli words and
        qubit-wise commuting)"""
        dev = qml.device("default.qubit", wires=3)

        w = np.random.random((2, 3, 3))

        @qnode(dev)
        def f(w):
            qml.templates.StronglyEntanglingLayers(w, wires=range(3))
            return qml.expval(qml.PauliX(0)), qml.var(qml.PauliX(0) @ qml.PauliZ(1))

        spy = mocker.spy(qml.devices.DefaultQubit, "apply")
        res = f(w)
        spy.assert_called_once()

        q1 = qml.map(qml.templates.StronglyEntanglingLayers, [qml.PauliX(0)], dev, measure="expval")
        q2 = qml.map(
            qml.templates.StronglyEntanglingLayers,
            [qml.PauliX(0) @ qml.PauliZ(1)],
            dev,
            measure="var",
        )

        res_2 = np.array([q1(w), q2(w)]).squeeze()

        assert np.allclose(res, res_2)

    def test_operator_all_wires(self, monkeypatch, tol):
        """Test that an operator that must act on all wires
        does, or raises an error."""
        monkeypatch.setattr(qml.RX, "num_wires", qml.operation.AllWires)

        def circuit(x):
            qml.RX(x, wires=0)
            return qml.expval(qml.PauliZ(0))

        dev = qml.device("default.qubit", wires=2)
        qnode = QNode(circuit, dev)

        with pytest.raises(qml.QuantumFunctionError, match="Operator RX must act on all wires"):
            qnode(0.5)

        dev = qml.device("default.qubit", wires=1)
        qnode = QNode(circuit, dev)
        assert np.allclose(qnode(0.5), np.cos(0.5), atol=tol, rtol=0)


class TestDecorator:
    """Unit tests for the decorator"""

    def test_decorator(self, tol):
        """Test that the decorator correctly creates a QNode."""
        dev = qml.device("default.qubit", wires=2)

        @qnode(dev)
        def func(x, y):
            """My function docstring"""
            qml.RX(x, wires=0)
            qml.RY(y, wires=1)
            qml.CNOT(wires=[0, 1])
            return qml.expval(qml.PauliZ(0))

        assert isinstance(func, QNode)
        assert func.__doc__ == "My function docstring"

        x = 0.12
        y = 0.54

        res = func(x, y)

        assert isinstance(func.qtape, JacobianTape)
        assert len(func.qtape.operations) == 3
        assert len(func.qtape.observables) == 1
        assert func.qtape.num_params == 2

        expected = func.qtape.execute(dev)
        assert np.allclose(res, expected, atol=tol, rtol=0)

        # when called, a new quantum tape is constructed
        old_tape = func.qtape
        res2 = func(x, y)

        assert np.allclose(res, res2, atol=tol, rtol=0)
        assert func.qtape is not old_tape


class TestIntegration:
    """Integration tests."""

    def test_correct_number_of_executions_autograd(self):
        """Test that number of executions are tracked in the autograd interface."""

        def func():
            qml.Hadamard(wires=0)
            qml.CNOT(wires=[0, 1])
            return qml.expval(qml.PauliZ(0))

        dev = qml.device("default.qubit", wires=2)
        qn = QNode(func, dev, interface="autograd")

        for i in range(2):
            qn()

        assert dev.num_executions == 2

        qn2 = QNode(func, dev, interface="autograd")
        for i in range(3):
            qn2()

        assert dev.num_executions == 5

    def test_correct_number_of_executions_tf(self):
        """Test that number of executions are tracked in the tf interface."""
        tf = pytest.importorskip("tf")

        def func():
            qml.Hadamard(wires=0)
            qml.CNOT(wires=[0, 1])
            return qml.expval(qml.PauliZ(0))

        dev = qml.device("default.qubit", wires=2)
        qn = QNode(func, dev, interface="tf")
        for i in range(2):
            qn()

        assert dev.num_executions == 2

        qn2 = QNode(func, dev, interface="tf")
        for i in range(3):
            qn2()

        assert dev.num_executions == 5

        # qubit of different interface
        qn3 = QNode(func, dev, interface="autograd")
        qn3()

        assert dev.num_executions == 6

    def test_correct_number_of_executions_torch(self):
        """Test that number of executions are tracked in the torch interface."""
        torch = pytest.importorskip("torch")

        def func():
            qml.Hadamard(wires=0)
            qml.CNOT(wires=[0, 1])
            return qml.expval(qml.PauliZ(0))

        dev = qml.device("default.qubit", wires=2)
        qn = QNode(func, dev, interface="torch")
        for i in range(2):
            qn()

        assert dev.num_executions == 2

        qn2 = QNode(func, dev, interface="torch")
        for i in range(3):
            qn2()

        assert dev.num_executions == 5

        # qubit of different interface
        qn3 = QNode(func, dev, interface="autograd")
        qn3()

        assert dev.num_executions == 6

    @pytest.mark.parametrize("diff_method", ["parameter-shift", "finite-diff"])
    def test_single_expectation_value_with_argnum_one(self, diff_method, tol):
        """Tests correct output shape and evaluation for a QNode
        with a single expval output where only one parameter is chosen to
        estimate the jacobian.

        This test relies on the fact that exactly one term of the estimated
        jacobian will match the expected analytical value.
        """
        from pennylane import numpy as anp

        dev = qml.device("default.qubit", wires=2)

        x = anp.array(0.543, requires_grad=True)
        y = anp.array(-0.654, requires_grad=True)

        @qnode(
            dev, diff_method=diff_method, argnum=[1]
        )  # <--- we only choose one trainable parameter
        def circuit(x, y):
            qml.RX(x, wires=[0])
            qml.RY(y, wires=[1])
            qml.CNOT(wires=[0, 1])
            return qml.expval(qml.PauliZ(0) @ qml.PauliX(1))

        res = qml.grad(circuit)(x, y)
        assert len(res) == 2

        expected = (0, np.cos(y) * np.cos(x))
        res = res
        expected = expected

        assert np.allclose(res, expected, atol=tol, rtol=0)


class TestShots:
    """Unit tests for specifying shots per call."""

    def test_specify_shots_per_call_sample(self):
        """Tests that shots can be set per call for a sample return type."""
        dev = qml.device("default.qubit", wires=1, shots=10)

        @qnode(dev)
        def circuit(a):
            qml.RX(a, wires=0)
            return qml.sample(qml.PauliZ(wires=0))

        assert len(circuit(0.8)) == 10
        assert len(circuit(0.8, shots=2)) == 2
        assert len(circuit(0.8, shots=3178)) == 3178
        assert len(circuit(0.8)) == 10

    def test_specify_shots_per_call_expval(self):
        """Tests that shots can be set per call for an expectation value.
        Note: this test has a vanishingly small probability to fail."""
        dev = qml.device("default.qubit", wires=1, shots=None)

        @qnode(dev)
        def circuit():
            qml.Hadamard(wires=0)
            return qml.expval(qml.PauliZ(wires=0))

        # check that the circuit is analytic
        res1 = [circuit() for _ in range(100)]
        assert np.std(res1) == 0.0
        assert circuit.device._shots is None

        # check that the circuit is temporary non-analytic
        res1 = [circuit(shots=1) for _ in range(100)]
        assert np.std(res1) != 0.0

        # check that the circuit is analytic again
        res1 = [circuit() for _ in range(100)]
        assert np.std(res1) == 0.0
        assert circuit.device._shots is None

    def test_no_shots_per_call_if_user_has_shots_qfunc_kwarg(self):
        """Tests that the per-call shots overwriting is suspended if user
        has a shots keyword argument, but a warning is raised."""

        dev = qml.device("default.qubit", wires=2, shots=10)

        def circuit(a, shots=0):
            qml.RX(a, wires=shots)
            return qml.sample(qml.PauliZ(wires=0))

        with pytest.warns(
            UserWarning, match="The 'shots' argument name is reserved for overriding"
        ):
            circuit = QNode(circuit, dev)

        assert len(circuit(0.8)) == 10
        assert circuit.qtape.operations[0].wires.labels == (0,)

        assert len(circuit(0.8, shots=1)) == 10
        assert circuit.qtape.operations[0].wires.labels == (1,)

        assert len(circuit(0.8, shots=0)) == 10
        assert circuit.qtape.operations[0].wires.labels == (0,)

    def test_no_shots_per_call_if_user_has_shots_qfunc_arg(self):
        """Tests that the per-call shots overwriting is suspended
        if user has a shots argument, but a warning is raised."""

        # Todo: use standard creation of qnode below for both asserts once we do not parse args to tensors any more
        dev = qml.device("default.qubit", wires=[qml.numpy.array(0), qml.numpy.array(1)], shots=10)

        def circuit(a, shots):
            qml.RX(a, wires=shots)
            return qml.sample(qml.PauliZ(wires=qml.numpy.array(0)))

        # assert that warning is still raised
        with pytest.warns(
            UserWarning, match="The 'shots' argument name is reserved for overriding"
        ):
            circuit = QNode(circuit, dev)

        assert len(circuit(0.8, 1)) == 10
        assert circuit.qtape.operations[0].wires.labels == (1,)

        dev = qml.device("default.qubit", wires=2, shots=10)

        with pytest.warns(
            UserWarning, match="The 'shots' argument name is reserved for overriding"
        ):

            @qnode(dev)
            def circuit(a, shots):
                qml.RX(a, wires=shots)
                return qml.sample(qml.PauliZ(wires=0))

        assert len(circuit(0.8, shots=0)) == 10
        assert circuit.qtape.operations[0].wires.labels == (0,)

    @pytest.mark.parametrize("diff_method", ["backprop", "parameter-shift"])
    def test_shots_setting_does_not_mutate_device(self, diff_method):
        """Tests that per-call shots setting does not change the number of shots in the device."""

        dev = qml.device("default.qubit", wires=1, shots=3)

        @qnode(dev)
        def circuit(a):
            qml.RX(a, wires=0)
            return qml.sample(qml.PauliZ(wires=0))

        assert dev.shots == 3
        res = circuit(0.8, shots=2)
        assert len(res) == 2
        assert dev.shots == 3


@pytest.mark.xfail
class TestSpecs:
    """Tests for the qnode property specs"""

    def test_specs_error(self):
        """Tests an error is raised if the tape is not constructed."""

        dev = qml.device("default.qubit", wires=4)

        @qnode(dev)
        def circuit():
            return qml.expval(qml.PauliZ(0))

        with pytest.raises(qml.QuantumFunctionError, match=r"The QNode specifications"):
            circuit.specs

    @pytest.mark.parametrize(
        "diff_method, len_info", [("backprop", 10), ("parameter-shift", 12), ("adjoint", 11)]
    )
    def test_specs(self, diff_method, len_info):
        """Tests the specs property with backprop, parameter-shift and adjoint diff_method"""

        dev = qml.device("default.qubit", wires=4)

        @qnode(dev, diff_method=diff_method)
        def circuit(x, y):
            qml.RX(x[0], wires=0)
            qml.Toffoli(wires=(0, 1, 2))
            qml.CRY(x[1], wires=(0, 1))
            qml.Rot(x[2], x[3], y, wires=2)
            return qml.expval(qml.PauliZ(0)), qml.expval(qml.PauliX(1))

        x = pnp.array([0.05, 0.1, 0.2, 0.3], requires_grad=True)
        y = pnp.array(0.1, requires_grad=False)

        res = circuit(x, y)

        info = circuit.specs

        assert len(info) == len_info

        assert info["gate_sizes"] == defaultdict(int, {1: 2, 3: 1, 2: 1})
        assert info["gate_types"] == defaultdict(int, {"RX": 1, "Toffoli": 1, "CRY": 1, "Rot": 1})
        assert info["num_operations"] == 4
        assert info["num_observables"] == 2
        assert info["num_diagonalizing_gates"] == 1
        assert info["num_used_wires"] == 3
        assert info["depth"] == 3
        assert info["num_device_wires"] == 4

        assert info["diff_method"] == diff_method

        if diff_method == "parameter-shift":
            assert info["num_parameter_shift_executions"] == 7

        if diff_method != "backprop":
            assert info["device_name"] == "default.qubit"
            assert info["num_trainable_params"] == 4
        else:
            assert info["device_name"] == "default.qubit.autograd"


class TestTapeExpansion:
    """Test that tape expansion within the QNode works correctly"""

    @pytest.mark.parametrize(
        "diff_method,mode",
        [("parameter-shift", "backward"), ("adjoint", "forward"), ("adjoint", "backward")],
    )
    def test_device_expansion(self, diff_method, mode, mocker):
        """Test expansion of an unsupported operation on the device"""
        dev = qml.device("default.qubit", wires=1)

        class UnsupportedOp(qml.operation.Operation):
            num_wires = 1
<<<<<<< HEAD
            par_domain = "R"
=======
            num_params = 1
>>>>>>> 40784566

            def expand(self):
                with qml.tape.QuantumTape() as tape:
                    qml.RX(3 * self.data[0], wires=self.wires)
                return tape

        @qnode(dev, diff_method=diff_method, mode=mode)
        def circuit(x):
            UnsupportedOp(x, wires=0)
            return qml.expval(qml.PauliZ(0))

        if diff_method == "adjoint" and mode == "forward":
            spy = mocker.spy(circuit.device, "execute_and_gradients")
        else:
            spy = mocker.spy(circuit.device, "batch_execute")

        x = np.array(0.5)
        circuit(x)

        tape = spy.call_args[0][0][0]
        assert len(tape.operations) == 1
        assert tape.operations[0].name == "RX"
        assert np.allclose(tape.operations[0].parameters, 3 * x)

    def test_no_gradient_expansion(self, mocker):
        """Test that an unsupported operation with defined gradient recipe is
        not expanded"""
        dev = qml.device("default.qubit", wires=1)

        class UnsupportedOp(qml.operation.Operation):
            num_wires = 1
<<<<<<< HEAD
            par_domain = "R"
=======
            num_params = 1
>>>>>>> 40784566

            grad_method = "A"
            grad_recipe = ([[3 / 2, 1, np.pi / 6], [-3 / 2, 1, -np.pi / 6]],)

            def expand(self):
                with qml.tape.QuantumTape() as tape:
                    qml.RX(3 * self.data[0], wires=self.wires)
                return tape

        @qnode(dev, diff_method="parameter-shift", max_diff=2)
        def circuit(x):
            UnsupportedOp(x, wires=0)
            return qml.expval(qml.PauliZ(0))

        x = np.array(0.5)
        spy = mocker.spy(circuit.gradient_fn, "transform_fn")
        qml.grad(circuit)(x)

        # check that the gradient recipe was applied *prior* to
        # device expansion
        input_tape = spy.call_args[0][0]
        assert len(input_tape.operations) == 1
        assert input_tape.operations[0].name == "UnsupportedOp"
        assert input_tape.operations[0].data[0] == x

        shifted_tape1, shifted_tape2 = spy.spy_return[0]

        assert len(shifted_tape1.operations) == 1
        assert shifted_tape1.operations[0].name == "UnsupportedOp"

        assert len(shifted_tape2.operations) == 1
        assert shifted_tape2.operations[0].name == "UnsupportedOp"

        # check second derivative
        assert np.allclose(qml.grad(qml.grad(circuit))(x), -9 * np.cos(3 * x))

    def test_gradient_expansion(self, mocker):
        """Test that a *supported* operation with no gradient recipe is
        expanded when applying the gradient transform, but not for execution."""
        dev = qml.device("default.qubit", wires=1)

        class PhaseShift(qml.PhaseShift):
            grad_method = None

            def expand(self):
                with qml.tape.QuantumTape() as tape:
                    qml.RY(3 * self.data[0], wires=self.wires)
                return tape

        @qnode(dev, diff_method="parameter-shift", max_diff=2)
        def circuit(x):
            qml.Hadamard(wires=0)
            PhaseShift(x, wires=0)
            return qml.expval(qml.PauliX(0))

        spy = mocker.spy(circuit.device, "batch_execute")
        x = np.array(0.5)
        circuit(x)

        tape = spy.call_args[0][0][0]

        spy = mocker.spy(circuit.gradient_fn, "transform_fn")
        res = qml.grad(circuit)(x)

        input_tape = spy.call_args[0][0]
        assert len(input_tape.operations) == 2
        assert input_tape.operations[1].name == "RY"
        assert input_tape.operations[1].data[0] == 3 * x

        shifted_tape1, shifted_tape2 = spy.spy_return[0]

        assert len(shifted_tape1.operations) == 2
        assert shifted_tape1.operations[1].name == "RY"

        assert len(shifted_tape2.operations) == 2
        assert shifted_tape2.operations[1].name == "RY"

        assert np.allclose(res, -3 * np.sin(3 * x))

        # test second order derivatives
        res = qml.grad(qml.grad(circuit))(x)
        assert np.allclose(res, -9 * np.cos(3 * x))

    def test_hamiltonian_expansion_analytic(self):
        """Test result if there are non-commuting groups and the number of shots is None"""
        dev = qml.device("default.qubit", wires=3, shots=None)

        obs = [qml.PauliX(0), qml.PauliX(0) @ qml.PauliZ(1), qml.PauliZ(0) @ qml.PauliZ(1)]
        c = np.array([-0.6543, 0.24, 0.54])
        H = qml.Hamiltonian(c, obs)
        H.compute_grouping()

        assert len(H.grouping_indices) == 2

        @qnode(dev)
        def circuit():
            return qml.expval(H)

        res = circuit()
        assert np.allclose(res, c[2], atol=0.1)

    def test_hamiltonian_expansion_finite_shots(self, mocker):
        """Test that the Hamiltonian is expanded if there
        are non-commuting groups and the number of shots is finite"""
        dev = qml.device("default.qubit", wires=3, shots=50000)

        obs = [qml.PauliX(0), qml.PauliX(0) @ qml.PauliZ(1), qml.PauliZ(0) @ qml.PauliZ(1)]
        c = np.array([-0.6543, 0.24, 0.54])
        H = qml.Hamiltonian(c, obs)
        H.compute_grouping()

        assert len(H.grouping_indices) == 2

        @qnode(dev)
        def circuit():
            return qml.expval(H)

        spy = mocker.spy(qml.transforms, "hamiltonian_expand")
        res = circuit()
        assert np.allclose(res, c[2], atol=0.1)

        spy.assert_called()
        tapes, fn = spy.spy_return

        assert len(tapes) == 2

    def test_invalid_hamiltonian_expansion_finite_shots(self, mocker):
        """Test that an error is raised if multiple expectations are requested
        when using finite shots"""
        dev = qml.device("default.qubit", wires=3, shots=50000)

        obs = [qml.PauliX(0), qml.PauliX(0) @ qml.PauliZ(1), qml.PauliZ(0) @ qml.PauliZ(1)]
        c = np.array([-0.6543, 0.24, 0.54])
        H = qml.Hamiltonian(c, obs)
        H.compute_grouping()

        assert len(H.grouping_indices) == 2

        @qnode(dev)
        def circuit():
            return qml.expval(H), qml.expval(H)

        with pytest.raises(
            ValueError, match="Can only return the expectation of a single Hamiltonian"
        ):
            circuit()

    def test_device_expansion_strategy(self, mocker):
        """Test that the device expansion strategy performs the device
        decomposition at construction time, and not at execution time"""
        dev = qml.device("default.qubit", wires=2)
        x = np.array(0.5)

        @qnode(dev, diff_method="parameter-shift", expansion_strategy="device")
        def circuit(x):
            qml.SingleExcitation(x, wires=[0, 1])
            return qml.expval(qml.PauliX(0))

        assert circuit.expansion_strategy == "device"
        assert circuit.execute_kwargs["expand_fn"] is None

        spy_expand = mocker.spy(circuit.device, "expand_fn")

        circuit.construct([x], {})
        assert len(circuit.tape.operations) > 0
        spy_expand.assert_called_once()

        circuit(x)
        assert len(spy_expand.call_args_list) == 2

        qml.grad(circuit)(x)
        assert len(spy_expand.call_args_list) == 3
<|MERGE_RESOLUTION|>--- conflicted
+++ resolved
@@ -931,11 +931,6 @@
 
         class UnsupportedOp(qml.operation.Operation):
             num_wires = 1
-<<<<<<< HEAD
-            par_domain = "R"
-=======
-            num_params = 1
->>>>>>> 40784566
 
             def expand(self):
                 with qml.tape.QuantumTape() as tape:
@@ -967,12 +962,6 @@
 
         class UnsupportedOp(qml.operation.Operation):
             num_wires = 1
-<<<<<<< HEAD
-            par_domain = "R"
-=======
-            num_params = 1
->>>>>>> 40784566
-
             grad_method = "A"
             grad_recipe = ([[3 / 2, 1, np.pi / 6], [-3 / 2, 1, -np.pi / 6]],)
 
@@ -1143,4 +1132,4 @@
         assert len(spy_expand.call_args_list) == 2
 
         qml.grad(circuit)(x)
-        assert len(spy_expand.call_args_list) == 3
+        assert len(spy_expand.call_args_list) == 3