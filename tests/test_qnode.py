--- conflicted
+++ resolved
@@ -1116,10 +1116,6 @@
         """Tests that the transform using the deferred measurement principle is
         applied if the device doesn't support mid-circuit measurements
         natively."""
-<<<<<<< HEAD
-=======
-        dev = qml.device("default.qubit.legacy", wires=3)
->>>>>>> c6542b4d
 
         @qml.qnode(dev)
         def cry_qnode(x, y):
