--- conflicted
+++ resolved
@@ -273,7 +273,6 @@
 
         qn = QNode(dummyfunc, dev, diff_method="best")
         assert qn.diff_method == "best"
-<<<<<<< HEAD
         with pytest.warns(
             qml.PennyLaneDeprecationWarning, match=r"QNode.gradient_fn is deprecated"
         ):
@@ -285,8 +284,6 @@
             qml.PennyLaneDeprecationWarning, match=r"QNode.gradient_fn is deprecated"
         ):
             assert qn_shots.gradient_fn is qml.gradients.param_shift
-=======
->>>>>>> e218c912
 
         qn = QNode(dummyfunc, dev, interface="autograd", diff_method="best")
         assert qn.diff_method == "best"
