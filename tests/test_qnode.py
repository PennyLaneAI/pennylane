# Copyright 2018-2021 Xanadu Quantum Technologies Inc.

# Licensed under the Apache License, Version 2.0 (the "License");
# you may not use this file except in compliance with the License.
# You may obtain a copy of the License at

#     http://www.apache.org/licenses/LICENSE-2.0

# Unless required by applicable law or agreed to in writing, software
# distributed under the License is distributed on an "AS IS" BASIS,
# WITHOUT WARRANTIES OR CONDITIONS OF ANY KIND, either express or implied.
# See the License for the specific language governing permissions and
# limitations under the License.
"""Unit tests for the QNode"""
import copy
# pylint: disable=import-outside-toplevel, protected-access, no-member
import warnings
from dataclasses import replace
from functools import partial

import numpy as np
import pytest
from scipy.sparse import csr_matrix

import pennylane as qml
from pennylane import QNode
from pennylane import numpy as pnp
from pennylane import qnode
from pennylane.tape import QuantumScript, QuantumScriptBatch
from pennylane.typing import PostprocessingFn
from pennylane.workflow.qnode import _prune_dynamic_transform


def dummyfunc():
    """dummy func."""
    return None


def test_get_best_method_is_deprecated():
    """Test that is deprecated."""
    with pytest.warns(qml.PennyLaneDeprecationWarning, match="QNode.get_best_method is deprecated"):
        dev = qml.device("default.qubit", wires=2)
        _ = QNode.get_best_method(dev, "jax")


def test_best_method_str_is_deprecated():
    """Test that is deprecated."""
    with pytest.warns(qml.PennyLaneDeprecationWarning, match="QNode.best_method_str is deprecated"):
        dev = qml.device("default.qubit", wires=2)
        _ = QNode.best_method_str(dev, "jax")


# pylint: disable=unused-argument
class CustomDevice(qml.devices.Device):
    """A null device that just returns 0."""

    def __repr__(self):
        return "CustomDevice"

    def execute(self, circuits, execution_config=None):
        return (0,)


class CustomDeviceWithDiffMethod(qml.devices.Device):
    """A device that defines a derivative."""

    def execute(self, circuits, execution_config=None):
        return 0

    def compute_derivatives(self, circuits, execution_config=None):
        """Device defines its own method to compute derivatives"""
        return 0


def test_no_measure():
    """Test that failing to specify a measurement
    raises an exception"""
    dev = qml.device("default.qubit")

    @qml.qnode(dev)
    def circuit(x):
        qml.RX(x, wires=0)
        return qml.PauliY(0)

    with pytest.raises(qml.QuantumFunctionError, match="must return either a single measurement"):
        _ = circuit(0.65)


def test_copy():
    """Test that a shallow copy also copies the execute kwargs, gradient kwargs, and transform program."""
    dev = CustomDevice()

    qn = qml.QNode(dummyfunc, dev)
    copied_qn = copy.copy(qn)
    assert copied_qn is not qn
    assert copied_qn.execute_kwargs == qn.execute_kwargs
    assert copied_qn.execute_kwargs is not qn.execute_kwargs
    assert list(copied_qn.transform_program) == list(qn.transform_program)
    assert copied_qn.transform_program is not qn.transform_program
    assert copied_qn.gradient_kwargs == qn.gradient_kwargs
    assert copied_qn.gradient_kwargs is not qn.gradient_kwargs

    assert copied_qn.func is qn.func
    assert copied_qn.device is qn.device
    assert copied_qn.interface is qn.interface
    assert copied_qn.diff_method == qn.diff_method


class TestInitialization:
    """Testing the initialization of the qnode."""

    def test_cache_initialization_maxdiff_1(self):
        """Test that when max_diff = 1, the cache initializes to false."""

        @qml.qnode(qml.device("default.qubit"), max_diff=1)
        def f():
            return qml.state()

        assert f.execute_kwargs["cache"] is False

    def test_cache_initialization_maxdiff_2(self):
        """Test that when max_diff = 2, the cache initialization to True."""

        @qml.qnode(qml.device("default.qubit"), max_diff=2)
        def f():
            return qml.state()

        assert f.execute_kwargs["cache"] is True


# pylint: disable=too-many-public-methods
class TestValidation:
    """Tests for QNode creation and validation"""

    def test_expansion_strategy_error(self):
        """Test that an error is raised if expansion_strategy is passed to the qnode."""

        with pytest.raises(ValueError, match=r"'expansion_strategy' is no longer"):

            @qml.qnode(qml.device("default.qubit"), expansion_strategy="device")
            def _():
                return qml.state()

    def test_max_expansion_error(self):
        """Test that an error is raised if max_expansion is passed to the QNode."""

        with pytest.raises(ValueError, match="'max_expansion' is no longer a valid"):

            @qml.qnode(qml.device("default.qubit"), max_expansion=1)
            def _():
                qml.state()

    def test_invalid_interface(self):
        """Test that an exception is raised for an invalid interface"""
        dev = qml.device("default.qubit", wires=1)
        test_interface = "something"
        expected_error = rf"Unknown interface {test_interface}\. Interface must be one of"

        with pytest.raises(qml.QuantumFunctionError, match=expected_error):
            QNode(dummyfunc, dev, interface="something")

    def test_changing_invalid_interface(self):
        """Test that an exception is raised for an invalid interface
        on a pre-existing QNode"""
        dev = qml.device("default.qubit", wires=1)
        test_interface = "something"

        @qnode(dev)
        def circuit(x):
            """a circuit."""
            qml.RX(x, wires=0)
            return qml.probs(wires=0)

        expected_error = rf"Unknown interface {test_interface}\. Interface must be one of"

        with pytest.raises(qml.QuantumFunctionError, match=expected_error):
            circuit.interface = test_interface

    def test_invalid_device(self):
        """Test that an exception is raised for an invalid device"""
        with pytest.raises(qml.QuantumFunctionError, match="Invalid device"):
            QNode(dummyfunc, None)

    # pylint: disable=protected-access
    @pytest.mark.autograd
    def test_best_method_is_device(self):
        """Test that the method for determining the best diff method
        for a device that is a child of qml.devices.Device and has a
        compute_derivatives method defined returns 'device'"""

        dev = CustomDeviceWithDiffMethod()

        with pytest.warns(
            qml.PennyLaneDeprecationWarning, match="QNode.get_best_method is deprecated"
        ):
            res = QNode.get_best_method(dev, "jax")
            assert res == ("device", {}, dev)

        with pytest.warns(
            qml.PennyLaneDeprecationWarning, match="QNode.get_best_method is deprecated"
        ):
            res = QNode.get_best_method(dev, None)
            assert res == ("device", {}, dev)

    # pylint: disable=protected-access
    @pytest.mark.parametrize("interface", ["jax", "tensorflow", "torch", "autograd"])
    def test_best_method_is_backprop(self, interface):
        """Test that the method for determining the best diff method
        for the default.qubit device and a valid interface returns backpropagation"""

        dev = qml.device("default.qubit", wires=1)

        # backprop is returned when the interface is an allowed interface for the device and Jacobian is not provided
        with pytest.warns(
            qml.PennyLaneDeprecationWarning, match="QNode.get_best_method is deprecated"
        ):
            res = QNode.get_best_method(dev, interface)
            assert res == ("backprop", {}, dev)

    # pylint: disable=protected-access
    def test_best_method_is_param_shift(self):
        """Test that the method for determining the best diff method
        for a given device and interface returns the parameter shift rule if
        'device' and 'backprop' don't work"""

        # null device has no info - fall back on parameter-shift
        dev = CustomDevice()
        with pytest.warns(
            qml.PennyLaneDeprecationWarning, match="QNode.get_best_method is deprecated"
        ):
            res = QNode.get_best_method(dev, None)
            assert res == (qml.gradients.param_shift, {}, dev)

        # no interface - fall back on parameter-shift
        dev2 = qml.device("default.qubit", wires=1)
        tape = qml.tape.QuantumScript([], [], shots=50)
        with pytest.warns(
            qml.PennyLaneDeprecationWarning, match="QNode.get_best_method is deprecated"
        ):
            res2 = QNode.get_best_method(dev2, None, tape=tape)
            assert res2 == (qml.gradients.param_shift, {}, dev2)

<<<<<<< HEAD
=======
    # pylint: disable=protected-access
    @pytest.mark.xfail(
        reason="qml.Device will always work with 'parameter-shift' and never falls back on 'finite-diff'"
    )
    def test_best_method_is_finite_diff(self, monkeypatch):
        """Test that the method for determining the best diff method
        for a given device and interface returns finite differences"""
        dev = qml.device("default.qubit", wires=1)
        monkeypatch.setitem(dev._capabilities, "passthru_interface", "some_interface")
        monkeypatch.setitem(dev._capabilities, "provides_jacobian", False)

        def capabilities(cls):
            capabilities = cls._capabilities
            capabilities.update(model="None")
            return capabilities

        # finite differences is the fallback when we know nothing about the device
        monkeypatch.setattr(qml.devices.DefaultMixed, "capabilities", capabilities)
        with pytest.warns(
            qml.PennyLaneDeprecationWarning, match=r"QNode.get_best_method is deprecated"
        ):
            res = QNode.get_best_method(dev, "another_interface")
            assert res == (qml.gradients.finite_diff, {}, dev)

>>>>>>> eefe6efa
    # pylint: disable=protected-access, too-many-statements
    def test_diff_method(self):
        """Test that a user-supplied diff method correctly returns the right
        diff method."""
        dev = qml.device("default.qubit", wires=1)

        qn = QNode(dummyfunc, dev, diff_method="best")
        assert qn.diff_method == "best"

        qn = QNode(dummyfunc, dev, interface="autograd", diff_method="best")
        assert qn.diff_method == "best"

        qn = QNode(dummyfunc, dev, diff_method="backprop")
        assert qn.diff_method == "backprop"

        qn = QNode(dummyfunc, dev, interface="autograd", diff_method="backprop")
        assert qn.diff_method == "backprop"

        dev2 = CustomDeviceWithDiffMethod()
        qn = QNode(dummyfunc, dev2, diff_method="device")
        assert qn.diff_method == "device"

        qn = QNode(dummyfunc, dev2, interface="autograd", diff_method="device")
        assert qn.diff_method == "device"

        qn = QNode(dummyfunc, dev, diff_method="finite-diff")
        assert qn.diff_method == "finite-diff"

        qn = QNode(dummyfunc, dev, interface="autograd", diff_method="finite-diff")
        assert qn.diff_method == "finite-diff"

        qn = QNode(dummyfunc, dev, diff_method="spsa")
        assert qn.diff_method == "spsa"

        qn = QNode(dummyfunc, dev, interface="autograd", diff_method="hadamard")
        assert qn.diff_method == "hadamard"

        qn = QNode(dummyfunc, dev, diff_method="parameter-shift")
        assert qn.diff_method == "parameter-shift"

        qn = QNode(dummyfunc, dev, interface="autograd", diff_method="parameter-shift")
        assert qn.diff_method == "parameter-shift"
        # check that get_best_method was only ever called once

    @pytest.mark.autograd
    def test_gradient_transform(self, mocker):
        """Test passing a gradient transform directly to a QNode"""
        dev = qml.device("default.qubit", wires=1)
        spy = mocker.spy(qml.gradients.finite_difference, "finite_diff_coeffs")

        @qnode(dev, diff_method=qml.gradients.finite_diff)
        def circuit(x):
            qml.RX(x, wires=0)
            return qml.expval(qml.PauliZ(0))

        qml.grad(circuit)(pnp.array(0.5, requires_grad=True))
        spy.assert_called()

    def test_unknown_diff_method_string(self):
        """Test that an exception is raised for an unknown differentiation method string"""
        dev = qml.device("default.qubit", wires=1)

        with pytest.raises(
            qml.QuantumFunctionError, match="Differentiation method hello not recognized"
        ):
            QNode(dummyfunc, dev, interface="autograd", diff_method="hello")

    def test_unknown_diff_method_type(self):
        """Test that an exception is raised for an unknown differentiation method type"""
        dev = qml.device("default.qubit", wires=1)

        with pytest.raises(
            qml.QuantumFunctionError,
            match="Differentiation method 5 must be a gradient transform or a string",
        ):
            QNode(dummyfunc, dev, interface="autograd", diff_method=5)

    def test_adjoint_finite_shots(self):
        """Tests that a DeviceError is raised with the adjoint differentiation method
        when the device has finite shots"""

        dev = qml.device("default.qubit", wires=1)

        @qnode(dev, diff_method="adjoint")
        def circ():
            return qml.expval(qml.PauliZ(0))

        with pytest.raises(
            qml.QuantumFunctionError,
            match="does not support adjoint with requested circuit",
        ):
            circ(shots=1)

    @pytest.mark.autograd
    def test_sparse_diffmethod_error(self):
        """Test that an error is raised when the observable is SparseHamiltonian and the
        differentiation method is not parameter-shift."""
        dev = qml.device("default.qubit", wires=2, shots=None)

        @qnode(dev, diff_method="backprop")
        def circuit(param):
            qml.RX(param, wires=0)
            return qml.expval(qml.SparseHamiltonian(csr_matrix(np.eye(4)), [0, 1]))

        with pytest.raises(
            qml.QuantumFunctionError, match="does not support backprop with requested circuit"
        ):
            qml.grad(circuit, argnum=0)([0.5])

    def test_qnode_print(self):
        """Test that printing a QNode object yields the right information."""
        dev = qml.device("default.qubit", wires=1)

        def func(x):
            qml.RX(x, wires=0)
            return qml.expval(qml.PauliZ(0))

        qn = QNode(func, dev)

        assert (
            repr(qn)
            == f"<QNode: device='<default.qubit device (wires=1) at {hex(id(dev))}>', interface='auto', diff_method='best'>"
        )

        qn = QNode(func, dev, interface="autograd")

        assert (
            repr(qn)
            == f"<QNode: device='<default.qubit device (wires=1) at {hex(id(dev))}>', interface='autograd', diff_method='best'>"
        )

    @pytest.mark.autograd
    def test_diff_method_none(self, tol):
        """Test that diff_method=None creates a QNode with no interface, and no
        device swapping."""
        dev = qml.device("default.qubit", wires=1)

        @qnode(dev, diff_method=None)
        def circuit(x):
            qml.RX(x, wires=0)
            return qml.expval(qml.PauliZ(0))

        assert circuit.interface == "numpy"
        assert circuit.device is dev

        # QNode can still be executed
        assert np.allclose(circuit(0.5), np.cos(0.5), atol=tol, rtol=0)

        with pytest.warns(UserWarning, match="Attempted to differentiate a function with no"):
            grad = qml.grad(circuit)(0.5)

        assert np.allclose(grad, 0)

    # pylint: disable=unused-variable
    def test_unrecognized_kwargs_raise_warning(self):
        """Test that passing gradient_kwargs not included in qml.gradients.SUPPORTED_GRADIENT_KWARGS raises warning"""
        dev = qml.device("default.qubit", wires=2)

        with warnings.catch_warnings(record=True) as w:

            @qml.qnode(dev, random_kwarg=qml.gradients.finite_diff)
            def circuit(params):
                qml.RX(params[0], wires=0)
                return qml.expval(qml.PauliZ(0)), qml.var(qml.PauliZ(0))

            assert len(w) == 1
            assert "not included in the list of standard qnode gradient kwargs" in str(w[0].message)

    # pylint: disable=unused-variable
    def test_incorrect_diff_method_kwargs_raise_warning(self):
        """Tests that using one of the incorrect kwargs previously used in some examples in PennyLane
        (grad_method, gradient_fn) to set the qnode diff_method raises a warning"""
        dev = qml.device("default.qubit", wires=2)

        with warnings.catch_warnings(record=True) as w:

            @qml.qnode(dev, grad_method=qml.gradients.finite_diff)
            def circuit0(params):
                qml.RX(params[0], wires=0)
                return qml.expval(qml.PauliZ(0)), qml.var(qml.PauliZ(0))

            @qml.qnode(dev, gradient_fn=qml.gradients.finite_diff)
            def circuit2(params):
                qml.RX(params[0], wires=0)
                return qml.expval(qml.PauliZ(0)), qml.var(qml.PauliZ(0))

        assert len(w) == 2
        assert "Use diff_method instead" in str(w[0].message)
        assert "Use diff_method instead" in str(w[1].message)

    def test_not_giving_mode_kwarg_does_not_raise_warning(self):
        """Test that not providing a value for mode does not raise a warning."""
        with warnings.catch_warnings(record=True) as record:
            _ = qml.QNode(lambda f: f, qml.device("default.qubit", wires=1))

        assert len(record) == 0


class TestTapeConstruction:
    """Tests for the tape construction"""

    def test_basic_tape_construction(self, tol):
        """Test that a quantum tape is properly constructed"""
        dev = qml.device("default.qubit", wires=2)

        def func(x, y):
            qml.RX(x, wires=0)
            qml.RY(y, wires=1)
            qml.CNOT(wires=[0, 1])
            return qml.expval(qml.PauliZ(0))

        qn = QNode(func, dev)

        x = pnp.array(0.12, requires_grad=True)
        y = pnp.array(0.54, requires_grad=True)

        res = qn(x, y)

        assert isinstance(qn.qtape, QuantumScript)
        assert len(qn.qtape.operations) == 3
        assert len(qn.qtape.observables) == 1
        assert qn.qtape.num_params == 2
        assert qn.qtape.shots.total_shots is None

        expected = qml.execute([qn.tape], dev, None)
        assert np.allclose(res, expected, atol=tol, rtol=0)

        # when called, a new quantum tape is constructed
        old_tape = qn.qtape
        res2 = qn(x, y)

        assert np.allclose(res, res2, atol=tol, rtol=0)
        assert qn.qtape is not old_tape

    def test_returning_non_measurements(self):
        """Test that an exception is raised if a non-measurement
        is returned from the QNode."""
        dev = qml.device("default.qubit", wires=2)

        def func0(x, y):
            qml.RX(x, wires=0)
            qml.RY(y, wires=1)
            qml.CNOT(wires=[0, 1])
            return 5

        qn = QNode(func0, dev)

        with pytest.raises(
            qml.QuantumFunctionError, match="must return either a single measurement"
        ):
            qn(5, 1)

        def func2(x, y):
            qml.RX(x, wires=0)
            qml.RY(y, wires=1)
            qml.CNOT(wires=[0, 1])
            return qml.expval(qml.PauliZ(0)), 5

        qn = QNode(func2, dev)

        with pytest.raises(
            qml.QuantumFunctionError, match="must return either a single measurement"
        ):
            qn(5, 1)

        def func3(x, y):
            qml.RX(x, wires=0)
            qml.RY(y, wires=1)
            qml.CNOT(wires=[0, 1])
            return []

        qn = QNode(func3, dev)

        with pytest.raises(
            qml.QuantumFunctionError, match="must return either a single measurement"
        ):
            qn(5, 1)

    def test_inconsistent_measurement_order(self):
        """Test that an exception is raised if measurements are returned in an
        order different to how they were queued on the tape"""
        dev = qml.device("default.qubit", wires=2)

        def func(x, y):
            qml.RX(x, wires=0)
            qml.RY(y, wires=1)
            qml.CNOT(wires=[0, 1])
            m = qml.expval(qml.PauliZ(0))
            return qml.expval(qml.PauliX(1)), m

        qn = QNode(func, dev)

        with pytest.raises(
            qml.QuantumFunctionError,
            match="measurements must be returned in the order they are measured",
        ):
            qn(5, 1)

    def test_consistent_measurement_order(self):
        """Test evaluation proceeds as expected if measurements are returned in the
        same order to how they were queued on the tape"""
        dev = qml.device("default.qubit", wires=2)

        contents = []

        def func(x, y):
            op1 = qml.RX(x, wires=0)
            op2 = qml.RY(y, wires=1)
            op3 = qml.CNOT(wires=[0, 1])
            m1 = qml.expval(qml.PauliZ(0))
            m2 = qml.expval(qml.PauliX(1))
            contents.append(op1)
            contents.append(op2)
            contents.append(op3)
            contents.append(m1)
            contents.append(m2)
            return [m1, m2]

        qn = QNode(func, dev)
        qn(5, 1)  # evaluate the QNode
        assert qn.qtape.operations == contents[0:3]
        assert qn.qtape.measurements == contents[3:]

    @pytest.mark.jax
    def test_jit_counts_raises_error(self):
        """Test that returning counts in a quantum function with trainable parameters while
        jitting raises an error."""
        import jax

        dev = qml.device("default.qubit", wires=2, shots=5)

        def circuit1(param):
            qml.Hadamard(0)
            qml.RX(param, wires=1)
            qml.CNOT([1, 0])
            return qml.counts()

        qn = qml.QNode(circuit1, dev)
        jitted_qnode1 = jax.jit(qn)

        with pytest.raises(
            NotImplementedError, match="The JAX-JIT interface doesn't support qml.counts."
        ):
            jitted_qnode1(0.123)

        # Test with qnode decorator syntax
        @qml.qnode(dev)
        def circuit2(param):
            qml.Hadamard(0)
            qml.RX(param, wires=1)
            qml.CNOT([1, 0])
            return qml.counts()

        jitted_qnode2 = jax.jit(circuit2)

        with pytest.raises(
            NotImplementedError, match="The JAX-JIT interface doesn't support qml.counts."
        ):
            jitted_qnode2(0.123)


def test_decorator(tol):
    """Test that the decorator correctly creates a QNode."""
    dev = qml.device("default.qubit", wires=2)

    @qnode(dev)
    def func(x, y):
        """My function docstring"""
        qml.RX(x, wires=0)
        qml.RY(y, wires=1)
        qml.CNOT(wires=[0, 1])
        return qml.expval(qml.PauliZ(0))

    assert isinstance(func, QNode)
    assert func.__doc__ == "My function docstring"

    x = pnp.array(0.12, requires_grad=True)
    y = pnp.array(0.54, requires_grad=True)

    res = func(x, y)

    assert isinstance(func.qtape, QuantumScript)
    assert len(func.qtape.operations) == 3
    assert len(func.qtape.observables) == 1
    assert func.qtape.num_params == 2

    expected = qml.execute([func.tape], dev, None)
    assert np.allclose(res, expected, atol=tol, rtol=0)

    # when called, a new quantum tape is constructed
    old_tape = func.qtape
    res2 = func(x, y)

    assert np.allclose(res, res2, atol=tol, rtol=0)
    assert func.qtape is not old_tape


class TestIntegration:
    """Integration tests."""

    @pytest.mark.all_interfaces
    @pytest.mark.parametrize("interface", ["autograd", "torch", "tensorflow", "jax"])
    def test_correct_number_of_executions(self, interface):
        """Test that number of executions can be tracked correctly and executiong
        returns results in the expected interface"""

        def func():
            qml.Hadamard(wires=0)
            qml.CNOT(wires=[0, 1])
            return qml.expval(qml.PauliZ(0))

        dev = qml.device("default.qubit", wires=2)
        qn = QNode(func, dev, interface=interface)

        with qml.Tracker(dev, persistent=True) as tracker:
            for _ in range(2):
                res = qn()

        assert tracker.totals["executions"] == 2
        assert qml.math.get_interface(res) == interface

        qn2 = QNode(func, dev, interface=interface)

        with tracker:
            for _ in range(3):
                res = qn2()

        assert tracker.totals["executions"] == 5
        assert qml.math.get_interface(res) == interface

        # qubit of different interface
        qn3 = QNode(func, dev, interface="autograd")
        with tracker:
            res = qn3()

        assert tracker.totals["executions"] == 6
        assert qml.math.get_interface(res) == "autograd"

    def test_num_exec_caching_with_backprop(self):
        """Tests that with diff_method='backprop', the number of executions
        recorded is correct."""
        dev = qml.device("default.qubit", wires=2)

        cache = {}

        @qml.qnode(dev, diff_method="backprop", cache=cache)
        def circuit():
            qml.RY(0.345, wires=0)
            return qml.expval(qml.PauliZ(0))

        with qml.Tracker(dev, persistent=True) as tracker:
            for _ in range(15):
                circuit()

        # Although we've evaluated the QNode more than once, due to caching,
        # there was one execution recorded
        assert tracker.totals["executions"] == 1
        assert cache

    def test_num_exec_caching_device_swap_two_exec(self):
        """Tests that when diff_method='backprop', the number of executions recorded is
        correct even with multiple QNode evaluations."""
        dev = qml.device("default.qubit", wires=2)

        cache = {}

        @qml.qnode(dev, diff_method="backprop", cache=cache)
        def circuit0():
            qml.RY(0.345, wires=0)
            return qml.expval(qml.PauliZ(0))

        with qml.Tracker(dev, persistent=True) as tracker:
            for _ in range(15):
                circuit0()

        @qml.qnode(dev, diff_method="backprop", cache=cache)
        def circuit2():
            qml.RZ(0.345, wires=0)
            return qml.expval(qml.PauliZ(0))

        with tracker:
            for _ in range(15):
                circuit2()

        # Although we've evaluated the QNode several times, due to caching,
        # there were two device executions recorded
        assert tracker.totals["executions"] == 2
        assert cache

    @pytest.mark.autograd
    @pytest.mark.parametrize("diff_method", ["parameter-shift", "finite-diff", "spsa", "hadamard"])
    def test_single_expectation_value_with_argnum_one(self, diff_method, tol):
        """Tests correct output shape and evaluation for a QNode
        with a single expval output where only one parameter is chosen to
        estimate the jacobian.

        This test relies on the fact that exactly one term of the estimated
        jacobian will match the expected analytical value.
        """
        dev = qml.device("default.qubit", wires=3)

        x = pnp.array(0.543, requires_grad=True)
        y = pnp.array(-0.654, requires_grad=True)

        @qnode(
            dev, diff_method=diff_method, argnum=[1]
        )  # <--- we only choose one trainable parameter
        def circuit(x, y):
            qml.RX(x, wires=[0])
            qml.RY(y, wires=[1])
            qml.CNOT(wires=[0, 1])
            return qml.expval(qml.PauliZ(0) @ qml.PauliX(1))

        res = qml.grad(circuit)(x, y)
        assert len(res) == 2

        expected = (0, np.cos(y) * np.cos(x))

        assert np.allclose(res, expected, atol=tol, rtol=0)

    @pytest.mark.parametrize("dev_name", ["default.qubit", "default.mixed"])
    @pytest.mark.parametrize("first_par", np.linspace(0.15, np.pi - 0.3, 3))
    @pytest.mark.parametrize("sec_par", np.linspace(0.15, np.pi - 0.3, 3))
    @pytest.mark.parametrize(
        "return_type", [qml.expval(qml.PauliZ(1)), qml.var(qml.PauliZ(1)), qml.probs(wires=[1])]
    )
    @pytest.mark.parametrize(
        "mv_return, mv_res",
        [
            (qml.expval, lambda x: np.sin(x / 2) ** 2),
            (qml.var, lambda x: np.sin(x / 2) ** 2 - np.sin(x / 2) ** 4),
            (qml.probs, lambda x: [np.cos(x / 2) ** 2, np.sin(x / 2) ** 2]),
        ],
    )
    def test_defer_meas_if_mcm_unsupported(
        self, dev_name, first_par, sec_par, return_type, mv_return, mv_res, mocker
    ):  # pylint: disable=too-many-arguments
        """Tests that the transform using the deferred measurement principle is
        applied if the device doesn't support mid-circuit measurements
        natively."""
        dev = qml.device(dev_name, wires=3)

        @qml.qnode(dev)
        def cry_qnode(x, y):
            """QNode where we apply a controlled Y-rotation."""
            qml.Hadamard(1)
            qml.RY(x, wires=0)
            qml.CRY(y, wires=[0, 1])
            return qml.apply(return_type)

        @qml.qnode(dev)
        def conditional_ry_qnode(x, y):
            """QNode where the defer measurements transform is applied by
            default under the hood."""
            qml.Hadamard(1)
            qml.RY(x, wires=0)
            m_0 = qml.measure(0)
            qml.cond(m_0, qml.RY)(y, wires=1)
            return qml.apply(return_type), mv_return(op=m_0)

        spy = mocker.spy(qml.defer_measurements, "_transform")
        r1 = cry_qnode(first_par, sec_par)
        r2 = conditional_ry_qnode(first_par, sec_par)

        assert np.allclose(r1, r2[0])
        assert np.allclose(r2[1], mv_res(first_par))
        assert spy.call_count == 2

    def test_dynamic_one_shot_if_mcm_unsupported(self):
        """Test an error is raised if the dynamic one shot transform is a applied to a qnode with a device that
        does not support mid circuit measurements.
        """
        dev = qml.device("default.mixed", wires=2, shots=100)

        with pytest.raises(
            TypeError,
            match="does not support mid-circuit measurements natively, and hence it does not support the dynamic_one_shot transform.",
        ):

            @qml.transforms.dynamic_one_shot
            @qml.qnode(dev)
            def _():
                qml.RX(1.23, 0)
                ms = [qml.measure(0) for _ in range(10)]
                return qml.probs(op=ms)

    @pytest.mark.parametrize("basis_state", [[1, 0], [0, 1]])
    def test_sampling_with_mcm(self, basis_state, mocker):
        """Tests that a QNode with qml.sample and mid-circuit measurements
        returns the expected results."""
        dev = qml.device("default.qubit", wires=3, shots=1000)

        first_par = np.pi

        @qml.qnode(dev)
        def cry_qnode(x):
            """QNode where we apply a controlled Y-rotation."""
            qml.BasisState(basis_state, wires=[0, 1])
            qml.CRY(x, wires=[0, 1])
            return qml.sample(qml.PauliZ(1))

        @qml.qnode(dev)
        def conditional_ry_qnode(x):
            """QNode where the defer measurements transform is applied by
            default under the hood."""
            qml.BasisState(basis_state, wires=[0, 1])
            m_0 = qml.measure(0)
            qml.cond(m_0, qml.RY)(x, wires=1)
            return qml.sample(qml.PauliZ(1))

        r1 = cry_qnode(first_par)
        r2 = conditional_ry_qnode(first_par)
        assert np.allclose(r1, r2)

        cry_qnode_deferred = qml.defer_measurements(cry_qnode)
        conditional_ry_qnode_deferred = qml.defer_measurements(conditional_ry_qnode)

        r1 = cry_qnode_deferred(first_par)
        r2 = conditional_ry_qnode_deferred(first_par)
        assert np.allclose(r1, r2)

    @pytest.mark.tf
    @pytest.mark.parametrize("interface", ["tf", "auto"])
    def test_conditional_ops_tensorflow(self, interface):
        """Test conditional operations with TensorFlow."""
        import tensorflow as tf

        dev = qml.device("default.qubit", wires=3)

        @qml.qnode(dev, interface=interface, diff_method="parameter-shift")
        def cry_qnode(x):
            """QNode where we apply a controlled Y-rotation."""
            qml.Hadamard(1)
            qml.RY(1.234, wires=0)
            qml.CRY(x, wires=[0, 1])
            return qml.expval(qml.PauliZ(1))

        @qml.qnode(dev, interface=interface, diff_method="parameter-shift")
        def conditional_ry_qnode(x):
            """QNode where the defer measurements transform is applied by
            default under the hood."""
            qml.Hadamard(1)
            qml.RY(1.234, wires=0)
            m_0 = qml.measure(0)
            qml.cond(m_0, qml.RY)(x, wires=1)
            return qml.expval(qml.PauliZ(1))

        dm_conditional_ry_qnode = qml.defer_measurements(conditional_ry_qnode)

        x_ = -0.654
        x1 = tf.Variable(x_, dtype=tf.float64)
        x2 = tf.Variable(x_, dtype=tf.float64)
        x3 = tf.Variable(x_, dtype=tf.float64)

        with tf.GradientTape() as tape1:
            r1 = cry_qnode(x1)

        with tf.GradientTape() as tape2:
            r2 = conditional_ry_qnode(x2)

        with tf.GradientTape() as tape3:
            r3 = dm_conditional_ry_qnode(x3)

        assert np.allclose(r1, r2)
        assert np.allclose(r1, r3)

        grad1 = tape1.gradient(r1, x1)
        grad2 = tape2.gradient(r2, x2)
        grad3 = tape3.gradient(r3, x3)
        assert np.allclose(grad1, grad2)
        assert np.allclose(grad1, grad3)

    @pytest.mark.torch
    @pytest.mark.parametrize("interface", ["torch", "auto"])
    def test_conditional_ops_torch(self, interface):
        """Test conditional operations with Torch."""
        import torch

        dev = qml.device("default.qubit", wires=3)

        @qml.qnode(dev, interface=interface, diff_method="parameter-shift")
        def cry_qnode(x):
            """QNode where we apply a controlled Y-rotation."""
            qml.Hadamard(1)
            qml.RY(1.234, wires=0)
            qml.CRY(x, wires=[0, 1])
            return qml.expval(qml.PauliZ(1))

        @qml.qnode(dev, interface=interface, diff_method="parameter-shift")
        def conditional_ry_qnode(x):
            """QNode where the defer measurements transform is applied by
            default under the hood."""
            qml.Hadamard(1)
            qml.RY(1.234, wires=0)
            m_0 = qml.measure(0)
            qml.cond(m_0, qml.RY)(x, wires=1)
            return qml.expval(qml.PauliZ(1))

        x1 = torch.tensor(-0.654, dtype=torch.float64, requires_grad=True)
        x2 = torch.tensor(-0.654, dtype=torch.float64, requires_grad=True)

        r1 = cry_qnode(x1)
        r2 = conditional_ry_qnode(x2)

        assert np.allclose(r1.detach(), r2.detach())

        r1.backward()
        r2.backward()
        assert np.allclose(x1.grad.detach(), x2.grad.detach())

    @pytest.mark.jax
    @pytest.mark.parametrize("jax_interface", ["jax-python", "jax-jit", "auto"])
    def test_conditional_ops_jax(self, jax_interface):
        """Test conditional operations with JAX."""
        import jax

        jnp = jax.numpy
        dev = qml.device("default.qubit", wires=3)

        @qml.qnode(dev, interface=jax_interface, diff_method="parameter-shift")
        def cry_qnode(x):
            """QNode where we apply a controlled Y-rotation."""
            qml.Hadamard(1)
            qml.RY(1.234, wires=0)
            qml.CRY(x, wires=[0, 1])
            return qml.expval(qml.PauliZ(1))

        @qml.qnode(dev, interface=jax_interface, diff_method="parameter-shift")
        def conditional_ry_qnode(x):
            """QNode where the defer measurements transform is applied by
            default under the hood."""
            qml.Hadamard(1)
            qml.RY(1.234, wires=0)
            m_0 = qml.measure(0)
            qml.cond(m_0, qml.RY)(x, wires=1)
            return qml.expval(qml.PauliZ(1))

        x1 = jnp.array(-0.654)
        x2 = jnp.array(-0.654)

        r1 = cry_qnode(x1)
        r2 = conditional_ry_qnode(x2)

        assert np.allclose(r1, r2)
        assert np.allclose(jax.grad(cry_qnode)(x1), jax.grad(conditional_ry_qnode)(x2))

    def test_qnode_does_not_support_nested_queuing(self):
        """Test that operators in QNodes are not queued to surrounding contexts."""
        dev = qml.device("default.qubit", wires=1)

        @qml.qnode(dev)
        def circuit():
            qml.PauliZ(0)
            return qml.expval(qml.PauliX(0))

        with qml.queuing.AnnotatedQueue() as q:
            circuit()

        assert q.queue == []  # pylint: disable=use-implicit-booleaness-not-comparison
        assert len(circuit.tape.operations) == 1

    def test_qnode_preserves_inferred_numpy_interface(self):
        """Tests that the QNode respects the inferred numpy interface."""

        dev = qml.device("default.qubit", wires=1)

        @qml.qnode(dev)
        def circuit(x):
            qml.RX(x, wires=0)
            return qml.expval(qml.PauliZ(0))

        x = np.array(0.8)
        res = circuit(x)
        assert qml.math.get_interface(res) == "numpy"


class TestShots:
    """Unit tests for specifying shots per call."""

    # pylint: disable=unexpected-keyword-arg
    def test_specify_shots_per_call_sample(self):
        """Tests that shots can be set per call for a sample return type."""
        dev = qml.device("default.qubit", wires=1, shots=10)

        @qnode(dev)
        def circuit(a):
            qml.RX(a, wires=0)
            return qml.sample(qml.PauliZ(wires=0))

        assert len(circuit(0.8)) == 10
        assert len(circuit(0.8, shots=2)) == 2
        assert len(circuit(0.8, shots=3178)) == 3178
        assert len(circuit(0.8)) == 10

    # pylint: disable=unexpected-keyword-arg, protected-access
    def test_specify_shots_per_call_expval(self):
        """Tests that shots can be set per call for an expectation value.
        Note: this test has a vanishingly small probability to fail."""
        dev = qml.device("default.qubit", wires=1, shots=None)

        @qnode(dev)
        def circuit():
            qml.Hadamard(wires=0)
            return qml.expval(qml.PauliZ(wires=0))

        # check that the circuit is analytic
        res1 = [circuit() for _ in range(100)]
        assert np.std(res1) == 0.0
        assert circuit.device._shots.total_shots is None

        # check that the circuit is temporary non-analytic
        res1 = [circuit(shots=1) for _ in range(100)]
        assert np.std(res1) != 0.0

        # check that the circuit is analytic again
        res1 = [circuit() for _ in range(100)]
        assert np.std(res1) == 0.0
        assert circuit.device._shots.total_shots is None

    # pylint: disable=unexpected-keyword-arg
    def test_no_shots_per_call_if_user_has_shots_qfunc_kwarg(self):
        """Tests that the per-call shots overwriting is suspended if user
        has a shots keyword argument, but a warning is raised."""

        dev = qml.device("default.qubit", wires=2, shots=10)

        def circuit(a, shots=0):
            qml.RX(a, wires=shots)
            return qml.sample(qml.PauliZ(wires=0))

        with pytest.warns(
            UserWarning, match="The 'shots' argument name is reserved for overriding"
        ):
            circuit = QNode(circuit, dev)

        assert len(circuit(0.8)) == 10
        assert circuit.qtape.operations[0].wires.labels == (0,)

        assert len(circuit(0.8, shots=1)) == 10
        assert circuit.qtape.operations[0].wires.labels == (1,)

        assert len(circuit(0.8, shots=0)) == 10
        assert circuit.qtape.operations[0].wires.labels == (0,)

    # pylint: disable=unexpected-keyword-arg
    def test_no_shots_per_call_if_user_has_shots_qfunc_arg(self):
        """Tests that the per-call shots overwriting is suspended
        if user has a shots argument, but a warning is raised."""
        dev = qml.device("default.qubit", wires=[0, 1], shots=10)

        def ansatz0(a, shots):
            qml.RX(a, wires=shots)
            return qml.sample(qml.PauliZ(wires=0))

        # assert that warning is still raised
        with pytest.warns(
            UserWarning, match="The 'shots' argument name is reserved for overriding"
        ):
            circuit = QNode(ansatz0, dev)

        assert len(circuit(0.8, 1)) == 10
        assert circuit.qtape.operations[0].wires.labels == (1,)

        dev = qml.device("default.qubit", wires=2, shots=10)

        with pytest.warns(
            UserWarning, match="The 'shots' argument name is reserved for overriding"
        ):

            @qnode(dev)
            def ansatz1(a, shots):
                qml.RX(a, wires=shots)
                return qml.sample(qml.PauliZ(wires=0))

        assert len(ansatz1(0.8, shots=0)) == 10
        assert ansatz1.qtape.operations[0].wires.labels == (0,)

    def test_shots_passed_as_unrecognized_kwarg(self):
        """Test that an error is raised if shots are passed to QNode initialization."""
        dev = qml.device("default.qubit", wires=[0, 1], shots=10)

        def ansatz0():
            return qml.expval(qml.X(0))

        with pytest.raises(ValueError, match="'shots' is not a valid gradient_kwarg."):
            qml.QNode(ansatz0, dev, shots=100)

        with pytest.raises(ValueError, match="'shots' is not a valid gradient_kwarg."):

            @qml.qnode(dev, shots=100)
            def _():
                return qml.expval(qml.X(0))

    # pylint: disable=unexpected-keyword-arg
    def test_shots_setting_does_not_mutate_device(self):
        """Tests that per-call shots setting does not change the number of shots in the device."""

        dev = qml.device("default.qubit", wires=1, shots=3)

        @qnode(dev)
        def circuit(a):
            qml.RX(a, wires=0)
            return qml.sample(qml.PauliZ(wires=0))

        assert dev.shots.total_shots == 3
        res = circuit(0.8, shots=2)
        assert len(res) == 2
        assert dev.shots.total_shots == 3

    def test_warning_finite_shots_dev(self):
        """Tests that a warning is raised when caching is used with finite shots."""
        dev = qml.device("default.qubit", wires=1, shots=5)

        @qml.qnode(dev, cache={})
        def circuit(x):
            qml.RZ(x, wires=0)
            return qml.expval(qml.PauliZ(0))

        # no warning on the first execution
        circuit(0.3)
        with pytest.warns(UserWarning, match="Cached execution with finite shots detected"):
            circuit(0.3)

    # pylint: disable=unexpected-keyword-arg
    def test_warning_finite_shots_override(self):
        """Tests that a warning is raised when caching is used with finite shots."""
        dev = qml.device("default.qubit", wires=1, shots=5)

        @qml.qnode(dev, cache={})
        def circuit(x):
            qml.RZ(x, wires=0)
            return qml.expval(qml.PauliZ(0))

        # no warning on the first execution
        circuit(0.3)
        with pytest.warns(UserWarning, match="Cached execution with finite shots detected"):
            circuit(0.3, shots=5)

    def test_warning_finite_shots_tape(self):
        """Tests that a warning is raised when caching is used with finite shots."""
        dev = qml.device("default.qubit", wires=1, shots=5)

        with qml.queuing.AnnotatedQueue() as q:
            qml.RZ(0.3, wires=0)
            qml.expval(qml.PauliZ(0))

        tape = QuantumScript.from_queue(q, shots=5)
        # no warning on the first execution
        cache = {}
        qml.execute([tape], dev, None, cache=cache)
        with pytest.warns(UserWarning, match="Cached execution with finite shots detected"):
            qml.execute([tape], dev, None, cache=cache)

    def test_no_warning_infinite_shots(self):
        """Tests that no warning is raised when caching is used with infinite shots."""
        dev = qml.device("default.qubit", wires=1)

        @qml.qnode(dev, cache={})
        def circuit(x):
            qml.RZ(x, wires=0)
            return qml.expval(qml.PauliZ(0))

        with warnings.catch_warnings():
            warnings.filterwarnings("error", message="Cached execution with finite shots detected")
            circuit(0.3)
            circuit(0.3)

    @pytest.mark.autograd
    def test_no_warning_internal_cache_reuse(self):
        """Tests that no warning is raised when only the internal cache is reused."""
        dev = qml.device("default.qubit", wires=1, shots=5)

        @qml.qnode(dev, cache=True)
        def circuit(x):
            qml.RZ(x, wires=0)
            return qml.probs(wires=0)

        with warnings.catch_warnings():
            warnings.filterwarnings("error", message="Cached execution with finite shots detected")
            qml.jacobian(circuit, argnum=0)(0.3)

    # pylint: disable=unexpected-keyword-arg
    @pytest.mark.parametrize(
        "shots, total_shots, shot_vector",
        [
            (None, None, ()),
            (1, 1, ((1, 1),)),
            (10, 10, ((10, 1),)),
            ([1, 1, 2, 3, 1], 8, ((1, 2), (2, 1), (3, 1), (1, 1))),
        ],
    )
    def test_tape_shots_set_on_call(self, shots, total_shots, shot_vector):
        """test that shots are placed on the tape if they are specified during a call."""
        dev = qml.device("default.qubit", wires=2, shots=5)

        def func(x, y):
            qml.RX(x, wires=0)
            qml.RY(y, wires=1)
            return qml.expval(qml.PauliZ(0))

        qn = QNode(func, dev)

        # No override
        _ = qn(0.1, 0.2)
        assert qn.tape.shots.total_shots == 5

        # Override
        _ = qn(0.1, 0.2, shots=shots)
        assert qn.tape.shots.total_shots == total_shots
        assert qn.tape.shots.shot_vector == shot_vector

        # Decorator syntax
        @qnode(dev)
        def qn2(x, y):
            qml.RX(x, wires=0)
            qml.RY(y, wires=1)
            return qml.expval(qml.PauliZ(0))

        # No override
        _ = qn2(0.1, 0.2)
        assert qn2.tape.shots.total_shots == 5

        # Override
        _ = qn2(0.1, 0.2, shots=shots)
        assert qn2.tape.shots.total_shots == total_shots
        assert qn2.tape.shots.shot_vector == shot_vector


class TestTransformProgramIntegration:
    """Tests for the integration of the transform program with the qnode."""

    def test_transform_program_modifies_circuit(self):
        """Test qnode integration with a transform that turns the circuit into just a pauli x."""
        dev = qml.device("default.qubit", wires=1)

        def null_postprocessing(results):
            return results[0]

        @qml.transform
        def just_pauli_x_out(
            tape: QuantumScript,
        ) -> tuple[QuantumScriptBatch, PostprocessingFn]:
            return (
                qml.tape.QuantumScript([qml.PauliX(0)], tape.measurements),
            ), null_postprocessing

        @just_pauli_x_out
        @qml.qnode(dev, interface=None, diff_method=None)
        def circuit(x):
            qml.RX(x, 0)
            return qml.expval(qml.PauliZ(0))

        assert circuit.transform_program[0].transform == just_pauli_x_out.transform

        assert qml.math.allclose(circuit(0.1), -1)

        with circuit.device.tracker as tracker:
            circuit(0.1)

        assert tracker.totals["executions"] == 1
        assert tracker.history["resources"][0].gate_types["PauliX"] == 1
        assert tracker.history["resources"][0].gate_types["RX"] == 0

    def tet_transform_program_modifies_results(self):
        """Test integration with a transform that modifies the result output."""

        dev = qml.device("default.qubit", wires=2)

        @qml.transform
        def pin_result(
            tape: QuantumScript, requested_result
        ) -> tuple[QuantumScriptBatch, PostprocessingFn]:
            def postprocessing(_: qml.typing.ResultBatch) -> qml.typing.Result:
                return requested_result

            return (tape,), postprocessing

        @partial(pin_result, requested_result=3.0)
        @qml.qnode(dev, interface=None, diff_method=None)
        def circuit(x):
            qml.RX(x, 0)
            return qml.expval(qml.PauliZ(0))

        assert circuit.transform_program[0].transform == pin_result.transform
        assert circuit.transform_program[0].kwargs == {"requested_result": 3.0}

        assert qml.math.allclose(circuit(0.1), 3.0)

    def test_transform_order_circuit_processing(self):
        """Test that transforms are applied in the correct order in integration."""

        dev = qml.device("default.qubit", wires=2)

        def null_postprocessing(results):
            return results[0]

        @qml.transform
        def just_pauli_x_out(
            tape: QuantumScript,
        ) -> tuple[QuantumScriptBatch, PostprocessingFn]:
            return (
                qml.tape.QuantumScript([qml.PauliX(0)], tape.measurements),
            ), null_postprocessing

        @qml.transform
        def repeat_operations(
            tape: QuantumScript,
        ) -> tuple[QuantumScriptBatch, PostprocessingFn]:
            new_tape = qml.tape.QuantumScript(
                tape.operations + copy.deepcopy(tape.operations), tape.measurements
            )
            return (new_tape,), null_postprocessing

        @repeat_operations
        @just_pauli_x_out
        @qml.qnode(dev, interface=None, diff_method=None)
        def circuit1(x):
            qml.RX(x, 0)
            return qml.expval(qml.PauliZ(0))

        with circuit1.device.tracker as tracker:
            assert qml.math.allclose(circuit1(0.1), 1.0)

        assert tracker.history["resources"][0].gate_types["PauliX"] == 2

        @just_pauli_x_out
        @repeat_operations
        @qml.qnode(dev, interface=None, diff_method=None)
        def circuit2(x):
            qml.RX(x, 0)
            return qml.expval(qml.PauliZ(0))

        with circuit2.device.tracker as tracker:
            assert qml.math.allclose(circuit2(0.1), -1.0)

        assert tracker.history["resources"][0].gate_types["PauliX"] == 1

    def test_transform_order_postprocessing(self):
        """Test that transform postprocessing is called in the right order."""

        dev = qml.device("default.qubit", wires=2)

        def scale_by_factor(results, factor):
            return results[0] * factor

        def add_shift(results, shift):
            return results[0] + shift

        @qml.transform
        def scale_output(
            tape: QuantumScript, factor
        ) -> tuple[QuantumScriptBatch, PostprocessingFn]:
            return (tape,), partial(scale_by_factor, factor=factor)

        @qml.transform
        def shift_output(tape: QuantumScript, shift) -> tuple[QuantumScriptBatch, PostprocessingFn]:
            return (tape,), partial(add_shift, shift=shift)

        @partial(shift_output, shift=1.0)
        @partial(scale_output, factor=2.0)
        @qml.qnode(dev, interface=None, diff_method=None)
        def circuit1():
            return qml.expval(qml.PauliZ(0))

        # first add one, then scale by 2.0.  Outer postprocessing transforms are applied first
        assert qml.math.allclose(circuit1(), 4.0)

        @partial(scale_output, factor=2.0)
        @partial(shift_output, shift=1.0)
        @qml.qnode(dev, interface=None, diff_method=None)
        def circuit2():
            return qml.expval(qml.PauliZ(0))

        # first scale by 2, then add one. Outer postprocessing transforms are applied first
        assert qml.math.allclose(circuit2(), 3.0)

    def test_scaling_shots_transform(self):
        """Test a transform that scales the number of shots used in an execution."""

        # note that this won't work with the old device interface :(
        dev = qml.devices.DefaultQubit()

        def num_of_shots_from_sample(results):
            return len(results[0])

        @qml.transform
        def use_n_shots(tape: QuantumScript, n) -> tuple[QuantumScriptBatch, PostprocessingFn]:
            return (
                qml.tape.QuantumScript(tape.operations, tape.measurements, shots=n),
            ), num_of_shots_from_sample

        @partial(use_n_shots, n=100)
        @qml.qnode(dev, interface=None, diff_method=None)
        def circuit():
            return qml.sample(wires=0)

        assert circuit() == 100


class TestNewDeviceIntegration:
    """Basic tests for integration of the new device interface and the QNode."""

    dev = CustomDevice()

    def test_initialization(self):
        """Test that a qnode can be initialized with the new device without error."""

        def f():
            return qml.expval(qml.PauliZ(0))

        qn = QNode(f, self.dev)
        assert qn.device is self.dev

    def test_repr(self):
        """Test that the repr works with the new device."""

        def f():
            return qml.expval(qml.PauliZ(0))

        qn = QNode(f, self.dev)
        assert repr(qn) == "<QNode: device='CustomDevice', interface='auto', diff_method='best'>"

    def test_get_gradient_fn_custom_device(self):
        """Test get_gradient_fn is parameter for best for null device."""
        gradient_fn, kwargs, new_dev = QNode.get_gradient_fn(self.dev, "autograd", "best")
        assert gradient_fn is qml.gradients.param_shift
        assert not kwargs
        assert new_dev is self.dev

    def test_get_gradient_fn_with_best_method_and_cv_ops(self):
        """Test that get_gradient_fn returns 'parameter-shift-cv' when CV operations are present on tape"""
        dev = qml.device("default.gaussian", wires=1)
        tape = qml.tape.QuantumScript([qml.Displacement(0.5, 0.0, wires=0)])
        res = qml.QNode.get_gradient_fn(dev, interface="autograd", diff_method="best", tape=tape)
        assert res == (qml.gradients.param_shift_cv, {"dev": dev}, dev)

    def test_get_gradient_fn_default_qubit(self):
        """Tests the get_gradient_fn is backprop for best for default qubit2."""
        dev = qml.devices.DefaultQubit()
        gradient_fn, kwargs, new_dev = QNode.get_gradient_fn(dev, "autograd", "best")
        assert gradient_fn == "backprop"
        assert not kwargs
        assert new_dev is dev

    def test_get_gradient_fn_custom_dev_adjoint(self):
        """Test that an error is raised if adjoint is requested for a device that does not support it."""
        with pytest.raises(
            qml.QuantumFunctionError, match=r"Device CustomDevice does not support adjoint"
        ):
            QNode.get_gradient_fn(self.dev, "autograd", "adjoint")

    def test_error_for_backprop_with_custom_device(self):
        """Test that an error is raised when backprop is requested for a device that does not support it."""
        with pytest.raises(
            qml.QuantumFunctionError, match=r"Device CustomDevice does not support backprop"
        ):
            QNode.get_gradient_fn(self.dev, "autograd", "backprop")

    def test_custom_device_that_supports_backprop(self):
        """Test that a custom device and designate that it supports backprop derivatives."""

        # pylint: disable=unused-argument
        class BackpropDevice(qml.devices.Device):
            """A device that says it supports backpropagation."""

            def execute(self, circuits, execution_config=None):
                return 0

            def supports_derivatives(self, execution_config=None, circuit=None) -> bool:
                return execution_config.gradient_method == "backprop"

        dev = BackpropDevice()
        gradient_fn, kwargs, new_dev = QNode.get_gradient_fn(
            dev, interface="autograd", diff_method="backprop"
        )
        assert gradient_fn == "backprop"
        assert not kwargs
        assert new_dev is dev

    def test_custom_device_with_device_derivative(self):
        """Test that a custom device can specify that it supports device derivatives."""

        # pylint: disable=unused-argument
        class DerivativeDevice(qml.devices.Device):
            """A device that says it supports device derivatives."""

            def execute(self, circuits, execution_config=None):
                return 0

            def supports_derivatives(self, execution_config=None, circuit=None) -> bool:
                return execution_config.gradient_method == "device"

        dev = DerivativeDevice()
        gradient_fn, kwargs, new_dev = QNode.get_gradient_fn(dev, "tf", "device")
        assert gradient_fn == "device"
        assert not kwargs
        assert new_dev is dev

    def test_device_with_custom_diff_method_name(self):
        """Test a device that has its own custom diff method."""

        class CustomDeviceWithDiffMethod2(qml.devices.DefaultQubit):
            """A device with a custom derivative named hello."""

            def supports_derivatives(self, execution_config=None, circuit=None):
                return getattr(execution_config, "gradient_method", None) == "hello"

            def _setup_execution_config(self, execution_config=qml.devices.DefaultExecutionConfig):
                if execution_config.gradient_method in {"best", "hello"}:
                    return replace(
                        execution_config, gradient_method="hello", use_device_gradient=True
                    )
                return execution_config

            def compute_derivatives(
                self, circuits, execution_config=qml.devices.DefaultExecutionConfig
            ):
                if self.tracker.active:
                    self.tracker.update(derivative_config=execution_config)
                    self.tracker.record()
                return super().compute_derivatives(circuits, execution_config)

        dev = CustomDeviceWithDiffMethod2()

        @qml.qnode(dev, diff_method="hello")
        def circuit(x):
            qml.RX(x, wires=0)
            return qml.expval(qml.PauliZ(0))

        assert circuit.diff_method == "hello"

        with dev.tracker:
            qml.grad(circuit)(qml.numpy.array(0.5))

        assert dev.tracker.history["derivative_config"][0].gradient_method == "hello"
        assert dev.tracker.history["derivative_batches"] == [1]

    def test_shots_integration(self):
        """Test that shots provided at call time are passed through the workflow."""

        dev = qml.devices.DefaultQubit()

        @qml.qnode(dev, diff_method=None)
        def circuit():
            return qml.sample(wires=(0, 1))

        with pytest.raises(qml.DeviceError, match="not accepted for analytic simulation"):
            circuit()

        results = circuit(shots=10)  # pylint: disable=unexpected-keyword-arg
        assert qml.math.allclose(results, np.zeros((10, 2)))

        results = circuit(shots=20)  # pylint: disable=unexpected-keyword-arg
        assert qml.math.allclose(results, np.zeros((20, 2)))


class TestMCMConfiguration:
    """Tests for MCM configuration arguments"""

    def test_one_shot_error_without_shots(self):
        """Test that an error is raised if mcm_method="one-shot" with no shots"""
        dev = qml.device("default.qubit", wires=3)
        param = np.pi / 4

        @qml.qnode(dev, mcm_method="one-shot")
        def f(x):
            qml.RX(x, 0)
            _ = qml.measure(0)
            return qml.probs(wires=[0, 1])

        with pytest.raises(
            ValueError,
            match="Cannot use the 'one-shot' method for mid-circuit measurements with",
        ):
            f(param)

    def test_invalid_mcm_method_error(self):
        """Test that an error is raised if the requested mcm_method is invalid"""
        shots = 100
        dev = qml.device("default.qubit", wires=3, shots=shots)

        def f(x):
            qml.RX(x, 0)
            _ = qml.measure(0, postselect=1)
            return qml.sample(wires=[0, 1])

        with pytest.raises(ValueError, match="Invalid mid-circuit measurements method 'foo'"):
            _ = qml.QNode(f, dev, mcm_method="foo")

    def test_invalid_postselect_mode_error(self):
        """Test that an error is raised if the requested postselect_mode is invalid"""
        shots = 100
        dev = qml.device("default.qubit", wires=3, shots=shots)

        def f(x):
            qml.RX(x, 0)
            _ = qml.measure(0, postselect=1)
            return qml.sample(wires=[0, 1])

        with pytest.raises(ValueError, match="Invalid postselection mode 'foo'"):
            _ = qml.QNode(f, dev, postselect_mode="foo")

    @pytest.mark.jax
    @pytest.mark.parametrize("diff_method", [None, "best"])
    def test_defer_measurements_with_jit(self, diff_method, mocker, seed):
        """Test that using mcm_method="deferred" defaults to behaviour like
        postselect_mode="fill-shots" when using jax jit."""
        import jax  # pylint: disable=import-outside-toplevel

        shots = 100
        postselect = 1
        param = jax.numpy.array(np.pi / 2)
        spy = mocker.spy(qml.defer_measurements, "_transform")
        spy_one_shot = mocker.spy(qml.dynamic_one_shot, "_transform")

        dev = qml.device("default.qubit", wires=4, shots=shots, seed=jax.random.PRNGKey(seed))

        @qml.qnode(dev, diff_method=diff_method, mcm_method="deferred")
        def f(x):
            qml.RX(x, 0)
            qml.measure(0, postselect=postselect)
            return qml.sample(wires=0)

        f_jit = jax.jit(f)
        res = f(param)
        res_jit = f_jit(param)

        assert spy.call_count > 0
        spy_one_shot.assert_not_called()

        assert len(res) < shots
        assert len(res_jit) == shots
        assert qml.math.allclose(res, postselect)
        assert qml.math.allclose(res_jit, postselect)

    @pytest.mark.jax
    @pytest.mark.parametrize("diff_method", [None, "best"])
    def test_deferred_hw_like_error_with_jit(self, diff_method, seed):
        """Test that an error is raised if attempting to use postselect_mode="hw-like"
        with jax jit with mcm_method="deferred"."""
        import jax  # pylint: disable=import-outside-toplevel

        shots = 100
        postselect = 1
        param = jax.numpy.array(np.pi / 2)

        dev = qml.device("default.qubit", wires=4, shots=shots, seed=jax.random.PRNGKey(seed))

        @qml.qnode(dev, diff_method=diff_method, mcm_method="deferred", postselect_mode="hw-like")
        def f(x):
            qml.RX(x, 0)
            qml.measure(0, postselect=postselect)
            return qml.sample(wires=0)

        f_jit = jax.jit(f)

        # Checking that an error is not raised without jit
        _ = f(param)

        with pytest.raises(
            ValueError, match="Using postselect_mode='hw-like' is not supported with jax-jit."
        ):
            _ = f_jit(param)

    def test_single_branch_statistics_error_without_qjit(self):
        """Test that an error is raised if attempting to use mcm_method="single-branch-statistics
        without qml.qjit"""
        dev = qml.device("default.qubit", wires=1)

        @qml.qnode(dev, mcm_method="single-branch-statistics")
        def circuit(x):
            qml.RX(x, 0)
            qml.measure(0, postselect=1)
            return qml.sample(wires=0)

        param = np.pi / 4
        with pytest.raises(ValueError, match="Cannot use mcm_method='single-branch-statistics'"):
            _ = circuit(param)

    @pytest.mark.parametrize("postselect_mode", [None, "fill-shots", "hw-like"])
    @pytest.mark.parametrize("mcm_method", [None, "one-shot", "deferred"])
    def test_execution_does_not_mutate_config(self, mcm_method, postselect_mode):
        """Test that executing a QNode does not mutate its mid-circuit measurement config options"""
        dev = qml.device("default.qubit", wires=2)

        original_config = qml.devices.MCMConfig(
            postselect_mode=postselect_mode, mcm_method=mcm_method
        )

        @qml.qnode(dev, postselect_mode=postselect_mode, mcm_method=mcm_method)
        def circuit(x, mp):
            qml.RX(x, 0)
            qml.measure(0, postselect=1)
            return mp(qml.PauliZ(0))

        _ = circuit(1.8, qml.expval, shots=10)
        assert circuit.execute_kwargs["mcm_config"] == original_config

        if mcm_method != "one-shot":
            _ = circuit(1.8, qml.expval)
            assert circuit.execute_kwargs["mcm_config"] == original_config

        _ = circuit(1.8, qml.expval, shots=10)
        assert circuit.execute_kwargs["mcm_config"] == original_config


class TestTapeExpansion:
    """Test that tape expansion within the QNode works correctly"""

    @pytest.mark.parametrize(
        "diff_method,grad_on_execution",
        [("parameter-shift", False), ("adjoint", True), ("adjoint", False)],
    )
    def test_device_expansion(self, diff_method, grad_on_execution, mocker):
        """Test expansion of an unsupported operation on the device"""
        dev = qml.device("default.qubit", wires=1)

        # pylint: disable=too-few-public-methods
        class UnsupportedOp(qml.operation.Operation):
            """custom unsupported op."""

            num_wires = 1

            def decomposition(self):
                return [qml.RX(3 * self.data[0], wires=self.wires)]

        @qnode(dev, diff_method=diff_method, grad_on_execution=grad_on_execution)
        def circuit(x):
            UnsupportedOp(x, wires=0)
            return qml.expval(qml.PauliZ(0))

        if diff_method == "adjoint" and grad_on_execution:
            spy = mocker.spy(circuit.device, "execute_and_compute_derivatives")
        else:
            spy = mocker.spy(circuit.device, "execute")

        x = pnp.array(0.5)
        circuit(x)

        tape = spy.call_args[0][0][0]
        assert len(tape.operations) == 1
        assert tape.operations[0].name == "RX"
        assert np.allclose(tape.operations[0].parameters, 3 * x)

    @pytest.mark.autograd
    def test_no_gradient_expansion(self):
        """Test that an unsupported operation with defined gradient recipe is
        not expanded"""
        dev = qml.device("default.qubit", wires=1)

        # pylint: disable=too-few-public-methods
        class UnsupportedOp(qml.operation.Operation):
            """custom unsupported op."""

            num_wires = 1

            grad_method = "A"
            grad_recipe = ([[3 / 2, 1, np.pi / 6], [-3 / 2, 1, -np.pi / 6]],)

            def decomposition(self):
                return [qml.RX(3 * self.data[0], wires=self.wires)]

        @qnode(dev, interface="autograd", diff_method="parameter-shift", max_diff=2)
        def circuit(x):
            UnsupportedOp(x, wires=0)
            return qml.expval(qml.PauliZ(0))

        x = pnp.array(0.5, requires_grad=True)
        qml.grad(circuit)(x)

        # check second derivative
        assert np.allclose(qml.grad(qml.grad(circuit))(x), -9 * np.cos(3 * x))

    @pytest.mark.autograd
    def test_gradient_expansion(self, mocker):
        """Test that a *supported* operation with no gradient recipe is
        expanded when applying the gradient transform, but not for execution."""
        dev = qml.device("default.qubit", wires=1)

        # pylint: disable=too-few-public-methods
        class PhaseShift(qml.PhaseShift):
            """custom phase shift."""

            grad_method = None

            def decomposition(self):
                return [qml.RY(3 * self.data[0], wires=self.wires)]

        @qnode(dev, diff_method="parameter-shift", max_diff=2)
        def circuit(x):
            qml.Hadamard(wires=0)
            PhaseShift(x, wires=0)
            return qml.expval(qml.PauliX(0))

        x = pnp.array(0.5, requires_grad=True)
        circuit(x)

        res = qml.grad(circuit)(x)

        assert np.allclose(res, -3 * np.sin(3 * x))

        # test second order derivatives
        res = qml.grad(qml.grad(circuit))(x)
        assert np.allclose(res, -9 * np.cos(3 * x))

    def test_hamiltonian_expansion_analytic(self):
        """Test result if there are non-commuting groups and the number of shots is None"""
        dev = qml.device("default.qubit", wires=3, shots=None)

        obs = [qml.PauliX(0), qml.PauliX(0) @ qml.PauliZ(1), qml.PauliZ(0) @ qml.PauliZ(1)]
        c = np.array([-0.6543, 0.24, 0.54])
        H = qml.Hamiltonian(c, obs)
        H.compute_grouping()

        assert len(H.grouping_indices) == 2

        @qnode(dev)
        def circuit():
            return qml.expval(H)

        res = circuit()
        assert np.allclose(res, c[2], atol=0.1)


def test_resets_after_execution_error():
    """Test that the interface is reset to ``"auto"`` if an error occurs during execution."""

    # pylint: disable=too-few-public-methods
    class BadOp(qml.operation.Operator):
        """An operator that will cause an error during execution."""

    @qml.qnode(qml.device("default.qubit"))
    def circuit(x):
        BadOp(x, wires=0)
        return qml.state()

    with pytest.raises(qml.DeviceError):
        circuit(qml.numpy.array(0.1))

    assert circuit.interface == "auto"


def test_prune_dynamic_transform():
    """Tests that the helper function prune dynamic transform works."""

    program1 = qml.transforms.core.TransformProgram(
        [
            qml.transforms.dynamic_one_shot,
            qml.transforms.split_non_commuting,
            qml.transforms.dynamic_one_shot,
        ]
    )
    program2 = qml.transforms.core.TransformProgram(
        [
            qml.transforms.dynamic_one_shot,
            qml.transforms.split_non_commuting,
        ]
    )

    _prune_dynamic_transform(program1, program2)
    assert len(program1) == 1
    assert len(program2) == 2


def test_prune_dynamic_transform_with_mcm():
    """Tests that the helper function prune dynamic transform works with mcm"""

    program1 = qml.transforms.core.TransformProgram(
        [
            qml.transforms.dynamic_one_shot,
            qml.transforms.split_non_commuting,
            qml.devices.preprocess.mid_circuit_measurements,
        ]
    )
    program2 = qml.transforms.core.TransformProgram(
        [
            qml.transforms.dynamic_one_shot,
            qml.transforms.split_non_commuting,
        ]
    )

    _prune_dynamic_transform(program1, program2)
    assert len(program1) == 2
    assert qml.devices.preprocess.mid_circuit_measurements in program1
    assert len(program2) == 1<|MERGE_RESOLUTION|>--- conflicted
+++ resolved
@@ -240,33 +240,6 @@
             res2 = QNode.get_best_method(dev2, None, tape=tape)
             assert res2 == (qml.gradients.param_shift, {}, dev2)
 
-<<<<<<< HEAD
-=======
-    # pylint: disable=protected-access
-    @pytest.mark.xfail(
-        reason="qml.Device will always work with 'parameter-shift' and never falls back on 'finite-diff'"
-    )
-    def test_best_method_is_finite_diff(self, monkeypatch):
-        """Test that the method for determining the best diff method
-        for a given device and interface returns finite differences"""
-        dev = qml.device("default.qubit", wires=1)
-        monkeypatch.setitem(dev._capabilities, "passthru_interface", "some_interface")
-        monkeypatch.setitem(dev._capabilities, "provides_jacobian", False)
-
-        def capabilities(cls):
-            capabilities = cls._capabilities
-            capabilities.update(model="None")
-            return capabilities
-
-        # finite differences is the fallback when we know nothing about the device
-        monkeypatch.setattr(qml.devices.DefaultMixed, "capabilities", capabilities)
-        with pytest.warns(
-            qml.PennyLaneDeprecationWarning, match=r"QNode.get_best_method is deprecated"
-        ):
-            res = QNode.get_best_method(dev, "another_interface")
-            assert res == (qml.gradients.finite_diff, {}, dev)
-
->>>>>>> eefe6efa
     # pylint: disable=protected-access, too-many-statements
     def test_diff_method(self):
         """Test that a user-supplied diff method correctly returns the right
