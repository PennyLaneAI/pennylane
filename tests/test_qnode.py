--- conflicted
+++ resolved
@@ -1705,10 +1705,6 @@
             PhaseShift(x, wires=0)
             return qml.expval(qml.PauliX(0))
 
-<<<<<<< HEAD
-=======
-        spy = mocker.spy(circuit.device, "execute")
->>>>>>> 2086ce8c
         x = pnp.array(0.5, requires_grad=True)
         circuit(x)
 
