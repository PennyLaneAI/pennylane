# Copyright 2018-2021 Xanadu Quantum Technologies Inc.

# Licensed under the Apache License, Version 2.0 (the "License");
# you may not use this file except in compliance with the License.
# You may obtain a copy of the License at

#     http://www.apache.org/licenses/LICENSE-2.0

# Unless required by applicable law or agreed to in writing, software
# distributed under the License is distributed on an "AS IS" BASIS,
# WITHOUT WARRANTIES OR CONDITIONS OF ANY KIND, either express or implied.
# See the License for the specific language governing permissions and
# limitations under the License.
"""Unit tests for the QNode"""
# pylint: disable=import-outside-toplevel, protected-access, no-member
import warnings
import copy

from functools import partial
from typing import Callable, Tuple

import numpy as np
import pytest
from scipy.sparse import csr_matrix


import pennylane as qml
from pennylane import QNode
from pennylane.devices import experimental
from pennylane import numpy as pnp
from pennylane import qnode
from pennylane.tape import QuantumScript
from pennylane.resource import Resources


def dummyfunc():
    """dummy func."""
    return None


# pylint: disable=too-many-public-methods
class TestValidation:
    """Tests for QNode creation and validation"""

    def test_invalid_interface(self):
        """Test that an exception is raised for an invalid interface"""
        dev = qml.devices.DefaultQubit(wires=1)
        test_interface = "something"
        expected_error = rf"Unknown interface {test_interface}\. Interface must be one of"

        with pytest.raises(qml.QuantumFunctionError, match=expected_error):
            QNode(dummyfunc, dev, interface="something")

    def test_changing_invalid_interface(self):
        """Test that an exception is raised for an invalid interface
        on a pre-existing QNode"""
        dev = qml.devices.DefaultQubit(wires=1)
        test_interface = "something"

        @qnode(dev)
        def circuit(x):
            """a circuit."""
            qml.RX(x, wires=0)
            return qml.probs(wires=0)

        expected_error = rf"Unknown interface {test_interface}\. Interface must be one of"

        with pytest.raises(qml.QuantumFunctionError, match=expected_error):
            circuit.interface = test_interface

    @pytest.mark.torch
    def test_valid_interface(self):
        """Test that changing to a valid interface works as expected, and the
        diff method is updated as required."""

        dev = qml.devices.DefaultQubit(wires=1)

        @qnode(dev, interface="autograd", diff_method="best")
        def circuit(x):
            qml.RX(x, wires=0)
            return qml.probs(wires=0)

        assert circuit.device.short_name == "default.qubit.autograd"
        assert circuit.gradient_fn == "backprop"

        circuit.interface = "torch"
        assert circuit.device.short_name == "default.qubit.torch"
        assert circuit.gradient_fn == "backprop"

    def test_invalid_device(self):
        """Test that an exception is raised for an invalid device"""
        with pytest.raises(qml.QuantumFunctionError, match="Invalid device"):
            QNode(dummyfunc, None)

    # pylint: disable=protected-access
    def test_validate_device_method(self, monkeypatch):
        """Test that the method for validating the device diff method
        tape works as expected"""
        dev = qml.devices.DefaultQubit(wires=1)

        with pytest.raises(
            qml.QuantumFunctionError,
            match="does not provide a native method for computing the jacobian",
        ):
            QNode._validate_device_method(dev)

        monkeypatch.setitem(dev._capabilities, "provides_jacobian", True)
        method, diff_options, device = QNode._validate_device_method(dev)

        assert method == "device"
        assert device is dev

        assert not diff_options

    # pylint: disable=protected-access
    def test_validate_backprop_method_invalid_device(self):
        """Test that the method for validating the backprop diff method
        tape raises an exception if the device does not support backprop."""
        dev = qml.device("default.gaussian", wires=1)

        with pytest.raises(qml.QuantumFunctionError, match="does not support native computations"):
            QNode._validate_backprop_method(dev, None)

    # pylint: disable=protected-access
    def test_validate_backprop_method_invalid_interface(self, monkeypatch):
        """Test that the method for validating the backprop diff method
        tape raises an exception if the wrong interface is provided"""
        dev = qml.devices.DefaultQubit(wires=1)
        test_interface = "something"

        monkeypatch.setitem(dev._capabilities, "passthru_interface", test_interface)

        with pytest.raises(qml.QuantumFunctionError, match=f"when using the {test_interface}"):
            QNode._validate_backprop_method(dev, None)

    # pylint: disable=protected-access
    def test_validate_backprop_method(self, monkeypatch):
        """Test that the method for validating the backprop diff method
        tape works as expected"""
        dev = qml.devices.DefaultQubit(wires=1)
        test_interface = "something"
        monkeypatch.setitem(dev._capabilities, "passthru_interface", test_interface)

        method, diff_options, device = QNode._validate_backprop_method(dev, "something")

        assert method == "backprop"
        assert device is dev
        assert not diff_options

    # pylint: disable=protected-access
    @pytest.mark.all_interfaces
    @pytest.mark.parametrize("accepted_name, official_name", qml.interfaces.INTERFACE_MAP.items())
    def test_validate_backprop_method_all_interface_names(self, accepted_name, official_name):
        """Test that backprop devices are mapped for all possible interface names."""
        if accepted_name in {None, "auto", "scipy"}:
            pytest.skip("None is not a backprop interface.")

        dev = qml.devices.DefaultQubit(wires=1)

        diff_method, _, new_dev = QNode._validate_backprop_method(dev, accepted_name)

        assert diff_method == "backprop"
        assert new_dev.capabilities().get("passthru_interface") == official_name

    # pylint: disable=protected-access
    def test_validate_backprop_child_method(self, monkeypatch):
        """Test that the method for validating the backprop diff method
        tape works as expected if a child device supports backprop"""
        dev = qml.devices.DefaultQubit(wires=1)
        test_interface = "something"

        orig_capabilities = dev.capabilities().copy()
        orig_capabilities["passthru_devices"] = {test_interface: "default.gaussian"}
        monkeypatch.setattr(dev, "capabilities", lambda: orig_capabilities)

        method, diff_options, device = QNode._validate_backprop_method(dev, test_interface)

        assert method == "backprop"
        assert isinstance(device, qml.devices.DefaultGaussian)
        assert not diff_options

    # pylint: disable=protected-access
    def test_validate_backprop_child_method_wrong_interface(self, monkeypatch):
        """Test that the method for validating the backprop diff method
        tape raises an error if a child device supports backprop but using a different interface"""
        dev = qml.devices.DefaultQubit(wires=1)
        test_interface = "something"

        orig_capabilities = dev.capabilities().copy()
        orig_capabilities["passthru_devices"] = {test_interface: "default.gaussian"}
        monkeypatch.setattr(dev, "capabilities", lambda: orig_capabilities)

        with pytest.raises(
            qml.QuantumFunctionError, match=r"when using the \['something'\] interface"
        ):
            QNode._validate_backprop_method(dev, "another_interface")

    # pylint: disable=protected-access
    @pytest.mark.autograd
    @pytest.mark.parametrize("device_string", ("default.qubit", "default.qubit.autograd"))
    def test_validate_backprop_finite_shots(self, device_string):
        """Test that a device with finite shots cannot be used with backpropagation."""
        dev = qml.device(device_string, wires=1, shots=100)

        with pytest.raises(qml.QuantumFunctionError, match=r"Backpropagation is only supported"):
            QNode._validate_backprop_method(dev, "autograd")

    # pylint: disable=protected-access
    @pytest.mark.autograd
    def test_parameter_shift_qubit_device(self):
        """Test that the _validate_parameter_shift method
        returns the correct gradient transform for qubit devices."""
        dev = qml.devices.DefaultQubit(wires=1)
        gradient_fn = QNode._validate_parameter_shift(dev)
        assert gradient_fn[0] is qml.gradients.param_shift

    # pylint: disable=protected-access
    @pytest.mark.autograd
    def test_parameter_shift_cv_device(self):
        """Test that the _validate_parameter_shift method
        returns the correct gradient transform for cv devices."""
        dev = qml.device("default.gaussian", wires=1)
        gradient_fn = QNode._validate_parameter_shift(dev)
        assert gradient_fn[0] is qml.gradients.param_shift_cv
        assert gradient_fn[1] == {"dev": dev}

    # pylint: disable=protected-access
    @pytest.mark.autograd
    def test_parameter_shift_qutrit_device(self):
        """Test that the _validate_parameter_shift method
        returns the correct gradient transform for qutrit devices."""
        dev = qml.device("default.qutrit", wires=1)
        gradient_fn = QNode._validate_parameter_shift(dev)
        assert gradient_fn[0] is qml.gradients.param_shift

    # pylint: disable=protected-access
    def test_parameter_shift_tape_unknown_model(self, monkeypatch):
        """Test that an unknown model raises an exception"""

        def capabilities(cls):
            capabilities = cls._capabilities
            capabilities.update(model="None")
            return capabilities

        monkeypatch.setattr(qml.devices.DefaultQubit, "capabilities", capabilities)
        dev = qml.devices.DefaultQubit(wires=1)

        with pytest.raises(
            qml.QuantumFunctionError, match="does not support the parameter-shift rule"
        ):
            QNode._validate_parameter_shift(dev)

    # pylint: disable=protected-access
    @pytest.mark.autograd
    def test_best_method_is_device(self, monkeypatch):
        """Test that the method for determining the best diff method
        for a given device and interface returns the device"""
        dev = qml.devices.DefaultQubit(wires=1)
        monkeypatch.setitem(dev._capabilities, "passthru_interface", "some_interface")
        monkeypatch.setitem(dev._capabilities, "provides_jacobian", True)

        # basic check if the device provides a Jacobian
        res = QNode.get_best_method(dev, "another_interface")
        assert res == ("device", {}, dev)

        # device is returned even if backpropagation is possible
        res = QNode.get_best_method(dev, "some_interface")
        assert res == ("device", {}, dev)

    # pylint: disable=protected-access
    def test_best_method_is_backprop(self, monkeypatch):
        """Test that the method for determining the best diff method
        for a given device and interface returns backpropagation"""
        dev = qml.devices.DefaultQubit(wires=1)
        monkeypatch.setitem(dev._capabilities, "passthru_interface", "some_interface")
        monkeypatch.setitem(dev._capabilities, "provides_jacobian", False)

        # backprop is returned when the interfaces match and Jacobian is not provided
        res = QNode.get_best_method(dev, "some_interface")
        assert res == ("backprop", {}, dev)

    # pylint: disable=protected-access
    def test_best_method_is_param_shift(self, monkeypatch):
        """Test that the method for determining the best diff method
        for a given device and interface returns the parameter shift rule"""
        dev = qml.devices.DefaultQubit(wires=1)
        monkeypatch.setitem(dev._capabilities, "passthru_interface", "some_interface")
        monkeypatch.setitem(dev._capabilities, "provides_jacobian", False)

        # parameter shift is returned when Jacobian is not provided and
        # the backprop interfaces do not match
        res = QNode.get_best_method(dev, "another_interface")
        assert res == (qml.gradients.param_shift, {}, dev)

    # pylint: disable=protected-access
    def test_best_method_is_finite_diff(self, monkeypatch):
        """Test that the method for determining the best diff method
        for a given device and interface returns finite differences"""
        dev = qml.devices.DefaultQubit(wires=1)
        monkeypatch.setitem(dev._capabilities, "passthru_interface", "some_interface")
        monkeypatch.setitem(dev._capabilities, "provides_jacobian", False)

        def capabilities(cls):
            capabilities = cls._capabilities
            capabilities.update(model="None")
            return capabilities

        # finite differences is the fallback when we know nothing about the device
        monkeypatch.setattr(qml.devices.DefaultQubit, "capabilities", capabilities)
        res = QNode.get_best_method(dev, "another_interface")
        assert res == (qml.gradients.finite_diff, {}, dev)

    # pylint: disable=protected-access
    def test_best_method_str_is_device(self, monkeypatch):
        """Test that the method for determining the best diff method string
        for a given device and interface returns 'device'"""
        dev = qml.devices.DefaultQubit(wires=1)
        monkeypatch.setitem(dev._capabilities, "passthru_interface", "some_interface")
        monkeypatch.setitem(dev._capabilities, "provides_jacobian", True)

        # basic check if the device provides a Jacobian
        res = QNode.best_method_str(dev, "another_interface")
        assert res == "device"

        # device is returned even if backpropagation is possible
        res = QNode.best_method_str(dev, "some_interface")
        assert res == "device"

    # pylint: disable=protected-access
    def test_best_method_str_is_backprop(self, monkeypatch):
        """Test that the method for determining the best diff method string
        for a given device and interface returns 'backprop'"""
        dev = qml.devices.DefaultQubit(wires=1)
        monkeypatch.setitem(dev._capabilities, "passthru_interface", "some_interface")
        monkeypatch.setitem(dev._capabilities, "provides_jacobian", False)

        # backprop is returned when the interfaces match and Jacobian is not provided
        res = QNode.best_method_str(dev, "some_interface")
        assert res == "backprop"

    # pylint: disable=protected-access
    def test_best_method_str_is_param_shift(self, monkeypatch):
        """Test that the method for determining the best diff method string
        for a given device and interface returns 'parameter-shift'"""
        dev = qml.devices.DefaultQubit(wires=1)
        monkeypatch.setitem(dev._capabilities, "passthru_interface", "some_interface")
        monkeypatch.setitem(dev._capabilities, "provides_jacobian", False)

        # parameter shift is returned when Jacobian is not provided and
        # the backprop interfaces do not match
        res = QNode.best_method_str(dev, "another_interface")
        assert res == "parameter-shift"

    # pylint: disable=protected-access
    def test_best_method_str_is_finite_diff(self, monkeypatch):
        """Test that the method for determining the best diff method string
        for a given device and interface returns 'finite-diff'"""
        dev = qml.devices.DefaultQubit(wires=1)
        monkeypatch.setitem(dev._capabilities, "passthru_interface", "some_interface")
        monkeypatch.setitem(dev._capabilities, "provides_jacobian", False)

        def capabilities(cls):
            capabilities = cls._capabilities
            capabilities.update(model="None")
            return capabilities

        # finite differences is the fallback when we know nothing about the device
        monkeypatch.setattr(qml.devices.DefaultQubit, "capabilities", capabilities)
        res = QNode.best_method_str(dev, "another_interface")
        assert res == "finite-diff"

    # pylint: disable=protected-access
    def test_diff_method(self, mocker):
        """Test that a user-supplied diff method correctly returns the right
        diff method."""
        dev = qml.devices.DefaultQubit(wires=1)

        mock_best = mocker.patch("pennylane.QNode.get_best_method")
        mock_best.return_value = ("best", {}, dev)

        mock_backprop = mocker.patch("pennylane.QNode._validate_backprop_method")
        mock_backprop.return_value = ("backprop", {}, dev)

        mock_device = mocker.patch("pennylane.QNode._validate_device_method")
        mock_device.return_value = ("device", {}, dev)

        qn = QNode(dummyfunc, dev, diff_method="best")
        assert qn.diff_method == "best"
        assert qn.gradient_fn is None

        qn = QNode(dummyfunc, dev, interface="autograd", diff_method="best")
        assert qn.diff_method == "best"
        assert qn.gradient_fn == "best"

        qn = QNode(dummyfunc, dev, diff_method="backprop")
        assert qn.diff_method == "backprop"
        assert qn.gradient_fn is None

        qn = QNode(dummyfunc, dev, interface="autograd", diff_method="backprop")
        assert qn.diff_method == "backprop"
        assert qn.gradient_fn == "backprop"
        mock_backprop.assert_called_once()

        qn = QNode(dummyfunc, dev, diff_method="device")
        assert qn.diff_method == "device"
        assert qn.gradient_fn == "device"

        qn = QNode(dummyfunc, dev, interface="autograd", diff_method="device")
        assert qn.diff_method == "device"
        assert qn.gradient_fn == "device"

        qn = QNode(dummyfunc, dev, diff_method="finite-diff")
        assert qn.diff_method == "finite-diff"
        assert qn.gradient_fn is qml.gradients.finite_diff

        qn = QNode(dummyfunc, dev, interface="autograd", diff_method="finite-diff")
        assert qn.diff_method == "finite-diff"
        assert qn.gradient_fn is qml.gradients.finite_diff

        qn = QNode(dummyfunc, dev, diff_method="spsa")
        assert qn.diff_method == "spsa"
        assert qn.gradient_fn is qml.gradients.spsa_grad

        qn = QNode(dummyfunc, dev, interface="autograd", diff_method="hadamard")
        assert qn.diff_method == "hadamard"
        assert qn.gradient_fn is qml.gradients.hadamard_grad

        qn = QNode(dummyfunc, dev, diff_method="parameter-shift")
        assert qn.diff_method == "parameter-shift"
        assert qn.gradient_fn is qml.gradients.param_shift

        qn = QNode(dummyfunc, dev, interface="autograd", diff_method="parameter-shift")
        assert qn.diff_method == "parameter-shift"
        assert qn.gradient_fn is qml.gradients.param_shift
        # check that get_best_method was only ever called once
        mock_best.assert_called_once()

    @pytest.mark.autograd
    def test_gradient_transform(self, mocker):
        """Test passing a gradient transform directly to a QNode"""
        dev = qml.devices.DefaultQubit(wires=1)
        spy = mocker.spy(qml.gradients.finite_difference, "finite_diff_coeffs")

        @qnode(dev, diff_method=qml.gradients.finite_diff)
        def circuit(x):
            qml.RX(x, wires=0)
            return qml.expval(qml.PauliZ(0))

        qml.grad(circuit)(pnp.array(0.5, requires_grad=True))
        assert circuit.gradient_fn is qml.gradients.finite_diff
        spy.assert_called()

    def test_unknown_diff_method_string(self):
        """Test that an exception is raised for an unknown differentiation method string"""
        dev = qml.devices.DefaultQubit(wires=1)

        with pytest.raises(
            qml.QuantumFunctionError, match="Differentiation method hello not recognized"
        ):
            QNode(dummyfunc, dev, interface="autograd", diff_method="hello")

    def test_unknown_diff_method_type(self):
        """Test that an exception is raised for an unknown differentiation method type"""
        dev = qml.devices.DefaultQubit(wires=1)

        with pytest.raises(
            qml.QuantumFunctionError,
            match="Differentiation method 5 must be a gradient transform or a string",
        ):
            QNode(dummyfunc, dev, interface="autograd", diff_method=5)

    def test_validate_adjoint_invalid_device(self):
        """Test if a ValueError is raised when an invalid device is provided to
        _validate_adjoint_method"""

        dev = qml.device("default.gaussian", wires=1)

        with pytest.raises(ValueError, match="The default.gaussian device does not"):
            QNode._validate_adjoint_method(dev)

    def test_validate_adjoint_finite_shots(self):
        """Test that a UserWarning is raised when device has finite shots"""

        dev = qml.devices.DefaultQubit(wires=1, shots=1)

        with pytest.warns(
            UserWarning, match="Requested adjoint differentiation to be computed with finite shots."
        ):
            QNode._validate_adjoint_method(dev)

    def test_adjoint_finite_shots(self):
        """Tests that UserWarning is raised with the adjoint differentiation method
        on QNode construction when the device has finite shots
        """

        dev = qml.devices.DefaultQubit(wires=1, shots=1)

        @qnode(dev, diff_method="adjoint")
        def circ():
            return qml.expval(qml.PauliZ(0))

        with pytest.warns(
            UserWarning, match="Requested adjoint differentiation to be computed with finite shots."
        ):
            circ()

    @pytest.mark.autograd
    def test_sparse_diffmethod_error(self):
        """Test that an error is raised when the observable is SparseHamiltonian and the
        differentiation method is not parameter-shift."""
        dev = qml.devices.DefaultQubit(wires=2, shots=None)

        @qnode(dev, diff_method="backprop")
        def circuit(param):
            qml.RX(param, wires=0)
            return qml.expval(qml.SparseHamiltonian(csr_matrix(np.eye(4)), [0, 1]))

        with pytest.raises(
            qml.QuantumFunctionError,
            match="SparseHamiltonian observable must be"
            " used with the parameter-shift differentiation method",
        ):
            qml.grad(circuit, argnum=0)([0.5])

    def test_qnode_print(self):
        """Test that printing a QNode object yields the right information."""
        dev = qml.devices.DefaultQubit(wires=1)

        def func(x):
            qml.RX(x, wires=0)
            return qml.expval(qml.PauliZ(0))

        qn = QNode(func, dev)

        assert (
            repr(qn)
            == "<QNode: wires=1, device='default.qubit', interface='auto', diff_method='best'>"
        )

        qn = QNode(func, dev, interface="autograd")

        assert (
            repr(qn)
            == "<QNode: wires=1, device='default.qubit.autograd', interface='autograd', diff_method='best'>"
        )

    @pytest.mark.autograd
    def test_diff_method_none(self, tol):
        """Test that diff_method=None creates a QNode with no interface, and no
        device swapping."""
        dev = qml.devices.DefaultQubit(wires=1)

        @qnode(dev, diff_method=None)
        def circuit(x):
            qml.RX(x, wires=0)
            return qml.expval(qml.PauliZ(0))

        assert circuit.interface is None
        assert circuit.gradient_fn is None
        assert circuit.device is dev

        # QNode can still be executed
        assert np.allclose(circuit(0.5), np.cos(0.5), atol=tol, rtol=0)

        with pytest.warns(UserWarning, match="Attempted to differentiate a function with no"):
            grad = qml.grad(circuit)(0.5)

        assert np.allclose(grad, 0)

    # pylint: disable=unused-variable
    def test_unrecognized_kwargs_raise_warning(self):
        """Test that passing gradient_kwargs not included in qml.gradients.SUPPORTED_GRADIENT_KWARGS raises warning"""
        dev = qml.devices.DefaultQubit(wires=2)

        with warnings.catch_warnings(record=True) as w:

            @qml.qnode(dev, random_kwarg=qml.gradients.finite_diff)
            def circuit(params):
                qml.RX(params[0], wires=0)
                return qml.expval(qml.PauliZ(0)), qml.var(qml.PauliZ(0))

            assert len(w) == 1
            assert "not included in the list of standard qnode gradient kwargs" in str(w[0].message)

    # pylint: disable=unused-variable
    def test_incorrect_diff_method_kwargs_raise_warning(self):
        """Tests that using one of the incorrect kwargs previously used in some examples in PennyLane
        (grad_method, gradient_fn) to set the qnode diff_method raises a warning"""
        dev = qml.devices.DefaultQubit(wires=2)

        with warnings.catch_warnings(record=True) as w:

            @qml.qnode(dev, grad_method=qml.gradients.finite_diff)
            def circuit0(params):
                qml.RX(params[0], wires=0)
                return qml.expval(qml.PauliZ(0)), qml.var(qml.PauliZ(0))

            @qml.qnode(dev, gradient_fn=qml.gradients.finite_diff)
            def circuit2(params):
                qml.RX(params[0], wires=0)
                return qml.expval(qml.PauliZ(0)), qml.var(qml.PauliZ(0))

        assert len(w) == 2
        assert "Use diff_method instead" in str(w[0].message)
        assert "Use diff_method instead" in str(w[1].message)

    def test_auto_interface_tracker_device_switched(self):
        """Test that checks that the tracker is switched to the new device."""
        dev = qml.devices.DefaultQubit(wires=1)

        @qml.qnode(dev)
        def circuit(params):
            qml.RX(params, wires=0)
            return qml.expval(qml.PauliZ(0))

        with qml.Tracker(dev) as tracker:
            circuit(qml.numpy.array(0.1, requires_grad=True))

        assert tracker.totals == {"executions": 1, "batches": 1, "batch_len": 1}
        assert np.allclose(tracker.history.pop("results")[0], 0.99500417)
        assert tracker.history == {
            "executions": [1],
            "shots": [None],
            "batches": [1],
            "batch_len": [1],
            "resources": [Resources(1, 1, {"RX": 1}, {1: 1}, 1)],
        }

    def test_autograd_interface_device_switched_no_warnings(self):
        """Test that checks that no warning is raised for device switch when you define an interface."""
        dev = qml.devices.DefaultQubit(wires=1)

        @qml.qnode(dev, interface="autograd")
        def circuit(params):
            qml.RX(params, wires=0)
            return qml.expval(qml.PauliZ(0))

        with warnings.catch_warnings(record=True) as record:
            circuit(qml.numpy.array(0.1, requires_grad=True))

        assert len(record) == 0

    def test_not_giving_mode_kwarg_does_not_raise_warning(self):
        """Test that not providing a value for mode does not raise a warning."""
        with warnings.catch_warnings(record=True) as record:
            _ = qml.QNode(lambda f: f, qml.devices.DefaultQubit(wires=1))

        assert len(record) == 0

    def test_giving_mode_kwarg_raises_warning(self):
        """Test that providing a value for mode raises a warning."""
        with pytest.warns(UserWarning, match="The `mode` keyword argument is deprecated"):
            _ = qml.QNode(lambda f: f, qml.devices.DefaultQubit(wires=1), mode="best")

    def test_giving_mode_kwarg_raises_warning_old_return(self):
        """Test that providing a value for mode raises a custom warning with disable_return."""
        qml.disable_return()
        with pytest.warns(
            UserWarning, match="In the new return system, you should set the `grad_on_execution`"
        ):
            _ = qml.QNode(lambda f: f, qml.devices.DefaultQubit(wires=1), mode="best")
        qml.enable_return()


class TestTapeConstruction:
    """Tests for the tape construction"""

    def test_basic_tape_construction(self, tol):
        """Test that a quantum tape is properly constructed"""
        dev = qml.devices.DefaultQubit(wires=2)

        def func(x, y):
            qml.RX(x, wires=0)
            qml.RY(y, wires=1)
            qml.CNOT(wires=[0, 1])
            return qml.expval(qml.PauliZ(0))

        qn = QNode(func, dev)

        x = pnp.array(0.12, requires_grad=True)
        y = pnp.array(0.54, requires_grad=True)

        res = qn(x, y)

        assert isinstance(qn.qtape, QuantumScript)
        assert len(qn.qtape.operations) == 3
        assert len(qn.qtape.observables) == 1
        assert qn.qtape.num_params == 2
        assert qn.qtape.shots.total_shots is None

        expected = qml.execute([qn.tape], dev, None)
        assert np.allclose(res, expected, atol=tol, rtol=0)

        # when called, a new quantum tape is constructed
        old_tape = qn.qtape
        res2 = qn(x, y)

        assert np.allclose(res, res2, atol=tol, rtol=0)
        assert qn.qtape is not old_tape

    def test_jacobian(self):
        """Test the jacobian computation"""
        dev = qml.devices.DefaultQubit(wires=2)

        def func(x, y):
            qml.RX(x, wires=0)
            qml.RY(y, wires=1)
            qml.CNOT(wires=[0, 1])
            return qml.probs(wires=0), qml.probs(wires=1)

        qn = QNode(
            func, dev, interface="autograd", diff_method="finite-diff", h=1e-8, approx_order=2
        )
        assert qn.gradient_kwargs["h"] == 1e-8
        assert qn.gradient_kwargs["approx_order"] == 2

        jac = qn.gradient_fn(qn)(
            pnp.array(0.45, requires_grad=True), pnp.array(0.1, requires_grad=True)
        )
        assert isinstance(jac, tuple) and len(jac) == 2
        assert len(jac[0]) == 2
        assert len(jac[1]) == 2

    def test_returning_non_measurements(self):
        """Test that an exception is raised if a non-measurement
        is returned from the QNode."""
        dev = qml.devices.DefaultQubit(wires=2)

        def func0(x, y):
            qml.RX(x, wires=0)
            qml.RY(y, wires=1)
            qml.CNOT(wires=[0, 1])
            return 5

        qn = QNode(func0, dev)

        with pytest.raises(
            qml.QuantumFunctionError, match="must return either a single measurement"
        ):
            qn(5, 1)

        def func2(x, y):
            qml.RX(x, wires=0)
            qml.RY(y, wires=1)
            qml.CNOT(wires=[0, 1])
            return qml.expval(qml.PauliZ(0)), 5

        qn = QNode(func2, dev)

        with pytest.raises(
            qml.QuantumFunctionError, match="must return either a single measurement"
        ):
            qn(5, 1)

        def func3(x, y):
            qml.RX(x, wires=0)
            qml.RY(y, wires=1)
            qml.CNOT(wires=[0, 1])
            return []

        qn = QNode(func3, dev)

        with pytest.raises(
            qml.QuantumFunctionError, match="must return either a single measurement"
        ):
            qn(5, 1)

    def test_inconsistent_measurement_order(self):
        """Test that an exception is raised if measurements are returned in an
        order different to how they were queued on the tape"""
        dev = qml.devices.DefaultQubit(wires=2)

        def func(x, y):
            qml.RX(x, wires=0)
            qml.RY(y, wires=1)
            qml.CNOT(wires=[0, 1])
            m = qml.expval(qml.PauliZ(0))
            return qml.expval(qml.PauliX(1)), m

        qn = QNode(func, dev)

        with pytest.raises(
            qml.QuantumFunctionError,
            match="measurements must be returned in the order they are measured",
        ):
            qn(5, 1)

    def test_consistent_measurement_order(self):
        """Test evaluation proceeds as expected if measurements are returned in the
        same order to how they were queued on the tape"""
        dev = qml.devices.DefaultQubit(wires=2)

        contents = []

        def func(x, y):
            op1 = qml.RX(x, wires=0)
            op2 = qml.RY(y, wires=1)
            op3 = qml.CNOT(wires=[0, 1])
            m1 = qml.expval(qml.PauliZ(0))
            m2 = qml.expval(qml.PauliX(1))
            contents.append(op1)
            contents.append(op2)
            contents.append(op3)
            contents.append(m1)
            contents.append(m2)
            return [m1, m2]

        qn = QNode(func, dev)
        qn(5, 1)  # evaluate the QNode
        assert qn.qtape.operations == contents[0:3]
        assert qn.qtape.measurements == contents[3:]

    def test_operator_all_wires(self, monkeypatch, tol):
        """Test that an operator that must act on all wires
        does, or raises an error."""
        monkeypatch.setattr(qml.RX, "num_wires", qml.operation.AllWires)

        def circuit(x):
            qml.RX(x, wires=0)
            return qml.expval(qml.PauliZ(0))

        dev = qml.devices.DefaultQubit(wires=2)
        qn = QNode(circuit, dev)

        with pytest.raises(qml.QuantumFunctionError, match="Operator RX must act on all wires"):
            qn(0.5)

        dev = qml.devices.DefaultQubit(wires=1)
        qn = QNode(circuit, dev)
        assert np.allclose(qn(0.5), np.cos(0.5), atol=tol, rtol=0)

    @pytest.mark.jax
    def test_jit_counts_raises_error(self):
        """Test that returning counts in a quantum function with trainable parameters while
        jitting raises an error."""
        import jax

        dev = qml.devices.DefaultQubit(wires=2, shots=5)

        def circuit1(param):
            qml.Hadamard(0)
            qml.RX(param, wires=1)
            qml.CNOT([1, 0])
            return qml.counts()

        qn = qml.QNode(circuit1, dev)
        jitted_qnode1 = jax.jit(qn)

        with pytest.raises(
            qml.QuantumFunctionError, match="Can't JIT a quantum function that returns counts."
        ):
            jitted_qnode1(0.123)

        # Test with qnode decorator syntax
        @qml.qnode(dev)
        def circuit2(param):
            qml.Hadamard(0)
            qml.RX(param, wires=1)
            qml.CNOT([1, 0])
            return qml.counts()

        jitted_qnode2 = jax.jit(circuit2)

        with pytest.raises(
            qml.QuantumFunctionError, match="Can't JIT a quantum function that returns counts."
        ):
            jitted_qnode2(0.123)


def test_decorator(tol):
    """Test that the decorator correctly creates a QNode."""
    dev = qml.devices.DefaultQubit(wires=2)

    @qnode(dev)
    def func(x, y):
        """My function docstring"""
        qml.RX(x, wires=0)
        qml.RY(y, wires=1)
        qml.CNOT(wires=[0, 1])
        return qml.expval(qml.PauliZ(0))

    assert isinstance(func, QNode)
    assert func.__doc__ == "My function docstring"

    x = pnp.array(0.12, requires_grad=True)
    y = pnp.array(0.54, requires_grad=True)

    res = func(x, y)

    assert isinstance(func.qtape, QuantumScript)
    assert len(func.qtape.operations) == 3
    assert len(func.qtape.observables) == 1
    assert func.qtape.num_params == 2

    expected = qml.execute([func.tape], dev, None)
    assert np.allclose(res, expected, atol=tol, rtol=0)

    # when called, a new quantum tape is constructed
    old_tape = func.qtape
    res2 = func(x, y)

    assert np.allclose(res, res2, atol=tol, rtol=0)
    assert func.qtape is not old_tape


class TestIntegration:
    """Integration tests."""

    @pytest.mark.autograd
    def test_correct_number_of_executions_autograd(self):
        """Test that number of executions are tracked in the autograd interface."""

        def func():
            qml.Hadamard(wires=0)
            qml.CNOT(wires=[0, 1])
            return qml.expval(qml.PauliZ(0))

        dev = qml.devices.DefaultQubit(wires=2)
        qn = QNode(func, dev, interface="autograd")

        for _ in range(2):
            qn()

        assert dev.num_executions == 2

        qn2 = QNode(func, dev, interface="autograd")
        for _ in range(3):
            qn2()

        assert dev.num_executions == 5

    @pytest.mark.tf
    @pytest.mark.parametrize("interface", ["tf", "auto"])
    def test_correct_number_of_executions_tf(self, interface):
        """Test that number of executions are tracked in the tf interface."""

        def func():
            qml.Hadamard(wires=0)
            qml.CNOT(wires=[0, 1])
            return qml.expval(qml.PauliZ(0))

        dev = qml.devices.DefaultQubit(wires=2)
        qn = QNode(func, dev, interface=interface)
        for _ in range(2):
            qn()

        assert dev.num_executions == 2

        qn2 = QNode(func, dev, interface=interface)
        for _ in range(3):
            qn2()

        assert dev.num_executions == 5

        # qubit of different interface
        qn3 = QNode(func, dev, interface="autograd")
        qn3()

        assert dev.num_executions == 6

    @pytest.mark.torch
    @pytest.mark.parametrize("interface", ["torch", "auto"])
    def test_correct_number_of_executions_torch(self, interface):
        """Test that number of executions are tracked in the torch interface."""

        def func():
            qml.Hadamard(wires=0)
            qml.CNOT(wires=[0, 1])
            return qml.expval(qml.PauliZ(0))

        dev = qml.devices.DefaultQubit(wires=2)
        qn = QNode(func, dev, interface=interface)
        for _ in range(2):
            qn()

        assert dev.num_executions == 2

        qn2 = QNode(func, dev, interface=interface)
        for _ in range(3):
            qn2()

        assert dev.num_executions == 5

        # qubit of different interface
        qn3 = QNode(func, dev, interface="autograd")
        qn3()

        assert dev.num_executions == 6

    def test_num_exec_caching_device_swap(self):
        """Tests that if we swapped the original device (e.g., when
        diff_method='backprop') then the number of executions recorded is
        correct."""
        dev = qml.devices.DefaultQubit(wires=2)

        cache = {}

        @qml.qnode(dev, diff_method="backprop", cache=cache)
        def circuit():
            qml.RY(0.345, wires=0)
            return qml.expval(qml.PauliZ(0))

        for _ in range(15):
            circuit()

        # Although we've evaluated the QNode more than once, due to caching,
        # there was one device execution recorded
        assert dev.num_executions == 1
        assert cache

    def test_num_exec_caching_device_swap_two_exec(self):
        """Tests that if we swapped the original device (e.g., when
        diff_method='backprop') then the number of executions recorded is
        correct even with multiple QNode evaluations."""
        dev = qml.devices.DefaultQubit(wires=2)

        cache = {}

        @qml.qnode(dev, diff_method="backprop", cache=cache)
        def circuit0():
            qml.RY(0.345, wires=0)
            return qml.expval(qml.PauliZ(0))

        for _ in range(15):
            circuit0()

        @qml.qnode(dev, diff_method="backprop", cache=cache)
        def circuit2():
            qml.RZ(0.345, wires=0)
            return qml.expval(qml.PauliZ(0))

        for _ in range(15):
            circuit2()

        # Although we've evaluated the QNode several times, due to caching,
        # there were two device executions recorded
        assert dev.num_executions == 2
        assert cache

    @pytest.mark.autograd
    @pytest.mark.parametrize("diff_method", ["parameter-shift", "finite-diff", "spsa", "hadamard"])
    def test_single_expectation_value_with_argnum_one(self, diff_method, tol):
        """Tests correct output shape and evaluation for a QNode
        with a single expval output where only one parameter is chosen to
        estimate the jacobian.

        This test relies on the fact that exactly one term of the estimated
        jacobian will match the expected analytical value.
        """
        dev = qml.devices.DefaultQubit(wires=3)

        x = pnp.array(0.543, requires_grad=True)
        y = pnp.array(-0.654, requires_grad=True)

        @qnode(
            dev, diff_method=diff_method, argnum=[1]
        )  # <--- we only choose one trainable parameter
        def circuit(x, y):
            qml.RX(x, wires=[0])
            qml.RY(y, wires=[1])
            qml.CNOT(wires=[0, 1])
            return qml.expval(qml.PauliZ(0) @ qml.PauliX(1))

        res = qml.grad(circuit)(x, y)
        assert len(res) == 2

        expected = (0, np.cos(y) * np.cos(x))

        assert np.allclose(res, expected, atol=tol, rtol=0)

    @pytest.mark.parametrize("first_par", np.linspace(0.15, np.pi - 0.3, 3))
    @pytest.mark.parametrize("sec_par", np.linspace(0.15, np.pi - 0.3, 3))
    @pytest.mark.parametrize(
        "return_type", [qml.expval(qml.PauliZ(1)), qml.var(qml.PauliZ(1)), qml.probs(wires=[1])]
    )
    def test_defer_meas_if_mcm_unsupported(self, first_par, sec_par, return_type):
        """Tests that the transform using the deferred measurement principle is
        applied if the device doesn't support mid-circuit measurements
        natively."""
        dev = qml.devices.DefaultQubit(wires=2)

        @qml.qnode(dev)
        def cry_qnode(x, y):
            """QNode where we apply a controlled Y-rotation."""
            qml.Hadamard(1)
            qml.RY(x, wires=0)
            qml.CRY(y, wires=[0, 1])
            return qml.apply(return_type)

        @qml.qnode(dev)
        def conditional_ry_qnode(x, y):
            """QNode where the defer measurements transform is applied by
            default under the hood."""
            qml.Hadamard(1)
            qml.RY(x, wires=0)
            m_0 = qml.measure(0)
            qml.cond(m_0, qml.RY)(y, wires=1)
            return qml.apply(return_type)

        r1 = cry_qnode(first_par, sec_par)
        r2 = conditional_ry_qnode(first_par, sec_par)
        assert np.allclose(r1, r2)

    @pytest.mark.parametrize("basis_state", [[1, 0], [0, 1]])
    def test_sampling_with_mcm(self, basis_state):
        """Tests that a QNode with qml.sample and mid-circuit measurements
        returns the expected results."""
        dev = qml.devices.DefaultQubit(wires=2, shots=1000)

        first_par = np.pi

        @qml.qnode(dev)
        def cry_qnode(x):
            """QNode where we apply a controlled Y-rotation."""
            qml.BasisStatePreparation(basis_state, wires=[0, 1])
            qml.CRY(x, wires=[0, 1])
            return qml.sample(qml.PauliZ(1))

        @qml.qnode(dev)
        def conditional_ry_qnode(x):
            """QNode where the defer measurements transform is applied by
            default under the hood."""
            qml.BasisStatePreparation(basis_state, wires=[0, 1])
            m_0 = qml.measure(0)
            qml.cond(m_0, qml.RY)(x, wires=1)
            return qml.sample(qml.PauliZ(1))

        r1 = cry_qnode(first_par)
        r2 = conditional_ry_qnode(first_par)
        assert np.allclose(r1, r2)

    @pytest.mark.tf
    @pytest.mark.parametrize("interface", ["tf", "auto"])
    def test_conditional_ops_tensorflow(self, interface):
        """Test conditional operations with TensorFlow."""
        import tensorflow as tf

        dev = qml.devices.DefaultQubit(wires=2)

        @qml.qnode(dev, interface=interface, diff_method="parameter-shift")
        def cry_qnode(x):
            """QNode where we apply a controlled Y-rotation."""
            qml.Hadamard(1)
            qml.RY(1.234, wires=0)
            qml.CRY(x, wires=[0, 1])
            return qml.expval(qml.PauliZ(1))

        @qml.qnode(dev, interface=interface, diff_method="parameter-shift")
        @qml.defer_measurements
        def conditional_ry_qnode(x):
            """QNode where the defer measurements transform is applied by
            default under the hood."""
            qml.Hadamard(1)
            qml.RY(1.234, wires=0)
            m_0 = qml.measure(0)
            qml.cond(m_0, qml.RY)(x, wires=1)
            return qml.expval(qml.PauliZ(1))

        x_ = -0.654
        x1 = tf.Variable(x_, dtype=tf.float64)
        x2 = tf.Variable(x_, dtype=tf.float64)

        with tf.GradientTape() as tape1:
            r1 = cry_qnode(x1)

        with tf.GradientTape() as tape2:
            r2 = conditional_ry_qnode(x2)

        assert np.allclose(r1, r2)

        grad1 = tape1.gradient(r1, x1)
        grad2 = tape2.gradient(r2, x2)
        assert np.allclose(grad1, grad2)

    @pytest.mark.torch
    @pytest.mark.parametrize("interface", ["torch", "auto"])
    def test_conditional_ops_torch(self, interface):
        """Test conditional operations with Torch."""
        import torch

        dev = qml.devices.DefaultQubit(wires=2)

        @qml.qnode(dev, interface=interface, diff_method="parameter-shift")
        def cry_qnode(x):
            """QNode where we apply a controlled Y-rotation."""
            qml.Hadamard(1)
            qml.RY(1.234, wires=0)
            qml.CRY(x, wires=[0, 1])
            return qml.expval(qml.PauliZ(1))

        @qml.qnode(dev, interface=interface, diff_method="parameter-shift")
        def conditional_ry_qnode(x):
            """QNode where the defer measurements transform is applied by
            default under the hood."""
            qml.Hadamard(1)
            qml.RY(1.234, wires=0)
            m_0 = qml.measure(0)
            qml.cond(m_0, qml.RY)(x, wires=1)
            return qml.expval(qml.PauliZ(1))

        x1 = torch.tensor(-0.654, dtype=torch.float64, requires_grad=True)
        x2 = torch.tensor(-0.654, dtype=torch.float64, requires_grad=True)

        r1 = cry_qnode(x1)
        r2 = conditional_ry_qnode(x2)

        assert np.allclose(r1.detach(), r2.detach())

        r1.backward()
        r2.backward()
        assert np.allclose(x1.grad.detach(), x2.grad.detach())

    @pytest.mark.jax
    @pytest.mark.parametrize("jax_interface", ["jax-python", "jax-jit", "auto"])
    def test_conditional_ops_jax(self, jax_interface):
        """Test conditional operations with JAX."""
        import jax

        jnp = jax.numpy
        dev = qml.devices.DefaultQubit(wires=2)

        @qml.qnode(dev, interface=jax_interface, diff_method="parameter-shift")
        def cry_qnode(x):
            """QNode where we apply a controlled Y-rotation."""
            qml.Hadamard(1)
            qml.RY(1.234, wires=0)
            qml.CRY(x, wires=[0, 1])
            return qml.expval(qml.PauliZ(1))

        @qml.qnode(dev, interface=jax_interface, diff_method="parameter-shift")
        def conditional_ry_qnode(x):
            """QNode where the defer measurements transform is applied by
            default under the hood."""
            qml.Hadamard(1)
            qml.RY(1.234, wires=0)
            m_0 = qml.measure(0)
            qml.cond(m_0, qml.RY)(x, wires=1)
            return qml.expval(qml.PauliZ(1))

        x1 = jnp.array(-0.654)
        x2 = jnp.array(-0.654)

        r1 = cry_qnode(x1)
        r2 = conditional_ry_qnode(x2)

        assert np.allclose(r1, r2)
        assert np.allclose(jax.grad(cry_qnode)(x1), jax.grad(conditional_ry_qnode)(x2))

    def test_already_measured_error_operation(self):
        """Test that attempting to apply an operation on a wires that has been
        measured raises an error."""
        dev = qml.devices.DefaultQubit(wires=3)

        @qml.qnode(dev)
        def circuit():
            qml.measure(1)
            qml.PauliX(1)
            return qml.expval(qml.PauliZ(0))

        with pytest.raises(ValueError, match="wires have been measured already: {1}"):
            circuit()

    def test_qnode_does_not_support_nested_queuing(self):
        """Test that operators in QNodes are not queued to surrounding contexts."""
        dev = qml.devices.DefaultQubit(wires=1)

        @qml.qnode(dev)
        def circuit():
            qml.PauliZ(0)
            return qml.expval(qml.PauliX(0))

        with qml.queuing.AnnotatedQueue() as q:
            circuit()

        assert q.queue == []  # pylint: disable=use-implicit-booleaness-not-comparison
        assert len(circuit.tape.operations) == 1


class TestShots:
    """Unit tests for specifying shots per call."""

    # pylint: disable=unexpected-keyword-arg
    def test_specify_shots_per_call_sample(self):
        """Tests that shots can be set per call for a sample return type."""
        dev = qml.devices.DefaultQubit(wires=1, shots=10)

        @qnode(dev)
        def circuit(a):
            qml.RX(a, wires=0)
            return qml.sample(qml.PauliZ(wires=0))

        assert len(circuit(0.8)) == 10
        assert len(circuit(0.8, shots=2)) == 2
        assert len(circuit(0.8, shots=3178)) == 3178
        assert len(circuit(0.8)) == 10

    # pylint: disable=unexpected-keyword-arg, protected-access
    def test_specify_shots_per_call_expval(self):
        """Tests that shots can be set per call for an expectation value.
        Note: this test has a vanishingly small probability to fail."""
        dev = qml.devices.DefaultQubit(wires=1, shots=None)

        @qnode(dev)
        def circuit():
            qml.Hadamard(wires=0)
            return qml.expval(qml.PauliZ(wires=0))

        # check that the circuit is analytic
        res1 = [circuit() for _ in range(100)]
        assert np.std(res1) == 0.0
        assert circuit.device._shots is None

        # check that the circuit is temporary non-analytic
        res1 = [circuit(shots=1) for _ in range(100)]
        assert np.std(res1) != 0.0

        # check that the circuit is analytic again
        res1 = [circuit() for _ in range(100)]
        assert np.std(res1) == 0.0
        assert circuit.device._shots is None

    # pylint: disable=unexpected-keyword-arg
    def test_no_shots_per_call_if_user_has_shots_qfunc_kwarg(self):
        """Tests that the per-call shots overwriting is suspended if user
        has a shots keyword argument, but a warning is raised."""

        dev = qml.devices.DefaultQubit(wires=2, shots=10)

        def circuit(a, shots=0):
            qml.RX(a, wires=shots)
            return qml.sample(qml.PauliZ(wires=0))

        with pytest.warns(
            UserWarning, match="The 'shots' argument name is reserved for overriding"
        ):
            circuit = QNode(circuit, dev)

        assert len(circuit(0.8)) == 10
        assert circuit.qtape.operations[0].wires.labels == (0,)

        assert len(circuit(0.8, shots=1)) == 10
        assert circuit.qtape.operations[0].wires.labels == (1,)

        assert len(circuit(0.8, shots=0)) == 10
        assert circuit.qtape.operations[0].wires.labels == (0,)

    # pylint: disable=unexpected-keyword-arg
    def test_no_shots_per_call_if_user_has_shots_qfunc_arg(self):
        """Tests that the per-call shots overwriting is suspended
        if user has a shots argument, but a warning is raised."""
        dev = qml.devices.DefaultQubit(wires=[0, 1], shots=10)

        def ansatz0(a, shots):
            qml.RX(a, wires=shots)
            return qml.sample(qml.PauliZ(wires=0))

        # assert that warning is still raised
        with pytest.warns(
            UserWarning, match="The 'shots' argument name is reserved for overriding"
        ):
            circuit = QNode(ansatz0, dev)

        assert len(circuit(0.8, 1)) == 10
        assert circuit.qtape.operations[0].wires.labels == (1,)

        dev = qml.devices.DefaultQubit(wires=2, shots=10)

        with pytest.warns(
            UserWarning, match="The 'shots' argument name is reserved for overriding"
        ):

            @qnode(dev)
            def ansatz1(a, shots):
                qml.RX(a, wires=shots)
                return qml.sample(qml.PauliZ(wires=0))

        assert len(ansatz1(0.8, shots=0)) == 10
        assert ansatz1.qtape.operations[0].wires.labels == (0,)

    # pylint: disable=unexpected-keyword-arg
    def test_shots_setting_does_not_mutate_device(self):
        """Tests that per-call shots setting does not change the number of shots in the device."""

        dev = qml.devices.DefaultQubit(wires=1, shots=3)

        @qnode(dev)
        def circuit(a):
            qml.RX(a, wires=0)
            return qml.sample(qml.PauliZ(wires=0))

        assert dev.shots == 3
        res = circuit(0.8, shots=2)
        assert len(res) == 2
        assert dev.shots == 3

    def test_warning_finite_shots_dev(self):
        """Tests that a warning is raised when caching is used with finite shots."""
        dev = qml.devices.DefaultQubit(wires=1, shots=5)

        @qml.qnode(dev, cache={})
        def circuit(x):
            qml.RZ(x, wires=0)
            return qml.expval(qml.PauliZ(0))

        # no warning on the first execution
        circuit(0.3)
        with pytest.warns(UserWarning, match="Cached execution with finite shots detected"):
            circuit(0.3)

    # pylint: disable=unexpected-keyword-arg
    def test_warning_finite_shots_override(self):
        """Tests that a warning is raised when caching is used with finite shots."""
<<<<<<< HEAD
        dev = qml.devices.DefaultQubit(wires=1)
=======
        dev = qml.device("default.qubit", wires=1, shots=5)
>>>>>>> 6e8b491c

        @qml.qnode(dev, cache={})
        def circuit(x):
            qml.RZ(x, wires=0)
            return qml.expval(qml.PauliZ(0))

        # no warning on the first execution
        circuit(0.3)
        with pytest.warns(UserWarning, match="Cached execution with finite shots detected"):
            circuit(0.3, shots=5)

    def test_warning_finite_shots_tape(self):
        """Tests that a warning is raised when caching is used with finite shots."""
        dev = qml.devices.DefaultQubit(wires=1, shots=5)

        with qml.queuing.AnnotatedQueue() as q:
            qml.RZ(0.3, wires=0)
            qml.expval(qml.PauliZ(0))

        tape = QuantumScript.from_queue(q, shots=5)
        # no warning on the first execution
        cache = {}
        qml.execute([tape], dev, None, cache=cache)
        with pytest.warns(UserWarning, match="Cached execution with finite shots detected"):
            qml.execute([tape], dev, None, cache=cache)

    def test_no_warning_infinite_shots(self):
        """Tests that no warning is raised when caching is used with infinite shots."""
        dev = qml.devices.DefaultQubit(wires=1)

        @qml.qnode(dev, cache={})
        def circuit(x):
            qml.RZ(x, wires=0)
            return qml.expval(qml.PauliZ(0))

        with warnings.catch_warnings():
            warnings.filterwarnings("error", message="Cached execution with finite shots detected")
            circuit(0.3)
            circuit(0.3)

    @pytest.mark.autograd
    def test_no_warning_internal_cache_reuse(self):
        """Tests that no warning is raised when only the internal cache is reused."""
        dev = qml.devices.DefaultQubit(wires=1, shots=5)

        @qml.qnode(dev, cache=True)
        def circuit(x):
            qml.RZ(x, wires=0)
            return qml.probs(wires=0)

        with warnings.catch_warnings():
            warnings.filterwarnings("error", message="Cached execution with finite shots detected")
            qml.jacobian(circuit, argnum=0)(0.3)

    # pylint: disable=unexpected-keyword-arg
    @pytest.mark.parametrize(
        "shots, total_shots, shot_vector",
        [
            (None, None, ()),
            (1, 1, ((1, 1),)),
            (10, 10, ((10, 1),)),
            ([1, 1, 2, 3, 1], 8, ((1, 2), (2, 1), (3, 1), (1, 1))),
        ],
    )
    def test_tape_shots_set_on_call(self, shots, total_shots, shot_vector):
        """test that shots are placed on the tape if they are specified during a call."""
        dev = qml.devices.DefaultQubit(wires=2, shots=5)

        def func(x, y):
            qml.RX(x, wires=0)
            qml.RY(y, wires=1)
            return qml.expval(qml.PauliZ(0))

        qn = QNode(func, dev)

        # No override
        _ = qn(0.1, 0.2)
        assert qn.tape.shots.total_shots == 5

        # Override
        _ = qn(0.1, 0.2, shots=shots)
        assert qn.tape.shots.total_shots == total_shots
        assert qn.tape.shots.shot_vector == shot_vector

        # Decorator syntax
        @qnode(dev)
        def qn2(x, y):
            qml.RX(x, wires=0)
            qml.RY(y, wires=1)
            return qml.expval(qml.PauliZ(0))

        # No override
        _ = qn2(0.1, 0.2)
        assert qn2.tape.shots.total_shots == 5

        # Override
        _ = qn2(0.1, 0.2, shots=shots)
        assert qn2.tape.shots.total_shots == total_shots
        assert qn2.tape.shots.shot_vector == shot_vector


class TestTransformProgramIntegration:
    def test_transform_program_modifies_circuit(self):
        """Test qnode integration with a transform that turns the circuit into just a pauli x."""
        dev = qml.device("default.qubit", wires=1)

        def null_postprocessing(results):
            return results[0]

<<<<<<< HEAD
        dev = qml.devices.DefaultQubit(wires=4)
=======
        @qml.transforms.core.transform
        def just_pauli_x_out(
            tape: qml.tape.QuantumTape,
        ) -> (Tuple[qml.tape.QuantumTape], Callable):
            return (
                qml.tape.QuantumScript([qml.PauliX(0)], tape.measurements),
            ), null_postprocessing
>>>>>>> 6e8b491c

        @just_pauli_x_out
        @qml.qnode(dev, interface=None, diff_method=None)
        def circuit(x):
            qml.RX(x, 0)
            return qml.expval(qml.PauliZ(0))

        assert circuit.transform_program[0].transform == just_pauli_x_out.transform

        assert qml.math.allclose(circuit(0.1), -1)

<<<<<<< HEAD
        dev = qml.devices.DefaultQubit(wires=4)
=======
        with circuit.device.tracker as tracker:
            circuit(0.1)
>>>>>>> 6e8b491c

        assert tracker.totals["executions"] == 1
        assert tracker.history["resources"][0].gate_types["PauliX"] == 1
        assert tracker.history["resources"][0].gate_types["RX"] == 0

    def tet_transform_program_modifies_results(self):
        """Test integration with a transform that modifies the result output."""

        dev = qml.device("default.qubit", wires=2)

        @qml.transforms.core.transform
        def pin_result(
            tape: qml.tape.QuantumTape, requested_result
        ) -> (Tuple[qml.tape.QuantumTape], Callable):
            def postprocessing(_: qml.typing.ResultBatch) -> qml.typing.Result:
                return requested_result

            return (tape,), postprocessing

        @partial(pin_result, requested_result=3.0)
        @qml.qnode(dev, interface=None, diff_method=None)
        def circuit(x):
            qml.RX(x, 0)
            return qml.expval(qml.PauliZ(0))

        assert circuit.transform_program[0].transform == pin_result.transform
        assert circuit.transform_program[0].kwargs == {"requested_result": 3.0}

        assert qml.math.allclose(circuit(0.1), 3.0)

    def test_transform_order_circuit_processing(self):
        """Test that transforms are applied in the correct order in integration."""

        dev = qml.device("default.qubit", wires=2)

        def null_postprocessing(results):
            return results[0]

        @qml.transforms.core.transform
        def just_pauli_x_out(tape: qml.tape.QuantumTape) -> (Tuple[qml.tape.QuantumTape], Callable):
            return (
                qml.tape.QuantumScript([qml.PauliX(0)], tape.measurements),
            ), null_postprocessing

        @qml.transforms.core.transform
        def repeat_operations(
            tape: qml.tape.QuantumTape,
        ) -> (Tuple[qml.tape.QuantumTape], Callable):
            new_tape = qml.tape.QuantumScript(
                tape.operations + copy.deepcopy(tape.operations), tape.measurements
            )
            return (new_tape,), null_postprocessing

        @repeat_operations
        @just_pauli_x_out
        @qml.qnode(dev, interface=None, diff_method=None)
        def circuit1(x):
            qml.RX(x, 0)
            return qml.expval(qml.PauliZ(0))

        with circuit1.device.tracker as tracker:
            assert qml.math.allclose(circuit1(0.1), 1.0)

        assert tracker.history["resources"][0].gate_types["PauliX"] == 2

        @just_pauli_x_out
        @repeat_operations
        @qml.qnode(dev, interface=None, diff_method=None)
        def circuit2(x):
            qml.RX(x, 0)
            return qml.expval(qml.PauliZ(0))

        with circuit2.device.tracker as tracker:
            assert qml.math.allclose(circuit2(0.1), -1.0)

        assert tracker.history["resources"][0].gate_types["PauliX"] == 1

    def test_transform_order_postprocessing(self):
        """Test that transform postprocessing is called in the right order."""

        dev = qml.device("default.qubit", wires=2)

        def scale_by_factor(results, factor):
            return results[0] * factor

        def add_shift(results, shift):
            return results[0] + shift

        @qml.transforms.core.transform
        def scale_output(
            tape: qml.tape.QuantumTape, factor
        ) -> (Tuple[qml.tape.QuantumTape], Callable):
            return (tape,), partial(scale_by_factor, factor=factor)

        @qml.transforms.core.transform
        def shift_output(
            tape: qml.tape.QuantumTape, shift
        ) -> (Tuple[qml.tape.QuantumTape], Callable):
            return (tape,), partial(add_shift, shift=shift)

        @partial(shift_output, shift=1.0)
        @partial(scale_output, factor=2.0)
        @qml.qnode(dev, interface=None, diff_method=None)
        def circuit1():
            return qml.expval(qml.PauliZ(0))

        # first add one, then scale by 2.0.  Outer postprocessing transforms are applied first
        assert qml.math.allclose(circuit1(), 4.0)

        @partial(scale_output, factor=2.0)
        @partial(shift_output, shift=1.0)
        @qml.qnode(dev, interface=None, diff_method=None)
        def circuit2():
            return qml.expval(qml.PauliZ(0))

        # first scale by 2, then add one. Outer postprocessing transforms are applied first
        assert qml.math.allclose(circuit2(), 3.0)

    def test_scaling_shots_transform(self):
        """Test a transform that scales the number of shots used in an execution."""

        # note that this won't work with the old device interface :(
        dev = qml.devices.experimental.DefaultQubit2()

        def num_of_shots_from_sample(results):
            return len(results[0])

        @qml.transforms.core.transform
        def use_n_shots(tape: qml.tape.QuantumTape, n) -> (Tuple[qml.tape.QuantumTape], Callable):
            return (
                qml.tape.QuantumScript(tape.operations, tape.measurements, shots=n),
            ), num_of_shots_from_sample

        @partial(use_n_shots, n=100)
        @qml.qnode(dev, interface=None, diff_method=None)
        def circuit():
            return qml.sample(wires=0)

        assert circuit() == 100


# pylint: disable=unused-argument
class CustomDevice(experimental.Device):
    """A null device that just returns 0."""

    def __repr__(self):
        return "CustomDevice"

    def execute(self, circuits, execution_config=None):
        return (0,)


class TestNewDeviceIntegration:
    """Basic tests for integration of the experimental device interface and the QNode."""

    dev = CustomDevice()

    def test_initialization(self):
        """Test that a qnode can be initialized with the new device without error."""

        def f():
            return qml.expval(qml.PauliZ(0))

        qn = QNode(f, self.dev)
        assert qn.device is self.dev

    def test_repr(self):
        """Test that the repr works with the new device."""

        def f():
            return qml.expval(qml.PauliZ(0))

        qn = QNode(f, self.dev)
        assert repr(qn) == "<QNode: device='CustomDevice', interface='auto', diff_method='best'>"

    def test_get_gradient_fn_custom_device(self):
        """Test get_gradient_fn is parameter for best for null device."""
        gradient_fn, kwargs, new_dev = QNode.get_gradient_fn(self.dev, "autograd", "best")
        assert gradient_fn is qml.gradients.param_shift
        assert not kwargs
        assert new_dev is self.dev

    def test_get_gradient_fn_default_qubit2(self):
        """Tests the get_gradient_fn is backprop for best for default qubit2."""
        dev = experimental.DefaultQubit2()
        gradient_fn, kwargs, new_dev = QNode.get_gradient_fn(dev, "autograd", "best")
        assert gradient_fn == "backprop"
        assert not kwargs
        assert new_dev is dev

    def test_get_gradient_fn_default_qubit2_adjoint(self):
        """Test that the get_gradient_fn and _validate_adjoint_methods work for default qubit 2."""
        dev = experimental.DefaultQubit2()
        gradient_fn, kwargs, new_dev = QNode.get_gradient_fn(dev, "autograd", "adjoint")
        assert gradient_fn == "adjoint"
        assert len(kwargs) == 0
        assert new_dev is dev

        gradient_fn, kwargs, new_dev = QNode._validate_adjoint_method(dev)
        assert gradient_fn == "adjoint"
        assert len(kwargs) == 0
        assert new_dev is dev

    def test_get_gradient_fn_custom_dev_adjoint(self):
        """Test that an error is raised if adjoint is requested for a device that does not support it."""
        with pytest.raises(ValueError, match=r"The CustomDevice device does not support."):
            QNode.get_gradient_fn(self.dev, "autograd", "adjoint")

        with pytest.raises(ValueError, match=r"The CustomDevice device does not support."):
            QNode._validate_adjoint_method(self.dev)

    def test_error_for_backprop_with_custom_device(self):
        """Test that an error is raised when backprop is requested for a device that does not support it."""
        with pytest.raises(
            qml.QuantumFunctionError, match=r"Device CustomDevice does not support backprop"
        ):
            QNode.get_gradient_fn(self.dev, "autograd", "backprop")

        with pytest.raises(
            qml.QuantumFunctionError, match=r"Device CustomDevice does not support backprop"
        ):
            QNode._validate_backprop_method(self.dev, "autograd")

    def test_custom_device_that_supports_backprop(self):
        """Test that a custom device and designate that it supports backprop derivatives."""

        # pylint: disable=unused-argument
        class BackpropDevice(experimental.Device):
            """A device that says it supports backpropagation."""

            def execute(self, circuits, execution_config=None):
                return 0

            def supports_derivatives(self, execution_config=None, circuit=None) -> bool:
                return execution_config.gradient_method == "backprop"

        dev = BackpropDevice()
        gradient_fn, kwargs, new_dev = QNode._validate_backprop_method(dev, "torch")
        assert gradient_fn == "backprop"
        assert not kwargs
        assert new_dev is dev

    def test_custom_device_with_device_derivative(self):
        """Test that a custom device can specify that it supports device derivatives."""

        # pylint: disable=unused-argument
        class DerivativeDevice(experimental.Device):
            """A device that says it supports device derivatives."""

            def execute(self, circuits, execution_config=None):
                return 0

            def supports_derivatives(self, execution_config=None, circuit=None) -> bool:
                return execution_config.gradient_method == "device"

        dev = DerivativeDevice()
        gradient_fn, kwargs, new_dev = QNode.get_gradient_fn(dev, "tf", "device")
        assert gradient_fn == "device"
        assert not kwargs
        assert new_dev is dev

        gradient_fn, kwargs, new_dev = QNode._validate_device_method(dev)
        assert gradient_fn == "device"
        assert not kwargs
        assert new_dev is dev

    def test_shots_integration(self):
        """Test that shots provided at call time are passed through the workflow."""

        dev = experimental.DefaultQubit2()

        @qml.qnode(dev, diff_method=None)
        def circuit():
            return qml.sample(wires=(0, 1))

        with pytest.raises(
            qml.DeviceError, match="Analytic circuits must only contain StateMeasurements"
        ):
            circuit()

        results = circuit(shots=10)  # pylint: disable=unexpected-keyword-arg
        assert qml.math.allclose(results, np.zeros((10, 2)))

        results = circuit(shots=20)  # pylint: disable=unexpected-keyword-arg
        assert qml.math.allclose(results, np.zeros((20, 2)))


class TestTapeExpansion:
    """Test that tape expansion within the QNode works correctly"""

    @pytest.mark.parametrize(
        "diff_method,mode",
        [("parameter-shift", "backward"), ("adjoint", "forward"), ("adjoint", "backward")],
    )
    def test_device_expansion(self, diff_method, mode, mocker):
        """Test expansion of an unsupported operation on the device"""
        dev = qml.devices.DefaultQubit(wires=1)

        # pylint: disable=too-few-public-methods
        class UnsupportedOp(qml.operation.Operation):
            """custom unsupported op."""

            num_wires = 1

            def decomposition(self):
                return [qml.RX(3 * self.data[0], wires=self.wires)]

        @qnode(dev, diff_method=diff_method, mode=mode)
        def circuit(x):
            UnsupportedOp(x, wires=0)
            return qml.expval(qml.PauliZ(0))

        if diff_method == "adjoint" and mode == "forward":
            spy = mocker.spy(circuit.device, "execute_and_gradients")
        else:
            spy = mocker.spy(circuit.device, "batch_execute")

        x = np.array(0.5)
        circuit(x)

        tape = spy.call_args[0][0][0]
        assert len(tape.operations) == 1
        assert tape.operations[0].name == "RX"
        assert np.allclose(tape.operations[0].parameters, 3 * x)

    @pytest.mark.autograd
    def test_no_gradient_expansion(self, mocker):
        """Test that an unsupported operation with defined gradient recipe is
        not expanded"""
        dev = qml.devices.DefaultQubit(wires=1)

        # pylint: disable=too-few-public-methods
        class UnsupportedOp(qml.operation.Operation):
            """custom unsupported op."""

            num_wires = 1

            grad_method = "A"
            grad_recipe = ([[3 / 2, 1, np.pi / 6], [-3 / 2, 1, -np.pi / 6]],)

            def decomposition(self):
                return [qml.RX(3 * self.data[0], wires=self.wires)]

        @qnode(dev, interface="autograd", diff_method="parameter-shift", max_diff=2)
        def circuit(x):
            UnsupportedOp(x, wires=0)
            return qml.expval(qml.PauliZ(0))

        x = pnp.array(0.5, requires_grad=True)
        spy = mocker.spy(circuit.gradient_fn, "transform_fn")
        qml.grad(circuit)(x)

        # check that the gradient recipe was applied *prior* to
        # device expansion
        input_tape = spy.call_args[0][0]
        assert len(input_tape.operations) == 1
        assert input_tape.operations[0].name == "UnsupportedOp"
        assert input_tape.operations[0].data[0] == x

        shifted_tape1, shifted_tape2 = spy.spy_return[0]

        assert len(shifted_tape1.operations) == 1
        assert shifted_tape1.operations[0].name == "UnsupportedOp"

        assert len(shifted_tape2.operations) == 1
        assert shifted_tape2.operations[0].name == "UnsupportedOp"

        # check second derivative
        assert np.allclose(qml.grad(qml.grad(circuit))(x), -9 * np.cos(3 * x))

    @pytest.mark.autograd
    def test_gradient_expansion(self, mocker):
        """Test that a *supported* operation with no gradient recipe is
        expanded when applying the gradient transform, but not for execution."""
        dev = qml.devices.DefaultQubit(wires=1)

        # pylint: disable=too-few-public-methods
        class PhaseShift(qml.PhaseShift):
            """custom phase shift."""

            grad_method = None

            def decomposition(self):
                return [qml.RY(3 * self.data[0], wires=self.wires)]

        @qnode(dev, diff_method="parameter-shift", max_diff=2)
        def circuit(x):
            qml.Hadamard(wires=0)
            PhaseShift(x, wires=0)
            return qml.expval(qml.PauliX(0))

        spy = mocker.spy(circuit.device, "batch_execute")
        x = pnp.array(0.5, requires_grad=True)
        circuit(x)

        spy = mocker.spy(circuit.gradient_fn, "transform_fn")
        res = qml.grad(circuit)(x)

        input_tape = spy.call_args[0][0]
        assert len(input_tape.operations) == 2
        assert input_tape.operations[1].name == "RY"
        assert input_tape.operations[1].data[0] == 3 * x

        shifted_tape1, shifted_tape2 = spy.spy_return[0]

        assert len(shifted_tape1.operations) == 2
        assert shifted_tape1.operations[1].name == "RY"

        assert len(shifted_tape2.operations) == 2
        assert shifted_tape2.operations[1].name == "RY"

        assert np.allclose(res, -3 * np.sin(3 * x))

        # test second order derivatives
        res = qml.grad(qml.grad(circuit))(x)
        assert np.allclose(res, -9 * np.cos(3 * x))

    def test_hamiltonian_expansion_analytic(self):
        """Test result if there are non-commuting groups and the number of shots is None"""
        dev = qml.devices.DefaultQubit(wires=3, shots=None)

        obs = [qml.PauliX(0), qml.PauliX(0) @ qml.PauliZ(1), qml.PauliZ(0) @ qml.PauliZ(1)]
        c = np.array([-0.6543, 0.24, 0.54])
        H = qml.Hamiltonian(c, obs)
        H.compute_grouping()

        assert len(H.grouping_indices) == 2

        @qnode(dev)
        def circuit():
            return qml.expval(H)

        res = circuit()
        assert np.allclose(res, c[2], atol=0.1)

    def test_hamiltonian_expansion_finite_shots(self, mocker):
        """Test that the Hamiltonian is expanded if there
        are non-commuting groups and the number of shots is finite"""
        dev = qml.devices.DefaultQubit(wires=3, shots=50000)

        obs = [qml.PauliX(0), qml.PauliX(0) @ qml.PauliZ(1), qml.PauliZ(0) @ qml.PauliZ(1)]
        c = np.array([-0.6543, 0.24, 0.54])
        H = qml.Hamiltonian(c, obs)
        H.compute_grouping()

        assert len(H.grouping_indices) == 2

        @qnode(dev)
        def circuit():
            return qml.expval(H)

        spy = mocker.spy(qml.transforms, "hamiltonian_expand")
        res = circuit()
        assert np.allclose(res, c[2], atol=0.1)

        spy.assert_called()
        tapes, _ = spy.spy_return

        assert len(tapes) == 2

    def test_invalid_hamiltonian_expansion_finite_shots(self):
        """Test that an error is raised if multiple expectations are requested
        when using finite shots"""
        dev = qml.devices.DefaultQubit(wires=3, shots=50000)

        obs = [qml.PauliX(0), qml.PauliX(0) @ qml.PauliZ(1), qml.PauliZ(0) @ qml.PauliZ(1)]
        c = np.array([-0.6543, 0.24, 0.54])
        H = qml.Hamiltonian(c, obs)
        H.compute_grouping()

        assert len(H.grouping_indices) == 2

        @qnode(dev)
        def circuit():
            return qml.expval(H), qml.expval(H)

        with pytest.raises(
            ValueError, match="Can only return the expectation of a single Hamiltonian"
        ):
            circuit()

    def test_device_expansion_strategy(self, mocker):
        """Test that the device expansion strategy performs the device
        decomposition at construction time, and not at execution time"""
        dev = qml.devices.DefaultQubit(wires=2)
        x = pnp.array(0.5, requires_grad=True)

        @qnode(dev, diff_method="parameter-shift", expansion_strategy="device")
        def circuit(x):
            qml.SingleExcitation(x, wires=[0, 1])
            return qml.expval(qml.PauliX(0))

        assert circuit.expansion_strategy == "device"
        assert circuit.execute_kwargs["expand_fn"] is None

        spy_expand = mocker.spy(circuit.device, "expand_fn")

        circuit.construct([x], {})
        assert len(circuit.tape.operations) > 0
        spy_expand.assert_called_once()

        circuit(x)
        assert len(spy_expand.call_args_list) == 2

        qml.grad(circuit)(x)
        assert len(spy_expand.call_args_list) == 3

    def test_expansion_multiple_qwc_observables(self, mocker):
        """Test that the QNode correctly expands tapes that return
        multiple measurements of commuting observables"""
        dev = qml.devices.DefaultQubit(wires=2)
        obs = [qml.PauliX(0), qml.PauliX(0) @ qml.PauliY(1)]

        @qml.qnode(dev)
        def circuit(x, y):
            qml.RX(x, wires=0)
            qml.RY(y, wires=1)
            return [qml.expval(o) for o in obs]

        spy_expand = mocker.spy(circuit.device, "expand_fn")
        params = [0.1, 0.2]
        res = circuit(*params)

        tape = spy_expand.spy_return
        rotations, observables = qml.pauli.diagonalize_qwc_pauli_words(obs)

        assert tape.observables[0].name == observables[0].name
        assert tape.observables[1].name == observables[1].name

        assert tape.operations[-2].name == rotations[0].name
        assert tape.operations[-2].parameters == rotations[0].parameters
        assert tape.operations[-1].name == rotations[1].name
        assert tape.operations[-1].parameters == rotations[1].parameters

        # check output value is consistent with a Hamiltonian expectation
        coeffs = np.array([1.0, 1.0])
        H = qml.Hamiltonian(coeffs, obs)

        @qml.qnode(dev)
        def circuit2(x, y):
            qml.RX(x, wires=0)
            qml.RY(y, wires=1)
            return qml.expval(H)

        res_H = circuit2(*params)
        assert np.allclose(coeffs @ res, res_H)<|MERGE_RESOLUTION|>--- conflicted
+++ resolved
@@ -1410,11 +1410,7 @@
     # pylint: disable=unexpected-keyword-arg
     def test_warning_finite_shots_override(self):
         """Tests that a warning is raised when caching is used with finite shots."""
-<<<<<<< HEAD
-        dev = qml.devices.DefaultQubit(wires=1)
-=======
-        dev = qml.device("default.qubit", wires=1, shots=5)
->>>>>>> 6e8b491c
+        dev = qml.devices.DefaultQubit(wires=1, shots=5)
 
         @qml.qnode(dev, cache={})
         def circuit(x):
@@ -1519,14 +1515,11 @@
 class TestTransformProgramIntegration:
     def test_transform_program_modifies_circuit(self):
         """Test qnode integration with a transform that turns the circuit into just a pauli x."""
-        dev = qml.device("default.qubit", wires=1)
+        dev = qml.devices.DefaultQubit(wires=1)
 
         def null_postprocessing(results):
             return results[0]
 
-<<<<<<< HEAD
-        dev = qml.devices.DefaultQubit(wires=4)
-=======
         @qml.transforms.core.transform
         def just_pauli_x_out(
             tape: qml.tape.QuantumTape,
@@ -1534,7 +1527,6 @@
             return (
                 qml.tape.QuantumScript([qml.PauliX(0)], tape.measurements),
             ), null_postprocessing
->>>>>>> 6e8b491c
 
         @just_pauli_x_out
         @qml.qnode(dev, interface=None, diff_method=None)
@@ -1546,12 +1538,8 @@
 
         assert qml.math.allclose(circuit(0.1), -1)
 
-<<<<<<< HEAD
-        dev = qml.devices.DefaultQubit(wires=4)
-=======
         with circuit.device.tracker as tracker:
             circuit(0.1)
->>>>>>> 6e8b491c
 
         assert tracker.totals["executions"] == 1
         assert tracker.history["resources"][0].gate_types["PauliX"] == 1
