--- conflicted
+++ resolved
@@ -2375,14 +2375,7 @@
             return qml.sample(qml.PauliZ(0))
 
         # No warning should be raised when calling with the same shots value
-<<<<<<< HEAD
         result = circuit.update(diff_method="parameter-shift")()
-        assert len(result) == 100
-=======
-        with pytest.warns(
-            UserWarning, match="Both 'shots=' parameter and 'set_shots' transform are specified."
-        ):
-            result = circuit.update(diff_method="parameter-shift")(shots=50)
         assert len(result) == 100
 
     def test_set_shots_positional_preserves_qnode_properties(self):
@@ -2592,5 +2585,4 @@
             assert qml.math.allclose(result, expected)
 
         # All results should be identical
-        assert all(qml.math.allclose(results[0], r) for r in results[1:])
->>>>>>> dc351edb
+        assert all(qml.math.allclose(results[0], r) for r in results[1:])