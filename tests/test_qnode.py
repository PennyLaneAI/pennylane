--- conflicted
+++ resolved
@@ -241,13 +241,8 @@
             capabilities.update(model="None")
             return capabilities
 
-<<<<<<< HEAD
-        monkeypatch.setattr(qml.devices.DefaultQubit, "capabilities", capabilities)
-        dev = qml.device("default.qubit.legacy", wires=1)
-=======
         monkeypatch.setattr(qml.devices.DefaultQubitLegacy, "capabilities", capabilities)
-        dev = qml.device("default.qubit", wires=1)
->>>>>>> cbc8d19e
+        dev = qml.device("default.qubit.legacy", wires=1)
 
         with pytest.raises(
             qml.QuantumFunctionError, match="does not support the parameter-shift rule"
