--- conflicted
+++ resolved
@@ -1077,11 +1077,7 @@
         """Tests that the transform using the deferred measurement principle is
         applied if the device doesn't support mid-circuit measurements
         natively."""
-<<<<<<< HEAD
-        dev = qml.device("default.qubit.legacy", wires=2)
-=======
-        dev = qml.device("default.qubit", wires=3)
->>>>>>> c2995b60
+        dev = qml.device("default.qubit.legacy", wires=3)
 
         @qml.qnode(dev)
         def cry_qnode(x, y):
@@ -1109,11 +1105,7 @@
     def test_sampling_with_mcm(self, basis_state):
         """Tests that a QNode with qml.sample and mid-circuit measurements
         returns the expected results."""
-<<<<<<< HEAD
-        dev = qml.device("default.qubit.legacy", wires=2, shots=1000)
-=======
-        dev = qml.device("default.qubit", wires=3, shots=1000)
->>>>>>> c2995b60
+        dev = qml.device("default.qubit.legacy", wires=3, shots=1000)
 
         first_par = np.pi
 
@@ -1143,11 +1135,7 @@
         """Test conditional operations with TensorFlow."""
         import tensorflow as tf
 
-<<<<<<< HEAD
-        dev = qml.device("default.qubit.legacy", wires=2)
-=======
-        dev = qml.device("default.qubit", wires=3)
->>>>>>> c2995b60
+        dev = qml.device("default.qubit.legacy", wires=3)
 
         @qml.qnode(dev, interface=interface, diff_method="parameter-shift")
         def cry_qnode(x):
@@ -1190,11 +1178,7 @@
         """Test conditional operations with Torch."""
         import torch
 
-<<<<<<< HEAD
-        dev = qml.device("default.qubit.legacy", wires=2)
-=======
-        dev = qml.device("default.qubit", wires=3)
->>>>>>> c2995b60
+        dev = qml.device("default.qubit.legacy", wires=3)
 
         @qml.qnode(dev, interface=interface, diff_method="parameter-shift")
         def cry_qnode(x):
@@ -1233,11 +1217,7 @@
         import jax
 
         jnp = jax.numpy
-<<<<<<< HEAD
-        dev = qml.device("default.qubit.legacy", wires=2)
-=======
-        dev = qml.device("default.qubit", wires=3)
->>>>>>> c2995b60
+        dev = qml.device("default.qubit.legacy", wires=3)
 
         @qml.qnode(dev, interface=jax_interface, diff_method="parameter-shift")
         def cry_qnode(x):
@@ -1266,23 +1246,6 @@
         assert np.allclose(r1, r2)
         assert np.allclose(jax.grad(cry_qnode)(x1), jax.grad(conditional_ry_qnode)(x2))
 
-<<<<<<< HEAD
-    def test_already_measured_error_operation(self):
-        """Test that attempting to apply an operation on a wires that has been
-        measured raises an error."""
-        dev = qml.device("default.qubit.legacy", wires=3)
-
-        @qml.qnode(dev)
-        def circuit():
-            qml.measure(1)
-            qml.PauliX(1)
-            return qml.expval(qml.PauliZ(0))
-
-        with pytest.raises(ValueError, match="wires have been measured already: {1}"):
-            circuit()
-
-=======
->>>>>>> c2995b60
     def test_qnode_does_not_support_nested_queuing(self):
         """Test that operators in QNodes are not queued to surrounding contexts."""
         dev = qml.device("default.qubit.legacy", wires=1)
