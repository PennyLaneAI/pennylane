--- conflicted
+++ resolved
@@ -85,7 +85,6 @@
         assert opqueue_test_node.ops[1] in successors
         assert opqueue_test_node.ops[4] in successors
 
-<<<<<<< HEAD
     def test_op_successors_both_operations_and_observables_nodes(self, opqueue_test_node):
         """Tests that _op_successors properly extracts all successor nodes"""
 
@@ -107,13 +106,12 @@
         assert opqueue_test_node.circuit.operations[2] not in successors
         assert opqueue_test_node.circuit.operations[3] not in successors
         assert opqueue_test_node.circuit.observables[0] in successors
-=======
+
     def test_op_successors_extracts_all_successors(self, opqueue_test_node):
         """Tests that _op_successors properly extracts all successors"""
         successors = opqueue_test_node._op_successors(2, only=None)
         assert opqueue_test_node.ops[4] in successors
         assert opqueue_test_node.ops[5] not in successors
->>>>>>> 565250db
 
 
 @pytest.fixture(scope="function")
