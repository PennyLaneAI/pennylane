--- conflicted
+++ resolved
@@ -757,20 +757,11 @@
         jac1 = qml.jacobian(circuit, 1)
         jac2 = qml.jacobian(circuit, 2)
         res = np.stack([jac0(a,b,c), jac1(a,b,c), jac2(a,b,c)]).T
-
-<<<<<<< HEAD
-        self.assertAllAlmostEqual(self.expected_jacobian(a, b, c), res, delta=self.tol)
+        assert np.allclose(self.expected_jacobian(a, b, c), res, atol=tol, rtol=0)
 
         #compare with what we get if argnum is a list
         res2 = qml.jacobian(circuit, argnum=[0, 1, 2])(a, b, c)
-        self.assertAllAlmostEqual(res, res2, delta=self.tol)
-
-    def test_multiple_expectation_jacobian_array(self):
-        "Tests that qnodes using an array argument return correct gradients for multiple expectation values."
-        self.logTestName()
-=======
-        assert np.allclose(self.expected_jacobian(a, b, c), res, atol=tol, rtol=0)
->>>>>>> 483c7b93
+        assert np.allclose(res, res2, atol=tol, rtol=0)
 
     def test_multiple_expectation_jacobian_array(self, tol):
         """Tests that qnodes using an array argument return correct gradients
