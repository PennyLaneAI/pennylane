# Copyright 2018-2021 Xanadu Quantum Technologies Inc.

# Licensed under the Apache License, Version 2.0 (the "License");
# you may not use this file except in compliance with the License.
# You may obtain a copy of the License at

#     http://www.apache.org/licenses/LICENSE-2.0

# Unless required by applicable law or agreed to in writing, software
# distributed under the License is distributed on an "AS IS" BASIS,
# WITHOUT WARRANTIES OR CONDITIONS OF ANY KIND, either express or implied.
# See the License for the specific language governing permissions and
# limitations under the License.
"""Unit tests for the QNode"""
import warnings
from collections import defaultdict

import numpy as np
import pytest
from scipy.sparse import csr_matrix

import pennylane as qml
from pennylane import QNode
from pennylane import numpy as pnp
from pennylane import qnode
from pennylane.tape import QuantumScript


def dummyfunc():
    return None


class TestValidation:
    """Tests for QNode creation and validation"""

    def test_invalid_interface(self):
        """Test that an exception is raised for an invalid interface"""
        dev = qml.device("default.qubit", wires=1)
        test_interface = "something"
        expected_error = rf"Unknown interface {test_interface}\. Interface must be one of"

        with pytest.raises(qml.QuantumFunctionError, match=expected_error):
            QNode(dummyfunc, dev, interface="something")

    def test_changing_invalid_interface(self):
        """Test that an exception is raised for an invalid interface
        on a pre-existing QNode"""
        dev = qml.device("default.qubit", wires=1)
        test_interface = "something"

        @qnode(dev)
        def circuit(x):
            qml.RX(wires=0)
            return qml.probs(wires=0)

        expected_error = rf"Unknown interface {test_interface}\. Interface must be one of"

        with pytest.raises(qml.QuantumFunctionError, match=expected_error):
            circuit.interface = test_interface

    @pytest.mark.torch
    def test_valid_interface(self):
        """Test that changing to a valid interface works as expected, and the
        diff method is updated as required."""
        import torch

        dev = qml.device("default.qubit", wires=1)

        @qnode(dev, interface="autograd", diff_method="best")
        def circuit(x):
            qml.RX(wires=0)
            return qml.probs(wires=0)

        assert circuit.device.short_name == "default.qubit.autograd"
        assert circuit.gradient_fn == "backprop"

        circuit.interface = "torch"
        assert circuit.device.short_name == "default.qubit.torch"
        assert circuit.gradient_fn == "backprop"

    def test_invalid_device(self):
        """Test that an exception is raised for an invalid device"""
        with pytest.raises(qml.QuantumFunctionError, match="Invalid device"):
            QNode(dummyfunc, None)

    def test_validate_device_method(self, monkeypatch):
        """Test that the method for validating the device diff method
        tape works as expected"""
        dev = qml.device("default.qubit", wires=1)

        with pytest.raises(
            qml.QuantumFunctionError,
            match="does not provide a native method for computing the jacobian",
        ):
            QNode._validate_device_method(dev)

        monkeypatch.setitem(dev._capabilities, "provides_jacobian", True)
        method, diff_options, device = QNode._validate_device_method(dev)

        assert method == "device"
        assert device is dev

    def test_validate_backprop_method_invalid_device(self):
        """Test that the method for validating the backprop diff method
        tape raises an exception if the device does not support backprop."""
        dev = qml.device("default.gaussian", wires=1)

        with pytest.raises(qml.QuantumFunctionError, match="does not support native computations"):
            QNode._validate_backprop_method(dev, None)

    def test_validate_backprop_method_invalid_interface(self, monkeypatch):
        """Test that the method for validating the backprop diff method
        tape raises an exception if the wrong interface is provided"""
        dev = qml.device("default.qubit", wires=1)
        test_interface = "something"

        monkeypatch.setitem(dev._capabilities, "passthru_interface", test_interface)

        with pytest.raises(qml.QuantumFunctionError, match=f"when using the {test_interface}"):
            QNode._validate_backprop_method(dev, None)

    def test_validate_backprop_method(self, monkeypatch):
        """Test that the method for validating the backprop diff method
        tape works as expected"""
        dev = qml.device("default.qubit", wires=1)
        test_interface = "something"
        monkeypatch.setitem(dev._capabilities, "passthru_interface", test_interface)

        method, diff_options, device = QNode._validate_backprop_method(dev, "something")

        assert method == "backprop"
        assert device is dev

    @pytest.mark.all_interfaces
    @pytest.mark.parametrize("accepted_name, official_name", qml.interfaces.INTERFACE_MAP.items())
    def test_validate_backprop_method_all_interface_names(self, accepted_name, official_name):
        """Test that backprop devices are mapped for all possible interface names."""
        if accepted_name in {None, "auto", "scipy"}:
            pytest.skip(f"None is not a backprop interface.")

        dev = qml.device("default.qubit", wires=1)

        diff_method, _, new_dev = QNode._validate_backprop_method(dev, accepted_name)

        assert diff_method == "backprop"
        assert new_dev.capabilities().get("passthru_interface") == official_name

    def test_validate_backprop_child_method(self, monkeypatch):
        """Test that the method for validating the backprop diff method
        tape works as expected if a child device supports backprop"""
        dev = qml.device("default.qubit", wires=1)
        test_interface = "something"

        orig_capabilities = dev.capabilities().copy()
        orig_capabilities["passthru_devices"] = {test_interface: "default.gaussian"}
        monkeypatch.setattr(dev, "capabilities", lambda: orig_capabilities)

        method, diff_options, device = QNode._validate_backprop_method(dev, test_interface)

        assert method == "backprop"
        assert isinstance(device, qml.devices.DefaultGaussian)

    def test_validate_backprop_child_method_wrong_interface(self, monkeypatch):
        """Test that the method for validating the backprop diff method
        tape raises an error if a child device supports backprop but using a different interface"""
        dev = qml.device("default.qubit", wires=1)
        test_interface = "something"

        orig_capabilities = dev.capabilities().copy()
        orig_capabilities["passthru_devices"] = {test_interface: "default.gaussian"}
        monkeypatch.setattr(dev, "capabilities", lambda: orig_capabilities)

        with pytest.raises(
            qml.QuantumFunctionError, match=r"when using the \['something'\] interface"
        ):
            QNode._validate_backprop_method(dev, "another_interface")

    @pytest.mark.autograd
    @pytest.mark.parametrize("device_string", ("default.qubit", "default.qubit.autograd"))
    def test_validate_backprop_finite_shots(self, device_string):
        """Test that a device with finite shots cannot be used with backpropagation."""
        dev = qml.device(device_string, wires=1, shots=100)

        with pytest.raises(qml.QuantumFunctionError, match=r"Backpropagation is only supported"):
            QNode._validate_backprop_method(dev, "autograd")

    @pytest.mark.autograd
    def test_parameter_shift_qubit_device(self):
        """Test that the _validate_parameter_shift method
        returns the correct gradient transform for qubit devices."""
        dev = qml.device("default.qubit", wires=1)
        gradient_fn = QNode._validate_parameter_shift(dev)
        assert gradient_fn[0] is qml.gradients.param_shift

    @pytest.mark.autograd
    def test_parameter_shift_cv_device(self):
        """Test that the _validate_parameter_shift method
        returns the correct gradient transform for cv devices."""
        dev = qml.device("default.gaussian", wires=1)
        gradient_fn = QNode._validate_parameter_shift(dev)
        assert gradient_fn[0] is qml.gradients.param_shift_cv
        assert gradient_fn[1] == {"dev": dev}

    def test_parameter_shift_tape_unknown_model(self, monkeypatch):
        """Test that an unknown model raises an exception"""

        def capabilities(cls):
            capabilities = cls._capabilities
            capabilities.update(model="None")
            return capabilities

        monkeypatch.setattr(qml.devices.DefaultQubit, "capabilities", capabilities)
        dev = qml.device("default.qubit", wires=1)

        with pytest.raises(
            qml.QuantumFunctionError, match="does not support the parameter-shift rule"
        ):
            QNode._validate_parameter_shift(dev)

    @pytest.mark.autograd
    def test_best_method_is_device(self, monkeypatch):
        """Test that the method for determining the best diff method
        for a given device and interface returns the device"""
        dev = qml.device("default.qubit", wires=1)
        monkeypatch.setitem(dev._capabilities, "passthru_interface", "some_interface")
        monkeypatch.setitem(dev._capabilities, "provides_jacobian", True)

        # basic check if the device provides a Jacobian
        res = QNode.get_best_method(dev, "another_interface")
        assert res == ("device", {}, dev)

        # device is returned even if backpropagation is possible
        res = QNode.get_best_method(dev, "some_interface")
        assert res == ("device", {}, dev)

    def test_best_method_is_backprop(self, monkeypatch):
        """Test that the method for determining the best diff method
        for a given device and interface returns backpropagation"""
        dev = qml.device("default.qubit", wires=1)
        monkeypatch.setitem(dev._capabilities, "passthru_interface", "some_interface")
        monkeypatch.setitem(dev._capabilities, "provides_jacobian", False)

        # backprop is returned when the interfaces match and Jacobian is not provided
        res = QNode.get_best_method(dev, "some_interface")
        assert res == ("backprop", {}, dev)

    def test_best_method_is_param_shift(self, monkeypatch):
        """Test that the method for determining the best diff method
        for a given device and interface returns the parameter shift rule"""
        dev = qml.device("default.qubit", wires=1)
        monkeypatch.setitem(dev._capabilities, "passthru_interface", "some_interface")
        monkeypatch.setitem(dev._capabilities, "provides_jacobian", False)

        # parameter shift is returned when Jacobian is not provided and
        # the backprop interfaces do not match
        res = QNode.get_best_method(dev, "another_interface")
        assert res == (qml.gradients.param_shift, {}, dev)

    def test_best_method_is_finite_diff(self, monkeypatch):
        """Test that the method for determining the best diff method
        for a given device and interface returns finite differences"""
        dev = qml.device("default.qubit", wires=1)
        monkeypatch.setitem(dev._capabilities, "passthru_interface", "some_interface")
        monkeypatch.setitem(dev._capabilities, "provides_jacobian", False)

        def capabilities(cls):
            capabilities = cls._capabilities
            capabilities.update(model="None")
            return capabilities

        # finite differences is the fallback when we know nothing about the device
        monkeypatch.setattr(qml.devices.DefaultQubit, "capabilities", capabilities)
        res = QNode.get_best_method(dev, "another_interface")
        assert res == (qml.gradients.finite_diff, {}, dev)

    def test_best_method_str_is_device(self, monkeypatch):
        """Test that the method for determining the best diff method string
        for a given device and interface returns 'device'"""
        dev = qml.device("default.qubit", wires=1)
        monkeypatch.setitem(dev._capabilities, "passthru_interface", "some_interface")
        monkeypatch.setitem(dev._capabilities, "provides_jacobian", True)

        # basic check if the device provides a Jacobian
        res = QNode.best_method_str(dev, "another_interface")
        assert res == "device"

        # device is returned even if backpropagation is possible
        res = QNode.best_method_str(dev, "some_interface")
        assert res == "device"

    def test_best_method_str_is_backprop(self, monkeypatch):
        """Test that the method for determining the best diff method string
        for a given device and interface returns 'backprop'"""
        dev = qml.device("default.qubit", wires=1)
        monkeypatch.setitem(dev._capabilities, "passthru_interface", "some_interface")
        monkeypatch.setitem(dev._capabilities, "provides_jacobian", False)

        # backprop is returned when the interfaces match and Jacobian is not provided
        res = QNode.best_method_str(dev, "some_interface")
        assert res == "backprop"

    def test_best_method_str_is_param_shift(self, monkeypatch):
        """Test that the method for determining the best diff method string
        for a given device and interface returns 'parameter-shift'"""
        dev = qml.device("default.qubit", wires=1)
        monkeypatch.setitem(dev._capabilities, "passthru_interface", "some_interface")
        monkeypatch.setitem(dev._capabilities, "provides_jacobian", False)

        # parameter shift is returned when Jacobian is not provided and
        # the backprop interfaces do not match
        res = QNode.best_method_str(dev, "another_interface")
        assert res == "parameter-shift"

    def test_best_method_str_is_finite_diff(self, monkeypatch):
        """Test that the method for determining the best diff method string
        for a given device and interface returns 'finite-diff'"""
        dev = qml.device("default.qubit", wires=1)
        monkeypatch.setitem(dev._capabilities, "passthru_interface", "some_interface")
        monkeypatch.setitem(dev._capabilities, "provides_jacobian", False)

        def capabilities(cls):
            capabilities = cls._capabilities
            capabilities.update(model="None")
            return capabilities

        # finite differences is the fallback when we know nothing about the device
        monkeypatch.setattr(qml.devices.DefaultQubit, "capabilities", capabilities)
        res = QNode.best_method_str(dev, "another_interface")
        assert res == "finite-diff"

    def test_diff_method(self, mocker):
        """Test that a user-supplied diff method correctly returns the right
        diff method."""
        dev = qml.device("default.qubit", wires=1)

        mock_best = mocker.patch("pennylane.QNode.get_best_method")
        mock_best.return_value = ("best", {}, dev)

        mock_backprop = mocker.patch("pennylane.QNode._validate_backprop_method")
        mock_backprop.return_value = ("backprop", {}, dev)

        mock_device = mocker.patch("pennylane.QNode._validate_device_method")
        mock_device.return_value = ("device", {}, dev)

        qn = QNode(dummyfunc, dev, diff_method="best")
        assert qn.diff_method == "best"
        assert qn.gradient_fn is None

        qn = QNode(dummyfunc, dev, interface="autograd", diff_method="best")
        assert qn.diff_method == "best"
        assert qn.gradient_fn == "best"

        qn = QNode(dummyfunc, dev, diff_method="backprop")
        assert qn.diff_method == "backprop"
        assert qn.gradient_fn == None

        qn = QNode(dummyfunc, dev, interface="autograd", diff_method="backprop")
        assert qn.diff_method == "backprop"
        assert qn.gradient_fn == "backprop"
        mock_backprop.assert_called_once()

        qn = QNode(dummyfunc, dev, diff_method="device")
        assert qn.diff_method == "device"
        assert qn.gradient_fn == "device"

        qn = QNode(dummyfunc, dev, interface="autograd", diff_method="device")
        assert qn.diff_method == "device"
        assert qn.gradient_fn == "device"

        qn = QNode(dummyfunc, dev, diff_method="finite-diff")
        assert qn.diff_method == "finite-diff"
        assert qn.gradient_fn is qml.gradients.finite_diff

        qn = QNode(dummyfunc, dev, interface="autograd", diff_method="finite-diff")
        assert qn.diff_method == "finite-diff"
        assert qn.gradient_fn is qml.gradients.finite_diff

        qn = QNode(dummyfunc, dev, diff_method="spsa")
        assert qn.diff_method == "spsa"
        assert qn.gradient_fn is qml.gradients.spsa_grad

        qn = QNode(dummyfunc, dev, interface="autograd", diff_method="hadamard")
        assert qn.diff_method == "hadamard"
        assert qn.gradient_fn is qml.gradients.hadamard_grad

        qn = QNode(dummyfunc, dev, diff_method="parameter-shift")
        assert qn.diff_method == "parameter-shift"
        assert qn.gradient_fn is qml.gradients.param_shift

        qn = QNode(dummyfunc, dev, interface="autograd", diff_method="parameter-shift")
        assert qn.diff_method == "parameter-shift"
        assert qn.gradient_fn is qml.gradients.param_shift
        # check that get_best_method was only ever called once
        mock_best.assert_called_once()

    @pytest.mark.autograd
    def test_gradient_transform(self, mocker):
        """Test passing a gradient transform directly to a QNode"""
        dev = qml.device("default.qubit", wires=1)
        spy = mocker.spy(qml.gradients.finite_difference, "finite_diff_coeffs")

        @qnode(dev, diff_method=qml.gradients.finite_diff)
        def circuit(x):
            qml.RX(x, wires=0)
            return qml.expval(qml.PauliZ(0))

        qml.grad(circuit)(pnp.array(0.5, requires_grad=True))
        assert circuit.gradient_fn is qml.gradients.finite_diff
        spy.assert_called()

    def test_unknown_diff_method_string(self):
        """Test that an exception is raised for an unknown differentiation method string"""
        dev = qml.device("default.qubit", wires=1)

        with pytest.raises(
            qml.QuantumFunctionError, match="Differentiation method hello not recognized"
        ):
            QNode(dummyfunc, dev, interface="autograd", diff_method="hello")

    def test_unknown_diff_method_type(self):
        """Test that an exception is raised for an unknown differentiation method type"""
        dev = qml.device("default.qubit", wires=1)

        with pytest.raises(
            qml.QuantumFunctionError,
            match="Differentiation method 5 must be a gradient transform or a string",
        ):
            QNode(dummyfunc, dev, interface="autograd", diff_method=5)

    def test_validate_adjoint_invalid_device(self):
        """Test if a ValueError is raised when an invalid device is provided to
        _validate_adjoint_method"""

        dev = qml.device("default.gaussian", wires=1)

        with pytest.raises(ValueError, match="The default.gaussian device does not"):
            QNode._validate_adjoint_method(dev)

    def test_validate_adjoint_finite_shots(self):
        """Test that a UserWarning is raised when device has finite shots"""

        dev = qml.device("default.qubit", wires=1, shots=1)

        with pytest.warns(
            UserWarning, match="Requested adjoint differentiation to be computed with finite shots."
        ):
            QNode._validate_adjoint_method(dev)

    def test_adjoint_finite_shots(self):
        """Tests that UserWarning is raised with the adjoint differentiation method
        on QNode construction when the device has finite shots
        """

        dev = qml.device("default.qubit", wires=1, shots=1)

        @qnode(dev, diff_method="adjoint")
        def circ():
            return qml.expval(qml.PauliZ(0))

        with pytest.warns(
            UserWarning, match="Requested adjoint differentiation to be computed with finite shots."
        ):
            circ()

    @pytest.mark.autograd
    def test_sparse_diffmethod_error(self):
        """Test that an error is raised when the observable is SparseHamiltonian and the
        differentiation method is not parameter-shift."""
        dev = qml.device("default.qubit", wires=2, shots=None)

        @qnode(dev, diff_method="backprop")
        def circuit(param):
            qml.RX(param, wires=0)
            return qml.expval(qml.SparseHamiltonian(csr_matrix(np.eye(4)), [0, 1]))

        with pytest.raises(
            qml.QuantumFunctionError,
            match="SparseHamiltonian observable must be"
            " used with the parameter-shift differentiation method",
        ):
            qml.grad(circuit, argnum=0)([0.5])

    def test_qnode_print(self):
        """Test that printing a QNode object yields the right information."""
        dev = qml.device("default.qubit", wires=1)

        def func(x):
            qml.RX(x, wires=0)
            return qml.expval(qml.PauliZ(0))

        qn = QNode(func, dev)

        assert (
            qn.__repr__()
            == "<QNode: wires=1, device='default.qubit', interface='auto', diff_method='best'>"
        )

        qn = QNode(func, dev, interface="autograd")

        assert (
            qn.__repr__()
            == "<QNode: wires=1, device='default.qubit.autograd', interface='autograd', diff_method='best'>"
        )

    @pytest.mark.autograd
    def test_diff_method_none(self, tol):
        """Test that diff_method=None creates a QNode with no interface, and no
        device swapping."""
        dev = qml.device("default.qubit", wires=1)

        @qnode(dev, diff_method=None)
        def circuit(x):
            qml.RX(x, wires=0)
            return qml.expval(qml.PauliZ(0))

        assert circuit.interface is None
        assert circuit.gradient_fn is None
        assert circuit.device is dev

        # QNode can still be executed
        assert np.allclose(circuit(0.5), np.cos(0.5), atol=tol, rtol=0)

        with pytest.warns(UserWarning, match="Attempted to differentiate a function with no"):
            grad = qml.grad(circuit)(0.5)

        assert np.allclose(grad, 0)

    def test_unrecognized_kwargs_raise_warning(self):
        """Test that passing gradient_kwargs not included in qml.gradients.SUPPORTED_GRADIENT_KWARGS raises warning"""
        dev = qml.device("default.qubit", wires=2)

        with warnings.catch_warnings(record=True) as w:

            @qml.qnode(dev, random_kwarg=qml.gradients.finite_diff)
            def circuit(params):
                qml.RX(params[0], wires=0)
                return qml.expval(qml.PauliZ(0)), qml.var(qml.PauliZ(0))

            assert len(w) == 1
            assert "not included in the list of standard qnode gradient kwargs" in str(w[0].message)

    def test_incorrect_diff_method_kwargs_raise_warning(self):
        """Tests that using one of the incorrect kwargs previously used in some examples in PennyLane
        (grad_method, gradient_fn) to set the qnode diff_method raises a warning"""
        dev = qml.device("default.qubit", wires=2)

        with warnings.catch_warnings(record=True) as w:

            @qml.qnode(dev, grad_method=qml.gradients.finite_diff)
            def circuit(params):
                qml.RX(params[0], wires=0)
                return qml.expval(qml.PauliZ(0)), qml.var(qml.PauliZ(0))

            @qml.qnode(dev, gradient_fn=qml.gradients.finite_diff)
            def circuit(params):
                qml.RX(params[0], wires=0)
                return qml.expval(qml.PauliZ(0)), qml.var(qml.PauliZ(0))

        assert len(w) == 2
        assert "Use diff_method instead" in str(w[0].message)
        assert "Use diff_method instead" in str(w[1].message)

    def test_auto_interface_tracker_device_switched(self):
        """Test that checks that the tracker is switched to the new device."""
        dev = qml.device("default.qubit", wires=1)

        @qml.qnode(dev)
        def circuit(params):
            qml.RX(params, wires=0)
            return qml.expval(qml.PauliZ(0))

        with qml.Tracker(dev) as tracker:
            circuit(qml.numpy.array(0.1, requires_grad=True))

        assert tracker.totals == {"executions": 1, "batches": 1, "batch_len": 1}
        assert np.allclose(tracker.history.pop("results")[0], 0.99500417)
        assert tracker.history == {
            "executions": [1],
            "shots": [None],
            "batches": [1],
            "batch_len": [1],
        }

    def test_autograd_interface_device_switched_no_warnings(self):
        """Test that checks that no warning is raised for device switch when you define an interface."""
        dev = qml.device("default.qubit", wires=1)

        @qml.qnode(dev, interface="autograd")
        def circuit(params):
            qml.RX(params, wires=0)
            return qml.expval(qml.PauliZ(0))

        with warnings.catch_warnings(record=True) as record:
            circuit(qml.numpy.array(0.1, requires_grad=True))

        assert len(record) == 0


class TestTapeConstruction:
    """Tests for the tape construction"""

    def test_basic_tape_construction(self, tol):
        """Test that a quantum tape is properly constructed"""
        dev = qml.device("default.qubit", wires=2)

        def func(x, y):
            qml.RX(x, wires=0)
            qml.RY(y, wires=1)
            qml.CNOT(wires=[0, 1])
            return qml.expval(qml.PauliZ(0))

        qn = QNode(func, dev)

        x = pnp.array(0.12, requires_grad=True)
        y = pnp.array(0.54, requires_grad=True)

        res = qn(x, y)

        assert isinstance(qn.qtape, QuantumScript)
        assert len(qn.qtape.operations) == 3
        assert len(qn.qtape.observables) == 1
        assert qn.qtape.num_params == 2

        expected = qml.execute([qn.tape], dev, None)
        assert np.allclose(res, expected, atol=tol, rtol=0)

        # when called, a new quantum tape is constructed
        old_tape = qn.qtape
        res2 = qn(x, y)

        assert np.allclose(res, res2, atol=tol, rtol=0)
        assert qn.qtape is not old_tape

    def test_jacobian(self, tol):
        """Test the jacobian computation"""
        dev = qml.device("default.qubit", wires=2)

        def func(x, y):
            qml.RX(x, wires=0)
            qml.RY(y, wires=1)
            qml.CNOT(wires=[0, 1])
            return qml.probs(wires=0), qml.probs(wires=1)

        qn = QNode(
            func, dev, interface="autograd", diff_method="finite-diff", h=1e-8, approx_order=2
        )
        assert qn.gradient_kwargs["h"] == 1e-8
        assert qn.gradient_kwargs["approx_order"] == 2

        jac = qn.gradient_fn(qn)(
            pnp.array(0.45, requires_grad=True), pnp.array(0.1, requires_grad=True)
        )
        assert isinstance(jac, tuple) and len(jac) == 2
        assert len(jac[0]) == 2
        assert len(jac[1]) == 2

    def test_returning_non_measurements(self):
        """Test that an exception is raised if a non-measurement
        is returned from the QNode."""
        dev = qml.device("default.qubit", wires=2)

        def func(x, y):
            qml.RX(x, wires=0)
            qml.RY(y, wires=1)
            qml.CNOT(wires=[0, 1])
            return 5

        qn = QNode(func, dev)

        with pytest.raises(
            qml.QuantumFunctionError, match="must return either a single measurement"
        ):
            qn(5, 1)

        def func(x, y):
            qml.RX(x, wires=0)
            qml.RY(y, wires=1)
            qml.CNOT(wires=[0, 1])
            return qml.expval(qml.PauliZ(0)), 5

        qn = QNode(func, dev)

        with pytest.raises(
            qml.QuantumFunctionError, match="must return either a single measurement"
        ):
            qn(5, 1)

        def func(x, y):
            qml.RX(x, wires=0)
            qml.RY(y, wires=1)
            qml.CNOT(wires=[0, 1])
            return []

        qn = QNode(func, dev)

        with pytest.raises(
            qml.QuantumFunctionError, match="must return either a single measurement"
        ):
            qn(5, 1)

    def test_inconsistent_measurement_order(self):
        """Test that an exception is raised if measurements are returned in an
        order different to how they were queued on the tape"""
        dev = qml.device("default.qubit", wires=2)

        def func(x, y):
            qml.RX(x, wires=0)
            qml.RY(y, wires=1)
            qml.CNOT(wires=[0, 1])
            m = qml.expval(qml.PauliZ(0))
            return qml.expval(qml.PauliX(1)), m

        qn = QNode(func, dev)

        with pytest.raises(
            qml.QuantumFunctionError,
            match="measurements must be returned in the order they are measured",
        ):
            qn(5, 1)

    def test_consistent_measurement_order(self):
        """Test evaluation proceeds as expected if measurements are returned in the
        same order to how they were queued on the tape"""
        dev = qml.device("default.qubit", wires=2)

        def func(x, y):
            global op1, op2, op3, m1, m2
            op1 = qml.RX(x, wires=0)
            op2 = qml.RY(y, wires=1)
            op3 = qml.CNOT(wires=[0, 1])
            m1 = qml.expval(qml.PauliZ(0))
            m2 = qml.expval(qml.PauliX(1))
            return [m1, m2]

        qn = QNode(func, dev)
        qn(5, 1)  # evaluate the QNode
        assert qn.qtape.operations == [op1, op2, op3]
        assert qn.qtape.measurements == [m1, m2]

    @pytest.mark.xfail
    def test_multiple_observables_same_wire_expval(self, mocker):
        """Test that the QNode supports returning expectation values of observables that are on the
        same wire (provided that they are Pauli words and qubit-wise commuting)"""
        dev = qml.device("default.qubit", wires=3)

        w = np.random.random((2, 3, 3))

        @qnode(dev)
        def f(w):
            qml.templates.StronglyEntanglingLayers(w, wires=range(3))
            return (
                qml.expval(qml.PauliX(0)),
                qml.expval(qml.PauliX(0) @ qml.PauliZ(1)),
                qml.expval(qml.PauliX(2)),
            )

        spy = mocker.spy(qml.devices.DefaultQubit, "apply")
        res = f(w)
        spy.assert_called_once()

        obs = [qml.PauliX(0), qml.PauliX(0) @ qml.PauliZ(1), qml.PauliX(2)]
        qnodes = qml.map(qml.templates.StronglyEntanglingLayers, obs, dev)
        res_2 = qnodes(w)

        assert np.allclose(res, res_2)

    @pytest.mark.xfail
    def test_multiple_observables_same_wire_mixed(self, mocker):
        """Test that the QNode supports returning observables that are on the
        same wire but with different return types (provided that the observables are Pauli words and
        qubit-wise commuting)"""
        dev = qml.device("default.qubit", wires=3)

        w = np.random.random((2, 3, 3))

        @qnode(dev)
        def f(w):
            qml.templates.StronglyEntanglingLayers(w, wires=range(3))
            return qml.expval(qml.PauliX(0)), qml.var(qml.PauliX(0) @ qml.PauliZ(1))

        spy = mocker.spy(qml.devices.DefaultQubit, "apply")
        res = f(w)
        spy.assert_called_once()

        q1 = qml.map(qml.templates.StronglyEntanglingLayers, [qml.PauliX(0)], dev, measure="expval")
        q2 = qml.map(
            qml.templates.StronglyEntanglingLayers,
            [qml.PauliX(0) @ qml.PauliZ(1)],
            dev,
            measure="var",
        )

        res_2 = np.array([q1(w), q2(w)]).squeeze()

        assert np.allclose(res, res_2)

    def test_operator_all_wires(self, monkeypatch, tol):
        """Test that an operator that must act on all wires
        does, or raises an error."""
        monkeypatch.setattr(qml.RX, "num_wires", qml.operation.AllWires)

        def circuit(x):
            qml.RX(x, wires=0)
            return qml.expval(qml.PauliZ(0))

        dev = qml.device("default.qubit", wires=2)
        qnode = QNode(circuit, dev)

        with pytest.raises(qml.QuantumFunctionError, match="Operator RX must act on all wires"):
            qnode(0.5)

        dev = qml.device("default.qubit", wires=1)
        qnode = QNode(circuit, dev)
        assert np.allclose(qnode(0.5), np.cos(0.5), atol=tol, rtol=0)

    @pytest.mark.jax
    def test_jit_counts_raises_error(self):
        """Test that returning counts in a quantum function with trainable parameters while
        jitting raises an error."""
        import jax

        dev = qml.device("default.qubit", wires=2, shots=5)

        def circuit1(param):
            qml.Hadamard(0)
            qml.RX(param, wires=1)
            qml.CNOT([1, 0])
            return qml.counts()

        qnode = qml.QNode(circuit1, dev)
        jitted_qnode1 = jax.jit(qnode)

        with pytest.raises(
            qml.QuantumFunctionError, match="Can't JIT a quantum function that returns counts."
        ):
            jitted_qnode1(0.123)

        # Test with qnode decorator syntax
        @qml.qnode(dev)
        def circuit2(param):
            qml.Hadamard(0)
            qml.RX(param, wires=1)
            qml.CNOT([1, 0])
            return qml.counts()

        jitted_qnode2 = jax.jit(circuit2)

        with pytest.raises(
            qml.QuantumFunctionError, match="Can't JIT a quantum function that returns counts."
        ):
            jitted_qnode2(0.123)


class TestDecorator:
    """Unit tests for the decorator"""

    def test_decorator(self, tol):
        """Test that the decorator correctly creates a QNode."""
        dev = qml.device("default.qubit", wires=2)

        @qnode(dev)
        def func(x, y):
            """My function docstring"""
            qml.RX(x, wires=0)
            qml.RY(y, wires=1)
            qml.CNOT(wires=[0, 1])
            return qml.expval(qml.PauliZ(0))

        assert isinstance(func, QNode)
        assert func.__doc__ == "My function docstring"

        x = pnp.array(0.12, requires_grad=True)
        y = pnp.array(0.54, requires_grad=True)

        res = func(x, y)

        assert isinstance(func.qtape, QuantumScript)
        assert len(func.qtape.operations) == 3
        assert len(func.qtape.observables) == 1
        assert func.qtape.num_params == 2

        expected = qml.execute([func.tape], dev, None)
        assert np.allclose(res, expected, atol=tol, rtol=0)

        # when called, a new quantum tape is constructed
        old_tape = func.qtape
        res2 = func(x, y)

        assert np.allclose(res, res2, atol=tol, rtol=0)
        assert func.qtape is not old_tape


class TestIntegration:
    """Integration tests."""

    @pytest.mark.autograd
    def test_correct_number_of_executions_autograd(self):
        """Test that number of executions are tracked in the autograd interface."""

        def func():
            qml.Hadamard(wires=0)
            qml.CNOT(wires=[0, 1])
            return qml.expval(qml.PauliZ(0))

        dev = qml.device("default.qubit", wires=2)
        qn = QNode(func, dev, interface="autograd")

        for i in range(2):
            qn()

        assert dev.num_executions == 2

        qn2 = QNode(func, dev, interface="autograd")
        for i in range(3):
            qn2()

        assert dev.num_executions == 5

    @pytest.mark.tf
    @pytest.mark.parametrize("interface", ["tf", "auto"])
    def test_correct_number_of_executions_tf(self, interface):
        """Test that number of executions are tracked in the tf interface."""
        import tensorflow as tf

        def func():
            qml.Hadamard(wires=0)
            qml.CNOT(wires=[0, 1])
            return qml.expval(qml.PauliZ(0))

        dev = qml.device("default.qubit", wires=2)
        qn = QNode(func, dev, interface=interface)
        for i in range(2):
            qn()

        assert dev.num_executions == 2

        qn2 = QNode(func, dev, interface=interface)
        for i in range(3):
            qn2()

        assert dev.num_executions == 5

        # qubit of different interface
        qn3 = QNode(func, dev, interface="autograd")
        qn3()

        assert dev.num_executions == 6

    @pytest.mark.torch
    @pytest.mark.parametrize("interface", ["torch", "auto"])
    def test_correct_number_of_executions_torch(self, interface):
        """Test that number of executions are tracked in the torch interface."""

        def func():
            qml.Hadamard(wires=0)
            qml.CNOT(wires=[0, 1])
            return qml.expval(qml.PauliZ(0))

        dev = qml.device("default.qubit", wires=2)
        qn = QNode(func, dev, interface=interface)
        for _ in range(2):
            qn()

        assert dev.num_executions == 2

        qn2 = QNode(func, dev, interface=interface)
        for _ in range(3):
            qn2()

        assert dev.num_executions == 5

        # qubit of different interface
        qn3 = QNode(func, dev, interface="autograd")
        qn3()

        assert dev.num_executions == 6

    def test_num_exec_caching_device_swap(self):
        """Tests that if we swapped the original device (e.g., when
        diff_method='backprop') then the number of executions recorded is
        correct."""
        dev = qml.device("default.qubit", wires=2)

        cache = {}

        @qml.qnode(dev, diff_method="backprop", cache=cache)
        def circuit():
            qml.RY(0.345, wires=0)
            return qml.expval(qml.PauliZ(0))

        for _ in range(15):
            circuit()

        # Although we've evaluated the QNode more than once, due to caching,
        # there was one device execution recorded
        assert dev.num_executions == 1
        assert cache != {}

    def test_num_exec_caching_device_swap_two_exec(self):
        """Tests that if we swapped the original device (e.g., when
        diff_method='backprop') then the number of executions recorded is
        correct even with multiple QNode evaluations."""
        dev = qml.device("default.qubit", wires=2)

        cache = {}

        @qml.qnode(dev, diff_method="backprop", cache=cache)
        def circuit():
            qml.RY(0.345, wires=0)
            return qml.expval(qml.PauliZ(0))

        for _ in range(15):
            circuit()

        @qml.qnode(dev, diff_method="backprop", cache=cache)
        def circuit():
            qml.RZ(0.345, wires=0)
            return qml.expval(qml.PauliZ(0))

        for _ in range(15):
            circuit()

        # Although we've evaluated the QNode several times, due to caching,
        # there were two device executions recorded
        assert dev.num_executions == 2
        assert cache != {}

    @pytest.mark.autograd
    @pytest.mark.parametrize("diff_method", ["parameter-shift", "finite-diff", "spsa", "hadamard"])
    def test_single_expectation_value_with_argnum_one(self, diff_method, tol):
        """Tests correct output shape and evaluation for a QNode
        with a single expval output where only one parameter is chosen to
        estimate the jacobian.

        This test relies on the fact that exactly one term of the estimated
        jacobian will match the expected analytical value.
        """
        from pennylane import numpy as anp

        dev = qml.device("default.qubit", wires=3)

        x = anp.array(0.543, requires_grad=True)
        y = anp.array(-0.654, requires_grad=True)

        @qnode(
            dev, diff_method=diff_method, argnum=[1]
        )  # <--- we only choose one trainable parameter
        def circuit(x, y):
            qml.RX(x, wires=[0])
            qml.RY(y, wires=[1])
            qml.CNOT(wires=[0, 1])
            return qml.expval(qml.PauliZ(0) @ qml.PauliX(1))

<<<<<<< HEAD
        if diff_method == "hadamard":
            with pytest.raises(
                NotImplementedError,
                match="The Hadamard gradient only supports the new return type.",
            ):
                res = qml.grad(circuit)(x, y)
        else:
            res = qml.grad(circuit)(x, y)
            assert len(res) == 2
=======
        res = qml.grad(circuit)(x, y)
        assert len(res) == 2
>>>>>>> 3297d34a

        expected = (0, np.cos(y) * np.cos(x))
        res = res
        expected = expected

        assert np.allclose(res, expected, atol=tol, rtol=0)

    @pytest.mark.parametrize("first_par", np.linspace(0.15, np.pi - 0.3, 3))
    @pytest.mark.parametrize("sec_par", np.linspace(0.15, np.pi - 0.3, 3))
    @pytest.mark.parametrize(
        "return_type", [qml.expval(qml.PauliZ(1)), qml.var(qml.PauliZ(1)), qml.probs(wires=[1])]
    )
    def test_defer_meas_if_mcm_unsupported(self, first_par, sec_par, return_type):
        """Tests that the transform using the deferred measurement principle is
        applied if the device doesn't support mid-circuit measurements
        natively."""
        dev = qml.device("default.qubit", wires=2)

        @qml.qnode(dev)
        def cry_qnode(x, y):
            """QNode where we apply a controlled Y-rotation."""
            qml.Hadamard(1)
            qml.RY(x, wires=0)
            qml.CRY(y, wires=[0, 1])
            return qml.apply(return_type)

        @qml.qnode(dev)
        def conditional_ry_qnode(x, y):
            """QNode where the defer measurements transform is applied by
            default under the hood."""
            qml.Hadamard(1)
            qml.RY(x, wires=0)
            m_0 = qml.measure(0)
            qml.cond(m_0, qml.RY)(y, wires=1)
            return qml.apply(return_type)

        r1 = cry_qnode(first_par, sec_par)
        r2 = conditional_ry_qnode(first_par, sec_par)
        assert np.allclose(r1, r2)

    @pytest.mark.parametrize("basis_state", [[1, 0], [0, 1]])
    def test_sampling_with_mcm(self, basis_state):
        """Tests that a QNode with qml.sample and mid-circuit measurements
        returns the expected results."""
        dev = qml.device("default.qubit", wires=2, shots=1000)

        first_par = np.pi

        @qml.qnode(dev)
        def cry_qnode(x):
            """QNode where we apply a controlled Y-rotation."""
            qml.BasisStatePreparation(basis_state, wires=[0, 1])
            qml.CRY(x, wires=[0, 1])
            return qml.sample(qml.PauliZ(1))

        @qml.qnode(dev)
        def conditional_ry_qnode(x):
            """QNode where the defer measurements transform is applied by
            default under the hood."""
            qml.BasisStatePreparation(basis_state, wires=[0, 1])
            m_0 = qml.measure(0)
            qml.cond(m_0, qml.RY)(x, wires=1)
            return qml.sample(qml.PauliZ(1))

        r1 = cry_qnode(first_par)
        r2 = conditional_ry_qnode(first_par)
        assert np.allclose(r1, r2)

    @pytest.mark.tf
    @pytest.mark.parametrize("interface", ["tf", "auto"])
    def test_conditional_ops_tensorflow(self, interface):
        """Test conditional operations with TensorFlow."""
        import tensorflow as tf

        dev = qml.device("default.qubit", wires=2)

        @qml.qnode(dev, interface=interface, diff_method="parameter-shift")
        def cry_qnode(x):
            """QNode where we apply a controlled Y-rotation."""
            qml.Hadamard(1)
            qml.RY(1.234, wires=0)
            qml.CRY(x, wires=[0, 1])
            return qml.expval(qml.PauliZ(1))

        @qml.qnode(dev, interface=interface, diff_method="parameter-shift")
        @qml.defer_measurements
        def conditional_ry_qnode(x):
            """QNode where the defer measurements transform is applied by
            default under the hood."""
            qml.Hadamard(1)
            qml.RY(1.234, wires=0)
            m_0 = qml.measure(0)
            qml.cond(m_0, qml.RY)(x, wires=1)
            return qml.expval(qml.PauliZ(1))

        x_ = -0.654
        x1 = tf.Variable(x_, dtype=tf.float64)
        x2 = tf.Variable(x_, dtype=tf.float64)

        with tf.GradientTape() as tape1:
            r1 = cry_qnode(x1)

        with tf.GradientTape() as tape2:
            r2 = conditional_ry_qnode(x2)

        assert np.allclose(r1, r2)

        grad1 = tape1.gradient(r1, x1)
        grad2 = tape2.gradient(r2, x2)
        assert np.allclose(grad1, grad2)

    @pytest.mark.torch
    @pytest.mark.parametrize("interface", ["torch", "auto"])
    def test_conditional_ops_torch(self, interface):
        """Test conditional operations with Torch."""
        import torch

        dev = qml.device("default.qubit", wires=2)

        @qml.qnode(dev, interface=interface, diff_method="parameter-shift")
        def cry_qnode(x):
            """QNode where we apply a controlled Y-rotation."""
            qml.Hadamard(1)
            qml.RY(1.234, wires=0)
            qml.CRY(x, wires=[0, 1])
            return qml.expval(qml.PauliZ(1))

        @qml.qnode(dev, interface=interface, diff_method="parameter-shift")
        def conditional_ry_qnode(x):
            """QNode where the defer measurements transform is applied by
            default under the hood."""
            qml.Hadamard(1)
            qml.RY(1.234, wires=0)
            m_0 = qml.measure(0)
            qml.cond(m_0, qml.RY)(x, wires=1)
            return qml.expval(qml.PauliZ(1))

        x1 = torch.tensor(-0.654, dtype=torch.float64, requires_grad=True)
        x2 = torch.tensor(-0.654, dtype=torch.float64, requires_grad=True)

        r1 = cry_qnode(x1)
        r2 = conditional_ry_qnode(x2)

        assert np.allclose(r1.detach(), r2.detach())

        r1.backward()
        r2.backward()
        assert np.allclose(x1.grad.detach(), x2.grad.detach())

    @pytest.mark.jax
    @pytest.mark.parametrize("jax_interface", ["jax-python", "jax-jit", "auto"])
    def test_conditional_ops_jax(self, jax_interface):
        """Test conditional operations with JAX."""
        import jax

        jnp = jax.numpy
        dev = qml.device("default.qubit", wires=2)

        @qml.qnode(dev, interface=jax_interface, diff_method="parameter-shift")
        def cry_qnode(x):
            """QNode where we apply a controlled Y-rotation."""
            qml.Hadamard(1)
            qml.RY(1.234, wires=0)
            qml.CRY(x, wires=[0, 1])
            return qml.expval(qml.PauliZ(1))

        @qml.qnode(dev, interface=jax_interface, diff_method="parameter-shift")
        def conditional_ry_qnode(x):
            """QNode where the defer measurements transform is applied by
            default under the hood."""
            qml.Hadamard(1)
            qml.RY(1.234, wires=0)
            m_0 = qml.measure(0)
            qml.cond(m_0, qml.RY)(x, wires=1)
            return qml.expval(qml.PauliZ(1))

        x1 = jnp.array(-0.654)
        x2 = jnp.array(-0.654)

        r1 = cry_qnode(x1)
        r2 = conditional_ry_qnode(x2)

        assert np.allclose(r1, r2)
        assert np.allclose(jax.grad(cry_qnode)(x1), jax.grad(conditional_ry_qnode)(x2))

    def test_already_measured_error_operation(self):
        """Test that attempting to apply an operation on a wires that has been
        measured raises an error."""
        dev = qml.device("default.qubit", wires=3)

        @qml.qnode(dev)
        def qnode():
            qml.measure(1)
            qml.PauliX(1)
            return qml.expval(qml.PauliZ(0))

        with pytest.raises(ValueError, match="wires have been measured already: {1}"):
            qnode()

    def test_qnode_does_not_support_nested_queuing(self):
        """Test that operators in QNodes are not queued to surrounding contexts."""
        dev = qml.device("default.qubit", wires=1)

        @qml.qnode(dev)
        def qnode():
            qml.PauliZ(0)
            return qml.expval(qml.PauliX(0))

        with qml.queuing.AnnotatedQueue() as q:
            qnode()

        assert q.queue == []
        assert len(qnode.tape.operations) == 1


class TestShots:
    """Unit tests for specifying shots per call."""

    def test_specify_shots_per_call_sample(self):
        """Tests that shots can be set per call for a sample return type."""
        dev = qml.device("default.qubit", wires=1, shots=10)

        @qnode(dev)
        def circuit(a):
            qml.RX(a, wires=0)
            return qml.sample(qml.PauliZ(wires=0))

        assert len(circuit(0.8)) == 10
        assert len(circuit(0.8, shots=2)) == 2
        assert len(circuit(0.8, shots=3178)) == 3178
        assert len(circuit(0.8)) == 10

    def test_specify_shots_per_call_expval(self):
        """Tests that shots can be set per call for an expectation value.
        Note: this test has a vanishingly small probability to fail."""
        dev = qml.device("default.qubit", wires=1, shots=None)

        @qnode(dev)
        def circuit():
            qml.Hadamard(wires=0)
            return qml.expval(qml.PauliZ(wires=0))

        # check that the circuit is analytic
        res1 = [circuit() for _ in range(100)]
        assert np.std(res1) == 0.0
        assert circuit.device._shots is None

        # check that the circuit is temporary non-analytic
        res1 = [circuit(shots=1) for _ in range(100)]
        assert np.std(res1) != 0.0

        # check that the circuit is analytic again
        res1 = [circuit() for _ in range(100)]
        assert np.std(res1) == 0.0
        assert circuit.device._shots is None

    def test_no_shots_per_call_if_user_has_shots_qfunc_kwarg(self):
        """Tests that the per-call shots overwriting is suspended if user
        has a shots keyword argument, but a warning is raised."""

        dev = qml.device("default.qubit", wires=2, shots=10)

        def circuit(a, shots=0):
            qml.RX(a, wires=shots)
            return qml.sample(qml.PauliZ(wires=0))

        with pytest.warns(
            UserWarning, match="The 'shots' argument name is reserved for overriding"
        ):
            circuit = QNode(circuit, dev)

        assert len(circuit(0.8)) == 10
        assert circuit.qtape.operations[0].wires.labels == (0,)

        assert len(circuit(0.8, shots=1)) == 10
        assert circuit.qtape.operations[0].wires.labels == (1,)

        assert len(circuit(0.8, shots=0)) == 10
        assert circuit.qtape.operations[0].wires.labels == (0,)

    def test_no_shots_per_call_if_user_has_shots_qfunc_arg(self):
        """Tests that the per-call shots overwriting is suspended
        if user has a shots argument, but a warning is raised."""
        dev = qml.device("default.qubit", wires=[0, 1], shots=10)

        def circuit(a, shots):
            qml.RX(a, wires=shots)
            return qml.sample(qml.PauliZ(wires=0))

        # assert that warning is still raised
        with pytest.warns(
            UserWarning, match="The 'shots' argument name is reserved for overriding"
        ):
            circuit = QNode(circuit, dev)

        assert len(circuit(0.8, 1)) == 10
        assert circuit.qtape.operations[0].wires.labels == (1,)

        dev = qml.device("default.qubit", wires=2, shots=10)

        with pytest.warns(
            UserWarning, match="The 'shots' argument name is reserved for overriding"
        ):

            @qnode(dev)
            def circuit(a, shots):
                qml.RX(a, wires=shots)
                return qml.sample(qml.PauliZ(wires=0))

        assert len(circuit(0.8, shots=0)) == 10
        assert circuit.qtape.operations[0].wires.labels == (0,)

    @pytest.mark.parametrize("diff_method", ["backprop", "parameter-shift"])
    def test_shots_setting_does_not_mutate_device(self, diff_method):
        """Tests that per-call shots setting does not change the number of shots in the device."""

        dev = qml.device("default.qubit", wires=1, shots=3)

        @qnode(dev)
        def circuit(a):
            qml.RX(a, wires=0)
            return qml.sample(qml.PauliZ(wires=0))

        assert dev.shots == 3
        res = circuit(0.8, shots=2)
        assert len(res) == 2
        assert dev.shots == 3

    def test_warning_finite_shots_dev(self):
        """Tests that a warning is raised when caching is used with finite shots."""
        dev = qml.device("default.qubit", wires=1, shots=5)

        @qml.qnode(dev, cache={})
        def circuit(x):
            qml.RZ(x, wires=0)
            return qml.expval(qml.PauliZ(0))

        # no warning on the first execution
        circuit(0.3)
        with pytest.warns(UserWarning, match="Cached execution with finite shots detected"):
            circuit(0.3)

    def test_warning_finite_shots_override(self):
        """Tests that a warning is raised when caching is used with finite shots."""
        dev = qml.device("default.qubit", wires=1)

        @qml.qnode(dev, cache={})
        def circuit(x):
            qml.RZ(x, wires=0)
            return qml.expval(qml.PauliZ(0))

        # no warning on the first execution
        circuit(0.3)
        with pytest.warns(UserWarning, match="Cached execution with finite shots detected"):
            circuit(0.3, shots=5)

    def test_warning_finite_shots_tape(self):
        """Tests that a warning is raised when caching is used with finite shots."""
        dev = qml.device("default.qubit", wires=1, shots=5)

        with qml.queuing.AnnotatedQueue() as q:
            qml.RZ(0.3, wires=0)
            qml.expval(qml.PauliZ(0))

        tape = QuantumScript.from_queue(q)
        # no warning on the first execution
        cache = {}
        qml.execute([tape], dev, None, cache=cache)
        with pytest.warns(UserWarning, match="Cached execution with finite shots detected"):
            qml.execute([tape], dev, None, cache=cache)

    def test_no_warning_infinite_shots(self):
        """Tests that no warning is raised when caching is used with infinite shots."""
        dev = qml.device("default.qubit", wires=1)

        @qml.qnode(dev, cache={})
        def circuit(x):
            qml.RZ(x, wires=0)
            return qml.expval(qml.PauliZ(0))

        with warnings.catch_warnings():
            warnings.filterwarnings("error", message="Cached execution with finite shots detected")
            circuit(0.3)
            circuit(0.3)

    @pytest.mark.autograd
    def test_no_warning_internal_cache_reuse(self):
        """Tests that no warning is raised when only the internal cache is reused."""
        dev = qml.device("default.qubit", wires=1, shots=5)

        @qml.qnode(dev, cache=True)
        def circuit(x):
            qml.RZ(x, wires=0)
            return qml.probs(wires=0)

        with warnings.catch_warnings():
            warnings.filterwarnings("error", message="Cached execution with finite shots detected")
            qml.jacobian(circuit, argnum=0)(0.3)


@pytest.mark.xfail
class TestSpecs:
    """Tests for the qnode property specs"""

    def test_specs_error(self):
        """Tests an error is raised if the tape is not constructed."""

        dev = qml.device("default.qubit", wires=4)

        @qnode(dev)
        def circuit():
            return qml.expval(qml.PauliZ(0))

        with pytest.raises(qml.QuantumFunctionError, match=r"The QNode specifications"):
            circuit.specs

    @pytest.mark.parametrize(
        "diff_method, len_info", [("backprop", 10), ("parameter-shift", 12), ("adjoint", 11)]
    )
    def test_specs(self, diff_method, len_info):
        """Tests the specs property with backprop, parameter-shift and adjoint diff_method"""

        dev = qml.device("default.qubit", wires=4)

        @qnode(dev, diff_method=diff_method)
        def circuit(x, y):
            qml.RX(x[0], wires=0)
            qml.Toffoli(wires=(0, 1, 2))
            qml.CRY(x[1], wires=(0, 1))
            qml.Rot(x[2], x[3], y, wires=2)
            return qml.expval(qml.PauliZ(0)), qml.expval(qml.PauliX(1))

        x = pnp.array([0.05, 0.1, 0.2, 0.3], requires_grad=True)
        y = pnp.array(0.1, requires_grad=False)

        res = circuit(x, y)

        info = circuit.specs

        assert len(info) == len_info

        assert info["gate_sizes"] == defaultdict(int, {1: 2, 3: 1, 2: 1})
        assert info["gate_types"] == defaultdict(int, {"RX": 1, "Toffoli": 1, "CRY": 1, "Rot": 1})
        assert info["num_operations"] == 4
        assert info["num_observables"] == 2
        assert info["num_diagonalizing_gates"] == 1
        assert info["num_used_wires"] == 3
        assert info["depth"] == 3
        assert info["num_device_wires"] == 4

        assert info["diff_method"] == diff_method

        if diff_method == "parameter-shift":
            assert info["num_parameter_shift_executions"] == 7

        if diff_method != "backprop":
            assert info["device_name"] == "default.qubit"
            assert info["num_trainable_params"] == 4
        else:
            assert info["device_name"] == "default.qubit.autograd"


class TestTapeExpansion:
    """Test that tape expansion within the QNode works correctly"""

    @pytest.mark.parametrize(
        "diff_method,mode",
        [("parameter-shift", "backward"), ("adjoint", "forward"), ("adjoint", "backward")],
    )
    def test_device_expansion(self, diff_method, mode, mocker):
        """Test expansion of an unsupported operation on the device"""
        dev = qml.device("default.qubit", wires=1)

        class UnsupportedOp(qml.operation.Operation):
            num_wires = 1

            def expand(self):
                with qml.queuing.AnnotatedQueue() as q:
                    qml.RX(3 * self.data[0], wires=self.wires)
                tape = QuantumScript.from_queue(q)
                return tape

        @qnode(dev, diff_method=diff_method, mode=mode)
        def circuit(x):
            UnsupportedOp(x, wires=0)
            return qml.expval(qml.PauliZ(0))

        if diff_method == "adjoint" and mode == "forward":
            spy = mocker.spy(circuit.device, "execute_and_gradients")
        else:
            spy = mocker.spy(circuit.device, "batch_execute")

        x = np.array(0.5)
        circuit(x)

        tape = spy.call_args[0][0][0]
        assert len(tape.operations) == 1
        assert tape.operations[0].name == "RX"
        assert np.allclose(tape.operations[0].parameters, 3 * x)

    @pytest.mark.autograd
    def test_no_gradient_expansion(self, mocker):
        """Test that an unsupported operation with defined gradient recipe is
        not expanded"""
        dev = qml.device("default.qubit", wires=1)

        class UnsupportedOp(qml.operation.Operation):
            num_wires = 1

            grad_method = "A"
            grad_recipe = ([[3 / 2, 1, np.pi / 6], [-3 / 2, 1, -np.pi / 6]],)

            def expand(self):
                with qml.queuing.AnnotatedQueue() as q:
                    qml.RX(3 * self.data[0], wires=self.wires)
                tape = QuantumScript.from_queue(q)
                return tape

        @qnode(dev, interface="autograd", diff_method="parameter-shift", max_diff=2)
        def circuit(x):
            UnsupportedOp(x, wires=0)
            return qml.expval(qml.PauliZ(0))

        x = pnp.array(0.5, requires_grad=True)
        spy = mocker.spy(circuit.gradient_fn, "transform_fn")
        qml.grad(circuit)(x)

        # check that the gradient recipe was applied *prior* to
        # device expansion
        input_tape = spy.call_args[0][0]
        assert len(input_tape.operations) == 1
        assert input_tape.operations[0].name == "UnsupportedOp"
        assert input_tape.operations[0].data[0] == x

        shifted_tape1, shifted_tape2 = spy.spy_return[0]

        assert len(shifted_tape1.operations) == 1
        assert shifted_tape1.operations[0].name == "UnsupportedOp"

        assert len(shifted_tape2.operations) == 1
        assert shifted_tape2.operations[0].name == "UnsupportedOp"

        # check second derivative
        assert np.allclose(qml.grad(qml.grad(circuit))(x), -9 * np.cos(3 * x))

    @pytest.mark.autograd
    def test_gradient_expansion(self, mocker):
        """Test that a *supported* operation with no gradient recipe is
        expanded when applying the gradient transform, but not for execution."""
        dev = qml.device("default.qubit", wires=1)

        class PhaseShift(qml.PhaseShift):
            grad_method = None

            def expand(self):
                with qml.queuing.AnnotatedQueue() as q:
                    qml.RY(3 * self.data[0], wires=self.wires)
                tape = QuantumScript.from_queue(q)
                return tape

        @qnode(dev, diff_method="parameter-shift", max_diff=2)
        def circuit(x):
            qml.Hadamard(wires=0)
            PhaseShift(x, wires=0)
            return qml.expval(qml.PauliX(0))

        spy = mocker.spy(circuit.device, "batch_execute")
        x = pnp.array(0.5, requires_grad=True)
        circuit(x)

        tape = spy.call_args[0][0][0]

        spy = mocker.spy(circuit.gradient_fn, "transform_fn")
        res = qml.grad(circuit)(x)

        input_tape = spy.call_args[0][0]
        assert len(input_tape.operations) == 2
        assert input_tape.operations[1].name == "RY"
        assert input_tape.operations[1].data[0] == 3 * x

        shifted_tape1, shifted_tape2 = spy.spy_return[0]

        assert len(shifted_tape1.operations) == 2
        assert shifted_tape1.operations[1].name == "RY"

        assert len(shifted_tape2.operations) == 2
        assert shifted_tape2.operations[1].name == "RY"

        assert np.allclose(res, -3 * np.sin(3 * x))

        # test second order derivatives
        res = qml.grad(qml.grad(circuit))(x)
        assert np.allclose(res, -9 * np.cos(3 * x))

    def test_hamiltonian_expansion_analytic(self):
        """Test result if there are non-commuting groups and the number of shots is None"""
        dev = qml.device("default.qubit", wires=3, shots=None)

        obs = [qml.PauliX(0), qml.PauliX(0) @ qml.PauliZ(1), qml.PauliZ(0) @ qml.PauliZ(1)]
        c = np.array([-0.6543, 0.24, 0.54])
        H = qml.Hamiltonian(c, obs)
        H.compute_grouping()

        assert len(H.grouping_indices) == 2

        @qnode(dev)
        def circuit():
            return qml.expval(H)

        res = circuit()
        assert np.allclose(res, c[2], atol=0.1)

    def test_hamiltonian_expansion_finite_shots(self, mocker):
        """Test that the Hamiltonian is expanded if there
        are non-commuting groups and the number of shots is finite"""
        dev = qml.device("default.qubit", wires=3, shots=50000)

        obs = [qml.PauliX(0), qml.PauliX(0) @ qml.PauliZ(1), qml.PauliZ(0) @ qml.PauliZ(1)]
        c = np.array([-0.6543, 0.24, 0.54])
        H = qml.Hamiltonian(c, obs)
        H.compute_grouping()

        assert len(H.grouping_indices) == 2

        @qnode(dev)
        def circuit():
            return qml.expval(H)

        spy = mocker.spy(qml.transforms, "hamiltonian_expand")
        res = circuit()
        assert np.allclose(res, c[2], atol=0.1)

        spy.assert_called()
        tapes, fn = spy.spy_return

        assert len(tapes) == 2

    def test_invalid_hamiltonian_expansion_finite_shots(self, mocker):
        """Test that an error is raised if multiple expectations are requested
        when using finite shots"""
        dev = qml.device("default.qubit", wires=3, shots=50000)

        obs = [qml.PauliX(0), qml.PauliX(0) @ qml.PauliZ(1), qml.PauliZ(0) @ qml.PauliZ(1)]
        c = np.array([-0.6543, 0.24, 0.54])
        H = qml.Hamiltonian(c, obs)
        H.compute_grouping()

        assert len(H.grouping_indices) == 2

        @qnode(dev)
        def circuit():
            return qml.expval(H), qml.expval(H)

        with pytest.raises(
            ValueError, match="Can only return the expectation of a single Hamiltonian"
        ):
            circuit()

    def test_device_expansion_strategy(self, mocker):
        """Test that the device expansion strategy performs the device
        decomposition at construction time, and not at execution time"""
        dev = qml.device("default.qubit", wires=2)
        x = pnp.array(0.5, requires_grad=True)

        @qnode(dev, diff_method="parameter-shift", expansion_strategy="device")
        def circuit(x):
            qml.SingleExcitation(x, wires=[0, 1])
            return qml.expval(qml.PauliX(0))

        assert circuit.expansion_strategy == "device"
        assert circuit.execute_kwargs["expand_fn"] is None

        spy_expand = mocker.spy(circuit.device, "expand_fn")

        circuit.construct([x], {})
        assert len(circuit.tape.operations) > 0
        spy_expand.assert_called_once()

        circuit(x)
        assert len(spy_expand.call_args_list) == 2

        qml.grad(circuit)(x)
        assert len(spy_expand.call_args_list) == 3

    def test_expansion_multiple_qwc_observables(self, mocker):
        """Test that the QNode correctly expands tapes that return
        multiple measurements of commuting observables"""
        dev = qml.device("default.qubit", wires=2)
        obs = [qml.PauliX(0), qml.PauliX(0) @ qml.PauliY(1)]

        @qml.qnode(dev)
        def circuit(x, y):
            qml.RX(x, wires=0)
            qml.RY(y, wires=1)
            return [qml.expval(o) for o in obs]

        spy_expand = mocker.spy(circuit.device, "expand_fn")
        params = [0.1, 0.2]
        res = circuit(*params)

        tape = spy_expand.spy_return
        rotations, observables = qml.pauli.diagonalize_qwc_pauli_words(obs)

        assert tape.observables[0].name == observables[0].name
        assert tape.observables[1].name == observables[1].name

        assert tape.operations[-2].name == rotations[0].name
        assert tape.operations[-2].parameters == rotations[0].parameters
        assert tape.operations[-1].name == rotations[1].name
        assert tape.operations[-1].parameters == rotations[1].parameters

        # check output value is consistent with a Hamiltonian expectation
        coeffs = np.array([1.0, 1.0])
        H = qml.Hamiltonian(coeffs, obs)

        @qml.qnode(dev)
        def circuit2(x, y):
            qml.RX(x, wires=0)
            qml.RY(y, wires=1)
            return qml.expval(H)

        res_H = circuit2(*params)
        assert np.allclose(coeffs @ res, res_H)<|MERGE_RESOLUTION|>--- conflicted
+++ resolved
@@ -1051,20 +1051,8 @@
             qml.CNOT(wires=[0, 1])
             return qml.expval(qml.PauliZ(0) @ qml.PauliX(1))
 
-<<<<<<< HEAD
-        if diff_method == "hadamard":
-            with pytest.raises(
-                NotImplementedError,
-                match="The Hadamard gradient only supports the new return type.",
-            ):
-                res = qml.grad(circuit)(x, y)
-        else:
-            res = qml.grad(circuit)(x, y)
-            assert len(res) == 2
-=======
         res = qml.grad(circuit)(x, y)
         assert len(res) == 2
->>>>>>> 3297d34a
 
         expected = (0, np.cos(y) * np.cos(x))
         res = res
