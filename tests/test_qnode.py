# Copyright 2018 Xanadu Quantum Technologies Inc.

# Licensed under the Apache License, Version 2.0 (the "License");
# you may not use this file except in compliance with the License.
# You may obtain a copy of the License at

#     http://www.apache.org/licenses/LICENSE-2.0

# Unless required by applicable law or agreed to in writing, software
# distributed under the License is distributed on an "AS IS" BASIS,
# WITHOUT WARRANTIES OR CONDITIONS OF ANY KIND, either express or implied.
# See the License for the specific language governing permissions and
# limitations under the License.
"""
Unit tests for the :mod:`pennylane` :class:`QNode` class.
"""
import pytest
import unittest
import logging as log
log.getLogger('defaults')

import autograd
from autograd import numpy as np

from defaults import pennylane as qml, BaseTest

from pennylane.qnode import _flatten, unflatten, QNode, QuantumFunctionError
from pennylane.plugins.default_qubit import CNOT, Rotx, Roty, Rotz, I, Y, Z
from pennylane._device import DeviceError


def expZ(state):
    return np.abs(state[0]) ** 2 - np.abs(state[1]) ** 2


thetas = np.linspace(-2*np.pi, 2*np.pi, 7)

a = np.linspace(-1,1,64)
a_shapes = [(64,),
            (64,1),
            (32,2),
            (16,4),
            (8,8),
            (16,2,2),
            (8,2,2,2),
            (4,2,2,2,2),
            (2,2,2,2,2,2)]

b = np.linspace(-1., 1., 8)
b_shapes = [(8,), (8,1), (4,2), (2,2,2), (2,1,2,1,2)]


class BasicTest(BaseTest):
    """Qnode basic tests.
    """
    def setUp(self):
        self.dev1 = qml.device('default.qubit', wires=1)
        self.dev2 = qml.device('default.qubit', wires=2)

    def test_flatten(self):
        "Tests that _flatten successfully flattens multidimensional arrays."
        self.logTestName()
        flat = a
        for s in a_shapes:
            reshaped = np.reshape(flat, s)
            flattened = np.array([x for x in _flatten(reshaped)])

            self.assertEqual(flattened.shape, flat.shape)
            self.assertAllEqual(flattened, flat)


    def test_unflatten(self):
        "Tests that _unflatten successfully unflattens multidimensional arrays."
        self.logTestName()
        flat = a
        for s in a_shapes:
            reshaped = np.reshape(flat, s)
            unflattened = np.array([x for x in unflatten(flat, reshaped)])

            self.assertEqual(unflattened.shape, reshaped.shape)
            self.assertAllEqual(unflattened, reshaped)

        with self.assertRaisesRegex(TypeError, 'Unsupported type in the model'):
            model = lambda x: x # not a valid model for unflatten
            unflatten(flat, model)

        with self.assertRaisesRegex(ValueError, 'Flattened iterable has more elements than the model'):
            unflatten(np.concatenate([flat, flat]), reshaped)


    def test_op_successors(self):
        "Tests QNode._op_successors()."
        self.logTestName()

        def qf(x):
            qml.RX(x, wires=[0])
            qml.CNOT(wires=[0, 1])
            qml.RY(0.4, wires=[0])
            qml.RZ(-0.2, wires=[1])
            return qml.expval(qml.PauliX(0)), qml.expval(qml.PauliZ(1))
        q = qml.QNode(qf, self.dev2)
        q.construct([1.0])

        # the six operations in qf should appear in q.ops in the same order they appear above
        self.assertTrue(q.ops[0].name == 'RX')
        self.assertTrue(q.ops[1].name == 'CNOT')
        self.assertTrue(q.ops[2].name == 'RY')
        self.assertTrue(q.ops[3].name == 'RZ')
        self.assertTrue(q.ops[4].name == 'PauliX')
        self.assertTrue(q.ops[5].name == 'PauliZ')
        # only gates
        gate_successors = q._op_successors(0, only='G')
        self.assertTrue(q.ops[0] not in gate_successors)
        self.assertTrue(q.ops[1] in gate_successors)
        self.assertTrue(q.ops[4] not in gate_successors)
        # only evs
        ev_sucessors = q._op_successors(0, only='E')
        self.assertTrue(q.ops[0] not in ev_sucessors)
        self.assertTrue(q.ops[1] not in ev_sucessors)
        self.assertTrue(q.ops[4] in ev_sucessors)
        # both
        successors = q._op_successors(0, only=None)
        self.assertTrue(q.ops[0] not in successors)
        self.assertTrue(q.ops[1] in successors)
        self.assertTrue(q.ops[4] in successors)
        # TODO once _op_successors has been upgraded to return only strict successors using a DAG
        #successors = q._op_successors(2, only=None)
        #self.assertTrue(q.ops[4] in successors)
        #self.assertTrue(q.ops[5] not in successors)


    def test_qnode_fail(self):
        "Tests that QNode initialization failures correctly raise exceptions."
        self.logTestName()
        par = 0.5

        #---------------------------------------------------------
        ## QNode internal issues

        # current context should not be set before `construct` is called
        def qf(x):
            return qml.expval(qml.PauliZ(wires=0))
        qnode = QNode(qf, self.dev1)
        QNode._current_context = qnode
        with self.assertRaisesRegex(QuantumFunctionError, 'QNode._current_context must not be modified outside this method.'):
            qnode.construct([0.0])
        QNode._current_context = None

        #---------------------------------------------------------
        ## faulty quantum functions

        # qfunc must return only Expectations
        @qml.qnode(self.dev2)
        def qf(x):
            qml.RX(x, wires=[0])
            return qml.expval(qml.PauliZ(wires=0)), 0.3
        with self.assertRaisesRegex(QuantumFunctionError, 'must return either'):
            qf(par)

        # all EVs must be returned...
        @qml.qnode(self.dev2)
        def qf(x):
            qml.RX(x, wires=[0])
            ex = qml.expval(qml.PauliZ(wires=1))
            return qml.expval(qml.PauliZ(0))
        with self.assertRaisesRegex(QuantumFunctionError, 'All measured observables'):
            qf(par)

        # ...in the correct order
        @qml.qnode(self.dev2)
        def qf(x):
            qml.RX(x, wires=[0])
            ex = qml.expval(qml.PauliZ(wires=1))
            return qml.expval(qml.PauliZ(0)), ex
        with self.assertRaisesRegex(QuantumFunctionError, 'All measured observables'):
            qf(par)

        # gates must precede EVs
        @qml.qnode(self.dev2)
        def qf(x):
            qml.RX(x, wires=[0])
            ev = qml.expval(qml.PauliZ(wires=1))
            qml.RY(0.5, wires=[0])
            return ev
        with self.assertRaisesRegex(QuantumFunctionError, 'gates must precede'):
            qf(par)

        # a wire cannot be measured more than once
        @qml.qnode(self.dev2)
        def qf(x):
            qml.RX(x, wires=[0])
            qml.CNOT(wires=[0, 1])
            return qml.expval(qml.PauliZ(0)), qml.expval(qml.PauliZ(1)), qml.expval(qml.PauliX(0))
        with self.assertRaisesRegex(QuantumFunctionError, 'can only be measured once'):
            qf(par)

        # device must have enough wires for the qfunc
        @qml.qnode(self.dev2)
        def qf(x):
            qml.RX(x, wires=[0])
            qml.CNOT(wires=[0, 2])
            return qml.expval(qml.PauliZ(0))
        with self.assertRaisesRegex(QuantumFunctionError, 'applied to invalid wire'):
            qf(par)

        # CV and discrete ops must not be mixed
        @qml.qnode(self.dev1)
        def qf(x):
            qml.RX(x, wires=[0])
            qml.Displacement(0.5, 0, wires=[0])
            return qml.expval(qml.PauliZ(0))
        with self.assertRaisesRegex(QuantumFunctionError, 'Continuous and discrete'):
            qf(par)

        # default plugin cannot execute CV operations, neither gates...
        @qml.qnode(self.dev1)
        def qf(x):
            qml.Displacement(0.5, 0, wires=[0])
            return qml.expval(qml.X(0))
        with self.assertRaisesRegex(DeviceError, 'Gate [a-zA-Z]+ not supported on device'):
            qf(par)

        # ...nor observables
        @qml.qnode(self.dev1)
        def qf(x):
            return qml.expval(qml.X(wires=0))
        with self.assertRaisesRegex(DeviceError, 'Observable [a-zA-Z]+ not supported on device'):
            qf(par)


    def test_jacobian_fail(self):
        "Tests that QNode.jacobian failures correctly raise exceptions."
        self.logTestName()
        par = 0.5

        #---------------------------------------------------------
        ## bad circuit

        # undifferentiable operation
        def qf(x):
            qml.BasisState(np.array([x, 0]), wires=[0,1])
            qml.RX(x, wires=[0])
            return qml.expval(qml.PauliZ(0))
        q = qml.QNode(qf, self.dev2)
        with self.assertRaisesRegex(ValueError, 'Cannot differentiate wrt parameter'):
            q.jacobian(par)

        # operation that does not support the 'A' method
        def qf(x):
            qml.RX(x, wires=[0])
            return qml.expval(qml.Hermitian(np.diag([x, 0]), 0))
        q = qml.QNode(qf, self.dev2)
        with self.assertRaisesRegex(ValueError, 'analytic gradient method cannot be used with'):
            q.jacobian(par, method='A')

        # bogus gradient method set
        def qf(x):
            qml.RX(x, wires=[0])
            return qml.expval(qml.PauliZ(0))
<<<<<<< HEAD
        q = qml.QNode(qf, self.dev2)
=======

        # in non-cached mode, the grad method would be
        # recomputed and overwritten from the
        # bogus value 'J'. Caching stops this from happening.
        q = qml.QNode(qf, self.dev2, cache=True)

>>>>>>> 348aac04
        q.evaluate([0.0])
        keys = q.grad_method_for_par.keys()
        if len(keys) > 0:
            k0 = [k for k in keys][0]

        q.grad_method_for_par[k0] = 'J'
        with self.assertRaisesRegex(ValueError, 'Unknown gradient method'):
            q.jacobian(par)

        #---------------------------------------------------------
        ## bad input parameters

        def qf_ok(x):
            qml.Rot(0.3, x, -0.2, wires=[0])
            return qml.expval(qml.PauliZ(0))

        # if indices wrt. which the gradient is taken are specified they must be unique
        q = qml.QNode(qf_ok, self.dev2)
        with self.assertRaisesRegex(ValueError, 'indices must be unique'):
            q.jacobian(par, which=[0,0])

        # gradient wrt. nonexistent parameters
        q = qml.QNode(qf_ok, self.dev2)
        with self.assertRaisesRegex(ValueError, 'Tried to compute the gradient wrt'):
            q.jacobian(par, which=[0,6])
        with self.assertRaisesRegex(ValueError, 'Tried to compute the gradient wrt'):
            q.jacobian(par, which=[1,-1])

        # unknown grad method
        q = qml.QNode(qf_ok, self.dev1)
        with self.assertRaisesRegex(ValueError, 'Unknown gradient method'):
            q.jacobian(par, method='unknown')

        # only order-1 and order-2 finite diff methods are available
        q = qml.QNode(qf_ok, self.dev1)
        with self.assertRaisesRegex(ValueError, 'Order must be 1 or 2'):
            q.jacobian(par, method='F', order=3)


    def test_qnode_fanout(self):
        "Tests that qnodes can compute the correct function when the same parameter is used in multiple gates."
        self.logTestName()

        def circuit(reused_param, other_param):
            qml.RX(reused_param, wires=[0])
            qml.RZ(other_param, wires=[0])
            qml.RX(reused_param, wires=[0])
            return qml.expval(qml.PauliZ(0))

        f = qml.QNode(circuit, self.dev1)

        for reused_param in thetas:
            for theta in thetas:
                other_param = theta ** 2 / 11
                y_eval = f(reused_param, other_param)
                Rx = Rotx(reused_param)
                Rz = Rotz(other_param)
                zero_state = np.array([1.,0.])
                final_state = (Rx @ Rz @ Rx @ zero_state)
                y_true = expZ(final_state)
                self.assertAlmostEqual(y_eval, y_true, delta=self.tol)


    def test_qnode_array_parameters(self):
        "Test that QNode can take arrays as input arguments, and that they interact properly with autograd."
        self.logTestName()

        @qml.qnode(self.dev1)
        def circuit_n1s(dummy1, array, dummy2):
            qml.RY(0.5 * array[0,1], wires=0)
            qml.RY(-0.5 * array[1,1], wires=0)
            return qml.expval(qml.PauliX(0))  # returns a scalar

        @qml.qnode(self.dev1)
        def circuit_n1v(dummy1, array, dummy2):
            qml.RY(0.5 * array[0,1], wires=0)
            qml.RY(-0.5 * array[1,1], wires=0)
            return qml.expval(qml.PauliX(0)),  # note the comma, returns a 1-vector

        @qml.qnode(self.dev2)
        def circuit_nn(dummy1, array, dummy2):
            qml.RY(0.5 * array[0,1], wires=0)
            qml.RY(-0.5 * array[1,1], wires=0)
            qml.RY(array[1,0], wires=1)
            return qml.expval(qml.PauliX(0)), qml.expval(qml.PauliX(1))  # returns a 2-vector

        args = (0.46, np.array([[2., 3., 0.3], [7., 4., 2.1]]), -0.13)
        grad_target = (np.array(1.), np.array([[0.5,  0.43879, 0], [0, -0.43879, 0]]), np.array(-0.4))
        cost_target = 1.03257
        for circuit in [circuit_n1s, circuit_n1v, circuit_nn]:
            def cost(x, array, y):
                c = circuit(0.111, array, 4.5)
                if not np.isscalar(c):
                    c = c[0]  # get a scalar
                return c +0.5*array[0,0] +x -0.4*y

            cost_grad = qml.grad(cost, argnum=[0, 1, 2])
            self.assertAllAlmostEqual(cost(*args), cost_target, delta=self.tol)
            self.assertAllAlmostEqual(cost_grad(*args), grad_target, delta=self.tol)


    def test_array_parameters_evaluate(self):
        "Test that array parameters gives same result as positional arguments."
        self.logTestName()

        a, b, c = 0.5, 0.54, 0.3

        def ansatz(x, y, z):
            qml.QubitStateVector(np.array([1, 0, 1, 1])/np.sqrt(3), wires=[0, 1])
            qml.Rot(x, y, z, wires=0)
            qml.CNOT(wires=[0, 1])
            return qml.expval(qml.PauliZ(0)), qml.expval(qml.PauliY(1))

        @qml.qnode(self.dev2)
        def circuit1(x, y, z):
            return ansatz(x, y, z)

        @qml.qnode(self.dev2)
        def circuit2(x, array):
            return ansatz(x, array[0], array[1])

        @qml.qnode(self.dev2)
        def circuit3(array):
            return ansatz(*array)

        positional_res = circuit1(a, b, c)
        positional_grad = circuit1.jacobian([a, b, c])

        array_res = circuit2(a, np.array([b, c]))
        array_grad = circuit2.jacobian([a, np.array([b, c])])

        list_res = circuit2(a, [b, c])
        list_grad = circuit2.jacobian([a, [b, c]])

        self.assertAllAlmostEqual(positional_res, array_res, delta=self.tol)
        self.assertAllAlmostEqual(positional_grad, array_grad, delta=self.tol)

        array_res = circuit3(np.array([a, b, c]))
        array_grad = circuit3.jacobian([np.array([a, b, c])])

        list_res = circuit3([a, b, c])
        list_grad = circuit3.jacobian([[a, b, c]])

        self.assertAllAlmostEqual(positional_res, array_res, delta=self.tol)
        self.assertAllAlmostEqual(positional_grad, array_grad, delta=self.tol)


    def test_multiple_expectation_different_wires(self):
        "Tests that qnodes return multiple expectation values."
        self.logTestName()

        a, b, c = 0.5, 0.54, 0.3

        @qml.qnode(self.dev2)
        def circuit(x, y, z):
            qml.RX(x, wires=[0])
            qml.RZ(y, wires=[0])
            qml.CNOT(wires=[0, 1])
            qml.RY(y, wires=[0])
            qml.RX(z, wires=[0])
            return qml.expval(qml.PauliY(0)), qml.expval(qml.PauliZ(1))

        res = circuit(a, b, c)

        out_state = np.kron(Rotx(c), I) @ np.kron(Roty(b), I) @ CNOT \
            @ np.kron(Rotz(b), I) @ np.kron(Rotx(a), I) @ np.array([1, 0, 0, 0])

        ex0 = np.vdot(out_state, np.kron(Y, I) @ out_state)
        ex1 = np.vdot(out_state, np.kron(I, Z) @ out_state)
        ex = np.array([ex0, ex1])
        self.assertAllAlmostEqual(ex, res, delta=self.tol)


    def test_multiple_keywordargs_used(self):
        "Tests that qnodes use multiple keyword arguments."
        self.logTestName()

        def circuit(w, x=None, y=None):
            qml.RX(x, wires=[0])
            qml.RX(y, wires=[1])
            return qml.expval(qml.PauliZ(0)), qml.expval(qml.PauliZ(1))

        circuit = qml.QNode(circuit, self.dev2)

        c = circuit(1., x=np.pi, y=np.pi)
        self.assertAllAlmostEqual(c, [-1., -1.], delta=self.tol)


    def test_multidimensional_keywordargs_used(self):
        "Tests that qnodes use multi-dimensional keyword arguments."
        self.logTestName()

        def circuit(w, x=None):
            qml.RX(x[0], wires=[0])
            qml.RX(x[1], wires=[1])
            return qml.expval(qml.PauliZ(0)), qml.expval(qml.PauliZ(1))

        circuit = qml.QNode(circuit, self.dev2)

        c = circuit(1., x=[np.pi, np.pi])
        self.assertAllAlmostEqual(c, [-1., -1.], delta=self.tol)


    def test_keywordargs_for_wires(self):
        "Tests that wires can be passed as keyword arguments."
        self.logTestName()

        default_q = 0

        def circuit(x, q=default_q):
            qml.RX(x, wires=[q])
            return qml.expval(qml.PauliZ(q))

        circuit = qml.QNode(circuit, self.dev2)

        c = circuit(np.pi, q=1)
        self.assertEqual(circuit.queue[0].wires, [1])
        self.assertAlmostEqual(c, -1., delta=self.tol)

        c = circuit(np.pi)
        self.assertEqual(circuit.queue[0].wires, [default_q])
        self.assertAlmostEqual(c, -1., delta=self.tol)


    def test_keywordargs_used(self):
        "Tests that qnodes use keyword arguments."
        self.logTestName()

        def circuit(w, x=None):
            qml.RX(x, wires=[0])
            return qml.expval(qml.PauliZ(0))

        circuit = qml.QNode(circuit, self.dev1)

        c = circuit(1., x=np.pi)
        self.assertAlmostEqual(c, -1., delta=self.tol)


    def test_keywordarg_updated_in_multiple_calls(self):
        "Tests that qnodes update keyword arguments in consecutive calls."
        self.logTestName()

        def circuit(w, x=None):
            qml.RX(w, wires=[0])
            qml.RX(x, wires=[1])
            return qml.expval(qml.PauliZ(0)), qml.expval(qml.PauliZ(1))

        circuit = qml.QNode(circuit, self.dev2)

        c1 = circuit(0.1, x=0.)
        c2 = circuit(0.1, x=np.pi)
        self.assertTrue(c1[1] != c2[1])


    def test_keywordarg_passes_through_classicalnode(self):
        "Tests that qnodes' keyword arguments pass through classical nodes."
        self.logTestName()

        def circuit(w, x=None):
            qml.RX(w, wires=[0])
            qml.RX(x, wires=[1])
            return qml.expval(qml.PauliZ(0)), qml.expval(qml.PauliZ(1))

        circuit = qml.QNode(circuit, self.dev2)

        def classnode(w, x=None):
            return circuit(w, x=x)

        c = classnode(0., x=np.pi)
        self.assertAllAlmostEqual(c, [1., -1.], delta=self.tol)


class TestQNodeGradients:
    """Qnode gradient tests."""

    @pytest.mark.parametrize('s', b_shapes)
    def test_multidim_array(self, s, tol):
        """Tests that arguments which are multidimensional arrays are
        properly evaluated and differentiated in QNodes."""

        multidim_array = np.reshape(b, s)
        def circuit(w):
            qml.RX(w[np.unravel_index(0,s)], wires=0) # b[0]
            qml.RX(w[np.unravel_index(1,s)], wires=1) # b[1]
            qml.RX(w[np.unravel_index(2,s)], wires=2) # ...
            qml.RX(w[np.unravel_index(3,s)], wires=3)
            qml.RX(w[np.unravel_index(4,s)], wires=4)
            qml.RX(w[np.unravel_index(5,s)], wires=5)
            qml.RX(w[np.unravel_index(6,s)], wires=6)
            qml.RX(w[np.unravel_index(7,s)], wires=7)
            return tuple(qml.expval(qml.PauliZ(idx)) for idx in range(len(b)))

        dev = qml.device('default.qubit', wires=8)
        circuit = qml.QNode(circuit, dev)

        # circuit evaluations
        circuit_output = circuit(multidim_array)
        expected_output = np.cos(b)
        assert np.allclose(circuit_output, expected_output, atol=tol, rtol=0)

        # circuit jacobians
        circuit_jacobian = circuit.jacobian([multidim_array])
        expected_jacobian = -np.diag(np.sin(b))
        assert np.allclose(circuit_jacobian, expected_jacobian, atol=tol, rtol=0)

    def test_qnode_cv_gradient_methods(self):
        """Tests the gradient computation methods on CV circuits."""
        # we can only use the 'A' method on parameters which only affect gaussian operations
        # that are not succeeded by nongaussian operations

        par = [0.4, -2.3]
        dev = qml.device('default.qubit', wires=2)

        def check_methods(qf, d):
            q = qml.QNode(qf, dev)
            # NOTE: the default plugin is a discrete (qubit) simulator, it cannot
            # execute CV gates, but the QNode can be constructed
            q.construct(par)
            assert q.grad_method_for_par == d

        def qf(x, y):
            qml.Displacement(x, 0, wires=[0])
            qml.CubicPhase(0.2, wires=[0])
            qml.Squeezing(0.3, y, wires=[1])
            qml.Rotation(1.3, wires=[1])
            # nongaussian succeeding x but not y
            # TODO when QNode uses a DAG to describe the circuit, uncomment this line
            #qml.Kerr(0.4, [0])
            return qml.expval(qml.X(0)), qml.expval(qml.X(1))

        check_methods(qf, {0:'F', 1:'A'})

        def qf(x, y):
            qml.Displacement(x, 0, wires=[0])
            qml.CubicPhase(0.2, wires=[0])  # nongaussian succeeding x
            qml.Squeezing(0.3, x, wires=[1])  # x affects gates on both wires, y unused
            qml.Rotation(1.3, wires=[1])
            return qml.expval(qml.X(0)), qml.expval(qml.X(1))

        check_methods(qf, {0:'F'})

        def qf(x, y):
            qml.Displacement(x, 0, wires=[0])
            qml.Displacement(1.2, y, wires=[0])
            qml.Beamsplitter(0.2, 1.7, wires=[0, 1])
            qml.Rotation(1.9, wires=[0])
            qml.Kerr(0.3, wires=[1])  # nongaussian succeeding both x and y due to the beamsplitter
            return qml.expval(qml.X(0)), qml.expval(qml.X(1))

        check_methods(qf, {0:'F', 1:'F'})

        def qf(x, y):
            qml.Kerr(y, wires=[1])
            qml.Displacement(x, 0, wires=[0])
            qml.Beamsplitter(0.2, 1.7, wires=[0, 1])
            return qml.expval(qml.X(0)), qml.expval(qml.X(1))

        check_methods(qf, {0:'A', 1:'F'})

    def test_qnode_gradient_multiple_gate_parameters(self, tol):
        """Tests that gates with multiple free parameters yield correct gradients."""
        par = [0.5, 0.3, -0.7]

        def qf(x, y, z):
            qml.RX(0.4, wires=[0])
            qml.Rot(x, y, z, wires=[0])
            qml.RY(-0.2, wires=[0])
            return qml.expval(qml.PauliZ(0))

        dev = qml.device('default.qubit', wires=1)
        q = qml.QNode(qf, dev)
        value = q(*par)
        grad_A = q.jacobian(par, method='A')
        grad_F = q.jacobian(par, method='F')

        # analytic method works for every parameter
        assert q.grad_method_for_par == {0:'A', 1:'A', 2:'A'}
        # gradient has the correct shape and every element is nonzero
        assert grad_A.shape == (1,3)
        assert np.count_nonzero(grad_A) == 3
        # the different methods agree
        assert np.allclose(grad_A, grad_F, atol=tol, rtol=0)


    def test_qnode_gradient_repeated_gate_parameters(self, tol):
        """Tests that repeated use of a free parameter in a
        multi-parameter gate yield correct gradients."""
        par = [0.8, 1.3]

        def qf(x, y):
            qml.RX(np.pi/4, wires=[0])
            qml.Rot(y, x, 2*x, wires=[0])
            return qml.expval(qml.PauliX(0))

        dev = qml.device('default.qubit', wires=1)
        q = qml.QNode(qf, dev)
        grad_A = q.jacobian(par, method='A')
        grad_F = q.jacobian(par, method='F')

        # the different methods agree
        assert np.allclose(grad_A, grad_F, atol=tol, rtol=0)

    def test_qnode_gradient_parameters_inside_array(self, tol):
        """Tests that free parameters inside an array passed to
        an Operation yield correct gradients."""
        par = [0.8, 1.3]

        def qf(x, y):
            qml.RX(x, wires=[0])
            qml.RY(x, wires=[0])
            return qml.expval(qml.Hermitian(np.diag([y, 1]), 0))

        dev = qml.device('default.qubit', wires=1)
        q = qml.QNode(qf, dev)
        grad = q.jacobian(par)
        grad_F = q.jacobian(par, method='F')

        # par[0] can use the 'A' method, par[1] cannot
        assert q.grad_method_for_par == {0:'A', 1:'F'}
        # the different methods agree
        assert np.allclose(grad, grad_F, atol=tol, rtol=0)

    def test_array_parameters_autograd(self, tol):
        """Test that gradients of array parameters give
        same results as positional arguments."""

        a, b, c = 0.5, 0.54, 0.3

        def ansatz(x, y, z):
            qml.QubitStateVector(np.array([1, 0, 1, 1])/np.sqrt(3), wires=[0, 1])
            qml.Rot(x, y, z, wires=0)
            qml.CNOT(wires=[0, 1])
            return qml.expval(qml.PauliZ(0))

        def circuit1(x, y, z):
            return ansatz(x, y, z)

        def circuit2(x, array):
            return ansatz(x, array[0], array[1])

        def circuit3(array):
            return ansatz(*array)

        dev = qml.device('default.qubit', wires=2)
        circuit1 = qml.QNode(circuit1, dev)
        grad1 = qml.grad(circuit1, argnum=[0, 1, 2])

        positional_grad = circuit1.jacobian([a, b, c])
        positional_autograd = grad1(a, b, c)
        assert np.allclose(positional_grad, positional_autograd, atol=tol, rtol=0)

        circuit2 = qml.QNode(circuit2, dev)
        grad2 = qml.grad(circuit2, argnum=[0, 1])

        circuit3 = qml.QNode(circuit3, dev)
        grad3 = qml.grad(circuit3, argnum=0)

        array_grad = circuit3.jacobian([np.array([a, b, c])])
        array_autograd = grad3(np.array([a, b, c]))
        assert np.allclose(array_grad, array_autograd, atol=tol, rtol=0)

    @staticmethod
    def expected_jacobian(x, y, z):
        dw0dx = 2/3*np.sin(x)*np.sin(y)
        dw0dy = 1/3*(np.sin(y)-2*np.cos(x)*np.cos(y))
        dw0dz = 0

        dw1dx = -2/3*np.cos(x)*np.sin(y)
        dw1dy = -2/3*np.cos(y)*np.sin(x)
        dw1dz = 0

        return np.array([[dw0dx, dw0dy, dw0dz],
                         [dw1dx, dw1dy, dw1dz]])

    def test_multiple_expectation_jacobian_positional(self, tol):
        """Tests that qnodes using positional arguments return
        correct gradients for multiple expectation values."""
        a, b, c = 0.5, 0.54, 0.3

        def circuit(x, y, z):
            qml.QubitStateVector(np.array([1, 0, 1, 1])/np.sqrt(3), wires=[0, 1])
            qml.Rot(x, y, z, wires=0)
            qml.CNOT(wires=[0, 1])
            return qml.expval(qml.PauliZ(0)), qml.expval(qml.PauliY(1))

        dev = qml.device('default.qubit', wires=2)
        circuit = qml.QNode(circuit, dev)

        # compare our manual Jacobian computation to theoretical result
        # Note: circuit.jacobian actually returns a full jacobian in this case
        res = circuit.jacobian(np.array([a, b, c]))
        assert np.allclose(self.expected_jacobian(a, b, c), res, atol=tol, rtol=0)

        # compare our manual Jacobian computation to autograd
        # not sure if this is the intended usage of jacobian
        jac0 = qml.jacobian(circuit, 0)
        jac1 = qml.jacobian(circuit, 1)
        jac2 = qml.jacobian(circuit, 2)
        res = np.stack([jac0(a,b,c), jac1(a,b,c), jac2(a,b,c)]).T

        assert np.allclose(self.expected_jacobian(a, b, c), res, atol=tol, rtol=0)

    def test_multiple_expectation_jacobian_array(self, tol):
        """Tests that qnodes using an array argument return correct gradients
        for multiple expectation values."""
        a, b, c = 0.5, 0.54, 0.3

        def circuit(weights):
           qml.QubitStateVector(np.array([1, 0, 1, 1])/np.sqrt(3), wires=[0, 1])
           qml.Rot(weights[0], weights[1], weights[2], wires=0)
           qml.CNOT(wires=[0, 1])
           return qml.expval(qml.PauliZ(0)), qml.expval(qml.PauliY(1))

        dev = qml.device('default.qubit', wires=2)
        circuit = qml.QNode(circuit, dev)

        res = circuit.jacobian([np.array([a, b, c])])
        assert np.allclose(self.expected_jacobian(a, b, c), res, atol=tol, rtol=0)

        jac = qml.jacobian(circuit, 0)
        res = jac(np.array([a, b, c]))
        assert np.allclose(self.expected_jacobian(a, b, c), res, atol=tol, rtol=0)

    def test_keywordarg_not_differentiated(self, tol):
        """Tests that qnodes do not differentiate w.r.t. keyword arguments."""
        a, b = 0.5, 0.54

        def circuit1(weights, x=0.3):
           qml.QubitStateVector(np.array([1, 0, 1, 1])/np.sqrt(3), wires=[0, 1])
           qml.Rot(weights[0], weights[1], x, wires=0)
           qml.CNOT(wires=[0, 1])
           return qml.expval(qml.PauliZ(0)), qml.expval(qml.PauliY(1))

        dev = qml.device('default.qubit', wires=2)
        circuit1 = qml.QNode(circuit1, dev)

        def circuit2(weights):
           qml.QubitStateVector(np.array([1, 0, 1, 1])/np.sqrt(3), wires=[0, 1])
           qml.Rot(weights[0], weights[1], 0.3, wires=0)
           qml.CNOT(wires=[0, 1])
           return qml.expval(qml.PauliZ(0)), qml.expval(qml.PauliY(1))

        circuit2 = qml.QNode(circuit2, dev)

        res1 = circuit1.jacobian([np.array([a, b])])
        res2 = circuit2.jacobian([np.array([a, b])])

        assert np.allclose(res1, res2, atol=tol, rtol=0)

    def test_differentiate_all_positional(self, tol):
        """Tests that all positional arguments are differentiated."""
        def circuit1(a, b, c):
            qml.RX(a, wires=0)
            qml.RX(b, wires=1)
            qml.RX(c, wires=2)
            return tuple(qml.expval(qml.PauliZ(idx)) for idx in range(3))

        dev = qml.device('default.qubit', wires=3)
        circuit1 = qml.QNode(circuit1, dev)

        vals = np.array([np.pi, np.pi / 2, np.pi / 3])
        circuit_output = circuit1(*vals)
        expected_output = np.cos(vals)
        assert np.allclose(circuit_output, expected_output, atol=tol, rtol=0)

        # circuit jacobians
        circuit_jacobian = circuit1.jacobian(vals)
        expected_jacobian = -np.diag(np.sin(vals))
        assert np.allclose(circuit_jacobian, expected_jacobian, atol=tol, rtol=0)

    def test_differentiate_first_positional(self, tol):
        """Tests that the first positional arguments are differentiated."""
        def circuit2(a, b):
            qml.RX(a, wires=0)
            return qml.expval(qml.PauliZ(0))

        dev = qml.device('default.qubit', wires=2)
        circuit2 = qml.QNode(circuit2, dev)

        a = 0.7418
        b = -5.
        circuit_output = circuit2(a, b)
        expected_output = np.cos(a)
        assert np.allclose(circuit_output, expected_output, atol=tol, rtol=0)

        # circuit jacobians
        circuit_jacobian = circuit2.jacobian([a, b])
        expected_jacobian = np.array([[-np.sin(a), 0]])
        assert np.allclose(circuit_jacobian, expected_jacobian, atol=tol, rtol=0)

    def test_differentiate_second_positional(self, tol):
        """Tests that the second positional arguments are differentiated."""
        def circuit3(a, b):
            qml.RX(b, wires=0)
            return qml.expval(qml.PauliZ(0))

        dev = qml.device('default.qubit', wires=2)
        circuit3 = qml.QNode(circuit3, dev)

        a = 0.7418
        b = -5.
        circuit_output = circuit3(a, b)
        expected_output = np.cos(b)
        assert np.allclose(circuit_output, expected_output, atol=tol, rtol=0)

        # circuit jacobians
        circuit_jacobian = circuit3.jacobian([a, b])
        expected_jacobian = np.array([[0, -np.sin(b)]])
        assert np.allclose(circuit_jacobian, expected_jacobian, atol=tol, rtol=0)

    def test_differentiate_second_third_positional(self, tol):
        """Tests that the second and third positional arguments are differentiated."""
        def circuit4(a, b, c):
            qml.RX(b, wires=0)
            qml.RX(c, wires=1)
            return qml.expval(qml.PauliZ(0)), qml.expval(qml.PauliZ(1))

        dev = qml.device('default.qubit', wires=2)
        circuit4 = qml.QNode(circuit4, dev)

        a = 0.7418
        b = -5.
        c = np.pi / 7
        circuit_output = circuit4(a, b, c)
        expected_output = np.array([[np.cos(b), np.cos(c)]])
        assert np.allclose(circuit_output, expected_output, atol=tol, rtol=0)

        # circuit jacobians
        circuit_jacobian = circuit4.jacobian([a, b, c])
        expected_jacobian = np.array([[0., -np.sin(b), 0.],
                                      [0., 0., -np.sin(c)]])
        assert np.allclose(circuit_jacobian, expected_jacobian, atol=tol, rtol=0)

    def test_differentiate_positional_multidim(self, tol):
        """Tests that all positional arguments are differentiated
        when they are multidimensional."""

        def circuit(a, b):
            qml.RX(a[0], wires=0)
            qml.RX(a[1], wires=1)
            qml.RX(b[2, 1], wires=2)
            return qml.expval(qml.PauliZ(0)), qml.expval(qml.PauliZ(1)), qml.expval(qml.PauliZ(2))

        dev = qml.device('default.qubit', wires=3)
        circuit = qml.QNode(circuit, dev)

        a = np.array([-np.sqrt(2), -0.54])
        b = np.array([np.pi / 7] * 6).reshape([3, 2])
        circuit_output = circuit(a, b)
        expected_output = np.cos(np.array([[a[0], a[1], b[-1, 0]]]))
        assert np.allclose(circuit_output, expected_output, atol=tol, rtol=0)

        # circuit jacobians
        circuit_jacobian = circuit.jacobian([a, b])
        expected_jacobian = np.array([[-np.sin(a[0])] + [0.] * 7,  # expval 0
                                      [0., -np.sin(a[1])] + [0.] * 6,  # expval 1
                                      [0.] * 2 + [0.] * 5 + [-np.sin(b[2, 1])]])  # expval 2
        assert np.allclose(circuit_jacobian, expected_jacobian, atol=tol, rtol=0)


class TestQNodeVariance:
    """Qnode variance tests."""

    def test_involutory_variance(self, tol):
        """Tests qubit observable that are involutory"""
        dev = qml.device('default.qubit', wires=1)

        @qml.qnode(dev)
        def circuit(a):
            qml.RX(a, wires=0)
            return qml.var(qml.PauliZ(0))

        a = 0.54
        var = circuit(a)
<<<<<<< HEAD
        expected = np.sin(a)**2
        assert np.allclose(var, expected, atol=tol, rtol=0)

        # circuit jacobians
        gradA = circuit.jacobian([0.54], method='A')
        gradF = circuit.jacobian([0.54], method='F')
        expected = np.sin(2*a)
        assert np.allclose(gradA, expected, atol=tol, rtol=0)
        assert np.allclose(gradF, expected, atol=tol, rtol=0)
=======
        expected = 1 - np.cos(a)**2
        assert np.allclose(var, expected, atol=tol, rtol=0)

        # circuit jacobians
        gradA = circuit.jacobian([a], method='A')
        gradF = circuit.jacobian([a], method='F')
        expected = 2*np.sin(a)*np.cos(a)
        assert np.allclose(gradF, expected, atol=tol, rtol=0)
        assert np.allclose(gradA, expected, atol=tol, rtol=0)
>>>>>>> 348aac04

    def test_non_involutory_variance(self, tol):
        """Tests a qubit Hermitian observable that is not involutory"""
        dev = qml.device('default.qubit', wires=1)

        A = np.array([[4, -1+6j], [-1-6j, 2]])

        @qml.qnode(dev)
        def circuit(a):
            qml.RX(a, wires=0)
            return qml.var(qml.Hermitian(A, 0))

        a = 0.54
        var = circuit(a)
        expected = (39/2) - 6*np.sin(2*a) + (35/2)*np.cos(2*a)
        assert np.allclose(var, expected, atol=tol, rtol=0)

        # circuit jacobians
        gradA = circuit.jacobian([a], method='A')
        gradF = circuit.jacobian([a], method='F')
        expected = -35*np.sin(2*a) - 12*np.cos(2*a)
        assert np.allclose(gradA, expected, atol=tol, rtol=0)
        assert np.allclose(gradF, expected, atol=tol, rtol=0)

    def test_fanout(self, tol):
        """Tests qubit observable with repeated parameters"""
        dev = qml.device('default.qubit', wires=1)

        @qml.qnode(dev)
        def circuit(a):
            qml.RX(a, wires=0)
            qml.RY(a, wires=0)
            return qml.var(qml.PauliZ(0))

        a = 0.54
        var = circuit(a)
        expected = 0.5*np.sin(a)**2 * (np.cos(2*a)+3)
        assert np.allclose(var, expected, atol=tol, rtol=0)

        # circuit jacobians
        gradA = circuit.jacobian([a], method='A')
        gradF = circuit.jacobian([a], method='F')
        expected = 4*np.sin(a)*np.cos(a)**3
        assert np.allclose(gradA, expected, atol=tol, rtol=0)
        assert np.allclose(gradF, expected, atol=tol, rtol=0)

    def test_expval_and_variance(self, tol):
        """Test that the qnode works for a combination of expectation
        values and variances"""
        dev = qml.device('default.qubit', wires=3)

        @qml.qnode(dev)
        def circuit(a, b, c):
            qml.RX(a, wires=0)
            qml.RY(b, wires=1)
            qml.CNOT(wires=[1, 2])
            qml.RX(c, wires=2)
            qml.CNOT(wires=[0, 1])
            qml.RZ(c, wires=2)
            return qml.var(qml.PauliZ(0)), qml.expval(qml.PauliZ(1)), qml.var(qml.PauliZ(2))

        a = 0.54
        b = -0.423
        c = 0.123

        var = circuit(a, b, c)
        expected = np.array([
            np.sin(a)**2,
            np.cos(a)*np.cos(b),
            0.25*(3-2*np.cos(b)**2*np.cos(2*c)-np.cos(2*b))
        ])
        assert np.allclose(var, expected, atol=tol, rtol=0)

        # # circuit jacobians
        gradA = circuit.jacobian([a, b, c], method='A')
        gradF = circuit.jacobian([a, b, c], method='F')
        expected = np.array([
            [2*np.cos(a)*np.sin(a), -np.cos(b)*np.sin(a), 0],
            [0, -np.cos(a)*np.sin(b), 0.5*(2*np.cos(b)*np.cos(2*c)*np.sin(b)+np.sin(2*b))],
            [0, 0, np.cos(b)**2*np.sin(2*c)]
        ]).T
        assert np.allclose(gradF, expected, atol=tol, rtol=0)
        assert np.allclose(gradA, expected, atol=tol, rtol=0)

    def test_first_order_cv(self, tol):
        """Test variance of a first order CV expectation value"""
        dev = qml.device('default.gaussian', wires=1)

        @qml.qnode(dev)
        def circuit(r, phi):
            qml.Squeezing(r, 0, wires=0)
            qml.Rotation(phi, wires=0)
            return qml.var(qml.X(0))

        r = 0.543
        phi = -0.654

        var = circuit(r, phi)
        expected = np.exp(2*r)*np.sin(phi)**2 + np.exp(-2*r)*np.cos(phi)**2
        assert np.allclose(var, expected, atol=tol, rtol=0)

        # circuit jacobians
        gradA = circuit.jacobian([r, phi], method='A')
        gradF = circuit.jacobian([r, phi], method='F')
        expected = np.array([
            2*np.exp(2*r)*np.sin(phi)**2 - 2*np.exp(-2*r)*np.cos(phi)**2,
            2*np.sinh(2*r)*np.sin(2*phi)
        ])
        assert np.allclose(gradA, expected, atol=tol, rtol=0)
        assert np.allclose(gradF, expected, atol=tol, rtol=0)

    def test_second_order_cv(self, tol):
        """Test variance of a second order CV expectation value"""
        dev = qml.device('default.gaussian', wires=1)

        @qml.qnode(dev)
        def circuit(n, a):
            qml.ThermalState(n, wires=0)
            qml.Displacement(a, 0, wires=0)
            return qml.var(qml.MeanPhoton(0))

        n = 0.12
        a = 0.765

        var = circuit(n, a)
        expected = n ** 2 + n + np.abs(a) ** 2 * (1 + 2 * n)
        assert np.allclose(var, expected, atol=tol, rtol=0)

        # circuit jacobians
        gradF = circuit.jacobian([n, a], method='F')
        expected = np.array([2*a**2+2*n+1, 2*a*(2*n+1)])
        assert np.allclose(gradF, expected, atol=tol, rtol=0)

    def test_error_analytic_second_order_cv(self):
        """Test exception raised if attempting to use a second
        order observable to compute the variance derivative analytically"""
        dev = qml.device('default.gaussian', wires=1)

        @qml.qnode(dev)
        def circuit(a):
            qml.Displacement(a, 0, wires=0)
            return qml.var(qml.MeanPhoton(0))

        with pytest.raises(ValueError, match=r"cannot be used with the parameter\(s\) \{0\}"):
            circuit.jacobian([1.], method='A')


<<<<<<< HEAD
class TestSubcircuits:
    """Tests for subcircuit construction and evaluation"""

    def test_no_generator(self):
        """Test exception is raised if subcircuit contains an
        operation with no generator"""
        dev = qml.device('default.qubit', wires=1)

        @qml.qnode(dev)
        def circuit(a):
            qml.Rot(a, 0, 0, wires=0)
            return qml.expval(qml.PauliX(0))

        with pytest.raises(QuantumFunctionError, match="has no defined generator"):
            circuit.construct_subcircuits([1])

    def test_generator_no_expval(self, monkeypatch):
        """Test exception is raised if subcircuit contains an
        opeation with generator that corresponds to no expectation value"""
        dev = qml.device('default.qubit', wires=1)

        @qml.qnode(dev)
        def circuit(a):
            qml.RX(a, wires=0)
            return qml.expval(qml.PauliX(0))

        with monkeypatch.context() as m:
            m.setattr('pennylane.RX.generator', [qml.RX, 1])

            with pytest.raises(QuantumFunctionError, match="no corresponding expectation value"):
                circuit.construct_subcircuits([1])

    def test_construct_subcircuit(self):
        """Test correct subcircuits constructed"""
        dev = qml.device('default.qubit', wires=2)

        @qml.qnode(dev)
        def circuit(a, b, c):
            qml.RX(a, wires=0)
            qml.RY(b, wires=0)
            qml.CNOT(wires=[0, 1])
            qml.PhaseShift(c, wires=1)
            return qml.expval(qml.PauliX(0))

        circuit.construct_subcircuits([1, 1, 1])
        res = circuit.subcircuits

        # first parameter subcircuit
        assert len(res[(0,)]['queue']) == 0
        assert isinstance(res[(0,)]['observable'][0], qml.PauliX)

        # second parameter subcircuit
        assert len(res[(1,)]['queue']) == 1
        assert isinstance(res[(1,)]['queue'][0], qml.RX)
        assert isinstance(res[(1,)]['observable'][0], qml.PauliY)

        # third parameter subcircuit
        assert len(res[(2,)]['queue']) == 3
        assert isinstance(res[(2,)]['queue'][0], qml.RX)
        assert isinstance(res[(2,)]['queue'][1], qml.RY)
        assert isinstance(res[(2,)]['queue'][2], qml.CNOT)
        assert isinstance(res[(2,)]['observable'][0], qml.Hermitian)
        assert np.all(res[(2,)]['observable'][0].params[0] == qml.PhaseShift.generator[0])

    def test_construct_subcircuit_layers(self):
        """Test correct subcircuits constructed
        when a layer structure exists"""
        dev = qml.device('default.qubit', wires=2)

        @qml.qnode(dev)
        def circuit(params):
            # section 1
            qml.RX(params[0], wires=0)
            # section 2
            qml.RY(params[1], wires=0)
            qml.CNOT(wires=[0, 1])
            qml.CNOT(wires=[1, 2])
            # section 3
            qml.RX(params[2], wires=0)
            qml.RY(params[3], wires=1)
            qml.RZ(params[4], wires=2)
            qml.CNOT(wires=[0, 1])
            qml.CNOT(wires=[1, 2])
            # section 4
            qml.RX(params[5], wires=0)
            qml.RY(params[6], wires=1)
            qml.RZ(params[7], wires=2)
            qml.CNOT(wires=[0, 1])
            qml.CNOT(wires=[1, 2])
            return qml.expval(qml.PauliX(0))

        params = np.ones([8])
        circuit.construct_subcircuits([params])
        res = circuit.subcircuits

        # this circuit should split into 4 independent
        # sections or layers when constructing subcircuits
        assert len(res) == 4

        # first layer subcircuit
        assert len(res[(0,)]['queue']) == 0
        assert isinstance(res[(0,)]['observable'][0], qml.PauliX)

        # second layer subcircuit
        assert len(res[(1,)]['queue']) == 1
        assert isinstance(res[(1,)]['queue'][0], qml.RX)
        assert isinstance(res[(1,)]['observable'][0], qml.PauliY)

        # third layer subcircuit
        layer = res[(2, 3, 4)]
        assert len(layer['queue']) == 4
        assert len(layer['observable']) == 3
        assert isinstance(layer['queue'][0], qml.RX)
        assert isinstance(layer['queue'][1], qml.RY)
        assert isinstance(layer['queue'][2], qml.CNOT)
        assert isinstance(layer['queue'][3], qml.CNOT)
        assert isinstance(layer['observable'][0], qml.PauliX)
        assert isinstance(layer['observable'][1], qml.PauliY)
        assert isinstance(layer['observable'][2], qml.PauliZ)

        # fourth layer subcircuit
        layer = res[(5, 6, 7)]
        assert len(layer['queue']) == 9
        assert len(layer['observable']) == 3
        assert isinstance(layer['observable'][0], qml.PauliX)
        assert isinstance(layer['observable'][1], qml.PauliY)
        assert isinstance(layer['observable'][2], qml.PauliZ)

    def test_evaluate_subcircuit(self, tol):
        """Test subcircuits evaluate correctly"""
        dev = qml.device('default.qubit', wires=2)

        @qml.qnode(dev)
        def circuit(a, b, c):
            qml.RX(a, wires=0)
            qml.RY(b, wires=0)
            qml.CNOT(wires=[0, 1])
            qml.PhaseShift(c, wires=1)
            return qml.expval(qml.PauliX(0))

        # construct subcircuits
        circuit.construct_subcircuits([1, 1, 1])

        a = 0.432
        b = 0.12
        c = -0.432

        # evaluate subcircuits
        circuit(a, b, c)

        # first parameter subcircuit
        assert circuit.subcircuits[(0,)]['result'] == 0.25

        # second parameter subcircuit
        res = circuit.subcircuits[(1,)]['result']
        expected = np.cos(a)**2/4
        assert np.allclose(res, expected, atol=tol, rtol=0)

        # third parameter subcircuit
        res = circuit.subcircuits[(2,)]['result']
        expected = (3-2*np.cos(a)**2*np.cos(2*b)-np.cos(2*a))/16
        assert np.allclose(res, expected, atol=tol, rtol=0)
=======
class TestQNodeCacheing:
    """Tests for the QNode construction caching"""

    def test_no_caching(self):
        """Test that the circuit structure changes on
        subsequent evalutions with caching turned off
        """
        dev = qml.device('default.qubit', wires=2)

        def circuit(x, c=None):
            qml.RX(x, wires=0)

            for i in range(c):
                qml.RX(x, wires=i)

            return qml.expval(qml.PauliZ(0))

        circuit = qml.QNode(circuit, dev, cache=False)

        # first evaluation
        circuit(0, c=0)
        # check structure
        assert len(circuit.queue) == 1

        # second evaluation
        circuit(0, c=1)
        # check structure
        assert len(circuit.queue) == 2

    def test_caching(self):
        """Test that the circuit structure does not change on
        subsequent evalutions with caching turned on
        """
        dev = qml.device('default.qubit', wires=2)

        def circuit(x, c=None):
            qml.RX(x, wires=0)

            for i in range(c.val):
                qml.RX(x, wires=i)

            return qml.expval(qml.PauliZ(0))

        circuit = qml.QNode(circuit, dev, cache=True)

        # first evaluation
        circuit(0, c=0)
        # check structure
        assert len(circuit.queue) == 1

        # second evaluation
        circuit(0, c=1)
        # check structure
        assert len(circuit.queue) == 1
>>>>>>> 348aac04
<|MERGE_RESOLUTION|>--- conflicted
+++ resolved
@@ -257,16 +257,12 @@
         def qf(x):
             qml.RX(x, wires=[0])
             return qml.expval(qml.PauliZ(0))
-<<<<<<< HEAD
-        q = qml.QNode(qf, self.dev2)
-=======
 
         # in non-cached mode, the grad method would be
         # recomputed and overwritten from the
         # bogus value 'J'. Caching stops this from happening.
         q = qml.QNode(qf, self.dev2, cache=True)
 
->>>>>>> 348aac04
         q.evaluate([0.0])
         keys = q.grad_method_for_par.keys()
         if len(keys) > 0:
@@ -941,17 +937,6 @@
 
         a = 0.54
         var = circuit(a)
-<<<<<<< HEAD
-        expected = np.sin(a)**2
-        assert np.allclose(var, expected, atol=tol, rtol=0)
-
-        # circuit jacobians
-        gradA = circuit.jacobian([0.54], method='A')
-        gradF = circuit.jacobian([0.54], method='F')
-        expected = np.sin(2*a)
-        assert np.allclose(gradA, expected, atol=tol, rtol=0)
-        assert np.allclose(gradF, expected, atol=tol, rtol=0)
-=======
         expected = 1 - np.cos(a)**2
         assert np.allclose(var, expected, atol=tol, rtol=0)
 
@@ -961,7 +946,6 @@
         expected = 2*np.sin(a)*np.cos(a)
         assert np.allclose(gradF, expected, atol=tol, rtol=0)
         assert np.allclose(gradA, expected, atol=tol, rtol=0)
->>>>>>> 348aac04
 
     def test_non_involutory_variance(self, tol):
         """Tests a qubit Hermitian observable that is not involutory"""
@@ -1109,7 +1093,6 @@
             circuit.jacobian([1.], method='A')
 
 
-<<<<<<< HEAD
 class TestSubcircuits:
     """Tests for subcircuit construction and evaluation"""
 
@@ -1272,7 +1255,8 @@
         res = circuit.subcircuits[(2,)]['result']
         expected = (3-2*np.cos(a)**2*np.cos(2*b)-np.cos(2*a))/16
         assert np.allclose(res, expected, atol=tol, rtol=0)
-=======
+
+
 class TestQNodeCacheing:
     """Tests for the QNode construction caching"""
 
@@ -1326,5 +1310,4 @@
         # second evaluation
         circuit(0, c=1)
         # check structure
-        assert len(circuit.queue) == 1
->>>>>>> 348aac04
+        assert len(circuit.queue) == 1