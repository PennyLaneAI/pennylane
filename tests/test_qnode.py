--- conflicted
+++ resolved
@@ -647,23 +647,6 @@
 
         assert len(record) == 0
 
-<<<<<<< HEAD
-    def test_giving_mode_kwarg_raises_warning(self):
-        """Test that providing a value for mode raises a warning."""
-        with pytest.warns(UserWarning, match="The `mode` keyword argument is deprecated"):
-            _ = qml.QNode(lambda f: f, qml.device("default.qubit.legacy", wires=1), mode="best")
-
-    def test_giving_mode_kwarg_raises_warning_old_return(self):
-        """Test that providing a value for mode raises a custom warning with disable_return."""
-        qml.disable_return()
-        with pytest.warns(
-            UserWarning, match="In the new return system, you should set the `grad_on_execution`"
-        ):
-            _ = qml.QNode(lambda f: f, qml.device("default.qubit.legacy", wires=1), mode="best")
-        qml.enable_return()
-
-=======
->>>>>>> 6b715792
 
 class TestTapeConstruction:
     """Tests for the tape construction"""
