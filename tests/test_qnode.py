# Copyright 2018 Xanadu Quantum Technologies Inc.

# Licensed under the Apache License, Version 2.0 (the "License");
# you may not use this file except in compliance with the License.
# You may obtain a copy of the License at

#     http://www.apache.org/licenses/LICENSE-2.0

# Unless required by applicable law or agreed to in writing, software
# distributed under the License is distributed on an "AS IS" BASIS,
# WITHOUT WARRANTIES OR CONDITIONS OF ANY KIND, either express or implied.
# See the License for the specific language governing permissions and
# limitations under the License.
"""
Unit tests for the :mod:`pennylane` :class:`QNode` class.
"""
import math
from unittest.mock import Mock, PropertyMock, patch

import pytest
from autograd import numpy as np
from scipy.linalg import block_diag, expm

<<<<<<< HEAD
from defaults import pennylane as qml, BaseTest

from pennylane.qnode import _flatten, unflatten, QNode, QuantumFunctionError
from pennylane.plugins.default_qubit import CNOT, Rotx, Roty, Rotz, I, CRotx, CRoty, CRotz, X, Y, Z
from pennylane._device import DeviceError
=======
import pennylane as qml
from pennylane._device import Device
from pennylane.qnode import QNode, QuantumFunctionError, _flatten, unflatten
>>>>>>> 67da9800

flat_dummy_array = np.linspace(-1, 1, 64)
test_shapes = [
    (64,),
    (64, 1),
    (32, 2),
    (16, 4),
    (8, 8),
    (16, 2, 2),
    (8, 2, 2, 2),
    (4, 2, 2, 2, 2),
    (2, 2, 2, 2, 2, 2),
]


class TestHelperMethods:
    """Tests the internal helper methods of QNode"""

    @pytest.mark.parametrize("shape", test_shapes)
    def test_flatten(self, shape):
        """Tests that _flatten successfully flattens multidimensional arrays."""

        reshaped = np.reshape(flat_dummy_array, shape)
        flattened = np.array([x for x in _flatten(reshaped)])

        assert flattened.shape == flat_dummy_array.shape
        assert np.array_equal(flattened, flat_dummy_array)

    @pytest.mark.parametrize("shape", test_shapes)
    def test_unflatten(self, shape):
        """Tests that _unflatten successfully unflattens multidimensional arrays."""

        reshaped = np.reshape(flat_dummy_array, shape)
        unflattened = np.array([x for x in unflatten(flat_dummy_array, reshaped)])

        assert unflattened.shape == reshaped.shape
        assert np.array_equal(unflattened, reshaped)

    def test_unflatten_error_unsupported_model(self):
        """Tests that unflatten raises an error if the given model is not supported"""

        with pytest.raises(TypeError, match="Unsupported type in the model"):
            model = lambda x: x  # not a valid model for unflatten
            unflatten(flat_dummy_array, model)

    def test_unflatten_error_too_many_elements(self):
        """Tests that unflatten raises an error if the given iterable has
           more elements than the model"""

        reshaped = np.reshape(flat_dummy_array, (16, 2, 2))

        with pytest.raises(ValueError, match="Flattened iterable has more elements than the model"):
            unflatten(np.concatenate([flat_dummy_array, flat_dummy_array]), reshaped)


class TestQNodeOperationQueue:
    """Tests that the QNode operation queue is properly filled and interacted with"""

    @pytest.fixture(scope="function")
    def opqueue_test_node(self, mock_device):
        """Provides a circuit for the subsequent tests of the operation queue"""

        def circuit(x):
            qml.RX(x, wires=[0])
            qml.CNOT(wires=[0, 1])
            qml.RY(0.4, wires=[0])
            qml.RZ(-0.2, wires=[1])
            return qml.expval(qml.PauliX(0)), qml.expval(qml.PauliZ(1))

        node = qml.QNode(circuit, mock_device)
        node.construct([1.0])

        return node

    def test_operation_ordering(self, opqueue_test_node):
        """Tests that the ordering of the operations is correct"""

        assert opqueue_test_node.ops[0].name == "RX"
        assert opqueue_test_node.ops[1].name == "CNOT"
        assert opqueue_test_node.ops[2].name == "RY"
        assert opqueue_test_node.ops[3].name == "RZ"
        assert opqueue_test_node.ops[4].name == "PauliX"
        assert opqueue_test_node.ops[5].name == "PauliZ"

    def test_op_successors_operations_only(self, opqueue_test_node):
        """Tests that _op_successors properly extracts the successors that are operations"""

        operation_successors = opqueue_test_node._op_successors(0, only="G")

        assert opqueue_test_node.ops[0] not in operation_successors
        assert opqueue_test_node.ops[1] in operation_successors
        assert opqueue_test_node.ops[4] not in operation_successors

    def test_op_successors_observables_only(self, opqueue_test_node):
        """Tests that _op_successors properly extracts the successors that are observables"""

        observable_successors = opqueue_test_node._op_successors(0, only="E")

        assert opqueue_test_node.ops[0] not in observable_successors
        assert opqueue_test_node.ops[1] not in observable_successors
        assert opqueue_test_node.ops[4] in observable_successors

    def test_op_successors_both_operations_and_observables(self, opqueue_test_node):
        """Tests that _op_successors properly extracts all successors"""

        successors = opqueue_test_node._op_successors(0, only=None)

        assert opqueue_test_node.ops[0] not in successors
        assert opqueue_test_node.ops[1] in successors
        assert opqueue_test_node.ops[4] in successors

    # TODO
    # once _op_successors has been upgraded to return only strict successors using a DAG
    # add a test that checks that the strict ordering is used
    # successors = q._op_successors(2, only=None)
    # assert q.ops[4] in successors
    # assert q.ops[5] not in successors


@pytest.fixture(scope="function")
def operable_mock_device_2_wires():
    """A mock instance of the abstract Device class that can support
       qfuncs."""

    with patch.multiple(
        Device,
        __abstractmethods__=set(),
        operations=PropertyMock(return_value=["RX", "RY", "CNOT"]),
        observables=PropertyMock(return_value=["PauliX", "PauliY", "PauliZ"]),
        reset=Mock(),
        apply=Mock(),
        expval=Mock(return_value=1),
    ):
        yield Device(wires=2)


class TestQNodeExceptions:
    """Tests that QNode raises proper errors"""

    def test_current_context_modified_outside_construct(self, mock_device, monkeypatch):
        """Tests that the QNode properly raises an error if the _current_context
           was modified outside of construct"""

        def circuit(x):
            qml.RX(x, wires=[0])
            return qml.expval(qml.PauliZ(wires=0))

        node = qml.QNode(circuit, mock_device)

        monkeypatch.setattr(QNode, "_current_context", node)

        with pytest.raises(
            QuantumFunctionError,
            match="QNode._current_context must not be modified outside this method.",
        ):
            node.construct([0.0])

    def test_return_of_non_observable(self, operable_mock_device_2_wires):
        """Tests that the QNode properly raises an error if the qfunc returns something
           besides observables."""

        def circuit(x):
            qml.RX(x, wires=[0])
            return qml.expval(qml.PauliZ(wires=0)), 0.3

        node = qml.QNode(circuit, operable_mock_device_2_wires)

        with pytest.raises(QuantumFunctionError, match="must return either"):
            node(0.5)

    def test_observable_not_returned(self, operable_mock_device_2_wires):
        """Tests that the QNode properly raises an error if the qfunc does not
           return all observables."""

        def circuit(x):
            qml.RX(x, wires=[0])
            ex = qml.expval(qml.PauliZ(wires=1))
            return qml.expval(qml.PauliZ(wires=0))

        node = qml.QNode(circuit, operable_mock_device_2_wires)

        with pytest.raises(QuantumFunctionError, match="All measured observables"):
            node(0.5)

    def test_observable_order_violated(self, operable_mock_device_2_wires):
        """Tests that the QNode properly raises an error if the qfunc does not
           return all observables in the correct order."""

        def circuit(x):
            qml.RX(x, wires=[0])
            ex = qml.expval(qml.PauliZ(wires=1))
            return qml.expval(qml.PauliZ(wires=0)), ex

        node = qml.QNode(circuit, operable_mock_device_2_wires)

        with pytest.raises(QuantumFunctionError, match="All measured observables"):
            node(0.5)

    def test_operations_after_observables(self, operable_mock_device_2_wires):
        """Tests that the QNode properly raises an error if the qfunc contains
           operations after observables."""

        def circuit(x):
            qml.RX(x, wires=[0])
            ex = qml.expval(qml.PauliZ(wires=1))
            qml.RY(0.5, wires=[0])
            return qml.expval(qml.PauliZ(wires=0))

        node = qml.QNode(circuit, operable_mock_device_2_wires)

        with pytest.raises(QuantumFunctionError, match="gates must precede"):
            node(0.5)

    def test_multiple_measurements_on_same_wire(self, operable_mock_device_2_wires):
        """Tests that the QNode properly raises an error if the same wire
           is measured multiple times."""

        def circuit(x):
            qml.RX(x, wires=[0])
            qml.CNOT(wires=[0, 1])
            return qml.expval(qml.PauliZ(0)), qml.expval(qml.PauliZ(1)), qml.expval(qml.PauliX(0))

        node = qml.QNode(circuit, operable_mock_device_2_wires)

        with pytest.raises(QuantumFunctionError, match="can only be measured once"):
            node(0.5)

    def test_operation_on_nonexistant_wire(self, operable_mock_device_2_wires):
        """Tests that the QNode properly raises an error if an operation
           is applied to a non-existant wire."""

        operable_mock_device_2_wires.num_wires = 2

        def circuit(x):
            qml.RX(x, wires=[0])
            qml.CNOT(wires=[0, 2])
            return qml.expval(qml.PauliZ(0))

        node = qml.QNode(circuit, operable_mock_device_2_wires)

        with pytest.raises(QuantumFunctionError, match="applied to invalid wire"):
            node(0.5)

    def test_observable_on_nonexistant_wire(self, operable_mock_device_2_wires):
        """Tests that the QNode properly raises an error if an observable
           is measured on a non-existant wire."""

        operable_mock_device_2_wires.num_wires = 2

        def circuit(x):
            qml.RX(x, wires=[0])
            return qml.expval(qml.PauliZ(0)), qml.expval(qml.PauliZ(2))

        node = qml.QNode(circuit, operable_mock_device_2_wires)

        with pytest.raises(QuantumFunctionError, match="applied to invalid wire"):
            node(0.5)

    def test_mixing_of_cv_and_qubit_operations(self, operable_mock_device_2_wires):
        """Tests that the QNode properly raises an error if qubit and
           CV operations are mixed in the same qfunc."""

        def circuit(x):
            qml.RX(x, wires=[0])
            qml.Displacement(0.5, 0, wires=[0])
            return qml.expval(qml.PauliZ(0))

        node = qml.QNode(circuit, operable_mock_device_2_wires)

        with pytest.raises(QuantumFunctionError, match="Continuous and discrete"):
            node(0.5)


class TestQNodeJacobianExceptions:
    """Tests that QNode.jacobian raises proper errors"""

    def test_undifferentiable_operation(self, operable_mock_device_2_wires):
        """Tests that QNode.jacobian properly raises an error if the
           qfunc contains an operation that is not differentiable."""

        def circuit(x):
            qml.BasisState(np.array([x, 0]), wires=[0, 1])
            qml.RX(x, wires=[0])
            return qml.expval(qml.PauliZ(0))

        node = qml.QNode(circuit, operable_mock_device_2_wires)

        with pytest.raises(ValueError, match="Cannot differentiate wrt parameter"):
            node.jacobian(0.5)

    def test_operation_not_supporting_analytic_gradient(self, operable_mock_device_2_wires):
        """Tests that QNode.jacobian properly raises an error if the
           qfunc contains an operation that does not support analytic gradients."""

        def circuit(x):
            qml.RX(x, wires=[0])
            return qml.expval(qml.Hermitian(np.diag([x, 0]), 0))

        node = qml.QNode(circuit, operable_mock_device_2_wires)

        with pytest.raises(ValueError, match="analytic gradient method cannot be used with"):
            node.jacobian(0.5, method="A")

    def test_bogus_gradient_method_set(self, operable_mock_device_2_wires):
        """Tests that QNode.jacobian properly raises an error if the
           gradient method set is bogus."""

        def circuit(x):
            qml.RX(x, wires=[0])
            return qml.expval(qml.PauliZ(0))

        # in non-cached mode, the grad method would be
        # recomputed and overwritten from the
        # bogus value 'J'. Caching stops this from happening.
        node = qml.QNode(circuit, operable_mock_device_2_wires, cache=True)

        node.evaluate([0.0])
        keys = node.grad_method_for_par.keys()
        if keys:
            k0 = [k for k in keys][0]

        node.grad_method_for_par[k0] = "J"

        with pytest.raises(ValueError, match="Unknown gradient method"):
            node.jacobian(0.5)

    def test_indices_not_unique(self, operable_mock_device_2_wires):
        """Tests that QNode.jacobian properly raises an error if the
           jacobian is requested for non-unique indices."""

        def circuit(x):
            qml.Rot(0.3, x, -0.2, wires=[0])
            return qml.expval(qml.PauliZ(0))

        node = qml.QNode(circuit, operable_mock_device_2_wires)

        with pytest.raises(ValueError, match="Parameter indices must be unique."):
            node.jacobian(0.5, which=[0, 0])

    def test_indices_nonexistant(self, operable_mock_device_2_wires):
        """Tests that QNode.jacobian properly raises an error if the
           jacobian is requested for non-existant parameters."""

        def circuit(x):
            qml.Rot(0.3, x, -0.2, wires=[0])
            return qml.expval(qml.PauliZ(0))

        node = qml.QNode(circuit, operable_mock_device_2_wires)

        with pytest.raises(ValueError, match="Tried to compute the gradient wrt"):
            node.jacobian(0.5, which=[0, 6])

        with pytest.raises(ValueError, match="Tried to compute the gradient wrt"):
            node.jacobian(0.5, which=[1, -1])

    def test_unknown_method(self, operable_mock_device_2_wires):
        """Tests that QNode.jacobian properly raises an error if the
           gradient method is unknown."""

        def circuit(x):
            qml.Rot(0.3, x, -0.2, wires=[0])
            return qml.expval(qml.PauliZ(0))

        node = qml.QNode(circuit, operable_mock_device_2_wires)

        with pytest.raises(ValueError, match="Unknown gradient method"):
            node.jacobian(0.5, method="unknown")

    def test_wrong_order_in_finite_difference(self, operable_mock_device_2_wires):
        """Tests that QNode.jacobian properly raises an error if finite
           differences are attempted with wrong order."""

        def circuit(x):
            qml.Rot(0.3, x, -0.2, wires=[0])
            return qml.expval(qml.PauliZ(0))

        node = qml.QNode(circuit, operable_mock_device_2_wires)

        with pytest.raises(ValueError, match="Order must be 1 or 2"):
            node.jacobian(0.5, method="F", order=3)


class TestQNodeParameters:
    """Tests the handling of parameters in the QNode"""

    @pytest.mark.parametrize(
        "x,y",
        zip(np.linspace(-2 * np.pi, 2 * np.pi, 7), np.linspace(-2 * np.pi, 2 * np.pi, 7) ** 2 / 11),
    )
    def test_fanout(self, qubit_device_1_wire, tol, x, y):
        """Tests that qnodes can compute the correct function when the
           same parameter is used in multiple gates."""

        def circuit(x, y):
            qml.RX(x, wires=[0])
            qml.RZ(y, wires=[0])
            qml.RX(x, wires=[0])
            return qml.expval(qml.PauliZ(0))

        def analytic_expval(x, y):
            return math.cos(x) ** 2 - math.cos(y) * math.sin(x) ** 2

        node = qml.QNode(circuit, qubit_device_1_wire)

        assert np.isclose(node(x, y), analytic_expval(x, y), atol=tol, rtol=0)

    def test_array_parameters_scalar_return(self, qubit_device_1_wire, tol):
        """Test that QNode can take arrays as input arguments, and that they interact properly with Autograd.
           Test case for a circuit that returns a scalar."""

        def circuit(dummy1, array, dummy2):
            qml.RY(0.5 * array[0, 1], wires=0)
            qml.RY(-0.5 * array[1, 1], wires=0)
            return qml.expval(qml.PauliX(0))

        node = qml.QNode(circuit, qubit_device_1_wire)

        args = (0.46, np.array([[2.0, 3.0, 0.3], [7.0, 4.0, 2.1]]), -0.13)
        grad_target = (
            np.array(1.0),
            np.array([[0.5, 0.43879, 0], [0, -0.43879, 0]]),
            np.array(-0.4),
        )
        cost_target = 1.03257

        def cost(x, array, y):
            c = node(0.111, array, 4.5)
            return c + 0.5 * array[0, 0] + x - 0.4 * y

        cost_grad = qml.grad(cost, argnum=[0, 1, 2])
        computed_grad = cost_grad(*args)

        assert np.isclose(cost(*args), cost_target, atol=tol, rtol=0)

        assert np.allclose(computed_grad[0], grad_target[0], atol=tol, rtol=0)
        assert np.allclose(computed_grad[1], grad_target[1], atol=tol, rtol=0)
        assert np.allclose(computed_grad[2], grad_target[2], atol=tol, rtol=0)

    def test_qnode_array_parameters_1_vector_return(self, qubit_device_1_wire, tol):
        """Test that QNode can take arrays as input arguments, and that they interact properly with Autograd.
           Test case for a circuit that returns a 1-vector."""

        def circuit(dummy1, array, dummy2):
            qml.RY(0.5 * array[0, 1], wires=0)
            qml.RY(-0.5 * array[1, 1], wires=0)
            return (qml.expval(qml.PauliX(0)),)

        node = qml.QNode(circuit, qubit_device_1_wire)

        args = (0.46, np.array([[2.0, 3.0, 0.3], [7.0, 4.0, 2.1]]), -0.13)
        grad_target = (
            np.array(1.0),
            np.array([[0.5, 0.43879, 0], [0, -0.43879, 0]]),
            np.array(-0.4),
        )
        cost_target = 1.03257

        def cost(x, array, y):
            c = node(0.111, array, 4.5)[0]
            return c + 0.5 * array[0, 0] + x - 0.4 * y

        cost_grad = qml.grad(cost, argnum=[0, 1, 2])
        computed_grad = cost_grad(*args)

        assert np.isclose(cost(*args), cost_target, atol=tol, rtol=0)

        assert np.allclose(computed_grad[0], grad_target[0], atol=tol, rtol=0)
        assert np.allclose(computed_grad[1], grad_target[1], atol=tol, rtol=0)
        assert np.allclose(computed_grad[2], grad_target[2], atol=tol, rtol=0)

    def test_qnode_array_parameters_2_vector_return(self, qubit_device_2_wires, tol):
        """Test that QNode can take arrays as input arguments, and that they interact properly with Autograd.
           Test case for a circuit that returns a 2-vector."""

        def circuit(dummy1, array, dummy2):
            qml.RY(0.5 * array[0, 1], wires=0)
            qml.RY(-0.5 * array[1, 1], wires=0)
            qml.RY(array[1, 0], wires=1)
            return qml.expval(qml.PauliX(0)), qml.expval(qml.PauliX(1))

        node = qml.QNode(circuit, qubit_device_2_wires)

        args = (0.46, np.array([[2.0, 3.0, 0.3], [7.0, 4.0, 2.1]]), -0.13)
        grad_target = (
            np.array(1.0),
            np.array([[0.5, 0.43879, 0], [0, -0.43879, 0]]),
            np.array(-0.4),
        )
        cost_target = 1.03257

        def cost(x, array, y):
            c = node(0.111, array, 4.5)[0]
            return c + 0.5 * array[0, 0] + x - 0.4 * y

        cost_grad = qml.grad(cost, argnum=[0, 1, 2])
        computed_grad = cost_grad(*args)

        assert np.isclose(cost(*args), cost_target, atol=tol, rtol=0)

        assert np.allclose(computed_grad[0], grad_target[0], atol=tol, rtol=0)
        assert np.allclose(computed_grad[1], grad_target[1], atol=tol, rtol=0)
        assert np.allclose(computed_grad[2], grad_target[2], atol=tol, rtol=0)

    def test_array_parameters_evaluate(self, qubit_device_2_wires, tol):
        """Tests that array parameters gives same result as positional arguments."""
        a, b, c = 0.5, 0.54, 0.3

        def ansatz(x, y, z):
            qml.QubitStateVector(np.array([1, 0, 1, 1]) / np.sqrt(3), wires=[0, 1])
            qml.Rot(x, y, z, wires=0)
            qml.CNOT(wires=[0, 1])
            return qml.expval(qml.PauliZ(0)), qml.expval(qml.PauliY(1))

        @qml.qnode(qubit_device_2_wires)
        def circuit1(x, y, z):
            return ansatz(x, y, z)

        @qml.qnode(qubit_device_2_wires)
        def circuit2(x, array):
            return ansatz(x, array[0], array[1])

        @qml.qnode(qubit_device_2_wires)
        def circuit3(array):
            return ansatz(*array)

        positional_res = circuit1(a, b, c)
        positional_grad = circuit1.jacobian([a, b, c])

        array_res = circuit2(a, np.array([b, c]))
        array_grad = circuit2.jacobian([a, np.array([b, c])])

        assert np.allclose(positional_res, array_res, atol=tol, rtol=0)
        assert np.allclose(positional_grad, array_grad, atol=tol, rtol=0)

        list_res = circuit2(a, [b, c])
        list_grad = circuit2.jacobian([a, [b, c]])

        assert np.allclose(positional_res, list_res, atol=tol, rtol=0)
        assert np.allclose(positional_grad, list_grad, atol=tol, rtol=0)

        array_res = circuit3(np.array([a, b, c]))
        array_grad = circuit3.jacobian([np.array([a, b, c])])

        list_res = circuit3([a, b, c])
        list_grad = circuit3.jacobian([[a, b, c]])

        assert np.allclose(positional_res, array_res, atol=tol, rtol=0)
        assert np.allclose(positional_grad, array_grad, atol=tol, rtol=0)

    def test_multiple_expectation_different_wires(self, qubit_device_2_wires, tol):
        """Tests that qnodes return multiple expectation values."""

        a, b, c = 0.5, 0.54, 0.3

        @qml.qnode(qubit_device_2_wires)
        def circuit(x, y, z):
            qml.RX(x, wires=[0])
            qml.RZ(y, wires=[0])
            qml.CNOT(wires=[0, 1])
            qml.RY(y, wires=[0])
            qml.RX(z, wires=[0])
            return qml.expval(qml.PauliY(0)), qml.expval(qml.PauliZ(1))

        def analytic_expval(a, b, c):
            return [-1 * math.cos(a) * math.cos(b) * math.sin(c), math.cos(a)]

        res = circuit(a, b, c)
        analytic_res = analytic_expval(a, b, c)

        assert np.allclose(res, analytic_res, atol=tol, rtol=0)


class TestQNodeKeywordArguments:
    """Tests that the qnode properly handles keyword arguments."""

    def test_multiple_keywordargs_used(self, qubit_device_2_wires, tol):
        """Tests that qnodes use multiple keyword arguments."""

        def circuit(w, x=None, y=None):
            qml.RX(x, wires=[0])
            qml.RX(y, wires=[1])
            return qml.expval(qml.PauliZ(0)), qml.expval(qml.PauliZ(1))

        node = qml.QNode(circuit, qubit_device_2_wires)

        c = node(1.0, x=np.pi, y=np.pi)

        assert np.allclose(c, [-1.0, -1.0], atol=tol, rtol=0)

    def test_multidimensional_keywordargs_used(self, qubit_device_2_wires, tol):
        """Tests that qnodes use multi-dimensional keyword arguments."""

        def circuit(w, x=None):
            qml.RX(x[0], wires=[0])
            qml.RX(x[1], wires=[1])
            return qml.expval(qml.PauliZ(0)), qml.expval(qml.PauliZ(1))

        node = qml.QNode(circuit, qubit_device_2_wires)

        c = node(1.0, x=[np.pi, np.pi])

        assert np.allclose(c, [-1.0, -1.0], atol=tol, rtol=0)

    def test_keywordargs_for_wires(self, qubit_device_2_wires, tol):
        """Tests that wires can be passed as keyword arguments."""

        default_q = 0

        def circuit(x, q=default_q):
            qml.RX(x, wires=[q])
            return qml.expval(qml.PauliZ(q))

        node = qml.QNode(circuit, qubit_device_2_wires)

        c = node(np.pi, q=1)

        assert node.queue[0].wires == [1]
        assert np.isclose(c, -1.0, atol=tol, rtol=0)

        c = node(np.pi)

        assert node.queue[0].wires == [default_q]
        assert np.isclose(c, -1.0, atol=tol, rtol=0)

    def test_keywordargs_used(self, qubit_device_1_wire, tol):
        """Tests that qnodes use keyword arguments."""

        def circuit(w, x=None):
            qml.RX(x, wires=[0])
            return qml.expval(qml.PauliZ(0))

        node = qml.QNode(circuit, qubit_device_1_wire)

        c = node(1.0, x=np.pi)

        assert np.isclose(c, -1.0, atol=tol, rtol=0)

    def test_keywordarg_updated_in_multiple_calls(self, qubit_device_2_wires, tol):
        """Tests that qnodes update keyword arguments in consecutive calls."""

        def circuit(w, x=None):
            qml.RX(w, wires=[0])
            qml.RX(x, wires=[1])
            return qml.expval(qml.PauliZ(0)), qml.expval(qml.PauliZ(1))

        node = qml.QNode(circuit, qubit_device_2_wires)

        c1 = node(0.1, x=0.0)
        c2 = node(0.1, x=np.pi)

        assert c1[1] != c2[1]

    def test_keywordarg_passes_through_classicalnode(self, qubit_device_2_wires, tol):
        """Tests that qnodes' keyword arguments pass through classical nodes."""

        def circuit(w, x=None):
            qml.RX(w, wires=[0])
            qml.RX(x, wires=[1])
            return qml.expval(qml.PauliZ(0)), qml.expval(qml.PauliZ(1))

        node = qml.QNode(circuit, qubit_device_2_wires)

        def classical_node(w, x=None):
            return node(w, x=x)

        c = classical_node(0.0, x=np.pi)

        assert np.allclose(c, [1.0, -1.0], atol=tol, rtol=0)


class TestQNodeGradients:
    """Qnode gradient tests."""

    @pytest.mark.parametrize("shape", [(8,), (8, 1), (4, 2), (2, 2, 2), (2, 1, 2, 1, 2)])
    def test_multidim_array(self, shape, tol):
        """Tests that arguments which are multidimensional arrays are
        properly evaluated and differentiated in QNodes."""

        base_array = np.linspace(-1.0, 1.0, 8)
        multidim_array = np.reshape(base_array, shape)

        def circuit(w):
            qml.RX(w[np.unravel_index(0, shape)], wires=0)  # base_array[0]
            qml.RX(w[np.unravel_index(1, shape)], wires=1)  # base_array[1]
            qml.RX(w[np.unravel_index(2, shape)], wires=2)  # ...
            qml.RX(w[np.unravel_index(3, shape)], wires=3)
            qml.RX(w[np.unravel_index(4, shape)], wires=4)
            qml.RX(w[np.unravel_index(5, shape)], wires=5)
            qml.RX(w[np.unravel_index(6, shape)], wires=6)
            qml.RX(w[np.unravel_index(7, shape)], wires=7)
            return tuple(qml.expval(qml.PauliZ(idx)) for idx in range(len(base_array)))

        dev = qml.device("default.qubit", wires=8)
        circuit = qml.QNode(circuit, dev)

        # circuit evaluations
        circuit_output = circuit(multidim_array)
        expected_output = np.cos(base_array)
        assert np.allclose(circuit_output, expected_output, atol=tol, rtol=0)

        # circuit jacobians
        circuit_jacobian = circuit.jacobian([multidim_array])
        expected_jacobian = -np.diag(np.sin(base_array))
        assert np.allclose(circuit_jacobian, expected_jacobian, atol=tol, rtol=0)

    def test_qnode_cv_gradient_methods(self):
        """Tests the gradient computation methods on CV circuits."""
        # we can only use the 'A' method on parameters which only affect gaussian operations
        # that are not succeeded by nongaussian operations

        par = [0.4, -2.3]
        dev = qml.device("default.qubit", wires=2)

        def check_methods(qf, d):
            q = qml.QNode(qf, dev)
            # NOTE: the default plugin is a discrete (qubit) simulator, it cannot
            # execute CV gates, but the QNode can be constructed
            q.construct(par)
            assert q.grad_method_for_par == d

        def qf(x, y):
            qml.Displacement(x, 0, wires=[0])
            qml.CubicPhase(0.2, wires=[0])
            qml.Squeezing(0.3, y, wires=[1])
            qml.Rotation(1.3, wires=[1])
            # nongaussian succeeding x but not y
            # TODO when QNode uses a DAG to describe the circuit, uncomment this line
            # qml.Kerr(0.4, [0])
            return qml.expval(qml.X(0)), qml.expval(qml.X(1))

        check_methods(qf, {0: "F", 1: "A"})

        def qf(x, y):
            qml.Displacement(x, 0, wires=[0])
            qml.CubicPhase(0.2, wires=[0])  # nongaussian succeeding x
            qml.Squeezing(0.3, x, wires=[1])  # x affects gates on both wires, y unused
            qml.Rotation(1.3, wires=[1])
            return qml.expval(qml.X(0)), qml.expval(qml.X(1))

        check_methods(qf, {0: "F"})

        def qf(x, y):
            qml.Displacement(x, 0, wires=[0])
            qml.Displacement(1.2, y, wires=[0])
            qml.Beamsplitter(0.2, 1.7, wires=[0, 1])
            qml.Rotation(1.9, wires=[0])
            qml.Kerr(0.3, wires=[1])  # nongaussian succeeding both x and y due to the beamsplitter
            return qml.expval(qml.X(0)), qml.expval(qml.X(1))

        check_methods(qf, {0: "F", 1: "F"})

        def qf(x, y):
            qml.Kerr(y, wires=[1])
            qml.Displacement(x, 0, wires=[0])
            qml.Beamsplitter(0.2, 1.7, wires=[0, 1])
            return qml.expval(qml.X(0)), qml.expval(qml.X(1))

        check_methods(qf, {0: "A", 1: "F"})

    def test_qnode_gradient_multiple_gate_parameters(self, tol):
        """Tests that gates with multiple free parameters yield correct gradients."""
        par = [0.5, 0.3, -0.7]

        def qf(x, y, z):
            qml.RX(0.4, wires=[0])
            qml.Rot(x, y, z, wires=[0])
            qml.RY(-0.2, wires=[0])
            return qml.expval(qml.PauliZ(0))

        dev = qml.device("default.qubit", wires=1)
        q = qml.QNode(qf, dev)
        value = q(*par)
        grad_A = q.jacobian(par, method="A")
        grad_F = q.jacobian(par, method="F")

        # analytic method works for every parameter
        assert q.grad_method_for_par == {0: "A", 1: "A", 2: "A"}
        # gradient has the correct shape and every element is nonzero
        assert grad_A.shape == (1, 3)
        assert np.count_nonzero(grad_A) == 3
        # the different methods agree
        assert np.allclose(grad_A, grad_F, atol=tol, rtol=0)

    def test_qnode_gradient_repeated_gate_parameters(self, tol):
        """Tests that repeated use of a free parameter in a
        multi-parameter gate yield correct gradients."""
        par = [0.8, 1.3]

        def qf(x, y):
            qml.RX(np.pi / 4, wires=[0])
            qml.Rot(y, x, 2 * x, wires=[0])
            return qml.expval(qml.PauliX(0))

        dev = qml.device("default.qubit", wires=1)
        q = qml.QNode(qf, dev)
        grad_A = q.jacobian(par, method="A")
        grad_F = q.jacobian(par, method="F")

        # the different methods agree
        assert np.allclose(grad_A, grad_F, atol=tol, rtol=0)

    def test_qnode_gradient_parameters_inside_array(self, tol):
        """Tests that free parameters inside an array passed to
        an Operation yield correct gradients."""
        par = [0.8, 1.3]

        def qf(x, y):
            qml.RX(x, wires=[0])
            qml.RY(x, wires=[0])
            return qml.expval(qml.Hermitian(np.diag([y, 1]), 0))

        dev = qml.device("default.qubit", wires=1)
        q = qml.QNode(qf, dev)
        grad = q.jacobian(par)
        grad_F = q.jacobian(par, method="F")

        # par[0] can use the 'A' method, par[1] cannot
        assert q.grad_method_for_par == {0: "A", 1: "F"}
        # the different methods agree
        assert np.allclose(grad, grad_F, atol=tol, rtol=0)

    def test_array_parameters_autograd(self, tol):
        """Test that gradients of array parameters give
        same results as positional arguments."""

        a, b, c = 0.5, 0.54, 0.3

        def ansatz(x, y, z):
            qml.QubitStateVector(np.array([1, 0, 1, 1]) / np.sqrt(3), wires=[0, 1])
            qml.Rot(x, y, z, wires=0)
            qml.CNOT(wires=[0, 1])
            return qml.expval(qml.PauliZ(0))

        def circuit1(x, y, z):
            return ansatz(x, y, z)

        def circuit2(x, array):
            return ansatz(x, array[0], array[1])

        def circuit3(array):
            return ansatz(*array)

        dev = qml.device("default.qubit", wires=2)
        circuit1 = qml.QNode(circuit1, dev)
        grad1 = qml.grad(circuit1, argnum=[0, 1, 2])

        positional_grad = circuit1.jacobian([a, b, c])
        positional_autograd = grad1(a, b, c)
        assert np.allclose(positional_grad, positional_autograd, atol=tol, rtol=0)

        circuit2 = qml.QNode(circuit2, dev)
        grad2 = qml.grad(circuit2, argnum=[0, 1])

        circuit3 = qml.QNode(circuit3, dev)
        grad3 = qml.grad(circuit3, argnum=0)

        array_grad = circuit3.jacobian([np.array([a, b, c])])
        array_autograd = grad3(np.array([a, b, c]))
        assert np.allclose(array_grad, array_autograd, atol=tol, rtol=0)

    @staticmethod
    def expected_jacobian(x, y, z):
        dw0dx = 2 / 3 * np.sin(x) * np.sin(y)
        dw0dy = 1 / 3 * (np.sin(y) - 2 * np.cos(x) * np.cos(y))
        dw0dz = 0

        dw1dx = -2 / 3 * np.cos(x) * np.sin(y)
        dw1dy = -2 / 3 * np.cos(y) * np.sin(x)
        dw1dz = 0

        return np.array([[dw0dx, dw0dy, dw0dz], [dw1dx, dw1dy, dw1dz]])

    def test_multiple_expectation_jacobian_positional(self, tol):
        """Tests that qnodes using positional arguments return
        correct gradients for multiple expectation values."""
        a, b, c = 0.5, 0.54, 0.3

        def circuit(x, y, z):
            qml.QubitStateVector(np.array([1, 0, 1, 1]) / np.sqrt(3), wires=[0, 1])
            qml.Rot(x, y, z, wires=0)
            qml.CNOT(wires=[0, 1])
            return qml.expval(qml.PauliZ(0)), qml.expval(qml.PauliY(1))

        dev = qml.device("default.qubit", wires=2)
        circuit = qml.QNode(circuit, dev)

        # compare our manual Jacobian computation to theoretical result
        # Note: circuit.jacobian actually returns a full jacobian in this case
        res = circuit.jacobian(np.array([a, b, c]))
        assert np.allclose(self.expected_jacobian(a, b, c), res, atol=tol, rtol=0)

        # compare our manual Jacobian computation to autograd
        # not sure if this is the intended usage of jacobian
        jac0 = qml.jacobian(circuit, 0)
        jac1 = qml.jacobian(circuit, 1)
        jac2 = qml.jacobian(circuit, 2)
        res = np.stack([jac0(a, b, c), jac1(a, b, c), jac2(a, b, c)]).T

        assert np.allclose(self.expected_jacobian(a, b, c), res, atol=tol, rtol=0)

    def test_multiple_expectation_jacobian_array(self, tol):
        """Tests that qnodes using an array argument return correct gradients
        for multiple expectation values."""
        a, b, c = 0.5, 0.54, 0.3

        def circuit(weights):
            qml.QubitStateVector(np.array([1, 0, 1, 1]) / np.sqrt(3), wires=[0, 1])
            qml.Rot(weights[0], weights[1], weights[2], wires=0)
            qml.CNOT(wires=[0, 1])
            return qml.expval(qml.PauliZ(0)), qml.expval(qml.PauliY(1))

        dev = qml.device("default.qubit", wires=2)
        circuit = qml.QNode(circuit, dev)

        res = circuit.jacobian([np.array([a, b, c])])
        assert np.allclose(self.expected_jacobian(a, b, c), res, atol=tol, rtol=0)

        jac = qml.jacobian(circuit, 0)
        res = jac(np.array([a, b, c]))
        assert np.allclose(self.expected_jacobian(a, b, c), res, atol=tol, rtol=0)

    def test_keywordarg_not_differentiated(self, tol):
        """Tests that qnodes do not differentiate w.r.t. keyword arguments."""
        a, b = 0.5, 0.54

        def circuit1(weights, x=0.3):
            qml.QubitStateVector(np.array([1, 0, 1, 1]) / np.sqrt(3), wires=[0, 1])
            qml.Rot(weights[0], weights[1], x, wires=0)
            qml.CNOT(wires=[0, 1])
            return qml.expval(qml.PauliZ(0)), qml.expval(qml.PauliY(1))

        dev = qml.device("default.qubit", wires=2)
        circuit1 = qml.QNode(circuit1, dev)

        def circuit2(weights):
            qml.QubitStateVector(np.array([1, 0, 1, 1]) / np.sqrt(3), wires=[0, 1])
            qml.Rot(weights[0], weights[1], 0.3, wires=0)
            qml.CNOT(wires=[0, 1])
            return qml.expval(qml.PauliZ(0)), qml.expval(qml.PauliY(1))

        circuit2 = qml.QNode(circuit2, dev)

        res1 = circuit1.jacobian([np.array([a, b])])
        res2 = circuit2.jacobian([np.array([a, b])])

        assert np.allclose(res1, res2, atol=tol, rtol=0)

    def test_differentiate_all_positional(self, tol):
        """Tests that all positional arguments are differentiated."""

        def circuit1(a, b, c):
            qml.RX(a, wires=0)
            qml.RX(b, wires=1)
            qml.RX(c, wires=2)
            return tuple(qml.expval(qml.PauliZ(idx)) for idx in range(3))

        dev = qml.device("default.qubit", wires=3)
        circuit1 = qml.QNode(circuit1, dev)

        vals = np.array([np.pi, np.pi / 2, np.pi / 3])
        circuit_output = circuit1(*vals)
        expected_output = np.cos(vals)
        assert np.allclose(circuit_output, expected_output, atol=tol, rtol=0)

        # circuit jacobians
        circuit_jacobian = circuit1.jacobian(vals)
        expected_jacobian = -np.diag(np.sin(vals))
        assert np.allclose(circuit_jacobian, expected_jacobian, atol=tol, rtol=0)

    def test_differentiate_first_positional(self, tol):
        """Tests that the first positional arguments are differentiated."""

        def circuit2(a, b):
            qml.RX(a, wires=0)
            return qml.expval(qml.PauliZ(0))

        dev = qml.device("default.qubit", wires=2)
        circuit2 = qml.QNode(circuit2, dev)

        a = 0.7418
        b = -5.0
        circuit_output = circuit2(a, b)
        expected_output = np.cos(a)
        assert np.allclose(circuit_output, expected_output, atol=tol, rtol=0)

        # circuit jacobians
        circuit_jacobian = circuit2.jacobian([a, b])
        expected_jacobian = np.array([[-np.sin(a), 0]])
        assert np.allclose(circuit_jacobian, expected_jacobian, atol=tol, rtol=0)

    def test_differentiate_second_positional(self, tol):
        """Tests that the second positional arguments are differentiated."""

        def circuit3(a, b):
            qml.RX(b, wires=0)
            return qml.expval(qml.PauliZ(0))

        dev = qml.device("default.qubit", wires=2)
        circuit3 = qml.QNode(circuit3, dev)

        a = 0.7418
        b = -5.0
        circuit_output = circuit3(a, b)
        expected_output = np.cos(b)
        assert np.allclose(circuit_output, expected_output, atol=tol, rtol=0)

        # circuit jacobians
        circuit_jacobian = circuit3.jacobian([a, b])
        expected_jacobian = np.array([[0, -np.sin(b)]])
        assert np.allclose(circuit_jacobian, expected_jacobian, atol=tol, rtol=0)

    def test_differentiate_second_third_positional(self, tol):
        """Tests that the second and third positional arguments are differentiated."""

        def circuit4(a, b, c):
            qml.RX(b, wires=0)
            qml.RX(c, wires=1)
            return qml.expval(qml.PauliZ(0)), qml.expval(qml.PauliZ(1))

        dev = qml.device("default.qubit", wires=2)
        circuit4 = qml.QNode(circuit4, dev)

        a = 0.7418
        b = -5.0
        c = np.pi / 7
        circuit_output = circuit4(a, b, c)
        expected_output = np.array([[np.cos(b), np.cos(c)]])
        assert np.allclose(circuit_output, expected_output, atol=tol, rtol=0)

        # circuit jacobians
        circuit_jacobian = circuit4.jacobian([a, b, c])
        expected_jacobian = np.array([[0.0, -np.sin(b), 0.0], [0.0, 0.0, -np.sin(c)]])
        assert np.allclose(circuit_jacobian, expected_jacobian, atol=tol, rtol=0)

    def test_differentiate_positional_multidim(self, tol):
        """Tests that all positional arguments are differentiated
        when they are multidimensional."""

        def circuit(a, b):
            qml.RX(a[0], wires=0)
            qml.RX(a[1], wires=1)
            qml.RX(b[2, 1], wires=2)
            return qml.expval(qml.PauliZ(0)), qml.expval(qml.PauliZ(1)), qml.expval(qml.PauliZ(2))

        dev = qml.device("default.qubit", wires=3)
        circuit = qml.QNode(circuit, dev)

        a = np.array([-np.sqrt(2), -0.54])
        b = np.array([np.pi / 7] * 6).reshape([3, 2])
        circuit_output = circuit(a, b)
        expected_output = np.cos(np.array([[a[0], a[1], b[-1, 0]]]))
        assert np.allclose(circuit_output, expected_output, atol=tol, rtol=0)

        # circuit jacobians
        circuit_jacobian = circuit.jacobian([a, b])
        expected_jacobian = np.array(
            [
                [-np.sin(a[0])] + [0.0] * 7,  # expval 0
                [0.0, -np.sin(a[1])] + [0.0] * 6,  # expval 1
                [0.0] * 2 + [0.0] * 5 + [-np.sin(b[2, 1])],
            ]
        )  # expval 2
        assert np.allclose(circuit_jacobian, expected_jacobian, atol=tol, rtol=0)

    def test_controlled_RX_gradient(self, tol):
        """Test gradient of controlled RX gate"""
        dev = qml.device("default.qubit", wires=2)

        @qml.qnode(dev)
        def circuit(x):
            qml.PauliX(wires=0)
            qml.CRX(x, wires=[0, 1])
            return qml.expval(qml.PauliZ(0))

        a = 0.542  # any value of a should give zero gradient

        # get the analytic gradient
        gradA = circuit.jacobian([a], method="A")
        # get the finite difference gradient
        gradF = circuit.jacobian([a], method="F")

        # the expected gradient
        expected = 0

        assert np.allclose(gradF, expected, atol=tol, rtol=0)
        assert np.allclose(gradA, expected, atol=tol, rtol=0)

        @qml.qnode(dev)
        def circuit1(x):
            qml.RX(x, wires=0)
            qml.CRX(x, wires=[0, 1])
            return qml.expval(qml.PauliZ(0))

        b = 0.123  # gradient is -sin(x)

        # get the analytic gradient
        gradA = circuit1.jacobian([b], method="A")
        # get the finite difference gradient
        gradF = circuit1.jacobian([b], method="F")

        # the expected gradient
        expected = -np.sin(b)

        assert np.allclose(gradF, expected, atol=tol, rtol=0)
        assert np.allclose(gradA, expected, atol=tol, rtol=0)

    def test_controlled_RY_gradient(self, tol):
        """Test gradient of controlled RY gate"""
        dev = qml.device("default.qubit", wires=2)

        @qml.qnode(dev)
        def circuit(x):
            qml.PauliX(wires=0)
            qml.CRY(x, wires=[0, 1])
            return qml.expval(qml.PauliZ(0))

        a = 0.542  # any value of a should give zero gradient

        # get the analytic gradient
        gradA = circuit.jacobian([a], method="A")
        # get the finite difference gradient
        gradF = circuit.jacobian([a], method="F")

        # the expected gradient
        expected = 0

        assert np.allclose(gradF, expected, atol=tol, rtol=0)
        assert np.allclose(gradA, expected, atol=tol, rtol=0)

        @qml.qnode(dev)
        def circuit1(x):
            qml.RX(x, wires=0)
            qml.CRY(x, wires=[0, 1])
            return qml.expval(qml.PauliZ(0))

        b = 0.123  # gradient is -sin(x)

        # get the analytic gradient
        gradA = circuit1.jacobian([b], method="A")
        # get the finite difference gradient
        gradF = circuit1.jacobian([b], method="F")

        # the expected gradient
        expected = -np.sin(b)

        assert np.allclose(gradF, expected, atol=tol, rtol=0)
        assert np.allclose(gradA, expected, atol=tol, rtol=0)
<<<<<<< HEAD

=======
>>>>>>> 67da9800

    def test_controlled_RZ_gradient(self, tol):
        """Test gradient of controlled RZ gate"""
        dev = qml.device("default.qubit", wires=2)

        @qml.qnode(dev)
        def circuit(x):
            qml.PauliX(wires=0)
            qml.CRZ(x, wires=[0, 1])
            return qml.expval(qml.PauliZ(0))

        a = 0.542  # any value of a should give zero gradient

        # get the analytic gradient
        gradA = circuit.jacobian([a], method="A")
        # get the finite difference gradient
        gradF = circuit.jacobian([a], method="F")

        # the expected gradient
        expected = 0

        assert np.allclose(gradF, expected, atol=tol, rtol=0)
        assert np.allclose(gradA, expected, atol=tol, rtol=0)

        @qml.qnode(dev)
        def circuit1(x):
            qml.RX(x, wires=0)
            qml.CRZ(x, wires=[0, 1])
            return qml.expval(qml.PauliZ(0))

        b = 0.123  # gradient is -sin(x)

        # get the analytic gradient
        gradA = circuit1.jacobian([b], method="A")
        # get the finite difference gradient
        gradF = circuit1.jacobian([b], method="F")

        # the expected gradient
        expected = -np.sin(b)

        assert np.allclose(gradF, expected, atol=tol, rtol=0)
        assert np.allclose(gradA, expected, atol=tol, rtol=0)

<<<<<<< HEAD

=======
>>>>>>> 67da9800

class TestQNodeVariance:
    """Qnode variance tests."""

    def test_involutory_variance(self, tol):
        """Tests qubit observable that are involutory"""
        dev = qml.device("default.qubit", wires=1)

        @qml.qnode(dev)
        def circuit(a):
            qml.RX(a, wires=0)
            return qml.var(qml.PauliZ(0))

        a = 0.54
        var = circuit(a)
        expected = 1 - np.cos(a) ** 2
        assert np.allclose(var, expected, atol=tol, rtol=0)

        # circuit jacobians
        gradA = circuit.jacobian([a], method="A")
        gradF = circuit.jacobian([a], method="F")
        expected = 2 * np.sin(a) * np.cos(a)
        assert np.allclose(gradF, expected, atol=tol, rtol=0)
        assert np.allclose(gradA, expected, atol=tol, rtol=0)

    def test_non_involutory_variance(self, tol):
        """Tests a qubit Hermitian observable that is not involutory"""
        dev = qml.device("default.qubit", wires=1)

        A = np.array([[4, -1 + 6j], [-1 - 6j, 2]])

        @qml.qnode(dev)
        def circuit(a):
            qml.RX(a, wires=0)
            return qml.var(qml.Hermitian(A, 0))

        a = 0.54
        var = circuit(a)
        expected = (39 / 2) - 6 * np.sin(2 * a) + (35 / 2) * np.cos(2 * a)
        assert np.allclose(var, expected, atol=tol, rtol=0)

        # circuit jacobians
        gradA = circuit.jacobian([a], method="A")
        gradF = circuit.jacobian([a], method="F")
        expected = -35 * np.sin(2 * a) - 12 * np.cos(2 * a)
        assert np.allclose(gradA, expected, atol=tol, rtol=0)
        assert np.allclose(gradF, expected, atol=tol, rtol=0)

    def test_fanout(self, tol):
        """Tests qubit observable with repeated parameters"""
        dev = qml.device("default.qubit", wires=1)

        @qml.qnode(dev)
        def circuit(a):
            qml.RX(a, wires=0)
            qml.RY(a, wires=0)
            return qml.var(qml.PauliZ(0))

        a = 0.54
        var = circuit(a)
        expected = 0.5 * np.sin(a) ** 2 * (np.cos(2 * a) + 3)
        assert np.allclose(var, expected, atol=tol, rtol=0)

        # circuit jacobians
        gradA = circuit.jacobian([a], method="A")
        gradF = circuit.jacobian([a], method="F")
        expected = 4 * np.sin(a) * np.cos(a) ** 3
        assert np.allclose(gradA, expected, atol=tol, rtol=0)
        assert np.allclose(gradF, expected, atol=tol, rtol=0)

    def test_expval_and_variance(self, tol):
        """Test that the qnode works for a combination of expectation
        values and variances"""
        dev = qml.device("default.qubit", wires=3)

        @qml.qnode(dev)
        def circuit(a, b, c):
            qml.RX(a, wires=0)
            qml.RY(b, wires=1)
            qml.CNOT(wires=[1, 2])
            qml.RX(c, wires=2)
            qml.CNOT(wires=[0, 1])
            qml.RZ(c, wires=2)
            return qml.var(qml.PauliZ(0)), qml.expval(qml.PauliZ(1)), qml.var(qml.PauliZ(2))

        a = 0.54
        b = -0.423
        c = 0.123

        var = circuit(a, b, c)
        expected = np.array(
            [
                np.sin(a) ** 2,
                np.cos(a) * np.cos(b),
                0.25 * (3 - 2 * np.cos(b) ** 2 * np.cos(2 * c) - np.cos(2 * b)),
            ]
        )
        assert np.allclose(var, expected, atol=tol, rtol=0)

        # # circuit jacobians
        gradA = circuit.jacobian([a, b, c], method="A")
        gradF = circuit.jacobian([a, b, c], method="F")
        expected = np.array(
            [
                [2 * np.cos(a) * np.sin(a), -np.cos(b) * np.sin(a), 0],
                [
                    0,
                    -np.cos(a) * np.sin(b),
                    0.5 * (2 * np.cos(b) * np.cos(2 * c) * np.sin(b) + np.sin(2 * b)),
                ],
                [0, 0, np.cos(b) ** 2 * np.sin(2 * c)],
            ]
        ).T
        assert np.allclose(gradF, expected, atol=tol, rtol=0)
        assert np.allclose(gradA, expected, atol=tol, rtol=0)

    def test_first_order_cv(self, tol):
        """Test variance of a first order CV expectation value"""
        dev = qml.device("default.gaussian", wires=1)

        @qml.qnode(dev)
        def circuit(r, phi):
            qml.Squeezing(r, 0, wires=0)
            qml.Rotation(phi, wires=0)
            return qml.var(qml.X(0))

        r = 0.543
        phi = -0.654

        var = circuit(r, phi)
        expected = np.exp(2 * r) * np.sin(phi) ** 2 + np.exp(-2 * r) * np.cos(phi) ** 2
        assert np.allclose(var, expected, atol=tol, rtol=0)

        # circuit jacobians
        gradA = circuit.jacobian([r, phi], method="A")
        gradF = circuit.jacobian([r, phi], method="F")
        expected = np.array(
            [
                2 * np.exp(2 * r) * np.sin(phi) ** 2 - 2 * np.exp(-2 * r) * np.cos(phi) ** 2,
                2 * np.sinh(2 * r) * np.sin(2 * phi),
            ]
        )
        assert np.allclose(gradA, expected, atol=tol, rtol=0)
        assert np.allclose(gradF, expected, atol=tol, rtol=0)

    def test_second_order_cv(self, tol):
        """Test variance of a second order CV expectation value"""
        dev = qml.device("default.gaussian", wires=1)

        @qml.qnode(dev)
        def circuit(n, a):
            qml.ThermalState(n, wires=0)
            qml.Displacement(a, 0, wires=0)
            return qml.var(qml.NumberOperator(0))

        n = 0.12
        a = 0.765

        var = circuit(n, a)
        expected = n ** 2 + n + np.abs(a) ** 2 * (1 + 2 * n)
        assert np.allclose(var, expected, atol=tol, rtol=0)

        # circuit jacobians
        gradF = circuit.jacobian([n, a], method="F")
        expected = np.array([2 * a ** 2 + 2 * n + 1, 2 * a * (2 * n + 1)])
        assert np.allclose(gradF, expected, atol=tol, rtol=0)

    def test_error_analytic_second_order_cv(self):
        """Test exception raised if attempting to use a second
        order observable to compute the variance derivative analytically"""
        dev = qml.device("default.gaussian", wires=1)

        @qml.qnode(dev)
        def circuit(a):
            qml.Displacement(a, 0, wires=0)
            return qml.var(qml.NumberOperator(0))

        with pytest.raises(ValueError, match=r"cannot be used with the parameter\(s\) \{0\}"):
            circuit.jacobian([1.0], method="A")


class TestMetricTensor:
    """Tests for metric tensor subcircuit construction and evaluation"""

    def test_no_generator(self):
        """Test exception is raised if subcircuit contains an
        operation with no generator"""
        dev = qml.device('default.qubit', wires=1)

        def circuit(a):
            qml.Rot(a, 0, 0, wires=0)
            return qml.expval(qml.PauliX(0))

        circuit = qml.QNode(circuit, dev)

        with pytest.raises(QuantumFunctionError, match="has no defined generator"):
            circuit.construct_metric_tensor([1])

    def test_generator_no_expval(self, monkeypatch):
        """Test exception is raised if subcircuit contains an
        opeation with generator that corresponds to no expectation value"""
        dev = qml.device('default.qubit', wires=1)

        def circuit(a):
            qml.RX(a, wires=0)
            return qml.expval(qml.PauliX(0))

        circuit = qml.QNode(circuit, dev)

        with monkeypatch.context() as m:
            m.setattr('pennylane.RX.generator', [qml.RX, 1])

            with pytest.raises(QuantumFunctionError, match="no corresponding expectation value"):
                circuit.construct_metric_tensor([1])

    def test_construct_subcircuit(self):
        """Test correct subcircuits constructed"""
        dev = qml.device('default.qubit', wires=2)

        def circuit(a, b, c):
            qml.RX(a, wires=0)
            qml.RY(b, wires=0)
            qml.CNOT(wires=[0, 1])
            qml.PhaseShift(c, wires=1)
            return qml.expval(qml.PauliX(0))

        circuit = qml.QNode(circuit, dev)

        circuit.construct_metric_tensor([1, 1, 1])
        res = circuit._metric_tensor_subcircuits

        # first parameter subcircuit
        assert len(res[(0,)]['queue']) == 0
        assert isinstance(res[(0,)]['observable'][0], qml.PauliX)

        # second parameter subcircuit
        assert len(res[(1,)]['queue']) == 1
        assert isinstance(res[(1,)]['queue'][0], qml.RX)
        assert isinstance(res[(1,)]['observable'][0], qml.PauliY)

        # third parameter subcircuit
        assert len(res[(2,)]['queue']) == 3
        assert isinstance(res[(2,)]['queue'][0], qml.RX)
        assert isinstance(res[(2,)]['queue'][1], qml.RY)
        assert isinstance(res[(2,)]['queue'][2], qml.CNOT)
        assert isinstance(res[(2,)]['observable'][0], qml.Hermitian)
        assert np.all(res[(2,)]['observable'][0].params[0] == qml.PhaseShift.generator[0])

    def test_construct_subcircuit_layers(self):
        """Test correct subcircuits constructed
        when a layer structure exists"""
        dev = qml.device('default.qubit', wires=3)

        def circuit(params):
            # section 1
            qml.RX(params[0], wires=0)
            # section 2
            qml.RY(params[1], wires=0)
            qml.CNOT(wires=[0, 1])
            qml.CNOT(wires=[1, 2])
            # section 3
            qml.RX(params[2], wires=0)
            qml.RY(params[3], wires=1)
            qml.RZ(params[4], wires=2)
            qml.CNOT(wires=[0, 1])
            qml.CNOT(wires=[1, 2])
            # section 4
            qml.RX(params[5], wires=0)
            qml.RY(params[6], wires=1)
            qml.RZ(params[7], wires=2)
            qml.CNOT(wires=[0, 1])
            qml.CNOT(wires=[1, 2])
            return qml.expval(qml.PauliX(0))

        circuit = qml.QNode(circuit, dev)

        params = np.ones([8])
        circuit.construct_metric_tensor([params])
        res = circuit._metric_tensor_subcircuits

        # this circuit should split into 4 independent
        # sections or layers when constructing subcircuits
        assert len(res) == 4

        # first layer subcircuit
        assert len(res[(0,)]['queue']) == 0
        assert isinstance(res[(0,)]['observable'][0], qml.PauliX)

        # second layer subcircuit
        assert len(res[(1,)]['queue']) == 1
        assert isinstance(res[(1,)]['queue'][0], qml.RX)
        assert isinstance(res[(1,)]['observable'][0], qml.PauliY)

        # third layer subcircuit
        layer = res[(2, 3, 4)]
        assert len(layer['queue']) == 4
        assert len(layer['observable']) == 3
        assert isinstance(layer['queue'][0], qml.RX)
        assert isinstance(layer['queue'][1], qml.RY)
        assert isinstance(layer['queue'][2], qml.CNOT)
        assert isinstance(layer['queue'][3], qml.CNOT)
        assert isinstance(layer['observable'][0], qml.PauliX)
        assert isinstance(layer['observable'][1], qml.PauliY)
        assert isinstance(layer['observable'][2], qml.PauliZ)

        # fourth layer subcircuit
        layer = res[(5, 6, 7)]
        assert len(layer['queue']) == 9
        assert len(layer['observable']) == 3
        assert isinstance(layer['observable'][0], qml.PauliX)
        assert isinstance(layer['observable'][1], qml.PauliY)
        assert isinstance(layer['observable'][2], qml.PauliZ)

    def test_evaluate_subcircuits(self, tol):
        """Test subcircuits evaluate correctly"""
        dev = qml.device('default.qubit', wires=2)

        def circuit(a, b, c):
            qml.RX(a, wires=0)
            qml.RY(b, wires=0)
            qml.CNOT(wires=[0, 1])
            qml.PhaseShift(c, wires=1)
            return qml.expval(qml.PauliX(0))

        # construct subcircuits
        circuit = qml.QNode(circuit, dev)
        circuit.construct_metric_tensor([1, 1, 1])

        a = 0.432
        b = 0.12
        c = -0.432

        # evaluate subcircuits
        circuit.metric_tensor(a, b, c)

        # first parameter subcircuit
        assert circuit._metric_tensor_subcircuits[(0,)]['result'] == 0.25

        # second parameter subcircuit
        res = circuit._metric_tensor_subcircuits[(1,)]['result']
        expected = np.cos(a)**2/4
        assert np.allclose(res, expected, atol=tol, rtol=0)

        # third parameter subcircuit
        res = circuit._metric_tensor_subcircuits[(2,)]['result']
        expected = (3-2*np.cos(a)**2*np.cos(2*b)-np.cos(2*a))/16
        assert np.allclose(res, expected, atol=tol, rtol=0)

    def test_evaluate_diag_metric_tensor(self, tol):
        """Test that a diagonal metric tensor evaluates correctly"""
        dev = qml.device('default.qubit', wires=2)

        @qml.qnode(dev)
        def circuit(a, b, c):
            qml.RX(a, wires=0)
            qml.RY(b, wires=0)
            qml.CNOT(wires=[0, 1])
            qml.PhaseShift(c, wires=1)
            return qml.expval(qml.PauliX(0))

        a = 0.432
        b = 0.12
        c = -0.432

        # evaluate metric tensor
        g = circuit.metric_tensor(a, b, c)

        # check that the metric tensor is correct
        expected = np.array([1, np.cos(a)**2, (3-2*np.cos(a)**2*np.cos(2*b)-np.cos(2*a))/4])/4
        assert np.allclose(g, np.diag(expected), atol=tol, rtol=0)

    def test_evaluate_block_diag_metric_tensor(self, tol):
        """Test that a block diagonal metric tensor evaluates correctly,
        by comparing it to a known analytic result as well as numerical
        computation."""
        dev = qml.device('default.qubit', wires=3)

        def non_parametrized_layer(a, b, c):
            qml.RX(a, wires=0)
            qml.RX(b, wires=1)
            qml.RX(c, wires=1)
            qml.CNOT(wires=[0, 1])
            qml.CNOT(wires=[1, 2])
            qml.RZ(a, wires=0)
            qml.Hadamard(wires=1)
            qml.CNOT(wires=[0, 1])
            qml.RZ(b, wires=1)
            qml.Hadamard(wires=0)

        a = 0.5
        b = 0.1
        c = 0.5

        @qml.qnode(dev)
        def final(x, y, z, h, g, f):
            non_parametrized_layer(a, b, c)
            qml.RX(x, wires=0)
            qml.RY(y, wires=1)
            qml.RZ(z, wires=2)
            non_parametrized_layer(a, b, c)
            qml.RY(f, wires=1)
            qml.RZ(g, wires=2)
            qml.RX(h, wires=1)
            return qml.expval(qml.PauliX(0))

        params = [-0.282203, 0.145554, 0.331624, -0.163907, 0.57662, 0.081272]
        x, y, z, h, g, f = params

        G = final.metric_tensor(x, y, z, h, g, f)

        # ============================================
        # Test block diag metric tensor of first layer is correct.
        # We do this by comparing against the known analytic result.
        # First layer include the non_parametrized_layer,
        # followed by observables corresponding to generators of:
        #   qml.RX(x, wires=0)
        #   qml.RY(y, wires=1)
        #   qml.RZ(z, wires=2)

        G1 = np.zeros([3, 3])

        # diag elements
        G1[0, 0] = np.sin(a)**2/4
        G1[1, 1] = (
            16 * np.cos(a) ** 2 * np.sin(b) ** 3 * np.cos(b) * np.sin(2 * c)
            + np.cos(2 * b) * (2 - 8 * np.cos(a) ** 2 * np.sin(b) ** 2 * np.cos(2 * c))
            + np.cos(2 * (a - b))
            + np.cos(2 * (a + b))
            - 2 * np.cos(2 * a)
            + 14
        ) / 64
        G1[2, 2] = (3-np.cos(2*a)-2*np.cos(a)**2*np.cos(2*(b+c)))/16

        # off diag elements
        G1[0, 1] = np.sin(a)**2 * np.sin(b) * np.cos(b+c)/4
        G1[0, 2] = np.sin(a)**2 * np.cos(b+c)/4
        G1[1, 2] = -np.sin(b) * (
            np.cos(2 * (a - b - c))
            + np.cos(2 * (a + b + c))
            + 2 * np.cos(2 * a)
            + 2 * np.cos(2 * (b + c))
            - 6
        ) / 32

        G1[1, 0] = G1[0, 1]
        G1[2, 0] = G1[0, 2]
        G1[2, 1] = G1[1, 2]

        assert np.allclose(G[:3, :3], G1, atol=tol, rtol=0)

        # =============================================
        # Test block diag metric tensor of second layer is correct.
        # We do this by computing the required expectation values
        # numerically.
        # The second layer includes the non_parametrized_layer,
        # RX, RY, RZ gates (x, y, z params), a 2nd non_parametrized_layer,
        # followed by the qml.RY(f, wires=2) operation.
        #
        # Observable is simply generator of:
        #   qml.RY(f, wires=2)
        #
        # Note: since this layer only consists of a single parameter,
        # only need to compute a single diagonal element.

        @qml.qnode(dev)
        def layer2_diag(x, y, z, h, g, f):
            non_parametrized_layer(a, b, c)
            qml.RX(x, wires=0)
            qml.RY(y, wires=1)
            qml.RZ(z, wires=2)
            non_parametrized_layer(a, b, c)
            qml.RY(f, wires=2)
            return qml.var(qml.PauliX(1))

        G2 = layer2_diag(x, y, z, h, g, f)/4
        assert np.allclose(G[3:4, 3:4], G2, atol=tol, rtol=0)

        # =============================================
        # Test block diag metric tensor of third layer is correct.
        # We do this by computing the required expectation values
        # numerically using multiple circuits.
        # The second layer includes the non_parametrized_layer,
        # RX, RY, RZ gates (x, y, z params), and a 2nd non_parametrized_layer.
        #
        # Observables are the generators of:
        #   qml.RY(f, wires=1)
        #   qml.RZ(g, wires=2)
        G3 = np.zeros([2, 2])

        @qml.qnode(dev)
        def layer3_diag(x, y, z, h, g, f):
            non_parametrized_layer(a, b, c)
            qml.RX(x, wires=0)
            qml.RY(y, wires=1)
            qml.RZ(z, wires=2)
            non_parametrized_layer(a, b, c)
            return qml.var(qml.PauliZ(2)), qml.var(qml.PauliY(1))

        @qml.qnode(dev)
        def layer3_off_diag_first_order(x, y, z, h, g, f):
            non_parametrized_layer(a, b, c)
            qml.RX(x, wires=0)
            qml.RY(y, wires=1)
            qml.RZ(z, wires=2)
            non_parametrized_layer(a, b, c)
            return qml.expval(qml.PauliZ(2)), qml.expval(qml.PauliY(1))

        @qml.qnode(dev)
        def layer3_off_diag_second_order(x, y, z, h, g, f):
            non_parametrized_layer(a, b, c)
            qml.RX(x, wires=0)
            qml.RY(y, wires=1)
            qml.RZ(z, wires=2)
            non_parametrized_layer(a, b, c)
            return qml.expval(qml.Hermitian(np.kron(Z, Y), wires=[2, 1]))

        # calculate the diagonal terms
        varK0, varK1 = layer3_diag(x, y, z, h, g, f)
        G3[0, 0] = varK0/4
        G3[1, 1] = varK1/4

        # calculate the off-diagonal terms
        exK0, exK1 = layer3_off_diag_first_order(x, y, z, h, g, f)
        exK01 = layer3_off_diag_second_order(x, y, z, h, g, f)

        G3[0, 1] = (exK01 - exK0*exK1)/4
        G3[1, 0] = (exK01 - exK0*exK1)/4

        assert np.allclose(G[4:6, 4:6], G3, atol=tol, rtol=0)

        # ============================================
        # Finally, double check that the entire metric
        # tensor is as computed.

        G_expected = block_diag(G1, G2, G3)
        assert np.allclose(G, G_expected, atol=tol, rtol=0)


class TestQNodeCacheing:
    """Tests for the QNode construction caching"""

    def test_no_caching(self):
        """Test that the circuit structure changes on
        subsequent evalutions with caching turned off
        """
        dev = qml.device("default.qubit", wires=2)

        def circuit(x, c=None):
            qml.RX(x, wires=0)

            for i in range(c):
                qml.RX(x, wires=i)

            return qml.expval(qml.PauliZ(0))

        circuit = qml.QNode(circuit, dev, cache=False)

        # first evaluation
        circuit(0, c=0)
        # check structure
        assert len(circuit.queue) == 1

        # second evaluation
        circuit(0, c=1)
        # check structure
        assert len(circuit.queue) == 2

    def test_caching(self):
        """Test that the circuit structure does not change on
        subsequent evalutions with caching turned on
        """
        dev = qml.device("default.qubit", wires=2)

        def circuit(x, c=None):
            qml.RX(x, wires=0)

            for i in range(c.val):
                qml.RX(x, wires=i)

            return qml.expval(qml.PauliZ(0))

        circuit = qml.QNode(circuit, dev, cache=True)

        # first evaluation
        circuit(0, c=0)
        # check structure
        assert len(circuit.queue) == 1

        # second evaluation
        circuit(0, c=1)
        # check structure
        assert len(circuit.queue) == 1<|MERGE_RESOLUTION|>--- conflicted
+++ resolved
@@ -21,17 +21,12 @@
 from autograd import numpy as np
 from scipy.linalg import block_diag, expm
 
-<<<<<<< HEAD
-from defaults import pennylane as qml, BaseTest
-
-from pennylane.qnode import _flatten, unflatten, QNode, QuantumFunctionError
 from pennylane.plugins.default_qubit import CNOT, Rotx, Roty, Rotz, I, CRotx, CRoty, CRotz, X, Y, Z
-from pennylane._device import DeviceError
-=======
+
 import pennylane as qml
 from pennylane._device import Device
 from pennylane.qnode import QNode, QuantumFunctionError, _flatten, unflatten
->>>>>>> 67da9800
+
 
 flat_dummy_array = np.linspace(-1, 1, 64)
 test_shapes = [
@@ -1179,10 +1174,6 @@
 
         assert np.allclose(gradF, expected, atol=tol, rtol=0)
         assert np.allclose(gradA, expected, atol=tol, rtol=0)
-<<<<<<< HEAD
-
-=======
->>>>>>> 67da9800
 
     def test_controlled_RZ_gradient(self, tol):
         """Test gradient of controlled RZ gate"""
@@ -1226,10 +1217,6 @@
         assert np.allclose(gradF, expected, atol=tol, rtol=0)
         assert np.allclose(gradA, expected, atol=tol, rtol=0)
 
-<<<<<<< HEAD
-
-=======
->>>>>>> 67da9800
 
 class TestQNodeVariance:
     """Qnode variance tests."""
@@ -1566,7 +1553,7 @@
         circuit.metric_tensor(a, b, c)
 
         # first parameter subcircuit
-        assert circuit._metric_tensor_subcircuits[(0,)]['result'] == 0.25
+        assert np.allclose(circuit._metric_tensor_subcircuits[(0,)]['result'], 0.25, atol=tol, rtol=0)
 
         # second parameter subcircuit
         res = circuit._metric_tensor_subcircuits[(1,)]['result']
