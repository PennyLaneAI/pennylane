--- conflicted
+++ resolved
@@ -1395,19 +1395,6 @@
         assert tape.shots.total_shots == total_shots
         assert tape.shots.shot_vector == shot_vector
 
-<<<<<<< HEAD
-    def test_shots_initialization(self):
-        """Test that _shots is correctly initialized from the device."""
-        dev = qml.device("default.qubit", wires=1, shots=42)
-        qn = qml.QNode(dummyfunc, dev)
-        assert qn._shots == qml.measurements.Shots(42)
-
-        dev_analytic = qml.device("default.qubit", wires=1)
-        qnode_analytic = qml.QNode(dummyfunc, dev_analytic)
-        assert qnode_analytic._shots is None or qnode_analytic._shots.total_shots is None
-
-=======
->>>>>>> 3d80d526
     def test_shots_update_with_device(self):
         """Test that _shots is updated when updating the QNode with a new device."""
         dev1 = qml.device("default.qubit", wires=1, shots=100)
@@ -2209,8 +2196,6 @@
 class TestSetShots:
     """Tests for the set_shots decorator functionality."""
 
-<<<<<<< HEAD
-=======
     def test_shots_initialization(self):
         """Test that _shots is correctly initialized from the device."""
         dev = qml.device("default.qubit", wires=1, shots=42)
@@ -2246,7 +2231,6 @@
         # Verify that the set_shots value (50) was used, not the parameter value (25)
         assert len(result) == 50
 
->>>>>>> 3d80d526
     def test_set_shots_partial_decorator(self):
         """Test set_shots with partial decorator syntax."""
         dev = qml.device("default.qubit", wires=1, shots=10)
@@ -2309,10 +2293,7 @@
         assert circuit._shots is None or circuit._shots.total_shots is None
         result = circuit()
         assert isinstance(result, (float, np.floating))
-<<<<<<< HEAD
-=======
         assert qml.math.allclose(result, np.cos(1.0))
->>>>>>> 3d80d526
 
     def test_set_shots_preserves_original_qnode(self):
         """Test that set_shots creates a new QNode without modifying the original."""
