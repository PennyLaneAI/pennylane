# Copyright 2018-2020 Xanadu Quantum Technologies Inc.

# Licensed under the Apache License, Version 2.0 (the "License");
# you may not use this file except in compliance with the License.
# You may obtain a copy of the License at

#     http://www.apache.org/licenses/LICENSE-2.0

# Unless required by applicable law or agreed to in writing, software
# distributed under the License is distributed on an "AS IS" BASIS,
# WITHOUT WARRANTIES OR CONDITIONS OF ANY KIND, either express or implied.
# See the License for the specific language governing permissions and
# limitations under the License.
"""
Unit tests for the draw_mpl transform.

See section on "Testing Matplotlib based code" in the "Software Tests"
page in the developement guide.
"""

import pytest

import pennylane as qml
from pennylane import numpy as pnp

mpl = pytest.importorskip("matplotlib")
plt = pytest.importorskip("matplotlib.pyplot")

dev = qml.device("default.qubit", wires=(0, "a", 1.23))


@qml.qnode(dev)
def circuit1(x, y):
    """Circuit on three qubits."""
    qml.RX(x, wires=0)
    qml.CNOT(wires=(0, "a"))
    qml.RY(y, wires=1.23)
    return qml.expval(qml.PauliZ(0))


@qml.qnode(dev)
def circuit2(x):
    """Circuit on a single qubit."""
    qml.RX(x, wires=0)
    return qml.expval(qml.PauliZ(0))


def test_standard_use():
    """Tests standard usage produces expected figure and axes"""

    # not constructed before calling
    fig, ax = qml.draw_mpl(circuit1)(1.23, 2.34)

    assert isinstance(fig, mpl.figure.Figure)
    assert isinstance(ax, mpl.axes._axes.Axes)  # pylint:disable=protected-access

    # proxy for whether correct things were drawn
    assert len(ax.patches) == 7  # two boxes, 2 circles for CNOT, 3 patches for measure
    assert len(ax.lines) == 6  # three wires, three lines for CNOT
    assert len(ax.texts) == 5  # three wire labels, 2 box labels

    assert ax.texts[0].get_text() == "0"
    assert ax.texts[1].get_text() == "a"
    assert ax.texts[2].get_text() == "1.23"

    # gates in same layer can be in any order

    texts = [t.get_text() for t in ax.texts[3:]]
    assert "RX" in texts
    assert "RY" in texts
    plt.close()


def test_fig_argument():
    """Tests figure argument is used correcly"""

    fig = plt.figure()
    output_fig, ax = qml.draw_mpl(circuit1, fig=fig)(1.23, 2.34)
    assert ax.get_figure() == fig
    assert output_fig == fig


class TestLevelExpansionStrategy:
    @pytest.fixture
    def transforms_circuit(self):
        @qml.transforms.merge_rotations
        @qml.transforms.cancel_inverses
        @qml.qnode(qml.device("default.qubit"), diff_method="parameter-shift")
        def circ(weights, order):
            qml.RandomLayers(weights, wires=(0, 1))
            qml.Permute(order, wires=(0, 1, 2))
            qml.PauliX(0)
            qml.PauliX(0)
            qml.RX(0.1, wires=0)
            qml.RX(-0.1, wires=0)
            return qml.expval(qml.PauliX(0))

        return circ

    @pytest.mark.parametrize(
        "levels,expected_metadata",
        [
            ((0, "top"), (3, 9, 9)),
            ((2, "user"), (3, 5, 5)),
            ((3, "gradient"), (3, 6, 6)),
            ((8, "device"), (8, 5, 5)),
        ],
    )
    def test_equivalent_levels(self, transforms_circuit, levels, expected_metadata):
        """Test that the level keyword controls what operations are drawn."""
        var1, var2 = levels
        expected_lines, expected_patches, expected_texts = expected_metadata

        order = [2, 1, 0]
        weights = pnp.array([[1.0, 20]])

        _, ax1 = qml.draw_mpl(transforms_circuit, level=var1)(weights, order)
        _, ax2 = qml.draw_mpl(transforms_circuit, level=var2)(weights, order)

        assert len(ax1.lines) == len(ax2.lines) == expected_lines
        assert len(ax1.patches) == len(ax2.patches) == expected_patches
        assert len(ax1.texts) == len(ax2.texts) == expected_texts

        plt.close("all")

    @pytest.mark.parametrize(
        "strategy, initial_strategy, n_lines",
        [("gradient", "device", 3), ("device", "gradient", 13)],
    )
    def test_expansion_strategy(self, strategy, initial_strategy, n_lines):
        """Test that the expansion strategy keyword controls what operations are drawn."""

<<<<<<< HEAD
        @qml.qnode(qml.device("default.qubit"), expansion_strategy=initial_strategy)
        def circuit():
            qml.Permute([2, 0, 1], wires=(0, 1, 2))
            return qml.expval(qml.PauliZ(0))
=======
        with pytest.warns(
            qml.PennyLaneDeprecationWarning,
            match="'expansion_strategy' attribute is deprecated",
        ):

            @qml.qnode(device, expansion_strategy=initial_strategy)
            def circuit():
                qml.Permute([2, 0, 1], wires=(0, 1, 2))
                return qml.expval(qml.PauliZ(0))
>>>>>>> 497721a3

        with pytest.warns(
            qml.PennyLaneDeprecationWarning, match="'expansion_strategy' argument is deprecated"
        ):
            _, ax = qml.draw_mpl(circuit, expansion_strategy=strategy)()

        assert len(ax.lines) == n_lines
        assert circuit.expansion_strategy == initial_strategy
        plt.close()

    def test_draw_at_level_1(self, transforms_circuit):
        """Test that at level one the first transform has been applied, cancelling inverses."""

        order = [2, 1, 0]
        weights = pnp.array([[1.0, 20]])

        _, ax = qml.draw_mpl(transforms_circuit, level=1)(weights, order)

        assert len(ax.lines) == 3
        assert len(ax.patches) == 7
        assert len(ax.texts) == 7

    def test_providing_both_level_and_expansion_raises_error(self, transforms_circuit):
        with pytest.raises(ValueError, match="Either 'level' or 'expansion_strategy'"):
            qml.draw_mpl(transforms_circuit, level=0, expansion_strategy="device")

    def test_draw_with_qfunc_warns_with_expansion_strategy(self):
        """Test that draw warns the user about expansion_strategy being ignored."""

        def qfunc():
            qml.PauliZ(0)

        with pytest.warns(
            UserWarning, match="the expansion_strategy and level arguments are ignored"
        ):
            with pytest.warns(
                qml.PennyLaneDeprecationWarning, match="'expansion_strategy' argument is deprecated"
            ):
                qml.draw_mpl(qfunc, expansion_strategy="gradient")

        with pytest.warns(
            UserWarning, match="the expansion_strategy and level arguments are ignored"
        ):
            qml.draw_mpl(qfunc, level="gradient")

    def test_split_tapes_raises_warning(self):
        @qml.transforms.split_non_commuting
        @qml.qnode(qml.device("default.qubit", wires=2))
        def circuit():
            return [qml.expval(qml.X(0)), qml.expval(qml.Z(0))]

        with pytest.warns(UserWarning, match="Multiple tapes constructed"):
            qml.draw_mpl(circuit)()


class TestKwargs:
    """Test various keywords arguments that can be passed to modify graphic."""

    def test_fontsize(self):
        """Test fontsize set by keyword argument."""

        _, ax = qml.draw_mpl(circuit1, fontsize=20)(1.234, 1.234)
        for t in ax.texts:
            assert t.get_fontsize() == 20
        plt.close()

    def test_decimals(self):
        """Test decimals changes operation labelling"""

        _, ax = qml.draw_mpl(circuit1, decimals=2)(1.23, 2.34)

        texts = [t.get_text() for t in ax.texts[3:]]
        assert "RX\n(1.23)" in texts
        assert "RY\n(2.34)" in texts
        plt.close()

    def test_label_options(self):
        """Test label options modifies label style."""

        _, ax = qml.draw_mpl(circuit1, label_options={"color": "purple", "fontsize": 20})(
            1.23, 2.34
        )

        for l in ax.texts[:3]:  # three labels
            assert l.get_color() == "purple"
            assert l.get_fontsize() == 20
        plt.close()

    @pytest.mark.parametrize(
        "notches, n_patches",
        [
            (True, 8),  # 4 notches, 3 measurement, 1 box
            (False, 4),  # 1 box, 3 measurements
        ],
    )
    def test_active_wire_notches(self, notches, n_patches):
        """Test active wire notches can be toggled by keyword."""

        @qml.qnode(dev)
        def temp_circ():
            qml.QFT(wires=(0, 1.23))
            return qml.probs(0)

        _, ax = qml.draw_mpl(temp_circ, show_all_wires=True, active_wire_notches=notches)()

        assert len(ax.patches) == n_patches
        plt.close()

    def test_black_white_is_default_style(self):
        """Test that if no style is specified, the black_white style is the default for mpl_draw,
        rather than general matplotlib settings."""

        _, ax = qml.draw_mpl(circuit1)(1.234, 1.234)

        assert ax.get_facecolor() == (1.0, 1.0, 1.0, 1.0)
        assert ax.patches[4].get_facecolor() == (1.0, 1.0, 1.0, 1.0)
        assert ax.patches[4].get_edgecolor() == (0.0, 0.0, 0.0, 1.0)

    def test_style(self):
        """Test style is set by keyword argument."""

        _, ax = qml.draw_mpl(circuit1, style="sketch")(1.234, 1.234)

        assert ax.get_facecolor() == (
            0.8392156862745098,
            0.9607843137254902,
            0.8862745098039215,
            1.0,
        )
        assert ax.patches[0].get_edgecolor() == (0.0, 0.0, 0.0, 1.0)
        assert ax.patches[0].get_facecolor() == (1.0, 0.9333333333333333, 0.8313725490196079, 1.0)
        assert ax.patches[2].get_facecolor() == (0.0, 0.0, 0.0, 1.0)
        assert ax.patches[3].get_facecolor() == (
            0.8392156862745098,
            0.9607843137254902,
            0.8862745098039215,
            1.0,
        )


class TestWireBehaviour:
    """Tests that involve how wires are displayed"""

    @pytest.mark.parametrize("use_qnode", (True, False))
    def test_wire_order(self, use_qnode):
        """Test wire_order changes order of wires"""

        def f(x, y):
            """Circuit on three qubits."""
            qml.RX(x, wires=0)
            qml.CNOT(wires=(0, "a"))
            qml.RY(y, wires=1.23)
            return qml.expval(qml.PauliZ(0))

        if use_qnode:
            f = qml.QNode(f, qml.device("default.qubit", wires=(0, "a", 1.23)))

        _, ax = qml.draw_mpl(f, wire_order=(1.23, "a"))(1.23, 2.34)

        assert len(ax.texts) == 5

        assert ax.texts[0].get_text() == "1.23"
        assert ax.texts[1].get_text() == "a"
        assert ax.texts[2].get_text() == "0"
        plt.close()

    def test_empty_wires(self):
        """Test empty wires do not appear by default"""

        _, ax = qml.draw_mpl(circuit2)(1.23)

        assert len(ax.lines) == 1  # one wire
        assert len(ax.texts) == 2  # one wire label and one gate label
        assert ax.texts[0].get_text() == "0"
        assert ax.texts[1].get_text() == "RX"
        plt.close()

    def test_show_all_wires(self):
        """Test show_all_wires=True displays empty wires."""

        _, ax = qml.draw_mpl(circuit2, show_all_wires=True)(1.23)

        assert len(ax.lines) == 3  # three wires

        assert len(ax.texts) == 4  # three wire labels and one gate label
        assert ax.texts[0].get_text() == "0"
        assert ax.texts[1].get_text() == "a"
        assert ax.texts[2].get_text() == "1.23"
        plt.close()

    def test_wire_order_not_on_device(self):
        """Test when ``wire_order`` priority by requesting ``show_all_wires`` with
        the ``wire_order`` containing wires not on the device. The output should have
        three wires, one active and two empty wires from the wire order."""

        _, ax = qml.draw_mpl(circuit2, wire_order=[2, "a"], show_all_wires=True)(1.23)

        assert len(ax.lines) == 3  # three wires

        assert len(ax.texts) == 4  # three wire labels and one gate label
        assert ax.texts[0].get_text() == "2"
        assert ax.texts[1].get_text() == "a"
        assert ax.texts[2].get_text() == "0"
        plt.close()

    def test_wire_options(self):
        """Test wire options modifies wire styling"""

        _, ax = qml.draw_mpl(circuit1, wire_options={"color": "black", "linewidth": 4})(1.23, 2.34)

        for w in ax.lines[:3]:  # three wires
            assert w.get_color() == "black"
            assert w.get_linewidth() == 4

        plt.close()


class TestMPLIntegration:
    """Test using matplotlib styling to modify look of graphic."""

    def test_rcparams(self):
        """Test setting rcParams modifies style for draw_mpl(circuit, style="rcParams")."""

        rgba_red = (1, 0, 0, 1)
        rgba_green = (0, 1, 0, 1)
        plt.rcParams["patch.facecolor"] = rgba_red
        plt.rcParams["lines.color"] = rgba_green

        _, ax = qml.draw_mpl(circuit1, style="rcParams")(1.23, 2.34)

        assert ax.patches[0].get_facecolor() == rgba_red
        assert ax.patches[1].get_facecolor() == rgba_red

        for l in ax.lines[:-1]:  # final is fancy arrow, has different styling
            assert l.get_color() == rgba_green

        qml.drawer.use_style("black_white")
        plt.close()

    def test_style_with_matplotlib(self):
        """Test matplotlib styles impact figure styling for draw_mpl(circuit, style="rcParams")."""

        plt.style.use("fivethirtyeight")

        _, ax = qml.draw_mpl(circuit1, style="rcParams")(1.23, 2.34)

        expected_facecolor = mpl.colors.to_rgba(plt.rcParams["patch.facecolor"])
        assert ax.patches[0].get_facecolor() == expected_facecolor
        assert ax.patches[1].get_facecolor() == expected_facecolor

        expected_linecolor = mpl.colors.to_rgba(plt.rcParams["lines.color"])
        for l in ax.lines[:-1]:  # final is fancy arrow, has different styling
            assert mpl.colors.to_rgba(l.get_color()) == expected_linecolor

        qml.drawer.use_style("black_white")
        plt.close()

    def test_style_restores_settings(self):
        """Test that selecting style as draw_mpl(circuit, style=None) does not modify the users
        general matplotlib plotting settings"""

        initial_facecolor = mpl.rcParams["axes.facecolor"]
        initial_patch_facecolor = mpl.rcParams["patch.facecolor"]
        initial_patch_edgecolor = mpl.rcParams["patch.edgecolor"]

        # confirm settings were updated for the draw_mpl plot
        _, ax = qml.draw_mpl(circuit1, style="sketch")(1.234, 1.234)
        assert ax.get_facecolor() == (
            0.8392156862745098,
            0.9607843137254902,
            0.8862745098039215,
            1.0,
        )
        assert ax.patches[3].get_facecolor() == (
            0.8392156862745098,
            0.9607843137254902,
            0.8862745098039215,
            1.0,
        )
        assert ax.patches[3].get_edgecolor() == (0.0, 0.0, 0.0, 1.0)

        # confirm general matplotlib settings were reset after plotting
        assert mpl.rcParams["axes.facecolor"] == initial_facecolor
        assert mpl.rcParams["patch.facecolor"] == initial_patch_facecolor
        assert mpl.rcParams["patch.edgecolor"] == initial_patch_edgecolor


def test_draw_mpl_supports_qfuncs():
    """Test that draw_mpl works with non-QNode quantum functions."""

    def qfunc(x):
        qml.RX(x, 0)

    fig, ax = qml.draw_mpl(qfunc)(1.1)

    assert isinstance(fig, mpl.figure.Figure)
    assert isinstance(ax, mpl.axes._axes.Axes)  # pylint:disable=protected-access
    assert len(ax.patches) == 1
    assert len(ax.lines) == 1
    assert len(ax.texts) == 2
    assert ax.texts[0].get_text() == "0"
    assert ax.texts[1].get_text() == "RX"
    plt.close()


def test_draw_mpl_with_qfunc_warns_with_expansion_strategy():
    """Test that draw warns the user about expansion_strategy being ignored."""

    def qfunc():
        qml.PauliZ(0)

    with pytest.warns(UserWarning, match="the expansion_strategy and level arguments are ignored"):
        with pytest.warns(
            qml.PennyLaneDeprecationWarning, match="'expansion_strategy' argument is deprecated"
        ):
            qml.draw_mpl(qfunc, expansion_strategy="gradient")

    with pytest.warns(UserWarning, match="the expansion_strategy and level arguments are ignored"):
        qml.draw_mpl(qfunc, level="gradient")


def test_qnode_mid_circuit_measurement_not_deferred_device_api(mocker):
    """Test that a circuit containing mid-circuit measurements is not transformed by the drawer
    to use deferred measurements if the device uses the new device API."""

    @qml.qnode(qml.device("default.qubit"))
    def circ():
        qml.PauliX(0)
        qml.measure(0)
        return qml.probs(wires=0)

    draw_qnode = qml.draw_mpl(circ)
    spy = mocker.spy(qml.defer_measurements, "_transform")

    _ = draw_qnode()
    spy.assert_not_called()


def test_qnode_transform_program(mocker):
    """Test that qnode transforms are applied before drawing a circuit."""

    @qml.compile
    @qml.qnode(qml.device("default.qubit"))
    def circuit():
        qml.RX(1.1, 0)
        qml.RX(2.2, 0)
        return qml.state()

    draw_qnode = qml.draw_mpl(circuit, decimals=2)
    qnode_transform = circuit.transform_program[0]
    spy = mocker.spy(qnode_transform, "_transform")

    _ = draw_qnode()
    spy.assert_called_once()


def test_draw_mpl_with_control_in_adjoint():
    def U(wires):
        qml.adjoint(qml.CNOT)(wires=wires)

    @qml.qnode(dev)
    def circuit():
        qml.ctrl(U, control=0)(wires=["a", 1.23])
        return qml.state()

    _, ax = qml.draw_mpl(circuit)()
    assert len(ax.lines) == 4  # three wires, one control
    assert len(ax.texts) == 4  # three wire labels, one gate label
    assert ax.texts[-1].get_text() == "X†"


def test_applied_transforms():
    """Test that any transforms applied to the qnode are included in the output."""

    @qml.transform
    def just_pauli_x(_):
        new_tape = qml.tape.QuantumScript([qml.PauliX(0)])
        return (new_tape,), lambda res: res[0]

    @just_pauli_x
    @qml.qnode(qml.device("default.qubit", wires=2))
    def my_circuit():
        qml.SWAP(wires=(0, 1))
        qml.CNOT(wires=(0, 1))
        return qml.probs(wires=(0, 1))

    _, ax = qml.draw_mpl(my_circuit)()

    assert len(ax.lines) == 1  # single wire used in tape
    assert len(ax.patches) == 1  # single pauli x gate
    assert len(ax.texts) == 2  # one wire label, one gate label

    plt.close()


@pytest.mark.parametrize("use_qnode", (True, False))
def test_wire_sorting_if_no_wire_order(use_qnode):
    """Test that wires are automatically sorted if the device and user
    dont provide a wire order."""

    def f():
        qml.X(4)
        qml.X(2)
        return qml.expval(qml.Z(0))

    if use_qnode:
        f = qml.QNode(f, qml.device("default.qubit"))

    _, ax = qml.draw_mpl(f)()

    assert ax.texts[0].get_text() == "0"
    assert ax.texts[1].get_text() == "2"
    assert ax.texts[2].get_text() == "4"


@pytest.mark.parametrize("use_qnode", (True, False))
def test_wire_sorting_fallback_if_no_wire_order(use_qnode):
    """Test that wires are automatically sorted if the device and user
    dont provide a wire order."""

    def f():
        qml.X(4)
        qml.X("a")
        return qml.expval(qml.Z(0))

    if use_qnode:
        f = qml.QNode(f, qml.device("default.qubit"))

    _, ax = qml.draw_mpl(f)()

    assert ax.texts[0].get_text() == "4"
    assert ax.texts[1].get_text() == "a"
    assert ax.texts[2].get_text() == "0"<|MERGE_RESOLUTION|>--- conflicted
+++ resolved
@@ -130,22 +130,15 @@
     def test_expansion_strategy(self, strategy, initial_strategy, n_lines):
         """Test that the expansion strategy keyword controls what operations are drawn."""
 
-<<<<<<< HEAD
-        @qml.qnode(qml.device("default.qubit"), expansion_strategy=initial_strategy)
-        def circuit():
-            qml.Permute([2, 0, 1], wires=(0, 1, 2))
-            return qml.expval(qml.PauliZ(0))
-=======
         with pytest.warns(
             qml.PennyLaneDeprecationWarning,
             match="'expansion_strategy' attribute is deprecated",
         ):
 
-            @qml.qnode(device, expansion_strategy=initial_strategy)
+            @qml.qnode(qml.device("default.qubit"), expansion_strategy=initial_strategy)
             def circuit():
                 qml.Permute([2, 0, 1], wires=(0, 1, 2))
                 return qml.expval(qml.PauliZ(0))
->>>>>>> 497721a3
 
         with pytest.warns(
             qml.PennyLaneDeprecationWarning, match="'expansion_strategy' argument is deprecated"
