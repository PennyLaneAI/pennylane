--- conflicted
+++ resolved
@@ -650,11 +650,7 @@
         drawer.measure(0, 0, text="0")
         assert len(drawer.ax.texts) == 1
         assert drawer.ax.texts[0].get_text() == "0"
-<<<<<<< HEAD
-        assert drawer.ax.texts[0].get_position() == (0.05 * 0.75, 0.2)
-=======
         assert drawer.ax.texts[0].get_position() == (0.05 * 0.75, 0.225)
->>>>>>> f1a9df12
         plt.close()
 
     def test_measure_formatted(self):
