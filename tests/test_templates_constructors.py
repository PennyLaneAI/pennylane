--- conflicted
+++ resolved
@@ -21,19 +21,12 @@
 import numpy as np
 import pennylane as qml
 from pennylane.templates import template
-<<<<<<< HEAD
-from pennylane.templates.constructors import Broadcast, broadcast_double
+from pennylane.templates.constructors import broadcast
 from pennylane.ops import RX, RY, RZ, Displacement, Beamsplitter, T, S, Rot, CRX, CRot, CNOT
-=======
-from pennylane.templates.constructors import broadcast
-from pennylane.ops import RX, RY, RZ, Displacement, T, S, Rot
->>>>>>> 16f97f71
 
 dev_4_qubits = qml.device('default.qubit', wires=4)
 dev_4_qumodes = qml.device('default.gaussian', wires=4)
 
-
-# templates for TestConstructorBroadcast
 
 @template
 def ConstantTemplate(wires):
@@ -54,133 +47,6 @@
     RY(par, wires=wires)
 
 
-class TestConstructorBroadcast:
-    """ Tests the broadcast template constructor."""
-
-    PARAMS_UNITARY_TARGET_DEVICE_OBS = [([pi, pi, pi / 2, 0], RX, [-1, -1, 0, 1], dev_4_qubits, qml.PauliZ),
-                                        ([pi, pi, pi / 2, 0], RY, [-1, -1, 0, 1], dev_4_qubits, qml.PauliZ),
-                                        ([pi / 2, pi / 2, pi / 4, 0], RZ, [1, 1, 1, 1], dev_4_qubits, qml.PauliZ),
-                                        ([[0.1, 0.0], [0.2, 0.0], [0.3, 0.0], [0.4, 0.0]], Displacement,
-                                         [0.2, 0.4, 0.6, 0.8], dev_4_qumodes, qml.X)]
-
-    GATE_PARAMETERS = [(RX, [[0.1], [0.2]]),
-                       (Rot, [[0.1, 0.2, 0.3], [0.3, 0.2, 0.1]]),
-                       (T, [[], []])]
-
-    @pytest.mark.parametrize("unitary, parameters", GATE_PARAMETERS)
-    def test_broadcast_correct_queue_for_gate_unitary(self, unitary, parameters):
-        """Tests that correct gate queue is created when 'block' is a single gate."""
-
-        with qml.utils.OperationRecorder() as rec:
-            broadcast(block=unitary, wires=range(2), parameters=parameters)
-
-        for gate in rec.queue:
-            assert isinstance(gate, unitary)
-
-    @pytest.mark.parametrize("unitary, gates, parameters", [(ParametrizedTemplate, [RX, RY], [[0.1, 1], [0.2, 1]]),
-                                                            (ConstantTemplate, [T, S], [[], []])])
-    def test_broadcast_correct_queue_for_template_unitary(self, unitary, gates, parameters):
-        """Tests that correct gate queue is created when 'block' is a template."""
-
-        with qml.utils.OperationRecorder() as rec:
-            broadcast(block=unitary, wires=range(2), parameters=parameters)
-
-        for idx, gate in enumerate(rec.queue):
-            i = idx % 2
-            assert isinstance(gate, gates[i])
-
-    @pytest.mark.parametrize("kwarg, target_queue", [(True, [T, RY, T, RY]),
-                                                     (False, [RY, RY])])
-    def test_broadcast_correct_queue_for_template_unitary_with_keyword(self, kwarg, target_queue):
-        """Tests that correct gate queue is created when 'block' is a template that uses a keyword."""
-
-        with qml.utils.OperationRecorder() as rec:
-            broadcast(block=KwargTemplate, wires=range(2), parameters=[[1], [2]], kwargs={'a': kwarg})
-
-        for gate, target_gate in zip(rec.queue, target_queue):
-            assert isinstance(gate, target_gate)
-
-    @pytest.mark.parametrize("gate, parameters", GATE_PARAMETERS)
-    def test_broadcast_correct_parameters_in_queue(self, gate, parameters):
-        """Tests that gate queue has correct parameters."""
-
-        with qml.utils.OperationRecorder() as rec:
-            broadcast(block=gate, wires=range(2), parameters=parameters)
-
-        for target_par, g in zip(parameters, rec.queue):
-            assert g.parameters == target_par
-
-    @pytest.mark.parametrize("pars1, pars2, gate", [([[], []], None, T),
-                                                    ([1, 2], [[1], [2]], RX)])
-    def test_broadcast_correct_queue_for_gate_unitary(self, pars1, pars2, gate):
-        """Tests that specific parameter inputs have the same output."""
-
-        with qml.utils.OperationRecorder() as rec1:
-            broadcast(block=gate, wires=range(2), parameters=pars1)
-
-        with qml.utils.OperationRecorder() as rec2:
-            broadcast(block=gate, wires=range(2), parameters=pars2)
-
-        for g1, g2 in zip(rec1.queue, rec2.queue):
-            assert g1.parameters == g2.parameters
-
-    @pytest.mark.parametrize("parameters, unitary, target, dev, observable", PARAMS_UNITARY_TARGET_DEVICE_OBS)
-    def test_broadcast_prepares_state(self, parameters, unitary, target, dev, observable):
-        """Tests the state produced by different unitaries."""
-
-        @qml.qnode(dev)
-        def circuit():
-            broadcast(block=unitary, wires=range(4), parameters=parameters)
-            return [qml.expval(observable(wires=w)) for w in range(4)]
-
-        res = circuit()
-        assert np.allclose(res, target)
-
-    @pytest.mark.parametrize("parameters, n_wires", [(np.array([0]), 2),
-                                                     ([0, 0, 0, 1, 0], 3)])
-    def test_broadcast_throws_error_when_mismatch_params_wires(self, parameters, n_wires):
-        """Tests that error thrown when 'parameters' does not contain one set
-           of parameters for each wire."""
-
-        dev = qml.device('default.qubit', wires=n_wires)
-
-        @qml.qnode(dev)
-        def circuit():
-            broadcast(block=RX, wires=range(n_wires), parameters=parameters)
-            return qml.expval(qml.PauliZ(0))
-
-        with pytest.raises(ValueError, match="'parameters' must contain one entry for each"):
-            circuit()
-
-    def test_broadcast_exception_wires_not_valid(self):
-        """Tests that an exception is raised if 'wires' argument has invalid format."""
-
-        dev = qml.device('default.qubit', wires=2)
-
-        @qml.qnode(dev)
-        def circuit():
-            broadcast(block=RX, wires='a', parameters=[[1], [2]])
-            return qml.expval(qml.PauliZ(0))
-
-        with pytest.raises(ValueError, match="wires must be a positive"):
-            circuit()
-
-    def test_broadcast_exception_parameters_not_valid(self):
-        """Tests that an exception is raised if 'parameters' argument has invalid format."""
-
-        dev = qml.device('default.qubit', wires=2)
-
-        @qml.qnode(dev)
-        def circuit():
-            broadcast(block=RX, wires=[0, 1], parameters=RX)
-            return qml.expval(qml.PauliZ(0))
-
-        with pytest.raises(ValueError, match="'parameters' must be either of type None or "):
-            circuit()
-
-
-# Templates for TestConstructorBroadcastDouble
-
 @template
 def ConstantTemplateDouble(wires):
     T(wires=wires[0])
@@ -200,144 +66,128 @@
     CRX(par, wires=wires)
 
 
-class TestConstructorBroadcastDouble:
-    """ Tests the broadcast_double template constructor."""
-
-    EVEN_GATE_PARAMETERS = [(CRX, [[0.1], [0.2]]),
-                            (CRot, [[0.1, 0.2, 0.3], [0.3, 0.2, 0.1]]),
-                            (CNOT, [[], []])]
-
-    ODD_GATE_PARAMETERS = [(CRX, [[0.1]]),
-                           (CRot, [[0.3, 0.2, 0.1]]),
-                           (CNOT, [[]])]
-
-    @pytest.mark.parametrize("unitary, parameters", EVEN_GATE_PARAMETERS)
-    def test_broadcast_double_correct_queue_for_gate_unitary(self, unitary, parameters):
-        """Tests that correct gate queue is created when 'block' is a single gate and the template
-        is used with even=True."""
-
-        with qml.utils.OperationRecorder() as rec:
-            broadcast_double(block=unitary, wires=range(4), even=True, parameters=parameters)
-
-        # check that correct number of blocks applied
-        assert len(rec.queue) == 2
-
-        # check that the queue only contains the gate
+TARGET_OUTPUTS = [("single", [pi, pi, pi / 2, 0], RX, [-1, -1, 0, 1], dev_4_qubits, qml.PauliZ),
+                  ("single", [pi, pi, pi / 2, 0], RY, [-1, -1, 0, 1], dev_4_qubits, qml.PauliZ),
+                  ("single", [pi / 2, pi / 2, pi / 4, 0], RZ, [1, 1, 1, 1], dev_4_qubits, qml.PauliZ),
+                  ("single", [[0.1, 0.0], [0.2, 0.0], [0.3, 0.0], [0.4, 0.0]], Displacement, [0.2, 0.4, 0.6, 0.8],
+                   dev_4_qumodes, qml.X),
+                  ("double", [pi / 2, pi / 2], CRX, [-1, 0, -1, 0], dev_4_qubits, qml.PauliZ),
+                  ("double", None, CNOT, True, [-1, 1, -1, 1], dev_4_qubits, qml.PauliZ),
+                  ("double", [[pi / 4, 0.0], [pi / 4, 0.0]], Beamsplitter, [0, 2, 0, 2],
+                   dev_4_qumodes, qml.NumberOperator),
+                  ("double_odd", [pi / 2], CRX, [-1, -1, 0, -1], dev_4_qubits, qml.PauliZ),
+                  ]
+
+GATE_PARAMETERS = [("single", RX, [[0.1], [0.2]]),
+                   ("single", Rot, [[0.1, 0.2, 0.3], [0.3, 0.2, 0.1]]),
+                   ("single", T, [[], []]),
+                   ("double", CRX, [[0.1], [0.2]]),
+                   ("double", CRot, [[0.1, 0.2, 0.3], [0.3, 0.2, 0.1]]),
+                   ("double", CNOT, [[], []]),
+                   ("double_odd", CRX, [[0.1]]),
+                   ("double_odd", CRot, [[0.3, 0.2, 0.1]]),
+                   ("double_odd", CNOT, [[]]),
+                   ]
+
+
+class TestConstructorBroadcast:
+    """Tests the broadcast template constructor."""
+
+    @pytest.mark.parametrize("structure, unitary, parameters", GATE_PARAMETERS)
+    def test_correct_queue_for_gate_unitary(self, structure, unitary, parameters):
+        """Tests that correct gate queue is created when 'block' is a single gate."""
+
+        with qml.utils.OperationRecorder() as rec:
+            broadcast(block=unitary, structure=structure, wires=range(2), parameters=parameters)
+
         for gate in rec.queue:
             assert isinstance(gate, unitary)
 
-    @pytest.mark.parametrize("unitary, parameters", ODD_GATE_PARAMETERS)
-    def test_broadcast_double_correct_queue_for_gate_unitary(self, unitary, parameters):
-        """Tests that correct gate queue is created when 'block' is a single gate and the template
-        is used with even=False."""
-
-        with qml.utils.OperationRecorder() as rec:
-            broadcast_double(block=unitary, wires=range(4), even=False, parameters=parameters)
-
-        # check that correct number of blocks applied
-        assert len(rec.queue) == 1
-
-        # check that the queue only contains the gate
-        for gate in rec.queue:
-            assert isinstance(gate, unitary)
-
-    @pytest.mark.parametrize("unitary, gates, parameters", [(ParametrizedTemplateDouble, [CRX, RY],
-                                                             [[0.1, 1], [0.2, 1]]),
-                                                            (ConstantTemplateDouble, [T, CNOT], [[], []])])
-    def test_broadcast_double_correct_queue_for_template_unitary(self, unitary, gates, parameters):
+    @pytest.mark.parametrize("structure, unitary, gates, parameters",
+                             [("single", ParametrizedTemplate, [RX, RY], [[0.1, 1], [0.2, 1]]),
+                              ("single", ConstantTemplate, [T, S], [[], []]),
+                              ("double", ParametrizedTemplateDouble, [CRX, RY],
+                               [[0.1, 1], [0.2, 1]]),
+                              ("double", ConstantTemplateDouble, [T, CNOT], [[], []]),
+                              ])
+    def test_correct_queue_for_template_block(self, structure, unitary, gates, parameters):
         """Tests that correct gate queue is created when 'block' is a template."""
 
         with qml.utils.OperationRecorder() as rec:
-            broadcast_double(block=unitary, wires=range(4), even=True, parameters=parameters)
+            broadcast(block=unitary, structure=structure, wires=range(2), parameters=parameters)
 
         for idx, gate in enumerate(rec.queue):
             i = idx % 2
             assert isinstance(gate, gates[i])
 
-    @pytest.mark.parametrize("kwarg, target_queue", [(True, [T, CRX, T, CRX]),
-                                                     (False, [CRX, CRX])])
-    def test_broadcast_double_correct_queue_for_template_unitary_with_keyword(self, kwarg, target_queue):
+    @pytest.mark.parametrize("structure, template, kwarg, target_queue",
+                             [("single", KwargTemplate, True, [T, RY, T, RY]),
+                              ("single", KwargTemplate, False, [RY, RY]),
+                              ("double", KwargTemplateDouble, True, [T, CRX, T, CRX]),
+                              ("double", KwargTemplateDouble, False, [CRX, CRX])])
+    def test_correct_queue_for_template_block_with_keyword(self, structure, template, kwarg, target_queue):
         """Tests that correct gate queue is created when 'block' is a template that uses a keyword."""
 
         with qml.utils.OperationRecorder() as rec:
-            broadcast_double(block=KwargTemplateDouble, wires=range(4), even=True,
-                             parameters=[[1], [2]], kwargs={'a': kwarg})
+            broadcast(block=template, structure=structure, wires=range(2), parameters=[[1], [2]], kwargs={'a': kwarg})
 
         for gate, target_gate in zip(rec.queue, target_queue):
             assert isinstance(gate, target_gate)
 
-    @pytest.mark.parametrize("gate, parameters", EVEN_GATE_PARAMETERS)
-    def test_broadcast_double_correct_parameters_in_queue_even(self, gate, parameters):
-        """Tests that gate queue has correct parameters for even implementation."""
-
-        with qml.utils.OperationRecorder() as rec:
-            broadcast_double(block=gate, wires=range(4), even=True, parameters=parameters)
+    @pytest.mark.parametrize("structure, pars1, pars2, gate", [("single", [[], []], None, T),
+                                                               ("single", [1, 2], [[1], [2]], RX),
+                                                               ])
+    def test_correct_queue_for_gate_block(self, structure, pars1, pars2, gate):
+        """Tests that specific parameter inputs have the same output."""
+
+        with qml.utils.OperationRecorder() as rec1:
+            broadcast(block=gate, structure=structure, wires=range(2), parameters=pars1)
+
+        with qml.utils.OperationRecorder() as rec2:
+            broadcast(block=gate, structure=structure, wires=range(2), parameters=pars2)
+
+        for g1, g2 in zip(rec1.queue, rec2.queue):
+            assert g1.parameters == g2.parameters
+
+    @pytest.mark.parametrize("structure, gate, parameters", GATE_PARAMETERS)
+    def test_correct_parameters_in_queue(self, structure, gate, parameters):
+        """Tests that gate queue has correct parameters."""
+
+        with qml.utils.OperationRecorder() as rec:
+            broadcast(block=gate, structure=structure, wires=range(2), parameters=parameters)
 
         for target_par, g in zip(parameters, rec.queue):
             assert g.parameters == target_par
 
-    @pytest.mark.parametrize("gate, parameters", ODD_GATE_PARAMETERS)
-    def test_broadcast_double_correct_parameters_in_queue_odd(self, gate, parameters):
-        """Tests that gate queue has correct parameters for odd implementation."""
-
-        with qml.utils.OperationRecorder() as rec:
-            broadcast_double(block=gate, wires=range(4), even=False, parameters=parameters)
-
-        for target_par, g in zip(parameters, rec.queue):
-            assert g.parameters == target_par
-
-    @pytest.mark.parametrize("pars1, pars2, gate", [([[], []], None, CNOT),
-                                                    ([1, 2], [[1], [2]], CRX)])
-    def test_broadcast_double_correct_queue_for_different_parameter_formats(self, pars1, pars2, gate):
+    @pytest.mark.parametrize("structure, pars1, pars2, gate", [("double", [[], []], None, CNOT),
+                                                               ("double", [1, 2], [[1], [2]], CRX)])
+    def test_double_correct_queue_for_different_parameter_formats(self, structure, pars1, pars2, gate):
         """Tests that specific parameter formats have the same output."""
 
         with qml.utils.OperationRecorder() as rec1:
-            broadcast_double(block=gate, wires=range(4), even=True, parameters=pars1)
+            broadcast(block=gate, structure=structure, wires=range(4), even=True, parameters=pars1)
 
         with qml.utils.OperationRecorder() as rec2:
-            broadcast_double(block=gate, wires=range(4), even=True, parameters=pars2)
+            broadcast(block=gate, structure=structure, wires=range(4), even=True, parameters=pars2)
 
         for g1, g2 in zip(rec1.queue, rec2.queue):
             assert g1.parameters == g2.parameters
 
-    @pytest.mark.parametrize("parameters, unitary, even, target", [([pi/2, pi/2], CRX, True, [-1, 0, -1, 0]),
-                                                                   ([pi / 2], CRX, False, [-1, -1, 0, -1]),
-                                                                   (None, CNOT, True, [-1, 1, -1, 1])])
-    def test_broadcast_double_prepares_state(self, parameters, unitary, even, target):
-        """Tests the state produced by different unitaries for a qubit device."""
-
-        @qml.qnode(dev_4_qubits)
-        def circuit():
-            for w in range(4):
-                qml.PauliX(wires=w)
-            broadcast_double(block=unitary, wires=range(4), even=even, parameters=parameters)
-            return [qml.expval(qml.PauliZ(wires=w)) for w in range(4)]
+    @pytest.mark.parametrize("structure, parameters, unitary, target, dev, observable", TARGET_OUTPUTS)
+    def test_prepares_correct_state(self, structure, parameters, unitary, target, dev, observable):
+        """Tests the state produced by different unitaries."""
+
+        @qml.qnode(dev)
+        def circuit():
+            broadcast(block=unitary, structure=structure, wires=range(4), parameters=parameters)
+            return [qml.expval(observable(wires=w)) for w in range(4)]
 
         res = circuit()
         assert np.allclose(res, target)
 
-    @pytest.mark.parametrize("parameters, unitary, even, target", [([[pi/4, 0.0], [pi/4, 0.0]], Beamsplitter, True,
-                                                                    [0, 2, 0, 2]),
-                                                                   #([[pi / 4, 0.0]], Beamsplitter, False,
-                                                                   # [0, 0, 2, 0])
-                                                                   ])
-    def test_broadcast_double_prepares_state_cv(self, parameters, unitary, even, target):
-        """Tests the state produced by different unitaries for a cv device."""
-
-        @qml.qnode(dev_4_qumodes)
-        def circuit():
-            for w in range(4):
-                qml.Displacement(1, 0, wires=w)
-            broadcast_double(block=unitary, wires=range(4), even=even, parameters=parameters)
-            return [qml.expval(qml.NumberOperator(wires=w)) for w in range(4)]
-
-        res = circuit()
-        assert np.allclose(res, target)
-
-    @pytest.mark.parametrize("parameters, even, n_wires", [([0, 0], True, 6),
-                                                           ([0, 0, 0], False, 6),
-                                                           ([0, 0, 0], True, 4)])
-    def test_broadcast_double_throws_error_when_mismatch_params_wires(self, parameters, even, n_wires):
+    @pytest.mark.parametrize("parameters, n_wires", [(np.array([0]), 2),
+                                                     ([0, 0, 0, 1, 0], 3)])
+    def test_throws_error_when_mismatch_params_wires(self, parameters, n_wires):
         """Tests that error thrown when 'parameters' does not contain one set
            of parameters for each wire."""
 
@@ -345,33 +195,33 @@
 
         @qml.qnode(dev)
         def circuit():
-            broadcast_double(block=CRX, wires=range(n_wires), even=even, parameters=parameters)
+            broadcast(block=RX, wires=range(n_wires), parameters=parameters)
             return qml.expval(qml.PauliZ(0))
 
         with pytest.raises(ValueError, match="'parameters' must contain one entry for each"):
             circuit()
 
-    def test_broadcast_double_exception_wires_not_valid(self):
+    def test_exception_wires_not_valid(self):
         """Tests that an exception is raised if 'wires' argument has invalid format."""
 
         dev = qml.device('default.qubit', wires=2)
 
         @qml.qnode(dev)
         def circuit():
-            broadcast_double(block=RX, wires='a', parameters=[[1], [2]])
+            broadcast(block=RX, wires='a', parameters=[[1], [2]])
             return qml.expval(qml.PauliZ(0))
 
         with pytest.raises(ValueError, match="wires must be a positive"):
             circuit()
 
-    def test_broadcast_double_exception_parameters_not_valid(self):
+    def test_exception_parameters_not_valid(self):
         """Tests that an exception is raised if 'parameters' argument has invalid format."""
 
         dev = qml.device('default.qubit', wires=2)
 
         @qml.qnode(dev)
         def circuit():
-            broadcast_double(block=RX, wires=[0, 1], parameters=RX)
+            broadcast(block=RX, wires=[0, 1], parameters=RX)
             return qml.expval(qml.PauliZ(0))
 
         with pytest.raises(ValueError, match="'parameters' must be either of type None or "):
