--- conflicted
+++ resolved
@@ -313,11 +313,8 @@
             num_gates=12,
             gate_types=defaultdict(int, {"RZ": 4, "CNOT": 2, "RY": 4, "Hadamard": 2}),
             gate_sizes=defaultdict(int, {1: 10, 2: 2}),
-<<<<<<< HEAD
-=======
             depth=6,
             shots=Shots(20),
->>>>>>> fbc037e0
         ),
         Resources(
             num_wires=2,
