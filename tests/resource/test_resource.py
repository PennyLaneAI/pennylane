--- conflicted
+++ resolved
@@ -194,15 +194,7 @@
 
     def resources(self):
         return Resources(
-<<<<<<< HEAD
             num_wires=self.num_wires, num_gates=3, gate_types={"Identity": 1, "PauliZ": 2}, depth=3
-=======
-            num_wires=self.num_wires,
-            num_gates=3,
-            gate_types={"Identity": 1, "PauliZ": 2},
-            gate_sizes={1: 3},
-            depth=3,
->>>>>>> c9ff1ed6
         )
 
 
@@ -253,28 +245,12 @@
 
 resources_data = (
     Resources(),
-<<<<<<< HEAD
     Resources(2, 2, {"Hadamard": 1, "CNOT": 1}, 2, 0),
     Resources(3, 3, {"PauliZ": 1, "CNOT": 1, "RX": 1}, 2, 10),
     Resources(2, 6, {"Hadamard": 3, "RX": 2, "CNOT": 1}, 4, 100),
     Resources(2, 5, {"Hadamard": 1, "CNOT": 1, "Identity": 1, "PauliZ": 2}, None, 0),
     Resources(3, 7, {"PauliZ": 3, "CNOT": 1, "RX": 1, "Identity": 1, "CustomOp2": 1}, None, 10),
     Resources(2, 7, {"Hadamard": 3, "RX": 2, "CNOT": 1, "CustomOp2": 1}, 5, 100),
-=======
-    Resources(2, 2, {"Hadamard": 1, "CNOT": 1}, {1: 1, 2: 1}, 2, 0),
-    Resources(3, 3, {"PauliZ": 1, "CNOT": 1, "RX": 1}, {1: 2, 2: 1}, 2, 10),
-    Resources(2, 6, {"Hadamard": 3, "RX": 2, "CNOT": 1}, {1: 5, 2: 1}, 4, 100),
-    Resources(2, 5, {"Hadamard": 1, "CNOT": 1, "Identity": 1, "PauliZ": 2}, {1: 4, 2: 1}, None, 0),
-    Resources(
-        3,
-        7,
-        {"PauliZ": 3, "CNOT": 1, "RX": 1, "Identity": 1, "CustomOp2": 1},
-        {1: 5, 2: 2},
-        None,
-        10,
-    ),
-    Resources(2, 7, {"Hadamard": 3, "RX": 2, "CNOT": 1, "CustomOp2": 1}, {1: 5, 2: 2}, 5, 100),
->>>>>>> c9ff1ed6
 )
 
 
