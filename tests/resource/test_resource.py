# Copyright 2018-2023 Xanadu Quantum Technologies Inc.

# Licensed under the Apache License, Version 2.0 (the "License");
# you may not use this file except in compliance with the License.
# You may obtain a copy of the License at

#     http://www.apache.org/licenses/LICENSE-2.0

# Unless required by applicable law or agreed to in writing, software
# distributed under the License is distributed on an "AS IS" BASIS,
# WITHOUT WARRANTIES OR CONDITIONS OF ANY KIND, either express or implied.
# See the License for the specific language governing permissions and
# limitations under the License.
"""
Test base Resource class and its associated methods
"""

import pytest
<<<<<<< HEAD

import pennylane as qml
from pennylane.tape import QuantumTape
from pennylane.operation import Operation
from pennylane.resource import Resources, count_resources
=======
from pennylane.resource import Resources
from dataclasses import FrozenInstanceError
>>>>>>> 2acd6315


class TestResources:
    """Test the methods and attributes of the Resource class"""

    resource_quantities = (
        Resources(),
        Resources(5, 0, {}, 0, 0),
        Resources(1, 3, {"Hadamard": 1, "PauliZ": 2}, 3, 10),
        Resources(4, 2, {"Hadamard": 1, "CNOT": 1}, 2, 100),
    )

    resource_parameters = (
        (0, 0, {}, 0, 0),
        (5, 0, {}, 0, 0),
        (1, 3, {"Hadamard": 1, "PauliZ": 2}, 3, 10),
        (4, 2, {"Hadamard": 1, "CNOT": 1}, 2, 100),
    )

    @pytest.mark.parametrize("r, attribute_tup", zip(resource_quantities, resource_parameters))
    def test_init(self, r, attribute_tup):
        """Test that the Resource class is instantiated as expected."""
        num_wires, num_gates, gate_types, depth, shots = attribute_tup

        assert r.num_wires == num_wires
        assert r.num_gates == num_gates
        assert r.depth == depth
        assert r.shots == shots
        assert r.gate_types == gate_types

    def test_set_attributes_error(self):
        """Test that an error is raised if we try to set any attribute."""
        r = Resources()
        attr_lst = ["num_wires", "num_gates", "depth", "shots", "gate_types"]

        for attr_name in attr_lst:
            with pytest.raises(FrozenInstanceError, match="cannot assign to field"):
                setattr(r, attr_name, 1)

    test_str_data = (
        ("wires: 0\n" + "gates: 0\n" + "depth: 0\n" + "shots: 0\n" + "gate_types: \n" + "{}"),
        ("wires: 5\n" + "gates: 0\n" + "depth: 0\n" + "shots: 0\n" + "gate_types: \n" + "{}"),
        (
            "wires: 1\n"
            + "gates: 3\n"
            + "depth: 3\n"
            + "shots: 10\n"
            + "gate_types: \n"
            + "{'Hadamard': 1, 'PauliZ': 2}"
        ),
        (
            "wires: 4\n"
            + "gates: 2\n"
            + "depth: 2\n"
            + "shots: 100\n"
            + "gate_types: \n"
            + "{'Hadamard': 1, 'CNOT': 1}"
        ),
    )

    @pytest.mark.parametrize("r, rep", zip(resource_quantities, test_str_data))
    def test_str(self, r, rep):
        """Test the string representation of a Resources instance."""
        assert str(r) == rep

    test_rep_data = (
        "Resources(num_wires=0, num_gates=0, gate_types={}, depth=0, shots=0)",
        "Resources(num_wires=5, num_gates=0, gate_types={}, depth=0, shots=0)",
        "Resources(num_wires=1, num_gates=3, gate_types={'Hadamard': 1, 'PauliZ': 2}, "
        "depth=3, shots=10)",
        "Resources(num_wires=4, num_gates=2, gate_types={'Hadamard': 1, 'CNOT': 1}, "
        "depth=2, shots=100)",
    )

    @pytest.mark.parametrize("r, rep", zip(resource_quantities, test_rep_data))
    def test_repr(self, r, rep):
        """Test the repr method of a Resources instance looks as expected."""
        assert repr(r) == rep

    def test_eq(self):
        """Test that the equality dunder method is correct for Resources."""
        r1 = Resources(4, 2, {"Hadamard": 1, "CNOT": 1}, 2, 100)
        r2 = Resources(4, 2, {"Hadamard": 1, "CNOT": 1}, 2, 100)
        r3 = Resources(4, 2, {"CNOT": 1, "Hadamard": 1}, 2, 100)  # all equal

        r4 = Resources(1, 2, {"Hadamard": 1, "CNOT": 1}, 2, 100)  # diff wires
        r5 = Resources(4, 1, {"Hadamard": 1, "CNOT": 1}, 2, 100)  # diff num_gates
        r6 = Resources(4, 2, {"CNOT": 1}, 2, 100)  # diff gate_types
        r7 = Resources(4, 2, {"Hadamard": 1, "CNOT": 1}, 1, 100)  # diff depth
        r8 = Resources(4, 2, {"Hadamard": 1, "CNOT": 1}, 2, 1)  # diff shots

        assert r1.__eq__(r1)
        assert r1.__eq__(r2)
        assert r1.__eq__(r3)

        assert not r1.__eq__(r4)
        assert not r1.__eq__(r5)
        assert not r1.__eq__(r6)
        assert not r1.__eq__(r7)
        assert not r1.__eq__(r8)

    @pytest.mark.parametrize("r, rep", zip(resource_quantities, test_str_data))
    def test_ipython_display(self, r, rep, capsys):
        """Test that the ipython display prints the string representation of a Resources instance."""
        r._ipython_display_()  # pylint: disable=protected-access
        captured = capsys.readouterr()
        assert rep in captured.out


def _construct_tape_from_ops(lst_ops):
    with QuantumTape() as tape:
        for op in lst_ops:
            qml.apply(op)
    return tape


class _CustomOpWithResource(Operation):  # pylint: disable=too-few-public-methods
    num_wires = 2
    name = "CustomOp1"

    # TODO: add test where custom op has depth >1 once Circuit Graph PR is merged.
    def resources(self):
        return Resources(
            num_wires=self.num_wires, num_gates=3, gate_types={"Identity": 1, "PauliZ": 2}, depth=1
        )


class _CustomOpWithoutResource(Operation):  # pylint: disable=too-few-public-methods
    num_wires = 2
    name = "CustomOp2"


lst_ops_and_shots = (
    ([], 0),
    ([qml.Hadamard(0), qml.CNOT([0, 1])], 0),
    ([qml.PauliZ(0), qml.CNOT([0, 1]), qml.RX(1.23, 2)], 10),
    (
        [
            qml.Hadamard(0),
            qml.RX(1.23, 1),
            qml.CNOT([0, 1]),
            qml.RX(4.56, 1),
            qml.Hadamard(0),
            qml.Hadamard(1),
        ],
        100,
    ),
    ([qml.Hadamard(0), qml.CNOT([0, 1]), _CustomOpWithResource(wires=[1, 0])], 0),
    (
        [
            qml.PauliZ(0),
            qml.CNOT([0, 1]),
            qml.RX(1.23, 2),
            _CustomOpWithResource(wires=[0, 2]),
            _CustomOpWithoutResource(wires=[0, 1]),
        ],
        10,
    ),
    (
        [
            qml.Hadamard(0),
            qml.RX(1.23, 1),
            qml.CNOT([0, 1]),
            qml.RX(4.56, 1),
            qml.Hadamard(0),
            qml.Hadamard(1),
            _CustomOpWithoutResource(wires=[0, 1]),
        ],
        100,
    ),
)

resources_data = (
    Resources(),
    Resources(2, 2, {"Hadamard": 1, "CNOT": 1}, 2, 0),
    Resources(3, 3, {"PauliZ": 1, "CNOT": 1, "RX": 1}, 2, 10),
    Resources(2, 6, {"Hadamard": 3, "RX": 2, "CNOT": 1}, 4, 100),
    Resources(2, 5, {"Hadamard": 1, "CNOT": 1, "Identity": 1, "PauliZ": 2}, 3, 0),
    Resources(3, 7, {"PauliZ": 3, "CNOT": 1, "RX": 1, "Identity": 1, "CustomOp2": 1}, 4, 10),
    Resources(2, 7, {"Hadamard": 3, "RX": 2, "CNOT": 1, "CustomOp2": 1}, 5, 100),
)


@pytest.mark.parametrize(
    "ops_and_shots, expected_resources", zip(lst_ops_and_shots, resources_data)
)
def test_count_resources(ops_and_shots, expected_resources):
    """Test the count resources method."""
    ops, shots = ops_and_shots
    tape = _construct_tape_from_ops(ops)
    computed_resources = count_resources(tape, shots)
    assert computed_resources == expected_resources<|MERGE_RESOLUTION|>--- conflicted
+++ resolved
@@ -14,18 +14,14 @@
 """
 Test base Resource class and its associated methods
 """
-
 import pytest
-<<<<<<< HEAD
 
 import pennylane as qml
 from pennylane.tape import QuantumTape
 from pennylane.operation import Operation
 from pennylane.resource import Resources, count_resources
-=======
-from pennylane.resource import Resources
+
 from dataclasses import FrozenInstanceError
->>>>>>> 2acd6315
 
 
 class TestResources:
