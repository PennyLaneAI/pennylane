# Copyright 2018-2024 Xanadu Quantum Technologies Inc.

# Licensed under the Apache License, Version 2.0 (the "License");
# you may not use this file except in compliance with the License.
# You may obtain a copy of the License at

#     http://www.apache.org/licenses/LICENSE-2.0

# Unless required by applicable law or agreed to in writing, software
# distributed under the License is distributed on an "AS IS" BASIS,
# WITHOUT WARRANTIES OR CONDITIONS OF ANY KIND, either express or implied.
# See the License for the specific language governing permissions and
# limitations under the License.
"""
Test base AlgorithmicError class and its associated methods.
"""
# pylint: disable=too-few-public-methods, unused-argument
import pytest

import numpy as np

import pennylane as qml
from pennylane.resource.error import (
    AlgorithmicError,
    SpectralNormError,
    ErrorOperation,
    _compute_algo_error,
)
from pennylane.operation import Operation


class SimpleError(AlgorithmicError):
    def combine(self, other):
        return self.__class__(self.error + other.error)

    @staticmethod
    def get_error(approx_op, other_op):
        return 0.5  # get simple error is always 0.5


class ErrorNoGetError(AlgorithmicError):
    def combine(self, other):
        return self.__class__(self.error + other.error)


class TestAlgorithmicError:
    """Test the methods and attributes of the AlgorithmicError class"""

    @pytest.mark.parametrize("error", [1.23, 0.45, -6])
    def test_error_attribute(self, error):
        """Test that instantiation works"""
        ErrorObj = SimpleError(error)
        assert ErrorObj.error == error

    def test_combine_not_implemented(self):
        """Test can't instantiate Error if the combine method is not defined."""
        with pytest.raises(TypeError, match="Can't instantiate abstract class"):

            class ErrorNoCombine(AlgorithmicError):
                @staticmethod
                def get_error(approx_op, other_op):
                    return 0.5  # get simple error is always 0.5

            _ = ErrorNoCombine(1.23)

    @pytest.mark.parametrize("err1", [1.23, 0.45, -6])
    @pytest.mark.parametrize("err2", [1.23, 0.45, -6])
    def test_combine(self, err1, err2):
        """Test that combine works as expected"""
        ErrorObj1 = SimpleError(err1)
        ErrorObj2 = SimpleError(err2)

        res = ErrorObj1.combine(ErrorObj2)
        assert res.error == err1 + err2
        assert isinstance(res, type(ErrorObj1))

    def test_get_error_not_implemented(self):
        """Test NotImplementedError is raised if the method is not defined."""
        approx_op = qml.RZ(0.01, 0)
        exact_op = qml.PauliZ(0)

        with pytest.raises(NotImplementedError):
            _ = ErrorNoGetError.get_error(approx_op, exact_op)

    def test_get_error(self):
        """Test that get_error works as expected"""
        approx_op = qml.RZ(0.01, 0)
        exact_op = qml.PauliZ(0)

        res = SimpleError.get_error(approx_op, exact_op)
        assert res == 0.5


class TestSpectralNormError:
    """Test methods for the SpectralNormError class"""

    @pytest.mark.parametrize("err1", [0, 0.25, 0.75, 1.50, 2.50])
    @pytest.mark.parametrize("err2", [0, 0.25, 0.75, 1.50, 2.50])
    def test_combine(self, err1, err2):
        """Test that combine works as expected"""
        ErrorObj1 = SpectralNormError(err1)
        ErrorObj2 = SpectralNormError(err2)

        res = ErrorObj1.combine(ErrorObj2)
        assert res.error == err1 + err2
        assert isinstance(res, type(ErrorObj1))

    @pytest.mark.parametrize(
        "phi, expected",
        [
            [0, 2.0000000000000004],
            [0.25, 1.9980522880732308],
            [0.75, 1.9828661007943447],
            [1.50, 1.9370988373785705],
            [2.50, 1.8662406421959807],
        ],
    )
    def test_get_error(self, phi, expected):
        """Test that get_error works as expected"""
        approx_op = qml.Hadamard(0)
        exact_op = qml.RX(phi, 0)

        res = SpectralNormError.get_error(approx_op, exact_op)
        assert np.allclose(res, expected)

    @pytest.mark.parametrize(
        "phi, expected",
        [
            [0, 1.311891347309272],
            [0.25, 1.3182208123805488],
            [0.75, 1.3772695464365001],
            [1.50, 1.6078817482299055],
            [2.50, 2.0506044587737255],
        ],
    )
    def test_custom_operator(self, phi, expected):
        """Test that get_error for a custom operator"""

        class DummyOp(Operation):
            def compute_matrix(self):
                return np.array([[0.5, 1.0], [1.2, 1.3]])

        approx_op = DummyOp(1)
        exact_op = qml.RX(phi, 1)

        res = SpectralNormError.get_error(approx_op, exact_op)
        assert np.isclose(res, expected)

    def test_no_operator_matrix_defined(self):
        """Test that get_error fails if the operator matrix is not defined"""

        class MyOp(Operation):
            def name(self):
                return self.__class__.__name__

        approx_op = MyOp(0)
        exact_op = qml.RX(0.1, 1)

        with pytest.raises(qml.operation.DecompositionUndefinedError):
            SpectralNormError.get_error(approx_op, exact_op)

    def test_repr(self):
        """Test that formal string representation is correct"""
        S1 = SpectralNormError(0.3)
        assert repr(S1) == f"SpectralNormError({0.3})"


class TestErrorOperation:
    """Test the base ErrorOperation class."""

    def test_error_method(self):
        """Test that error method works as expected"""

        class SimpleErrorOperation(ErrorOperation):
            def error(self):
                return len(self.wires)

        no_error_op = SimpleErrorOperation(wires=[1, 2, 3])
        assert no_error_op.error() == 3

    def test_no_error_method(self):
        """Test error is raised if the error method is not defined."""
        with pytest.raises(TypeError, match="Can't instantiate abstract class"):

            class NoErrorOp(ErrorOperation):
                num_wires = 3

            _ = NoErrorOp(wires=[1, 2, 3])


class MultiplicativeError(AlgorithmicError):
    """Multiplicative error object"""

    def combine(self, other):
        return self.__class__(self.error * other.error)

    def __repr__(self):
        """Return formal string representation."""
        return f"MultiplicativeError({self.error})"


class AdditiveError(AlgorithmicError):
    """Additive error object"""

    def combine(self, other):
        return self.__class__(self.error + other.error)

    def __repr__(self):
        """Return formal string representation."""
        return f"AdditiveError({self.error})"


class CustomErrorOp1(ErrorOperation):
    """Custome error operation with multiplicative error"""

    def __init__(self, phase, wires):
        self.phase = phase
        super().__init__(phase, wires=wires)

    def error(self, *args, **kwargs):
        return MultiplicativeError(self.phase)


class CustomErrorOp2(ErrorOperation):
    """Custome error with additive error"""

    def __init__(self, flips, wires):
        self.flips = flips
        super().__init__(flips, wires=wires)

    def error(self, *args, **kwargs):
        return AdditiveError(self.flips)


_HAMILTONIAN = qml.dot([1.0, -0.5], [qml.X(0) @ qml.Y(1), qml.Y(0) @ qml.Y(1)])


class TestSpecAndTracker:
    """Test capture of ErrorOperation in specs and tracker."""

    # TODO: remove this when support for below is present
    # little hack for stopping device-level decomposition for custom ops
    @staticmethod
    def preprocess(execution_config=qml.devices.DefaultExecutionConfig):
        """A vanilla preprocesser"""
        return qml.transforms.core.TransformProgram(), execution_config

    dev = qml.device("null.qubit", wires=2)
    dev.preprocess = preprocess.__func__

    @staticmethod
    @qml.qnode(dev)
    def circuit():
        """circuit with custom ops"""
        qml.TrotterProduct(_HAMILTONIAN, time=1.0, n=4, order=2)
        CustomErrorOp1(0.31, [0])
        CustomErrorOp2(0.12, [1])
        qml.TrotterProduct(_HAMILTONIAN, time=1.0, n=4, order=4)
        CustomErrorOp1(0.24, [1])
        CustomErrorOp2(0.73, [0])
        return qml.state()

    errors_types = ["MultiplicativeError", "AdditiveError", "SpectralNormError"]

    def test_computation(self):
        """Test that _compute_algo_error are adding up errors as expected."""

        _ = self.circuit()
        algo_errors = _compute_algo_error(self.circuit.qtape)
        assert len(algo_errors) == 3
        assert all(error in algo_errors for error in self.errors_types)
        assert algo_errors["MultiplicativeError"].error == 0.31 * 0.24
        assert algo_errors["AdditiveError"].error == 0.73 + 0.12
        assert algo_errors["SpectralNormError"].error == 0.25 + 0.17998560822421455

    def test_specs(self):
        """Test that specs are tracking errors as expected."""

        algo_errors = qml.specs(self.circuit)()["errors"]
        assert len(algo_errors) == 3
        assert all(error in algo_errors for error in self.errors_types)
        assert algo_errors["MultiplicativeError"].error == 0.31 * 0.24
        assert algo_errors["AdditiveError"].error == 0.73 + 0.12
<<<<<<< HEAD

    def test_tracker(self):
        """Test that tracker are tracking errors as expected."""

        # little hack for stopping device-level decomposition for custom ops
        def preprocess(execution_config=qml.devices.DefaultExecutionConfig):
            return qml.transforms.core.TransformProgram(), execution_config

        self.dev.preprocess = preprocess

        with qml.Tracker(self.dev) as tracker:
            self.circuit()

        algo_errors = tracker.latest["errors"]
        assert len(algo_errors) == 2
        assert all(error in algo_errors for error in ["MultiplicativeError", "AdditiveError"])
        assert algo_errors["MultiplicativeError"].error == 0.31 * 0.24
        assert algo_errors["AdditiveError"].error == 0.73 + 0.12
=======
        assert algo_errors["SpectralNormError"].error == 0.25 + 0.17998560822421455
>>>>>>> a255c982
<|MERGE_RESOLUTION|>--- conflicted
+++ resolved
@@ -281,16 +281,10 @@
         assert all(error in algo_errors for error in self.errors_types)
         assert algo_errors["MultiplicativeError"].error == 0.31 * 0.24
         assert algo_errors["AdditiveError"].error == 0.73 + 0.12
-<<<<<<< HEAD
+        assert algo_errors["SpectralNormError"].error == 0.25 + 0.17998560822421455
 
     def test_tracker(self):
         """Test that tracker are tracking errors as expected."""
-
-        # little hack for stopping device-level decomposition for custom ops
-        def preprocess(execution_config=qml.devices.DefaultExecutionConfig):
-            return qml.transforms.core.TransformProgram(), execution_config
-
-        self.dev.preprocess = preprocess
 
         with qml.Tracker(self.dev) as tracker:
             self.circuit()
@@ -300,6 +294,4 @@
         assert all(error in algo_errors for error in ["MultiplicativeError", "AdditiveError"])
         assert algo_errors["MultiplicativeError"].error == 0.31 * 0.24
         assert algo_errors["AdditiveError"].error == 0.73 + 0.12
-=======
         assert algo_errors["SpectralNormError"].error == 0.25 + 0.17998560822421455
->>>>>>> a255c982
