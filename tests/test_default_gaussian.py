# Copyright 2018 Xanadu Quantum Technologies Inc.

# Licensed under the Apache License, Version 2.0 (the "License");
# you may not use this file except in compliance with the License.
# You may obtain a copy of the License at

#     http://www.apache.org/licenses/LICENSE-2.0

# Unless required by applicable law or agreed to in writing, software
# distributed under the License is distributed on an "AS IS" BASIS,
# WITHOUT WARRANTIES OR CONDITIONS OF ANY KIND, either express or implied.
# See the License for the specific language governing permissions and
# limitations under the License.
"""
Unit tests for the :mod:`pennylane.plugin.DefaultGaussian` device.
"""
# pylint: disable=protected-access,cell-var-from-loop,no-self-use

import pytest
from scipy.special import factorial as fac
from scipy.linalg import block_diag

from unittest.mock import patch  # FIXME remove

import pennylane as qml
from pennylane import numpy as np
from pennylane.plugins.default_gaussian import (
    fock_prob,
    rotation, squeezing, quadratic_phase, beamsplitter, two_mode_squeezing, controlled_addition, controlled_phase,
    vacuum_state, coherent_state, squeezed_state, displaced_squeezed_state, thermal_state,
    DefaultGaussian)



U = np.array(
    [[0.83645892-0.40533293j, -0.20215326+0.30850569j],
     [-0.23889780-0.28101519j, -0.88031770-0.29832709j]]
)


U2 = np.array(
    [[-0.07843244-3.57825948e-01j, 0.71447295-5.38069384e-02j, 0.20949966+6.59100734e-05j, -0.50297381+2.35731613e-01j],
     [-0.26626692+4.53837083e-01j, 0.27771991-2.40717436e-01j, 0.41228017-1.30198687e-01j, 0.01384490-6.33200028e-01j],
     [-0.69254712-2.56963068e-02j, -0.15484858+6.57298384e-02j, -0.53082141+7.18073414e-02j, -0.41060450-1.89462315e-01j],
     [-0.09686189-3.15085273e-01j, -0.53241387-1.99491763e-01j, 0.56928622+3.97704398e-01j, -0.28671074-6.01574497e-02j]]
)


H = np.array(
    [[1.02789352, 1.61296440-0.3498192j],
     [1.61296440+0.3498192j, 1.23920938+0j]]
)


hbar = 2

def prep_par(par, op):
    "Convert par into a list of parameters that op expects."
    if op.par_domain == 'A':
        return [np.diag([x, 1]) for x in par]
    return par


@pytest.fixture(scope="function")
def gaussian_device_1_wire():
    """Fixture of a default.gaussian device with 1 wire."""
    return qml.device('default.gaussian', wires=1)

@pytest.fixture(scope="function")
def gaussian_device_2_wires():
    """Fixture of a default.gaussian device with 2 wires."""
    return qml.device('default.gaussian', wires=2)

gaussian_dev = gaussian_device_2_wires  # alias



class TestExceptions:
    """Tests that default.gaussian throws the correct error messages"""

    def test_sample_exception(self):
        """Test that default.gaussian raises an exception if sampling is attempted."""

        dev = qml.device('default.gaussian', wires=1)

        @qml.qnode(dev)
        def circuit():
            return qml.sample(qml.NumberOperator(0))
            raise NotImplementedError()

        with pytest.raises(NotImplementedError, match="default.gaussian does not support sampling NumberOperator"):
            circuit()

class TestAuxillaryFunctions:
    """Tests the auxillary functions"""

    def test_fock_prob(self, tol):
        """Test fock_prob returns the correct Fock probabilities"""

        # an arbitrary two-mode Gaussian state generated using Strawberry Fields
        mu = np.array([0.6862, 0.4002, 0.09, 0.558]) * np.sqrt(hbar)
        cov = np.array(
            [[0.50750512, -0.04125979, -0.21058229, -0.07866912],
             [-0.04125979, 0.50750512, -0.07866912, -0.21058229],
             [-0.21058229, -0.07866912, 0.95906208, 0.27133391],
             [-0.07866912, -0.21058229, 0.27133391, 0.95906208]]
        ) * hbar

        # expected Fock state probabilities
        events = [(0, 0), (0, 1), (1, 1), (2, 3)]
        probs = [0.430461524043, 0.163699407559, 0.0582788388927, 0.00167706931355]

        for idx, e in enumerate(events):
            res = fock_prob(mu, cov, e, hbar=hbar)
            assert res == pytest.approx(probs[idx], abs=tol)


class TestGates:
    """Gate tests."""

    def test_rotation(self, tol):
        """Test the Fourier transform of a displaced state."""
        # pylint: disable=invalid-unary-operand-type

        alpha = 0.23+0.12j
        S = rotation(np.pi/2)

        # apply to a coherent state. F{x, p} -> {-p, x}
        out = S @ np.array([alpha.real, alpha.imag])*np.sqrt(2*hbar)
        expected = np.array([-alpha.imag, alpha.real])*np.sqrt(2*hbar)
        assert out == pytest.approx(expected, abs=tol)

    def test_squeezing(self, tol):
        """Test the squeezing symplectic transform."""

        r = 0.543
        phi = 0.123
        S = squeezing(r, phi)

        # apply to an identity covariance matrix
        out = S @ S.T
        expected = rotation(phi/2) @ np.diag(np.exp([-2*r, 2*r])) @ rotation(phi/2).T
        assert out == pytest.approx(expected, abs=tol)

    def test_quadratic_phase(self, tol):
        """Test the quadratic phase symplectic transform."""

        s = 0.543
        S = quadratic_phase(s)

        # apply to a coherent state. P[x, p] -> [x, p+sx]
        alpha = 0.23+0.12j
        out = S @ np.array([alpha.real, alpha.imag])*np.sqrt(2*hbar)
        expected = np.array([alpha.real, alpha.imag+s*alpha.real])*np.sqrt(2*hbar)
        assert out == pytest.approx(expected, abs=tol)

    def test_beamsplitter(self, tol):
        """Test the beamsplitter symplectic transform."""

        theta = 0.543
        phi = 0.312
        S = beamsplitter(theta, phi)

        # apply to a coherent state. BS|a1, a2> -> |ta1-r^*a2, ra1+ta2>
        a1 = 0.23+0.12j
        a2 = 0.23+0.12j
        out = S @ np.array([a1.real, a2.real, a1.imag, a2.imag])*np.sqrt(2*hbar)

        T = np.cos(theta)
        R = np.exp(1j*phi)*np.sin(theta)
        a1out = T*a1 - R.conj()*a2
        a2out = R*a2 + T*a1
        expected = np.array([a1out.real, a2out.real, a1out.imag, a2out.imag])*np.sqrt(2*hbar)
        assert out == pytest.approx(expected, abs=tol)

    def test_two_mode_squeezing(self, tol):
        """Test the two mode squeezing symplectic transform."""

        r = 0.543
        phi = 0.123
        S = two_mode_squeezing(r, phi)

        # test that S = B^\dagger(pi/4, 0) [S(z) x S(-z)] B(pi/4)
        B = beamsplitter(np.pi/4, 0)
        Sz = block_diag(squeezing(r, phi), squeezing(-r, phi))[:, [0, 2, 1, 3]][[0, 2, 1, 3]]
        expected = B.conj().T @ Sz @ B
        assert S == pytest.approx(expected, abs=tol)

        # test that S |a1, a2> = |ta1+ra2, ta2+ra1>
        a1 = 0.23+0.12j
        a2 = 0.23+0.12j
        out = S @ np.array([a1.real, a2.real, a1.imag, a2.imag])*np.sqrt(2*hbar)

        T = np.cosh(r)
        R = np.exp(1j*phi)*np.sinh(r)
        a1out = T*a1 + R*np.conj(a2)
        a2out = T*a2 + R*np.conj(a1)
        expected = np.array([a1out.real, a2out.real, a1out.imag, a2out.imag])*np.sqrt(2*hbar)
        assert out == pytest.approx(expected, abs=tol)

    def test_controlled_addition(self, tol):
        """Test the CX symplectic transform."""

        s = 0.543
        S = controlled_addition(s)

        # test that S = B(theta+pi/2, 0) [S(z) x S(-z)] B(theta, 0)
        r = np.arcsinh(-s/2)
        theta = 0.5*np.arctan2(-1/np.cosh(r), -np.tanh(r))
        Sz = block_diag(squeezing(r, 0), squeezing(-r, 0))[:, [0, 2, 1, 3]][[0, 2, 1, 3]]

        expected = beamsplitter(theta+np.pi/2, 0) @ Sz @ beamsplitter(theta, 0)
        assert S == pytest.approx(expected, abs=tol)

        # test that S[x1, x2, p1, p2] -> [x1, x2+sx1, p1-sp2, p2]
        x1 = 0.5432
        x2 = -0.453
        p1 = 0.154
        p2 = -0.123
        out = S @ np.array([x1, x2, p1, p2])*np.sqrt(2*hbar)
        expected = np.array([x1, x2+s*x1, p1-s*p2, p2])*np.sqrt(2*hbar)
        assert out == pytest.approx(expected, abs=tol)

    def test_controlled_phase(self, tol):
        """Test the CZ symplectic transform."""

        s = 0.543
        S = controlled_phase(s)

        # test that S = R_2(pi/2) CX(s) R_2(pi/2)^\dagger
        R2 = block_diag(np.identity(2), rotation(np.pi/2))[:, [0, 2, 1, 3]][[0, 2, 1, 3]]
        expected = R2 @ controlled_addition(s) @ R2.conj().T
        assert S == pytest.approx(expected, abs=tol)

        # test that S[x1, x2, p1, p2] -> [x1, x2, p1+sx2, p2+sx1]
        x1 = 0.5432
        x2 = -0.453
        p1 = 0.154
        p2 = -0.123
        out = S @ np.array([x1, x2, p1, p2])*np.sqrt(2*hbar)
        expected = np.array([x1, x2, p1+s*x2, p2+s*x1])*np.sqrt(2*hbar)
        assert out == pytest.approx(expected, abs=tol)


class TestStates:
    """State tests."""

    def test_vacuum_state(self, tol):
        """Test the vacuum state is correct."""
        wires = 3
        means, cov = vacuum_state(wires, hbar=hbar)
        assert means == pytest.approx(np.zeros([2*wires]), abs=tol)
        assert cov == pytest.approx(np.identity(2*wires)*hbar/2, abs=tol)

    def test_coherent_state(self, tol):
        """Test the coherent state is correct."""
        a = 0.432-0.123j
        means, cov = coherent_state(a, hbar=hbar)
        assert means == pytest.approx(np.array([a.real, a.imag])*np.sqrt(2*hbar), abs=tol)
        assert cov == pytest.approx(np.identity(2)*hbar/2, abs=tol)

    def test_squeezed_state(self, tol):
        """Test the squeezed state is correct."""
        r = 0.432
        phi = 0.123
        means, cov = squeezed_state(r, phi, hbar=hbar)

        # test vector of means is zero
        assert means == pytest.approx(np.zeros([2]), abs=tol)

        R = rotation(phi/2)
        expected = R @ np.array([[np.exp(-2*r), 0],
                                 [0, np.exp(2*r)]]) * hbar/2 @ R.T
        # test covariance matrix is correct
        assert cov == pytest.approx(expected, abs=tol)

    def test_displaced_squeezed_state(self, tol):
        """Test the displaced squeezed state is correct."""
        alpha = 0.541+0.109j
        a = abs(alpha)
        phi_a = np.angle(alpha)
        r = 0.432
        phi_r = 0.123
        means, cov = displaced_squeezed_state(a, phi_a, r, phi_r, hbar=hbar)

        # test vector of means is correct
        assert means == pytest.approx(np.array([alpha.real, alpha.imag])*np.sqrt(2*hbar), abs=tol)

        R = rotation(phi_r/2)
        expected = R @ np.array([[np.exp(-2*r), 0],
                                 [0, np.exp(2*r)]]) * hbar/2 @ R.T
        # test covariance matrix is correct
        assert cov == pytest.approx(expected, abs=tol)

    def thermal_state(self, tol):
        """Test the thermal state is correct."""
        nbar = 0.5342
        means, cov = thermal_state(nbar, hbar=hbar)
        assert means == pytest.approx(np.zeros([2]), abs=tol)
        assert np.all((cov.diag*2/hbar-1)/2 == nbar)


class TestDefaultGaussianDevice:
    """Test the default gaussian device. The test ensures that the device is properly
    applying gaussian operations and calculating the correct observables."""

    def test_operation_map(self, gaussian_dev):
        """Test that default Gaussian device supports all PennyLane Gaussian CV gates."""

        non_supported = {'FockDensityMatrix',
                         'FockStateVector',
                         'FockState',
                         'CrossKerr',
                         'CatState',
                         'CubicPhase',
                         'Kerr'}

        assert set(qml.ops._cv__ops__) - non_supported == set(gaussian_dev._operation_map)

    def test_observable_map(self, gaussian_dev):
        """Test that default Gaussian device supports all PennyLane Gaussian continuous observables."""
        assert set(qml.ops._cv__obs__)|{'Identity'}-{'Heterodyne'} == set(gaussian_dev._observable_map)

    def test_apply(self, gaussian_dev, tol):
        """Test the application of gates to a state"""

        # loop through all supported operations
        for gate_name, fn in gaussian_dev._operation_map.items():
            #log.debug("\tTesting %s gate...", gate_name)
            gaussian_dev.reset()

            # start in the displaced squeezed state
            alpha = 0.542+0.123j
            a = abs(alpha)
            phi_a = np.angle(alpha)
            r = 0.652
            phi_r = -0.124

            gaussian_dev.apply('DisplacedSqueezedState', wires=[0], par=[a, phi_a, r, phi_r])
            gaussian_dev.apply('DisplacedSqueezedState', wires=[1], par=[a, phi_a, r, phi_r])

            # get the equivalent pennylane operation class
            op = qml.ops.__getattribute__(gate_name)
            # the list of wires to apply the operation to
            w = list(range(op.num_wires))

            if op.par_domain == 'A':
                # the parameter is an array
                if gate_name == 'GaussianState':
                    p = [np.array([0.432, 0.123, 0.342, 0.123]), np.diag([0.5234]*4)]
                    w = list(range(2))
                    expected_out = p
                elif gate_name == 'Interferometer':
                    w = list(range(2))
                    p = [U]
                    S = fn(*p)
                    expected_out = S @ gaussian_dev._state[0], S @ gaussian_dev._state[1] @ S.T
            else:
                # the parameter is a float
                p = [0.432423, -0.12312, 0.324, 0.751][:op.num_params]

                if gate_name == 'Displacement':
                    alpha = p[0]*np.exp(1j*p[1])
                    state = gaussian_dev._state
                    mu = state[0].copy()
                    mu[w[0]] += alpha.real*np.sqrt(2*hbar)
                    mu[w[0]+2] += alpha.imag*np.sqrt(2*hbar)
                    expected_out = mu, state[1]
                elif 'State' in gate_name:
                    mu, cov = fn(*p, hbar=hbar)
                    expected_out = gaussian_dev._state
                    expected_out[0][[w[0], w[0]+2]] = mu

                    ind = np.concatenate([np.array([w[0]]), np.array([w[0]])+2])
                    rows = ind.reshape(-1, 1)
                    cols = ind.reshape(1, -1)
                    expected_out[1][rows, cols] = cov
                else:
                    # if the default.gaussian is an operation accepting parameters,
                    # initialise it using the parameters generated above.
                    S = fn(*p)

                    # calculate the expected output
                    if op.num_wires == 1:
                        # reorder from symmetric ordering to xp-ordering
                        S = block_diag(S, np.identity(2))[:, [0, 2, 1, 3]][[0, 2, 1, 3]]

                    expected_out = S @ gaussian_dev._state[0], S @ gaussian_dev._state[1] @ S.T

            gaussian_dev.apply(gate_name, wires=w, par=p)

            # verify the device is now in the expected state
            assert gaussian_dev._state[0] == pytest.approx(expected_out[0], abs=tol)
            assert gaussian_dev._state[1] == pytest.approx(expected_out[1], abs=tol)

    def test_apply_errors(self, gaussian_dev):
        """Test that apply fails for incorrect state preparation"""

        with pytest.raises(ValueError, match='incorrect size for the number of subsystems'):
            p = [thermal_state(0.5)]
            gaussian_dev.apply('GaussianState', wires=[0], par=[p])

        with pytest.raises(ValueError, match='Incorrect number of subsystems'):
            p = U
            gaussian_dev.apply('Interferometer', wires=[0], par=[p])

        with pytest.raises(ValueError, match="Invalid target subsystems provided in 'wires' argument"):
            p = U2
            #dev = DefaultGaussian(wires=4, shots=1000, hbar=hbar)
            gaussian_dev.apply('Interferometer', wires=[0, 1, 2], par=[p])

    def test_expectation(self, tol):
        """Test that expectation values are calculated correctly"""

        dev = qml.device('default.gaussian', wires=1, hbar=hbar)

        # test correct mean for <n> of a displaced thermal state
        nbar = 0.5431
        alpha = 0.324-0.59j
        dev.apply('ThermalState', wires=[0], par=[nbar])
        dev.apply('Displacement', wires=[0], par=[alpha, 0])
        mean = dev.expval('NumberOperator', [0], [])
        assert mean == pytest.approx(np.abs(alpha)**2+nbar, abs=tol)

        # test correct mean for Homodyne P measurement
        alpha = 0.324-0.59j
        dev.apply('CoherentState', wires=[0], par=[alpha])
        mean = dev.expval('P', [0], [])
        assert mean == pytest.approx(alpha.imag*np.sqrt(2*hbar), abs=tol)

        # test correct mean for Homodyne measurement
        mean = dev.expval('QuadOperator', [0], [np.pi/2])
        assert mean == pytest.approx(alpha.imag*np.sqrt(2*hbar), abs=tol)

        # test correct mean for number state expectation |<n|alpha>|^2
        # on a coherent state
        for n in range(3):
            mean = dev.expval('FockStateProjector', [0], [np.array([n])])
            expected = np.abs(np.exp(-np.abs(alpha)**2/2)*alpha**n/np.sqrt(fac(n)))**2
            assert mean == pytest.approx(expected, abs=tol)

        # test correct mean for number state expectation |<n|S(r)>|^2
        # on a squeezed state
        n = 1
        r = 0.4523
        dev.apply('SqueezedState', wires=[0], par=[r, 0])
        mean = dev.expval('FockStateProjector', [0], [np.array([2*n])])
        expected = np.abs(np.sqrt(fac(2*n))/(2**n*fac(n))*(-np.tanh(r))**n/np.sqrt(np.cosh(r)))**2
        assert mean == pytest.approx(expected, abs=tol)

    def test_variance_displaced_thermal_mean_photon(self, tol):
        """test correct variance for <n> of a displaced thermal state"""
        dev = qml.device('default.gaussian', wires=1, hbar=hbar)

        nbar = 0.5431
        alpha = 0.324-0.59j
        dev.apply('ThermalState', wires=[0], par=[nbar])
        dev.apply('Displacement', wires=[0], par=[alpha, 0])
        var = dev.var('NumberOperator', [0], [])
        assert var == pytest.approx(nbar**2+nbar+np.abs(alpha)**2*(1+2*nbar), abs=tol)

    def test_variance_coherent_homodyne(self, tol):
        """test correct variance for Homodyne P measurement"""
        dev = qml.device('default.gaussian', wires=1, hbar=hbar)

        alpha = 0.324-0.59j
        dev.apply('CoherentState', wires=[0], par=[alpha])
        var = dev.var('P', [0], [])
        assert var == pytest.approx(hbar/2, abs=tol)

        # test correct mean and variance for Homodyne measurement
        var = dev.var('QuadOperator', [0], [np.pi/2])
        assert var == pytest.approx(hbar/2, abs=tol)

    def test_variance_coherent_numberstate(self, tol):
        """test correct variance for number state expectation |<n|alpha>|^2
        on a coherent state
        """
        dev = qml.device('default.gaussian', wires=1, hbar=hbar)

        alpha = 0.324-0.59j

        dev.apply('CoherentState', wires=[0], par=[alpha])

        for n in range(3):
            var = dev.var('FockStateProjector', [0], [np.array([n])])
            mean = np.abs(np.exp(-np.abs(alpha)**2/2)*alpha**n/np.sqrt(fac(n)))**2
            assert var == pytest.approx(mean*(1-mean), abs=tol)

    def test_variance_squeezed_numberstate(self, tol):
        """test correct variance for number state expectation |<n|S(r)>|^2
        on a squeezed state
        """
        dev = qml.device('default.gaussian', wires=1, hbar=hbar)

        n = 1
        r = 0.4523
        dev.apply('SqueezedState', wires=[0], par=[r, 0])
        var = dev.var('FockStateProjector', [0], [np.array([2*n])])
        mean = np.abs(np.sqrt(fac(2*n))/(2**n*fac(n))*(-np.tanh(r))**n/np.sqrt(np.cosh(r)))**2
        assert var == pytest.approx(mean*(1-mean), abs=tol)

    def test_reduced_state(self, gaussian_dev, tol):
        """Test reduced state"""

        # Test error is raised if requesting a non-existant subsystem
        with pytest.raises(ValueError, match="specified wires cannot be larger than the number of subsystems"):
            gaussian_dev.reduced_state([6, 4])

        # Test requesting via an integer
        res = gaussian_dev.reduced_state(0)
        expected = gaussian_dev.reduced_state([0])
        assert res[0] == pytest.approx(expected[0], abs=tol)
        assert res[1] == pytest.approx(expected[1], abs=tol)

        # Test requesting all wires returns the full state
        res = gaussian_dev.reduced_state([0, 1])
        expected = gaussian_dev._state
        assert res[0] == pytest.approx(expected[0], abs=tol)
        assert res[1] == pytest.approx(expected[1], abs=tol)


class TestSample:
    """Tests that sampling is correctly implemented."""

    @pytest.mark.parametrize("alpha", [0.324-0.59j, 2.3+1.2j, 1.3j, -1.2])
    def test_sampling_parameters_coherent(self, tol, gaussian_device_1_wire, alpha):
        """Tests that the np.random.normal is called with the correct parameters that reflect
           the underlying distribution for a coherent state."""

        mean = alpha.imag*np.sqrt(2*gaussian_device_1_wire.hbar)
        std = gaussian_device_1_wire.hbar/2
        gaussian_device_1_wire.apply('CoherentState', wires=[0], par=[alpha])

        with patch("numpy.random.normal", return_value=np.array([1, 2, 3, 4, 5])) as mock:
            sample = gaussian_device_1_wire.sample('P', [0], [])

            args, kwargs = mock.call_args
            assert np.allclose(args, [mean, std, gaussian_device_1_wire.shots], atol=tol, rtol=0)

    @pytest.mark.parametrize("alpha", [0.324-0.59j, 2.3+1.2j, 1.3j, -1.2])
    def test_sampling_parameters_coherent_quad_operator(self, tol, gaussian_device_1_wire, alpha):
        """Tests that the np.random.normal is called with the correct parameters that reflect
           the underlying distribution for a coherent state when using QuadOperator."""

        mean = alpha.imag*np.sqrt(2*gaussian_device_1_wire.hbar)
        std = gaussian_device_1_wire.hbar/2
        gaussian_device_1_wire.apply('CoherentState', wires=[0], par=[alpha])
        with patch("numpy.random.normal", return_value=np.array([1, 2, 3, 4, 5])) as mock:
            sample = gaussian_device_1_wire.sample('QuadOperator', [0], [np.pi/2])

            args, kwargs = mock.call_args
            assert np.allclose(args, [mean, std, gaussian_device_1_wire.shots], atol=tol, rtol=0)

    @pytest.mark.parametrize("r,phi", [(1.0, 0.0)])
    def test_sampling_parameters_squeezed(self, tol, gaussian_device_1_wire, r, phi):
        """Tests that the np.random.normal is called with the correct parameters that reflect
           the underlying distribution for a squeezed state."""

        mean = 0.0
        std = np.sqrt(gaussian_device_1_wire.hbar*np.exp(2*r)/2)
        gaussian_device_1_wire.apply('SqueezedState', wires=[0], par=[r, phi])

        with patch("numpy.random.normal", return_value=np.array([1, 2, 3, 4, 5])) as mock:
            sample = gaussian_device_1_wire.sample('P', [0], [])

            args, kwargs = mock.call_args
            assert np.allclose(args, [mean, std, gaussian_device_1_wire.shots], atol=tol, rtol=0)

    @pytest.mark.parametrize("observable,n_sample", [('P', 10), ('P', 25), ('X', 1), ('X', 16)])
    def test_sample_shape_and_dtype(self, gaussian_device_2_wires, observable, n_sample):
        """Test that the sample function outputs samples of the right size"""

        gaussian_device_2_wires.shots = n_sample
        sample = gaussian_device_2_wires.sample(observable, [0], [])

        assert np.array_equal(sample.shape, (n_sample,))
        assert sample.dtype == np.dtype("float")

    def test_sample_error_multi_wire(self, gaussian_device_2_wires):
        """Test that the sample function raises an error if multiple wires are given"""

        with pytest.raises(ValueError, match="Only one mode can be measured in homodyne"):
            sample = gaussian_device_2_wires.sample('P', [0, 1], [])

    @pytest.mark.parametrize("observable", set(qml.ops.cv.obs) - set(['P', 'X', 'QuadOperator']))
    def test_sample_error_unsupported_observable(self, gaussian_device_2_wires, observable):
        """Test that the sample function raises an error if the given observable is not supported"""

        with pytest.raises(NotImplementedError, match="default.gaussian does not support sampling"):
            sample = gaussian_device_2_wires.sample(observable, [0], [])


class TestDefaultGaussianIntegration:
    """Integration tests for default.gaussian. This test ensures it integrates
    properly with the PennyLane interface, in particular QNode."""

    def test_load_default_gaussian_device(self):
        """Test that the default plugin loads correctly"""

        dev = qml.device('default.gaussian', wires=2, hbar=2)
        assert dev.num_wires == 2
        assert dev.shots == 1000
        assert dev.analytic == True
        assert dev.hbar == 2
        assert dev.short_name == 'default.gaussian'

    def test_args(self):
        """Test that the plugin requires correct arguments"""

        with pytest.raises(TypeError, match="missing 1 required positional argument: 'wires'"):
            qml.device('default.gaussian')

    def test_unsupported_gates(self):
        """Test error is raised with unsupported gates"""
<<<<<<< HEAD
        dev = qml.device('default.gaussian', wires=2)
=======
        self.logTestName()
        dev = qml.device('default.gaussian', wires=3)
>>>>>>> 49d3269a

        gates = set(dev._operation_map.keys())
        all_gates = set(qml.ops.__all_ops__)

        for g in all_gates - gates:
            op = getattr(qml.ops, g)

            if op.num_wires <= 0:
                wires = list(range(3))
            else:
                wires = list(range(op.num_wires))

            @qml.qnode(dev)
            def circuit(*x):
                """Test quantum function"""
                x = prep_par(x, op)
                op(*x, wires=wires)

                if issubclass(op, qml.operation.CV):
                    return qml.expval(qml.X(0))

                return qml.expval(qml.PauliZ(0))

            with pytest.raises(qml.DeviceError, match="Gate {} not supported on device default.gaussian".format(g)):
                x = np.random.random([op.num_params])
                circuit(*x)

    def test_unsupported_observables(self):
        """Test error is raised with unsupported observables"""
        dev = qml.device('default.gaussian', wires=2)

        obs = set(dev._observable_map.keys())
        all_obs = set(qml.ops.__all_obs__)

        for g in all_obs - obs:
            op = getattr(qml.ops, g)

            if op.num_wires <= 0:
                wires = list(range(2))
            else:
                wires = list(range(op.num_wires))

            @qml.qnode(dev)
            def circuit(*x):
                """Test quantum function"""
                x = prep_par(x, op)
                return qml.expval(op(*x, wires=wires))

            with pytest.raises(qml.DeviceError, match="Observable {} not supported on device default.gaussian".format(g)):
                x = np.random.random([op.num_params])
                circuit(*x)

    def test_gaussian_circuit(self, tol):
        """Test that the default gaussian plugin provides correct result for simple circuit"""
        dev = qml.device('default.gaussian', wires=1)

        p = 0.543

        @qml.qnode(dev)
        def circuit(x):
            """Test quantum function"""
            qml.Displacement(x, 0, wires=0)
            return qml.expval(qml.X(0))

        assert circuit(p) == pytest.approx(p*np.sqrt(2*hbar), abs=tol)

    def test_gaussian_identity(self, tol):
        """Test that the default gaussian plugin provides correct result for the identity expectation"""
        dev = qml.device('default.gaussian', wires=1)

        p = 0.543

        @qml.qnode(dev)
        def circuit(x):
            """Test quantum function"""
            qml.Displacement(x, 0, wires=0)
            return qml.expval(qml.Identity(0))

        assert circuit(p) == pytest.approx(1, abs=tol)

    def test_nonzero_shots(self, tol):
        """Test that the default gaussian plugin provides correct result for high shot number"""

        shots = 10**4
        dev = qml.device('default.gaussian', wires=1, shots=shots)

        p = 0.543

        @qml.qnode(dev)
        def circuit(x):
            """Test quantum function"""
            qml.Displacement(x, 0, wires=0)
            return qml.expval(qml.X(0))

        runs = []
        for _ in range(100):
            runs.append(circuit(p))

        assert np.mean(runs) == pytest.approx(p*np.sqrt(2*hbar), abs=tol)

    def test_supported_gates(self):
        """Test that all supported gates work correctly"""
        a = 0.312

        dev = qml.device('default.gaussian', wires=2)

        for g, qop in dev._operation_map.items():
            #log.debug('\tTesting gate %s...', g)
            assert dev.supports_operation(g)
            dev.reset()

            op = getattr(qml.ops, g)
            if op.num_wires <= 0:
                wires = list(range(2))
            else:
                wires = list(range(op.num_wires))

            @qml.qnode(dev)
            def circuit(*x):
                """Reference quantum function"""
                qml.Displacement(a, 0, wires=[0])
                op(*x, wires=wires)
                return qml.expval(qml.X(0))

            # compare to reference result
            def reference(*x):
                """reference circuit"""
                if g == 'GaussianState':
                    return x[0][0]

                if g == 'Displacement':
                    alpha = x[0]*np.exp(1j*x[1])
                    return (alpha+a).real*np.sqrt(2*hbar)

                if 'State' in g:
                    mu, _ = qop(*x, hbar=hbar)
                    return mu[0]

                S = qop(*x)

                # calculate the expected output
                if op.num_wires == 1:
                    S = block_diag(S, np.identity(2))[:, [0, 2, 1, 3]][[0, 2, 1, 3]]

                return (S @ np.array([a.real, a.imag, 0, 0])*np.sqrt(2*hbar))[0]

            if g == 'GaussianState':
                p = [np.array([0.432, 0.123, 0.342, 0.123]), np.diag([0.5234]*4)]
            elif g == 'Interferometer':
                p = [np.array(U)]
            else:
                p = [0.432423, -0.12312, 0.324, 0.763][:op.num_params]

            assert circuit(*p) == reference(*p)
<|MERGE_RESOLUTION|>--- conflicted
+++ resolved
@@ -1,775 +1,771 @@
-# Copyright 2018 Xanadu Quantum Technologies Inc.
-
-# Licensed under the Apache License, Version 2.0 (the "License");
-# you may not use this file except in compliance with the License.
-# You may obtain a copy of the License at
-
-#     http://www.apache.org/licenses/LICENSE-2.0
-
-# Unless required by applicable law or agreed to in writing, software
-# distributed under the License is distributed on an "AS IS" BASIS,
-# WITHOUT WARRANTIES OR CONDITIONS OF ANY KIND, either express or implied.
-# See the License for the specific language governing permissions and
-# limitations under the License.
-"""
-Unit tests for the :mod:`pennylane.plugin.DefaultGaussian` device.
-"""
-# pylint: disable=protected-access,cell-var-from-loop,no-self-use
-
-import pytest
-from scipy.special import factorial as fac
-from scipy.linalg import block_diag
-
-from unittest.mock import patch  # FIXME remove
-
-import pennylane as qml
-from pennylane import numpy as np
-from pennylane.plugins.default_gaussian import (
-    fock_prob,
-    rotation, squeezing, quadratic_phase, beamsplitter, two_mode_squeezing, controlled_addition, controlled_phase,
-    vacuum_state, coherent_state, squeezed_state, displaced_squeezed_state, thermal_state,
-    DefaultGaussian)
-
-
-
-U = np.array(
-    [[0.83645892-0.40533293j, -0.20215326+0.30850569j],
-     [-0.23889780-0.28101519j, -0.88031770-0.29832709j]]
-)
-
-
-U2 = np.array(
-    [[-0.07843244-3.57825948e-01j, 0.71447295-5.38069384e-02j, 0.20949966+6.59100734e-05j, -0.50297381+2.35731613e-01j],
-     [-0.26626692+4.53837083e-01j, 0.27771991-2.40717436e-01j, 0.41228017-1.30198687e-01j, 0.01384490-6.33200028e-01j],
-     [-0.69254712-2.56963068e-02j, -0.15484858+6.57298384e-02j, -0.53082141+7.18073414e-02j, -0.41060450-1.89462315e-01j],
-     [-0.09686189-3.15085273e-01j, -0.53241387-1.99491763e-01j, 0.56928622+3.97704398e-01j, -0.28671074-6.01574497e-02j]]
-)
-
-
-H = np.array(
-    [[1.02789352, 1.61296440-0.3498192j],
-     [1.61296440+0.3498192j, 1.23920938+0j]]
-)
-
-
-hbar = 2
-
-def prep_par(par, op):
-    "Convert par into a list of parameters that op expects."
-    if op.par_domain == 'A':
-        return [np.diag([x, 1]) for x in par]
-    return par
-
-
-@pytest.fixture(scope="function")
-def gaussian_device_1_wire():
-    """Fixture of a default.gaussian device with 1 wire."""
-    return qml.device('default.gaussian', wires=1)
-
-@pytest.fixture(scope="function")
-def gaussian_device_2_wires():
-    """Fixture of a default.gaussian device with 2 wires."""
-    return qml.device('default.gaussian', wires=2)
-
-gaussian_dev = gaussian_device_2_wires  # alias
-
-
-
-class TestExceptions:
-    """Tests that default.gaussian throws the correct error messages"""
-
-    def test_sample_exception(self):
-        """Test that default.gaussian raises an exception if sampling is attempted."""
-
-        dev = qml.device('default.gaussian', wires=1)
-
-        @qml.qnode(dev)
-        def circuit():
-            return qml.sample(qml.NumberOperator(0))
-            raise NotImplementedError()
-
-        with pytest.raises(NotImplementedError, match="default.gaussian does not support sampling NumberOperator"):
-            circuit()
-
-class TestAuxillaryFunctions:
-    """Tests the auxillary functions"""
-
-    def test_fock_prob(self, tol):
-        """Test fock_prob returns the correct Fock probabilities"""
-
-        # an arbitrary two-mode Gaussian state generated using Strawberry Fields
-        mu = np.array([0.6862, 0.4002, 0.09, 0.558]) * np.sqrt(hbar)
-        cov = np.array(
-            [[0.50750512, -0.04125979, -0.21058229, -0.07866912],
-             [-0.04125979, 0.50750512, -0.07866912, -0.21058229],
-             [-0.21058229, -0.07866912, 0.95906208, 0.27133391],
-             [-0.07866912, -0.21058229, 0.27133391, 0.95906208]]
-        ) * hbar
-
-        # expected Fock state probabilities
-        events = [(0, 0), (0, 1), (1, 1), (2, 3)]
-        probs = [0.430461524043, 0.163699407559, 0.0582788388927, 0.00167706931355]
-
-        for idx, e in enumerate(events):
-            res = fock_prob(mu, cov, e, hbar=hbar)
-            assert res == pytest.approx(probs[idx], abs=tol)
-
-
-class TestGates:
-    """Gate tests."""
-
-    def test_rotation(self, tol):
-        """Test the Fourier transform of a displaced state."""
-        # pylint: disable=invalid-unary-operand-type
-
-        alpha = 0.23+0.12j
-        S = rotation(np.pi/2)
-
-        # apply to a coherent state. F{x, p} -> {-p, x}
-        out = S @ np.array([alpha.real, alpha.imag])*np.sqrt(2*hbar)
-        expected = np.array([-alpha.imag, alpha.real])*np.sqrt(2*hbar)
-        assert out == pytest.approx(expected, abs=tol)
-
-    def test_squeezing(self, tol):
-        """Test the squeezing symplectic transform."""
-
-        r = 0.543
-        phi = 0.123
-        S = squeezing(r, phi)
-
-        # apply to an identity covariance matrix
-        out = S @ S.T
-        expected = rotation(phi/2) @ np.diag(np.exp([-2*r, 2*r])) @ rotation(phi/2).T
-        assert out == pytest.approx(expected, abs=tol)
-
-    def test_quadratic_phase(self, tol):
-        """Test the quadratic phase symplectic transform."""
-
-        s = 0.543
-        S = quadratic_phase(s)
-
-        # apply to a coherent state. P[x, p] -> [x, p+sx]
-        alpha = 0.23+0.12j
-        out = S @ np.array([alpha.real, alpha.imag])*np.sqrt(2*hbar)
-        expected = np.array([alpha.real, alpha.imag+s*alpha.real])*np.sqrt(2*hbar)
-        assert out == pytest.approx(expected, abs=tol)
-
-    def test_beamsplitter(self, tol):
-        """Test the beamsplitter symplectic transform."""
-
-        theta = 0.543
-        phi = 0.312
-        S = beamsplitter(theta, phi)
-
-        # apply to a coherent state. BS|a1, a2> -> |ta1-r^*a2, ra1+ta2>
-        a1 = 0.23+0.12j
-        a2 = 0.23+0.12j
-        out = S @ np.array([a1.real, a2.real, a1.imag, a2.imag])*np.sqrt(2*hbar)
-
-        T = np.cos(theta)
-        R = np.exp(1j*phi)*np.sin(theta)
-        a1out = T*a1 - R.conj()*a2
-        a2out = R*a2 + T*a1
-        expected = np.array([a1out.real, a2out.real, a1out.imag, a2out.imag])*np.sqrt(2*hbar)
-        assert out == pytest.approx(expected, abs=tol)
-
-    def test_two_mode_squeezing(self, tol):
-        """Test the two mode squeezing symplectic transform."""
-
-        r = 0.543
-        phi = 0.123
-        S = two_mode_squeezing(r, phi)
-
-        # test that S = B^\dagger(pi/4, 0) [S(z) x S(-z)] B(pi/4)
-        B = beamsplitter(np.pi/4, 0)
-        Sz = block_diag(squeezing(r, phi), squeezing(-r, phi))[:, [0, 2, 1, 3]][[0, 2, 1, 3]]
-        expected = B.conj().T @ Sz @ B
-        assert S == pytest.approx(expected, abs=tol)
-
-        # test that S |a1, a2> = |ta1+ra2, ta2+ra1>
-        a1 = 0.23+0.12j
-        a2 = 0.23+0.12j
-        out = S @ np.array([a1.real, a2.real, a1.imag, a2.imag])*np.sqrt(2*hbar)
-
-        T = np.cosh(r)
-        R = np.exp(1j*phi)*np.sinh(r)
-        a1out = T*a1 + R*np.conj(a2)
-        a2out = T*a2 + R*np.conj(a1)
-        expected = np.array([a1out.real, a2out.real, a1out.imag, a2out.imag])*np.sqrt(2*hbar)
-        assert out == pytest.approx(expected, abs=tol)
-
-    def test_controlled_addition(self, tol):
-        """Test the CX symplectic transform."""
-
-        s = 0.543
-        S = controlled_addition(s)
-
-        # test that S = B(theta+pi/2, 0) [S(z) x S(-z)] B(theta, 0)
-        r = np.arcsinh(-s/2)
-        theta = 0.5*np.arctan2(-1/np.cosh(r), -np.tanh(r))
-        Sz = block_diag(squeezing(r, 0), squeezing(-r, 0))[:, [0, 2, 1, 3]][[0, 2, 1, 3]]
-
-        expected = beamsplitter(theta+np.pi/2, 0) @ Sz @ beamsplitter(theta, 0)
-        assert S == pytest.approx(expected, abs=tol)
-
-        # test that S[x1, x2, p1, p2] -> [x1, x2+sx1, p1-sp2, p2]
-        x1 = 0.5432
-        x2 = -0.453
-        p1 = 0.154
-        p2 = -0.123
-        out = S @ np.array([x1, x2, p1, p2])*np.sqrt(2*hbar)
-        expected = np.array([x1, x2+s*x1, p1-s*p2, p2])*np.sqrt(2*hbar)
-        assert out == pytest.approx(expected, abs=tol)
-
-    def test_controlled_phase(self, tol):
-        """Test the CZ symplectic transform."""
-
-        s = 0.543
-        S = controlled_phase(s)
-
-        # test that S = R_2(pi/2) CX(s) R_2(pi/2)^\dagger
-        R2 = block_diag(np.identity(2), rotation(np.pi/2))[:, [0, 2, 1, 3]][[0, 2, 1, 3]]
-        expected = R2 @ controlled_addition(s) @ R2.conj().T
-        assert S == pytest.approx(expected, abs=tol)
-
-        # test that S[x1, x2, p1, p2] -> [x1, x2, p1+sx2, p2+sx1]
-        x1 = 0.5432
-        x2 = -0.453
-        p1 = 0.154
-        p2 = -0.123
-        out = S @ np.array([x1, x2, p1, p2])*np.sqrt(2*hbar)
-        expected = np.array([x1, x2, p1+s*x2, p2+s*x1])*np.sqrt(2*hbar)
-        assert out == pytest.approx(expected, abs=tol)
-
-
-class TestStates:
-    """State tests."""
-
-    def test_vacuum_state(self, tol):
-        """Test the vacuum state is correct."""
-        wires = 3
-        means, cov = vacuum_state(wires, hbar=hbar)
-        assert means == pytest.approx(np.zeros([2*wires]), abs=tol)
-        assert cov == pytest.approx(np.identity(2*wires)*hbar/2, abs=tol)
-
-    def test_coherent_state(self, tol):
-        """Test the coherent state is correct."""
-        a = 0.432-0.123j
-        means, cov = coherent_state(a, hbar=hbar)
-        assert means == pytest.approx(np.array([a.real, a.imag])*np.sqrt(2*hbar), abs=tol)
-        assert cov == pytest.approx(np.identity(2)*hbar/2, abs=tol)
-
-    def test_squeezed_state(self, tol):
-        """Test the squeezed state is correct."""
-        r = 0.432
-        phi = 0.123
-        means, cov = squeezed_state(r, phi, hbar=hbar)
-
-        # test vector of means is zero
-        assert means == pytest.approx(np.zeros([2]), abs=tol)
-
-        R = rotation(phi/2)
-        expected = R @ np.array([[np.exp(-2*r), 0],
-                                 [0, np.exp(2*r)]]) * hbar/2 @ R.T
-        # test covariance matrix is correct
-        assert cov == pytest.approx(expected, abs=tol)
-
-    def test_displaced_squeezed_state(self, tol):
-        """Test the displaced squeezed state is correct."""
-        alpha = 0.541+0.109j
-        a = abs(alpha)
-        phi_a = np.angle(alpha)
-        r = 0.432
-        phi_r = 0.123
-        means, cov = displaced_squeezed_state(a, phi_a, r, phi_r, hbar=hbar)
-
-        # test vector of means is correct
-        assert means == pytest.approx(np.array([alpha.real, alpha.imag])*np.sqrt(2*hbar), abs=tol)
-
-        R = rotation(phi_r/2)
-        expected = R @ np.array([[np.exp(-2*r), 0],
-                                 [0, np.exp(2*r)]]) * hbar/2 @ R.T
-        # test covariance matrix is correct
-        assert cov == pytest.approx(expected, abs=tol)
-
-    def thermal_state(self, tol):
-        """Test the thermal state is correct."""
-        nbar = 0.5342
-        means, cov = thermal_state(nbar, hbar=hbar)
-        assert means == pytest.approx(np.zeros([2]), abs=tol)
-        assert np.all((cov.diag*2/hbar-1)/2 == nbar)
-
-
-class TestDefaultGaussianDevice:
-    """Test the default gaussian device. The test ensures that the device is properly
-    applying gaussian operations and calculating the correct observables."""
-
-    def test_operation_map(self, gaussian_dev):
-        """Test that default Gaussian device supports all PennyLane Gaussian CV gates."""
-
-        non_supported = {'FockDensityMatrix',
-                         'FockStateVector',
-                         'FockState',
-                         'CrossKerr',
-                         'CatState',
-                         'CubicPhase',
-                         'Kerr'}
-
-        assert set(qml.ops._cv__ops__) - non_supported == set(gaussian_dev._operation_map)
-
-    def test_observable_map(self, gaussian_dev):
-        """Test that default Gaussian device supports all PennyLane Gaussian continuous observables."""
-        assert set(qml.ops._cv__obs__)|{'Identity'}-{'Heterodyne'} == set(gaussian_dev._observable_map)
-
-    def test_apply(self, gaussian_dev, tol):
-        """Test the application of gates to a state"""
-
-        # loop through all supported operations
-        for gate_name, fn in gaussian_dev._operation_map.items():
-            #log.debug("\tTesting %s gate...", gate_name)
-            gaussian_dev.reset()
-
-            # start in the displaced squeezed state
-            alpha = 0.542+0.123j
-            a = abs(alpha)
-            phi_a = np.angle(alpha)
-            r = 0.652
-            phi_r = -0.124
-
-            gaussian_dev.apply('DisplacedSqueezedState', wires=[0], par=[a, phi_a, r, phi_r])
-            gaussian_dev.apply('DisplacedSqueezedState', wires=[1], par=[a, phi_a, r, phi_r])
-
-            # get the equivalent pennylane operation class
-            op = qml.ops.__getattribute__(gate_name)
-            # the list of wires to apply the operation to
-            w = list(range(op.num_wires))
-
-            if op.par_domain == 'A':
-                # the parameter is an array
-                if gate_name == 'GaussianState':
-                    p = [np.array([0.432, 0.123, 0.342, 0.123]), np.diag([0.5234]*4)]
-                    w = list(range(2))
-                    expected_out = p
-                elif gate_name == 'Interferometer':
-                    w = list(range(2))
-                    p = [U]
-                    S = fn(*p)
-                    expected_out = S @ gaussian_dev._state[0], S @ gaussian_dev._state[1] @ S.T
-            else:
-                # the parameter is a float
-                p = [0.432423, -0.12312, 0.324, 0.751][:op.num_params]
-
-                if gate_name == 'Displacement':
-                    alpha = p[0]*np.exp(1j*p[1])
-                    state = gaussian_dev._state
-                    mu = state[0].copy()
-                    mu[w[0]] += alpha.real*np.sqrt(2*hbar)
-                    mu[w[0]+2] += alpha.imag*np.sqrt(2*hbar)
-                    expected_out = mu, state[1]
-                elif 'State' in gate_name:
-                    mu, cov = fn(*p, hbar=hbar)
-                    expected_out = gaussian_dev._state
-                    expected_out[0][[w[0], w[0]+2]] = mu
-
-                    ind = np.concatenate([np.array([w[0]]), np.array([w[0]])+2])
-                    rows = ind.reshape(-1, 1)
-                    cols = ind.reshape(1, -1)
-                    expected_out[1][rows, cols] = cov
-                else:
-                    # if the default.gaussian is an operation accepting parameters,
-                    # initialise it using the parameters generated above.
-                    S = fn(*p)
-
-                    # calculate the expected output
-                    if op.num_wires == 1:
-                        # reorder from symmetric ordering to xp-ordering
-                        S = block_diag(S, np.identity(2))[:, [0, 2, 1, 3]][[0, 2, 1, 3]]
-
-                    expected_out = S @ gaussian_dev._state[0], S @ gaussian_dev._state[1] @ S.T
-
-            gaussian_dev.apply(gate_name, wires=w, par=p)
-
-            # verify the device is now in the expected state
-            assert gaussian_dev._state[0] == pytest.approx(expected_out[0], abs=tol)
-            assert gaussian_dev._state[1] == pytest.approx(expected_out[1], abs=tol)
-
-    def test_apply_errors(self, gaussian_dev):
-        """Test that apply fails for incorrect state preparation"""
-
-        with pytest.raises(ValueError, match='incorrect size for the number of subsystems'):
-            p = [thermal_state(0.5)]
-            gaussian_dev.apply('GaussianState', wires=[0], par=[p])
-
-        with pytest.raises(ValueError, match='Incorrect number of subsystems'):
-            p = U
-            gaussian_dev.apply('Interferometer', wires=[0], par=[p])
-
-        with pytest.raises(ValueError, match="Invalid target subsystems provided in 'wires' argument"):
-            p = U2
-            #dev = DefaultGaussian(wires=4, shots=1000, hbar=hbar)
-            gaussian_dev.apply('Interferometer', wires=[0, 1, 2], par=[p])
-
-    def test_expectation(self, tol):
-        """Test that expectation values are calculated correctly"""
-
-        dev = qml.device('default.gaussian', wires=1, hbar=hbar)
-
-        # test correct mean for <n> of a displaced thermal state
-        nbar = 0.5431
-        alpha = 0.324-0.59j
-        dev.apply('ThermalState', wires=[0], par=[nbar])
-        dev.apply('Displacement', wires=[0], par=[alpha, 0])
-        mean = dev.expval('NumberOperator', [0], [])
-        assert mean == pytest.approx(np.abs(alpha)**2+nbar, abs=tol)
-
-        # test correct mean for Homodyne P measurement
-        alpha = 0.324-0.59j
-        dev.apply('CoherentState', wires=[0], par=[alpha])
-        mean = dev.expval('P', [0], [])
-        assert mean == pytest.approx(alpha.imag*np.sqrt(2*hbar), abs=tol)
-
-        # test correct mean for Homodyne measurement
-        mean = dev.expval('QuadOperator', [0], [np.pi/2])
-        assert mean == pytest.approx(alpha.imag*np.sqrt(2*hbar), abs=tol)
-
-        # test correct mean for number state expectation |<n|alpha>|^2
-        # on a coherent state
-        for n in range(3):
-            mean = dev.expval('FockStateProjector', [0], [np.array([n])])
-            expected = np.abs(np.exp(-np.abs(alpha)**2/2)*alpha**n/np.sqrt(fac(n)))**2
-            assert mean == pytest.approx(expected, abs=tol)
-
-        # test correct mean for number state expectation |<n|S(r)>|^2
-        # on a squeezed state
-        n = 1
-        r = 0.4523
-        dev.apply('SqueezedState', wires=[0], par=[r, 0])
-        mean = dev.expval('FockStateProjector', [0], [np.array([2*n])])
-        expected = np.abs(np.sqrt(fac(2*n))/(2**n*fac(n))*(-np.tanh(r))**n/np.sqrt(np.cosh(r)))**2
-        assert mean == pytest.approx(expected, abs=tol)
-
-    def test_variance_displaced_thermal_mean_photon(self, tol):
-        """test correct variance for <n> of a displaced thermal state"""
-        dev = qml.device('default.gaussian', wires=1, hbar=hbar)
-
-        nbar = 0.5431
-        alpha = 0.324-0.59j
-        dev.apply('ThermalState', wires=[0], par=[nbar])
-        dev.apply('Displacement', wires=[0], par=[alpha, 0])
-        var = dev.var('NumberOperator', [0], [])
-        assert var == pytest.approx(nbar**2+nbar+np.abs(alpha)**2*(1+2*nbar), abs=tol)
-
-    def test_variance_coherent_homodyne(self, tol):
-        """test correct variance for Homodyne P measurement"""
-        dev = qml.device('default.gaussian', wires=1, hbar=hbar)
-
-        alpha = 0.324-0.59j
-        dev.apply('CoherentState', wires=[0], par=[alpha])
-        var = dev.var('P', [0], [])
-        assert var == pytest.approx(hbar/2, abs=tol)
-
-        # test correct mean and variance for Homodyne measurement
-        var = dev.var('QuadOperator', [0], [np.pi/2])
-        assert var == pytest.approx(hbar/2, abs=tol)
-
-    def test_variance_coherent_numberstate(self, tol):
-        """test correct variance for number state expectation |<n|alpha>|^2
-        on a coherent state
-        """
-        dev = qml.device('default.gaussian', wires=1, hbar=hbar)
-
-        alpha = 0.324-0.59j
-
-        dev.apply('CoherentState', wires=[0], par=[alpha])
-
-        for n in range(3):
-            var = dev.var('FockStateProjector', [0], [np.array([n])])
-            mean = np.abs(np.exp(-np.abs(alpha)**2/2)*alpha**n/np.sqrt(fac(n)))**2
-            assert var == pytest.approx(mean*(1-mean), abs=tol)
-
-    def test_variance_squeezed_numberstate(self, tol):
-        """test correct variance for number state expectation |<n|S(r)>|^2
-        on a squeezed state
-        """
-        dev = qml.device('default.gaussian', wires=1, hbar=hbar)
-
-        n = 1
-        r = 0.4523
-        dev.apply('SqueezedState', wires=[0], par=[r, 0])
-        var = dev.var('FockStateProjector', [0], [np.array([2*n])])
-        mean = np.abs(np.sqrt(fac(2*n))/(2**n*fac(n))*(-np.tanh(r))**n/np.sqrt(np.cosh(r)))**2
-        assert var == pytest.approx(mean*(1-mean), abs=tol)
-
-    def test_reduced_state(self, gaussian_dev, tol):
-        """Test reduced state"""
-
-        # Test error is raised if requesting a non-existant subsystem
-        with pytest.raises(ValueError, match="specified wires cannot be larger than the number of subsystems"):
-            gaussian_dev.reduced_state([6, 4])
-
-        # Test requesting via an integer
-        res = gaussian_dev.reduced_state(0)
-        expected = gaussian_dev.reduced_state([0])
-        assert res[0] == pytest.approx(expected[0], abs=tol)
-        assert res[1] == pytest.approx(expected[1], abs=tol)
-
-        # Test requesting all wires returns the full state
-        res = gaussian_dev.reduced_state([0, 1])
-        expected = gaussian_dev._state
-        assert res[0] == pytest.approx(expected[0], abs=tol)
-        assert res[1] == pytest.approx(expected[1], abs=tol)
-
-
-class TestSample:
-    """Tests that sampling is correctly implemented."""
-
-    @pytest.mark.parametrize("alpha", [0.324-0.59j, 2.3+1.2j, 1.3j, -1.2])
-    def test_sampling_parameters_coherent(self, tol, gaussian_device_1_wire, alpha):
-        """Tests that the np.random.normal is called with the correct parameters that reflect
-           the underlying distribution for a coherent state."""
-
-        mean = alpha.imag*np.sqrt(2*gaussian_device_1_wire.hbar)
-        std = gaussian_device_1_wire.hbar/2
-        gaussian_device_1_wire.apply('CoherentState', wires=[0], par=[alpha])
-
-        with patch("numpy.random.normal", return_value=np.array([1, 2, 3, 4, 5])) as mock:
-            sample = gaussian_device_1_wire.sample('P', [0], [])
-
-            args, kwargs = mock.call_args
-            assert np.allclose(args, [mean, std, gaussian_device_1_wire.shots], atol=tol, rtol=0)
-
-    @pytest.mark.parametrize("alpha", [0.324-0.59j, 2.3+1.2j, 1.3j, -1.2])
-    def test_sampling_parameters_coherent_quad_operator(self, tol, gaussian_device_1_wire, alpha):
-        """Tests that the np.random.normal is called with the correct parameters that reflect
-           the underlying distribution for a coherent state when using QuadOperator."""
-
-        mean = alpha.imag*np.sqrt(2*gaussian_device_1_wire.hbar)
-        std = gaussian_device_1_wire.hbar/2
-        gaussian_device_1_wire.apply('CoherentState', wires=[0], par=[alpha])
-        with patch("numpy.random.normal", return_value=np.array([1, 2, 3, 4, 5])) as mock:
-            sample = gaussian_device_1_wire.sample('QuadOperator', [0], [np.pi/2])
-
-            args, kwargs = mock.call_args
-            assert np.allclose(args, [mean, std, gaussian_device_1_wire.shots], atol=tol, rtol=0)
-
-    @pytest.mark.parametrize("r,phi", [(1.0, 0.0)])
-    def test_sampling_parameters_squeezed(self, tol, gaussian_device_1_wire, r, phi):
-        """Tests that the np.random.normal is called with the correct parameters that reflect
-           the underlying distribution for a squeezed state."""
-
-        mean = 0.0
-        std = np.sqrt(gaussian_device_1_wire.hbar*np.exp(2*r)/2)
-        gaussian_device_1_wire.apply('SqueezedState', wires=[0], par=[r, phi])
-
-        with patch("numpy.random.normal", return_value=np.array([1, 2, 3, 4, 5])) as mock:
-            sample = gaussian_device_1_wire.sample('P', [0], [])
-
-            args, kwargs = mock.call_args
-            assert np.allclose(args, [mean, std, gaussian_device_1_wire.shots], atol=tol, rtol=0)
-
-    @pytest.mark.parametrize("observable,n_sample", [('P', 10), ('P', 25), ('X', 1), ('X', 16)])
-    def test_sample_shape_and_dtype(self, gaussian_device_2_wires, observable, n_sample):
-        """Test that the sample function outputs samples of the right size"""
-
-        gaussian_device_2_wires.shots = n_sample
-        sample = gaussian_device_2_wires.sample(observable, [0], [])
-
-        assert np.array_equal(sample.shape, (n_sample,))
-        assert sample.dtype == np.dtype("float")
-
-    def test_sample_error_multi_wire(self, gaussian_device_2_wires):
-        """Test that the sample function raises an error if multiple wires are given"""
-
-        with pytest.raises(ValueError, match="Only one mode can be measured in homodyne"):
-            sample = gaussian_device_2_wires.sample('P', [0, 1], [])
-
-    @pytest.mark.parametrize("observable", set(qml.ops.cv.obs) - set(['P', 'X', 'QuadOperator']))
-    def test_sample_error_unsupported_observable(self, gaussian_device_2_wires, observable):
-        """Test that the sample function raises an error if the given observable is not supported"""
-
-        with pytest.raises(NotImplementedError, match="default.gaussian does not support sampling"):
-            sample = gaussian_device_2_wires.sample(observable, [0], [])
-
-
-class TestDefaultGaussianIntegration:
-    """Integration tests for default.gaussian. This test ensures it integrates
-    properly with the PennyLane interface, in particular QNode."""
-
-    def test_load_default_gaussian_device(self):
-        """Test that the default plugin loads correctly"""
-
-        dev = qml.device('default.gaussian', wires=2, hbar=2)
-        assert dev.num_wires == 2
-        assert dev.shots == 1000
-        assert dev.analytic == True
-        assert dev.hbar == 2
-        assert dev.short_name == 'default.gaussian'
-
-    def test_args(self):
-        """Test that the plugin requires correct arguments"""
-
-        with pytest.raises(TypeError, match="missing 1 required positional argument: 'wires'"):
-            qml.device('default.gaussian')
-
-    def test_unsupported_gates(self):
-        """Test error is raised with unsupported gates"""
-<<<<<<< HEAD
-        dev = qml.device('default.gaussian', wires=2)
-=======
-        self.logTestName()
-        dev = qml.device('default.gaussian', wires=3)
->>>>>>> 49d3269a
-
-        gates = set(dev._operation_map.keys())
-        all_gates = set(qml.ops.__all_ops__)
-
-        for g in all_gates - gates:
-            op = getattr(qml.ops, g)
-
-            if op.num_wires <= 0:
-                wires = list(range(3))
-            else:
-                wires = list(range(op.num_wires))
-
-            @qml.qnode(dev)
-            def circuit(*x):
-                """Test quantum function"""
-                x = prep_par(x, op)
-                op(*x, wires=wires)
-
-                if issubclass(op, qml.operation.CV):
-                    return qml.expval(qml.X(0))
-
-                return qml.expval(qml.PauliZ(0))
-
-            with pytest.raises(qml.DeviceError, match="Gate {} not supported on device default.gaussian".format(g)):
-                x = np.random.random([op.num_params])
-                circuit(*x)
-
-    def test_unsupported_observables(self):
-        """Test error is raised with unsupported observables"""
-        dev = qml.device('default.gaussian', wires=2)
-
-        obs = set(dev._observable_map.keys())
-        all_obs = set(qml.ops.__all_obs__)
-
-        for g in all_obs - obs:
-            op = getattr(qml.ops, g)
-
-            if op.num_wires <= 0:
-                wires = list(range(2))
-            else:
-                wires = list(range(op.num_wires))
-
-            @qml.qnode(dev)
-            def circuit(*x):
-                """Test quantum function"""
-                x = prep_par(x, op)
-                return qml.expval(op(*x, wires=wires))
-
-            with pytest.raises(qml.DeviceError, match="Observable {} not supported on device default.gaussian".format(g)):
-                x = np.random.random([op.num_params])
-                circuit(*x)
-
-    def test_gaussian_circuit(self, tol):
-        """Test that the default gaussian plugin provides correct result for simple circuit"""
-        dev = qml.device('default.gaussian', wires=1)
-
-        p = 0.543
-
-        @qml.qnode(dev)
-        def circuit(x):
-            """Test quantum function"""
-            qml.Displacement(x, 0, wires=0)
-            return qml.expval(qml.X(0))
-
-        assert circuit(p) == pytest.approx(p*np.sqrt(2*hbar), abs=tol)
-
-    def test_gaussian_identity(self, tol):
-        """Test that the default gaussian plugin provides correct result for the identity expectation"""
-        dev = qml.device('default.gaussian', wires=1)
-
-        p = 0.543
-
-        @qml.qnode(dev)
-        def circuit(x):
-            """Test quantum function"""
-            qml.Displacement(x, 0, wires=0)
-            return qml.expval(qml.Identity(0))
-
-        assert circuit(p) == pytest.approx(1, abs=tol)
-
-    def test_nonzero_shots(self, tol):
-        """Test that the default gaussian plugin provides correct result for high shot number"""
-
-        shots = 10**4
-        dev = qml.device('default.gaussian', wires=1, shots=shots)
-
-        p = 0.543
-
-        @qml.qnode(dev)
-        def circuit(x):
-            """Test quantum function"""
-            qml.Displacement(x, 0, wires=0)
-            return qml.expval(qml.X(0))
-
-        runs = []
-        for _ in range(100):
-            runs.append(circuit(p))
-
-        assert np.mean(runs) == pytest.approx(p*np.sqrt(2*hbar), abs=tol)
-
-    def test_supported_gates(self):
-        """Test that all supported gates work correctly"""
-        a = 0.312
-
-        dev = qml.device('default.gaussian', wires=2)
-
-        for g, qop in dev._operation_map.items():
-            #log.debug('\tTesting gate %s...', g)
-            assert dev.supports_operation(g)
-            dev.reset()
-
-            op = getattr(qml.ops, g)
-            if op.num_wires <= 0:
-                wires = list(range(2))
-            else:
-                wires = list(range(op.num_wires))
-
-            @qml.qnode(dev)
-            def circuit(*x):
-                """Reference quantum function"""
-                qml.Displacement(a, 0, wires=[0])
-                op(*x, wires=wires)
-                return qml.expval(qml.X(0))
-
-            # compare to reference result
-            def reference(*x):
-                """reference circuit"""
-                if g == 'GaussianState':
-                    return x[0][0]
-
-                if g == 'Displacement':
-                    alpha = x[0]*np.exp(1j*x[1])
-                    return (alpha+a).real*np.sqrt(2*hbar)
-
-                if 'State' in g:
-                    mu, _ = qop(*x, hbar=hbar)
-                    return mu[0]
-
-                S = qop(*x)
-
-                # calculate the expected output
-                if op.num_wires == 1:
-                    S = block_diag(S, np.identity(2))[:, [0, 2, 1, 3]][[0, 2, 1, 3]]
-
-                return (S @ np.array([a.real, a.imag, 0, 0])*np.sqrt(2*hbar))[0]
-
-            if g == 'GaussianState':
-                p = [np.array([0.432, 0.123, 0.342, 0.123]), np.diag([0.5234]*4)]
-            elif g == 'Interferometer':
-                p = [np.array(U)]
-            else:
-                p = [0.432423, -0.12312, 0.324, 0.763][:op.num_params]
-
-            assert circuit(*p) == reference(*p)
+# Copyright 2018 Xanadu Quantum Technologies Inc.
+
+# Licensed under the Apache License, Version 2.0 (the "License");
+# you may not use this file except in compliance with the License.
+# You may obtain a copy of the License at
+
+#     http://www.apache.org/licenses/LICENSE-2.0
+
+# Unless required by applicable law or agreed to in writing, software
+# distributed under the License is distributed on an "AS IS" BASIS,
+# WITHOUT WARRANTIES OR CONDITIONS OF ANY KIND, either express or implied.
+# See the License for the specific language governing permissions and
+# limitations under the License.
+"""
+Unit tests for the :mod:`pennylane.plugin.DefaultGaussian` device.
+"""
+# pylint: disable=protected-access,cell-var-from-loop,no-self-use
+
+import pytest
+from scipy.special import factorial as fac
+from scipy.linalg import block_diag
+
+from unittest.mock import patch  # FIXME remove
+
+import pennylane as qml
+from pennylane import numpy as np
+from pennylane.plugins.default_gaussian import (
+    fock_prob,
+    rotation, squeezing, quadratic_phase, beamsplitter, two_mode_squeezing, controlled_addition, controlled_phase,
+    vacuum_state, coherent_state, squeezed_state, displaced_squeezed_state, thermal_state,
+    DefaultGaussian)
+
+
+
+U = np.array(
+    [[0.83645892-0.40533293j, -0.20215326+0.30850569j],
+     [-0.23889780-0.28101519j, -0.88031770-0.29832709j]]
+)
+
+
+U2 = np.array(
+    [[-0.07843244-3.57825948e-01j, 0.71447295-5.38069384e-02j, 0.20949966+6.59100734e-05j, -0.50297381+2.35731613e-01j],
+     [-0.26626692+4.53837083e-01j, 0.27771991-2.40717436e-01j, 0.41228017-1.30198687e-01j, 0.01384490-6.33200028e-01j],
+     [-0.69254712-2.56963068e-02j, -0.15484858+6.57298384e-02j, -0.53082141+7.18073414e-02j, -0.41060450-1.89462315e-01j],
+     [-0.09686189-3.15085273e-01j, -0.53241387-1.99491763e-01j, 0.56928622+3.97704398e-01j, -0.28671074-6.01574497e-02j]]
+)
+
+
+H = np.array(
+    [[1.02789352, 1.61296440-0.3498192j],
+     [1.61296440+0.3498192j, 1.23920938+0j]]
+)
+
+
+hbar = 2
+
+def prep_par(par, op):
+    "Convert par into a list of parameters that op expects."
+    if op.par_domain == 'A':
+        return [np.diag([x, 1]) for x in par]
+    return par
+
+
+@pytest.fixture(scope="function")
+def gaussian_device_1_wire():
+    """Fixture of a default.gaussian device with 1 wire."""
+    return qml.device('default.gaussian', wires=1)
+
+@pytest.fixture(scope="function")
+def gaussian_device_2_wires():
+    """Fixture of a default.gaussian device with 2 wires."""
+    return qml.device('default.gaussian', wires=2)
+
+gaussian_dev = gaussian_device_2_wires  # alias
+
+
+
+class TestExceptions:
+    """Tests that default.gaussian throws the correct error messages"""
+
+    def test_sample_exception(self):
+        """Test that default.gaussian raises an exception if sampling is attempted."""
+
+        dev = qml.device('default.gaussian', wires=1)
+
+        @qml.qnode(dev)
+        def circuit():
+            return qml.sample(qml.NumberOperator(0))
+            raise NotImplementedError()
+
+        with pytest.raises(NotImplementedError, match="default.gaussian does not support sampling NumberOperator"):
+            circuit()
+
+class TestAuxillaryFunctions:
+    """Tests the auxillary functions"""
+
+    def test_fock_prob(self, tol):
+        """Test fock_prob returns the correct Fock probabilities"""
+
+        # an arbitrary two-mode Gaussian state generated using Strawberry Fields
+        mu = np.array([0.6862, 0.4002, 0.09, 0.558]) * np.sqrt(hbar)
+        cov = np.array(
+            [[0.50750512, -0.04125979, -0.21058229, -0.07866912],
+             [-0.04125979, 0.50750512, -0.07866912, -0.21058229],
+             [-0.21058229, -0.07866912, 0.95906208, 0.27133391],
+             [-0.07866912, -0.21058229, 0.27133391, 0.95906208]]
+        ) * hbar
+
+        # expected Fock state probabilities
+        events = [(0, 0), (0, 1), (1, 1), (2, 3)]
+        probs = [0.430461524043, 0.163699407559, 0.0582788388927, 0.00167706931355]
+
+        for idx, e in enumerate(events):
+            res = fock_prob(mu, cov, e, hbar=hbar)
+            assert res == pytest.approx(probs[idx], abs=tol)
+
+
+class TestGates:
+    """Gate tests."""
+
+    def test_rotation(self, tol):
+        """Test the Fourier transform of a displaced state."""
+        # pylint: disable=invalid-unary-operand-type
+
+        alpha = 0.23+0.12j
+        S = rotation(np.pi/2)
+
+        # apply to a coherent state. F{x, p} -> {-p, x}
+        out = S @ np.array([alpha.real, alpha.imag])*np.sqrt(2*hbar)
+        expected = np.array([-alpha.imag, alpha.real])*np.sqrt(2*hbar)
+        assert out == pytest.approx(expected, abs=tol)
+
+    def test_squeezing(self, tol):
+        """Test the squeezing symplectic transform."""
+
+        r = 0.543
+        phi = 0.123
+        S = squeezing(r, phi)
+
+        # apply to an identity covariance matrix
+        out = S @ S.T
+        expected = rotation(phi/2) @ np.diag(np.exp([-2*r, 2*r])) @ rotation(phi/2).T
+        assert out == pytest.approx(expected, abs=tol)
+
+    def test_quadratic_phase(self, tol):
+        """Test the quadratic phase symplectic transform."""
+
+        s = 0.543
+        S = quadratic_phase(s)
+
+        # apply to a coherent state. P[x, p] -> [x, p+sx]
+        alpha = 0.23+0.12j
+        out = S @ np.array([alpha.real, alpha.imag])*np.sqrt(2*hbar)
+        expected = np.array([alpha.real, alpha.imag+s*alpha.real])*np.sqrt(2*hbar)
+        assert out == pytest.approx(expected, abs=tol)
+
+    def test_beamsplitter(self, tol):
+        """Test the beamsplitter symplectic transform."""
+
+        theta = 0.543
+        phi = 0.312
+        S = beamsplitter(theta, phi)
+
+        # apply to a coherent state. BS|a1, a2> -> |ta1-r^*a2, ra1+ta2>
+        a1 = 0.23+0.12j
+        a2 = 0.23+0.12j
+        out = S @ np.array([a1.real, a2.real, a1.imag, a2.imag])*np.sqrt(2*hbar)
+
+        T = np.cos(theta)
+        R = np.exp(1j*phi)*np.sin(theta)
+        a1out = T*a1 - R.conj()*a2
+        a2out = R*a2 + T*a1
+        expected = np.array([a1out.real, a2out.real, a1out.imag, a2out.imag])*np.sqrt(2*hbar)
+        assert out == pytest.approx(expected, abs=tol)
+
+    def test_two_mode_squeezing(self, tol):
+        """Test the two mode squeezing symplectic transform."""
+
+        r = 0.543
+        phi = 0.123
+        S = two_mode_squeezing(r, phi)
+
+        # test that S = B^\dagger(pi/4, 0) [S(z) x S(-z)] B(pi/4)
+        B = beamsplitter(np.pi/4, 0)
+        Sz = block_diag(squeezing(r, phi), squeezing(-r, phi))[:, [0, 2, 1, 3]][[0, 2, 1, 3]]
+        expected = B.conj().T @ Sz @ B
+        assert S == pytest.approx(expected, abs=tol)
+
+        # test that S |a1, a2> = |ta1+ra2, ta2+ra1>
+        a1 = 0.23+0.12j
+        a2 = 0.23+0.12j
+        out = S @ np.array([a1.real, a2.real, a1.imag, a2.imag])*np.sqrt(2*hbar)
+
+        T = np.cosh(r)
+        R = np.exp(1j*phi)*np.sinh(r)
+        a1out = T*a1 + R*np.conj(a2)
+        a2out = T*a2 + R*np.conj(a1)
+        expected = np.array([a1out.real, a2out.real, a1out.imag, a2out.imag])*np.sqrt(2*hbar)
+        assert out == pytest.approx(expected, abs=tol)
+
+    def test_controlled_addition(self, tol):
+        """Test the CX symplectic transform."""
+
+        s = 0.543
+        S = controlled_addition(s)
+
+        # test that S = B(theta+pi/2, 0) [S(z) x S(-z)] B(theta, 0)
+        r = np.arcsinh(-s/2)
+        theta = 0.5*np.arctan2(-1/np.cosh(r), -np.tanh(r))
+        Sz = block_diag(squeezing(r, 0), squeezing(-r, 0))[:, [0, 2, 1, 3]][[0, 2, 1, 3]]
+
+        expected = beamsplitter(theta+np.pi/2, 0) @ Sz @ beamsplitter(theta, 0)
+        assert S == pytest.approx(expected, abs=tol)
+
+        # test that S[x1, x2, p1, p2] -> [x1, x2+sx1, p1-sp2, p2]
+        x1 = 0.5432
+        x2 = -0.453
+        p1 = 0.154
+        p2 = -0.123
+        out = S @ np.array([x1, x2, p1, p2])*np.sqrt(2*hbar)
+        expected = np.array([x1, x2+s*x1, p1-s*p2, p2])*np.sqrt(2*hbar)
+        assert out == pytest.approx(expected, abs=tol)
+
+    def test_controlled_phase(self, tol):
+        """Test the CZ symplectic transform."""
+
+        s = 0.543
+        S = controlled_phase(s)
+
+        # test that S = R_2(pi/2) CX(s) R_2(pi/2)^\dagger
+        R2 = block_diag(np.identity(2), rotation(np.pi/2))[:, [0, 2, 1, 3]][[0, 2, 1, 3]]
+        expected = R2 @ controlled_addition(s) @ R2.conj().T
+        assert S == pytest.approx(expected, abs=tol)
+
+        # test that S[x1, x2, p1, p2] -> [x1, x2, p1+sx2, p2+sx1]
+        x1 = 0.5432
+        x2 = -0.453
+        p1 = 0.154
+        p2 = -0.123
+        out = S @ np.array([x1, x2, p1, p2])*np.sqrt(2*hbar)
+        expected = np.array([x1, x2, p1+s*x2, p2+s*x1])*np.sqrt(2*hbar)
+        assert out == pytest.approx(expected, abs=tol)
+
+
+class TestStates:
+    """State tests."""
+
+    def test_vacuum_state(self, tol):
+        """Test the vacuum state is correct."""
+        wires = 3
+        means, cov = vacuum_state(wires, hbar=hbar)
+        assert means == pytest.approx(np.zeros([2*wires]), abs=tol)
+        assert cov == pytest.approx(np.identity(2*wires)*hbar/2, abs=tol)
+
+    def test_coherent_state(self, tol):
+        """Test the coherent state is correct."""
+        a = 0.432-0.123j
+        means, cov = coherent_state(a, hbar=hbar)
+        assert means == pytest.approx(np.array([a.real, a.imag])*np.sqrt(2*hbar), abs=tol)
+        assert cov == pytest.approx(np.identity(2)*hbar/2, abs=tol)
+
+    def test_squeezed_state(self, tol):
+        """Test the squeezed state is correct."""
+        r = 0.432
+        phi = 0.123
+        means, cov = squeezed_state(r, phi, hbar=hbar)
+
+        # test vector of means is zero
+        assert means == pytest.approx(np.zeros([2]), abs=tol)
+
+        R = rotation(phi/2)
+        expected = R @ np.array([[np.exp(-2*r), 0],
+                                 [0, np.exp(2*r)]]) * hbar/2 @ R.T
+        # test covariance matrix is correct
+        assert cov == pytest.approx(expected, abs=tol)
+
+    def test_displaced_squeezed_state(self, tol):
+        """Test the displaced squeezed state is correct."""
+        alpha = 0.541+0.109j
+        a = abs(alpha)
+        phi_a = np.angle(alpha)
+        r = 0.432
+        phi_r = 0.123
+        means, cov = displaced_squeezed_state(a, phi_a, r, phi_r, hbar=hbar)
+
+        # test vector of means is correct
+        assert means == pytest.approx(np.array([alpha.real, alpha.imag])*np.sqrt(2*hbar), abs=tol)
+
+        R = rotation(phi_r/2)
+        expected = R @ np.array([[np.exp(-2*r), 0],
+                                 [0, np.exp(2*r)]]) * hbar/2 @ R.T
+        # test covariance matrix is correct
+        assert cov == pytest.approx(expected, abs=tol)
+
+    def thermal_state(self, tol):
+        """Test the thermal state is correct."""
+        nbar = 0.5342
+        means, cov = thermal_state(nbar, hbar=hbar)
+        assert means == pytest.approx(np.zeros([2]), abs=tol)
+        assert np.all((cov.diag*2/hbar-1)/2 == nbar)
+
+
+class TestDefaultGaussianDevice:
+    """Test the default gaussian device. The test ensures that the device is properly
+    applying gaussian operations and calculating the correct observables."""
+
+    def test_operation_map(self, gaussian_dev):
+        """Test that default Gaussian device supports all PennyLane Gaussian CV gates."""
+
+        non_supported = {'FockDensityMatrix',
+                         'FockStateVector',
+                         'FockState',
+                         'CrossKerr',
+                         'CatState',
+                         'CubicPhase',
+                         'Kerr'}
+
+        assert set(qml.ops._cv__ops__) - non_supported == set(gaussian_dev._operation_map)
+
+    def test_observable_map(self, gaussian_dev):
+        """Test that default Gaussian device supports all PennyLane Gaussian continuous observables."""
+        assert set(qml.ops._cv__obs__)|{'Identity'}-{'Heterodyne'} == set(gaussian_dev._observable_map)
+
+    def test_apply(self, gaussian_dev, tol):
+        """Test the application of gates to a state"""
+
+        # loop through all supported operations
+        for gate_name, fn in gaussian_dev._operation_map.items():
+            #log.debug("\tTesting %s gate...", gate_name)
+            gaussian_dev.reset()
+
+            # start in the displaced squeezed state
+            alpha = 0.542+0.123j
+            a = abs(alpha)
+            phi_a = np.angle(alpha)
+            r = 0.652
+            phi_r = -0.124
+
+            gaussian_dev.apply('DisplacedSqueezedState', wires=[0], par=[a, phi_a, r, phi_r])
+            gaussian_dev.apply('DisplacedSqueezedState', wires=[1], par=[a, phi_a, r, phi_r])
+
+            # get the equivalent pennylane operation class
+            op = qml.ops.__getattribute__(gate_name)
+            # the list of wires to apply the operation to
+            w = list(range(op.num_wires))
+
+            if op.par_domain == 'A':
+                # the parameter is an array
+                if gate_name == 'GaussianState':
+                    p = [np.array([0.432, 0.123, 0.342, 0.123]), np.diag([0.5234]*4)]
+                    w = list(range(2))
+                    expected_out = p
+                elif gate_name == 'Interferometer':
+                    w = list(range(2))
+                    p = [U]
+                    S = fn(*p)
+                    expected_out = S @ gaussian_dev._state[0], S @ gaussian_dev._state[1] @ S.T
+            else:
+                # the parameter is a float
+                p = [0.432423, -0.12312, 0.324, 0.751][:op.num_params]
+
+                if gate_name == 'Displacement':
+                    alpha = p[0]*np.exp(1j*p[1])
+                    state = gaussian_dev._state
+                    mu = state[0].copy()
+                    mu[w[0]] += alpha.real*np.sqrt(2*hbar)
+                    mu[w[0]+2] += alpha.imag*np.sqrt(2*hbar)
+                    expected_out = mu, state[1]
+                elif 'State' in gate_name:
+                    mu, cov = fn(*p, hbar=hbar)
+                    expected_out = gaussian_dev._state
+                    expected_out[0][[w[0], w[0]+2]] = mu
+
+                    ind = np.concatenate([np.array([w[0]]), np.array([w[0]])+2])
+                    rows = ind.reshape(-1, 1)
+                    cols = ind.reshape(1, -1)
+                    expected_out[1][rows, cols] = cov
+                else:
+                    # if the default.gaussian is an operation accepting parameters,
+                    # initialise it using the parameters generated above.
+                    S = fn(*p)
+
+                    # calculate the expected output
+                    if op.num_wires == 1:
+                        # reorder from symmetric ordering to xp-ordering
+                        S = block_diag(S, np.identity(2))[:, [0, 2, 1, 3]][[0, 2, 1, 3]]
+
+                    expected_out = S @ gaussian_dev._state[0], S @ gaussian_dev._state[1] @ S.T
+
+            gaussian_dev.apply(gate_name, wires=w, par=p)
+
+            # verify the device is now in the expected state
+            assert gaussian_dev._state[0] == pytest.approx(expected_out[0], abs=tol)
+            assert gaussian_dev._state[1] == pytest.approx(expected_out[1], abs=tol)
+
+    def test_apply_errors(self, gaussian_dev):
+        """Test that apply fails for incorrect state preparation"""
+
+        with pytest.raises(ValueError, match='incorrect size for the number of subsystems'):
+            p = [thermal_state(0.5)]
+            gaussian_dev.apply('GaussianState', wires=[0], par=[p])
+
+        with pytest.raises(ValueError, match='Incorrect number of subsystems'):
+            p = U
+            gaussian_dev.apply('Interferometer', wires=[0], par=[p])
+
+        with pytest.raises(ValueError, match="Invalid target subsystems provided in 'wires' argument"):
+            p = U2
+            #dev = DefaultGaussian(wires=4, shots=1000, hbar=hbar)
+            gaussian_dev.apply('Interferometer', wires=[0, 1, 2], par=[p])
+
+    def test_expectation(self, tol):
+        """Test that expectation values are calculated correctly"""
+
+        dev = qml.device('default.gaussian', wires=1, hbar=hbar)
+
+        # test correct mean for <n> of a displaced thermal state
+        nbar = 0.5431
+        alpha = 0.324-0.59j
+        dev.apply('ThermalState', wires=[0], par=[nbar])
+        dev.apply('Displacement', wires=[0], par=[alpha, 0])
+        mean = dev.expval('NumberOperator', [0], [])
+        assert mean == pytest.approx(np.abs(alpha)**2+nbar, abs=tol)
+
+        # test correct mean for Homodyne P measurement
+        alpha = 0.324-0.59j
+        dev.apply('CoherentState', wires=[0], par=[alpha])
+        mean = dev.expval('P', [0], [])
+        assert mean == pytest.approx(alpha.imag*np.sqrt(2*hbar), abs=tol)
+
+        # test correct mean for Homodyne measurement
+        mean = dev.expval('QuadOperator', [0], [np.pi/2])
+        assert mean == pytest.approx(alpha.imag*np.sqrt(2*hbar), abs=tol)
+
+        # test correct mean for number state expectation |<n|alpha>|^2
+        # on a coherent state
+        for n in range(3):
+            mean = dev.expval('FockStateProjector', [0], [np.array([n])])
+            expected = np.abs(np.exp(-np.abs(alpha)**2/2)*alpha**n/np.sqrt(fac(n)))**2
+            assert mean == pytest.approx(expected, abs=tol)
+
+        # test correct mean for number state expectation |<n|S(r)>|^2
+        # on a squeezed state
+        n = 1
+        r = 0.4523
+        dev.apply('SqueezedState', wires=[0], par=[r, 0])
+        mean = dev.expval('FockStateProjector', [0], [np.array([2*n])])
+        expected = np.abs(np.sqrt(fac(2*n))/(2**n*fac(n))*(-np.tanh(r))**n/np.sqrt(np.cosh(r)))**2
+        assert mean == pytest.approx(expected, abs=tol)
+
+    def test_variance_displaced_thermal_mean_photon(self, tol):
+        """test correct variance for <n> of a displaced thermal state"""
+        dev = qml.device('default.gaussian', wires=1, hbar=hbar)
+
+        nbar = 0.5431
+        alpha = 0.324-0.59j
+        dev.apply('ThermalState', wires=[0], par=[nbar])
+        dev.apply('Displacement', wires=[0], par=[alpha, 0])
+        var = dev.var('NumberOperator', [0], [])
+        assert var == pytest.approx(nbar**2+nbar+np.abs(alpha)**2*(1+2*nbar), abs=tol)
+
+    def test_variance_coherent_homodyne(self, tol):
+        """test correct variance for Homodyne P measurement"""
+        dev = qml.device('default.gaussian', wires=1, hbar=hbar)
+
+        alpha = 0.324-0.59j
+        dev.apply('CoherentState', wires=[0], par=[alpha])
+        var = dev.var('P', [0], [])
+        assert var == pytest.approx(hbar/2, abs=tol)
+
+        # test correct mean and variance for Homodyne measurement
+        var = dev.var('QuadOperator', [0], [np.pi/2])
+        assert var == pytest.approx(hbar/2, abs=tol)
+
+    def test_variance_coherent_numberstate(self, tol):
+        """test correct variance for number state expectation |<n|alpha>|^2
+        on a coherent state
+        """
+        dev = qml.device('default.gaussian', wires=1, hbar=hbar)
+
+        alpha = 0.324-0.59j
+
+        dev.apply('CoherentState', wires=[0], par=[alpha])
+
+        for n in range(3):
+            var = dev.var('FockStateProjector', [0], [np.array([n])])
+            mean = np.abs(np.exp(-np.abs(alpha)**2/2)*alpha**n/np.sqrt(fac(n)))**2
+            assert var == pytest.approx(mean*(1-mean), abs=tol)
+
+    def test_variance_squeezed_numberstate(self, tol):
+        """test correct variance for number state expectation |<n|S(r)>|^2
+        on a squeezed state
+        """
+        dev = qml.device('default.gaussian', wires=1, hbar=hbar)
+
+        n = 1
+        r = 0.4523
+        dev.apply('SqueezedState', wires=[0], par=[r, 0])
+        var = dev.var('FockStateProjector', [0], [np.array([2*n])])
+        mean = np.abs(np.sqrt(fac(2*n))/(2**n*fac(n))*(-np.tanh(r))**n/np.sqrt(np.cosh(r)))**2
+        assert var == pytest.approx(mean*(1-mean), abs=tol)
+
+    def test_reduced_state(self, gaussian_dev, tol):
+        """Test reduced state"""
+
+        # Test error is raised if requesting a non-existant subsystem
+        with pytest.raises(ValueError, match="specified wires cannot be larger than the number of subsystems"):
+            gaussian_dev.reduced_state([6, 4])
+
+        # Test requesting via an integer
+        res = gaussian_dev.reduced_state(0)
+        expected = gaussian_dev.reduced_state([0])
+        assert res[0] == pytest.approx(expected[0], abs=tol)
+        assert res[1] == pytest.approx(expected[1], abs=tol)
+
+        # Test requesting all wires returns the full state
+        res = gaussian_dev.reduced_state([0, 1])
+        expected = gaussian_dev._state
+        assert res[0] == pytest.approx(expected[0], abs=tol)
+        assert res[1] == pytest.approx(expected[1], abs=tol)
+
+
+class TestSample:
+    """Tests that sampling is correctly implemented."""
+
+    @pytest.mark.parametrize("alpha", [0.324-0.59j, 2.3+1.2j, 1.3j, -1.2])
+    def test_sampling_parameters_coherent(self, tol, gaussian_device_1_wire, alpha):
+        """Tests that the np.random.normal is called with the correct parameters that reflect
+           the underlying distribution for a coherent state."""
+
+        mean = alpha.imag*np.sqrt(2*gaussian_device_1_wire.hbar)
+        std = gaussian_device_1_wire.hbar/2
+        gaussian_device_1_wire.apply('CoherentState', wires=[0], par=[alpha])
+
+        with patch("numpy.random.normal", return_value=np.array([1, 2, 3, 4, 5])) as mock:
+            sample = gaussian_device_1_wire.sample('P', [0], [])
+
+            args, kwargs = mock.call_args
+            assert np.allclose(args, [mean, std, gaussian_device_1_wire.shots], atol=tol, rtol=0)
+
+    @pytest.mark.parametrize("alpha", [0.324-0.59j, 2.3+1.2j, 1.3j, -1.2])
+    def test_sampling_parameters_coherent_quad_operator(self, tol, gaussian_device_1_wire, alpha):
+        """Tests that the np.random.normal is called with the correct parameters that reflect
+           the underlying distribution for a coherent state when using QuadOperator."""
+
+        mean = alpha.imag*np.sqrt(2*gaussian_device_1_wire.hbar)
+        std = gaussian_device_1_wire.hbar/2
+        gaussian_device_1_wire.apply('CoherentState', wires=[0], par=[alpha])
+        with patch("numpy.random.normal", return_value=np.array([1, 2, 3, 4, 5])) as mock:
+            sample = gaussian_device_1_wire.sample('QuadOperator', [0], [np.pi/2])
+
+            args, kwargs = mock.call_args
+            assert np.allclose(args, [mean, std, gaussian_device_1_wire.shots], atol=tol, rtol=0)
+
+    @pytest.mark.parametrize("r,phi", [(1.0, 0.0)])
+    def test_sampling_parameters_squeezed(self, tol, gaussian_device_1_wire, r, phi):
+        """Tests that the np.random.normal is called with the correct parameters that reflect
+           the underlying distribution for a squeezed state."""
+
+        mean = 0.0
+        std = np.sqrt(gaussian_device_1_wire.hbar*np.exp(2*r)/2)
+        gaussian_device_1_wire.apply('SqueezedState', wires=[0], par=[r, phi])
+
+        with patch("numpy.random.normal", return_value=np.array([1, 2, 3, 4, 5])) as mock:
+            sample = gaussian_device_1_wire.sample('P', [0], [])
+
+            args, kwargs = mock.call_args
+            assert np.allclose(args, [mean, std, gaussian_device_1_wire.shots], atol=tol, rtol=0)
+
+    @pytest.mark.parametrize("observable,n_sample", [('P', 10), ('P', 25), ('X', 1), ('X', 16)])
+    def test_sample_shape_and_dtype(self, gaussian_device_2_wires, observable, n_sample):
+        """Test that the sample function outputs samples of the right size"""
+
+        gaussian_device_2_wires.shots = n_sample
+        sample = gaussian_device_2_wires.sample(observable, [0], [])
+
+        assert np.array_equal(sample.shape, (n_sample,))
+        assert sample.dtype == np.dtype("float")
+
+    def test_sample_error_multi_wire(self, gaussian_device_2_wires):
+        """Test that the sample function raises an error if multiple wires are given"""
+
+        with pytest.raises(ValueError, match="Only one mode can be measured in homodyne"):
+            sample = gaussian_device_2_wires.sample('P', [0, 1], [])
+
+    @pytest.mark.parametrize("observable", set(qml.ops.cv.obs) - set(['P', 'X', 'QuadOperator']))
+    def test_sample_error_unsupported_observable(self, gaussian_device_2_wires, observable):
+        """Test that the sample function raises an error if the given observable is not supported"""
+
+        with pytest.raises(NotImplementedError, match="default.gaussian does not support sampling"):
+            sample = gaussian_device_2_wires.sample(observable, [0], [])
+
+
+class TestDefaultGaussianIntegration:
+    """Integration tests for default.gaussian. This test ensures it integrates
+    properly with the PennyLane interface, in particular QNode."""
+
+    def test_load_default_gaussian_device(self):
+        """Test that the default plugin loads correctly"""
+
+        dev = qml.device('default.gaussian', wires=2, hbar=2)
+        assert dev.num_wires == 2
+        assert dev.shots == 1000
+        assert dev.analytic == True
+        assert dev.hbar == 2
+        assert dev.short_name == 'default.gaussian'
+
+    def test_args(self):
+        """Test that the plugin requires correct arguments"""
+
+        with pytest.raises(TypeError, match="missing 1 required positional argument: 'wires'"):
+            qml.device('default.gaussian')
+
+    def test_unsupported_gates(self):
+        """Test error is raised with unsupported gates"""
+        self.logTestName()
+        dev = qml.device('default.gaussian', wires=3)
+
+        gates = set(dev._operation_map.keys())
+        all_gates = set(qml.ops.__all_ops__)
+
+        for g in all_gates - gates:
+            op = getattr(qml.ops, g)
+
+            if op.num_wires <= 0:
+                wires = list(range(3))
+            else:
+                wires = list(range(op.num_wires))
+
+            @qml.qnode(dev)
+            def circuit(*x):
+                """Test quantum function"""
+                x = prep_par(x, op)
+                op(*x, wires=wires)
+
+                if issubclass(op, qml.operation.CV):
+                    return qml.expval(qml.X(0))
+
+                return qml.expval(qml.PauliZ(0))
+
+            with pytest.raises(qml.DeviceError, match="Gate {} not supported on device default.gaussian".format(g)):
+                x = np.random.random([op.num_params])
+                circuit(*x)
+
+    def test_unsupported_observables(self):
+        """Test error is raised with unsupported observables"""
+        dev = qml.device('default.gaussian', wires=2)
+
+        obs = set(dev._observable_map.keys())
+        all_obs = set(qml.ops.__all_obs__)
+
+        for g in all_obs - obs:
+            op = getattr(qml.ops, g)
+
+            if op.num_wires <= 0:
+                wires = list(range(2))
+            else:
+                wires = list(range(op.num_wires))
+
+            @qml.qnode(dev)
+            def circuit(*x):
+                """Test quantum function"""
+                x = prep_par(x, op)
+                return qml.expval(op(*x, wires=wires))
+
+            with pytest.raises(qml.DeviceError, match="Observable {} not supported on device default.gaussian".format(g)):
+                x = np.random.random([op.num_params])
+                circuit(*x)
+
+    def test_gaussian_circuit(self, tol):
+        """Test that the default gaussian plugin provides correct result for simple circuit"""
+        dev = qml.device('default.gaussian', wires=1)
+
+        p = 0.543
+
+        @qml.qnode(dev)
+        def circuit(x):
+            """Test quantum function"""
+            qml.Displacement(x, 0, wires=0)
+            return qml.expval(qml.X(0))
+
+        assert circuit(p) == pytest.approx(p*np.sqrt(2*hbar), abs=tol)
+
+    def test_gaussian_identity(self, tol):
+        """Test that the default gaussian plugin provides correct result for the identity expectation"""
+        dev = qml.device('default.gaussian', wires=1)
+
+        p = 0.543
+
+        @qml.qnode(dev)
+        def circuit(x):
+            """Test quantum function"""
+            qml.Displacement(x, 0, wires=0)
+            return qml.expval(qml.Identity(0))
+
+        assert circuit(p) == pytest.approx(1, abs=tol)
+
+    def test_nonzero_shots(self, tol):
+        """Test that the default gaussian plugin provides correct result for high shot number"""
+
+        shots = 10**4
+        dev = qml.device('default.gaussian', wires=1, shots=shots)
+
+        p = 0.543
+
+        @qml.qnode(dev)
+        def circuit(x):
+            """Test quantum function"""
+            qml.Displacement(x, 0, wires=0)
+            return qml.expval(qml.X(0))
+
+        runs = []
+        for _ in range(100):
+            runs.append(circuit(p))
+
+        assert np.mean(runs) == pytest.approx(p*np.sqrt(2*hbar), abs=tol)
+
+    def test_supported_gates(self):
+        """Test that all supported gates work correctly"""
+        a = 0.312
+
+        dev = qml.device('default.gaussian', wires=2)
+
+        for g, qop in dev._operation_map.items():
+            #log.debug('\tTesting gate %s...', g)
+            assert dev.supports_operation(g)
+            dev.reset()
+
+            op = getattr(qml.ops, g)
+            if op.num_wires <= 0:
+                wires = list(range(2))
+            else:
+                wires = list(range(op.num_wires))
+
+            @qml.qnode(dev)
+            def circuit(*x):
+                """Reference quantum function"""
+                qml.Displacement(a, 0, wires=[0])
+                op(*x, wires=wires)
+                return qml.expval(qml.X(0))
+
+            # compare to reference result
+            def reference(*x):
+                """reference circuit"""
+                if g == 'GaussianState':
+                    return x[0][0]
+
+                if g == 'Displacement':
+                    alpha = x[0]*np.exp(1j*x[1])
+                    return (alpha+a).real*np.sqrt(2*hbar)
+
+                if 'State' in g:
+                    mu, _ = qop(*x, hbar=hbar)
+                    return mu[0]
+
+                S = qop(*x)
+
+                # calculate the expected output
+                if op.num_wires == 1:
+                    S = block_diag(S, np.identity(2))[:, [0, 2, 1, 3]][[0, 2, 1, 3]]
+
+                return (S @ np.array([a.real, a.imag, 0, 0])*np.sqrt(2*hbar))[0]
+
+            if g == 'GaussianState':
+                p = [np.array([0.432, 0.123, 0.342, 0.123]), np.diag([0.5234]*4)]
+            elif g == 'Interferometer':
+                p = [np.array(U)]
+            else:
+                p = [0.432423, -0.12312, 0.324, 0.763][:op.num_params]
+
+            assert circuit(*p) == reference(*p)