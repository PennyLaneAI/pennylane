# Copyright 2018-2020 Xanadu Quantum Technologies Inc.

# Licensed under the Apache License, Version 2.0 (the "License");
# you may not use this file except in compliance with the License.
# You may obtain a copy of the License at

#     http://www.apache.org/licenses/LICENSE-2.0

# Unless required by applicable law or agreed to in writing, software
# distributed under the License is distributed on an "AS IS" BASIS,
# WITHOUT WARRANTIES OR CONDITIONS OF ANY KIND, either express or implied.
# See the License for the specific language governing permissions and
# limitations under the License.
"""
Unit tests for the :mod:`pennylane` :class:`QubitDevice` class.
"""
import copy
from random import random

import numpy as np
import pytest

import pennylane as qml
from pennylane import QubitDevice
from pennylane import numpy as pnp
from pennylane.measurements import (
    Expectation,
    ExpectationMP,
    MeasurementProcess,
    Probability,
    ProbabilityMP,
    Sample,
    SampleMP,
    Shots,
    State,
    StateMP,
    Variance,
    VarianceMP,
)
from pennylane.resource import Resources
from pennylane.tape import QuantumScript
from pennylane.wires import Wires

mock_qubit_device_paulis = ["PauliX", "PauliY", "PauliZ"]
mock_qubit_device_rotations = ["RX", "RY", "RZ"]


# pylint: disable=abstract-class-instantiated, no-self-use, redefined-outer-name, invalid-name


@pytest.fixture(scope="function")
def mock_qubit_device(monkeypatch):
    """A function to create a mock device that mocks most of the methods except for e.g. probability()"""
    with monkeypatch.context() as m:
        m.setattr(QubitDevice, "__abstractmethods__", frozenset())
        m.setattr(QubitDevice, "_capabilities", mock_qubit_device_capabilities)
        m.setattr(QubitDevice, "operations", ["PauliY", "RX", "Rot"])
        m.setattr(QubitDevice, "observables", ["PauliZ"])
        m.setattr(QubitDevice, "short_name", "MockDevice")
        m.setattr(QubitDevice, "expval", lambda self, *args, **kwargs: 0)
        m.setattr(QubitDevice, "var", lambda self, *args, **kwargs: 0)
        m.setattr(QubitDevice, "sample", lambda self, *args, **kwargs: 0)
        m.setattr(QubitDevice, "apply", lambda self, *args, **kwargs: None)

        def get_qubit_device(wires=1):
            return QubitDevice(wires=wires)

        yield get_qubit_device


@pytest.fixture(scope="function")
def mock_qubit_device_extract_stats(monkeypatch):
    """A function to create a mock device that mocks the methods related to
    statistics (expval, var, sample, probability)"""
    with monkeypatch.context() as m:
        m.setattr(QubitDevice, "__abstractmethods__", frozenset())
        m.setattr(QubitDevice, "_capabilities", mock_qubit_device_capabilities)
        m.setattr(QubitDevice, "operations", ["PauliY", "RX", "Rot"])
        m.setattr(QubitDevice, "observables", ["PauliZ"])
        m.setattr(QubitDevice, "short_name", "MockDevice")
        m.setattr(QubitDevice, "expval", lambda self, *args, **kwargs: 0)
        m.setattr(QubitDevice, "var", lambda self, *args, **kwargs: 0)
        m.setattr(QubitDevice, "sample", lambda self, *args, **kwargs: 0)
        m.setattr(QubitDevice, "state", 0)
        m.setattr(QubitDevice, "density_matrix", lambda self, wires=None: 0)
        m.setattr(QubitDevice, "probability", lambda self, wires=None, *args, **kwargs: 0)
        m.setattr(QubitDevice, "apply", lambda self, x: x)

        def get_qubit_device(wires=1):
            return QubitDevice(wires=wires)

        yield get_qubit_device


@pytest.fixture(scope="function")
def mock_qubit_device_with_original_statistics(monkeypatch):
    """A function to create a mock device that mocks only basis methods and uses the original
    statistics related methods"""
    with monkeypatch.context() as m:
        m.setattr(QubitDevice, "__abstractmethods__", frozenset())
        m.setattr(QubitDevice, "_capabilities", mock_qubit_device_capabilities)
        m.setattr(QubitDevice, "operations", ["PauliY", "RX", "Rot"])
        m.setattr(QubitDevice, "observables", ["PauliZ"])
        m.setattr(QubitDevice, "short_name", "MockDevice")

        def get_qubit_device(wires=1):
            return QubitDevice(wires=wires)

        yield get_qubit_device


mock_qubit_device_capabilities = {
    "measurements": "everything",
    "returns_state": True,
    "noise_models": ["depolarizing", "bitflip"],
}


@pytest.fixture(scope="function")
def mock_qubit_device_with_paulis_and_methods(monkeypatch):
    """A function to create a mock device that supports Paulis in its capabilities"""
    with monkeypatch.context() as m:
        m.setattr(QubitDevice, "__abstractmethods__", frozenset())
        m.setattr(QubitDevice, "_capabilities", mock_qubit_device_capabilities)
        m.setattr(QubitDevice, "operations", mock_qubit_device_paulis)
        m.setattr(QubitDevice, "observables", mock_qubit_device_paulis)
        m.setattr(QubitDevice, "short_name", "MockDevice")
        m.setattr(QubitDevice, "expval", lambda self, *args, **kwargs: 0)
        m.setattr(QubitDevice, "var", lambda self, *args, **kwargs: 0)
        m.setattr(QubitDevice, "sample", lambda self, *args, **kwargs: 0)
        m.setattr(QubitDevice, "apply", lambda self, x, rotations: None)

        def get_qubit_device(wires=1):
            return QubitDevice(wires=wires)

        yield get_qubit_device


@pytest.fixture(scope="function")
def mock_qubit_device_with_paulis_rotations_and_methods(monkeypatch):
    """A function to create a mock device that supports Paulis in its capabilities"""
    with monkeypatch.context() as m:
        m.setattr(QubitDevice, "__abstractmethods__", frozenset())
        m.setattr(QubitDevice, "_capabilities", mock_qubit_device_capabilities)
        m.setattr(QubitDevice, "operations", mock_qubit_device_paulis + mock_qubit_device_rotations)
        m.setattr(QubitDevice, "observables", mock_qubit_device_paulis)
        m.setattr(QubitDevice, "short_name", "MockDevice")
        m.setattr(QubitDevice, "expval", lambda self, *args, **kwargs: 0)
        m.setattr(QubitDevice, "var", lambda self, *args, **kwargs: 0)
        m.setattr(QubitDevice, "sample", lambda self, *args, **kwargs: 0)
        m.setattr(QubitDevice, "apply", lambda self, x, **kwargs: None)

        def get_qubit_device(wires=1):
            return QubitDevice(wires=wires)

        yield get_qubit_device


# pylint: disable=protected-access
def _working_get_batch_size(tensor, expected_shape, expected_size):
    size = QubitDevice._size(tensor)
    if QubitDevice._ndim(tensor) > len(expected_shape) or size > expected_size:
        return size // expected_size

    return None


def test_notimplemented_circuit_hash(mock_qubit_device):
    """Test that the circuit hash property is not implemented"""
    dev = mock_qubit_device()

    with pytest.raises(NotImplementedError):
        dev.circuit_hash  # pylint: disable=pointless-statement


def test_notimplemented_analytic_probability(mock_qubit_device):
    """Test that the analytic_probability method is not implemented"""
    dev = mock_qubit_device()

    with pytest.raises(NotImplementedError):
        dev.analytic_probability(wires=0)


class TestOperations:
    """Tests the logic related to operations"""

    # pylint: disable=pointless-statement
    def test_op_queue_accessed_outside_execution_context(self, mock_qubit_device):
        """Tests that a call to op_queue outside the execution context raises the correct error"""

        with pytest.raises(
            ValueError, match="Cannot access the operation queue outside of the execution context!"
        ):
            dev = mock_qubit_device()
            dev.op_queue

    def test_op_queue_is_filled_during_execution(
        self, mock_qubit_device_with_paulis_and_methods, monkeypatch
    ):
        """Tests that the op_queue is correctly filled when apply is called and that accessing
        op_queue raises no error"""

        with qml.queuing.AnnotatedQueue() as q:
            queue = [qml.PauliX(wires=0), qml.PauliY(wires=1), qml.PauliZ(wires=2)]
            qml.expval(qml.PauliZ(0))
            qml.var(qml.PauliZ(1))

        tape = QuantumScript.from_queue(q)
        call_history = []

        with monkeypatch.context() as m:
            m.setattr(
                QubitDevice,
                "apply",
                lambda self, x, **kwargs: call_history.extend(x + kwargs.get("rotations", [])),
            )
            m.setattr(QubitDevice, "analytic_probability", lambda *args: None)
            dev = mock_qubit_device_with_paulis_and_methods()
            dev.execute(tape)

        assert call_history == queue

        assert len(call_history) == 3
        assert isinstance(call_history[0], qml.PauliX)
        assert call_history[0].wires == Wires([0])

        assert isinstance(call_history[1], qml.PauliY)
        assert call_history[1].wires == Wires([1])

        assert isinstance(call_history[2], qml.PauliZ)
        assert call_history[2].wires == Wires([2])

    def test_unsupported_operations_raise_error(self, mock_qubit_device_with_paulis_and_methods):
        """Tests that the operations are properly applied and queued"""
        with qml.queuing.AnnotatedQueue() as q:
            _ = [qml.PauliX(wires=0), qml.PauliY(wires=1), qml.Hadamard(wires=2)]
            qml.expval(qml.PauliZ(0))
            qml.var(qml.PauliZ(1))

        tape = QuantumScript.from_queue(q)
        with pytest.raises(qml.DeviceError, match="Gate Hadamard not supported on device"):
            dev = mock_qubit_device_with_paulis_and_methods()
            dev.execute(tape)

    numeric_queues = [
        [qml.RX(0.3, wires=[0])],
        [
            qml.RX(0.3, wires=[0]),
            qml.RX(0.4, wires=[1]),
            qml.RX(0.5, wires=[2]),
        ],
    ]

    observables = [[qml.PauliZ(0)], [qml.PauliX(0)], [qml.PauliY(0)]]

    @pytest.mark.parametrize("observables", observables)
    @pytest.mark.parametrize("queue", numeric_queues)
    def test_passing_keyword_arguments_to_execute(
        self, mock_qubit_device_with_paulis_rotations_and_methods, monkeypatch, queue, observables
    ):
        """Tests that passing keyword arguments to execute propagates those kwargs to the apply()
        method"""
        with qml.queuing.AnnotatedQueue() as q:
            for op in queue + observables:
                op.queue()

        tape = QuantumScript.from_queue(q)
        call_history = {}

        with monkeypatch.context() as m:
            m.setattr(QubitDevice, "apply", lambda self, x, **kwargs: call_history.update(kwargs))
            dev = mock_qubit_device_with_paulis_rotations_and_methods()
            dev.execute(tape, hash=tape.graph.hash)

        assert len(call_history.items()) == 2
        assert call_history["hash"] == tape.graph.hash
        assert call_history["rotations"] == []


class TestObservables:
    """Tests the logic related to observables"""

    # pylint: disable=no-self-use, redefined-outer-name, pointless-statement
    def test_obs_queue_accessed_outside_execution_context(self, mock_qubit_device):
        """Tests that a call to op_queue outside the execution context raises the correct error"""

        with pytest.raises(
            ValueError,
            match="Cannot access the observable value queue outside of the execution context!",
        ):
            dev = mock_qubit_device()
            dev.obs_queue

    def test_unsupported_observables_raise_error(self, mock_qubit_device_with_paulis_and_methods):
        """Tests that the operations are properly applied and queued"""
        with qml.queuing.AnnotatedQueue() as q:
            _ = [qml.PauliX(wires=0), qml.PauliY(wires=1), qml.PauliZ(wires=2)]
            qml.expval(qml.Hadamard(0))
            qml.var(qml.PauliZ(1))
            qml.sample(qml.PauliZ(2))

        tape = QuantumScript.from_queue(q)
        with pytest.raises(qml.DeviceError, match="Observable Hadamard not supported on device"):
            dev = mock_qubit_device_with_paulis_and_methods()
            dev.execute(tape)

    def test_unsupported_observable_return_type_raise_error(
        self, mock_qubit_device_with_paulis_and_methods, monkeypatch
    ):
        """Check that an error is raised if the return type of an observable is unsupported"""

        # pylint: disable=too-few-public-methods
        class UnsupportedMeasurement(MeasurementProcess):
            @property
            def return_type(self):
                return "SomeUnsupportedReturnType"

        with qml.queuing.AnnotatedQueue() as q:
            qml.PauliX(wires=0)
            UnsupportedMeasurement(obs=qml.PauliZ(0))

        tape = QuantumScript.from_queue(q)
        with monkeypatch.context() as m:
            m.setattr(QubitDevice, "apply", lambda self, x, **kwargs: None)
            with pytest.raises(
                qml.QuantumFunctionError, match="Unsupported return type specified for observable"
            ):
                dev = mock_qubit_device_with_paulis_and_methods()
                dev.execute(tape)


# pylint: disable=too-few-public-methods
class TestParameters:
    """Test for checking device parameter mappings"""

    # pylint: disable=pointless-statement
    def test_parameters_accessed_outside_execution_context(self, mock_qubit_device):
        """Tests that a call to parameters outside the execution context raises the correct error"""

        with pytest.raises(
            ValueError,
            match="Cannot access the free parameter mapping outside of the execution context!",
        ):
            dev = mock_qubit_device()
            dev.parameters


class TestExtractStatistics:
    """Test the statistics method"""

    @pytest.mark.parametrize(
        "measurement",
        [
            ExpectationMP(obs=qml.PauliX(0)),
            VarianceMP(obs=qml.PauliX(0)),
            SampleMP(obs=qml.PauliX(0)),
            ProbabilityMP(obs=qml.PauliX(0)),
            StateMP(),
        ],
    )
    def test_results_created(self, mock_qubit_device_extract_stats, measurement):
        """Tests that the statistics method simply builds a results list without any side-effects"""

        qscript = QuantumScript(measurements=[measurement])
        dev = mock_qubit_device_extract_stats()
        results = dev.statistics(qscript)

        assert results == [0]

    def test_results_no_state(self, mock_qubit_device_extract_stats):
        """Tests that the statistics method raises an AttributeError when a State return type is
        requested when QubitDevice does not have a state attribute"""
        qscript = QuantumScript(measurements=[qml.state()])
        dev = mock_qubit_device_extract_stats()
        delattr(dev.__class__, "state")
        _match = "The state is not available in the current"
        with pytest.raises(qml.QuantumFunctionError, match=_match):
            dev.statistics(qscript)

    @pytest.mark.parametrize("returntype", [None])
    def test_results_created_empty(self, mock_qubit_device_extract_stats, returntype):
        """Tests that the statistics method returns an empty list if the return type is None"""

        class UnsupportedMeasurement(MeasurementProcess):
            @property
            def return_type(self):
                return returntype

        qscript = QuantumScript(measurements=[UnsupportedMeasurement()])
        dev = mock_qubit_device_extract_stats()
        results = dev.statistics(qscript)

        assert results == []

    @pytest.mark.parametrize("returntype", ["not None"])
    def test_error_return_type_none(self, mock_qubit_device_extract_stats, returntype):
        """Tests that the statistics method raises an error if the return type is not well-defined and is not None"""

        assert returntype not in [Expectation, Variance, Sample, Probability, State, None]

        class UnsupportedMeasurement(MeasurementProcess):
            @property
            def return_type(self):
                return returntype

        qscript = QuantumScript(measurements=[UnsupportedMeasurement()])

        with pytest.raises(qml.QuantumFunctionError, match="Unsupported return type"):
            dev = mock_qubit_device_extract_stats()
            dev.statistics(qscript)

    def test_no_entropy_with_shot_vectors(self, mock_qubit_device_extract_stats):

        dev = mock_qubit_device_extract_stats()
        dev.shots = (10, 10)
        tape = qml.tape.QuantumScript([], [qml.vn_entropy(wires=0)])

        with pytest.raises(NotImplementedError, match="Returning the Von Neumann entropy"):
            dev.statistics(tape)

    def test_mutual_info_with_shot_vectors(self, mock_qubit_device_extract_stats):

        dev = mock_qubit_device_extract_stats()
        dev.shots = (10, 10)
        tape = qml.tape.QuantumScript([], [qml.mutual_info(wires0=0, wires1=1)])

        with pytest.raises(NotImplementedError, match="Returning the mutual information"):
            dev.statistics(tape)

    def test_no_classical_shadow_with_other_meas(self, mock_qubit_device_extract_stats):
        """Test that classical shadows can't be performed with other measurements."""

        dev = mock_qubit_device_extract_stats()

        tape = qml.tape.QuantumScript([], [qml.classical_shadow(wires=0), qml.state()])

        with pytest.raises(qml.QuantumFunctionError, match="Classical shadows cannot be returned"):
            dev.statistics(tape)

    def test_no_shadow_expval_with_other_meas(self, mock_qubit_device_extract_stats):
        """Test that classical shadows can't be performed with other measurements."""

        dev = mock_qubit_device_extract_stats()

        tape = qml.tape.QuantumScript([], [qml.shadow_expval(qml.X(0)), qml.state()])

        with pytest.raises(qml.QuantumFunctionError, match="Classical shadows cannot be"):
            dev.statistics(tape)


class TestGenerateSamples:
    """Test the generate_samples method"""

    def test_auxiliary_methods_called_correctly(self, mock_qubit_device, monkeypatch):
        """Tests that the generate_samples method calls on its auxiliary methods correctly"""

        dev = mock_qubit_device()
        number_of_states = 2**dev.num_wires

        with monkeypatch.context() as m:
            # Mock the auxiliary methods such that they return the expected values
            m.setattr(QubitDevice, "sample_basis_states", lambda self, wires, b: wires)
            m.setattr(QubitDevice, "states_to_binary", staticmethod(lambda a, b: (a, b)))
            m.setattr(QubitDevice, "analytic_probability", lambda *args: None)
            m.setattr(QubitDevice, "shots", 1000)
            dev._samples = dev.generate_samples()

        assert dev._samples == (number_of_states, dev.num_wires)


class TestSampleBasisStates:
    """Test the sample_basis_states method"""

    def test_sampling_with_correct_arguments(self, mock_qubit_device, monkeypatch):
        """Tests that the sample_basis_states method samples with the correct arguments"""

        shots = 1000

        number_of_states = 4
        dev = mock_qubit_device()
        dev.shots = shots
        state_probs = [0.1, 0.2, 0.3, 0.4]

        with monkeypatch.context() as m:
            # Mock the numpy.random.choice method such that it returns the expected values
            m.setattr("numpy.random.choice", lambda x, y, p: (x, y, p))
            res = dev.sample_basis_states(number_of_states, state_probs)

        assert np.array_equal(res[0], np.array([0, 1, 2, 3]))
        assert res[1] == shots
        assert res[2] == state_probs

    def test_raises_deprecation_warning(self, mock_qubit_device):
        """Test that sampling basis states on a device with shots=None produces a warning."""

        dev = mock_qubit_device()
        number_of_states = 4
        dev.shots = None
        state_probs = [0.1, 0.2, 0.3, 0.4]

        with pytest.raises(
            qml.QuantumFunctionError,
            match="The number of shots has to be explicitly set on the device",
        ):
            dev.sample_basis_states(number_of_states, state_probs)

    def test_sampling_with_broadcasting(self, mock_qubit_device):
        """Tests that the sample_basis_states method samples with the correct arguments
        when using broadcasted probabilities"""

        shots = 1000

        number_of_states = 4
        dev = mock_qubit_device()
        dev.shots = shots
        state_probs = [[0.1, 0.2, 0.3, 0.4], [0.5, 0.2, 0.1, 0.2]]
        # First run the sampling to see that it is using numpy.random.choice correctly
        res = dev.sample_basis_states(number_of_states, state_probs)
        assert qml.math.shape(res) == (2, shots)
        assert set(res.flat).issubset({0, 1, 2, 3})


class TestStatesToBinary:
    """Test the states_to_binary method"""

    def test_correct_conversion_two_states(self, mock_qubit_device):
        """Tests that the sample_basis_states method converts samples to binary correctly"""
        wires = 4
        shots = 10

        number_of_states = 2**wires
        basis_states = np.arange(number_of_states)
        samples = np.random.choice(basis_states, shots)

        dev = mock_qubit_device()
        res = dev.states_to_binary(samples, wires)

        format_smt = f"{{:0{wires}b}}"
        expected = np.array([[int(x) for x in list(format_smt.format(i))] for i in samples])

        assert np.all(res == expected)

    test_binary_conversion_data = [
        (np.array([2, 3, 2, 0, 0]), np.array([[1, 0], [1, 1], [1, 0], [0, 0], [0, 0]])),
        (np.array([2, 3, 1, 3, 1]), np.array([[1, 0], [1, 1], [0, 1], [1, 1], [0, 1]])),
        (
            np.array([7, 7, 1, 5, 2]),
            np.array([[1, 1, 1], [1, 1, 1], [0, 0, 1], [1, 0, 1], [0, 1, 0]]),
        ),
    ]

    @pytest.mark.parametrize("samples, binary_states", test_binary_conversion_data)
    def test_correct_conversion(self, mock_qubit_device, samples, binary_states, tol):
        """Tests that the states_to_binary method converts samples to binary correctly"""
        dev = mock_qubit_device()
        dev.shots = 5
        wires = binary_states.shape[1]
        res = dev.states_to_binary(samples, wires)
        assert np.allclose(res, binary_states, atol=tol, rtol=0)

    test_binary_conversion_data_broadcasted = [
        (
            np.array([[2, 3, 2, 0, 0], [3, 0, 0, 1, 1], [2, 2, 0, 1, 3]]),
            np.array(
                [
                    [[1, 0], [1, 1], [1, 0], [0, 0], [0, 0]],
                    [[1, 1], [0, 0], [0, 0], [0, 1], [0, 1]],
                    [[1, 0], [1, 0], [0, 0], [0, 1], [1, 1]],
                ]
            ),
        ),
        (
            np.array([[7, 7, 1, 5, 2], [3, 3, 2, 4, 6], [0, 0, 7, 2, 1]]),
            np.array(
                [
                    [[1, 1, 1], [1, 1, 1], [0, 0, 1], [1, 0, 1], [0, 1, 0]],
                    [[0, 1, 1], [0, 1, 1], [0, 1, 0], [1, 0, 0], [1, 1, 0]],
                    [[0, 0, 0], [0, 0, 0], [1, 1, 1], [0, 1, 0], [0, 0, 1]],
                ]
            ),
        ),
    ]

    @pytest.mark.parametrize("samples, binary_states", test_binary_conversion_data_broadcasted)
    def test_correct_conversion_broadcasted(self, mock_qubit_device, samples, binary_states, tol):
        """Tests that the states_to_binary method converts broadcasted
        samples to binary correctly"""
        dev = mock_qubit_device()
        dev.shots = 5
        wires = binary_states.shape[-1]
        res = dev.states_to_binary(samples, wires)
        assert np.allclose(res, binary_states, atol=tol, rtol=0)


class TestExpval:
    """Test the expval method"""

    def test_analytic_expval(self, mock_qubit_device_with_original_statistics, monkeypatch):
        """Tests that expval method when the analytic attribute is True

        Additional QubitDevice methods that are mocked:
        -probability
        """
        obs = qml.PauliX(0)
        probs = [0.5, 0.5]
        dev = mock_qubit_device_with_original_statistics()

        assert dev.shots is None

        with monkeypatch.context() as m:
            m.setattr(QubitDevice, "probability", lambda self, wires=None: probs)
            res = dev.expval(obs)

        assert res == (obs.eigvals() @ probs).real

    def test_analytic_expval_broadcasted(
        self, mock_qubit_device_with_original_statistics, monkeypatch
    ):
        """Tests expval method when the analytic attribute is True and using broadcasting

        Additional QubitDevice methods that are mocked:
        -probability
        """
        obs = qml.PauliX(0)
        probs = np.array([[0.5, 0.5], [0.2, 0.8], [0.1, 0.9]])
        dev = mock_qubit_device_with_original_statistics()

        assert dev.shots is None

        with monkeypatch.context() as m:
            m.setattr(QubitDevice, "probability", lambda self, wires=None: probs)
            res = dev.expval(obs)

        assert np.allclose(res, (probs @ obs.eigvals()).real)

    def test_non_analytic_expval(self, mock_qubit_device_with_original_statistics, monkeypatch):
        """Tests that expval method when the analytic attribute is False

        Additional QubitDevice methods that are mocked:
        -sample
        -numpy.mean
        """
        obs = qml.PauliX(0)
        dev = mock_qubit_device_with_original_statistics()

        dev.shots = 1000

        with monkeypatch.context() as m:
            m.setattr(QubitDevice, "sample", lambda self, obs, *args, **kwargs: obs)
            m.setattr("numpy.mean", lambda obs, axis=None: obs)
            res = dev.expval(obs)

        assert res == np.array(obs)  # no idea what is trying to cast obs to an array now.

    def test_no_eigval_error(self, mock_qubit_device_with_original_statistics):
        """Tests that an error is thrown if expval is called with an observable that does
        not have eigenvalues defined."""
        dev = mock_qubit_device_with_original_statistics()

        # observable with no eigenvalue representation defined
        class MyObs(qml.operation.Observable):
            num_wires = 1

            def eigvals(self):
                raise qml.operation.EigvalsUndefinedError

        obs = MyObs(wires=0)

        with pytest.raises(
            qml.operation.EigvalsUndefinedError, match="Cannot compute analytic expectations"
        ):
            dev.expval(obs)


class TestVar:
    """Test the var method"""

    def test_analytic_var(self, mock_qubit_device_with_original_statistics, monkeypatch):
        """Tests that var method when the analytic attribute is True

        Additional QubitDevice methods that are mocked:
        -probability
        """
        obs = qml.PauliX(0)
        probs = [0.5, 0.5]
        dev = mock_qubit_device_with_original_statistics()

        assert dev.shots is None

        with monkeypatch.context() as m:
            m.setattr(QubitDevice, "probability", lambda self, wires=None: probs)
            res = dev.var(obs)

        assert res == (obs.eigvals() ** 2) @ probs - (obs.eigvals() @ probs).real ** 2

    def test_analytic_var_broadcasted(
        self, mock_qubit_device_with_original_statistics, monkeypatch
    ):
        """Tests var method when the analytic attribute is True and using broadcasting

        Additional QubitDevice methods that are mocked:
        -probability
        """
        obs = qml.PauliX(0)
        probs = [0.5, 0.5]
        dev = mock_qubit_device_with_original_statistics()

        assert dev.shots is None

        with monkeypatch.context() as m:
            m.setattr(QubitDevice, "probability", lambda self, wires=None: probs)
            res = dev.var(obs)

        assert np.allclose(res, probs @ (obs.eigvals() ** 2) - (probs @ obs.eigvals()).real ** 2)

    def test_non_analytic_var(self, mock_qubit_device_with_original_statistics, monkeypatch):
        """Tests that var method when the analytic attribute is False

        Additional QubitDevice methods that are mocked:
        -sample
        -numpy.var
        """
        obs = qml.PauliX(0)
        dev = mock_qubit_device_with_original_statistics()

        dev.shots = 1000

        with monkeypatch.context() as m:
            m.setattr(QubitDevice, "sample", lambda self, obs, *args, **kwargs: obs)
            m.setattr("numpy.var", lambda obs, axis=None: obs)
            res = dev.var(obs)

        assert res == np.array(obs)

    def test_no_eigval_error(self, mock_qubit_device_with_original_statistics):
        """Tests that an error is thrown if var is called with an observable that does not have eigenvalues defined."""
        dev = mock_qubit_device_with_original_statistics()

        # pylint: disable=too-few-public-methods
        class MyObs(qml.operation.Observable):
            """Observable with no eigenvalue representation defined."""

            num_wires = 1

            def eigvals(self):
                raise qml.operation.EigvalsUndefinedError

        obs = MyObs(wires=0)

        with pytest.raises(
            qml.operation.EigvalsUndefinedError, match="Cannot compute analytic variance"
        ):
            dev.var(obs)


class TestSample:
    """Test the sample method"""

    def test_only_ones_minus_ones(self, mock_qubit_device_with_original_statistics, tol):
        """Test that sample for a single Pauli observable only produces -1 and 1 samples"""
        obs = qml.PauliX(0)
        dev = mock_qubit_device_with_original_statistics()
        dev._samples = np.array([[1, 0], [0, 0]])
        res = dev.sample(obs)

        assert np.shape(res) == (2,)
        assert np.allclose(res**2, 1, atol=tol, rtol=0)

    def test_correct_custom_eigenvalues(self, mock_qubit_device_with_original_statistics):
        """Test that sample for a product of Pauli observables produces samples of eigenvalues"""
        obs = qml.PauliX(0) @ qml.PauliZ(1)
        dev = mock_qubit_device_with_original_statistics(wires=2)
        dev._samples = np.array([[1, 0], [0, 0]])
        res = dev.sample(obs)

        assert np.array_equal(res, np.array([-1, 1]))

    def test_sample_with_no_observable_and_no_wires(
        self, mock_qubit_device_with_original_statistics
    ):
        """Test that when we sample a device without providing an observable or wires then it
        will return the raw samples"""
        obs = qml.measurements.sample(op=None, wires=None)
        dev = mock_qubit_device_with_original_statistics(wires=2)
        generated_samples = np.array([[1, 0], [1, 1]])
        dev._samples = generated_samples

        res = dev.sample(obs)
        assert np.array_equal(res, generated_samples)

    def test_sample_with_no_observable_and_with_wires(
        self, mock_qubit_device_with_original_statistics
    ):
        """Test that when we sample a device without providing an observable but we specify
        wires then it returns the generated samples for only those wires"""
        obs = qml.measurements.sample(op=None, wires=[1])
        dev = mock_qubit_device_with_original_statistics(wires=2)
        generated_samples = np.array([[1, 0], [1, 1]])
        dev._samples = generated_samples

        wire_samples = np.array([[0], [1]])
        res = dev.sample(obs)

        assert np.array_equal(res, wire_samples)

    def test_no_eigval_error(self, mock_qubit_device_with_original_statistics):
        """Tests that an error is thrown if sample is called with an observable
        that does not have eigenvalues defined."""
        dev = mock_qubit_device_with_original_statistics()
        dev._samples = np.array([[1, 0], [0, 0]])

        class MyObs(qml.operation.Observable):
            """Observable with no eigenvalue representation defined."""

            num_wires = 1

            def eigvals(self):
                raise qml.operation.EigvalsUndefinedError

        with pytest.raises(qml.operation.EigvalsUndefinedError, match="Cannot compute samples"):
            dev.sample(MyObs(wires=[0]))


class TestSampleWithBroadcasting:
    """Test the sample method when broadcasting is used"""

    def test_only_ones_minus_ones(self, mock_qubit_device_with_original_statistics, tol):
        """Test that sample for a single Pauli observable only produces -1 and 1 samples
        when using broadcasting"""
        obs = qml.PauliX(0)
        dev = mock_qubit_device_with_original_statistics()
        dev._samples = np.array([[[0, 0], [0, 0]], [[1, 0], [1, 0]], [[0, 0], [1, 0]]])
        res = dev.sample(obs)

        assert np.allclose(res, [[1, 1], [-1, -1], [1, -1]], atol=tol, rtol=0)

    def test_correct_custom_eigenvalues(self, mock_qubit_device_with_original_statistics):
        """Test that sample for a product of Pauli observables produces samples
        of eigenvalues when using broadcasting"""
        obs = qml.PauliX(0) @ qml.PauliZ(1)
        dev = mock_qubit_device_with_original_statistics(wires=2)
        dev._samples = np.array([[1, 0], [0, 0]])
        dev._samples = np.array([[[1, 0], [0, 0]], [[0, 1], [1, 1]], [[1, 0], [0, 1]]])
        res = dev.sample(obs)

        assert np.array_equal(res, np.array([[-1, 1], [-1, 1], [-1, -1]]))

    def test_sample_with_no_observable_and_no_wires(
        self, mock_qubit_device_with_original_statistics
    ):
        """Test that when we sample a device without providing an observable or wires then it
        will return the raw samples when using broadcasting"""
        obs = qml.measurements.sample(op=None, wires=None)
        dev = mock_qubit_device_with_original_statistics(wires=2)
        generated_samples = np.array([[[1, 0], [1, 1]], [[1, 1], [0, 0]], [[0, 1], [1, 0]]])
        dev._samples = generated_samples

        res = dev.sample(obs)
        assert np.array_equal(res, generated_samples)

    def test_sample_with_no_observable_and_with_wires(
        self, mock_qubit_device_with_original_statistics
    ):
        """Test that when we sample a device without providing an observable but we specify wires
        then it returns the generated samples for only those wires when using broadcasting"""
        obs = qml.measurements.sample(op=None, wires=[1])
        dev = mock_qubit_device_with_original_statistics(wires=2)
        generated_samples = np.array([[[1, 0], [1, 1]], [[1, 1], [0, 0]], [[0, 1], [1, 0]]])
        dev._samples = generated_samples

        wire_samples = np.array([[[0], [1]], [[1], [0]], [[1], [0]]])
        res = dev.sample(obs)

        assert np.array_equal(res, wire_samples)

    def test_no_eigval_error(self, mock_qubit_device_with_original_statistics):
        """Tests that an error is thrown if sample is called with an observable
        that does not have eigenvalues defined when using broadcasting."""
        dev = mock_qubit_device_with_original_statistics()
        dev._samples = np.array([[[1, 0], [1, 1]], [[1, 1], [0, 0]], [[0, 1], [1, 0]]])

        class MyObs(qml.operation.Observable):
            """Observable with no eigenvalue representation defined."""

            num_wires = 1

            def eigvals(self):
                raise qml.operation.EigvalsUndefinedError

        with pytest.raises(qml.operation.EigvalsUndefinedError, match="Cannot compute samples"):
            dev.sample(MyObs(wires=[0]))


class TestEstimateProb:
    """Test the estimate_probability method"""

    @pytest.mark.parametrize(
        "wires, expected", [([0], [0.5, 0.5]), (None, [0.5, 0, 0, 0.5]), ([0, 1], [0.5, 0, 0, 0.5])]
    )
    def test_estimate_probability(
        self, wires, expected, mock_qubit_device_with_original_statistics, monkeypatch
    ):
        """Tests the estimate_probability method"""
        dev = mock_qubit_device_with_original_statistics(wires=2)
        samples = np.array([[0, 0], [1, 1], [1, 1], [0, 0]])

        with monkeypatch.context() as m:
            m.setattr(dev, "_samples", samples)
            res = dev.estimate_probability(wires=wires)

        assert np.allclose(res, expected)

    @pytest.mark.parametrize(
        "wires, expected",
        [
            ([0], [[0.0, 0.5], [1.0, 0.5]]),
            (None, [[0.0, 0.5], [0, 0], [0, 0.5], [1.0, 0]]),
            ([0, 1], [[0.0, 0.5], [0, 0], [0, 0.5], [1.0, 0]]),
        ],
    )
    def test_estimate_probability_with_binsize(
        self, wires, expected, mock_qubit_device_with_original_statistics, monkeypatch
    ):
        """Tests the estimate_probability method with a bin size"""
        dev = mock_qubit_device_with_original_statistics(wires=2)
        samples = np.array([[1, 1], [1, 1], [1, 0], [0, 0]])
        bin_size = 2

        with monkeypatch.context() as m:
            m.setattr(dev, "_samples", samples)
            res = dev.estimate_probability(wires=wires, bin_size=bin_size)

        assert np.allclose(res, expected)

    @pytest.mark.parametrize(
        "wires, expected",
        [
            ([0], [[0.0, 1.0], [0.5, 0.5], [0.25, 0.75]]),
            (None, [[0, 0, 0.25, 0.75], [0.5, 0, 0, 0.5], [0.25, 0, 0.25, 0.5]]),
            ([0, 1], [[0, 0, 0.25, 0.75], [0.5, 0, 0, 0.5], [0.25, 0, 0.25, 0.5]]),
        ],
    )
    def test_estimate_probability_with_broadcasting(
        self, wires, expected, mock_qubit_device_with_original_statistics, monkeypatch
    ):
        """Tests the estimate_probability method with parameter broadcasting"""
        dev = mock_qubit_device_with_original_statistics(wires=2)
        samples = np.array(
            [
                [[1, 0], [1, 1], [1, 1], [1, 1]],
                [[0, 0], [1, 1], [1, 1], [0, 0]],
                [[1, 0], [1, 1], [1, 1], [0, 0]],
            ]
        )

        with monkeypatch.context() as m:
            m.setattr(dev, "_samples", samples)
            res = dev.estimate_probability(wires=wires)

        assert np.allclose(res, expected)

    @pytest.mark.parametrize(
        "wires, expected",
        [
            (
                [0],
                [
                    [[0, 0, 0.5], [1, 1, 0.5]],
                    [[0.5, 0.5, 0], [0.5, 0.5, 1]],
                    [[0, 0.5, 1], [1, 0.5, 0]],
                ],
            ),
            (
                None,
                [
                    [[0, 0, 0], [0, 0, 0.5], [0.5, 0, 0], [0.5, 1, 0.5]],
                    [[0.5, 0.5, 0], [0, 0, 0], [0, 0, 0], [0.5, 0.5, 1]],
                    [[0, 0.5, 0.5], [0, 0, 0.5], [0.5, 0, 0], [0.5, 0.5, 0]],
                ],
            ),
            (
                [0, 1],
                [
                    [[0, 0, 0], [0, 0, 0.5], [0.5, 0, 0], [0.5, 1, 0.5]],
                    [[0.5, 0.5, 0], [0, 0, 0], [0, 0, 0], [0.5, 0.5, 1]],
                    [[0, 0.5, 0.5], [0, 0, 0.5], [0.5, 0, 0], [0.5, 0.5, 0]],
                ],
            ),
        ],
    )
    def test_estimate_probability_with_binsize_with_broadcasting(
        self, wires, expected, mock_qubit_device_with_original_statistics, monkeypatch
    ):
        """Tests the estimate_probability method with a bin size and parameter broadcasting"""
        dev = mock_qubit_device_with_original_statistics(wires=2)
        bin_size = 2
        samples = np.array(
            [
                [[1, 0], [1, 1], [1, 1], [1, 1], [1, 1], [0, 1]],
                [[0, 0], [1, 1], [1, 1], [0, 0], [1, 1], [1, 1]],
                [[1, 0], [1, 1], [1, 1], [0, 0], [0, 1], [0, 0]],
            ]
        )

        with monkeypatch.context() as m:
            m.setattr(dev, "_samples", samples)
            res = dev.estimate_probability(wires=wires, bin_size=bin_size)

        assert np.allclose(res, expected)


class TestMarginalProb:
    """Test the marginal_prob method"""

    # pylint: disable=too-many-arguments
    @pytest.mark.parametrize(
        "wires, inactive_wires",
        [
            ([0], [1, 2]),
            ([1], [0, 2]),
            ([2], [0, 1]),
            ([0, 1], [2]),
            ([0, 2], [1]),
            ([1, 2], [0]),
            ([0, 1, 2], []),
            (Wires([0]), [1, 2]),
            (Wires([0, 1]), [2]),
            (Wires([0, 1, 2]), []),
        ],
    )
    def test_correct_arguments_for_marginals(
        self, mock_qubit_device_with_original_statistics, mocker, wires, inactive_wires, tol
    ):
        """Test that the correct arguments are passed to the marginal_prob method"""

        # Generate probabilities
        probs = np.array([random() for i in range(2**3)])
        probs /= sum(probs)

        spy = mocker.spy(np, "sum")
        dev = mock_qubit_device_with_original_statistics(wires=3)
        _ = dev.marginal_prob(probs, wires=wires)
        array_call = spy.call_args[0][0]
        axis_call = spy.call_args[1]["axis"]

        assert np.allclose(array_call.flatten(), probs, atol=tol, rtol=0)
        assert axis_call == tuple(inactive_wires)

    marginal_test_data = [
        (np.array([0.1, 0.2, 0.3, 0.4]), np.array([0.4, 0.6]), [1]),
        (np.array([0.1, 0.2, 0.3, 0.4]), np.array([0.3, 0.7]), Wires([0])),
        (
            np.array(
                [
                    0.17794671,
                    0.06184147,
                    0.21909549,
                    0.04932204,
                    0.19595214,
                    0.19176834,
                    0.08495311,
                    0.0191207,
                ]
            ),
            np.array([0.3970422, 0.28090525, 0.11116351, 0.21088904]),
            [2, 0],
        ),
        (
            np.array([0.05, 0.07, 0.11, 0.13, 0.17, 0.19, 0.23, 0.05]),
            np.array([0.05, 0.11, 0.17, 0.23, 0.07, 0.13, 0.19, 0.05]),
            [2, 0, 1],
        ),
        (
            np.arange(1, 17) / 136,
            np.array([3, 11, 19, 27, 7, 15, 23, 31]) / 136,
            [2, 0, 1],
        ),
    ]

    # pylint: disable=too-many-arguments
    @pytest.mark.parametrize("probs, marginals, wires", marginal_test_data)
    def test_correct_marginals_returned(
        self, mock_qubit_device_with_original_statistics, probs, marginals, wires, tol
    ):
        """Test that the correct marginals are returned by the marginal_prob method"""
        num_wires = int(np.log2(len(probs)))
        dev = mock_qubit_device_with_original_statistics(num_wires)
        res = dev.marginal_prob(probs, wires=wires)
        assert np.allclose(res, marginals, atol=tol, rtol=0)

    # pylint: disable=too-many-arguments, unused-argument
    @pytest.mark.parametrize("probs, marginals, wires", marginal_test_data)
    def test_correct_marginals_returned_wires_none(
        self, mock_qubit_device_with_original_statistics, probs, marginals, wires, tol
    ):
        """Test that passing wires=None simply returns the original probability."""
        num_wires = int(np.log2(len(probs)))
        dev = mock_qubit_device_with_original_statistics(wires=num_wires)
        dev.num_wires = num_wires

        res = dev.marginal_prob(probs, wires=None)
        assert np.allclose(res, probs, atol=tol, rtol=0)

    # Note that the broadcasted probs enter `marginal_probs` as a flattened array
    broadcasted_marginal_test_data = [
        (
            np.array([[0.1, 0.2, 0.3, 0.4], [0.8, 0.02, 0.05, 0.13], [0.6, 0.3, 0.02, 0.08]]),
            np.array([[0.4, 0.6], [0.85, 0.15], [0.62, 0.38]]),
            [1],
            2,
        ),
        (
            np.array(
                [
                    [0.17, 0.06, 0.21, 0.04, 0.19, 0.19, 0.08, 0.06],
                    [0.07, 0.04, 0.11, 0.04, 0.29, 0.04, 0.18, 0.23],
                ]
            ),
            np.array([[0.38, 0.27, 0.1, 0.25], [0.18, 0.47, 0.08, 0.27]]),
            [2, 0],
            3,
        ),
        (
            np.array(
                [
                    [0.05, 0.07, 0.11, 0.13, 0.17, 0.19, 0.23, 0.05],
                    np.arange(1, 9) / 36,
                ]
            ),
            np.array(
                [
                    [0.05, 0.11, 0.17, 0.23, 0.07, 0.13, 0.19, 0.05],
                    np.array([1, 3, 5, 7, 2, 4, 6, 8]) / 36,
                ],
            ),
            [2, 0, 1],
            3,
        ),
    ]

    # pylint: disable=too-many-arguments
    @pytest.mark.parametrize("probs, marginals, wires, num_wires", broadcasted_marginal_test_data)
    def test_correct_broadcasted_marginals_returned(
        self,
        monkeypatch,
        mock_qubit_device_with_original_statistics,
        probs,
        marginals,
        wires,
        num_wires,
        tol,
    ):
        """Test that the correct marginals are returned by the marginal_prob method when
        broadcasting is used"""
        dev = mock_qubit_device_with_original_statistics(num_wires)
        with monkeypatch.context() as m:
            m.setattr(dev, "_get_batch_size", _working_get_batch_size)
            res = dev.marginal_prob(probs, wires=wires)

        assert np.allclose(res, marginals, atol=tol, rtol=0)

    # pylint: disable=too-many-arguments, unused-argument
    @pytest.mark.parametrize("probs, marginals, wires, num_wires", broadcasted_marginal_test_data)
    def test_correct_broadcasted_marginals_returned_wires_none(
        self, mock_qubit_device_with_original_statistics, probs, marginals, wires, num_wires, tol
    ):
        """Test that the correct marginals are returned by the marginal_prob method when
        broadcasting is used"""
        dev = mock_qubit_device_with_original_statistics(num_wires)

        res = dev.marginal_prob(probs, wires=None)
        assert np.allclose(res, probs.reshape((-1, 2**num_wires)), atol=tol, rtol=0)


# pylint: disable=too-few-public-methods
class TestActiveWires:
    """Test that the active_wires static method works as required."""

    def test_active_wires_from_queue(self, mock_qubit_device):
        queue = [qml.CNOT(wires=[0, 2]), qml.RX(0.2, wires=0), qml.expval(qml.PauliX(wires=5))]

        dev = mock_qubit_device(wires=6)
        res = dev.active_wires(queue)

        assert res == Wires([0, 2, 5])


# pylint: disable=too-few-public-methods
class TestCapabilities:
    """Test that a default qubit device defines capabilities that all devices inheriting
    from it will automatically have."""

    def test_defines_correct_capabilities(self):
        """Test that the device defines the right capabilities"""
        capabilities = {
            "model": "qubit",
            "supports_finite_shots": True,
            "supports_tensor_observables": True,
            "returns_probs": True,
            "supports_broadcasting": False,
        }
        assert capabilities == QubitDevice.capabilities()


class TestNativeMidCircuitMeasurements:
    """Unit tests for mid-circuit measurements related functionality"""

    class MCMDevice(qml.devices.DefaultQubitLegacy):
        def apply(self, *args, **kwargs):
            for op in args[0]:
                if isinstance(op, qml.measurements.MidMeasureMP):
                    kwargs["mid_measurements"][op] = 0

        @classmethod
        def capabilities(cls):
            default_capabilities = copy.copy(qml.devices.DefaultQubitLegacy.capabilities())
            default_capabilities["supports_mid_measure"] = True
            return default_capabilities

    def test_qnode_native_mcm(self, mocker):
        """Tests that the legacy devices may support native MCM execution via the dynamic_one_shot transform."""

        dev = self.MCMDevice(wires=1, shots=100)
        dev.operations.add("MidMeasureMP")
        spy = mocker.spy(qml.dynamic_one_shot, "_transform")

        @qml.qnode(dev, interface=None, diff_method=None)
        def func():
            _ = qml.measure(0)
            return qml.expval(op=qml.PauliZ(0))

        res = func()
        assert spy.call_count == 1
        assert isinstance(res, float)

    @pytest.mark.parametrize("postselect_mode", ["hw-like", "fill-shots"])
    def test_postselect_mode_propagates_to_execute(self, monkeypatch, postselect_mode):
        """Test that the specified postselect mode propagates to execution as expected."""
        dev = self.MCMDevice(wires=1, shots=100)
        dev.operations.add("MidMeasureMP")
        pm_propagated = False

        def new_apply(*args, **kwargs):  # pylint: disable=unused-argument
            nonlocal pm_propagated
            pm_propagated = kwargs.get("postselect_mode", -1) == postselect_mode

        @qml.qnode(dev, postselect_mode=postselect_mode)
        def func():
            _ = qml.measure(0, postselect=1)
            return qml.expval(op=qml.PauliZ(0))

        with monkeypatch.context() as m:
            m.setattr(dev, "apply", new_apply)
            with pytest.raises(Exception):
                # Error expected as mocked apply method does not adhere to expected output.
                func()

        assert pm_propagated is True


class TestExecution:
    """Tests for the execute method"""

    def test_device_executions(self):
        """Test the number of times a qubit device is executed over a QNode's
        lifetime is tracked by `num_executions`"""

        dev_1 = qml.device("default.mixed", wires=2)

        def circuit_1(x, y):
            qml.RX(x, wires=[0])
            qml.RY(y, wires=[1])
            qml.CNOT(wires=[0, 1])
            return qml.expval(qml.PauliZ(0) @ qml.PauliX(1))

        node_1 = qml.QNode(circuit_1, dev_1)
        num_evals_1 = 10

        for _ in range(num_evals_1):
            node_1(0.432, 0.12)
        assert dev_1.num_executions == num_evals_1

        # test a second instance of a default qubit device
        dev_2 = qml.device("default.mixed", wires=2)

        def circuit_2(x):
            qml.RX(x, wires=[0])
            qml.CNOT(wires=[0, 1])
            return qml.expval(qml.PauliZ(0) @ qml.PauliX(1))

        node_2 = qml.QNode(circuit_2, dev_2)
        num_evals_2 = 5

        for _ in range(num_evals_2):
            node_2(0.432)
        assert dev_2.num_executions == num_evals_2

        # test a new circuit on an existing instance of a qubit device
        def circuit_3(y):
            qml.RY(y, wires=[1])
            qml.CNOT(wires=[0, 1])
            return qml.expval(qml.PauliZ(0) @ qml.PauliX(1))

        node_3 = qml.QNode(circuit_3, dev_1)
        num_evals_3 = 7

        for _ in range(num_evals_3):
            node_3(0.12)
        assert dev_1.num_executions == num_evals_1 + num_evals_3

    # pylint: disable=protected-access
    def test_get_diagonalizing_gates(self, mock_qubit_device):
        """Test the private _get_diagonalizing_gates helper method."""
        circuit = qml.tape.QuantumScript([qml.RX(1, 0)], [qml.probs(), qml.expval(qml.PauliX(0))])
        dev = mock_qubit_device(wires=1)
        rotations = dev._get_diagonalizing_gates(circuit)
        assert len(rotations) == 1
        qml.assert_equal(rotations[0], qml.Hadamard(0))


# pylint: disable=too-few-public-methods, unused-argument
class TestExecutionBroadcasted:
    """Tests for the execute method with broadcasted parameters"""

    def test_device_executions(self):
        """Test the number of times a qubit device is executed over a QNode's
        lifetime is tracked by `num_executions`"""

        dev_1 = qml.device("default.mixed", wires=2)

        def circuit_1(x, y):
            qml.RX(x, wires=[0])
            qml.RY(y, wires=[1])
            qml.CNOT(wires=[0, 1])
            return qml.expval(qml.PauliZ(0) @ qml.PauliX(1))

        node_1 = qml.QNode(circuit_1, dev_1)
        num_evals_1 = 10

        for _ in range(num_evals_1):
            node_1(0.432, np.array([0.12, 0.5, 3.2]))
        assert dev_1.num_executions == num_evals_1 * 3

        # test a second instance of a default qubit device
        dev_2 = qml.device("default.mixed", wires=2)

        assert dev_2.num_executions == 0

        def circuit_2(x, y):
            qml.RX(x, wires=[0])
            qml.CNOT(wires=[0, 1])
            return qml.expval(qml.PauliZ(0) @ qml.PauliX(1))

        node_2 = qml.QNode(circuit_2, dev_2)
        num_evals_2 = 5

        for _ in range(num_evals_2):
            node_2(np.array([0.432, 0.61, 8.2]), 0.12)
        assert dev_2.num_executions == num_evals_2 * 3

        # test a new circuit on an existing instance of a qubit device
        def circuit_3(x, y):
            qml.RY(y, wires=[1])
            qml.CNOT(wires=[0, 1])
            return qml.expval(qml.PauliZ(0) @ qml.PauliX(1))

        node_3 = qml.QNode(circuit_3, dev_1)
        num_evals_3 = 7

        for _ in range(num_evals_3):
            node_3(np.array([0.432, 0.2]), np.array([0.12, 1.214]))
        assert dev_1.num_executions == num_evals_1 * 3 + num_evals_3 * 2


class TestBatchExecution:
    """Tests for the batch_execute method."""

    with qml.queuing.AnnotatedQueue() as q1:
        qml.PauliX(wires=0)
        qml.expval(qml.PauliZ(wires=0))
        qml.expval(qml.PauliZ(wires=1))

    tape1 = QuantumScript.from_queue(q1)
    with qml.queuing.AnnotatedQueue() as q2:
        qml.PauliX(wires=0)
        qml.expval(qml.PauliZ(wires=0))

    tape2 = QuantumScript.from_queue(q2)

    @pytest.mark.parametrize("n_tapes", [1, 2, 3])
    def test_calls_to_execute(self, n_tapes, mocker, mock_qubit_device_with_paulis_and_methods):
        """Tests that the device's execute method is called the correct number of times."""

        dev = mock_qubit_device_with_paulis_and_methods(wires=2)
        spy = mocker.spy(QubitDevice, "execute")

        tapes = [self.tape1] * n_tapes
        dev.batch_execute(tapes)

        assert spy.call_count == n_tapes

    @pytest.mark.parametrize("n_tapes", [1, 2, 3])
    def test_calls_to_reset(self, n_tapes, mocker, mock_qubit_device_with_paulis_and_methods):
        """Tests that the device's reset method is called the correct number of times."""

        dev = mock_qubit_device_with_paulis_and_methods(wires=2)

        spy = mocker.spy(QubitDevice, "reset")

        tapes = [self.tape1] * n_tapes
        dev.batch_execute(tapes)

        assert spy.call_count == n_tapes

    @pytest.mark.parametrize("r_dtype", [np.float32, np.float64])
    def test_result(self, mock_qubit_device_with_paulis_and_methods, r_dtype, tol):
        """Tests that the result has the correct shape and entry types."""

        dev = mock_qubit_device_with_paulis_and_methods(wires=2)
        dev.R_DTYPE = r_dtype

        tapes = [self.tape1, self.tape2]
        res = dev.batch_execute(tapes)

        assert len(res) == 2
        assert np.allclose(res[0], dev.execute(self.tape1), rtol=tol, atol=0)
        assert np.allclose(res[1], dev.execute(self.tape2), rtol=tol, atol=0)
        assert res[0][0].dtype == r_dtype
        assert res[1].dtype == r_dtype

    def test_result_empty_tape(self, mock_qubit_device_with_paulis_and_methods, tol):
        """Tests that the result has the correct shape and entry types for empty tapes."""

        dev = mock_qubit_device_with_paulis_and_methods(wires=2)

        empty_tape = QuantumScript()
        tapes = [empty_tape] * 3
        res = dev.batch_execute(tapes)

        assert len(res) == 3
        assert np.allclose(res[0], dev.execute(empty_tape), rtol=tol, atol=0)


# pylint: disable=too-few-public-methods
class TestGetBatchSize:
    """Tests for the helper method ``_get_batch_size`` of ``QubitDevice``."""

    # pylint: disable=protected-access
    @pytest.mark.parametrize("shape", [(4, 4), (1, 8), (4,)])
    def test_batch_size_always_None(self, mock_qubit_device, shape):
        """Test that QubitDevice always reports a batch_size of None."""
        dev = mock_qubit_device()
        tensor0 = np.ones(shape, dtype=complex)
        assert dev._get_batch_size(tensor0, shape, qml.math.prod(shape)) is None
        tensor1 = np.arange(np.prod(shape)).reshape(shape)
        assert dev._get_batch_size(tensor1, shape, qml.math.prod(shape)) is None

        broadcasted_shape = (1,) + shape
        tensor0 = np.ones(broadcasted_shape, dtype=complex)
        assert (
            dev._get_batch_size(tensor0, broadcasted_shape, qml.math.prod(broadcasted_shape))
            is None
        )
        tensor1 = np.arange(np.prod(broadcasted_shape)).reshape(broadcasted_shape)
        assert (
            dev._get_batch_size(tensor1, broadcasted_shape, qml.math.prod(broadcasted_shape))
            is None
        )

        broadcasted_shape = (3,) + shape
        tensor0 = np.ones(broadcasted_shape, dtype=complex)
        assert (
            dev._get_batch_size(tensor0, broadcasted_shape, qml.math.prod(broadcasted_shape))
            is None
        )
        tensor1 = np.arange(np.prod(broadcasted_shape)).reshape(broadcasted_shape)
        assert (
            dev._get_batch_size(tensor1, broadcasted_shape, qml.math.prod(broadcasted_shape))
            is None
        )


class TestResourcesTracker:
    """Test that the tracker can track resources and is integrated well with default qubit"""

    qs_shots_wires_data = (
        (qml.tape.QuantumScript([qml.Hadamard(0), qml.CNOT([0, 1])]), None, [0, 1]),
        (qml.tape.QuantumScript([qml.PauliZ(0), qml.CNOT([0, 1]), qml.RX(1.23, 2)]), 10, [0, 1, 2]),
        (
            qml.tape.QuantumScript(
                [
                    qml.Hadamard(0),
                    qml.RX(1.23, 1),
                    qml.CNOT([0, 1]),
                    qml.RX(4.56, 1),
                    qml.Hadamard(0),
                    qml.Hadamard(1),
                ],
            ),
            (10, 10, 50),
            [0, 1],
        ),
    )

    expected_resources = (
        Resources(2, 2, {"Hadamard": 1, "CNOT": 1}, {1: 1, 2: 1}, 2, Shots(None)),
        Resources(3, 3, {"PauliZ": 1, "CNOT": 1, "RX": 1}, {1: 2, 2: 1}, 2, Shots(10)),
        Resources(2, 6, {"Hadamard": 3, "RX": 2, "CNOT": 1}, {1: 5, 2: 1}, 4, Shots((10, 10, 50))),
    )  # Resources(wires, gates, gate_types, gate_sizes, depth, shots)

<<<<<<< HEAD
    devices = ("default.qubit.legacy",)
=======
    devices = (
        "default.qubit.legacy",
        "default.qubit.autograd",
    )
>>>>>>> 6f3c2768

    @pytest.mark.all_interfaces
    @pytest.mark.parametrize("dev_name", devices)
    @pytest.mark.parametrize(
        "qs_shots_wires, expected_resource", zip(qs_shots_wires_data, expected_resources)
    )
    def test_tracker_single_execution(self, dev_name, qs_shots_wires, expected_resource):
        """Test that the tracker accurately tracks resources in a single execution"""
        qs, shots, wires = qs_shots_wires

        qs._shots = qml.measurements.Shots(shots)

        dev = qml.device(dev_name, shots=shots, wires=wires)

        with qml.Tracker(dev) as tracker:
            dev.execute(qs)

        assert len(tracker.history["resources"]) == 1  # single execution
        assert tracker.history["resources"][0] == expected_resource

    @pytest.mark.all_interfaces
    @pytest.mark.parametrize("dev_name", devices)
    def test_tracker_multi_execution(self, dev_name):
        """Test that the tracker accurately tracks resources for multi executions"""
        qs1 = qml.tape.QuantumScript([qml.Hadamard(0), qml.CNOT([0, 1])])
        qs2 = qml.tape.QuantumScript([qml.PauliZ(0), qml.CNOT([0, 1]), qml.RX(1.23, 2)])

        exp_res1 = Resources(2, 2, {"Hadamard": 1, "CNOT": 1}, {1: 1, 2: 1}, 2, Shots(10))
        exp_res2 = Resources(3, 3, {"PauliZ": 1, "CNOT": 1, "RX": 1}, {1: 2, 2: 1}, 2, Shots(10))

        dev = qml.device(dev_name, shots=10, wires=[0, 1, 2])
        with qml.Tracker(dev) as tracker:
            dev.batch_execute([qs1])
            dev.batch_execute([qs1, qs2])

        assert tracker.totals == {"batches": 2, "executions": 3, "shots": 30, "batch_len": 3}
        assert len(tracker.history["resources"]) == 3  # 1 per qscript execution

        for tracked_r, expected_r in zip(
            tracker.history["resources"], [exp_res1, exp_res1, exp_res2]
        ):
            assert tracked_r == expected_r

    @pytest.mark.autograd
    def test_tracker_grad(self):
        """Test that the tracker can track resources through a gradient computation"""
        dev = qml.device("default.qubit", wires=1, shots=100)

        @qml.qnode(dev, diff_method="parameter-shift")
        def circuit(x):
            qml.RX(x, wires=0)  # 2 term parameter shift
            return qml.expval(qml.PauliZ(0))

        x = pnp.array(0.1, requires_grad=True)
        expected_resources = Resources(
            num_wires=1,
            num_gates=1,
            gate_types={"RX": 1},
            gate_sizes={1: 1},
            shots=Shots(100),
            depth=1,
        )

        with qml.Tracker(dev) as tracker:
            qml.grad(circuit)(x)

        assert tracker.totals["executions"] == 3
        assert len(tracker.history["resources"]) == 3
        assert tracker.history["resources"] == [
            expected_resources,
            expected_resources,
            expected_resources,
        ]


class TestSamplesToCounts:
    """Tests for correctness of QubitDevice._samples_to_counts"""

    def test_samples_to_counts_with_nan(self):
        """Test that the counts function disregards failed measurements (samples including
        NaN values) when totalling counts"""
        # generate 1000 samples for 2 wires, randomly distributed between 0 and 1
        device = qml.device("default.mixed", wires=2, shots=1000)
        sv = [0.5 + 0.0j, 0.5 + 0.0j, 0.5 + 0.0j, 0.5 + 0.0j]
        device.target_device._state = np.outer(sv, sv)
        device.target_device._samples = device.generate_samples()
        samples = device.sample(qml.measurements.CountsMP())

        # imitate hardware return with NaNs (requires dtype float)
        samples = qml.math.cast_like(samples, np.array([1.2]))
        samples[0][0] = np.NaN
        samples[17][1] = np.NaN
        samples[850][0] = np.NaN

        result = device._samples_to_counts(samples, mp=qml.measurements.CountsMP(), num_wires=2)

        # no keys with NaNs
        assert len(result) == 4
        assert set(result.keys()) == {"00", "01", "10", "11"}

        # # NaNs were not converted into "0", but were excluded from the counts
        total_counts = sum(result.values())
        assert total_counts == 997

    @pytest.mark.parametrize("all_outcomes", [True, False])
    def test_samples_to_counts_with_many_wires(self, all_outcomes):
        """Test that the counts function correctly converts wire samples to strings when
        the number of wires is 8 or more."""
        # generate 1000 samples for 10 wires, randomly distributed between 0 and 1
        n_wires = 10
        shots = 100
        device = qml.device("default.mixed", wires=n_wires, shots=shots)

        sv = np.random.rand(*([2] * n_wires))
        state = sv / np.linalg.norm(sv)

        device.target_device._state = np.outer(state, state)
        device.target_device._samples = device.generate_samples()
        samples = device.sample(qml.measurements.CountsMP(all_outcomes=all_outcomes))

        result = device._samples_to_counts(
            samples, mp=qml.measurements.CountsMP(), num_wires=n_wires
        )

        # Check that keys are correct binary strings
        assert all(0 <= int(sample, 2) <= 2**n_wires for sample in result.keys())

        # # NaNs were not converted into "0", but were excluded from the counts
        total_counts = sum(result.values())
        assert total_counts == shots


def test_generate_basis_states():
    """Test the generate_basis_states method."""

    num_wires = 3

    out = QubitDevice.generate_basis_states(num_wires)

    ints = np.sum(np.array([2 ** (num_wires - 1 - i) for i in range(num_wires)]) * out, axis=1)
    assert np.allclose(ints, np.arange(2**num_wires))


def test_samples_to_counts_all_outomces():
    """Test that _samples_to_counts can handle counts with all outcomes."""

    class DummyQubitDevice(qml.QubitDevice):

        author = None
        name = "bla"
        operations = {None}
        pennylane_requires = None
        short_name = "bla"
        version = 0

        def apply(self, operations, **kwargs):
            raise NotImplementedError

    samples = np.zeros((10, 1))
    dev = DummyQubitDevice(wires=1)
    out = dev._samples_to_counts(samples, qml.counts(wires=0, all_outcomes=True), 1)
    assert out == {"0": 10, "1": 0}


def test_no_adjoint_jacobian_errors():
    """Test that adjoint_jacobian errors with batching and shot vectors"""

    class DummyQubitDevice(qml.QubitDevice):

        author = None
        name = "bla"
        operations = {None}
        pennylane_requires = None
        short_name = "bla"
        version = 0

        def apply(self, operations, **kwargs):
            raise NotImplementedError

    tape = qml.tape.QuantumScript([qml.RX([0.1, 0.2], wires=0)], [qml.expval(qml.Z(0))])

    dev = DummyQubitDevice(wires=0)

    with pytest.raises(qml.QuantumFunctionError, match="Parameter broadcasting is not supported"):
        dev.adjoint_jacobian(tape)

    dev.shots = (10, 10)  # pylint: disable=attribute-defined-outside-init

    tape2 = qml.tape.QuantumScript([qml.RX(0.1, 0)], [qml.expval(qml.Z(0))])
    with pytest.raises(qml.QuantumFunctionError, match="Adjoint does not support shot vector"):
        dev.adjoint_jacobian(tape2)<|MERGE_RESOLUTION|>--- conflicted
+++ resolved
@@ -1508,14 +1508,7 @@
         Resources(2, 6, {"Hadamard": 3, "RX": 2, "CNOT": 1}, {1: 5, 2: 1}, 4, Shots((10, 10, 50))),
     )  # Resources(wires, gates, gate_types, gate_sizes, depth, shots)
 
-<<<<<<< HEAD
     devices = ("default.qubit.legacy",)
-=======
-    devices = (
-        "default.qubit.legacy",
-        "default.qubit.autograd",
-    )
->>>>>>> 6f3c2768
 
     @pytest.mark.all_interfaces
     @pytest.mark.parametrize("dev_name", devices)
