# Copyright 2018-2020 Xanadu Quantum Technologies Inc.

# Licensed under the Apache License, Version 2.0 (the "License");
# you may not use this file except in compliance with the License.
# You may obtain a copy of the License at

#     http://www.apache.org/licenses/LICENSE-2.0

# Unless required by applicable law or agreed to in writing, software
# distributed under the License is distributed on an "AS IS" BASIS,
# WITHOUT WARRANTIES OR CONDITIONS OF ANY KIND, either express or implied.
# See the License for the specific language governing permissions and
# limitations under the License.
"""
Unit tests for the :mod:`pennylane` :class:`QubitDevice` class.
"""
import copy
from random import random

import numpy as np
import pytest

import pennylane as qml
from pennylane import QubitDevice
from pennylane import numpy as pnp
from pennylane.measurements import (
    Expectation,
    ExpectationMP,
    MeasurementProcess,
    Probability,
    ProbabilityMP,
    Sample,
    SampleMP,
    Shots,
    State,
    StateMP,
    Variance,
    VarianceMP,
)
from pennylane.resource import Resources
from pennylane.tape import QuantumScript
from pennylane.wires import Wires

mock_qubit_device_paulis = ["PauliX", "PauliY", "PauliZ"]
mock_qubit_device_rotations = ["RX", "RY", "RZ"]


# pylint: disable=abstract-class-instantiated, no-self-use, redefined-outer-name, invalid-name


@pytest.fixture(scope="function")
def mock_qubit_device(monkeypatch):
    """A function to create a mock device that mocks most of the methods except for e.g. probability()"""
    with monkeypatch.context() as m:
        m.setattr(QubitDevice, "__abstractmethods__", frozenset())
        m.setattr(QubitDevice, "_capabilities", mock_qubit_device_capabilities)
        m.setattr(QubitDevice, "operations", ["PauliY", "RX", "Rot"])
        m.setattr(QubitDevice, "observables", ["PauliZ"])
        m.setattr(QubitDevice, "short_name", "MockDevice")
        m.setattr(QubitDevice, "expval", lambda self, *args, **kwargs: 0)
        m.setattr(QubitDevice, "var", lambda self, *args, **kwargs: 0)
        m.setattr(QubitDevice, "sample", lambda self, *args, **kwargs: 0)
        m.setattr(QubitDevice, "apply", lambda self, *args, **kwargs: None)

        def get_qubit_device(wires=1):
            return QubitDevice(wires=wires)

        yield get_qubit_device


@pytest.fixture(scope="function")
def mock_qubit_device_extract_stats(monkeypatch):
    """A function to create a mock device that mocks the methods related to
    statistics (expval, var, sample, probability)"""
    with monkeypatch.context() as m:
        m.setattr(QubitDevice, "__abstractmethods__", frozenset())
        m.setattr(QubitDevice, "_capabilities", mock_qubit_device_capabilities)
        m.setattr(QubitDevice, "operations", ["PauliY", "RX", "Rot"])
        m.setattr(QubitDevice, "observables", ["PauliZ"])
        m.setattr(QubitDevice, "short_name", "MockDevice")
        m.setattr(QubitDevice, "expval", lambda self, *args, **kwargs: 0)
        m.setattr(QubitDevice, "var", lambda self, *args, **kwargs: 0)
        m.setattr(QubitDevice, "sample", lambda self, *args, **kwargs: 0)
        m.setattr(QubitDevice, "state", 0)
        m.setattr(QubitDevice, "density_matrix", lambda self, wires=None: 0)
        m.setattr(QubitDevice, "probability", lambda self, wires=None, *args, **kwargs: 0)
        m.setattr(QubitDevice, "apply", lambda self, x: x)

        def get_qubit_device(wires=1):
            return QubitDevice(wires=wires)

        yield get_qubit_device


@pytest.fixture(scope="function")
def mock_qubit_device_with_original_statistics(monkeypatch):
    """A function to create a mock device that mocks only basis methods and uses the original
    statistics related methods"""
    with monkeypatch.context() as m:
        m.setattr(QubitDevice, "__abstractmethods__", frozenset())
        m.setattr(QubitDevice, "_capabilities", mock_qubit_device_capabilities)
        m.setattr(QubitDevice, "operations", ["PauliY", "RX", "Rot"])
        m.setattr(QubitDevice, "observables", ["PauliZ"])
        m.setattr(QubitDevice, "short_name", "MockDevice")

        def get_qubit_device(wires=1):
            return QubitDevice(wires=wires)

        yield get_qubit_device


mock_qubit_device_capabilities = {
    "measurements": "everything",
    "returns_state": True,
    "noise_models": ["depolarizing", "bitflip"],
}


@pytest.fixture(scope="function")
def mock_qubit_device_with_paulis_and_methods(monkeypatch):
    """A function to create a mock device that supports Paulis in its capabilities"""
    with monkeypatch.context() as m:
        m.setattr(QubitDevice, "__abstractmethods__", frozenset())
        m.setattr(QubitDevice, "_capabilities", mock_qubit_device_capabilities)
        m.setattr(QubitDevice, "operations", mock_qubit_device_paulis)
        m.setattr(QubitDevice, "observables", mock_qubit_device_paulis)
        m.setattr(QubitDevice, "short_name", "MockDevice")
        m.setattr(QubitDevice, "expval", lambda self, *args, **kwargs: 0)
        m.setattr(QubitDevice, "var", lambda self, *args, **kwargs: 0)
        m.setattr(QubitDevice, "sample", lambda self, *args, **kwargs: 0)
        m.setattr(QubitDevice, "apply", lambda self, x, rotations: None)

        def get_qubit_device(wires=1):
            return QubitDevice(wires=wires)

        yield get_qubit_device


@pytest.fixture(scope="function")
def mock_qubit_device_with_paulis_rotations_and_methods(monkeypatch):
    """A function to create a mock device that supports Paulis in its capabilities"""
    with monkeypatch.context() as m:
        m.setattr(QubitDevice, "__abstractmethods__", frozenset())
        m.setattr(QubitDevice, "_capabilities", mock_qubit_device_capabilities)
        m.setattr(QubitDevice, "operations", mock_qubit_device_paulis + mock_qubit_device_rotations)
        m.setattr(QubitDevice, "observables", mock_qubit_device_paulis)
        m.setattr(QubitDevice, "short_name", "MockDevice")
        m.setattr(QubitDevice, "expval", lambda self, *args, **kwargs: 0)
        m.setattr(QubitDevice, "var", lambda self, *args, **kwargs: 0)
        m.setattr(QubitDevice, "sample", lambda self, *args, **kwargs: 0)
        m.setattr(QubitDevice, "apply", lambda self, x, **kwargs: None)

        def get_qubit_device(wires=1):
            return QubitDevice(wires=wires)

        yield get_qubit_device


# pylint: disable=protected-access
def _working_get_batch_size(tensor, expected_shape, expected_size):
    size = QubitDevice._size(tensor)
    if QubitDevice._ndim(tensor) > len(expected_shape) or size > expected_size:
        return size // expected_size

    return None


def test_notimplemented_circuit_hash(mock_qubit_device):
    """Test that the circuit hash property is not implemented"""
    dev = mock_qubit_device()

    with pytest.raises(NotImplementedError):
        dev.circuit_hash  # pylint: disable=pointless-statement


def test_notimplemented_analytic_probability(mock_qubit_device):
    """Test that the analytic_probability method is not implemented"""
    dev = mock_qubit_device()

    with pytest.raises(NotImplementedError):
        dev.analytic_probability(wires=0)


class TestOperations:
    """Tests the logic related to operations"""

    # pylint: disable=pointless-statement
    def test_op_queue_accessed_outside_execution_context(self, mock_qubit_device):
        """Tests that a call to op_queue outside the execution context raises the correct error"""

        with pytest.raises(
            ValueError, match="Cannot access the operation queue outside of the execution context!"
        ):
            dev = mock_qubit_device()
            dev.op_queue

    def test_op_queue_is_filled_during_execution(
        self, mock_qubit_device_with_paulis_and_methods, monkeypatch
    ):
        """Tests that the op_queue is correctly filled when apply is called and that accessing
        op_queue raises no error"""

        with qml.queuing.AnnotatedQueue() as q:
            queue = [qml.PauliX(wires=0), qml.PauliY(wires=1), qml.PauliZ(wires=2)]
            qml.expval(qml.PauliZ(0))
            qml.var(qml.PauliZ(1))

        tape = QuantumScript.from_queue(q)
        call_history = []

        with monkeypatch.context() as m:
            m.setattr(
                QubitDevice,
                "apply",
                lambda self, x, **kwargs: call_history.extend(x + kwargs.get("rotations", [])),
            )
            m.setattr(QubitDevice, "analytic_probability", lambda *args: None)
            dev = mock_qubit_device_with_paulis_and_methods()
            dev.execute(tape)

        assert call_history == queue

        assert len(call_history) == 3
        assert isinstance(call_history[0], qml.PauliX)
        assert call_history[0].wires == Wires([0])

        assert isinstance(call_history[1], qml.PauliY)
        assert call_history[1].wires == Wires([1])

        assert isinstance(call_history[2], qml.PauliZ)
        assert call_history[2].wires == Wires([2])

    def test_unsupported_operations_raise_error(self, mock_qubit_device_with_paulis_and_methods):
        """Tests that the operations are properly applied and queued"""
        with qml.queuing.AnnotatedQueue() as q:
            _ = [qml.PauliX(wires=0), qml.PauliY(wires=1), qml.Hadamard(wires=2)]
            qml.expval(qml.PauliZ(0))
            qml.var(qml.PauliZ(1))

        tape = QuantumScript.from_queue(q)
        with pytest.raises(qml.DeviceError, match="Gate Hadamard not supported on device"):
            dev = mock_qubit_device_with_paulis_and_methods()
            dev.execute(tape)

    numeric_queues = [
        [qml.RX(0.3, wires=[0])],
        [
            qml.RX(0.3, wires=[0]),
            qml.RX(0.4, wires=[1]),
            qml.RX(0.5, wires=[2]),
        ],
    ]

    observables = [[qml.PauliZ(0)], [qml.PauliX(0)], [qml.PauliY(0)]]

    @pytest.mark.parametrize("observables", observables)
    @pytest.mark.parametrize("queue", numeric_queues)
    def test_passing_keyword_arguments_to_execute(
        self, mock_qubit_device_with_paulis_rotations_and_methods, monkeypatch, queue, observables
    ):
        """Tests that passing keyword arguments to execute propagates those kwargs to the apply()
        method"""
        with qml.queuing.AnnotatedQueue() as q:
            for op in queue + observables:
                op.queue()

        tape = QuantumScript.from_queue(q)
        call_history = {}

        with monkeypatch.context() as m:
            m.setattr(QubitDevice, "apply", lambda self, x, **kwargs: call_history.update(kwargs))
            dev = mock_qubit_device_with_paulis_rotations_and_methods()
            dev.execute(tape, hash=tape.graph.hash)

        assert len(call_history.items()) == 2
        assert call_history["hash"] == tape.graph.hash
        assert call_history["rotations"] == []


class TestObservables:
    """Tests the logic related to observables"""

    # pylint: disable=no-self-use, redefined-outer-name, pointless-statement
    def test_obs_queue_accessed_outside_execution_context(self, mock_qubit_device):
        """Tests that a call to op_queue outside the execution context raises the correct error"""

        with pytest.raises(
            ValueError,
            match="Cannot access the observable value queue outside of the execution context!",
        ):
            dev = mock_qubit_device()
            dev.obs_queue

    def test_unsupported_observables_raise_error(self, mock_qubit_device_with_paulis_and_methods):
        """Tests that the operations are properly applied and queued"""
        with qml.queuing.AnnotatedQueue() as q:
            _ = [qml.PauliX(wires=0), qml.PauliY(wires=1), qml.PauliZ(wires=2)]
            qml.expval(qml.Hadamard(0))
            qml.var(qml.PauliZ(1))
            qml.sample(qml.PauliZ(2))

        tape = QuantumScript.from_queue(q)
        with pytest.raises(qml.DeviceError, match="Observable Hadamard not supported on device"):
            dev = mock_qubit_device_with_paulis_and_methods()
            dev.execute(tape)

    def test_unsupported_observable_return_type_raise_error(
        self, mock_qubit_device_with_paulis_and_methods, monkeypatch
    ):
        """Check that an error is raised if the return type of an observable is unsupported"""

        # pylint: disable=too-few-public-methods
        class UnsupportedMeasurement(MeasurementProcess):
            @property
            def return_type(self):
                return "SomeUnsupportedReturnType"

        with qml.queuing.AnnotatedQueue() as q:
            qml.PauliX(wires=0)
            UnsupportedMeasurement(obs=qml.PauliZ(0))

        tape = QuantumScript.from_queue(q)
        with monkeypatch.context() as m:
            m.setattr(QubitDevice, "apply", lambda self, x, **kwargs: None)
            with pytest.raises(
                qml.QuantumFunctionError, match="Unsupported return type specified for observable"
            ):
                dev = mock_qubit_device_with_paulis_and_methods()
                dev.execute(tape)


# pylint: disable=too-few-public-methods
class TestParameters:
    """Test for checking device parameter mappings"""

    # pylint: disable=pointless-statement
    def test_parameters_accessed_outside_execution_context(self, mock_qubit_device):
        """Tests that a call to parameters outside the execution context raises the correct error"""

        with pytest.raises(
            ValueError,
            match="Cannot access the free parameter mapping outside of the execution context!",
        ):
            dev = mock_qubit_device()
            dev.parameters


class TestExtractStatistics:
    """Test the statistics method"""

    @pytest.mark.parametrize(
        "measurement",
        [
            ExpectationMP(obs=qml.PauliX(0)),
            VarianceMP(obs=qml.PauliX(0)),
            SampleMP(obs=qml.PauliX(0)),
            ProbabilityMP(obs=qml.PauliX(0)),
            StateMP(),
        ],
    )
    def test_results_created(self, mock_qubit_device_extract_stats, measurement):
        """Tests that the statistics method simply builds a results list without any side-effects"""

        qscript = QuantumScript(measurements=[measurement])
        dev = mock_qubit_device_extract_stats()
        results = dev.statistics(qscript)

        assert results == [0]

    def test_results_no_state(self, mock_qubit_device_extract_stats):
        """Tests that the statistics method raises an AttributeError when a State return type is
        requested when QubitDevice does not have a state attribute"""
        qscript = QuantumScript(measurements=[qml.state()])
        dev = mock_qubit_device_extract_stats()
        delattr(dev.__class__, "state")
        _match = "The state is not available in the current"
        with pytest.raises(qml.QuantumFunctionError, match=_match):
            dev.statistics(qscript)

    @pytest.mark.parametrize("returntype", [None])
    def test_results_created_empty(self, mock_qubit_device_extract_stats, returntype):
        """Tests that the statistics method returns an empty list if the return type is None"""

        class UnsupportedMeasurement(MeasurementProcess):
            @property
            def return_type(self):
                return returntype

        qscript = QuantumScript(measurements=[UnsupportedMeasurement()])
        dev = mock_qubit_device_extract_stats()
        results = dev.statistics(qscript)

        assert results == []

    @pytest.mark.parametrize("returntype", ["not None"])
    def test_error_return_type_none(self, mock_qubit_device_extract_stats, returntype):
        """Tests that the statistics method raises an error if the return type is not well-defined and is not None"""

        assert returntype not in [Expectation, Variance, Sample, Probability, State, None]

        class UnsupportedMeasurement(MeasurementProcess):
            @property
            def return_type(self):
                return returntype

        qscript = QuantumScript(measurements=[UnsupportedMeasurement()])

        with pytest.raises(qml.QuantumFunctionError, match="Unsupported return type"):
            dev = mock_qubit_device_extract_stats()
            dev.statistics(qscript)

    def test_no_entropy_with_shot_vectors(self, mock_qubit_device_extract_stats):

        dev = mock_qubit_device_extract_stats()
        dev.shots = (10, 10)
        tape = qml.tape.QuantumScript([], [qml.vn_entropy(wires=0)])

        with pytest.raises(NotImplementedError, match="Returning the Von Neumann entropy"):
            dev.statistics(tape)

    def test_mutual_info_with_shot_vectors(self, mock_qubit_device_extract_stats):

        dev = mock_qubit_device_extract_stats()
        dev.shots = (10, 10)
        tape = qml.tape.QuantumScript([], [qml.mutual_info(wires0=0, wires1=1)])

        with pytest.raises(NotImplementedError, match="Returning the mutual information"):
            dev.statistics(tape)

    def test_no_classical_shadow_with_other_meas(self, mock_qubit_device_extract_stats):
        """Test that classical shadows can't be performed with other measurements."""

        dev = mock_qubit_device_extract_stats()

        tape = qml.tape.QuantumScript([], [qml.classical_shadow(wires=0), qml.state()])

        with pytest.raises(qml.QuantumFunctionError, match="Classical shadows cannot be returned"):
            dev.statistics(tape)

    def test_no_shadow_expval_with_other_meas(self, mock_qubit_device_extract_stats):
        """Test that classical shadows can't be performed with other measurements."""

        dev = mock_qubit_device_extract_stats()

        tape = qml.tape.QuantumScript([], [qml.shadow_expval(qml.X(0)), qml.state()])

        with pytest.raises(qml.QuantumFunctionError, match="Classical shadows cannot be"):
            dev.statistics(tape)


class TestGenerateSamples:
    """Test the generate_samples method"""

    def test_auxiliary_methods_called_correctly(self, mock_qubit_device, monkeypatch):
        """Tests that the generate_samples method calls on its auxiliary methods correctly"""

        dev = mock_qubit_device()
        number_of_states = 2**dev.num_wires

        with monkeypatch.context() as m:
            # Mock the auxiliary methods such that they return the expected values
            m.setattr(QubitDevice, "sample_basis_states", lambda self, wires, b: wires)
            m.setattr(QubitDevice, "states_to_binary", staticmethod(lambda a, b: (a, b)))
            m.setattr(QubitDevice, "analytic_probability", lambda *args: None)
            m.setattr(QubitDevice, "shots", 1000)
            dev._samples = dev.generate_samples()

        assert dev._samples == (number_of_states, dev.num_wires)


class TestSampleBasisStates:
    """Test the sample_basis_states method"""

    def test_sampling_with_correct_arguments(self, mock_qubit_device, monkeypatch):
        """Tests that the sample_basis_states method samples with the correct arguments"""

        shots = 1000

        number_of_states = 4
        dev = mock_qubit_device()
        dev.shots = shots
        state_probs = [0.1, 0.2, 0.3, 0.4]

        with monkeypatch.context() as m:
            # Mock the numpy.random.choice method such that it returns the expected values
            m.setattr("numpy.random.choice", lambda x, y, p: (x, y, p))
            res = dev.sample_basis_states(number_of_states, state_probs)

        assert np.array_equal(res[0], np.array([0, 1, 2, 3]))
        assert res[1] == shots
        assert res[2] == state_probs

    def test_raises_deprecation_warning(self, mock_qubit_device):
        """Test that sampling basis states on a device with shots=None produces a warning."""

        dev = mock_qubit_device()
        number_of_states = 4
        dev.shots = None
        state_probs = [0.1, 0.2, 0.3, 0.4]

        with pytest.raises(
            qml.QuantumFunctionError,
            match="The number of shots has to be explicitly set on the device",
        ):
            dev.sample_basis_states(number_of_states, state_probs)

    def test_sampling_with_broadcasting(self, mock_qubit_device):
        """Tests that the sample_basis_states method samples with the correct arguments
        when using broadcasted probabilities"""

        shots = 1000

        number_of_states = 4
        dev = mock_qubit_device()
        dev.shots = shots
        state_probs = [[0.1, 0.2, 0.3, 0.4], [0.5, 0.2, 0.1, 0.2]]
        # First run the sampling to see that it is using numpy.random.choice correctly
        res = dev.sample_basis_states(number_of_states, state_probs)
        assert qml.math.shape(res) == (2, shots)
        assert set(res.flat).issubset({0, 1, 2, 3})


class TestStatesToBinary:
    """Test the states_to_binary method"""

    def test_correct_conversion_two_states(self, mock_qubit_device):
        """Tests that the sample_basis_states method converts samples to binary correctly"""
        wires = 4
        shots = 10

        number_of_states = 2**wires
        basis_states = np.arange(number_of_states)
        samples = np.random.choice(basis_states, shots)

        dev = mock_qubit_device()
        res = dev.states_to_binary(samples, wires)

        format_smt = f"{{:0{wires}b}}"
        expected = np.array([[int(x) for x in list(format_smt.format(i))] for i in samples])

        assert np.all(res == expected)

    test_binary_conversion_data = [
        (np.array([2, 3, 2, 0, 0]), np.array([[1, 0], [1, 1], [1, 0], [0, 0], [0, 0]])),
        (np.array([2, 3, 1, 3, 1]), np.array([[1, 0], [1, 1], [0, 1], [1, 1], [0, 1]])),
        (
            np.array([7, 7, 1, 5, 2]),
            np.array([[1, 1, 1], [1, 1, 1], [0, 0, 1], [1, 0, 1], [0, 1, 0]]),
        ),
    ]

    @pytest.mark.parametrize("samples, binary_states", test_binary_conversion_data)
    def test_correct_conversion(self, mock_qubit_device, samples, binary_states, tol):
        """Tests that the states_to_binary method converts samples to binary correctly"""
        dev = mock_qubit_device()
        dev.shots = 5
        wires = binary_states.shape[1]
        res = dev.states_to_binary(samples, wires)
        assert np.allclose(res, binary_states, atol=tol, rtol=0)

    test_binary_conversion_data_broadcasted = [
        (
            np.array([[2, 3, 2, 0, 0], [3, 0, 0, 1, 1], [2, 2, 0, 1, 3]]),
            np.array(
                [
                    [[1, 0], [1, 1], [1, 0], [0, 0], [0, 0]],
                    [[1, 1], [0, 0], [0, 0], [0, 1], [0, 1]],
                    [[1, 0], [1, 0], [0, 0], [0, 1], [1, 1]],
                ]
            ),
        ),
        (
            np.array([[7, 7, 1, 5, 2], [3, 3, 2, 4, 6], [0, 0, 7, 2, 1]]),
            np.array(
                [
                    [[1, 1, 1], [1, 1, 1], [0, 0, 1], [1, 0, 1], [0, 1, 0]],
                    [[0, 1, 1], [0, 1, 1], [0, 1, 0], [1, 0, 0], [1, 1, 0]],
                    [[0, 0, 0], [0, 0, 0], [1, 1, 1], [0, 1, 0], [0, 0, 1]],
                ]
            ),
        ),
    ]

    @pytest.mark.parametrize("samples, binary_states", test_binary_conversion_data_broadcasted)
    def test_correct_conversion_broadcasted(self, mock_qubit_device, samples, binary_states, tol):
        """Tests that the states_to_binary method converts broadcasted
        samples to binary correctly"""
        dev = mock_qubit_device()
        dev.shots = 5
        wires = binary_states.shape[-1]
        res = dev.states_to_binary(samples, wires)
        assert np.allclose(res, binary_states, atol=tol, rtol=0)


class TestExpval:
    """Test the expval method"""

    def test_analytic_expval(self, mock_qubit_device_with_original_statistics, monkeypatch):
        """Tests that expval method when the analytic attribute is True

        Additional QubitDevice methods that are mocked:
        -probability
        """
        obs = qml.PauliX(0)
        probs = [0.5, 0.5]
        dev = mock_qubit_device_with_original_statistics()

        assert dev.shots is None

        with monkeypatch.context() as m:
            m.setattr(QubitDevice, "probability", lambda self, wires=None: probs)
            res = dev.expval(obs)

        assert res == (obs.eigvals() @ probs).real

    def test_analytic_expval_broadcasted(
        self, mock_qubit_device_with_original_statistics, monkeypatch
    ):
        """Tests expval method when the analytic attribute is True and using broadcasting

        Additional QubitDevice methods that are mocked:
        -probability
        """
        obs = qml.PauliX(0)
        probs = np.array([[0.5, 0.5], [0.2, 0.8], [0.1, 0.9]])
        dev = mock_qubit_device_with_original_statistics()

        assert dev.shots is None

        with monkeypatch.context() as m:
            m.setattr(QubitDevice, "probability", lambda self, wires=None: probs)
            res = dev.expval(obs)

        assert np.allclose(res, (probs @ obs.eigvals()).real)

    def test_non_analytic_expval(self, mock_qubit_device_with_original_statistics, monkeypatch):
        """Tests that expval method when the analytic attribute is False

        Additional QubitDevice methods that are mocked:
        -sample
        -numpy.mean
        """
        obs = qml.PauliX(0)
        dev = mock_qubit_device_with_original_statistics()

        dev.shots = 1000

        with monkeypatch.context() as m:
            m.setattr(QubitDevice, "sample", lambda self, obs, *args, **kwargs: obs)
            m.setattr("numpy.mean", lambda obs, axis=None: obs)
            res = dev.expval(obs)

        assert res == np.array(obs)  # no idea what is trying to cast obs to an array now.

    def test_no_eigval_error(self, mock_qubit_device_with_original_statistics):
        """Tests that an error is thrown if expval is called with an observable that does
        not have eigenvalues defined."""
        dev = mock_qubit_device_with_original_statistics()

        # observable with no eigenvalue representation defined
        class MyObs(qml.operation.Observable):
            num_wires = 1

            def eigvals(self):
                raise qml.operation.EigvalsUndefinedError

        obs = MyObs(wires=0)

        with pytest.raises(
            qml.operation.EigvalsUndefinedError, match="Cannot compute analytic expectations"
        ):
            dev.expval(obs)


class TestVar:
    """Test the var method"""

    def test_analytic_var(self, mock_qubit_device_with_original_statistics, monkeypatch):
        """Tests that var method when the analytic attribute is True

        Additional QubitDevice methods that are mocked:
        -probability
        """
        obs = qml.PauliX(0)
        probs = [0.5, 0.5]
        dev = mock_qubit_device_with_original_statistics()

        assert dev.shots is None

        with monkeypatch.context() as m:
            m.setattr(QubitDevice, "probability", lambda self, wires=None: probs)
            res = dev.var(obs)

        assert res == (obs.eigvals() ** 2) @ probs - (obs.eigvals() @ probs).real ** 2

    def test_analytic_var_broadcasted(
        self, mock_qubit_device_with_original_statistics, monkeypatch
    ):
        """Tests var method when the analytic attribute is True and using broadcasting

        Additional QubitDevice methods that are mocked:
        -probability
        """
        obs = qml.PauliX(0)
        probs = [0.5, 0.5]
        dev = mock_qubit_device_with_original_statistics()

        assert dev.shots is None

        with monkeypatch.context() as m:
            m.setattr(QubitDevice, "probability", lambda self, wires=None: probs)
            res = dev.var(obs)

        assert np.allclose(res, probs @ (obs.eigvals() ** 2) - (probs @ obs.eigvals()).real ** 2)

    def test_non_analytic_var(self, mock_qubit_device_with_original_statistics, monkeypatch):
        """Tests that var method when the analytic attribute is False

        Additional QubitDevice methods that are mocked:
        -sample
        -numpy.var
        """
        obs = qml.PauliX(0)
        dev = mock_qubit_device_with_original_statistics()

        dev.shots = 1000

        with monkeypatch.context() as m:
            m.setattr(QubitDevice, "sample", lambda self, obs, *args, **kwargs: obs)
            m.setattr("numpy.var", lambda obs, axis=None: obs)
            res = dev.var(obs)

        assert res == np.array(obs)

    def test_no_eigval_error(self, mock_qubit_device_with_original_statistics):
        """Tests that an error is thrown if var is called with an observable that does not have eigenvalues defined."""
        dev = mock_qubit_device_with_original_statistics()

        # pylint: disable=too-few-public-methods
        class MyObs(qml.operation.Observable):
            """Observable with no eigenvalue representation defined."""

            num_wires = 1

            def eigvals(self):
                raise qml.operation.EigvalsUndefinedError

        obs = MyObs(wires=0)

        with pytest.raises(
            qml.operation.EigvalsUndefinedError, match="Cannot compute analytic variance"
        ):
            dev.var(obs)


class TestSample:
    """Test the sample method"""

    def test_only_ones_minus_ones(self, mock_qubit_device_with_original_statistics, tol):
        """Test that sample for a single Pauli observable only produces -1 and 1 samples"""
        obs = qml.PauliX(0)
        dev = mock_qubit_device_with_original_statistics()
        dev._samples = np.array([[1, 0], [0, 0]])
        res = dev.sample(obs)

        assert np.shape(res) == (2,)
        assert np.allclose(res**2, 1, atol=tol, rtol=0)

    def test_correct_custom_eigenvalues(self, mock_qubit_device_with_original_statistics):
        """Test that sample for a product of Pauli observables produces samples of eigenvalues"""
        obs = qml.PauliX(0) @ qml.PauliZ(1)
        dev = mock_qubit_device_with_original_statistics(wires=2)
        dev._samples = np.array([[1, 0], [0, 0]])
        res = dev.sample(obs)

        assert np.array_equal(res, np.array([-1, 1]))

    def test_sample_with_no_observable_and_no_wires(
        self, mock_qubit_device_with_original_statistics
    ):
        """Test that when we sample a device without providing an observable or wires then it
        will return the raw samples"""
        obs = qml.measurements.sample(op=None, wires=None)
        dev = mock_qubit_device_with_original_statistics(wires=2)
        generated_samples = np.array([[1, 0], [1, 1]])
        dev._samples = generated_samples

        res = dev.sample(obs)
        assert np.array_equal(res, generated_samples)

    def test_sample_with_no_observable_and_with_wires(
        self, mock_qubit_device_with_original_statistics
    ):
        """Test that when we sample a device without providing an observable but we specify
        wires then it returns the generated samples for only those wires"""
        obs = qml.measurements.sample(op=None, wires=[1])
        dev = mock_qubit_device_with_original_statistics(wires=2)
        generated_samples = np.array([[1, 0], [1, 1]])
        dev._samples = generated_samples

        wire_samples = np.array([[0], [1]])
        res = dev.sample(obs)

        assert np.array_equal(res, wire_samples)

    def test_no_eigval_error(self, mock_qubit_device_with_original_statistics):
        """Tests that an error is thrown if sample is called with an observable
        that does not have eigenvalues defined."""
        dev = mock_qubit_device_with_original_statistics()
        dev._samples = np.array([[1, 0], [0, 0]])

        class MyObs(qml.operation.Observable):
            """Observable with no eigenvalue representation defined."""

            num_wires = 1

            def eigvals(self):
                raise qml.operation.EigvalsUndefinedError

        with pytest.raises(qml.operation.EigvalsUndefinedError, match="Cannot compute samples"):
            dev.sample(MyObs(wires=[0]))


class TestSampleWithBroadcasting:
    """Test the sample method when broadcasting is used"""

    def test_only_ones_minus_ones(self, mock_qubit_device_with_original_statistics, tol):
        """Test that sample for a single Pauli observable only produces -1 and 1 samples
        when using broadcasting"""
        obs = qml.PauliX(0)
        dev = mock_qubit_device_with_original_statistics()
        dev._samples = np.array([[[0, 0], [0, 0]], [[1, 0], [1, 0]], [[0, 0], [1, 0]]])
        res = dev.sample(obs)

        assert np.allclose(res, [[1, 1], [-1, -1], [1, -1]], atol=tol, rtol=0)

    def test_correct_custom_eigenvalues(self, mock_qubit_device_with_original_statistics):
        """Test that sample for a product of Pauli observables produces samples
        of eigenvalues when using broadcasting"""
        obs = qml.PauliX(0) @ qml.PauliZ(1)
        dev = mock_qubit_device_with_original_statistics(wires=2)
        dev._samples = np.array([[1, 0], [0, 0]])
        dev._samples = np.array([[[1, 0], [0, 0]], [[0, 1], [1, 1]], [[1, 0], [0, 1]]])
        res = dev.sample(obs)

        assert np.array_equal(res, np.array([[-1, 1], [-1, 1], [-1, -1]]))

    def test_sample_with_no_observable_and_no_wires(
        self, mock_qubit_device_with_original_statistics
    ):
        """Test that when we sample a device without providing an observable or wires then it
        will return the raw samples when using broadcasting"""
        obs = qml.measurements.sample(op=None, wires=None)
        dev = mock_qubit_device_with_original_statistics(wires=2)
        generated_samples = np.array([[[1, 0], [1, 1]], [[1, 1], [0, 0]], [[0, 1], [1, 0]]])
        dev._samples = generated_samples

        res = dev.sample(obs)
        assert np.array_equal(res, generated_samples)

    def test_sample_with_no_observable_and_with_wires(
        self, mock_qubit_device_with_original_statistics
    ):
        """Test that when we sample a device without providing an observable but we specify wires
        then it returns the generated samples for only those wires when using broadcasting"""
        obs = qml.measurements.sample(op=None, wires=[1])
        dev = mock_qubit_device_with_original_statistics(wires=2)
        generated_samples = np.array([[[1, 0], [1, 1]], [[1, 1], [0, 0]], [[0, 1], [1, 0]]])
        dev._samples = generated_samples

        wire_samples = np.array([[[0], [1]], [[1], [0]], [[1], [0]]])
        res = dev.sample(obs)

        assert np.array_equal(res, wire_samples)

    def test_no_eigval_error(self, mock_qubit_device_with_original_statistics):
        """Tests that an error is thrown if sample is called with an observable
        that does not have eigenvalues defined when using broadcasting."""
        dev = mock_qubit_device_with_original_statistics()
        dev._samples = np.array([[[1, 0], [1, 1]], [[1, 1], [0, 0]], [[0, 1], [1, 0]]])

        class MyObs(qml.operation.Observable):
            """Observable with no eigenvalue representation defined."""

            num_wires = 1

            def eigvals(self):
                raise qml.operation.EigvalsUndefinedError

        with pytest.raises(qml.operation.EigvalsUndefinedError, match="Cannot compute samples"):
            dev.sample(MyObs(wires=[0]))


class TestEstimateProb:
    """Test the estimate_probability method"""

    @pytest.mark.parametrize(
        "wires, expected", [([0], [0.5, 0.5]), (None, [0.5, 0, 0, 0.5]), ([0, 1], [0.5, 0, 0, 0.5])]
    )
    def test_estimate_probability(
        self, wires, expected, mock_qubit_device_with_original_statistics, monkeypatch
    ):
        """Tests the estimate_probability method"""
        dev = mock_qubit_device_with_original_statistics(wires=2)
        samples = np.array([[0, 0], [1, 1], [1, 1], [0, 0]])

        with monkeypatch.context() as m:
            m.setattr(dev, "_samples", samples)
            res = dev.estimate_probability(wires=wires)

        assert np.allclose(res, expected)

    @pytest.mark.parametrize(
        "wires, expected",
        [
            ([0], [[0.0, 0.5], [1.0, 0.5]]),
            (None, [[0.0, 0.5], [0, 0], [0, 0.5], [1.0, 0]]),
            ([0, 1], [[0.0, 0.5], [0, 0], [0, 0.5], [1.0, 0]]),
        ],
    )
    def test_estimate_probability_with_binsize(
        self, wires, expected, mock_qubit_device_with_original_statistics, monkeypatch
    ):
        """Tests the estimate_probability method with a bin size"""
        dev = mock_qubit_device_with_original_statistics(wires=2)
        samples = np.array([[1, 1], [1, 1], [1, 0], [0, 0]])
        bin_size = 2

        with monkeypatch.context() as m:
            m.setattr(dev, "_samples", samples)
            res = dev.estimate_probability(wires=wires, bin_size=bin_size)

        assert np.allclose(res, expected)

    @pytest.mark.parametrize(
        "wires, expected",
        [
            ([0], [[0.0, 1.0], [0.5, 0.5], [0.25, 0.75]]),
            (None, [[0, 0, 0.25, 0.75], [0.5, 0, 0, 0.5], [0.25, 0, 0.25, 0.5]]),
            ([0, 1], [[0, 0, 0.25, 0.75], [0.5, 0, 0, 0.5], [0.25, 0, 0.25, 0.5]]),
        ],
    )
    def test_estimate_probability_with_broadcasting(
        self, wires, expected, mock_qubit_device_with_original_statistics, monkeypatch
    ):
        """Tests the estimate_probability method with parameter broadcasting"""
        dev = mock_qubit_device_with_original_statistics(wires=2)
        samples = np.array(
            [
                [[1, 0], [1, 1], [1, 1], [1, 1]],
                [[0, 0], [1, 1], [1, 1], [0, 0]],
                [[1, 0], [1, 1], [1, 1], [0, 0]],
            ]
        )

        with monkeypatch.context() as m:
            m.setattr(dev, "_samples", samples)
            res = dev.estimate_probability(wires=wires)

        assert np.allclose(res, expected)

    @pytest.mark.parametrize(
        "wires, expected",
        [
            (
                [0],
                [
                    [[0, 0, 0.5], [1, 1, 0.5]],
                    [[0.5, 0.5, 0], [0.5, 0.5, 1]],
                    [[0, 0.5, 1], [1, 0.5, 0]],
                ],
            ),
            (
                None,
                [
                    [[0, 0, 0], [0, 0, 0.5], [0.5, 0, 0], [0.5, 1, 0.5]],
                    [[0.5, 0.5, 0], [0, 0, 0], [0, 0, 0], [0.5, 0.5, 1]],
                    [[0, 0.5, 0.5], [0, 0, 0.5], [0.5, 0, 0], [0.5, 0.5, 0]],
                ],
            ),
            (
                [0, 1],
                [
                    [[0, 0, 0], [0, 0, 0.5], [0.5, 0, 0], [0.5, 1, 0.5]],
                    [[0.5, 0.5, 0], [0, 0, 0], [0, 0, 0], [0.5, 0.5, 1]],
                    [[0, 0.5, 0.5], [0, 0, 0.5], [0.5, 0, 0], [0.5, 0.5, 0]],
                ],
            ),
        ],
    )
    def test_estimate_probability_with_binsize_with_broadcasting(
        self, wires, expected, mock_qubit_device_with_original_statistics, monkeypatch
    ):
        """Tests the estimate_probability method with a bin size and parameter broadcasting"""
        dev = mock_qubit_device_with_original_statistics(wires=2)
        bin_size = 2
        samples = np.array(
            [
                [[1, 0], [1, 1], [1, 1], [1, 1], [1, 1], [0, 1]],
                [[0, 0], [1, 1], [1, 1], [0, 0], [1, 1], [1, 1]],
                [[1, 0], [1, 1], [1, 1], [0, 0], [0, 1], [0, 0]],
            ]
        )

        with monkeypatch.context() as m:
            m.setattr(dev, "_samples", samples)
            res = dev.estimate_probability(wires=wires, bin_size=bin_size)

        assert np.allclose(res, expected)


class TestMarginalProb:
    """Test the marginal_prob method"""

    # pylint: disable=too-many-arguments
    @pytest.mark.parametrize(
        "wires, inactive_wires",
        [
            ([0], [1, 2]),
            ([1], [0, 2]),
            ([2], [0, 1]),
            ([0, 1], [2]),
            ([0, 2], [1]),
            ([1, 2], [0]),
            ([0, 1, 2], []),
            (Wires([0]), [1, 2]),
            (Wires([0, 1]), [2]),
            (Wires([0, 1, 2]), []),
        ],
    )
    def test_correct_arguments_for_marginals(
        self, mock_qubit_device_with_original_statistics, mocker, wires, inactive_wires, tol
    ):
        """Test that the correct arguments are passed to the marginal_prob method"""

        # Generate probabilities
        probs = np.array([random() for i in range(2**3)])
        probs /= sum(probs)

        spy = mocker.spy(np, "sum")
        dev = mock_qubit_device_with_original_statistics(wires=3)
        _ = dev.marginal_prob(probs, wires=wires)
        array_call = spy.call_args[0][0]
        axis_call = spy.call_args[1]["axis"]

        assert np.allclose(array_call.flatten(), probs, atol=tol, rtol=0)
        assert axis_call == tuple(inactive_wires)

    marginal_test_data = [
        (np.array([0.1, 0.2, 0.3, 0.4]), np.array([0.4, 0.6]), [1]),
        (np.array([0.1, 0.2, 0.3, 0.4]), np.array([0.3, 0.7]), Wires([0])),
        (
            np.array(
                [
                    0.17794671,
                    0.06184147,
                    0.21909549,
                    0.04932204,
                    0.19595214,
                    0.19176834,
                    0.08495311,
                    0.0191207,
                ]
            ),
            np.array([0.3970422, 0.28090525, 0.11116351, 0.21088904]),
            [2, 0],
        ),
        (
            np.array([0.05, 0.07, 0.11, 0.13, 0.17, 0.19, 0.23, 0.05]),
            np.array([0.05, 0.11, 0.17, 0.23, 0.07, 0.13, 0.19, 0.05]),
            [2, 0, 1],
        ),
        (
            np.arange(1, 17) / 136,
            np.array([3, 11, 19, 27, 7, 15, 23, 31]) / 136,
            [2, 0, 1],
        ),
    ]

    # pylint: disable=too-many-arguments
    @pytest.mark.parametrize("probs, marginals, wires", marginal_test_data)
    def test_correct_marginals_returned(
        self, mock_qubit_device_with_original_statistics, probs, marginals, wires, tol
    ):
        """Test that the correct marginals are returned by the marginal_prob method"""
        num_wires = int(np.log2(len(probs)))
        dev = mock_qubit_device_with_original_statistics(num_wires)
        res = dev.marginal_prob(probs, wires=wires)
        assert np.allclose(res, marginals, atol=tol, rtol=0)

    # pylint: disable=too-many-arguments, unused-argument
    @pytest.mark.parametrize("probs, marginals, wires", marginal_test_data)
    def test_correct_marginals_returned_wires_none(
        self, mock_qubit_device_with_original_statistics, probs, marginals, wires, tol
    ):
        """Test that passing wires=None simply returns the original probability."""
        num_wires = int(np.log2(len(probs)))
        dev = mock_qubit_device_with_original_statistics(wires=num_wires)
        dev.num_wires = num_wires

        res = dev.marginal_prob(probs, wires=None)
        assert np.allclose(res, probs, atol=tol, rtol=0)

    # Note that the broadcasted probs enter `marginal_probs` as a flattened array
    broadcasted_marginal_test_data = [
        (
            np.array([[0.1, 0.2, 0.3, 0.4], [0.8, 0.02, 0.05, 0.13], [0.6, 0.3, 0.02, 0.08]]),
            np.array([[0.4, 0.6], [0.85, 0.15], [0.62, 0.38]]),
            [1],
            2,
        ),
        (
            np.array(
                [
                    [0.17, 0.06, 0.21, 0.04, 0.19, 0.19, 0.08, 0.06],
                    [0.07, 0.04, 0.11, 0.04, 0.29, 0.04, 0.18, 0.23],
                ]
            ),
            np.array([[0.38, 0.27, 0.1, 0.25], [0.18, 0.47, 0.08, 0.27]]),
            [2, 0],
            3,
        ),
        (
            np.array(
                [
                    [0.05, 0.07, 0.11, 0.13, 0.17, 0.19, 0.23, 0.05],
                    np.arange(1, 9) / 36,
                ]
            ),
            np.array(
                [
                    [0.05, 0.11, 0.17, 0.23, 0.07, 0.13, 0.19, 0.05],
                    np.array([1, 3, 5, 7, 2, 4, 6, 8]) / 36,
                ],
            ),
            [2, 0, 1],
            3,
        ),
    ]

    # pylint: disable=too-many-arguments
    @pytest.mark.parametrize("probs, marginals, wires, num_wires", broadcasted_marginal_test_data)
    def test_correct_broadcasted_marginals_returned(
        self,
        monkeypatch,
        mock_qubit_device_with_original_statistics,
        probs,
        marginals,
        wires,
        num_wires,
        tol,
    ):
        """Test that the correct marginals are returned by the marginal_prob method when
        broadcasting is used"""
        dev = mock_qubit_device_with_original_statistics(num_wires)
        with monkeypatch.context() as m:
            m.setattr(dev, "_get_batch_size", _working_get_batch_size)
            res = dev.marginal_prob(probs, wires=wires)

        assert np.allclose(res, marginals, atol=tol, rtol=0)

    # pylint: disable=too-many-arguments, unused-argument
    @pytest.mark.parametrize("probs, marginals, wires, num_wires", broadcasted_marginal_test_data)
    def test_correct_broadcasted_marginals_returned_wires_none(
        self, mock_qubit_device_with_original_statistics, probs, marginals, wires, num_wires, tol
    ):
        """Test that the correct marginals are returned by the marginal_prob method when
        broadcasting is used"""
        dev = mock_qubit_device_with_original_statistics(num_wires)

        res = dev.marginal_prob(probs, wires=None)
        assert np.allclose(res, probs.reshape((-1, 2**num_wires)), atol=tol, rtol=0)


# pylint: disable=too-few-public-methods
class TestActiveWires:
    """Test that the active_wires static method works as required."""

    def test_active_wires_from_queue(self, mock_qubit_device):
        queue = [qml.CNOT(wires=[0, 2]), qml.RX(0.2, wires=0), qml.expval(qml.PauliX(wires=5))]

        dev = mock_qubit_device(wires=6)
        res = dev.active_wires(queue)

        assert res == Wires([0, 2, 5])


# pylint: disable=too-few-public-methods
class TestCapabilities:
    """Test that a default qubit device defines capabilities that all devices inheriting
    from it will automatically have."""

    def test_defines_correct_capabilities(self):
        """Test that the device defines the right capabilities"""
        capabilities = {
            "model": "qubit",
            "supports_finite_shots": True,
            "supports_tensor_observables": True,
            "returns_probs": True,
            "supports_broadcasting": False,
        }
        assert capabilities == QubitDevice.capabilities()


class TestNativeMidCircuitMeasurements:
    """Unit tests for mid-circuit measurements related functionality"""

    class MCMDevice(qml.devices.DefaultQubitLegacy):
        def apply(self, *args, **kwargs):
            for op in args[0]:
                if isinstance(op, qml.measurements.MidMeasureMP):
                    kwargs["mid_measurements"][op] = 0

        @classmethod
        def capabilities(cls):
            default_capabilities = copy.copy(qml.devices.DefaultQubitLegacy.capabilities())
            default_capabilities["supports_mid_measure"] = True
            return default_capabilities

    def test_qnode_native_mcm(self, mocker):
        """Tests that the legacy devices may support native MCM execution via the dynamic_one_shot transform."""

        dev = self.MCMDevice(wires=1, shots=100)
        dev.operations.add("MidMeasureMP")
        spy = mocker.spy(qml.dynamic_one_shot, "_transform")

        @qml.qnode(dev, interface=None, diff_method=None)
        def func():
            _ = qml.measure(0)
            return qml.expval(op=qml.PauliZ(0))

        res = func()
        assert spy.call_count == 1
        assert isinstance(res, float)

    @pytest.mark.parametrize("postselect_mode", ["hw-like", "fill-shots"])
    def test_postselect_mode_propagates_to_execute(self, monkeypatch, postselect_mode):
        """Test that the specified postselect mode propagates to execution as expected."""
        dev = self.MCMDevice(wires=1, shots=100)
        dev.operations.add("MidMeasureMP")
        pm_propagated = False

        def new_apply(*args, **kwargs):  # pylint: disable=unused-argument
            nonlocal pm_propagated
            pm_propagated = kwargs.get("postselect_mode", -1) == postselect_mode

        @qml.qnode(dev, postselect_mode=postselect_mode)
        def func():
            _ = qml.measure(0, postselect=1)
            return qml.expval(op=qml.PauliZ(0))

        with monkeypatch.context() as m:
            m.setattr(dev, "apply", new_apply)
            with pytest.raises(Exception):
                # Error expected as mocked apply method does not adhere to expected output.
                func()

        assert pm_propagated is True


class TestExecution:
    """Tests for the execute method"""

    def test_device_executions(self):
        """Test the number of times a qubit device is executed over a QNode's
        lifetime is tracked by `num_executions`"""

        dev_1 = qml.device("default.mixed", wires=2)

        def circuit_1(x, y):
            qml.RX(x, wires=[0])
            qml.RY(y, wires=[1])
            qml.CNOT(wires=[0, 1])
            return qml.expval(qml.PauliZ(0) @ qml.PauliX(1))

        node_1 = qml.QNode(circuit_1, dev_1)
        num_evals_1 = 10

        for _ in range(num_evals_1):
            node_1(0.432, 0.12)
        assert dev_1.num_executions == num_evals_1

        # test a second instance of a default qubit device
        dev_2 = qml.device("default.mixed", wires=2)

        def circuit_2(x):
            qml.RX(x, wires=[0])
            qml.CNOT(wires=[0, 1])
            return qml.expval(qml.PauliZ(0) @ qml.PauliX(1))

        node_2 = qml.QNode(circuit_2, dev_2)
        num_evals_2 = 5

        for _ in range(num_evals_2):
            node_2(0.432)
        assert dev_2.num_executions == num_evals_2

        # test a new circuit on an existing instance of a qubit device
        def circuit_3(y):
            qml.RY(y, wires=[1])
            qml.CNOT(wires=[0, 1])
            return qml.expval(qml.PauliZ(0) @ qml.PauliX(1))

        node_3 = qml.QNode(circuit_3, dev_1)
        num_evals_3 = 7

        for _ in range(num_evals_3):
            node_3(0.12)
        assert dev_1.num_executions == num_evals_1 + num_evals_3

    # pylint: disable=protected-access
    def test_get_diagonalizing_gates(self, mock_qubit_device):
        """Test the private _get_diagonalizing_gates helper method."""
        circuit = qml.tape.QuantumScript([qml.RX(1, 0)], [qml.probs(), qml.expval(qml.PauliX(0))])
        dev = mock_qubit_device(wires=1)
        rotations = dev._get_diagonalizing_gates(circuit)
        assert len(rotations) == 1
        qml.assert_equal(rotations[0], qml.Hadamard(0))


# pylint: disable=too-few-public-methods, unused-argument
class TestExecutionBroadcasted:
    """Tests for the execute method with broadcasted parameters"""

    def test_device_executions(self):
        """Test the number of times a qubit device is executed over a QNode's
        lifetime is tracked by `num_executions`"""

        dev_1 = qml.device("default.mixed", wires=2)

        def circuit_1(x, y):
            qml.RX(x, wires=[0])
            qml.RY(y, wires=[1])
            qml.CNOT(wires=[0, 1])
            return qml.expval(qml.PauliZ(0) @ qml.PauliX(1))

        node_1 = qml.QNode(circuit_1, dev_1)
        num_evals_1 = 10

        for _ in range(num_evals_1):
            node_1(0.432, np.array([0.12, 0.5, 3.2]))
        assert dev_1.num_executions == num_evals_1 * 3

        # test a second instance of a default qubit device
        dev_2 = qml.device("default.mixed", wires=2)

        assert dev_2.num_executions == 0

        def circuit_2(x, y):
            qml.RX(x, wires=[0])
            qml.CNOT(wires=[0, 1])
            return qml.expval(qml.PauliZ(0) @ qml.PauliX(1))

        node_2 = qml.QNode(circuit_2, dev_2)
        num_evals_2 = 5

        for _ in range(num_evals_2):
            node_2(np.array([0.432, 0.61, 8.2]), 0.12)
        assert dev_2.num_executions == num_evals_2 * 3

        # test a new circuit on an existing instance of a qubit device
        def circuit_3(x, y):
            qml.RY(y, wires=[1])
            qml.CNOT(wires=[0, 1])
            return qml.expval(qml.PauliZ(0) @ qml.PauliX(1))

        node_3 = qml.QNode(circuit_3, dev_1)
        num_evals_3 = 7

        for _ in range(num_evals_3):
            node_3(np.array([0.432, 0.2]), np.array([0.12, 1.214]))
        assert dev_1.num_executions == num_evals_1 * 3 + num_evals_3 * 2


class TestBatchExecution:
    """Tests for the batch_execute method."""

    with qml.queuing.AnnotatedQueue() as q1:
        qml.PauliX(wires=0)
        qml.expval(qml.PauliZ(wires=0))
        qml.expval(qml.PauliZ(wires=1))

    tape1 = QuantumScript.from_queue(q1)
    with qml.queuing.AnnotatedQueue() as q2:
        qml.PauliX(wires=0)
        qml.expval(qml.PauliZ(wires=0))

    tape2 = QuantumScript.from_queue(q2)

    @pytest.mark.parametrize("n_tapes", [1, 2, 3])
    def test_calls_to_execute(self, n_tapes, mocker, mock_qubit_device_with_paulis_and_methods):
        """Tests that the device's execute method is called the correct number of times."""

        dev = mock_qubit_device_with_paulis_and_methods(wires=2)
        spy = mocker.spy(QubitDevice, "execute")

        tapes = [self.tape1] * n_tapes
        dev.batch_execute(tapes)

        assert spy.call_count == n_tapes

    @pytest.mark.parametrize("n_tapes", [1, 2, 3])
    def test_calls_to_reset(self, n_tapes, mocker, mock_qubit_device_with_paulis_and_methods):
        """Tests that the device's reset method is called the correct number of times."""

        dev = mock_qubit_device_with_paulis_and_methods(wires=2)

        spy = mocker.spy(QubitDevice, "reset")

        tapes = [self.tape1] * n_tapes
        dev.batch_execute(tapes)

        assert spy.call_count == n_tapes

    @pytest.mark.parametrize("r_dtype", [np.float32, np.float64])
    def test_result(self, mock_qubit_device_with_paulis_and_methods, r_dtype, tol):
        """Tests that the result has the correct shape and entry types."""

        dev = mock_qubit_device_with_paulis_and_methods(wires=2)
        dev.R_DTYPE = r_dtype

        tapes = [self.tape1, self.tape2]
        res = dev.batch_execute(tapes)

        assert len(res) == 2
        assert np.allclose(res[0], dev.execute(self.tape1), rtol=tol, atol=0)
        assert np.allclose(res[1], dev.execute(self.tape2), rtol=tol, atol=0)
        assert res[0][0].dtype == r_dtype
        assert res[1].dtype == r_dtype

    def test_result_empty_tape(self, mock_qubit_device_with_paulis_and_methods, tol):
        """Tests that the result has the correct shape and entry types for empty tapes."""

        dev = mock_qubit_device_with_paulis_and_methods(wires=2)

        empty_tape = QuantumScript()
        tapes = [empty_tape] * 3
        res = dev.batch_execute(tapes)

        assert len(res) == 3
        assert np.allclose(res[0], dev.execute(empty_tape), rtol=tol, atol=0)


# pylint: disable=too-few-public-methods
class TestGetBatchSize:
    """Tests for the helper method ``_get_batch_size`` of ``QubitDevice``."""

    # pylint: disable=protected-access
    @pytest.mark.parametrize("shape", [(4, 4), (1, 8), (4,)])
    def test_batch_size_always_None(self, mock_qubit_device, shape):
        """Test that QubitDevice always reports a batch_size of None."""
        dev = mock_qubit_device()
        tensor0 = np.ones(shape, dtype=complex)
        assert dev._get_batch_size(tensor0, shape, qml.math.prod(shape)) is None
        tensor1 = np.arange(np.prod(shape)).reshape(shape)
        assert dev._get_batch_size(tensor1, shape, qml.math.prod(shape)) is None

        broadcasted_shape = (1,) + shape
        tensor0 = np.ones(broadcasted_shape, dtype=complex)
        assert (
            dev._get_batch_size(tensor0, broadcasted_shape, qml.math.prod(broadcasted_shape))
            is None
        )
        tensor1 = np.arange(np.prod(broadcasted_shape)).reshape(broadcasted_shape)
        assert (
            dev._get_batch_size(tensor1, broadcasted_shape, qml.math.prod(broadcasted_shape))
            is None
        )

        broadcasted_shape = (3,) + shape
        tensor0 = np.ones(broadcasted_shape, dtype=complex)
        assert (
            dev._get_batch_size(tensor0, broadcasted_shape, qml.math.prod(broadcasted_shape))
            is None
        )
        tensor1 = np.arange(np.prod(broadcasted_shape)).reshape(broadcasted_shape)
        assert (
            dev._get_batch_size(tensor1, broadcasted_shape, qml.math.prod(broadcasted_shape))
            is None
        )


class TestResourcesTracker:
    """Test that the tracker can track resources and is integrated well with default qubit"""

    qs_shots_wires_data = (
        (qml.tape.QuantumScript([qml.Hadamard(0), qml.CNOT([0, 1])]), None, [0, 1]),
        (qml.tape.QuantumScript([qml.PauliZ(0), qml.CNOT([0, 1]), qml.RX(1.23, 2)]), 10, [0, 1, 2]),
        (
            qml.tape.QuantumScript(
                [
                    qml.Hadamard(0),
                    qml.RX(1.23, 1),
                    qml.CNOT([0, 1]),
                    qml.RX(4.56, 1),
                    qml.Hadamard(0),
                    qml.Hadamard(1),
                ],
            ),
            (10, 10, 50),
            [0, 1],
        ),
    )

    expected_resources = (
        Resources(2, 2, {"Hadamard": 1, "CNOT": 1}, {1: 1, 2: 1}, 2, Shots(None)),
        Resources(3, 3, {"PauliZ": 1, "CNOT": 1, "RX": 1}, {1: 2, 2: 1}, 2, Shots(10)),
        Resources(2, 6, {"Hadamard": 3, "RX": 2, "CNOT": 1}, {1: 5, 2: 1}, 4, Shots((10, 10, 50))),
    )  # Resources(wires, gates, gate_types, gate_sizes, depth, shots)

    devices = (
        "default.qubit.legacy",
        "default.qubit.autograd",
<<<<<<< HEAD
=======
        "default.qubit.jax",
>>>>>>> 0b8877ef
    )

    @pytest.mark.all_interfaces
    @pytest.mark.parametrize("dev_name", devices)
    @pytest.mark.parametrize(
        "qs_shots_wires, expected_resource", zip(qs_shots_wires_data, expected_resources)
    )
    def test_tracker_single_execution(self, dev_name, qs_shots_wires, expected_resource):
        """Test that the tracker accurately tracks resources in a single execution"""
        qs, shots, wires = qs_shots_wires

        qs._shots = qml.measurements.Shots(shots)

        dev = qml.device(dev_name, shots=shots, wires=wires)

        with qml.Tracker(dev) as tracker:
            dev.execute(qs)

        assert len(tracker.history["resources"]) == 1  # single execution
        assert tracker.history["resources"][0] == expected_resource

    @pytest.mark.all_interfaces
    @pytest.mark.parametrize("dev_name", devices)
    def test_tracker_multi_execution(self, dev_name):
        """Test that the tracker accurately tracks resources for multi executions"""
        qs1 = qml.tape.QuantumScript([qml.Hadamard(0), qml.CNOT([0, 1])])
        qs2 = qml.tape.QuantumScript([qml.PauliZ(0), qml.CNOT([0, 1]), qml.RX(1.23, 2)])

        exp_res1 = Resources(2, 2, {"Hadamard": 1, "CNOT": 1}, {1: 1, 2: 1}, 2, Shots(10))
        exp_res2 = Resources(3, 3, {"PauliZ": 1, "CNOT": 1, "RX": 1}, {1: 2, 2: 1}, 2, Shots(10))

        dev = qml.device(dev_name, shots=10, wires=[0, 1, 2])
        with qml.Tracker(dev) as tracker:
            dev.batch_execute([qs1])
            dev.batch_execute([qs1, qs2])

        assert tracker.totals == {"batches": 2, "executions": 3, "shots": 30, "batch_len": 3}
        assert len(tracker.history["resources"]) == 3  # 1 per qscript execution

        for tracked_r, expected_r in zip(
            tracker.history["resources"], [exp_res1, exp_res1, exp_res2]
        ):
            assert tracked_r == expected_r

    @pytest.mark.autograd
    def test_tracker_grad(self):
        """Test that the tracker can track resources through a gradient computation"""
        dev = qml.device("default.qubit", wires=1, shots=100)

        @qml.qnode(dev, diff_method="parameter-shift")
        def circuit(x):
            qml.RX(x, wires=0)  # 2 term parameter shift
            return qml.expval(qml.PauliZ(0))

        x = pnp.array(0.1, requires_grad=True)
        expected_resources = Resources(
            num_wires=1,
            num_gates=1,
            gate_types={"RX": 1},
            gate_sizes={1: 1},
            shots=Shots(100),
            depth=1,
        )

        with qml.Tracker(dev) as tracker:
            qml.grad(circuit)(x)

        assert tracker.totals["executions"] == 3
        assert len(tracker.history["resources"]) == 3
        assert tracker.history["resources"] == [
            expected_resources,
            expected_resources,
            expected_resources,
        ]


class TestSamplesToCounts:
    """Tests for correctness of QubitDevice._samples_to_counts"""

    def test_samples_to_counts_with_nan(self):
        """Test that the counts function disregards failed measurements (samples including
        NaN values) when totalling counts"""
        # generate 1000 samples for 2 wires, randomly distributed between 0 and 1
        device = qml.device("default.mixed", wires=2, shots=1000)
        sv = [0.5 + 0.0j, 0.5 + 0.0j, 0.5 + 0.0j, 0.5 + 0.0j]
        device.target_device._state = np.outer(sv, sv)
        device.target_device._samples = device.generate_samples()
        samples = device.sample(qml.measurements.CountsMP())

        # imitate hardware return with NaNs (requires dtype float)
        samples = qml.math.cast_like(samples, np.array([1.2]))
        samples[0][0] = np.NaN
        samples[17][1] = np.NaN
        samples[850][0] = np.NaN

        result = device._samples_to_counts(samples, mp=qml.measurements.CountsMP(), num_wires=2)

        # no keys with NaNs
        assert len(result) == 4
        assert set(result.keys()) == {"00", "01", "10", "11"}

        # # NaNs were not converted into "0", but were excluded from the counts
        total_counts = sum(result.values())
        assert total_counts == 997

    @pytest.mark.parametrize("all_outcomes", [True, False])
    def test_samples_to_counts_with_many_wires(self, all_outcomes):
        """Test that the counts function correctly converts wire samples to strings when
        the number of wires is 8 or more."""
        # generate 1000 samples for 10 wires, randomly distributed between 0 and 1
        n_wires = 10
        shots = 100
        device = qml.device("default.mixed", wires=n_wires, shots=shots)

        sv = np.random.rand(*([2] * n_wires))
        state = sv / np.linalg.norm(sv)

        device.target_device._state = np.outer(state, state)
        device.target_device._samples = device.generate_samples()
        samples = device.sample(qml.measurements.CountsMP(all_outcomes=all_outcomes))

        result = device._samples_to_counts(
            samples, mp=qml.measurements.CountsMP(), num_wires=n_wires
        )

        # Check that keys are correct binary strings
        assert all(0 <= int(sample, 2) <= 2**n_wires for sample in result.keys())

        # # NaNs were not converted into "0", but were excluded from the counts
        total_counts = sum(result.values())
        assert total_counts == shots


def test_generate_basis_states():
    """Test the generate_basis_states method."""

    num_wires = 3

    out = QubitDevice.generate_basis_states(num_wires)

    ints = np.sum(np.array([2 ** (num_wires - 1 - i) for i in range(num_wires)]) * out, axis=1)
    assert np.allclose(ints, np.arange(2**num_wires))


def test_samples_to_counts_all_outomces():
    """Test that _samples_to_counts can handle counts with all outcomes."""

    class DummyQubitDevice(qml.QubitDevice):

        author = None
        name = "bla"
        operations = {None}
        pennylane_requires = None
        short_name = "bla"
        version = 0

        def apply(self, operations, **kwargs):
            raise NotImplementedError

    samples = np.zeros((10, 1))
    dev = DummyQubitDevice(wires=1)
    out = dev._samples_to_counts(samples, qml.counts(wires=0, all_outcomes=True), 1)
    assert out == {"0": 10, "1": 0}


def test_no_adjoint_jacobian_errors():
    """Test that adjoint_jacobian errors with batching and shot vectors"""

    class DummyQubitDevice(qml.QubitDevice):

        author = None
        name = "bla"
        operations = {None}
        pennylane_requires = None
        short_name = "bla"
        version = 0

        def apply(self, operations, **kwargs):
            raise NotImplementedError

    tape = qml.tape.QuantumScript([qml.RX([0.1, 0.2], wires=0)], [qml.expval(qml.Z(0))])

    dev = DummyQubitDevice(wires=0)

    with pytest.raises(qml.QuantumFunctionError, match="Parameter broadcasting is not supported"):
        dev.adjoint_jacobian(tape)

    dev.shots = (10, 10)  # pylint: disable=attribute-defined-outside-init

    tape2 = qml.tape.QuantumScript([qml.RX(0.1, 0)], [qml.expval(qml.Z(0))])
    with pytest.raises(qml.QuantumFunctionError, match="Adjoint does not support shot vector"):
        dev.adjoint_jacobian(tape2)<|MERGE_RESOLUTION|>--- conflicted
+++ resolved
@@ -1511,10 +1511,6 @@
     devices = (
         "default.qubit.legacy",
         "default.qubit.autograd",
-<<<<<<< HEAD
-=======
-        "default.qubit.jax",
->>>>>>> 0b8877ef
     )
 
     @pytest.mark.all_interfaces
