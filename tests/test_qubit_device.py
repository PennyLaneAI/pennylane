# Copyright 2018-2020 Xanadu Quantum Technologies Inc.

# Licensed under the Apache License, Version 2.0 (the "License");
# you may not use this file except in compliance with the License.
# You may obtain a copy of the License at

#     http://www.apache.org/licenses/LICENSE-2.0

# Unless required by applicable law or agreed to in writing, software
# distributed under the License is distributed on an "AS IS" BASIS,
# WITHOUT WARRANTIES OR CONDITIONS OF ANY KIND, either express or implied.
# See the License for the specific language governing permissions and
# limitations under the License.
"""
Unit tests for the :mod:`pennylane` :class:`QubitDevice` class.
"""
from random import random

import numpy as np
import pytest

import pennylane as qml
from pennylane import DeviceError, QubitDevice
from pennylane import numpy as pnp
from pennylane.measurements import (
    Expectation,
    ExpectationMP,
    MeasurementProcess,
    Probability,
    ProbabilityMP,
    Sample,
    SampleMP,
    State,
    StateMP,
    Variance,
    VarianceMP,
    state,
    Shots,
)
from pennylane.resource import Resources
from pennylane.tape import QuantumScript
from pennylane.wires import Wires

mock_qubit_device_paulis = ["PauliX", "PauliY", "PauliZ"]
mock_qubit_device_rotations = ["RX", "RY", "RZ"]


# pylint: disable=abstract-class-instantiated, no-self-use, redefined-outer-name, invalid-name


@pytest.fixture(scope="function")
def mock_qubit_device(monkeypatch):
    """A function to create a mock device that mocks most of the methods except for e.g. probability()"""
    with monkeypatch.context() as m:
        m.setattr(QubitDevice, "__abstractmethods__", frozenset())
        m.setattr(QubitDevice, "_capabilities", mock_qubit_device_capabilities)
        m.setattr(QubitDevice, "operations", ["PauliY", "RX", "Rot"])
        m.setattr(QubitDevice, "observables", ["PauliZ"])
        m.setattr(QubitDevice, "short_name", "MockDevice")
        m.setattr(QubitDevice, "expval", lambda self, *args, **kwargs: 0)
        m.setattr(QubitDevice, "var", lambda self, *args, **kwargs: 0)
        m.setattr(QubitDevice, "sample", lambda self, *args, **kwargs: 0)
        m.setattr(QubitDevice, "apply", lambda self, *args, **kwargs: None)

        def get_qubit_device(wires=1):
            return QubitDevice(wires=wires)

        yield get_qubit_device


@pytest.fixture(scope="function")
def mock_qubit_device_extract_stats(monkeypatch):
    """A function to create a mock device that mocks the methods related to
    statistics (expval, var, sample, probability)"""
    with monkeypatch.context() as m:
        m.setattr(QubitDevice, "__abstractmethods__", frozenset())
        m.setattr(QubitDevice, "_capabilities", mock_qubit_device_capabilities)
        m.setattr(QubitDevice, "operations", ["PauliY", "RX", "Rot"])
        m.setattr(QubitDevice, "observables", ["PauliZ"])
        m.setattr(QubitDevice, "short_name", "MockDevice")
        m.setattr(QubitDevice, "expval", lambda self, *args, **kwargs: 0)
        m.setattr(QubitDevice, "var", lambda self, *args, **kwargs: 0)
        m.setattr(QubitDevice, "sample", lambda self, *args, **kwargs: 0)
        m.setattr(QubitDevice, "state", 0)
        m.setattr(QubitDevice, "density_matrix", lambda self, wires=None: 0)
        m.setattr(QubitDevice, "probability", lambda self, wires=None, *args, **kwargs: 0)
        m.setattr(QubitDevice, "apply", lambda self, x: x)

        def get_qubit_device(wires=1):
            return QubitDevice(wires=wires)

        yield get_qubit_device


@pytest.fixture(scope="function")
def mock_qubit_device_with_original_statistics(monkeypatch):
    """A function to create a mock device that mocks only basis methods and uses the original
    statistics related methods"""
    with monkeypatch.context() as m:
        m.setattr(QubitDevice, "__abstractmethods__", frozenset())
        m.setattr(QubitDevice, "_capabilities", mock_qubit_device_capabilities)
        m.setattr(QubitDevice, "operations", ["PauliY", "RX", "Rot"])
        m.setattr(QubitDevice, "observables", ["PauliZ"])
        m.setattr(QubitDevice, "short_name", "MockDevice")

        def get_qubit_device(wires=1):
            return QubitDevice(wires=wires)

        yield get_qubit_device


mock_qubit_device_capabilities = {
    "measurements": "everything",
    "returns_state": True,
    "noise_models": ["depolarizing", "bitflip"],
}


@pytest.fixture(scope="function")
def mock_qubit_device_with_paulis_and_methods(monkeypatch):
    """A function to create a mock device that supports Paulis in its capabilities"""
    with monkeypatch.context() as m:
        m.setattr(QubitDevice, "__abstractmethods__", frozenset())
        m.setattr(QubitDevice, "_capabilities", mock_qubit_device_capabilities)
        m.setattr(QubitDevice, "operations", mock_qubit_device_paulis)
        m.setattr(QubitDevice, "observables", mock_qubit_device_paulis)
        m.setattr(QubitDevice, "short_name", "MockDevice")
        m.setattr(QubitDevice, "expval", lambda self, *args, **kwargs: 0)
        m.setattr(QubitDevice, "var", lambda self, *args, **kwargs: 0)
        m.setattr(QubitDevice, "sample", lambda self, *args, **kwargs: 0)
        m.setattr(QubitDevice, "apply", lambda self, x, rotations: None)

        def get_qubit_device(wires=1):
            return QubitDevice(wires=wires)

        yield get_qubit_device


@pytest.fixture(scope="function")
def mock_qubit_device_with_paulis_rotations_and_methods(monkeypatch):
    """A function to create a mock device that supports Paulis in its capabilities"""
    with monkeypatch.context() as m:
        m.setattr(QubitDevice, "__abstractmethods__", frozenset())
        m.setattr(QubitDevice, "_capabilities", mock_qubit_device_capabilities)
        m.setattr(QubitDevice, "operations", mock_qubit_device_paulis + mock_qubit_device_rotations)
        m.setattr(QubitDevice, "observables", mock_qubit_device_paulis)
        m.setattr(QubitDevice, "short_name", "MockDevice")
        m.setattr(QubitDevice, "expval", lambda self, *args, **kwargs: 0)
        m.setattr(QubitDevice, "var", lambda self, *args, **kwargs: 0)
        m.setattr(QubitDevice, "sample", lambda self, *args, **kwargs: 0)
        m.setattr(QubitDevice, "apply", lambda self, x, **kwargs: None)

        def get_qubit_device(wires=1):
            return QubitDevice(wires=wires)

        yield get_qubit_device


def _working_get_batch_size(tensor, expected_shape, expected_size):
    size = QubitDevice._size(tensor)
    if QubitDevice._ndim(tensor) > len(expected_shape) or size > expected_size:
        return size // expected_size

    return None


class TestOperations:
    """Tests the logic related to operations"""

    def test_op_queue_accessed_outside_execution_context(self, mock_qubit_device):
        """Tests that a call to op_queue outside the execution context raises the correct error"""

        with pytest.raises(
            ValueError, match="Cannot access the operation queue outside of the execution context!"
        ):
            dev = mock_qubit_device()
            dev.op_queue

    def test_op_queue_is_filled_during_execution(
        self, mock_qubit_device_with_paulis_and_methods, monkeypatch
    ):
        """Tests that the op_queue is correctly filled when apply is called and that accessing
        op_queue raises no error"""

        with qml.queuing.AnnotatedQueue() as q:
            queue = [qml.PauliX(wires=0), qml.PauliY(wires=1), qml.PauliZ(wires=2)]
            observables = [qml.expval(qml.PauliZ(0)), qml.var(qml.PauliZ(1))]

        tape = QuantumScript.from_queue(q)
        call_history = []

        with monkeypatch.context() as m:
            m.setattr(
                QubitDevice,
                "apply",
                lambda self, x, **kwargs: call_history.extend(x + kwargs.get("rotations", [])),
            )
            m.setattr(QubitDevice, "analytic_probability", lambda *args: None)
            dev = mock_qubit_device_with_paulis_and_methods()
            dev.execute(tape)

        assert call_history == queue

        assert len(call_history) == 3
        assert isinstance(call_history[0], qml.PauliX)
        assert call_history[0].wires == Wires([0])

        assert isinstance(call_history[1], qml.PauliY)
        assert call_history[1].wires == Wires([1])

        assert isinstance(call_history[2], qml.PauliZ)
        assert call_history[2].wires == Wires([2])

    def test_unsupported_operations_raise_error(self, mock_qubit_device_with_paulis_and_methods):
        """Tests that the operations are properly applied and queued"""
        with qml.queuing.AnnotatedQueue() as q:
            queue = [qml.PauliX(wires=0), qml.PauliY(wires=1), qml.Hadamard(wires=2)]
            observables = [qml.expval(qml.PauliZ(0)), qml.var(qml.PauliZ(1))]

        tape = QuantumScript.from_queue(q)
        with pytest.raises(DeviceError, match="Gate Hadamard not supported on device"):
            dev = mock_qubit_device_with_paulis_and_methods()
            dev.execute(tape)

    numeric_queues = [
        [qml.RX(0.3, wires=[0])],
        [
            qml.RX(0.3, wires=[0]),
            qml.RX(0.4, wires=[1]),
            qml.RX(0.5, wires=[2]),
        ],
    ]

    observables = [[qml.PauliZ(0)], [qml.PauliX(0)], [qml.PauliY(0)]]

    @pytest.mark.parametrize("observables", observables)
    @pytest.mark.parametrize("queue", numeric_queues)
    def test_passing_keyword_arguments_to_execute(
        self, mock_qubit_device_with_paulis_rotations_and_methods, monkeypatch, queue, observables
    ):
        """Tests that passing keyword arguments to execute propagates those kwargs to the apply()
        method"""
        with qml.queuing.AnnotatedQueue() as q:
            for op in queue + observables:
                op.queue()

        tape = QuantumScript.from_queue(q)
        call_history = {}

        with monkeypatch.context() as m:
            m.setattr(QubitDevice, "apply", lambda self, x, **kwargs: call_history.update(kwargs))
            dev = mock_qubit_device_with_paulis_rotations_and_methods()
            dev.execute(tape, hash=tape.graph.hash)

        len(call_history.items()) == 1
        call_history["hash"] = tape.graph.hash


class TestObservables:
    """Tests the logic related to observables"""

    # pylint: disable=no-self-use, redefined-outer-name

    def test_obs_queue_accessed_outside_execution_context(self, mock_qubit_device):
        """Tests that a call to op_queue outside the execution context raises the correct error"""

        with pytest.raises(
            ValueError,
            match="Cannot access the observable value queue outside of the execution context!",
        ):
            dev = mock_qubit_device()
            dev.obs_queue

    def test_unsupported_observables_raise_error(self, mock_qubit_device_with_paulis_and_methods):
        """Tests that the operations are properly applied and queued"""
        with qml.queuing.AnnotatedQueue() as q:
            queue = [qml.PauliX(wires=0), qml.PauliY(wires=1), qml.PauliZ(wires=2)]

            observables = [
                qml.expval(qml.Hadamard(0)),
                qml.var(qml.PauliZ(1)),
                qml.sample(qml.PauliZ(2)),
            ]

        tape = QuantumScript.from_queue(q)
        with pytest.raises(DeviceError, match="Observable Hadamard not supported on device"):
            dev = mock_qubit_device_with_paulis_and_methods()
            dev.execute(tape)

    def test_unsupported_observable_return_type_raise_error(
        self, mock_qubit_device_with_paulis_and_methods, monkeypatch
    ):
        """Check that an error is raised if the return type of an observable is unsupported"""

        class UnsupportedMeasurement(MeasurementProcess):
            @property
            def return_type(self):
                return "SomeUnsupportedReturnType"

        with qml.queuing.AnnotatedQueue() as q:
            qml.PauliX(wires=0)
            UnsupportedMeasurement(obs=qml.PauliZ(0))

        tape = QuantumScript.from_queue(q)
        with monkeypatch.context() as m:
            m.setattr(QubitDevice, "apply", lambda self, x, **kwargs: None)
            with pytest.raises(
                qml.QuantumFunctionError, match="Unsupported return type specified for observable"
            ):
                dev = mock_qubit_device_with_paulis_and_methods()
                dev.execute(tape)


class TestParameters:
    """Test for checking device parameter mappings"""

    def test_parameters_accessed_outside_execution_context(self, mock_qubit_device):
        """Tests that a call to parameters outside the execution context raises the correct error"""

        with pytest.raises(
            ValueError,
            match="Cannot access the free parameter mapping outside of the execution context!",
        ):
            dev = mock_qubit_device()
            dev.parameters


class TestExtractStatistics:
    """Test the statistics method"""

    @pytest.mark.parametrize(
        "measurement",
        [
            ExpectationMP(obs=qml.PauliX(0)),
            VarianceMP(obs=qml.PauliX(0)),
            SampleMP(obs=qml.PauliX(0)),
            ProbabilityMP(obs=qml.PauliX(0)),
            StateMP(),
        ],
    )
    def test_results_created(self, mock_qubit_device_extract_stats, monkeypatch, measurement):
        """Tests that the statistics method simply builds a results list without any side-effects"""

        qscript = QuantumScript(measurements=[measurement])

        with monkeypatch.context() as m:
            dev = mock_qubit_device_extract_stats()
            results = dev.statistics(qscript)

        assert results == [0]

    def test_results_no_state(self, mock_qubit_device_extract_stats, monkeypatch):
        """Tests that the statistics method raises an AttributeError when a State return type is
        requested when QubitDevice does not have a state attribute"""
        qscript = QuantumScript(measurements=[qml.state()])

        with monkeypatch.context():
            dev = mock_qubit_device_extract_stats()
            delattr(dev.__class__, "state")
            with pytest.raises(
                qml.QuantumFunctionError, match="The state is not available in the current"
            ):
                dev.statistics(qscript)

    @pytest.mark.parametrize("returntype", [None])
    def test_results_created_empty(self, mock_qubit_device_extract_stats, monkeypatch, returntype):
        """Tests that the statistics method returns an empty list if the return type is None"""

        class UnsupportedMeasurement(MeasurementProcess):
            @property
            def return_type(self):
                return returntype

        qscript = QuantumScript(measurements=[UnsupportedMeasurement()])

        with monkeypatch.context() as m:
            dev = mock_qubit_device_extract_stats()
            results = dev.statistics(qscript)

        assert results == []

    @pytest.mark.parametrize("returntype", ["not None"])
    def test_error_return_type_none(self, mock_qubit_device_extract_stats, monkeypatch, returntype):
        """Tests that the statistics method raises an error if the return type is not well-defined and is not None"""

        assert returntype not in [Expectation, Variance, Sample, Probability, State, None]

        class UnsupportedMeasurement(MeasurementProcess):
            @property
            def return_type(self):
                return returntype

        qscript = QuantumScript(measurements=[UnsupportedMeasurement()])

        with pytest.raises(qml.QuantumFunctionError, match="Unsupported return type"):
            dev = mock_qubit_device_extract_stats()
            dev.statistics(qscript)


class TestGenerateSamples:
    """Test the generate_samples method"""

    def test_auxiliary_methods_called_correctly(self, mock_qubit_device, monkeypatch):
        """Tests that the generate_samples method calls on its auxiliary methods correctly"""

        dev = mock_qubit_device()
        number_of_states = 2**dev.num_wires

        with monkeypatch.context() as m:
            # Mock the auxiliary methods such that they return the expected values
            m.setattr(QubitDevice, "sample_basis_states", lambda self, wires, b: wires)
            m.setattr(QubitDevice, "states_to_binary", staticmethod(lambda a, b: (a, b)))
            m.setattr(QubitDevice, "analytic_probability", lambda *args: None)
            m.setattr(QubitDevice, "shots", 1000)
            dev._samples = dev.generate_samples()

        assert dev._samples == (number_of_states, dev.num_wires)


class TestSampleBasisStates:
    """Test the sample_basis_states method"""

    def test_sampling_with_correct_arguments(self, mock_qubit_device, monkeypatch):
        """Tests that the sample_basis_states method samples with the correct arguments"""

        shots = 1000

        number_of_states = 4
        dev = mock_qubit_device()
        dev.shots = shots
        state_probs = [0.1, 0.2, 0.3, 0.4]

        with monkeypatch.context() as m:
            # Mock the numpy.random.choice method such that it returns the expected values
            m.setattr("numpy.random.choice", lambda x, y, p: (x, y, p))
            res = dev.sample_basis_states(number_of_states, state_probs)

        assert np.array_equal(res[0], np.array([0, 1, 2, 3]))
        assert res[1] == shots
        assert res[2] == state_probs

    def test_raises_deprecation_warning(self, mock_qubit_device, monkeypatch):
        """Test that sampling basis states on a device with shots=None produces a warning."""

        dev = mock_qubit_device()
        number_of_states = 4
        dev.shots = None
        state_probs = [0.1, 0.2, 0.3, 0.4]

        with pytest.raises(
            qml.QuantumFunctionError,
            match="The number of shots has to be explicitly set on the device",
        ):
            dev.sample_basis_states(number_of_states, state_probs)

    @pytest.mark.filterwarnings("ignore:Creating an ndarray from ragged nested")
    def test_sampling_with_broadcasting(self, mock_qubit_device, monkeypatch):
        """Tests that the sample_basis_states method samples with the correct arguments
        when using broadcasted probabilities"""

        shots = 1000

        number_of_states = 4
        dev = mock_qubit_device()
        dev.shots = shots
        state_probs = [[0.1, 0.2, 0.3, 0.4], [0.5, 0.2, 0.1, 0.2]]
        # First run the sampling to see that it is using numpy.random.choice correctly
        res = dev.sample_basis_states(number_of_states, state_probs)
        assert qml.math.shape(res) == (2, shots)
        assert set(res.flat).issubset({0, 1, 2, 3})

        with monkeypatch.context() as m:
            # Mock the numpy.random.choice method such that it returns the expected values
            m.setattr("numpy.random.choice", lambda x, y, p: (x, y, p))
            res = dev.sample_basis_states(number_of_states, state_probs)

        assert len(res) == 2
        for _res, prob in zip(res, state_probs):
            assert np.array_equal(_res[0], np.array([0, 1, 2, 3]))
            assert _res[1] == 1000
            assert _res[2] == prob


class TestStatesToBinary:
    """Test the states_to_binary method"""

    def test_correct_conversion_two_states(self, mock_qubit_device):
        """Tests that the sample_basis_states method converts samples to binary correctly"""
        wires = 4
        shots = 10

        number_of_states = 2**wires
        basis_states = np.arange(number_of_states)
        samples = np.random.choice(basis_states, shots)

        dev = mock_qubit_device()
        res = dev.states_to_binary(samples, wires)

        format_smt = f"{{:0{wires}b}}"
        expected = np.array([[int(x) for x in list(format_smt.format(i))] for i in samples])

        assert np.all(res == expected)

    test_binary_conversion_data = [
        (np.array([2, 3, 2, 0, 0]), np.array([[1, 0], [1, 1], [1, 0], [0, 0], [0, 0]])),
        (np.array([2, 3, 1, 3, 1]), np.array([[1, 0], [1, 1], [0, 1], [1, 1], [0, 1]])),
        (
            np.array([7, 7, 1, 5, 2]),
            np.array([[1, 1, 1], [1, 1, 1], [0, 0, 1], [1, 0, 1], [0, 1, 0]]),
        ),
    ]

    @pytest.mark.parametrize("samples, binary_states", test_binary_conversion_data)
    def test_correct_conversion(self, mock_qubit_device, samples, binary_states, tol):
        """Tests that the states_to_binary method converts samples to binary correctly"""
        dev = mock_qubit_device()
        dev.shots = 5
        wires = binary_states.shape[1]
        res = dev.states_to_binary(samples, wires)
        assert np.allclose(res, binary_states, atol=tol, rtol=0)

    test_binary_conversion_data_broadcasted = [
        (
            np.array([[2, 3, 2, 0, 0], [3, 0, 0, 1, 1], [2, 2, 0, 1, 3]]),
            np.array(
                [
                    [[1, 0], [1, 1], [1, 0], [0, 0], [0, 0]],
                    [[1, 1], [0, 0], [0, 0], [0, 1], [0, 1]],
                    [[1, 0], [1, 0], [0, 0], [0, 1], [1, 1]],
                ]
            ),
        ),
        (
            np.array([[7, 7, 1, 5, 2], [3, 3, 2, 4, 6], [0, 0, 7, 2, 1]]),
            np.array(
                [
                    [[1, 1, 1], [1, 1, 1], [0, 0, 1], [1, 0, 1], [0, 1, 0]],
                    [[0, 1, 1], [0, 1, 1], [0, 1, 0], [1, 0, 0], [1, 1, 0]],
                    [[0, 0, 0], [0, 0, 0], [1, 1, 1], [0, 1, 0], [0, 0, 1]],
                ]
            ),
        ),
    ]

    @pytest.mark.parametrize("samples, binary_states", test_binary_conversion_data_broadcasted)
    def test_correct_conversion_broadcasted(self, mock_qubit_device, samples, binary_states, tol):
        """Tests that the states_to_binary method converts broadcasted
        samples to binary correctly"""
        dev = mock_qubit_device()
        dev.shots = 5
        wires = binary_states.shape[-1]
        res = dev.states_to_binary(samples, wires)
        assert np.allclose(res, binary_states, atol=tol, rtol=0)


class TestExpval:
    """Test the expval method"""

    def test_analytic_expval(self, mock_qubit_device_with_original_statistics, monkeypatch):
        """Tests that expval method when the analytic attribute is True

        Additional QubitDevice methods that are mocked:
        -probability
        """
        obs = qml.PauliX(0)
        probs = [0.5, 0.5]
        dev = mock_qubit_device_with_original_statistics()

        assert dev.shots is None

        call_history = []
        with monkeypatch.context() as m:
            m.setattr(QubitDevice, "probability", lambda self, wires=None: probs)
            res = dev.expval(obs)

        assert res == (obs.eigvals() @ probs).real

    def test_analytic_expval_broadcasted(
        self, mock_qubit_device_with_original_statistics, monkeypatch
    ):
        """Tests expval method when the analytic attribute is True and using broadcasting

        Additional QubitDevice methods that are mocked:
        -probability
        """
        obs = qml.PauliX(0)
        probs = np.array([[0.5, 0.5], [0.2, 0.8], [0.1, 0.9]])
        dev = mock_qubit_device_with_original_statistics()

        assert dev.shots is None

        call_history = []
        with monkeypatch.context() as m:
            m.setattr(QubitDevice, "probability", lambda self, wires=None: probs)
            res = dev.expval(obs)

        assert np.allclose(res, (probs @ obs.eigvals()).real)

    def test_non_analytic_expval(self, mock_qubit_device_with_original_statistics, monkeypatch):
        """Tests that expval method when the analytic attribute is False

        Additional QubitDevice methods that are mocked:
        -sample
        -numpy.mean
        """
        obs = qml.PauliX(0)
        dev = mock_qubit_device_with_original_statistics()

        dev.shots = 1000

        call_history = []
        with monkeypatch.context() as m:
            m.setattr(QubitDevice, "sample", lambda self, obs, *args, **kwargs: obs)
            m.setattr("numpy.mean", lambda obs, axis=None: obs)
            res = dev.expval(obs)

        assert res == obs

    def test_no_eigval_error(self, mock_qubit_device_with_original_statistics):
        """Tests that an error is thrown if expval is called with an observable that does
        not have eigenvalues defined."""
        dev = mock_qubit_device_with_original_statistics()

        # observable with no eigenvalue representation defined
        class MyObs(qml.operation.Observable):
            num_wires = 1

            def eigvals(self):
                raise qml.operation.EigvalsUndefinedError

        obs = MyObs(wires=0)

        with pytest.raises(
            qml.operation.EigvalsUndefinedError, match="Cannot compute analytic expectations"
        ):
            dev.expval(obs)


class TestVar:
    """Test the var method"""

    def test_analytic_var(self, mock_qubit_device_with_original_statistics, monkeypatch):
        """Tests that var method when the analytic attribute is True

        Additional QubitDevice methods that are mocked:
        -probability
        """
        obs = qml.PauliX(0)
        probs = [0.5, 0.5]
        dev = mock_qubit_device_with_original_statistics()

        assert dev.shots is None

        call_history = []
        with monkeypatch.context() as m:
            m.setattr(QubitDevice, "probability", lambda self, wires=None: probs)
            res = dev.var(obs)

        assert res == (obs.eigvals() ** 2) @ probs - (obs.eigvals() @ probs).real ** 2

    def test_analytic_var_broadcasted(
        self, mock_qubit_device_with_original_statistics, monkeypatch
    ):
        """Tests var method when the analytic attribute is True and using broadcasting

        Additional QubitDevice methods that are mocked:
        -probability
        """
        obs = qml.PauliX(0)
        probs = [0.5, 0.5]
        dev = mock_qubit_device_with_original_statistics()

        assert dev.shots is None

        call_history = []
        with monkeypatch.context() as m:
            m.setattr(QubitDevice, "probability", lambda self, wires=None: probs)
            res = dev.var(obs)

        assert np.allclose(res, probs @ (obs.eigvals() ** 2) - (probs @ obs.eigvals()).real ** 2)

    def test_non_analytic_var(self, mock_qubit_device_with_original_statistics, monkeypatch):
        """Tests that var method when the analytic attribute is False

        Additional QubitDevice methods that are mocked:
        -sample
        -numpy.var
        """
        obs = qml.PauliX(0)
        dev = mock_qubit_device_with_original_statistics()

        dev.shots = 1000

        call_history = []
        with monkeypatch.context() as m:
            m.setattr(QubitDevice, "sample", lambda self, obs, *args, **kwargs: obs)
            m.setattr("numpy.var", lambda obs, axis=None: obs)
            res = dev.var(obs)

        assert res == obs

    def test_no_eigval_error(self, mock_qubit_device_with_original_statistics):
        """Tests that an error is thrown if var is called with an observable that does not have eigenvalues defined."""
        dev = mock_qubit_device_with_original_statistics()

        # observable with no eigenvalue representation defined
        class MyObs(qml.operation.Observable):
            num_wires = 1

            def eigvals(self):
                raise qml.operation.EigvalsUndefinedError

        obs = MyObs(wires=0)

        with pytest.raises(
            qml.operation.EigvalsUndefinedError, match="Cannot compute analytic variance"
        ):
            dev.var(obs)


class TestSample:
    """Test the sample method"""

    def test_only_ones_minus_ones(
        self, mock_qubit_device_with_original_statistics, monkeypatch, tol
    ):
        """Test that sample for a single Pauli observable only produces -1 and 1 samples"""
        obs = qml.PauliX(0)
        dev = mock_qubit_device_with_original_statistics()
        dev._samples = np.array([[1, 0], [0, 0]])

        with monkeypatch.context() as m:
            res = dev.sample(obs)

        assert np.shape(res) == (2,)
        assert np.allclose(res**2, 1, atol=tol, rtol=0)

    def test_correct_custom_eigenvalues(
        self, mock_qubit_device_with_original_statistics, monkeypatch, tol
    ):
        """Test that sample for a product of Pauli observables produces samples of eigenvalues"""
        obs = qml.PauliX(0) @ qml.PauliZ(1)
        dev = mock_qubit_device_with_original_statistics(wires=2)
        dev._samples = np.array([[1, 0], [0, 0]])

        with monkeypatch.context() as m:
            res = dev.sample(obs)

        assert np.array_equal(res, np.array([-1, 1]))

    def test_sample_with_no_observable_and_no_wires(
        self, mock_qubit_device_with_original_statistics, tol
    ):
        """Test that when we sample a device without providing an observable or wires then it
        will return the raw samples"""
        obs = qml.measurements.sample(op=None, wires=None)
        dev = mock_qubit_device_with_original_statistics(wires=2)
        generated_samples = np.array([[1, 0], [1, 1]])
        dev._samples = generated_samples

        res = dev.sample(obs)
        assert np.array_equal(res, generated_samples)

    def test_sample_with_no_observable_and_with_wires(
        self, mock_qubit_device_with_original_statistics, tol
    ):
        """Test that when we sample a device without providing an observable but we specify
        wires then it returns the generated samples for only those wires"""
        obs = qml.measurements.sample(op=None, wires=[1])
        dev = mock_qubit_device_with_original_statistics(wires=2)
        generated_samples = np.array([[1, 0], [1, 1]])
        dev._samples = generated_samples

        wire_samples = np.array([[0], [1]])
        res = dev.sample(obs)

        assert np.array_equal(res, wire_samples)

    def test_no_eigval_error(self, mock_qubit_device_with_original_statistics):
        """Tests that an error is thrown if sample is called with an observable
        that does not have eigenvalues defined."""
        dev = mock_qubit_device_with_original_statistics()
        dev._samples = np.array([[1, 0], [0, 0]])
        with pytest.raises(qml.operation.EigvalsUndefinedError, match="Cannot compute samples"):
            dev.sample(qml.Hamiltonian([1.0], [qml.PauliX(0)]))


class TestSampleWithBroadcasting:
    """Test the sample method when broadcasting is used"""

    def test_only_ones_minus_ones(
        self, mock_qubit_device_with_original_statistics, monkeypatch, tol
    ):
        """Test that sample for a single Pauli observable only produces -1 and 1 samples
        when using broadcasting"""
        obs = qml.PauliX(0)
        dev = mock_qubit_device_with_original_statistics()
        dev._samples = np.array([[[0, 0], [0, 0]], [[1, 0], [1, 0]], [[0, 0], [1, 0]]])

        with monkeypatch.context() as m:
            res = dev.sample(obs)

        assert np.allclose(res, [[1, 1], [-1, -1], [1, -1]], atol=tol, rtol=0)

    def test_correct_custom_eigenvalues(
        self, mock_qubit_device_with_original_statistics, monkeypatch, tol
    ):
        """Test that sample for a product of Pauli observables produces samples
        of eigenvalues when using broadcasting"""
        obs = qml.PauliX(0) @ qml.PauliZ(1)
        dev = mock_qubit_device_with_original_statistics(wires=2)
        dev._samples = np.array([[1, 0], [0, 0]])
        dev._samples = np.array([[[1, 0], [0, 0]], [[0, 1], [1, 1]], [[1, 0], [0, 1]]])

        with monkeypatch.context() as m:
            res = dev.sample(obs)

        assert np.array_equal(res, np.array([[-1, 1], [-1, 1], [-1, -1]]))

    def test_sample_with_no_observable_and_no_wires(
        self, mock_qubit_device_with_original_statistics, tol
    ):
        """Test that when we sample a device without providing an observable or wires then it
        will return the raw samples when using broadcasting"""
        obs = qml.measurements.sample(op=None, wires=None)
        dev = mock_qubit_device_with_original_statistics(wires=2)
        generated_samples = np.array([[[1, 0], [1, 1]], [[1, 1], [0, 0]], [[0, 1], [1, 0]]])
        dev._samples = generated_samples

        res = dev.sample(obs)
        assert np.array_equal(res, generated_samples)

    def test_sample_with_no_observable_and_with_wires(
        self, mock_qubit_device_with_original_statistics, tol
    ):
        """Test that when we sample a device without providing an observable but we specify wires
        then it returns the generated samples for only those wires when using broadcasting"""
        obs = qml.measurements.sample(op=None, wires=[1])
        dev = mock_qubit_device_with_original_statistics(wires=2)
        generated_samples = np.array([[[1, 0], [1, 1]], [[1, 1], [0, 0]], [[0, 1], [1, 0]]])
        dev._samples = generated_samples

        wire_samples = np.array([[[0], [1]], [[1], [0]], [[1], [0]]])
        res = dev.sample(obs)

        assert np.array_equal(res, wire_samples)

    def test_no_eigval_error(self, mock_qubit_device_with_original_statistics):
        """Tests that an error is thrown if sample is called with an observable
        that does not have eigenvalues defined when using broadcasting."""
        dev = mock_qubit_device_with_original_statistics()
        dev._samples = np.array([[[1, 0], [1, 1]], [[1, 1], [0, 0]], [[0, 1], [1, 0]]])
        with pytest.raises(qml.operation.EigvalsUndefinedError, match="Cannot compute samples"):
            dev.sample(qml.Hamiltonian([1.0], [qml.PauliX(0)]))


class TestEstimateProb:
    """Test the estimate_probability method"""

    @pytest.mark.parametrize(
        "wires, expected", [([0], [0.5, 0.5]), (None, [0.5, 0, 0, 0.5]), ([0, 1], [0.5, 0, 0, 0.5])]
    )
    def test_estimate_probability(
        self, wires, expected, mock_qubit_device_with_original_statistics, monkeypatch
    ):
        """Tests the estimate_probability method"""
        dev = mock_qubit_device_with_original_statistics(wires=2)
        samples = np.array([[0, 0], [1, 1], [1, 1], [0, 0]])

        with monkeypatch.context() as m:
            m.setattr(dev, "_samples", samples)
            res = dev.estimate_probability(wires=wires)

        assert np.allclose(res, expected)

    @pytest.mark.parametrize(
        "wires, expected",
        [
            ([0], [[0.0, 0.5], [1.0, 0.5]]),
            (None, [[0.0, 0.5], [0, 0], [0, 0.5], [1.0, 0]]),
            ([0, 1], [[0.0, 0.5], [0, 0], [0, 0.5], [1.0, 0]]),
        ],
    )
    def test_estimate_probability_with_binsize(
        self, wires, expected, mock_qubit_device_with_original_statistics, monkeypatch
    ):
        """Tests the estimate_probability method with a bin size"""
        dev = mock_qubit_device_with_original_statistics(wires=2)
        samples = np.array([[1, 1], [1, 1], [1, 0], [0, 0]])
        bin_size = 2

        with monkeypatch.context() as m:
            m.setattr(dev, "_samples", samples)
            res = dev.estimate_probability(wires=wires, bin_size=bin_size)

        assert np.allclose(res, expected)

    @pytest.mark.parametrize(
        "wires, expected",
        [
            ([0], [[0.0, 1.0], [0.5, 0.5], [0.25, 0.75]]),
            (None, [[0, 0, 0.25, 0.75], [0.5, 0, 0, 0.5], [0.25, 0, 0.25, 0.5]]),
            ([0, 1], [[0, 0, 0.25, 0.75], [0.5, 0, 0, 0.5], [0.25, 0, 0.25, 0.5]]),
        ],
    )
    def test_estimate_probability_with_broadcasting(
        self, wires, expected, mock_qubit_device_with_original_statistics, monkeypatch
    ):
        """Tests the estimate_probability method with parameter broadcasting"""
        dev = mock_qubit_device_with_original_statistics(wires=2)
        samples = np.array(
            [
                [[1, 0], [1, 1], [1, 1], [1, 1]],
                [[0, 0], [1, 1], [1, 1], [0, 0]],
                [[1, 0], [1, 1], [1, 1], [0, 0]],
            ]
        )

        with monkeypatch.context() as m:
            m.setattr(dev, "_samples", samples)
            res = dev.estimate_probability(wires=wires)

        assert np.allclose(res, expected)

    @pytest.mark.parametrize(
        "wires, expected",
        [
            (
                [0],
                [
                    [[0, 0, 0.5], [1, 1, 0.5]],
                    [[0.5, 0.5, 0], [0.5, 0.5, 1]],
                    [[0, 0.5, 1], [1, 0.5, 0]],
                ],
            ),
            (
                None,
                [
                    [[0, 0, 0], [0, 0, 0.5], [0.5, 0, 0], [0.5, 1, 0.5]],
                    [[0.5, 0.5, 0], [0, 0, 0], [0, 0, 0], [0.5, 0.5, 1]],
                    [[0, 0.5, 0.5], [0, 0, 0.5], [0.5, 0, 0], [0.5, 0.5, 0]],
                ],
            ),
            (
                [0, 1],
                [
                    [[0, 0, 0], [0, 0, 0.5], [0.5, 0, 0], [0.5, 1, 0.5]],
                    [[0.5, 0.5, 0], [0, 0, 0], [0, 0, 0], [0.5, 0.5, 1]],
                    [[0, 0.5, 0.5], [0, 0, 0.5], [0.5, 0, 0], [0.5, 0.5, 0]],
                ],
            ),
        ],
    )
    def test_estimate_probability_with_binsize_with_broadcasting(
        self, wires, expected, mock_qubit_device_with_original_statistics, monkeypatch
    ):
        """Tests the estimate_probability method with a bin size and parameter broadcasting"""
        dev = mock_qubit_device_with_original_statistics(wires=2)
        bin_size = 2
        samples = np.array(
            [
                [[1, 0], [1, 1], [1, 1], [1, 1], [1, 1], [0, 1]],
                [[0, 0], [1, 1], [1, 1], [0, 0], [1, 1], [1, 1]],
                [[1, 0], [1, 1], [1, 1], [0, 0], [0, 1], [0, 0]],
            ]
        )

        with monkeypatch.context() as m:
            m.setattr(dev, "_samples", samples)
            res = dev.estimate_probability(wires=wires, bin_size=bin_size)

        assert np.allclose(res, expected)


class TestMarginalProb:
    """Test the marginal_prob method"""

    @pytest.mark.parametrize(
        "wires, inactive_wires",
        [
            ([0], [1, 2]),
            ([1], [0, 2]),
            ([2], [0, 1]),
            ([0, 1], [2]),
            ([0, 2], [1]),
            ([1, 2], [0]),
            ([0, 1, 2], []),
            (Wires([0]), [1, 2]),
            (Wires([0, 1]), [2]),
            (Wires([0, 1, 2]), []),
        ],
    )
    def test_correct_arguments_for_marginals(
        self, mock_qubit_device_with_original_statistics, mocker, wires, inactive_wires, tol
    ):
        """Test that the correct arguments are passed to the marginal_prob method"""

        # Generate probabilities
        probs = np.array([random() for i in range(2**3)])
        probs /= sum(probs)

        spy = mocker.spy(np, "sum")
        dev = mock_qubit_device_with_original_statistics(wires=3)
        res = dev.marginal_prob(probs, wires=wires)
        array_call = spy.call_args[0][0]
        axis_call = spy.call_args[1]["axis"]

        assert np.allclose(array_call.flatten(), probs, atol=tol, rtol=0)
        assert axis_call == tuple(inactive_wires)

    marginal_test_data = [
        (np.array([0.1, 0.2, 0.3, 0.4]), np.array([0.4, 0.6]), [1]),
        (np.array([0.1, 0.2, 0.3, 0.4]), np.array([0.3, 0.7]), Wires([0])),
        (
            np.array(
                [
                    0.17794671,
                    0.06184147,
                    0.21909549,
                    0.04932204,
                    0.19595214,
                    0.19176834,
                    0.08495311,
                    0.0191207,
                ]
            ),
            np.array([0.3970422, 0.28090525, 0.11116351, 0.21088904]),
            [2, 0],
        ),
        (
            np.array([0.05, 0.07, 0.11, 0.13, 0.17, 0.19, 0.23, 0.05]),
            np.array([0.05, 0.11, 0.17, 0.23, 0.07, 0.13, 0.19, 0.05]),
            [2, 0, 1],
        ),
        (
            np.arange(1, 17) / 136,
            np.array([3, 11, 19, 27, 7, 15, 23, 31]) / 136,
            [2, 0, 1],
        ),
    ]

    @pytest.mark.parametrize("probs, marginals, wires", marginal_test_data)
    def test_correct_marginals_returned(
        self, mock_qubit_device_with_original_statistics, probs, marginals, wires, tol
    ):
        """Test that the correct marginals are returned by the marginal_prob method"""
        num_wires = int(np.log2(len(probs)))
        dev = mock_qubit_device_with_original_statistics(num_wires)
        res = dev.marginal_prob(probs, wires=wires)
        assert np.allclose(res, marginals, atol=tol, rtol=0)

    @pytest.mark.parametrize("probs, marginals, wires", marginal_test_data)
    def test_correct_marginals_returned_wires_none(
        self, mock_qubit_device_with_original_statistics, probs, marginals, wires, tol
    ):
        """Test that passing wires=None simply returns the original probability."""
        num_wires = int(np.log2(len(probs)))
        dev = mock_qubit_device_with_original_statistics(wires=num_wires)
        dev.num_wires = num_wires

        res = dev.marginal_prob(probs, wires=None)
        assert np.allclose(res, probs, atol=tol, rtol=0)

    # Note that the broadcasted probs enter `marginal_probs` as a flattened array
    broadcasted_marginal_test_data = [
        (
            np.array([[0.1, 0.2, 0.3, 0.4], [0.8, 0.02, 0.05, 0.13], [0.6, 0.3, 0.02, 0.08]]),
            np.array([[0.4, 0.6], [0.85, 0.15], [0.62, 0.38]]),
            [1],
            2,
        ),
        (
            np.array(
                [
                    [0.17, 0.06, 0.21, 0.04, 0.19, 0.19, 0.08, 0.06],
                    [0.07, 0.04, 0.11, 0.04, 0.29, 0.04, 0.18, 0.23],
                ]
            ),
            np.array([[0.38, 0.27, 0.1, 0.25], [0.18, 0.47, 0.08, 0.27]]),
            [2, 0],
            3,
        ),
        (
            np.array(
                [
                    [0.05, 0.07, 0.11, 0.13, 0.17, 0.19, 0.23, 0.05],
                    np.arange(1, 9) / 36,
                ]
            ),
            np.array(
                [
                    [0.05, 0.11, 0.17, 0.23, 0.07, 0.13, 0.19, 0.05],
                    np.array([1, 3, 5, 7, 2, 4, 6, 8]) / 36,
                ],
            ),
            [2, 0, 1],
            3,
        ),
    ]

    @pytest.mark.parametrize("probs, marginals, wires, num_wires", broadcasted_marginal_test_data)
    def test_correct_broadcasted_marginals_returned(
        self,
        monkeypatch,
        mock_qubit_device_with_original_statistics,
        probs,
        marginals,
        wires,
        num_wires,
        tol,
    ):
        """Test that the correct marginals are returned by the marginal_prob method when
        broadcasting is used"""
        dev = mock_qubit_device_with_original_statistics(num_wires)
        with monkeypatch.context() as m:
            m.setattr(dev, "_get_batch_size", _working_get_batch_size)
            res = dev.marginal_prob(probs, wires=wires)

        assert np.allclose(res, marginals, atol=tol, rtol=0)

    @pytest.mark.parametrize("probs, marginals, wires, num_wires", broadcasted_marginal_test_data)
    def test_correct_broadcasted_marginals_returned_wires_none(
        self, mock_qubit_device_with_original_statistics, probs, marginals, wires, num_wires, tol
    ):
        """Test that the correct marginals are returned by the marginal_prob method when
        broadcasting is used"""
        dev = mock_qubit_device_with_original_statistics(num_wires)

        res = dev.marginal_prob(probs, wires=None)
        assert np.allclose(res, probs.reshape((-1, 2**num_wires)), atol=tol, rtol=0)


class TestActiveWires:
    """Test that the active_wires static method works as required."""

    def test_active_wires_from_queue(self, mock_qubit_device):
        queue = [qml.CNOT(wires=[0, 2]), qml.RX(0.2, wires=0), qml.expval(qml.PauliX(wires=5))]

        dev = mock_qubit_device(wires=6)
        res = dev.active_wires(queue)

        assert res == Wires([0, 2, 5])


class TestCapabilities:
    """Test that a default qubit device defines capabilities that all devices inheriting
    from it will automatically have."""

    def test_defines_correct_capabilities(self):
        """Test that the device defines the right capabilities"""
        capabilities = {
            "model": "qubit",
            "supports_finite_shots": True,
            "supports_tensor_observables": True,
            "returns_probs": True,
            "supports_broadcasting": False,
        }
        assert capabilities == QubitDevice.capabilities()


class TestExecution:
    """Tests for the execute method"""

    def test_device_executions(self):
        """Test the number of times a qubit device is executed over a QNode's
        lifetime is tracked by `num_executions`"""

        dev_1 = qml.device("default.qubit", wires=2)

        def circuit_1(x, y):
            qml.RX(x, wires=[0])
            qml.RY(y, wires=[1])
            qml.CNOT(wires=[0, 1])
            return qml.expval(qml.PauliZ(0) @ qml.PauliX(1))

        node_1 = qml.QNode(circuit_1, dev_1)
        num_evals_1 = 10

        for _ in range(num_evals_1):
            node_1(0.432, 0.12)
        assert dev_1.num_executions == num_evals_1

        # test a second instance of a default qubit device
        dev_2 = qml.device("default.qubit", wires=2)

        def circuit_2(x, y):
            qml.RX(x, wires=[0])
            qml.CNOT(wires=[0, 1])
            return qml.expval(qml.PauliZ(0) @ qml.PauliX(1))

        node_2 = qml.QNode(circuit_2, dev_2)
        num_evals_2 = 5

        for _ in range(num_evals_2):
            node_2(0.432, 0.12)
        assert dev_2.num_executions == num_evals_2

        # test a new circuit on an existing instance of a qubit device
        def circuit_3(x, y):
            qml.RY(y, wires=[1])
            qml.CNOT(wires=[0, 1])
            return qml.expval(qml.PauliZ(0) @ qml.PauliX(1))

        node_3 = qml.QNode(circuit_3, dev_1)
        num_evals_3 = 7

        for _ in range(num_evals_3):
            node_3(0.432, 0.12)
        assert dev_1.num_executions == num_evals_1 + num_evals_3

    def test_get_diagonalizing_gates(self, mock_qubit_device):
        """Test the private _get_diagonalizing_gates helper method."""
        circuit = qml.tape.QuantumScript([qml.RX(1, 0)], [qml.probs(), qml.expval(qml.PauliX(0))])
        dev = mock_qubit_device(wires=1)
        rotations = dev._get_diagonalizing_gates(circuit)
        assert len(rotations) == 1
        assert qml.equal(rotations[0], qml.Hadamard(0))


class TestExecutionBroadcasted:
    """Tests for the execute method with broadcasted parameters"""

    def test_device_executions(self):
        """Test the number of times a qubit device is executed over a QNode's
        lifetime is tracked by `num_executions`"""

        dev_1 = qml.device("default.qubit", wires=2)

        def circuit_1(x, y):
            qml.RX(x, wires=[0])
            qml.RY(y, wires=[1])
            qml.CNOT(wires=[0, 1])
            return qml.expval(qml.PauliZ(0) @ qml.PauliX(1))

        node_1 = qml.QNode(circuit_1, dev_1)
        num_evals_1 = 10

        for _ in range(num_evals_1):
            node_1(0.432, np.array([0.12, 0.5, 3.2]))
        assert dev_1.num_executions == num_evals_1

        # test a second instance of a default qubit device
        dev_2 = qml.device("default.qubit", wires=2)

        assert dev_2.num_executions == 0

        def circuit_2(x, y):
            qml.RX(x, wires=[0])
            qml.CNOT(wires=[0, 1])
            return qml.expval(qml.PauliZ(0) @ qml.PauliX(1))

        node_2 = qml.QNode(circuit_2, dev_2)
        num_evals_2 = 5

        for _ in range(num_evals_2):
            node_2(np.array([0.432, 0.61, 8.2]), 0.12)
        assert dev_2.num_executions == num_evals_2

        # test a new circuit on an existing instance of a qubit device
        def circuit_3(x, y):
            qml.RY(y, wires=[1])
            qml.CNOT(wires=[0, 1])
            return qml.expval(qml.PauliZ(0) @ qml.PauliX(1))

        node_3 = qml.QNode(circuit_3, dev_1)
        num_evals_3 = 7

        for _ in range(num_evals_3):
            node_3(np.array([0.432, 0.2]), np.array([0.12, 1.214]))
        assert dev_1.num_executions == num_evals_1 + num_evals_3


class TestBatchExecution:
    """Tests for the batch_execute method."""

    with qml.queuing.AnnotatedQueue() as q1:
        qml.PauliX(wires=0)
        qml.expval(qml.PauliZ(wires=0)), qml.expval(qml.PauliZ(wires=1))

    tape1 = QuantumScript.from_queue(q1)
    with qml.queuing.AnnotatedQueue() as q2:
        qml.PauliX(wires=0)
        qml.expval(qml.PauliZ(wires=0))

    tape2 = QuantumScript.from_queue(q2)

    @pytest.mark.parametrize("n_tapes", [1, 2, 3])
    def test_calls_to_execute(self, n_tapes, mocker, mock_qubit_device_with_paulis_and_methods):
        """Tests that the device's execute method is called the correct number of times."""

        dev = mock_qubit_device_with_paulis_and_methods(wires=2)
        spy = mocker.spy(QubitDevice, "execute")

        tapes = [self.tape1] * n_tapes
        dev.batch_execute(tapes)

        assert spy.call_count == n_tapes

    @pytest.mark.parametrize("n_tapes", [1, 2, 3])
    def test_calls_to_reset(self, n_tapes, mocker, mock_qubit_device_with_paulis_and_methods):
        """Tests that the device's reset method is called the correct number of times."""

        dev = mock_qubit_device_with_paulis_and_methods(wires=2)

        spy = mocker.spy(QubitDevice, "reset")

        tapes = [self.tape1] * n_tapes
        dev.batch_execute(tapes)

        assert spy.call_count == n_tapes

    @pytest.mark.parametrize("r_dtype", [np.float32, np.float64])
    def test_result(self, mock_qubit_device_with_paulis_and_methods, r_dtype, tol):
        """Tests that the result has the correct shape and entry types."""

        dev = mock_qubit_device_with_paulis_and_methods(wires=2)
        dev.R_DTYPE = r_dtype

        tapes = [self.tape1, self.tape2]
        res = dev.batch_execute(tapes)

        assert len(res) == 2
        assert np.allclose(res[0], dev.execute(self.tape1), rtol=tol, atol=0)
        assert np.allclose(res[1], dev.execute(self.tape2), rtol=tol, atol=0)
        assert res[0][0].dtype == r_dtype
        assert res[1].dtype == r_dtype

    def test_result_empty_tape(self, mock_qubit_device_with_paulis_and_methods, tol):
        """Tests that the result has the correct shape and entry types for empty tapes."""

        dev = mock_qubit_device_with_paulis_and_methods(wires=2)

        empty_tape = QuantumScript()
        tapes = [empty_tape] * 3
        res = dev.batch_execute(tapes)

        assert len(res) == 3
        assert np.allclose(res[0], dev.execute(empty_tape), rtol=tol, atol=0)


class TestGetBatchSize:
    """Tests for the helper method ``_get_batch_size`` of ``QubitDevice``."""

    @pytest.mark.parametrize("shape", [(4, 4), (1, 8), (4,)])
    def test_batch_size_always_None(self, mock_qubit_device, shape):
        """Test that QubitDevice always reports a batch_size of None."""
        dev = mock_qubit_device()
        tensor0 = np.ones(shape, dtype=complex)
        assert dev._get_batch_size(tensor0, shape, qml.math.prod(shape)) is None
        tensor1 = np.arange(np.prod(shape)).reshape(shape)
        assert dev._get_batch_size(tensor1, shape, qml.math.prod(shape)) is None

        broadcasted_shape = (1,) + shape
        tensor0 = np.ones(broadcasted_shape, dtype=complex)
        assert (
            dev._get_batch_size(tensor0, broadcasted_shape, qml.math.prod(broadcasted_shape))
            is None
        )
        tensor1 = np.arange(np.prod(broadcasted_shape)).reshape(broadcasted_shape)
        assert (
            dev._get_batch_size(tensor1, broadcasted_shape, qml.math.prod(broadcasted_shape))
            is None
        )

        broadcasted_shape = (3,) + shape
        tensor0 = np.ones(broadcasted_shape, dtype=complex)
        assert (
            dev._get_batch_size(tensor0, broadcasted_shape, qml.math.prod(broadcasted_shape))
            is None
        )
        tensor1 = np.arange(np.prod(broadcasted_shape)).reshape(broadcasted_shape)
        assert (
            dev._get_batch_size(tensor1, broadcasted_shape, qml.math.prod(broadcasted_shape))
            is None
        )


class TestResourcesTracker:
    """Test that the tracker can track resources and is integrated well with default qubit"""

    qs_shots_wires_data = (
        (qml.tape.QuantumScript([qml.Hadamard(0), qml.CNOT([0, 1])]), None, [0, 1]),
        (qml.tape.QuantumScript([qml.PauliZ(0), qml.CNOT([0, 1]), qml.RX(1.23, 2)]), 10, [0, 1, 2]),
        (
            qml.tape.QuantumScript(
                [
                    qml.Hadamard(0),
                    qml.RX(1.23, 1),
                    qml.CNOT([0, 1]),
                    qml.RX(4.56, 1),
                    qml.Hadamard(0),
                    qml.Hadamard(1),
                ],
            ),
            (10, 10, 50),
            [0, 1],
        ),
    )

    expected_resources = (
        Resources(2, 2, {"Hadamard": 1, "CNOT": 1}, {1: 1, 2: 1}, 2, Shots(None)),
        Resources(3, 3, {"PauliZ": 1, "CNOT": 1, "RX": 1}, {1: 2, 2: 1}, 2, Shots(10)),
<<<<<<< HEAD
        Resources(2, 6, {"Hadamard": 3, "RX": 2, "CNOT": 1}, {1: 5, 2: 1}, 4, Shots(70)),
=======
        Resources(2, 6, {"Hadamard": 3, "RX": 2, "CNOT": 1}, {1: 5, 2: 1}, 4, Shots((10, 10, 50))),
>>>>>>> b568abf5
    )  # Resources(wires, gates, gate_types, gate_sizes, depth, shots)

    devices = (
        "default.qubit",
        "default.qubit.autograd",
        "default.qubit.jax",
        "default.qubit.torch",
        "default.qubit.tf",
    )

    @pytest.mark.all_interfaces
    @pytest.mark.parametrize("dev_name", devices)
    @pytest.mark.parametrize(
        "qs_shots_wires, expected_resource", zip(qs_shots_wires_data, expected_resources)
    )
    def test_tracker_single_execution(self, dev_name, qs_shots_wires, expected_resource):
        """Test that the tracker accurately tracks resources in a single execution"""
        qs, shots, wires = qs_shots_wires
        dev = qml.device(dev_name, shots=shots, wires=wires)

        with qml.Tracker(dev) as tracker:
            dev.execute(qs)

        assert len(tracker.history["resources"]) == 1  # single execution
        assert tracker.history["resources"][0] == expected_resource

    @pytest.mark.all_interfaces
    @pytest.mark.parametrize("dev_name", devices)
    def test_tracker_multi_execution(self, dev_name):
        """Test that the tracker accurately tracks resources for multi executions"""
        qs1 = qml.tape.QuantumScript([qml.Hadamard(0), qml.CNOT([0, 1])])
        qs2 = qml.tape.QuantumScript([qml.PauliZ(0), qml.CNOT([0, 1]), qml.RX(1.23, 2)])

        exp_res1 = Resources(2, 2, {"Hadamard": 1, "CNOT": 1}, {1: 1, 2: 1}, 2, Shots(10))
        exp_res2 = Resources(3, 3, {"PauliZ": 1, "CNOT": 1, "RX": 1}, {1: 2, 2: 1}, 2, Shots(10))

        dev = qml.device(dev_name, shots=10, wires=[0, 1, 2])
        with qml.Tracker(dev) as tracker:
            dev.batch_execute([qs1])
            dev.batch_execute([qs1, qs2])

        assert tracker.totals == {"batches": 2, "executions": 3, "shots": 30, "batch_len": 3}
        assert len(tracker.history["resources"]) == 3  # 1 per qscript execution

        for tracked_r, expected_r in zip(
            tracker.history["resources"], [exp_res1, exp_res1, exp_res2]
        ):
<<<<<<< HEAD
            assert tracked_r == expected_r
=======
            assert tracked_r == expected_r

    @pytest.mark.all_interfaces
    def test_tracker_grad(self):
        """Test that the tracker can track resources through a gradient computation"""
        dev = qml.device("default.qubit", wires=1, shots=100)

        @qml.qnode(dev, diff_method="parameter-shift")
        def circuit(x):
            qml.RX(x, wires=0)  # 2 term parameter shift
            return qml.expval(qml.PauliZ(0))

        x = pnp.array(0.1, requires_grad=True)
        expected_resources = Resources(
            num_wires=1,
            num_gates=1,
            gate_types={"RX": 1},
            gate_sizes={1: 1},
            shots=Shots(100),
            depth=1,
        )

        with qml.Tracker(dev) as tracker:
            qml.grad(circuit)(x)

        assert tracker.totals["executions"] == 3
        assert len(tracker.history["resources"]) == 3
        assert tracker.history["resources"] == [
            expected_resources,
            expected_resources,
            expected_resources,
        ]
>>>>>>> b568abf5
<|MERGE_RESOLUTION|>--- conflicted
+++ resolved
@@ -1400,11 +1400,7 @@
     expected_resources = (
         Resources(2, 2, {"Hadamard": 1, "CNOT": 1}, {1: 1, 2: 1}, 2, Shots(None)),
         Resources(3, 3, {"PauliZ": 1, "CNOT": 1, "RX": 1}, {1: 2, 2: 1}, 2, Shots(10)),
-<<<<<<< HEAD
-        Resources(2, 6, {"Hadamard": 3, "RX": 2, "CNOT": 1}, {1: 5, 2: 1}, 4, Shots(70)),
-=======
         Resources(2, 6, {"Hadamard": 3, "RX": 2, "CNOT": 1}, {1: 5, 2: 1}, 4, Shots((10, 10, 50))),
->>>>>>> b568abf5
     )  # Resources(wires, gates, gate_types, gate_sizes, depth, shots)
 
     devices = (
@@ -1452,9 +1448,6 @@
         for tracked_r, expected_r in zip(
             tracker.history["resources"], [exp_res1, exp_res1, exp_res2]
         ):
-<<<<<<< HEAD
-            assert tracked_r == expected_r
-=======
             assert tracked_r == expected_r
 
     @pytest.mark.all_interfaces
@@ -1486,5 +1479,4 @@
             expected_resources,
             expected_resources,
             expected_resources,
-        ]
->>>>>>> b568abf5
+        ]