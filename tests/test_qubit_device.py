# Copyright 2018-2020 Xanadu Quantum Technologies Inc.

# Licensed under the Apache License, Version 2.0 (the "License");
# you may not use this file except in compliance with the License.
# You may obtain a copy of the License at

#     http://www.apache.org/licenses/LICENSE-2.0

# Unless required by applicable law or agreed to in writing, software
# distributed under the License is distributed on an "AS IS" BASIS,
# WITHOUT WARRANTIES OR CONDITIONS OF ANY KIND, either express or implied.
# See the License for the specific language governing permissions and
# limitations under the License.
"""
Unit tests for the :mod:`pennylane` :class:`QubitDevice` class.
"""
import copy
from random import random

import numpy as np
import pytest

import pennylane as qml
from pennylane import QubitDevice
from pennylane import numpy as pnp
from pennylane.measurements import (
    Expectation,
    ExpectationMP,
    MeasurementProcess,
    Probability,
    ProbabilityMP,
    Sample,
    SampleMP,
    Shots,
    State,
    StateMP,
    Variance,
    VarianceMP,
)
from pennylane.resource import Resources
from pennylane.tape import QuantumScript
from pennylane.wires import Wires

mock_qubit_device_paulis = ["PauliX", "PauliY", "PauliZ"]
mock_qubit_device_rotations = ["RX", "RY", "RZ"]


# pylint: disable=abstract-class-instantiated, no-self-use, redefined-outer-name, invalid-name


@pytest.fixture(scope="function")
def mock_qubit_device(monkeypatch):
    """A function to create a mock device that mocks most of the methods except for e.g. probability()"""
    with monkeypatch.context() as m:
        m.setattr(QubitDevice, "__abstractmethods__", frozenset())
        m.setattr(QubitDevice, "_capabilities", mock_qubit_device_capabilities)
        m.setattr(QubitDevice, "operations", ["PauliY", "RX", "Rot"])
        m.setattr(QubitDevice, "observables", ["PauliZ"])
        m.setattr(QubitDevice, "short_name", "MockDevice")
        m.setattr(QubitDevice, "expval", lambda self, *args, **kwargs: 0)
        m.setattr(QubitDevice, "var", lambda self, *args, **kwargs: 0)
        m.setattr(QubitDevice, "sample", lambda self, *args, **kwargs: 0)
        m.setattr(QubitDevice, "apply", lambda self, *args, **kwargs: None)

        def get_qubit_device(wires=1):
            return QubitDevice(wires=wires)

        yield get_qubit_device


@pytest.fixture(scope="function")
def mock_qubit_device_extract_stats(monkeypatch):
    """A function to create a mock device that mocks the methods related to
    statistics (expval, var, sample, probability)"""
    with monkeypatch.context() as m:
        m.setattr(QubitDevice, "__abstractmethods__", frozenset())
        m.setattr(QubitDevice, "_capabilities", mock_qubit_device_capabilities)
        m.setattr(QubitDevice, "operations", ["PauliY", "RX", "Rot"])
        m.setattr(QubitDevice, "observables", ["PauliZ"])
        m.setattr(QubitDevice, "short_name", "MockDevice")
        m.setattr(QubitDevice, "expval", lambda self, *args, **kwargs: 0)
        m.setattr(QubitDevice, "var", lambda self, *args, **kwargs: 0)
        m.setattr(QubitDevice, "sample", lambda self, *args, **kwargs: 0)
        m.setattr(QubitDevice, "state", 0)
        m.setattr(QubitDevice, "density_matrix", lambda self, wires=None: 0)
        m.setattr(QubitDevice, "probability", lambda self, wires=None, *args, **kwargs: 0)
        m.setattr(QubitDevice, "apply", lambda self, x: x)

        def get_qubit_device(wires=1):
            return QubitDevice(wires=wires)

        yield get_qubit_device


@pytest.fixture(scope="function")
def mock_qubit_device_with_original_statistics(monkeypatch):
    """A function to create a mock device that mocks only basis methods and uses the original
    statistics related methods"""
    with monkeypatch.context() as m:
        m.setattr(QubitDevice, "__abstractmethods__", frozenset())
        m.setattr(QubitDevice, "_capabilities", mock_qubit_device_capabilities)
        m.setattr(QubitDevice, "operations", ["PauliY", "RX", "Rot"])
        m.setattr(QubitDevice, "observables", ["PauliZ"])
        m.setattr(QubitDevice, "short_name", "MockDevice")

        def get_qubit_device(wires=1):
            return QubitDevice(wires=wires)

        yield get_qubit_device


mock_qubit_device_capabilities = {
    "measurements": "everything",
    "returns_state": True,
    "noise_models": ["depolarizing", "bitflip"],
}


@pytest.fixture(scope="function")
def mock_qubit_device_with_paulis_and_methods(monkeypatch):
    """A function to create a mock device that supports Paulis in its capabilities"""
    with monkeypatch.context() as m:
        m.setattr(QubitDevice, "__abstractmethods__", frozenset())
        m.setattr(QubitDevice, "_capabilities", mock_qubit_device_capabilities)
        m.setattr(QubitDevice, "operations", mock_qubit_device_paulis)
        m.setattr(QubitDevice, "observables", mock_qubit_device_paulis)
        m.setattr(QubitDevice, "short_name", "MockDevice")
        m.setattr(QubitDevice, "expval", lambda self, *args, **kwargs: 0)
        m.setattr(QubitDevice, "var", lambda self, *args, **kwargs: 0)
        m.setattr(QubitDevice, "sample", lambda self, *args, **kwargs: 0)
        m.setattr(QubitDevice, "apply", lambda self, x, rotations: None)

        def get_qubit_device(wires=1):
            return QubitDevice(wires=wires)

        yield get_qubit_device


@pytest.fixture(scope="function")
def mock_qubit_device_with_paulis_rotations_and_methods(monkeypatch):
    """A function to create a mock device that supports Paulis in its capabilities"""
    with monkeypatch.context() as m:
        m.setattr(QubitDevice, "__abstractmethods__", frozenset())
        m.setattr(QubitDevice, "_capabilities", mock_qubit_device_capabilities)
        m.setattr(QubitDevice, "operations", mock_qubit_device_paulis + mock_qubit_device_rotations)
        m.setattr(QubitDevice, "observables", mock_qubit_device_paulis)
        m.setattr(QubitDevice, "short_name", "MockDevice")
        m.setattr(QubitDevice, "expval", lambda self, *args, **kwargs: 0)
        m.setattr(QubitDevice, "var", lambda self, *args, **kwargs: 0)
        m.setattr(QubitDevice, "sample", lambda self, *args, **kwargs: 0)
        m.setattr(QubitDevice, "apply", lambda self, x, **kwargs: None)

        def get_qubit_device(wires=1):
            return QubitDevice(wires=wires)

        yield get_qubit_device


# pylint: disable=protected-access
def _working_get_batch_size(tensor, expected_shape, expected_size):
    size = QubitDevice._size(tensor)
    if QubitDevice._ndim(tensor) > len(expected_shape) or size > expected_size:
        return size // expected_size

    return None


def test_notimplemented_circuit_hash(mock_qubit_device):
    """Test that the circuit hash property is not implemented"""
    dev = mock_qubit_device()

    with pytest.raises(NotImplementedError):
        dev.circuit_hash  # pylint: disable=pointless-statement


def test_notimplemented_analytic_probability(mock_qubit_device):
    """Test that the analytic_probability method is not implemented"""
    dev = mock_qubit_device()

    with pytest.raises(NotImplementedError):
        dev.analytic_probability(wires=0)


class TestOperations:
    """Tests the logic related to operations"""

    # pylint: disable=pointless-statement
    def test_op_queue_accessed_outside_execution_context(self, mock_qubit_device):
        """Tests that a call to op_queue outside the execution context raises the correct error"""

        with pytest.raises(
            ValueError, match="Cannot access the operation queue outside of the execution context!"
        ):
            dev = mock_qubit_device()
            dev.op_queue

    def test_op_queue_is_filled_during_execution(
        self, mock_qubit_device_with_paulis_and_methods, monkeypatch
    ):
        """Tests that the op_queue is correctly filled when apply is called and that accessing
        op_queue raises no error"""

        with qml.queuing.AnnotatedQueue() as q:
            queue = [qml.PauliX(wires=0), qml.PauliY(wires=1), qml.PauliZ(wires=2)]
            qml.expval(qml.PauliZ(0))
            qml.var(qml.PauliZ(1))

        tape = QuantumScript.from_queue(q)
        call_history = []

        with monkeypatch.context() as m:
            m.setattr(
                QubitDevice,
                "apply",
                lambda self, x, **kwargs: call_history.extend(x + kwargs.get("rotations", [])),
            )
            m.setattr(QubitDevice, "analytic_probability", lambda *args: None)
            dev = mock_qubit_device_with_paulis_and_methods()
            dev.execute(tape)

        assert call_history == queue

        assert len(call_history) == 3
        assert isinstance(call_history[0], qml.PauliX)
        assert call_history[0].wires == Wires([0])

        assert isinstance(call_history[1], qml.PauliY)
        assert call_history[1].wires == Wires([1])

        assert isinstance(call_history[2], qml.PauliZ)
        assert call_history[2].wires == Wires([2])

    def test_unsupported_operations_raise_error(self, mock_qubit_device_with_paulis_and_methods):
        """Tests that the operations are properly applied and queued"""
        with qml.queuing.AnnotatedQueue() as q:
            _ = [qml.PauliX(wires=0), qml.PauliY(wires=1), qml.Hadamard(wires=2)]
            qml.expval(qml.PauliZ(0))
            qml.var(qml.PauliZ(1))

        tape = QuantumScript.from_queue(q)
        with pytest.raises(qml.DeviceError, match="Gate Hadamard not supported on device"):
            dev = mock_qubit_device_with_paulis_and_methods()
            dev.execute(tape)

    numeric_queues = [
        [qml.RX(0.3, wires=[0])],
        [
            qml.RX(0.3, wires=[0]),
            qml.RX(0.4, wires=[1]),
            qml.RX(0.5, wires=[2]),
        ],
    ]

    observables = [[qml.PauliZ(0)], [qml.PauliX(0)], [qml.PauliY(0)]]

    @pytest.mark.parametrize("observables", observables)
    @pytest.mark.parametrize("queue", numeric_queues)
    def test_passing_keyword_arguments_to_execute(
        self, mock_qubit_device_with_paulis_rotations_and_methods, monkeypatch, queue, observables
    ):
        """Tests that passing keyword arguments to execute propagates those kwargs to the apply()
        method"""
        with qml.queuing.AnnotatedQueue() as q:
            for op in queue + observables:
                op.queue()

        tape = QuantumScript.from_queue(q)
        call_history = {}

        with monkeypatch.context() as m:
            m.setattr(QubitDevice, "apply", lambda self, x, **kwargs: call_history.update(kwargs))
            dev = mock_qubit_device_with_paulis_rotations_and_methods()
            dev.execute(tape, hash=tape.graph.hash)

        assert len(call_history.items()) == 2
        assert call_history["hash"] == tape.graph.hash
        assert call_history["rotations"] == []


class TestObservables:
    """Tests the logic related to observables"""

    # pylint: disable=no-self-use, redefined-outer-name, pointless-statement
    def test_obs_queue_accessed_outside_execution_context(self, mock_qubit_device):
        """Tests that a call to op_queue outside the execution context raises the correct error"""

        with pytest.raises(
            ValueError,
            match="Cannot access the observable value queue outside of the execution context!",
        ):
            dev = mock_qubit_device()
            dev.obs_queue

    def test_unsupported_observables_raise_error(self, mock_qubit_device_with_paulis_and_methods):
        """Tests that the operations are properly applied and queued"""
        with qml.queuing.AnnotatedQueue() as q:
            _ = [qml.PauliX(wires=0), qml.PauliY(wires=1), qml.PauliZ(wires=2)]
            qml.expval(qml.Hadamard(0))
            qml.var(qml.PauliZ(1))
            qml.sample(qml.PauliZ(2))

        tape = QuantumScript.from_queue(q)
        with pytest.raises(qml.DeviceError, match="Observable Hadamard not supported on device"):
            dev = mock_qubit_device_with_paulis_and_methods()
            dev.execute(tape)

    def test_unsupported_observable_return_type_raise_error(
        self, mock_qubit_device_with_paulis_and_methods, monkeypatch
    ):
        """Check that an error is raised if the return type of an observable is unsupported"""

        # pylint: disable=too-few-public-methods
        class UnsupportedMeasurement(MeasurementProcess):
            @property
            def return_type(self):
                return "SomeUnsupportedReturnType"

        with qml.queuing.AnnotatedQueue() as q:
            qml.PauliX(wires=0)
            UnsupportedMeasurement(obs=qml.PauliZ(0))

        tape = QuantumScript.from_queue(q)
        with monkeypatch.context() as m:
            m.setattr(QubitDevice, "apply", lambda self, x, **kwargs: None)
            with pytest.raises(
                qml.QuantumFunctionError, match="Unsupported return type specified for observable"
            ):
                dev = mock_qubit_device_with_paulis_and_methods()
                dev.execute(tape)


# pylint: disable=too-few-public-methods
class TestParameters:
    """Test for checking device parameter mappings"""

    # pylint: disable=pointless-statement
    def test_parameters_accessed_outside_execution_context(self, mock_qubit_device):
        """Tests that a call to parameters outside the execution context raises the correct error"""

        with pytest.raises(
            ValueError,
            match="Cannot access the free parameter mapping outside of the execution context!",
        ):
            dev = mock_qubit_device()
            dev.parameters


class TestExtractStatistics:
    """Test the statistics method"""

    @pytest.mark.parametrize(
        "measurement",
        [
            ExpectationMP(obs=qml.PauliX(0)),
            VarianceMP(obs=qml.PauliX(0)),
            SampleMP(obs=qml.PauliX(0)),
            ProbabilityMP(obs=qml.PauliX(0)),
            StateMP(),
        ],
    )
    def test_results_created(self, mock_qubit_device_extract_stats, measurement):
        """Tests that the statistics method simply builds a results list without any side-effects"""

        qscript = QuantumScript(measurements=[measurement])
        dev = mock_qubit_device_extract_stats()
        results = dev.statistics(qscript)

        assert results == [0]

    def test_results_no_state(self, mock_qubit_device_extract_stats):
        """Tests that the statistics method raises an AttributeError when a State return type is
        requested when QubitDevice does not have a state attribute"""
        qscript = QuantumScript(measurements=[qml.state()])
        dev = mock_qubit_device_extract_stats()
        delattr(dev.__class__, "state")
        _match = "The state is not available in the current"
        with pytest.raises(qml.QuantumFunctionError, match=_match):
            dev.statistics(qscript)

    @pytest.mark.parametrize("returntype", [None])
    def test_results_created_empty(self, mock_qubit_device_extract_stats, returntype):
        """Tests that the statistics method returns an empty list if the return type is None"""

        class UnsupportedMeasurement(MeasurementProcess):
            @property
            def return_type(self):
                return returntype

        qscript = QuantumScript(measurements=[UnsupportedMeasurement()])
        dev = mock_qubit_device_extract_stats()
        results = dev.statistics(qscript)

        assert results == []

    @pytest.mark.parametrize("returntype", ["not None"])
    def test_error_return_type_none(self, mock_qubit_device_extract_stats, returntype):
        """Tests that the statistics method raises an error if the return type is not well-defined and is not None"""

        assert returntype not in [Expectation, Variance, Sample, Probability, State, None]

        class UnsupportedMeasurement(MeasurementProcess):
            @property
            def return_type(self):
                return returntype

        qscript = QuantumScript(measurements=[UnsupportedMeasurement()])

        with pytest.raises(qml.QuantumFunctionError, match="Unsupported return type"):
            dev = mock_qubit_device_extract_stats()
            dev.statistics(qscript)

    def test_no_entropy_with_shot_vectors(self, mock_qubit_device_extract_stats):

        dev = mock_qubit_device_extract_stats()
        dev.shots = (10, 10)
        tape = qml.tape.QuantumScript([], [qml.vn_entropy(wires=0)])

        with pytest.raises(NotImplementedError, match="Returning the Von Neumann entropy"):
            dev.statistics(tape)

    def test_mutual_info_with_shot_vectors(self, mock_qubit_device_extract_stats):

        dev = mock_qubit_device_extract_stats()
        dev.shots = (10, 10)
        tape = qml.tape.QuantumScript([], [qml.mutual_info(wires0=0, wires1=1)])

        with pytest.raises(NotImplementedError, match="Returning the mutual information"):
            dev.statistics(tape)

    def test_no_classical_shadow_with_other_meas(self, mock_qubit_device_extract_stats):
        """Test that classical shadows can't be performed with other measurements."""

        dev = mock_qubit_device_extract_stats()

        tape = qml.tape.QuantumScript([], [qml.classical_shadow(wires=0), qml.state()])

        with pytest.raises(qml.QuantumFunctionError, match="Classical shadows cannot be returned"):
            dev.statistics(tape)

    def test_no_shadow_expval_with_other_meas(self, mock_qubit_device_extract_stats):
        """Test that classical shadows can't be performed with other measurements."""

        dev = mock_qubit_device_extract_stats()

        tape = qml.tape.QuantumScript([], [qml.shadow_expval(qml.X(0)), qml.state()])

        with pytest.raises(qml.QuantumFunctionError, match="Classical shadows cannot be"):
            dev.statistics(tape)


class TestGenerateSamples:
    """Test the generate_samples method"""

    def test_auxiliary_methods_called_correctly(self, mock_qubit_device, monkeypatch):
        """Tests that the generate_samples method calls on its auxiliary methods correctly"""

        dev = mock_qubit_device()
        number_of_states = 2**dev.num_wires

        with monkeypatch.context() as m:
            # Mock the auxiliary methods such that they return the expected values
            m.setattr(QubitDevice, "sample_basis_states", lambda self, wires, b: wires)
            m.setattr(QubitDevice, "states_to_binary", staticmethod(lambda a, b: (a, b)))
            m.setattr(QubitDevice, "analytic_probability", lambda *args: None)
            m.setattr(QubitDevice, "shots", 1000)
            dev._samples = dev.generate_samples()

        assert dev._samples == (number_of_states, dev.num_wires)


class TestSampleBasisStates:
    """Test the sample_basis_states method"""

    def test_sampling_with_correct_arguments(self, mock_qubit_device, monkeypatch):
        """Tests that the sample_basis_states method samples with the correct arguments"""

        shots = 1000

        number_of_states = 4
        dev = mock_qubit_device()
        dev.shots = shots
        state_probs = [0.1, 0.2, 0.3, 0.4]

        with monkeypatch.context() as m:
            # Mock the numpy.random.choice method such that it returns the expected values
            m.setattr("numpy.random.choice", lambda x, y, p: (x, y, p))
            res = dev.sample_basis_states(number_of_states, state_probs)

        assert np.array_equal(res[0], np.array([0, 1, 2, 3]))
        assert res[1] == shots
        assert res[2] == state_probs

    def test_raises_deprecation_warning(self, mock_qubit_device):
        """Test that sampling basis states on a device with shots=None produces a warning."""

        dev = mock_qubit_device()
        number_of_states = 4
        dev.shots = None
        state_probs = [0.1, 0.2, 0.3, 0.4]

        with pytest.raises(
            qml.QuantumFunctionError,
            match="The number of shots has to be explicitly set on the device",
        ):
            dev.sample_basis_states(number_of_states, state_probs)

    def test_sampling_with_broadcasting(self, mock_qubit_device):
        """Tests that the sample_basis_states method samples with the correct arguments
        when using broadcasted probabilities"""

        shots = 1000

        number_of_states = 4
        dev = mock_qubit_device()
        dev.shots = shots
        state_probs = [[0.1, 0.2, 0.3, 0.4], [0.5, 0.2, 0.1, 0.2]]
        # First run the sampling to see that it is using numpy.random.choice correctly
        res = dev.sample_basis_states(number_of_states, state_probs)
        assert qml.math.shape(res) == (2, shots)
        assert set(res.flat).issubset({0, 1, 2, 3})


class TestStatesToBinary:
    """Test the states_to_binary method"""

    def test_correct_conversion_two_states(self, mock_qubit_device):
        """Tests that the sample_basis_states method converts samples to binary correctly"""
        wires = 4
        shots = 10

        number_of_states = 2**wires
        basis_states = np.arange(number_of_states)
        samples = np.random.choice(basis_states, shots)

        dev = mock_qubit_device()
        res = dev.states_to_binary(samples, wires)

        format_smt = f"{{:0{wires}b}}"
        expected = np.array([[int(x) for x in list(format_smt.format(i))] for i in samples])

        assert np.all(res == expected)

    test_binary_conversion_data = [
        (np.array([2, 3, 2, 0, 0]), np.array([[1, 0], [1, 1], [1, 0], [0, 0], [0, 0]])),
        (np.array([2, 3, 1, 3, 1]), np.array([[1, 0], [1, 1], [0, 1], [1, 1], [0, 1]])),
        (
            np.array([7, 7, 1, 5, 2]),
            np.array([[1, 1, 1], [1, 1, 1], [0, 0, 1], [1, 0, 1], [0, 1, 0]]),
        ),
    ]

    @pytest.mark.parametrize("samples, binary_states", test_binary_conversion_data)
    def test_correct_conversion(self, mock_qubit_device, samples, binary_states, tol):
        """Tests that the states_to_binary method converts samples to binary correctly"""
        dev = mock_qubit_device()
        dev.shots = 5
        wires = binary_states.shape[1]
        res = dev.states_to_binary(samples, wires)
        assert np.allclose(res, binary_states, atol=tol, rtol=0)

    test_binary_conversion_data_broadcasted = [
        (
            np.array([[2, 3, 2, 0, 0], [3, 0, 0, 1, 1], [2, 2, 0, 1, 3]]),
            np.array(
                [
                    [[1, 0], [1, 1], [1, 0], [0, 0], [0, 0]],
                    [[1, 1], [0, 0], [0, 0], [0, 1], [0, 1]],
                    [[1, 0], [1, 0], [0, 0], [0, 1], [1, 1]],
                ]
            ),
        ),
        (
            np.array([[7, 7, 1, 5, 2], [3, 3, 2, 4, 6], [0, 0, 7, 2, 1]]),
            np.array(
                [
                    [[1, 1, 1], [1, 1, 1], [0, 0, 1], [1, 0, 1], [0, 1, 0]],
                    [[0, 1, 1], [0, 1, 1], [0, 1, 0], [1, 0, 0], [1, 1, 0]],
                    [[0, 0, 0], [0, 0, 0], [1, 1, 1], [0, 1, 0], [0, 0, 1]],
                ]
            ),
        ),
    ]

    @pytest.mark.parametrize("samples, binary_states", test_binary_conversion_data_broadcasted)
    def test_correct_conversion_broadcasted(self, mock_qubit_device, samples, binary_states, tol):
        """Tests that the states_to_binary method converts broadcasted
        samples to binary correctly"""
        dev = mock_qubit_device()
        dev.shots = 5
        wires = binary_states.shape[-1]
        res = dev.states_to_binary(samples, wires)
        assert np.allclose(res, binary_states, atol=tol, rtol=0)


class TestExpval:
    """Test the expval method"""

    def test_analytic_expval(self, mock_qubit_device_with_original_statistics, monkeypatch):
        """Tests that expval method when the analytic attribute is True

        Additional QubitDevice methods that are mocked:
        -probability
        """
        obs = qml.PauliX(0)
        probs = [0.5, 0.5]
        dev = mock_qubit_device_with_original_statistics()

        assert dev.shots is None

        with monkeypatch.context() as m:
            m.setattr(QubitDevice, "probability", lambda self, wires=None: probs)
            res = dev.expval(obs)

        assert res == (obs.eigvals() @ probs).real

    def test_analytic_expval_broadcasted(
        self, mock_qubit_device_with_original_statistics, monkeypatch
    ):
        """Tests expval method when the analytic attribute is True and using broadcasting

        Additional QubitDevice methods that are mocked:
        -probability
        """
        obs = qml.PauliX(0)
        probs = np.array([[0.5, 0.5], [0.2, 0.8], [0.1, 0.9]])
        dev = mock_qubit_device_with_original_statistics()

        assert dev.shots is None

        with monkeypatch.context() as m:
            m.setattr(QubitDevice, "probability", lambda self, wires=None: probs)
            res = dev.expval(obs)

        assert np.allclose(res, (probs @ obs.eigvals()).real)

    def test_non_analytic_expval(self, mock_qubit_device_with_original_statistics, monkeypatch):
        """Tests that expval method when the analytic attribute is False

        Additional QubitDevice methods that are mocked:
        -sample
        -numpy.mean
        """
        obs = qml.PauliX(0)
        dev = mock_qubit_device_with_original_statistics()

        dev.shots = 1000

        with monkeypatch.context() as m:
            m.setattr(QubitDevice, "sample", lambda self, obs, *args, **kwargs: obs)
            m.setattr("numpy.mean", lambda obs, axis=None: obs)
            res = dev.expval(obs)

        assert res == np.array(obs)  # no idea what is trying to cast obs to an array now.

    def test_no_eigval_error(self, mock_qubit_device_with_original_statistics):
        """Tests that an error is thrown if expval is called with an observable that does
        not have eigenvalues defined."""
        dev = mock_qubit_device_with_original_statistics()

        # observable with no eigenvalue representation defined
        class MyObs(qml.operation.Observable):
            num_wires = 1

            def eigvals(self):
                raise qml.operation.EigvalsUndefinedError

        obs = MyObs(wires=0)

        with pytest.raises(
            qml.operation.EigvalsUndefinedError, match="Cannot compute analytic expectations"
        ):
            dev.expval(obs)


class TestVar:
    """Test the var method"""

    def test_analytic_var(self, mock_qubit_device_with_original_statistics, monkeypatch):
        """Tests that var method when the analytic attribute is True

        Additional QubitDevice methods that are mocked:
        -probability
        """
        obs = qml.PauliX(0)
        probs = [0.5, 0.5]
        dev = mock_qubit_device_with_original_statistics()

        assert dev.shots is None

        with monkeypatch.context() as m:
            m.setattr(QubitDevice, "probability", lambda self, wires=None: probs)
            res = dev.var(obs)

        assert res == (obs.eigvals() ** 2) @ probs - (obs.eigvals() @ probs).real ** 2

    def test_analytic_var_broadcasted(
        self, mock_qubit_device_with_original_statistics, monkeypatch
    ):
        """Tests var method when the analytic attribute is True and using broadcasting

        Additional QubitDevice methods that are mocked:
        -probability
        """
        obs = qml.PauliX(0)
        probs = [0.5, 0.5]
        dev = mock_qubit_device_with_original_statistics()

        assert dev.shots is None

        with monkeypatch.context() as m:
            m.setattr(QubitDevice, "probability", lambda self, wires=None: probs)
            res = dev.var(obs)

        assert np.allclose(res, probs @ (obs.eigvals() ** 2) - (probs @ obs.eigvals()).real ** 2)

    def test_non_analytic_var(self, mock_qubit_device_with_original_statistics, monkeypatch):
        """Tests that var method when the analytic attribute is False

        Additional QubitDevice methods that are mocked:
        -sample
        -numpy.var
        """
        obs = qml.PauliX(0)
        dev = mock_qubit_device_with_original_statistics()

        dev.shots = 1000

        with monkeypatch.context() as m:
            m.setattr(QubitDevice, "sample", lambda self, obs, *args, **kwargs: obs)
            m.setattr("numpy.var", lambda obs, axis=None: obs)
            res = dev.var(obs)

        assert res == np.array(obs)

    def test_no_eigval_error(self, mock_qubit_device_with_original_statistics):
        """Tests that an error is thrown if var is called with an observable that does not have eigenvalues defined."""
        dev = mock_qubit_device_with_original_statistics()

        # pylint: disable=too-few-public-methods
        class MyObs(qml.operation.Observable):
            """Observable with no eigenvalue representation defined."""

            num_wires = 1

            def eigvals(self):
                raise qml.operation.EigvalsUndefinedError

        obs = MyObs(wires=0)

        with pytest.raises(
            qml.operation.EigvalsUndefinedError, match="Cannot compute analytic variance"
        ):
            dev.var(obs)


class TestSample:
    """Test the sample method"""

    def test_only_ones_minus_ones(self, mock_qubit_device_with_original_statistics, tol):
        """Test that sample for a single Pauli observable only produces -1 and 1 samples"""
        obs = qml.PauliX(0)
        dev = mock_qubit_device_with_original_statistics()
        dev._samples = np.array([[1, 0], [0, 0]])
        res = dev.sample(obs)

        assert np.shape(res) == (2,)
        assert np.allclose(res**2, 1, atol=tol, rtol=0)

    def test_correct_custom_eigenvalues(self, mock_qubit_device_with_original_statistics):
        """Test that sample for a product of Pauli observables produces samples of eigenvalues"""
        obs = qml.PauliX(0) @ qml.PauliZ(1)
        dev = mock_qubit_device_with_original_statistics(wires=2)
        dev._samples = np.array([[1, 0], [0, 0]])
        res = dev.sample(obs)

        assert np.array_equal(res, np.array([-1, 1]))

    def test_sample_with_no_observable_and_no_wires(
        self, mock_qubit_device_with_original_statistics
    ):
        """Test that when we sample a device without providing an observable or wires then it
        will return the raw samples"""
        obs = qml.measurements.sample(op=None, wires=None)
        dev = mock_qubit_device_with_original_statistics(wires=2)
        generated_samples = np.array([[1, 0], [1, 1]])
        dev._samples = generated_samples

        res = dev.sample(obs)
        assert np.array_equal(res, generated_samples)

    def test_sample_with_no_observable_and_with_wires(
        self, mock_qubit_device_with_original_statistics
    ):
        """Test that when we sample a device without providing an observable but we specify
        wires then it returns the generated samples for only those wires"""
        obs = qml.measurements.sample(op=None, wires=[1])
        dev = mock_qubit_device_with_original_statistics(wires=2)
        generated_samples = np.array([[1, 0], [1, 1]])
        dev._samples = generated_samples

        wire_samples = np.array([[0], [1]])
        res = dev.sample(obs)

        assert np.array_equal(res, wire_samples)

    def test_no_eigval_error(self, mock_qubit_device_with_original_statistics):
        """Tests that an error is thrown if sample is called with an observable
        that does not have eigenvalues defined."""
        dev = mock_qubit_device_with_original_statistics()
        dev._samples = np.array([[1, 0], [0, 0]])

        class MyObs(qml.operation.Observable):
            """Observable with no eigenvalue representation defined."""

            num_wires = 1

            def eigvals(self):
                raise qml.operation.EigvalsUndefinedError

        with pytest.raises(qml.operation.EigvalsUndefinedError, match="Cannot compute samples"):
            dev.sample(MyObs(wires=[0]))


class TestSampleWithBroadcasting:
    """Test the sample method when broadcasting is used"""

    def test_only_ones_minus_ones(self, mock_qubit_device_with_original_statistics, tol):
        """Test that sample for a single Pauli observable only produces -1 and 1 samples
        when using broadcasting"""
        obs = qml.PauliX(0)
        dev = mock_qubit_device_with_original_statistics()
        dev._samples = np.array([[[0, 0], [0, 0]], [[1, 0], [1, 0]], [[0, 0], [1, 0]]])
        res = dev.sample(obs)

        assert np.allclose(res, [[1, 1], [-1, -1], [1, -1]], atol=tol, rtol=0)

    def test_correct_custom_eigenvalues(self, mock_qubit_device_with_original_statistics):
        """Test that sample for a product of Pauli observables produces samples
        of eigenvalues when using broadcasting"""
        obs = qml.PauliX(0) @ qml.PauliZ(1)
        dev = mock_qubit_device_with_original_statistics(wires=2)
        dev._samples = np.array([[1, 0], [0, 0]])
        dev._samples = np.array([[[1, 0], [0, 0]], [[0, 1], [1, 1]], [[1, 0], [0, 1]]])
        res = dev.sample(obs)

        assert np.array_equal(res, np.array([[-1, 1], [-1, 1], [-1, -1]]))

    def test_sample_with_no_observable_and_no_wires(
        self, mock_qubit_device_with_original_statistics
    ):
        """Test that when we sample a device without providing an observable or wires then it
        will return the raw samples when using broadcasting"""
        obs = qml.measurements.sample(op=None, wires=None)
        dev = mock_qubit_device_with_original_statistics(wires=2)
        generated_samples = np.array([[[1, 0], [1, 1]], [[1, 1], [0, 0]], [[0, 1], [1, 0]]])
        dev._samples = generated_samples

        res = dev.sample(obs)
        assert np.array_equal(res, generated_samples)

    def test_sample_with_no_observable_and_with_wires(
        self, mock_qubit_device_with_original_statistics
    ):
        """Test that when we sample a device without providing an observable but we specify wires
        then it returns the generated samples for only those wires when using broadcasting"""
        obs = qml.measurements.sample(op=None, wires=[1])
        dev = mock_qubit_device_with_original_statistics(wires=2)
        generated_samples = np.array([[[1, 0], [1, 1]], [[1, 1], [0, 0]], [[0, 1], [1, 0]]])
        dev._samples = generated_samples

        wire_samples = np.array([[[0], [1]], [[1], [0]], [[1], [0]]])
        res = dev.sample(obs)

        assert np.array_equal(res, wire_samples)

    def test_no_eigval_error(self, mock_qubit_device_with_original_statistics):
        """Tests that an error is thrown if sample is called with an observable
        that does not have eigenvalues defined when using broadcasting."""
        dev = mock_qubit_device_with_original_statistics()
        dev._samples = np.array([[[1, 0], [1, 1]], [[1, 1], [0, 0]], [[0, 1], [1, 0]]])

        class MyObs(qml.operation.Observable):
            """Observable with no eigenvalue representation defined."""

            num_wires = 1

            def eigvals(self):
                raise qml.operation.EigvalsUndefinedError

        with pytest.raises(qml.operation.EigvalsUndefinedError, match="Cannot compute samples"):
            dev.sample(MyObs(wires=[0]))


class TestEstimateProb:
    """Test the estimate_probability method"""

    @pytest.mark.parametrize(
        "wires, expected", [([0], [0.5, 0.5]), (None, [0.5, 0, 0, 0.5]), ([0, 1], [0.5, 0, 0, 0.5])]
    )
    def test_estimate_probability(
        self, wires, expected, mock_qubit_device_with_original_statistics, monkeypatch
    ):
        """Tests the estimate_probability method"""
        dev = mock_qubit_device_with_original_statistics(wires=2)
        samples = np.array([[0, 0], [1, 1], [1, 1], [0, 0]])

        with monkeypatch.context() as m:
            m.setattr(dev, "_samples", samples)
            res = dev.estimate_probability(wires=wires)

        assert np.allclose(res, expected)

    @pytest.mark.parametrize(
        "wires, expected",
        [
            ([0], [[0.0, 0.5], [1.0, 0.5]]),
            (None, [[0.0, 0.5], [0, 0], [0, 0.5], [1.0, 0]]),
            ([0, 1], [[0.0, 0.5], [0, 0], [0, 0.5], [1.0, 0]]),
        ],
    )
    def test_estimate_probability_with_binsize(
        self, wires, expected, mock_qubit_device_with_original_statistics, monkeypatch
    ):
        """Tests the estimate_probability method with a bin size"""
        dev = mock_qubit_device_with_original_statistics(wires=2)
        samples = np.array([[1, 1], [1, 1], [1, 0], [0, 0]])
        bin_size = 2

        with monkeypatch.context() as m:
            m.setattr(dev, "_samples", samples)
            res = dev.estimate_probability(wires=wires, bin_size=bin_size)

        assert np.allclose(res, expected)

    @pytest.mark.parametrize(
        "wires, expected",
        [
            ([0], [[0.0, 1.0], [0.5, 0.5], [0.25, 0.75]]),
            (None, [[0, 0, 0.25, 0.75], [0.5, 0, 0, 0.5], [0.25, 0, 0.25, 0.5]]),
            ([0, 1], [[0, 0, 0.25, 0.75], [0.5, 0, 0, 0.5], [0.25, 0, 0.25, 0.5]]),
        ],
    )
    def test_estimate_probability_with_broadcasting(
        self, wires, expected, mock_qubit_device_with_original_statistics, monkeypatch
    ):
        """Tests the estimate_probability method with parameter broadcasting"""
        dev = mock_qubit_device_with_original_statistics(wires=2)
        samples = np.array(
            [
                [[1, 0], [1, 1], [1, 1], [1, 1]],
                [[0, 0], [1, 1], [1, 1], [0, 0]],
                [[1, 0], [1, 1], [1, 1], [0, 0]],
            ]
        )

        with monkeypatch.context() as m:
            m.setattr(dev, "_samples", samples)
            res = dev.estimate_probability(wires=wires)

        assert np.allclose(res, expected)

    @pytest.mark.parametrize(
        "wires, expected",
        [
            (
                [0],
                [
                    [[0, 0, 0.5], [1, 1, 0.5]],
                    [[0.5, 0.5, 0], [0.5, 0.5, 1]],
                    [[0, 0.5, 1], [1, 0.5, 0]],
                ],
            ),
            (
                None,
                [
                    [[0, 0, 0], [0, 0, 0.5], [0.5, 0, 0], [0.5, 1, 0.5]],
                    [[0.5, 0.5, 0], [0, 0, 0], [0, 0, 0], [0.5, 0.5, 1]],
                    [[0, 0.5, 0.5], [0, 0, 0.5], [0.5, 0, 0], [0.5, 0.5, 0]],
                ],
            ),
            (
                [0, 1],
                [
                    [[0, 0, 0], [0, 0, 0.5], [0.5, 0, 0], [0.5, 1, 0.5]],
                    [[0.5, 0.5, 0], [0, 0, 0], [0, 0, 0], [0.5, 0.5, 1]],
                    [[0, 0.5, 0.5], [0, 0, 0.5], [0.5, 0, 0], [0.5, 0.5, 0]],
                ],
            ),
        ],
    )
    def test_estimate_probability_with_binsize_with_broadcasting(
        self, wires, expected, mock_qubit_device_with_original_statistics, monkeypatch
    ):
        """Tests the estimate_probability method with a bin size and parameter broadcasting"""
        dev = mock_qubit_device_with_original_statistics(wires=2)
        bin_size = 2
        samples = np.array(
            [
                [[1, 0], [1, 1], [1, 1], [1, 1], [1, 1], [0, 1]],
                [[0, 0], [1, 1], [1, 1], [0, 0], [1, 1], [1, 1]],
                [[1, 0], [1, 1], [1, 1], [0, 0], [0, 1], [0, 0]],
            ]
        )

        with monkeypatch.context() as m:
            m.setattr(dev, "_samples", samples)
            res = dev.estimate_probability(wires=wires, bin_size=bin_size)

        assert np.allclose(res, expected)


class TestMarginalProb:
    """Test the marginal_prob method"""

    # pylint: disable=too-many-arguments
    @pytest.mark.parametrize(
        "wires, inactive_wires",
        [
            ([0], [1, 2]),
            ([1], [0, 2]),
            ([2], [0, 1]),
            ([0, 1], [2]),
            ([0, 2], [1]),
            ([1, 2], [0]),
            ([0, 1, 2], []),
            (Wires([0]), [1, 2]),
            (Wires([0, 1]), [2]),
            (Wires([0, 1, 2]), []),
        ],
    )
    def test_correct_arguments_for_marginals(
        self, mock_qubit_device_with_original_statistics, mocker, wires, inactive_wires, tol
    ):
        """Test that the correct arguments are passed to the marginal_prob method"""

        # Generate probabilities
        probs = np.array([random() for i in range(2**3)])
        probs /= sum(probs)

        spy = mocker.spy(np, "sum")
        dev = mock_qubit_device_with_original_statistics(wires=3)
        _ = dev.marginal_prob(probs, wires=wires)
        array_call = spy.call_args[0][0]
        axis_call = spy.call_args[1]["axis"]

        assert np.allclose(array_call.flatten(), probs, atol=tol, rtol=0)
        assert axis_call == tuple(inactive_wires)

    marginal_test_data = [
        (np.array([0.1, 0.2, 0.3, 0.4]), np.array([0.4, 0.6]), [1]),
        (np.array([0.1, 0.2, 0.3, 0.4]), np.array([0.3, 0.7]), Wires([0])),
        (
            np.array(
                [
                    0.17794671,
                    0.06184147,
                    0.21909549,
                    0.04932204,
                    0.19595214,
                    0.19176834,
                    0.08495311,
                    0.0191207,
                ]
            ),
            np.array([0.3970422, 0.28090525, 0.11116351, 0.21088904]),
            [2, 0],
        ),
        (
            np.array([0.05, 0.07, 0.11, 0.13, 0.17, 0.19, 0.23, 0.05]),
            np.array([0.05, 0.11, 0.17, 0.23, 0.07, 0.13, 0.19, 0.05]),
            [2, 0, 1],
        ),
        (
            np.arange(1, 17) / 136,
            np.array([3, 11, 19, 27, 7, 15, 23, 31]) / 136,
            [2, 0, 1],
        ),
    ]

    # pylint: disable=too-many-arguments
    @pytest.mark.parametrize("probs, marginals, wires", marginal_test_data)
    def test_correct_marginals_returned(
        self, mock_qubit_device_with_original_statistics, probs, marginals, wires, tol
    ):
        """Test that the correct marginals are returned by the marginal_prob method"""
        num_wires = int(np.log2(len(probs)))
        dev = mock_qubit_device_with_original_statistics(num_wires)
        res = dev.marginal_prob(probs, wires=wires)
        assert np.allclose(res, marginals, atol=tol, rtol=0)

    # pylint: disable=too-many-arguments, unused-argument
    @pytest.mark.parametrize("probs, marginals, wires", marginal_test_data)
    def test_correct_marginals_returned_wires_none(
        self, mock_qubit_device_with_original_statistics, probs, marginals, wires, tol
    ):
        """Test that passing wires=None simply returns the original probability."""
        num_wires = int(np.log2(len(probs)))
        dev = mock_qubit_device_with_original_statistics(wires=num_wires)
        dev.num_wires = num_wires

        res = dev.marginal_prob(probs, wires=None)
        assert np.allclose(res, probs, atol=tol, rtol=0)

    # Note that the broadcasted probs enter `marginal_probs` as a flattened array
    broadcasted_marginal_test_data = [
        (
            np.array([[0.1, 0.2, 0.3, 0.4], [0.8, 0.02, 0.05, 0.13], [0.6, 0.3, 0.02, 0.08]]),
            np.array([[0.4, 0.6], [0.85, 0.15], [0.62, 0.38]]),
            [1],
            2,
        ),
        (
            np.array(
                [
                    [0.17, 0.06, 0.21, 0.04, 0.19, 0.19, 0.08, 0.06],
                    [0.07, 0.04, 0.11, 0.04, 0.29, 0.04, 0.18, 0.23],
                ]
            ),
            np.array([[0.38, 0.27, 0.1, 0.25], [0.18, 0.47, 0.08, 0.27]]),
            [2, 0],
            3,
        ),
        (
            np.array(
                [
                    [0.05, 0.07, 0.11, 0.13, 0.17, 0.19, 0.23, 0.05],
                    np.arange(1, 9) / 36,
                ]
            ),
            np.array(
                [
                    [0.05, 0.11, 0.17, 0.23, 0.07, 0.13, 0.19, 0.05],
                    np.array([1, 3, 5, 7, 2, 4, 6, 8]) / 36,
                ],
            ),
            [2, 0, 1],
            3,
        ),
    ]

    # pylint: disable=too-many-arguments
    @pytest.mark.parametrize("probs, marginals, wires, num_wires", broadcasted_marginal_test_data)
    def test_correct_broadcasted_marginals_returned(
        self,
        monkeypatch,
        mock_qubit_device_with_original_statistics,
        probs,
        marginals,
        wires,
        num_wires,
        tol,
    ):
        """Test that the correct marginals are returned by the marginal_prob method when
        broadcasting is used"""
        dev = mock_qubit_device_with_original_statistics(num_wires)
        with monkeypatch.context() as m:
            m.setattr(dev, "_get_batch_size", _working_get_batch_size)
            res = dev.marginal_prob(probs, wires=wires)

        assert np.allclose(res, marginals, atol=tol, rtol=0)

    # pylint: disable=too-many-arguments, unused-argument
    @pytest.mark.parametrize("probs, marginals, wires, num_wires", broadcasted_marginal_test_data)
    def test_correct_broadcasted_marginals_returned_wires_none(
        self, mock_qubit_device_with_original_statistics, probs, marginals, wires, num_wires, tol
    ):
        """Test that the correct marginals are returned by the marginal_prob method when
        broadcasting is used"""
        dev = mock_qubit_device_with_original_statistics(num_wires)

        res = dev.marginal_prob(probs, wires=None)
        assert np.allclose(res, probs.reshape((-1, 2**num_wires)), atol=tol, rtol=0)


# pylint: disable=too-few-public-methods
class TestActiveWires:
    """Test that the active_wires static method works as required."""

    def test_active_wires_from_queue(self, mock_qubit_device):
        queue = [qml.CNOT(wires=[0, 2]), qml.RX(0.2, wires=0), qml.expval(qml.PauliX(wires=5))]

        dev = mock_qubit_device(wires=6)
        res = dev.active_wires(queue)

        assert res == Wires([0, 2, 5])


# pylint: disable=too-few-public-methods
class TestCapabilities:
    """Test that a default qubit device defines capabilities that all devices inheriting
    from it will automatically have."""

    def test_defines_correct_capabilities(self):
        """Test that the device defines the right capabilities"""
        capabilities = {
            "model": "qubit",
            "supports_finite_shots": True,
            "supports_tensor_observables": True,
            "returns_probs": True,
            "supports_broadcasting": False,
        }
        assert capabilities == QubitDevice.capabilities()


class TestNativeMidCircuitMeasurements:
    """Unit tests for mid-circuit measurements related functionality"""

    class MCMDevice(qml.devices.DefaultQubitLegacy):
        def apply(self, *args, **kwargs):
            for op in args[0]:
                if isinstance(op, qml.measurements.MidMeasureMP):
                    kwargs["mid_measurements"][op] = 0

        @classmethod
        def capabilities(cls):
            default_capabilities = copy.copy(qml.devices.DefaultQubitLegacy.capabilities())
            default_capabilities["supports_mid_measure"] = True
            return default_capabilities

    def test_qnode_native_mcm(self, mocker):
        """Tests that the legacy devices may support native MCM execution via the dynamic_one_shot transform."""

        dev = self.MCMDevice(wires=1, shots=100)
        dev.operations.add("MidMeasureMP")
        spy = mocker.spy(qml.dynamic_one_shot, "_transform")

        @qml.qnode(dev, interface=None, diff_method=None)
        def func():
            _ = qml.measure(0)
            return qml.expval(op=qml.PauliZ(0))

        res = func()
        assert spy.call_count == 1
        assert isinstance(res, float)

    @pytest.mark.parametrize("postselect_mode", ["hw-like", "fill-shots"])
    def test_postselect_mode_propagates_to_execute(self, monkeypatch, postselect_mode):
        """Test that the specified postselect mode propagates to execution as expected."""
        dev = self.MCMDevice(wires=1, shots=100)
        dev.operations.add("MidMeasureMP")
        pm_propagated = False

        def new_apply(*args, **kwargs):  # pylint: disable=unused-argument
            nonlocal pm_propagated
            pm_propagated = kwargs.get("postselect_mode", -1) == postselect_mode

        @qml.qnode(dev, postselect_mode=postselect_mode)
        def func():
            _ = qml.measure(0, postselect=1)
            return qml.expval(op=qml.PauliZ(0))

        with monkeypatch.context() as m:
            m.setattr(dev, "apply", new_apply)
            with pytest.raises(Exception):
                # Error expected as mocked apply method does not adhere to expected output.
                func()

        assert pm_propagated is True


class TestExecution:
    """Tests for the execute method"""

    def test_device_executions(self):
        """Test the number of times a qubit device is executed over a QNode's
        lifetime is tracked by `num_executions`"""

        dev_1 = qml.device("default.mixed", wires=2)

        def circuit_1(x, y):
            qml.RX(x, wires=[0])
            qml.RY(y, wires=[1])
            qml.CNOT(wires=[0, 1])
            return qml.expval(qml.PauliZ(0) @ qml.PauliX(1))

        node_1 = qml.QNode(circuit_1, dev_1)
        num_evals_1 = 10

        for _ in range(num_evals_1):
            node_1(0.432, 0.12)
        assert dev_1.num_executions == num_evals_1

        # test a second instance of a default qubit device
        dev_2 = qml.device("default.mixed", wires=2)

        def circuit_2(x):
            qml.RX(x, wires=[0])
            qml.CNOT(wires=[0, 1])
            return qml.expval(qml.PauliZ(0) @ qml.PauliX(1))

        node_2 = qml.QNode(circuit_2, dev_2)
        num_evals_2 = 5

        for _ in range(num_evals_2):
            node_2(0.432)
        assert dev_2.num_executions == num_evals_2

        # test a new circuit on an existing instance of a qubit device
        def circuit_3(y):
            qml.RY(y, wires=[1])
            qml.CNOT(wires=[0, 1])
            return qml.expval(qml.PauliZ(0) @ qml.PauliX(1))

        node_3 = qml.QNode(circuit_3, dev_1)
        num_evals_3 = 7

        for _ in range(num_evals_3):
            node_3(0.12)
        assert dev_1.num_executions == num_evals_1 + num_evals_3

    # pylint: disable=protected-access
    def test_get_diagonalizing_gates(self, mock_qubit_device):
        """Test the private _get_diagonalizing_gates helper method."""
        circuit = qml.tape.QuantumScript([qml.RX(1, 0)], [qml.probs(), qml.expval(qml.PauliX(0))])
        dev = mock_qubit_device(wires=1)
        rotations = dev._get_diagonalizing_gates(circuit)
        assert len(rotations) == 1
        qml.assert_equal(rotations[0], qml.Hadamard(0))


# pylint: disable=too-few-public-methods, unused-argument
class TestExecutionBroadcasted:
    """Tests for the execute method with broadcasted parameters"""

    def test_device_executions(self):
        """Test the number of times a qubit device is executed over a QNode's
        lifetime is tracked by `num_executions`"""

        dev_1 = qml.device("default.mixed", wires=2)

        def circuit_1(x, y):
            qml.RX(x, wires=[0])
            qml.RY(y, wires=[1])
            qml.CNOT(wires=[0, 1])
            return qml.expval(qml.PauliZ(0) @ qml.PauliX(1))

        node_1 = qml.QNode(circuit_1, dev_1)
        num_evals_1 = 10

        for _ in range(num_evals_1):
            node_1(0.432, np.array([0.12, 0.5, 3.2]))
        assert dev_1.num_executions == num_evals_1 * 3

        # test a second instance of a default qubit device
        dev_2 = qml.device("default.mixed", wires=2)

        assert dev_2.num_executions == 0

        def circuit_2(x, y):
            qml.RX(x, wires=[0])
            qml.CNOT(wires=[0, 1])
            return qml.expval(qml.PauliZ(0) @ qml.PauliX(1))

        node_2 = qml.QNode(circuit_2, dev_2)
        num_evals_2 = 5

        for _ in range(num_evals_2):
            node_2(np.array([0.432, 0.61, 8.2]), 0.12)
        assert dev_2.num_executions == num_evals_2 * 3

        # test a new circuit on an existing instance of a qubit device
        def circuit_3(x, y):
            qml.RY(y, wires=[1])
            qml.CNOT(wires=[0, 1])
            return qml.expval(qml.PauliZ(0) @ qml.PauliX(1))

        node_3 = qml.QNode(circuit_3, dev_1)
        num_evals_3 = 7

        for _ in range(num_evals_3):
            node_3(np.array([0.432, 0.2]), np.array([0.12, 1.214]))
        assert dev_1.num_executions == num_evals_1 * 3 + num_evals_3 * 2


class TestBatchExecution:
    """Tests for the batch_execute method."""

    with qml.queuing.AnnotatedQueue() as q1:
        qml.PauliX(wires=0)
        qml.expval(qml.PauliZ(wires=0))
        qml.expval(qml.PauliZ(wires=1))

    tape1 = QuantumScript.from_queue(q1)
    with qml.queuing.AnnotatedQueue() as q2:
        qml.PauliX(wires=0)
        qml.expval(qml.PauliZ(wires=0))

    tape2 = QuantumScript.from_queue(q2)

    @pytest.mark.parametrize("n_tapes", [1, 2, 3])
    def test_calls_to_execute(self, n_tapes, mocker, mock_qubit_device_with_paulis_and_methods):
        """Tests that the device's execute method is called the correct number of times."""

        dev = mock_qubit_device_with_paulis_and_methods(wires=2)
        spy = mocker.spy(QubitDevice, "execute")

        tapes = [self.tape1] * n_tapes
        dev.batch_execute(tapes)

        assert spy.call_count == n_tapes

    @pytest.mark.parametrize("n_tapes", [1, 2, 3])
    def test_calls_to_reset(self, n_tapes, mocker, mock_qubit_device_with_paulis_and_methods):
        """Tests that the device's reset method is called the correct number of times."""

        dev = mock_qubit_device_with_paulis_and_methods(wires=2)

        spy = mocker.spy(QubitDevice, "reset")

        tapes = [self.tape1] * n_tapes
        dev.batch_execute(tapes)

        assert spy.call_count == n_tapes

    @pytest.mark.parametrize("r_dtype", [np.float32, np.float64])
    def test_result(self, mock_qubit_device_with_paulis_and_methods, r_dtype, tol):
        """Tests that the result has the correct shape and entry types."""

        dev = mock_qubit_device_with_paulis_and_methods(wires=2)
        dev.R_DTYPE = r_dtype

        tapes = [self.tape1, self.tape2]
        res = dev.batch_execute(tapes)

        assert len(res) == 2
        assert np.allclose(res[0], dev.execute(self.tape1), rtol=tol, atol=0)
        assert np.allclose(res[1], dev.execute(self.tape2), rtol=tol, atol=0)
        assert res[0][0].dtype == r_dtype
        assert res[1].dtype == r_dtype

    def test_result_empty_tape(self, mock_qubit_device_with_paulis_and_methods, tol):
        """Tests that the result has the correct shape and entry types for empty tapes."""

        dev = mock_qubit_device_with_paulis_and_methods(wires=2)

        empty_tape = QuantumScript()
        tapes = [empty_tape] * 3
        res = dev.batch_execute(tapes)

        assert len(res) == 3
        assert np.allclose(res[0], dev.execute(empty_tape), rtol=tol, atol=0)


# pylint: disable=too-few-public-methods
class TestGetBatchSize:
    """Tests for the helper method ``_get_batch_size`` of ``QubitDevice``."""

    # pylint: disable=protected-access
    @pytest.mark.parametrize("shape", [(4, 4), (1, 8), (4,)])
    def test_batch_size_always_None(self, mock_qubit_device, shape):
        """Test that QubitDevice always reports a batch_size of None."""
        dev = mock_qubit_device()
        tensor0 = np.ones(shape, dtype=complex)
        assert dev._get_batch_size(tensor0, shape, qml.math.prod(shape)) is None
        tensor1 = np.arange(np.prod(shape)).reshape(shape)
        assert dev._get_batch_size(tensor1, shape, qml.math.prod(shape)) is None

        broadcasted_shape = (1,) + shape
        tensor0 = np.ones(broadcasted_shape, dtype=complex)
        assert (
            dev._get_batch_size(tensor0, broadcasted_shape, qml.math.prod(broadcasted_shape))
            is None
        )
        tensor1 = np.arange(np.prod(broadcasted_shape)).reshape(broadcasted_shape)
        assert (
            dev._get_batch_size(tensor1, broadcasted_shape, qml.math.prod(broadcasted_shape))
            is None
        )

        broadcasted_shape = (3,) + shape
        tensor0 = np.ones(broadcasted_shape, dtype=complex)
        assert (
            dev._get_batch_size(tensor0, broadcasted_shape, qml.math.prod(broadcasted_shape))
            is None
        )
        tensor1 = np.arange(np.prod(broadcasted_shape)).reshape(broadcasted_shape)
        assert (
            dev._get_batch_size(tensor1, broadcasted_shape, qml.math.prod(broadcasted_shape))
            is None
        )


class TestResourcesTracker:
    """Test that the tracker can track resources and is integrated well with default qubit"""

    qs_shots_wires_data = (
        (qml.tape.QuantumScript([qml.Hadamard(0), qml.CNOT([0, 1])]), None, [0, 1]),
        (qml.tape.QuantumScript([qml.PauliZ(0), qml.CNOT([0, 1]), qml.RX(1.23, 2)]), 10, [0, 1, 2]),
        (
            qml.tape.QuantumScript(
                [
                    qml.Hadamard(0),
                    qml.RX(1.23, 1),
                    qml.CNOT([0, 1]),
                    qml.RX(4.56, 1),
                    qml.Hadamard(0),
                    qml.Hadamard(1),
                ],
            ),
            (10, 10, 50),
            [0, 1],
        ),
    )

    expected_resources = (
        Resources(2, 2, {"Hadamard": 1, "CNOT": 1}, {1: 1, 2: 1}, 2, Shots(None)),
        Resources(3, 3, {"PauliZ": 1, "CNOT": 1, "RX": 1}, {1: 2, 2: 1}, 2, Shots(10)),
        Resources(2, 6, {"Hadamard": 3, "RX": 2, "CNOT": 1}, {1: 5, 2: 1}, 4, Shots((10, 10, 50))),
    )  # Resources(wires, gates, gate_types, gate_sizes, depth, shots)

    devices = (
        "default.qubit.legacy",
        "default.qubit.autograd",
        "default.qubit.jax",
<<<<<<< HEAD
=======
        "default.qubit.torch",
>>>>>>> 1d8004a9
    )

    @pytest.mark.all_interfaces
    @pytest.mark.parametrize("dev_name", devices)
    @pytest.mark.parametrize(
        "qs_shots_wires, expected_resource", zip(qs_shots_wires_data, expected_resources)
    )
    def test_tracker_single_execution(self, dev_name, qs_shots_wires, expected_resource):
        """Test that the tracker accurately tracks resources in a single execution"""
        qs, shots, wires = qs_shots_wires

        qs._shots = qml.measurements.Shots(shots)

        dev = qml.device(dev_name, shots=shots, wires=wires)

        with qml.Tracker(dev) as tracker:
            dev.execute(qs)

        assert len(tracker.history["resources"]) == 1  # single execution
        assert tracker.history["resources"][0] == expected_resource

    @pytest.mark.all_interfaces
    @pytest.mark.parametrize("dev_name", devices)
    def test_tracker_multi_execution(self, dev_name):
        """Test that the tracker accurately tracks resources for multi executions"""
        qs1 = qml.tape.QuantumScript([qml.Hadamard(0), qml.CNOT([0, 1])])
        qs2 = qml.tape.QuantumScript([qml.PauliZ(0), qml.CNOT([0, 1]), qml.RX(1.23, 2)])

        exp_res1 = Resources(2, 2, {"Hadamard": 1, "CNOT": 1}, {1: 1, 2: 1}, 2, Shots(10))
        exp_res2 = Resources(3, 3, {"PauliZ": 1, "CNOT": 1, "RX": 1}, {1: 2, 2: 1}, 2, Shots(10))

        dev = qml.device(dev_name, shots=10, wires=[0, 1, 2])
        with qml.Tracker(dev) as tracker:
            dev.batch_execute([qs1])
            dev.batch_execute([qs1, qs2])

        assert tracker.totals == {"batches": 2, "executions": 3, "shots": 30, "batch_len": 3}
        assert len(tracker.history["resources"]) == 3  # 1 per qscript execution

        for tracked_r, expected_r in zip(
            tracker.history["resources"], [exp_res1, exp_res1, exp_res2]
        ):
            assert tracked_r == expected_r

    @pytest.mark.autograd
    def test_tracker_grad(self):
        """Test that the tracker can track resources through a gradient computation"""
        dev = qml.device("default.qubit", wires=1, shots=100)

        @qml.qnode(dev, diff_method="parameter-shift")
        def circuit(x):
            qml.RX(x, wires=0)  # 2 term parameter shift
            return qml.expval(qml.PauliZ(0))

        x = pnp.array(0.1, requires_grad=True)
        expected_resources = Resources(
            num_wires=1,
            num_gates=1,
            gate_types={"RX": 1},
            gate_sizes={1: 1},
            shots=Shots(100),
            depth=1,
        )

        with qml.Tracker(dev) as tracker:
            qml.grad(circuit)(x)

        assert tracker.totals["executions"] == 3
        assert len(tracker.history["resources"]) == 3
        assert tracker.history["resources"] == [
            expected_resources,
            expected_resources,
            expected_resources,
        ]


class TestSamplesToCounts:
    """Tests for correctness of QubitDevice._samples_to_counts"""

    def test_samples_to_counts_with_nan(self):
        """Test that the counts function disregards failed measurements (samples including
        NaN values) when totalling counts"""
        # generate 1000 samples for 2 wires, randomly distributed between 0 and 1
        device = qml.device("default.mixed", wires=2, shots=1000)
        sv = [0.5 + 0.0j, 0.5 + 0.0j, 0.5 + 0.0j, 0.5 + 0.0j]
        device.target_device._state = np.outer(sv, sv)
        device.target_device._samples = device.generate_samples()
        samples = device.sample(qml.measurements.CountsMP())

        # imitate hardware return with NaNs (requires dtype float)
        samples = qml.math.cast_like(samples, np.array([1.2]))
        samples[0][0] = np.NaN
        samples[17][1] = np.NaN
        samples[850][0] = np.NaN

        result = device._samples_to_counts(samples, mp=qml.measurements.CountsMP(), num_wires=2)

        # no keys with NaNs
        assert len(result) == 4
        assert set(result.keys()) == {"00", "01", "10", "11"}

        # # NaNs were not converted into "0", but were excluded from the counts
        total_counts = sum(result.values())
        assert total_counts == 997

    @pytest.mark.parametrize("all_outcomes", [True, False])
    def test_samples_to_counts_with_many_wires(self, all_outcomes):
        """Test that the counts function correctly converts wire samples to strings when
        the number of wires is 8 or more."""
        # generate 1000 samples for 10 wires, randomly distributed between 0 and 1
        n_wires = 10
        shots = 100
        device = qml.device("default.mixed", wires=n_wires, shots=shots)

        sv = np.random.rand(*([2] * n_wires))
        state = sv / np.linalg.norm(sv)

        device.target_device._state = np.outer(state, state)
        device.target_device._samples = device.generate_samples()
        samples = device.sample(qml.measurements.CountsMP(all_outcomes=all_outcomes))

        result = device._samples_to_counts(
            samples, mp=qml.measurements.CountsMP(), num_wires=n_wires
        )

        # Check that keys are correct binary strings
        assert all(0 <= int(sample, 2) <= 2**n_wires for sample in result.keys())

        # # NaNs were not converted into "0", but were excluded from the counts
        total_counts = sum(result.values())
        assert total_counts == shots


def test_generate_basis_states():
    """Test the generate_basis_states method."""

    num_wires = 3

    out = QubitDevice.generate_basis_states(num_wires)

    ints = np.sum(np.array([2 ** (num_wires - 1 - i) for i in range(num_wires)]) * out, axis=1)
    assert np.allclose(ints, np.arange(2**num_wires))


def test_samples_to_counts_all_outomces():
    """Test that _samples_to_counts can handle counts with all outcomes."""

    class DummyQubitDevice(qml.QubitDevice):

        author = None
        name = "bla"
        operations = {None}
        pennylane_requires = None
        short_name = "bla"
        version = 0

        def apply(self, operations, **kwargs):
            raise NotImplementedError

    samples = np.zeros((10, 1))
    dev = DummyQubitDevice(wires=1)
    out = dev._samples_to_counts(samples, qml.counts(wires=0, all_outcomes=True), 1)
    assert out == {"0": 10, "1": 0}


def test_no_adjoint_jacobian_errors():
    """Test that adjoint_jacobian errors with batching and shot vectors"""

    class DummyQubitDevice(qml.QubitDevice):

        author = None
        name = "bla"
        operations = {None}
        pennylane_requires = None
        short_name = "bla"
        version = 0

        def apply(self, operations, **kwargs):
            raise NotImplementedError

    tape = qml.tape.QuantumScript([qml.RX([0.1, 0.2], wires=0)], [qml.expval(qml.Z(0))])

    dev = DummyQubitDevice(wires=0)

    with pytest.raises(qml.QuantumFunctionError, match="Parameter broadcasting is not supported"):
        dev.adjoint_jacobian(tape)

    dev.shots = (10, 10)  # pylint: disable=attribute-defined-outside-init

    tape2 = qml.tape.QuantumScript([qml.RX(0.1, 0)], [qml.expval(qml.Z(0))])
    with pytest.raises(qml.QuantumFunctionError, match="Adjoint does not support shot vector"):
        dev.adjoint_jacobian(tape2)<|MERGE_RESOLUTION|>--- conflicted
+++ resolved
@@ -1512,10 +1512,6 @@
         "default.qubit.legacy",
         "default.qubit.autograd",
         "default.qubit.jax",
-<<<<<<< HEAD
-=======
-        "default.qubit.torch",
->>>>>>> 1d8004a9
     )
 
     @pytest.mark.all_interfaces
