# Copyright 2018-2024 Xanadu Quantum Technologies Inc.

# Licensed under the Apache License, Version 2.0 (the "License");
# you may not use this file except in compliance with the License.
# You may obtain a copy of the License at
#
#     http://www.apache.org/licenses/LICENSE-2.0
#
# Unless required by applicable law or agreed to in writing, software
# distributed under the License is distributed on an "AS IS" BASIS,
# WITHOUT WARRANTIES OR CONDITIONS OF ANY KIND, either express or implied.
# See the License for the specific language governing permissions and
# limitations under the License.
"""Unit tests for the `qml.workflow.resolution._setup_transform_program` helper function"""

from dataclasses import replace
from unittest.mock import MagicMock

import pennylane as qml
from pennylane.devices import ExecutionConfig
from pennylane.transforms.core import CompilePipeline
from pennylane.workflow._setup_transform_program import _setup_transform_program


def null_postprocessing(results):
    """A postprocessing function returned by a transform that only converts the batch of results
    into a result for a single ``QuantumTape``.
    """
    return results[0]


def mock_user_transform(tape):
    """Mock user transform function"""
    return [tape], null_postprocessing


@qml.transform
def device_transform(tape):
    """Mock user transform function"""
    return [tape], null_postprocessing


def test_gradient_expand_transform():
    """Test if gradient expand transform is added to the full_transform_program."""
    config = ExecutionConfig(gradient_method=qml.gradients.param_shift)

    device = qml.device("default.qubit")

    full_tp, _ = _setup_transform_program(device, config)

    assert repr(full_tp) == "CompilePipeline(_expand_transform_param_shift)"


def test_device_transform_program():
    """Test that the device transform is correctly placed in the transform program."""
    config = ExecutionConfig(use_device_gradient=True)

    container = qml.transforms.core.BoundTransform(device_transform)
    device_tp = qml.CompilePipeline(container)
    device = qml.device("default.qubit")
    device.preprocess_transforms = MagicMock(return_value=device_tp)

    full_tp, inner_tp = _setup_transform_program(device, config)

    assert repr(full_tp) == "CompilePipeline(device_transform)"
    assert not inner_tp

    config = replace(config, use_device_gradient=False)

    full_tp, inner_tp = _setup_transform_program(device, config)

    assert not full_tp
    assert repr(inner_tp) == "CompilePipeline(device_transform)"


<<<<<<< HEAD
def test_prune_dynamic_transform():
    """Tests that the helper function prune dynamic transform works."""

    program1 = qml.CompilePipeline(
        qml.transforms.dynamic_one_shot,
        qml.transforms.split_non_commuting,
        qml.transforms.dynamic_one_shot,
    )
    program2 = qml.CompilePipeline(
        qml.transforms.dynamic_one_shot,
        qml.transforms.split_non_commuting,
    )

    _prune_dynamic_transform(program1, program2)
    assert len(program1) == 1
    assert len(program2) == 3


def test_prune_dynamic_transform_with_mcm():
    """Tests that the helper function prune dynamic transform works with mcm"""

    program1 = qml.CompilePipeline(
        qml.transforms.dynamic_one_shot,
        qml.transforms.split_non_commuting,
        qml.devices.preprocess.mid_circuit_measurements,
    )
    program2 = qml.CompilePipeline(
        qml.transforms.dynamic_one_shot,
        qml.transforms.split_non_commuting,
    )

    _prune_dynamic_transform(program1, program2)
    assert len(program1) == 2
    assert qml.devices.preprocess.mid_circuit_measurements in program1
    assert len(program2) == 1


=======
>>>>>>> 8f5cf647
def test_interface_data_not_supported():
    """Test that convert_to_numpy_parameters transform is correctly added."""
    config = ExecutionConfig(interface="autograd", gradient_method="adjoint")
    device = qml.device("default.qubit")

    full_tp, inner_tp = _setup_transform_program(device, config)

    assert not full_tp
    assert qml.transforms.convert_to_numpy_parameters in inner_tp


def test_interface_data_supported():
    """Test that convert_to_numpy_parameters transform is not added for these cases."""
    config = ExecutionConfig(interface="autograd", gradient_method="backprop")

    device = qml.device("default.mixed", wires=1)

    _, inner_tp = _setup_transform_program(device, config)

    assert qml.transforms.convert_to_numpy_parameters not in inner_tp

    config = ExecutionConfig(interface="autograd", gradient_method="backprop")

    device = qml.device("default.qubit")

    _, inner_tp = _setup_transform_program(device, config)

    assert qml.transforms.convert_to_numpy_parameters not in inner_tp

    config = ExecutionConfig(interface=None, gradient_method="backprop")

    device = qml.device("default.qubit")

    _, inner_tp = _setup_transform_program(device, config)

    assert qml.transforms.convert_to_numpy_parameters not in inner_tp

    config = ExecutionConfig(
        convert_to_numpy=False, interface="jax", gradient_method=qml.gradients.param_shift
    )

    _, inner_tp = _setup_transform_program(device, config)
    assert qml.transforms.convert_to_numpy_parameters not in inner_tp


def test_cache_handling():
    """Test that caching is handled correctly."""
    config = ExecutionConfig()
    device = qml.device("default.qubit")
    device.preprocess_transforms = MagicMock(return_value=CompilePipeline())

    full_tp, inner_tp = _setup_transform_program(device, config, cache=True)

    assert repr(inner_tp) == "CompilePipeline(_cache_transform)"
    assert not full_tp

    full_tp, inner_tp = _setup_transform_program(device, config, cache=False)

    assert not full_tp
    assert not inner_tp<|MERGE_RESOLUTION|>--- conflicted
+++ resolved
@@ -73,46 +73,6 @@
     assert repr(inner_tp) == "CompilePipeline(device_transform)"
 
 
-<<<<<<< HEAD
-def test_prune_dynamic_transform():
-    """Tests that the helper function prune dynamic transform works."""
-
-    program1 = qml.CompilePipeline(
-        qml.transforms.dynamic_one_shot,
-        qml.transforms.split_non_commuting,
-        qml.transforms.dynamic_one_shot,
-    )
-    program2 = qml.CompilePipeline(
-        qml.transforms.dynamic_one_shot,
-        qml.transforms.split_non_commuting,
-    )
-
-    _prune_dynamic_transform(program1, program2)
-    assert len(program1) == 1
-    assert len(program2) == 3
-
-
-def test_prune_dynamic_transform_with_mcm():
-    """Tests that the helper function prune dynamic transform works with mcm"""
-
-    program1 = qml.CompilePipeline(
-        qml.transforms.dynamic_one_shot,
-        qml.transforms.split_non_commuting,
-        qml.devices.preprocess.mid_circuit_measurements,
-    )
-    program2 = qml.CompilePipeline(
-        qml.transforms.dynamic_one_shot,
-        qml.transforms.split_non_commuting,
-    )
-
-    _prune_dynamic_transform(program1, program2)
-    assert len(program1) == 2
-    assert qml.devices.preprocess.mid_circuit_measurements in program1
-    assert len(program2) == 1
-
-
-=======
->>>>>>> 8f5cf647
 def test_interface_data_not_supported():
     """Test that convert_to_numpy_parameters transform is correctly added."""
     config = ExecutionConfig(interface="autograd", gradient_method="adjoint")
