--- conflicted
+++ resolved
@@ -58,13 +58,8 @@
     """Test that the device transform is correctly placed in the transform program."""
     config = ExecutionConfig(use_device_gradient=True)
 
-<<<<<<< HEAD
     container = qml.transforms.core.BoundTransform(device_transform)
-    device_tp = qml.CompilePipeline((container,))
-=======
-    container = qml.transforms.core.TransformContainer(device_transform)
     device_tp = qml.CompilePipeline(container)
->>>>>>> 834b9229
     device = qml.device("default.qubit")
     device.preprocess_transforms = MagicMock(return_value=device_tp)
 
