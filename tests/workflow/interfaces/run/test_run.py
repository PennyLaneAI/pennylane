--- conflicted
+++ resolved
@@ -30,13 +30,8 @@
 
     def test_numpy_interface(self, seed):
         """Test that tapes are executed correctly with the NumPy interface."""
-<<<<<<< HEAD
         container = BoundTransform(merge_rotations)
-        inner_tp = CompilePipeline((container,))
-=======
-        container = TransformContainer(merge_rotations)
         inner_tp = CompilePipeline(container)
->>>>>>> 834b9229
         device = qml.device("default.qubit", seed=seed)
         tapes = [
             QuantumScript(
@@ -56,13 +51,8 @@
     )
     def test_no_gradient_computation_required(self, interface, gradient_method, seed):
         """Test that tapes execute without an ML boundary when no gradient computation is required."""
-<<<<<<< HEAD
         container = BoundTransform(merge_rotations)
-        inner_tp = CompilePipeline((container,))
-=======
-        container = TransformContainer(merge_rotations)
         inner_tp = CompilePipeline(container)
->>>>>>> 834b9229
         device = qml.device("default.qubit", seed=seed)
         tapes = [
             QuantumScript(
