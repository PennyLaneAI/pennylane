# Copyright 2018-2023 Xanadu Quantum Technologies Inc.

# Licensed under the Apache License, Version 2.0 (the "License");
# you may not use this file except in compliance with the License.
# You may obtain a copy of the License at

#     http://www.apache.org/licenses/LICENSE-2.0

# Unless required by applicable law or agreed to in writing, software
# distributed under the License is distributed on an "AS IS" BASIS,
# WITHOUT WARRANTIES OR CONDITIONS OF ANY KIND, either express or implied.
# See the License for the specific language governing permissions and
# limitations under the License.
"""Integration tests for using the autograd interface with a QNode"""
# pylint: disable=no-member, too-many-arguments, unexpected-keyword-arg, use-dict-literal, no-name-in-module

import pytest
import numpy as np

import pennylane as qml
from pennylane import numpy as pnp
from pennylane import qnode
from conftest import generate_test_matrix, get_device

pytestmark = pytest.mark.autograd

TOL_FOR_SPSA = 1.0
H_FOR_SPSA = 0.01


class TestQNode:
    """Test that using the QNode with Autograd integrates with the PennyLane stack"""

    @pytest.mark.parametrize(
        "device_name",
        generate_test_matrix(
            parametrize_diff_methods=False,
            parametrize_grad_on_execution=False,
            parametrize_device_vjp=False,
        ),
    )
    def test_execution_auto_interface(self, device_name):
        """Test execution works with interface="auto"."""

        dev = get_device(device_name, wires=1)

        @qnode(dev, interface="auto")
        def circuit(x):
            qml.RY(x, wires=0)
            qml.RX(0.2, wires=0)
            return qml.expval(qml.PauliZ(0))

        a = pqml.numpy.array(0.1, requires_grad=True)
        res = circuit(a)

        assert isinstance(res, (np.ndarray, float))
        assert qml.math.shape(res) == ()

    @pytest.mark.parametrize(
        "device_name, diff_method, grad_on_execution, device_vjp", generate_test_matrix()
    )
    def test_execution(self, device_name, diff_method, grad_on_execution, device_vjp):
        """Test execution works with the interface"""

        dev = get_device(device_name, wires=2)

        @qnode(
            dev,
            interface="autograd",
            diff_method=diff_method,
            grad_on_execution=grad_on_execution,
            device_vjp=device_vjp,
        )
        def circuit(x):
            qml.RY(x, wires=0)
            qml.RX(0.2, wires=0)
            return qml.expval(qml.PauliZ(0))

        a = pqml.numpy.array(0.1, requires_grad=True)
        res = circuit(a)
        assert isinstance(res, (np.ndarray, float))
        grad = qml.grad(circuit)(a)
        assert qml.math.shape(grad) == ()

    @pytest.mark.parametrize(
        "device_name, diff_method, grad_on_execution, device_vjp", generate_test_matrix()
    )
    def test_jacobian(self, device_name, diff_method, grad_on_execution, device_vjp, tol, seed):
        """Test jacobian calculation"""

        kwargs = dict(
            interface="autograd",
            diff_method=diff_method,
            grad_on_execution=grad_on_execution,
            device_vjp=device_vjp,
        )

        if diff_method == "spsa":
            kwargs["sampler_rng"] = np.random.default_rng(seed)
            tol = TOL_FOR_SPSA

        a = pqml.numpy.array(0.1, requires_grad=True)
        b = pqml.numpy.array(0.2, requires_grad=True)

        dev = get_device(device_name, wires=3, seed=seed)

        @qnode(dev, **kwargs)
        def circuit(x, y):
            qml.RY(x, wires=0)
            qml.RX(y, wires=1)
            qml.CNOT(wires=[0, 1])
            return qml.expval(qml.PauliZ(0)), qml.expval(qml.PauliY(1))

        res = circuit(a, b)

        def cost(x, y):
            return qml.numpy.hstack(circuit(x, y))

        assert isinstance(res, tuple)
        assert len(res) == 2

        expected = [np.cos(a), -np.cos(a) * np.sin(b)]
        assert np.allclose(res, expected, atol=tol, rtol=0)

        res = qml.jacobian(cost)(a, b)
        assert isinstance(res, tuple) and len(res) == 2
        expected = ([-np.sin(a), np.sin(a) * np.sin(b)], [0, -np.cos(a) * np.cos(b)])
        assert isinstance(res[0], np.ndarray)
        assert res[0].shape == (2,)
        assert qml.math.allclose(res[0], expected[0], atol=tol, rtol=0)

        assert isinstance(res[1], np.ndarray)
        assert res[1].shape == (2,)
        assert qml.math.allclose(res[1], expected[1], atol=tol, rtol=0)

    @pytest.mark.parametrize(
        "device_name, diff_method, grad_on_execution, device_vjp", generate_test_matrix()
    )
    def test_jacobian_no_evaluate(
        self, device_name, diff_method, grad_on_execution, device_vjp, tol, seed
    ):
        """Test jacobian calculation when no prior circuit evaluation has been performed"""

        kwargs = dict(
            interface="autograd",
            diff_method=diff_method,
            grad_on_execution=grad_on_execution,
            device_vjp=device_vjp,
        )
        if diff_method == "spsa":
            kwargs["sampler_rng"] = np.random.default_rng(seed)
            tol = TOL_FOR_SPSA

        a = pqml.numpy.array(0.1, requires_grad=True)
        b = pqml.numpy.array(0.2, requires_grad=True)

        dev = get_device(device_name, wires=3, seed=seed)

        @qnode(dev, **kwargs)
        def circuit(x, y):
            qml.RY(x, wires=0)
            qml.RX(y, wires=1)
            qml.CNOT(wires=[0, 1])
            return qml.expval(qml.PauliZ(0)), qml.expval(qml.PauliY(1))

        def cost(x, y):
            return qml.numpy.hstack(circuit(x, y))

        jac_fn = qml.jacobian(cost)
        res = jac_fn(a, b)
        expected = ([-np.sin(a), np.sin(a) * np.sin(b)], [0, -np.cos(a) * np.cos(b)])
        assert np.allclose(res[0], expected[0], atol=tol, rtol=0)
        assert np.allclose(res[1], expected[1], atol=tol, rtol=0)

        # call the Jacobian with new parameters
        a = pqml.numpy.array(0.6, requires_grad=True)
        b = pqml.numpy.array(0.832, requires_grad=True)

        res = jac_fn(a, b)
        expected = ([-np.sin(a), np.sin(a) * np.sin(b)], [0, -np.cos(a) * np.cos(b)])
        assert np.allclose(res[0], expected[0], atol=tol, rtol=0)
        assert np.allclose(res[1], expected[1], atol=tol, rtol=0)

    @pytest.mark.parametrize(
        "device_name",
        generate_test_matrix(
            parametrize_diff_methods=False,
            parametrize_grad_on_execution=False,
            parametrize_device_vjp=False,
        ),
    )
    def test_gradient_kwargs(self, device_name):
        """Test passing gradient kwargs to the gradient method."""

        dev = get_device(device_name, wires=3)

        x = qml.numpy.array([0.1, 0.2], requires_grad=True)

        @qml.qnode(dev, h=1e-8, approx_order=2, diff_method="finite-diff")
        def circuit(a):
            qml.RY(a[0], wires=0)
            qml.RX(a[1], wires=0)
            return qml.expval(qml.PauliZ(0))

        qml.jacobian(circuit)(x)

    @pytest.mark.parametrize(
        "device_name",
        generate_test_matrix(
            parametrize_diff_methods=False,
            parametrize_grad_on_execution=False,
            parametrize_device_vjp=False,
        ),
    )
    def test_changing_trainability(self, device_name, tol):
        """Test changing the trainability of parameters changes the
        number of differentiation requests made"""

        x = qml.numpy.array(0.1, requires_grad=True)
        y = qml.numpy.array(0.2, requires_grad=True)

        dev = get_device(device_name, wires=3)

        @qnode(
            dev,
            interface="autograd",
            diff_method="parameter-shift",
        )
        def circuit(a, b):
            qml.RY(a, wires=0)
            qml.RX(b, wires=1)
            qml.CNOT(wires=[0, 1])
            return qml.expval(qml.PauliZ(0)), qml.expval(qml.PauliY(1))

        def loss(a, b):
            return qml.math.sum(qml.math.hstack(circuit(a, b)))

        grad_fn = qml.grad(loss)
        res = grad_fn(x, y)

        expected = [-np.sin(x) + np.sin(x) * np.sin(y), -np.cos(x) * np.cos(y)]
        assert np.allclose(res, expected, atol=tol, rtol=0)

        # make the second QNode argument a constant
        x = qml.numpy.array(0.54, requires_grad=True)
        y = qml.numpy.array(0.8, requires_grad=False)

        res = grad_fn(x, y)

        expected = [-np.sin(x) + np.sin(x) * np.sin(y)]
        assert np.allclose(res, expected, atol=tol, rtol=0)

        # trainability also updates on evaluation
        x = qml.numpy.array(0.54, requires_grad=False)
        y = qml.numpy.array(0.8, requires_grad=True)
        circuit(x, y)

    @pytest.mark.parametrize(
        "device_name, diff_method, grad_on_execution, device_vjp", generate_test_matrix()
    )
    def test_classical_processing(self, device_name, diff_method, grad_on_execution, device_vjp):
        """Test classical processing within the quantum tape"""

        x = qml.numpy.array(0.1, requires_grad=True)
        y = qml.numpy.array(0.2, requires_grad=False)
        z = qml.numpy.array(0.3, requires_grad=True)

        dev = get_device(device_name, wires=2)

        @qnode(
            dev,
            diff_method=diff_method,
            interface="autograd",
            grad_on_execution=grad_on_execution,
            device_vjp=device_vjp,
        )
        def circuit(a, b, c):
            qml.RY(a * c, wires=0)
            qml.RZ(b, wires=0)
            qml.RX(c + c**2 + qml.math.sin(a), wires=0)
            return qml.expval(qml.PauliZ(0))

        res = qml.jacobian(circuit)(x, y, z)

        assert isinstance(res, tuple) and len(res) == 2
        assert res[0].shape == ()
        assert res[1].shape == ()

    @pytest.mark.parametrize(
        "device_name, diff_method, grad_on_execution, device_vjp", generate_test_matrix()
    )
    def test_no_trainable_parameters(self, device_name, diff_method, grad_on_execution, device_vjp):
        """Test evaluation and Jacobian if there are no trainable parameters"""

        dev = get_device(device_name, wires=3)

        @qnode(
            dev,
            diff_method=diff_method,
            interface="autograd",
            grad_on_execution=grad_on_execution,
            device_vjp=device_vjp,
        )
        def circuit(x, y):
            qml.RY(x, wires=0)
            qml.RX(y, wires=0)
            qml.CNOT(wires=[0, 1])
            return qml.expval(qml.PauliZ(0)), qml.expval(qml.PauliZ(1))

        a = qml.numpy.array(0.1, requires_grad=False)
        b = qml.numpy.array(0.2, requires_grad=False)

        res = circuit(a, b)

        assert len(res) == 2
        assert isinstance(res, tuple)

        def cost(x, y):
            return qml.numpy.hstack(circuit(x, y))

        with pytest.warns(UserWarning, match="Attempted to differentiate a function with no"):
            assert not qml.jacobian(cost)(a, b)

        def cost2(x, y):
            return np.sum(circuit(x, y))

        with pytest.warns(UserWarning, match="Attempted to differentiate a function with no"):
            grad = qml.grad(cost2)(a, b)

        assert grad == tuple()

    @pytest.mark.parametrize(
        "device_name, diff_method, grad_on_execution, device_vjp", generate_test_matrix()
    )
    def test_matrix_parameter(self, device_name, diff_method, grad_on_execution, device_vjp, tol):
        """Test that the autograd interface works correctly
        with a matrix parameter"""

        U = qml.numpy.array([[0, 1], [1, 0]], requires_grad=False)
        a = qml.numpy.array(0.1, requires_grad=True)

        @qnode(
            get_device(device_name, wires=2),
            diff_method=diff_method,
            interface="autograd",
            grad_on_execution=grad_on_execution,
            device_vjp=device_vjp,
        )
        def circuit(U, a):
            qml.QubitUnitary(U, wires=0)
            qml.RY(a, wires=0)
            return qml.expval(qml.PauliZ(0))

        res = qml.grad(circuit)(U, a)
        assert np.allclose(res, np.sin(a), atol=tol, rtol=0)

    @pytest.mark.parametrize(
        "device_name, diff_method, grad_on_execution, device_vjp", generate_test_matrix()
    )
    def test_gradient_non_differentiable_exception(
        self, device_name, diff_method, grad_on_execution, device_vjp
    ):
        """Test that an exception is raised if non-differentiable data is
        differentiated"""

        @qnode(
            get_device(device_name, wires=3),
            diff_method=diff_method,
            grad_on_execution=grad_on_execution,
            device_vjp=device_vjp,
        )
        def circuit(data):
            qml.templates.AmplitudeEmbedding(data, wires=[0, 1])
            return qml.expval(qml.PauliZ(0))

        grad_fn = qml.grad(circuit, argnum=0)
        data1 = qml.numpy.array([0, 1, 1, 0], requires_grad=False) / np.sqrt(2)

        with pytest.raises(qml.numpy.NonDifferentiableError, match="is non-differentiable"):
            grad_fn(data1)

    @pytest.mark.parametrize(
        "device_name, diff_method, grad_on_execution, device_vjp", generate_test_matrix()
    )
    def test_differentiable_expand(
        self, device_name, diff_method, grad_on_execution, device_vjp, tol, seed
    ):
        """Test that operation and nested tape expansion
        is differentiable"""

        dev = get_device(device_name, wires=2)

        kwargs = dict(
            diff_method=diff_method,
            grad_on_execution=grad_on_execution,
            device_vjp=device_vjp,
        )

        if diff_method == "spsa":
            kwargs["sampler_rng"] = np.random.default_rng(seed)
            kwargs["num_directions"] = 10
            tol = TOL_FOR_SPSA

        # pylint: disable=too-few-public-methods
        class U3(qml.U3):
            """Custom U3."""

            def decomposition(self):
                theta, phi, lam = self.data
                wires = self.wires
                return [
                    qml.Rot(lam, theta, -lam, wires=wires),
                    qml.PhaseShift(phi + lam, wires=wires),
                ]

        a = qml.numpy.array(0.1, requires_grad=False)
        p = qml.numpy.array([0.1, 0.2, 0.3], requires_grad=True)

        @qnode(dev, **kwargs)
        def circuit(a, p):
            qml.RX(a, wires=0)
            U3(p[0], p[1], p[2], wires=0)
            return qml.expval(qml.PauliX(0))

        res = circuit(a, p)
        expected = np.cos(a) * np.cos(p[1]) * np.sin(p[0]) + np.sin(a) * (
            np.cos(p[2]) * np.sin(p[1]) + np.cos(p[0]) * np.cos(p[1]) * np.sin(p[2])
        )
        assert np.allclose(res, expected, atol=tol, rtol=0)

        res = qml.grad(circuit)(a, p)
        expected = np.array(
            [
                np.cos(p[1]) * (np.cos(a) * np.cos(p[0]) - np.sin(a) * np.sin(p[0]) * np.sin(p[2])),
                np.cos(p[1]) * np.cos(p[2]) * np.sin(a)
                - np.sin(p[1])
                * (np.cos(a) * np.sin(p[0]) + np.cos(p[0]) * np.sin(a) * np.sin(p[2])),
                np.sin(a)
                * (np.cos(p[0]) * np.cos(p[1]) * np.cos(p[2]) - np.sin(p[1]) * np.sin(p[2])),
            ]
        )
        assert qml.math.allclose(res, expected, atol=tol, rtol=0)


class TestShotsIntegration:
    """Test that the QNode correctly changes shot value, and
    remains differentiable."""

    def test_changing_shots(self):
        """Test that changing shots works on execution"""

        dev = qml.device("default.qubit")
        a, b = qml.numpy.array([0.543, -0.654], requires_grad=True)

        @qnode(dev, diff_method=qml.gradients.param_shift)
        def circuit(a, b):
            qml.RY(a, wires=0)
            qml.RX(b, wires=1)
            qml.CNOT(wires=[0, 1])
            return qml.sample(wires=(0, 1))

        # execute with device default shots (None)
        with pytest.raises(qml.DeviceError):
            res = circuit(a, b)
            assert res.shape == ()

        # execute with shots=100
        res = circuit(a, b, shots=100)
        assert res.shape == (100, 2)  # pylint: disable=comparison-with-callable

    @pytest.mark.xfail(reason="Param shift and shot vectors.")
    def test_gradient_integration(self):
        """Test that temporarily setting the shots works
        for gradient computations"""

        dev = qml.device("default.qubit")
        a, b = qml.numpy.array([0.543, -0.654], requires_grad=True)

        @qnode(dev, diff_method=qml.gradients.param_shift)
        def cost_fn(a, b):
            qml.RY(a, wires=0)
            qml.RX(b, wires=1)
            qml.CNOT(wires=[0, 1])
            return qml.expval(qml.PauliY(1))

        # TODO: fix the shot vectors issue
        res = qml.jacobian(cost_fn)(a, b, shots=[10000, 10000, 10000])
        assert dev.shots is None
        assert isinstance(res, tuple) and len(res) == 2
        assert all(r.shape == (3,) for r in res)

        expected = [np.sin(a) * np.sin(b), -np.cos(a) * np.cos(b)]
        assert all(
            np.allclose(np.mean(r, axis=0), e, atol=0.1, rtol=0) for r, e in zip(res, expected)
        )

    def test_update_diff_method(self):
        """Test that temporarily setting the shots updates the diff method"""
        a, b = qml.numpy.array([0.543, -0.654], requires_grad=True)

<<<<<<< HEAD
        spy = mocker.spy(qml, "execute")

        dev = qml.device("default.qubit")
=======
        dev = DefaultQubit()
>>>>>>> 8bdf2894

        @qnode(dev)
        def cost_fn(a, b):
            qml.RY(a, wires=0)
            qml.RX(b, wires=1)
            qml.CNOT(wires=[0, 1])
            return qml.expval(qml.PauliY(1))

        with dev.tracker:
            qml.grad(cost_fn)(a, b, shots=100)
        # since we are using finite shots, use parameter shift
        assert dev.tracker.totals["executions"] == 5

        # if we use the default shots value of None, backprop can now be used
        with dev.tracker:
            qml.grad(cost_fn)(a, b)
        assert dev.tracker.totals["executions"] == 1


# @pytest.mark.parametrize(
#     "device_name, diff_method, grad_on_execution, device_vjp",
#     generate_test_matrix(),
# )
# class TestQubitIntegration:
#     """Tests that ensure various qubit circuits integrate correctly"""
#
#     def test_probability_differentiation(
#         self, interface, device_name, diff_method, grad_on_execution, device_vjp, tol, seed
#     ):
#         """Tests correct output shape and evaluation for a tape
#         with a single prob output"""
#         if "lightning" in getattr(dev, "name", "").lower():
#             pytest.xfail("lightning does not support measuring probabilities with adjoint.")
#
#         kwargs = dict(
#             diff_method=diff_method,
#             interface=interface,
#             grad_on_execution=grad_on_execution,
#             device_vjp=device_vjp,
#         )
#
#         if diff_method == "spsa":
#             kwargs["sampler_rng"] = np.random.default_rng(seed)
#             tol = TOL_FOR_SPSA
#
#         x = qml.numpy.array(0.543, requires_grad=True)
#         y = qml.numpy.array(-0.654, requires_grad=True)
#
#         @qnode(dev, **kwargs)
#         def circuit(x, y):
#             qml.RX(x, wires=[0])
#             qml.RY(y, wires=[1])
#             qml.CNOT(wires=[0, 1])
#             return qml.probs(wires=[1])
#
#         res = qml.jacobian(circuit)(x, y)
#         assert isinstance(res, tuple) and len(res) == 2
#
#         expected = (
#             np.array([-np.sin(x) * np.cos(y) / 2, np.cos(y) * np.sin(x) / 2]),
#             np.array([-np.cos(x) * np.sin(y) / 2, np.cos(x) * np.sin(y) / 2]),
#         )
#         assert all(np.allclose(r, e, atol=tol, rtol=0) for r, e in zip(res, expected))
#
#     def test_multiple_probability_differentiation(
#         self, interface, device_name, diff_method, grad_on_execution, device_vjp, tol, seed
#     ):
#         """Tests correct output shape and evaluation for a tape
#         with multiple prob outputs"""
#         if "lightning" in getattr(dev, "name", "").lower():
#             pytest.xfail("lightning does not support measuring probabilities with adjoint.")
#         kwargs = dict(
#             diff_method=diff_method,
#             interface=interface,
#             grad_on_execution=grad_on_execution,
#             device_vjp=device_vjp,
#         )
#
#         if diff_method == "spsa":
#             kwargs["sampler_rng"] = np.random.default_rng(seed)
#             tol = TOL_FOR_SPSA
#
#         x = qml.numpy.array(0.543, requires_grad=True)
#         y = qml.numpy.array(-0.654, requires_grad=True)
#
#         @qnode(dev, **kwargs)
#         def circuit(x, y):
#             qml.RX(x, wires=[0])
#             qml.RY(y, wires=[1])
#             qml.CNOT(wires=[0, 1])
#             return qml.probs(wires=[0]), qml.probs(wires=[1])
#
#         res = circuit(x, y)
#
#         expected = np.array(
#             [
#                 [np.cos(x / 2) ** 2, np.sin(x / 2) ** 2],
#                 [(1 + np.cos(x) * np.cos(y)) / 2, (1 - np.cos(x) * np.cos(y)) / 2],
#             ]
#         )
#         assert np.allclose(res, expected, atol=tol, rtol=0)
#
#         def cost(x, y):
#             return autograd.numpy.hstack(circuit(x, y))
#
#         res = qml.jacobian(cost)(x, y)
#
#         assert isinstance(res, tuple) and len(res) == 2
#         assert res[0].shape == (4,)
#         assert res[1].shape == (4,)
#
#         expected = (
#             np.array(
#                 [
#                     [
#                         -np.sin(x) / 2,
#                         np.sin(x) / 2,
#                         -np.sin(x) * np.cos(y) / 2,
#                         np.sin(x) * np.cos(y) / 2,
#                     ],
#                 ]
#             ),
#             np.array(
#                 [
#                     [0, 0, -np.cos(x) * np.sin(y) / 2, np.cos(x) * np.sin(y) / 2],
#                 ]
#             ),
#         )
#         assert all(np.allclose(r, e, atol=tol, rtol=0) for r, e in zip(res, expected))
#
#     def test_ragged_differentiation(
#         self, interface, device_name, diff_method, grad_on_execution, device_vjp, tol, seed
#     ):
#         """Tests correct output shape and evaluation for a tape
#         with prob and expval outputs"""
#         if "lightning" in getattr(dev, "name", "").lower():
#             pytest.xfail("lightning does not support measuring probabilities with adjoint.")
#
#         kwargs = dict(
#             diff_method=diff_method,
#             interface=interface,
#             grad_on_execution=grad_on_execution,
#             device_vjp=device_vjp,
#         )
#
#         if diff_method == "spsa":
#             kwargs["sampler_rng"] = np.random.default_rng(seed)
#             tol = TOL_FOR_SPSA
#
#         x = qml.numpy.array(0.543, requires_grad=True)
#         y = qml.numpy.array(-0.654, requires_grad=True)
#
#         @qnode(dev, **kwargs)
#         def circuit(x, y):
#             qml.RX(x, wires=[0])
#             qml.RY(y, wires=[1])
#             qml.CNOT(wires=[0, 1])
#             return qml.expval(qml.PauliZ(0)), qml.probs(wires=[1])
#
#         res = circuit(x, y)
#         assert isinstance(res, tuple)
#         expected = [np.cos(x), [(1 + np.cos(x) * np.cos(y)) / 2, (1 - np.cos(x) * np.cos(y)) / 2]]
#         assert np.allclose(res[0], expected[0], atol=tol, rtol=0)
#         assert np.allclose(res[1], expected[1], atol=tol, rtol=0)
#
#         def cost(x, y):
#             return autograd.numpy.hstack(circuit(x, y))
#
#         res = qml.jacobian(cost)(x, y)
#         assert isinstance(res, tuple)
#         assert len(res) == 2
#
#         assert res[0].shape == (3,)
#         assert res[1].shape == (3,)
#
#         expected = (
#             np.array([-np.sin(x), -np.sin(x) * np.cos(y) / 2, np.sin(x) * np.cos(y) / 2]),
#             np.array([0, -np.cos(x) * np.sin(y) / 2, np.cos(x) * np.sin(y) / 2]),
#         )
#         assert np.allclose(res[0], expected[0], atol=tol, rtol=0)
#         assert np.allclose(res[1], expected[1], atol=tol, rtol=0)
#
#     def test_ragged_differentiation_variance(
#         self, interface, device_name, diff_method, grad_on_execution, device_vjp, tol, seed
#     ):
#         """Tests correct output shape and evaluation for a tape
#         with prob and variance outputs"""
#         if "lightning" in getattr(dev, "name", "").lower():
#             pytest.xfail("lightning does not support measuring probabilities with adjoint.")
#         kwargs = dict(
#             diff_method=diff_method,
#             interface=interface,
#             grad_on_execution=grad_on_execution,
#             device_vjp=device_vjp,
#         )
#
#         if diff_method == "spsa":
#             kwargs["sampler_rng"] = np.random.default_rng(seed)
#             tol = TOL_FOR_SPSA
#         elif diff_method == "hadamard":
#             pytest.skip("Hadamard gradient does not support variances.")
#
#         x = qml.numpy.array(0.543, requires_grad=True)
#         y = qml.numpy.array(-0.654, requires_grad=True)
#
#         @qnode(dev, **kwargs)
#         def circuit(x, y):
#             qml.RX(x, wires=[0])
#             qml.RY(y, wires=[1])
#             qml.CNOT(wires=[0, 1])
#             return qml.var(qml.PauliZ(0)), qml.probs(wires=[1])
#
#         res = circuit(x, y)
#
#         expected_var = np.array(np.sin(x) ** 2)
#         expected_probs = np.array(
#             [(1 + np.cos(x) * np.cos(y)) / 2, (1 - np.cos(x) * np.cos(y)) / 2]
#         )
#
#         assert isinstance(res, tuple)
#         assert len(res) == 2
#
#         # assert isinstance(res[0], np.ndarray)
#         # assert res[0].shape == ()
#         assert np.allclose(res[0], expected_var, atol=tol, rtol=0)
#
#         # assert isinstance(res[1], np.ndarray)
#         # assert res[1].shape == (2,)
#         assert np.allclose(res[1], expected_probs, atol=tol, rtol=0)
#
#         def cost(x, y):
#             return autograd.numpy.hstack(circuit(x, y))
#
#         jac = qml.jacobian(cost)(x, y)
#         assert isinstance(res, tuple) and len(res) == 2
#
#         expected = (
#             np.array([np.sin(2 * x), -np.sin(x) * np.cos(y) / 2, np.sin(x) * np.cos(y) / 2]),
#             np.array([0, -np.cos(x) * np.sin(y) / 2, np.cos(x) * np.sin(y) / 2]),
#         )
#
#         assert isinstance(jac, tuple)
#         assert len(jac) == 2
#
#         # assert isinstance(jac[0], np.ndarray)
#         # assert jac[0].shape == (3,)
#         assert np.allclose(jac[0], expected[0], atol=tol, rtol=0)
#
#         # assert isinstance(jac[1], np.ndarray)
#         # assert jac[1].shape == (3,)
#         assert np.allclose(jac[1], expected[1], atol=tol, rtol=0)
#
#     def test_chained_qnodes(
#         self, interface, device_name, diff_method, grad_on_execution, device_vjp
#     ):
#         """Test that the gradient of chained QNodes works without error"""
#
#         # pylint: disable=too-few-public-methods
#         class Template(qml.templates.StronglyEntanglingLayers):
#             """Custom template."""
#
#             def decomposition(self):
#                 return [qml.templates.StronglyEntanglingLayers(*self.parameters, self.wires)]
#
#         @qnode(
#             dev, interface=interface, diff_method=diff_method, grad_on_execution=grad_on_execution
#         )
#         def circuit1(weights):
#             Template(weights, wires=[0, 1])
#             return qml.expval(qml.PauliZ(0)), qml.expval(qml.PauliZ(1))
#
#         @qnode(
#             dev,
#             interface=interface,
#             diff_method=diff_method,
#             grad_on_execution=grad_on_execution,
#             device_vjp=device_vjp,
#         )
#         def circuit2(data, weights):
#             qml.templates.AngleEmbedding(data, wires=[0, 1])
#             Template(weights, wires=[0, 1])
#             return qml.expval(qml.PauliX(0))
#
#         def cost(w1, w2):
#             c1 = circuit1(w1)
#             c2 = circuit2(c1, w2)
#             return np.sum(c2) ** 2
#
#         w1 = qml.templates.StronglyEntanglingLayers.shape(n_wires=2, n_layers=3)
#         w2 = qml.templates.StronglyEntanglingLayers.shape(n_wires=2, n_layers=4)
#
#         weights = [
#             np.random.random(w1, requires_grad=True),
#             np.random.random(w2, requires_grad=True),
#         ]
#
#         grad_fn = qml.grad(cost)
#         res = grad_fn(*weights)
#
#         assert len(res) == 2
#
#     def test_chained_gradient_value(
#         self, interface, device_name, diff_method, grad_on_execution, device_vjp, tol, seed
#     ):
#         """Test that the returned gradient value for two chained qubit QNodes
#         is correct."""
#         kwargs = dict(
#             interface=interface,
#             diff_method=diff_method,
#             grad_on_execution=grad_on_execution,
#             device_vjp=device_vjp,
#         )
#
#         if diff_method == "spsa":
#             kwargs["sampler_rng"] = np.random.default_rng(seed)
#             tol = TOL_FOR_SPSA
#         dev1 = qml.device("default.qubit")
#
#         @qnode(dev1, **kwargs)
#         def circuit1(a, b, c):
#             qml.RX(a, wires=0)
#             qml.RX(b, wires=1)
#             qml.RX(c, wires=2)
#             qml.CNOT(wires=[0, 1])
#             qml.CNOT(wires=[1, 2])
#             return qml.expval(qml.PauliZ(0)), qml.expval(qml.PauliY(2))
#
#         dev2 = dev
#
#         @qnode(
#             dev2, interface=interface, diff_method=diff_method, grad_on_execution=grad_on_execution
#         )
#         def circuit2(data, weights):
#             qml.RX(data[0], wires=0)
#             qml.RX(data[1], wires=1)
#             qml.CNOT(wires=[0, 1])
#             qml.RZ(weights[0], wires=0)
#             qml.RZ(weights[1], wires=1)
#             qml.CNOT(wires=[0, 1])
#             return qml.expval(qml.PauliX(0) @ qml.PauliY(1))
#
#         def cost(a, b, c, weights):
#             return circuit2(circuit1(a, b, c), weights)
#
#         grad_fn = qml.grad(cost)
#
#         # Set the first parameter of circuit1 as non-differentiable.
#         a = qml.numpy.array(0.4, requires_grad=False)
#
#         # The remaining free parameters are all differentiable.
#         b = qml.numpy.array(0.5, requires_grad=True)
#         c = qml.numpy.array(0.1, requires_grad=True)
#         weights = qml.numpy.array([0.2, 0.3], requires_grad=True)
#
#         res = grad_fn(a, b, c, weights)
#
#         # Output should have shape [dcost/db, dcost/dc, dcost/dw],
#         # where b,c are scalars, and w is a vector of length 2.
#         assert len(res) == 3
#         assert res[0].shape == tuple()  # scalar
#         assert res[1].shape == tuple()  # scalar
#         assert res[2].shape == (2,)  # vector
#
#         cacbsc = np.cos(a) * np.cos(b) * np.sin(c)
#
#         expected = np.array(
#             [
#                 # analytic expression for dcost/db
#                 -np.cos(a)
#                 * np.sin(b)
#                 * np.sin(c)
#                 * np.cos(cacbsc)
#                 * np.sin(weights[0])
#                 * np.sin(np.cos(a)),
#                 # analytic expression for dcost/dc
#                 np.cos(a)
#                 * np.cos(b)
#                 * np.cos(c)
#                 * np.cos(cacbsc)
#                 * np.sin(weights[0])
#                 * np.sin(np.cos(a)),
#                 # analytic expression for dcost/dw[0]
#                 np.sin(cacbsc) * np.cos(weights[0]) * np.sin(np.cos(a)),
#                 # analytic expression for dcost/dw[1]
#                 0,
#             ]
#         )
#
#         # np.hstack 'flattens' the ragged gradient array allowing it
#         # to be compared with the expected result
#         assert np.allclose(np.hstack(res), expected, atol=tol, rtol=0)
#
#         if diff_method != "backprop":
#             # Check that the gradient was computed
#             # for all parameters in circuit2
#             assert circuit2.qtape.trainable_params == [0, 1, 2, 3]
#
#             # Check that the parameter-shift rule was not applied
#             # to the first parameter of circuit1.
#             assert circuit1.qtape.trainable_params == [1, 2]
#
#     def test_second_derivative(
#         self, interface, device_name, diff_method, grad_on_execution, device_vjp, tol
#     ):
#         """Test second derivative calculation of a scalar valued QNode"""
#         if diff_method not in {"parameter-shift", "backprop"}:
#             pytest.skip("Test only supports parameter-shift or backprop")
#
#         @qnode(
#             dev,
#             diff_method=diff_method,
#             interface=interface,
#             grad_on_execution=grad_on_execution,
#             max_diff=2,
#             device_vjp=device_vjp,
#         )
#         def circuit(x):
#             qml.RY(x[0], wires=0)
#             qml.RX(x[1], wires=0)
#             return qml.expval(qml.PauliZ(0))
#
#         x = qml.numpy.array([1.0, 2.0], requires_grad=True)
#         res = circuit(x)
#         g = qml.grad(circuit)(x)
#         g2 = qml.grad(lambda x: np.sum(qml.grad(circuit)(x)))(x)
#
#         a, b = x
#
#         expected_res = np.cos(a) * np.cos(b)
#         assert np.allclose(res, expected_res, atol=tol, rtol=0)
#
#         expected_g = [-np.sin(a) * np.cos(b), -np.cos(a) * np.sin(b)]
#         assert np.allclose(g, expected_g, atol=tol, rtol=0)
#
#         expected_g2 = [
#             -np.cos(a) * np.cos(b) + np.sin(a) * np.sin(b),
#             np.sin(a) * np.sin(b) - np.cos(a) * np.cos(b),
#         ]
#
#         if diff_method in {"finite-diff"}:
#             tol = 10e-2
#
#         assert np.allclose(g2, expected_g2, atol=tol, rtol=0)
#
#     def test_hessian(self, interface, device_name, diff_method, grad_on_execution, device_vjp, tol):
#         """Test hessian calculation of a scalar valued QNode"""
#         if diff_method not in {"parameter-shift", "backprop"}:
#             pytest.skip("Test only supports parameter-shift or backprop")
#
#         @qnode(
#             dev,
#             diff_method=diff_method,
#             interface=interface,
#             grad_on_execution=grad_on_execution,
#             device_vjp=device_vjp,
#             max_diff=2,
#         )
#         def circuit(x):
#             qml.RY(x[0], wires=0)
#             qml.RX(x[1], wires=0)
#             return qml.expval(qml.PauliZ(0))
#
#         x = qml.numpy.array([1.0, 2.0], requires_grad=True)
#         res = circuit(x)
#
#         a, b = x
#
#         expected_res = np.cos(a) * np.cos(b)
#
#         # assert isinstance(res, np.ndarray)
#         # assert res.shape == ()
#         assert np.allclose(res, expected_res, atol=tol, rtol=0)
#
#         grad_fn = qml.grad(circuit)
#         g = grad_fn(x)
#
#         expected_g = [-np.sin(a) * np.cos(b), -np.cos(a) * np.sin(b)]
#
#         assert isinstance(g, np.ndarray)
#         assert g.shape == (2,)
#         assert np.allclose(g, expected_g, atol=tol, rtol=0)
#
#         hess = qml.jacobian(grad_fn)(x)
#
#         expected_hess = [
#             [-np.cos(a) * np.cos(b), np.sin(a) * np.sin(b)],
#             [np.sin(a) * np.sin(b), -np.cos(a) * np.cos(b)],
#         ]
#
#         assert isinstance(hess, np.ndarray)
#         assert hess.shape == (2, 2)
#
#         if diff_method in {"finite-diff"}:
#             tol = 10e-2
#
#         assert np.allclose(hess, expected_hess, atol=tol, rtol=0)
#
#     def test_hessian_unused_parameter(
#         self, interface, device_name, diff_method, grad_on_execution, device_vjp, tol
#     ):
#         """Test hessian calculation of a scalar valued QNode"""
#         if diff_method not in {"parameter-shift", "backprop"}:
#             pytest.skip("Test only supports parameter-shift or backprop")
#
#         @qnode(
#             dev,
#             diff_method=diff_method,
#             interface=interface,
#             grad_on_execution=grad_on_execution,
#             device_vjp=device_vjp,
#             max_diff=2,
#         )
#         def circuit(x):
#             qml.RY(x[0], wires=0)
#             return qml.expval(qml.PauliZ(0))
#
#         x = qml.numpy.array([1.0, 2.0], requires_grad=True)
#         res = circuit(x)
#
#         a, _ = x
#
#         expected_res = np.cos(a)
#         assert np.allclose(res, expected_res, atol=tol, rtol=0)
#
#         grad_fn = qml.grad(circuit)
#
#         hess = qml.jacobian(grad_fn)(x)
#
#         expected_hess = [
#             [-np.cos(a), 0],
#             [0, 0],
#         ]
#
#         if diff_method in {"finite-diff"}:
#             tol = 10e-2
#
#         assert np.allclose(hess, expected_hess, atol=tol, rtol=0)
#
#     def test_hessian_vector_valued(
#         self, interface, device_name, diff_method, grad_on_execution, device_vjp, tol
#     ):
#         """Test hessian calculation of a vector valued QNode"""
#
#         if diff_method not in {"parameter-shift", "backprop"}:
#             pytest.skip("Test only supports parameter-shift or backprop")
#
#         @qnode(
#             dev,
#             diff_method=diff_method,
#             interface=interface,
#             grad_on_execution=grad_on_execution,
#             device_vjp=device_vjp,
#             max_diff=2,
#         )
#         def circuit(x):
#             qml.RY(x[0], wires=0)
#             qml.RX(x[1], wires=0)
#             return qml.probs(wires=0)
#
#         x = qml.numpy.array([1.0, 2.0], requires_grad=True)
#         res = circuit(x)
#
#         a, b = x
#
#         expected_res = [0.5 + 0.5 * np.cos(a) * np.cos(b), 0.5 - 0.5 * np.cos(a) * np.cos(b)]
#
#         assert isinstance(res, np.ndarray)
#         assert res.shape == (2,)  # pylint: disable=comparison-with-callable
#         assert np.allclose(res, expected_res, atol=tol, rtol=0)
#
#         jac_fn = qml.jacobian(circuit)
#         jac = jac_fn(x)
#
#         expected_res = [
#             [-0.5 * np.sin(a) * np.cos(b), -0.5 * np.cos(a) * np.sin(b)],
#             [0.5 * np.sin(a) * np.cos(b), 0.5 * np.cos(a) * np.sin(b)],
#         ]
#
#         assert isinstance(jac, np.ndarray)
#         assert jac.shape == (2, 2)
#         assert np.allclose(jac, expected_res, atol=tol, rtol=0)
#
#         hess = qml.jacobian(jac_fn)(x)
#
#         expected_hess = [
#             [
#                 [-0.5 * np.cos(a) * np.cos(b), 0.5 * np.sin(a) * np.sin(b)],
#                 [0.5 * np.sin(a) * np.sin(b), -0.5 * np.cos(a) * np.cos(b)],
#             ],
#             [
#                 [0.5 * np.cos(a) * np.cos(b), -0.5 * np.sin(a) * np.sin(b)],
#                 [-0.5 * np.sin(a) * np.sin(b), 0.5 * np.cos(a) * np.cos(b)],
#             ],
#         ]
#
#         assert isinstance(hess, np.ndarray)
#         assert hess.shape == (2, 2, 2)
#
#         if diff_method in {"finite-diff"}:
#             tol = 10e-2
#
#         assert np.allclose(hess, expected_hess, atol=tol, rtol=0)
#
#     def test_hessian_vector_valued_postprocessing(
#         self, interface, device_name, diff_method, grad_on_execution, device_vjp, tol
#     ):
#         """Test hessian calculation of a vector valued QNode with post-processing"""
#         if diff_method not in {"parameter-shift", "backprop"}:
#             pytest.skip("Test only supports parameter-shift or backprop")
#
#         @qnode(
#             dev,
#             diff_method=diff_method,
#             interface=interface,
#             grad_on_execution=grad_on_execution,
#             device_vjp=device_vjp,
#             max_diff=2,
#         )
#         def circuit(x):
#             qml.RX(x[0], wires=0)
#             qml.RY(x[1], wires=0)
#             return qml.expval(qml.PauliZ(0)), qml.expval(qml.PauliZ(0))
#
#         def cost_fn(x):
#             return x @ autograd.numpy.hstack(circuit(x))
#
#         x = qml.numpy.array([0.76, -0.87], requires_grad=True)
#         res = cost_fn(x)
#
#         a, b = x
#
#         expected_res = x @ [np.cos(a) * np.cos(b), np.cos(a) * np.cos(b)]
#
#         assert isinstance(res, np.ndarray)
#         assert res.shape == ()
#         assert np.allclose(res, expected_res, atol=tol, rtol=0)
#
#         hess = qml.jacobian(qml.grad(cost_fn))(x)
#
#         expected_hess = [
#             [
#                 -(np.cos(b) * ((a + b) * np.cos(a) + 2 * np.sin(a))),
#                 -(np.cos(b) * np.sin(a)) + (-np.cos(a) + (a + b) * np.sin(a)) * np.sin(b),
#             ],
#             [
#                 -(np.cos(b) * np.sin(a)) + (-np.cos(a) + (a + b) * np.sin(a)) * np.sin(b),
#                 -(np.cos(a) * ((a + b) * np.cos(b) + 2 * np.sin(b))),
#             ],
#         ]
#
#         assert hess.shape == (2, 2)
#
#         if diff_method in {"finite-diff"}:
#             tol = 10e-2
#
#         assert np.allclose(hess, expected_hess, atol=tol, rtol=0)
#
#     def test_hessian_vector_valued_separate_args(
#         self, interface, device_name, diff_method, grad_on_execution, device_vjp, tol
#     ):
#         """Test hessian calculation of a vector valued QNode that has separate input arguments"""
#         if diff_method not in {"parameter-shift", "backprop"}:
#             pytest.skip("Test only supports parameter-shift or backprop")
#
#         @qnode(
#             dev,
#             diff_method=diff_method,
#             interface=interface,
#             grad_on_execution=grad_on_execution,
#             device_vjp=device_vjp,
#             max_diff=2,
#         )
#         def circuit(a, b):
#             qml.RY(a, wires=0)
#             qml.RX(b, wires=0)
#             return qml.probs(wires=0)
#
#         a = qml.numpy.array(1.0, requires_grad=True)
#         b = qml.numpy.array(2.0, requires_grad=True)
#         res = circuit(a, b)
#
#         expected_res = [0.5 + 0.5 * np.cos(a) * np.cos(b), 0.5 - 0.5 * np.cos(a) * np.cos(b)]
#         assert isinstance(res, np.ndarray)
#         assert res.shape == (2,)  # pylint: disable=comparison-with-callable
#         assert np.allclose(res, expected_res, atol=tol, rtol=0)
#
#         jac_fn = qml.jacobian(circuit)
#         g = jac_fn(a, b)
#         assert isinstance(g, tuple) and len(g) == 2
#
#         expected_g = (
#             [-0.5 * np.sin(a) * np.cos(b), 0.5 * np.sin(a) * np.cos(b)],
#             [-0.5 * np.cos(a) * np.sin(b), 0.5 * np.cos(a) * np.sin(b)],
#         )
#         assert g[0].shape == (2,)
#         assert np.allclose(g[0], expected_g[0], atol=tol, rtol=0)
#
#         assert g[1].shape == (2,)
#         assert np.allclose(g[1], expected_g[1], atol=tol, rtol=0)
#
#         def jac_fn_a(*args):
#             return jac_fn(*args)[0]
#
#         def jac_fn_b(*args):
#             return jac_fn(*args)[1]
#
#         hess_a = qml.jacobian(jac_fn_a)(a, b)
#         hess_b = qml.jacobian(jac_fn_b)(a, b)
#         assert isinstance(hess_a, tuple) and len(hess_a) == 2
#         assert isinstance(hess_b, tuple) and len(hess_b) == 2
#
#         exp_hess_a = (
#             [-0.5 * np.cos(a) * np.cos(b), 0.5 * np.cos(a) * np.cos(b)],
#             [0.5 * np.sin(a) * np.sin(b), -0.5 * np.sin(a) * np.sin(b)],
#         )
#         exp_hess_b = (
#             [0.5 * np.sin(a) * np.sin(b), -0.5 * np.sin(a) * np.sin(b)],
#             [-0.5 * np.cos(a) * np.cos(b), 0.5 * np.cos(a) * np.cos(b)],
#         )
#
#         if diff_method in {"finite-diff"}:
#             tol = 10e-2
#
#         for hess, exp_hess in zip([hess_a, hess_b], [exp_hess_a, exp_hess_b]):
#             assert np.allclose(hess[0], exp_hess[0], atol=tol, rtol=0)
#             assert np.allclose(hess[1], exp_hess[1], atol=tol, rtol=0)
#
#     def test_hessian_ragged(
#         self, interface, device_name, diff_method, grad_on_execution, device_vjp, tol
#     ):
#         """Test hessian calculation of a ragged QNode"""
#         if diff_method not in {"parameter-shift", "backprop"}:
#             pytest.skip("Test only supports parameter-shift or backprop")
#
#         @qnode(
#             dev,
#             diff_method=diff_method,
#             interface=interface,
#             grad_on_execution=grad_on_execution,
#             device_vjp=device_vjp,
#             max_diff=2,
#         )
#         def circuit(x):
#             qml.RY(x[0], wires=0)
#             qml.RX(x[1], wires=0)
#             qml.RY(x[0], wires=1)
#             qml.RX(x[1], wires=1)
#             return qml.expval(qml.PauliZ(0)), qml.probs(wires=1)
#
#         x = qml.numpy.array([1.0, 2.0], requires_grad=True)
#
#         a, b = x
#
#         expected_res = [
#             np.cos(a) * np.cos(b),
#             0.5 + 0.5 * np.cos(a) * np.cos(b),
#             0.5 - 0.5 * np.cos(a) * np.cos(b),
#         ]
#
#         def cost_fn(x):
#             return autograd.numpy.hstack(circuit(x))
#
#         res = cost_fn(x)
#         assert qml.math.allclose(res, expected_res)
#
#         jac_fn = qml.jacobian(cost_fn)
#
#         hess = qml.jacobian(jac_fn)(x)
#         expected_hess = [
#             [
#                 [-np.cos(a) * np.cos(b), np.sin(a) * np.sin(b)],
#                 [np.sin(a) * np.sin(b), -np.cos(a) * np.cos(b)],
#             ],
#             [
#                 [-0.5 * np.cos(a) * np.cos(b), 0.5 * np.sin(a) * np.sin(b)],
#                 [0.5 * np.sin(a) * np.sin(b), -0.5 * np.cos(a) * np.cos(b)],
#             ],
#             [
#                 [0.5 * np.cos(a) * np.cos(b), -0.5 * np.sin(a) * np.sin(b)],
#                 [-0.5 * np.sin(a) * np.sin(b), 0.5 * np.cos(a) * np.cos(b)],
#             ],
#         ]
#
#         if diff_method in {"finite-diff"}:
#             tol = 10e-2
#
#         assert np.allclose(hess, expected_hess, atol=tol, rtol=0)
#
#     def test_state(self, interface, device_name, diff_method, grad_on_execution, device_vjp, tol):
#         """Test that the state can be returned and differentiated"""
#
#         if "lightning" in getattr(dev, "name", "").lower():
#             pytest.xfail("Lightning does not support state adjoint diff.")
#
#         x = qml.numpy.array(0.543, requires_grad=True)
#         y = qml.numpy.array(-0.654, requires_grad=True)
#
#         @qnode(
#             dev,
#             diff_method=diff_method,
#             interface=interface,
#             grad_on_execution=grad_on_execution,
#             device_vjp=device_vjp,
#         )
#         def circuit(x, y):
#             qml.RX(x, wires=[0])
#             qml.RY(y, wires=[1])
#             qml.CNOT(wires=[0, 1])
#             return qml.state()
#
#         def cost_fn(x, y):
#             res = circuit(x, y)
#             assert res.dtype is np.dtype("complex128")
#             probs = np.abs(res) ** 2
#             return probs[0] + probs[2]
#
#         res = cost_fn(x, y)
#
#         if diff_method not in {"backprop"}:
#             pytest.skip("Test only supports backprop")
#
#         res = qml.jacobian(cost_fn)(x, y)
#         expected = np.array([-np.sin(x) * np.cos(y) / 2, -np.cos(x) * np.sin(y) / 2])
#         assert isinstance(res, tuple)
#         assert len(res) == 2
#
#         assert isinstance(res[0], np.ndarray)
#         assert res[0].shape == ()
#         assert isinstance(res[1], np.ndarray)
#         assert res[1].shape == ()
#         assert np.allclose(res, expected, atol=tol, rtol=0)
#
#     @pytest.mark.parametrize("state", [[1], [0, 1]])  # Basis state and state vector
#     def test_projector(
#         self, state, interface, device_name, diff_method, grad_on_execution, device_vjp, tol, seed
#     ):
#         """Test that the variance of a projector is correctly returned"""
#         if diff_method == "adjoint":
#             pytest.skip("adjoint supports either expvals or diagonal measurements.")
#         if dev.name == "reference.qubit":
#             pytest.xfail("diagonalize_measurements do not support projectors (sc-72911)")
#         kwargs = dict(
#             diff_method=diff_method,
#             interface=interface,
#             grad_on_execution=grad_on_execution,
#             device_vjp=device_vjp,
#         )
#
#         if diff_method == "spsa":
#             kwargs["sampler_rng"] = np.random.default_rng(seed)
#             tol = TOL_FOR_SPSA
#         elif diff_method == "hadamard":
#             pytest.skip("Hadamard gradient does not support variances.")
#
#         P = qml.numpy.array(state, requires_grad=False)
#         x, y = qml.numpy.array([0.765, -0.654], requires_grad=True)
#
#         @qnode(dev, **kwargs)
#         def circuit(x, y):
#             qml.RX(x, wires=0)
#             qml.RY(y, wires=1)
#             qml.CNOT(wires=[0, 1])
#             return qml.var(qml.Projector(P, wires=0) @ qml.PauliX(1))
#
#         res = circuit(x, y)
#         expected = 0.25 * np.sin(x / 2) ** 2 * (3 + np.cos(2 * y) + 2 * np.cos(x) * np.sin(y) ** 2)
#         # assert isinstance(res, np.ndarray)
#         # assert res.shape == ()
#         assert np.allclose(res, expected, atol=tol, rtol=0)
#
#         jac = qml.jacobian(circuit)(x, y)
#         expected = np.array(
#             [
#                 [
#                     0.5 * np.sin(x) * (np.cos(x / 2) ** 2 + np.cos(2 * y) * np.sin(x / 2) ** 2),
#                     -2 * np.cos(y) * np.sin(x / 2) ** 4 * np.sin(y),
#                 ]
#             ]
#         )
#
#         assert isinstance(jac, tuple)
#         assert len(jac) == 2
#
#         assert isinstance(jac[0], np.ndarray)
#         assert jac[0].shape == ()
#
#         assert isinstance(jac[1], np.ndarray)
#         assert jac[1].shape == ()
#
#         assert np.allclose(jac, expected, atol=tol, rtol=0)
#
#     def test_postselection_differentiation(
#         self, interface, device_name, diff_method, grad_on_execution, device_vjp
#     ):
#         """Test that when postselecting with default.qubit, differentiation works correctly."""
#
#         if diff_method in ["adjoint", "spsa", "hadamard"]:
#             pytest.skip("Diff method does not support postselection.")
#         if dev.name == "reference.qubit":
#             pytest.skip("reference.qubit does not support postselection.")
#
#         @qml.qnode(
#             dev,
#             diff_method=diff_method,
#             interface=interface,
#             grad_on_execution=grad_on_execution,
#             device_vjp=device_vjp,
#         )
#         def circuit(phi, theta):
#             qml.RX(phi, wires=0)
#             qml.CNOT([0, 1])
#             qml.measure(wires=0, postselect=1)
#             qml.RX(theta, wires=1)
#             return qml.expval(qml.PauliZ(1))
#
#         @qml.qnode(
#             dev,
#             diff_method=diff_method,
#             interface=interface,
#             grad_on_execution=grad_on_execution,
#             device_vjp=device_vjp,
#         )
#         def expected_circuit(theta):
#             qml.PauliX(1)
#             qml.RX(theta, wires=1)
#             return qml.expval(qml.PauliZ(1))
#
#         phi = qml.numpy.array(1.23, requires_grad=True)
#         theta = qml.numpy.array(4.56, requires_grad=True)
#
#         assert np.allclose(circuit(phi, theta), expected_circuit(theta))
#
#         gradient = qml.grad(circuit)(phi, theta)
#         exp_theta_grad = qml.grad(expected_circuit)(theta)
#         assert np.allclose(gradient, [0.0, exp_theta_grad])
#
#
# @pytest.mark.parametrize(
#     "device_name, diff_method, grad_on_execution, device_vjp", generate_test_matrix()
# )
# class TestTapeExpansion:
#     """Test that tape expansion within the QNode integrates correctly
#     with the Autograd interface"""
#
#     @pytest.mark.parametrize("max_diff", [1, 2])
#     def test_gradient_expansion_trainable_only(
#         self, dev, diff_method, grad_on_execution, max_diff, device_vjp
#     ):
#         """Test that a *supported* operation with no gradient recipe is only
#         expanded for parameter-shift and finite-differences when it is trainable."""
#         if diff_method not in ("parameter-shift", "finite-diff", "spsa", "hadamard"):
#             pytest.skip("Only supports gradient transforms")
#         if max_diff == 2 and diff_method == "hadamard":
#             pytest.skip("Max diff > 1 not supported for Hadamard gradient.")
#
#         # pylint: disable=too-few-public-methods
#         class PhaseShift(qml.PhaseShift):
#             """dummy phase shift."""
#
#             grad_method = None
#
#             def decomposition(self):
#                 return [qml.RY(3 * self.data[0], wires=self.wires)]
#
#         @qnode(
#             dev,
#             diff_method=diff_method,
#             grad_on_execution=grad_on_execution,
#             max_diff=max_diff,
#             device_vjp=device_vjp,
#         )
#         def circuit(x, y):
#             qml.Hadamard(wires=0)
#             PhaseShift(x, wires=0)
#             PhaseShift(2 * y, wires=0)
#             return qml.expval(qml.PauliX(0))
#
#         x = qml.numpy.array(0.5, requires_grad=True)
#         y = qml.numpy.array(0.7, requires_grad=False)
#         circuit(x, y)
#
#         _ = qml.grad(circuit)(x, y)
#
#     @pytest.mark.parametrize("max_diff", [1, 2])
#     def test_hamiltonian_expansion_analytic(
#         self, dev, diff_method, grad_on_execution, max_diff, tol, device_vjp, seed
#     ):
#         """Test that if there are non-commuting groups and the number of shots is None
#         the first and second order gradients are correctly evaluated"""
#         kwargs = dict(
#             diff_method=diff_method,
#             grad_on_execution=grad_on_execution,
#             max_diff=max_diff,
#             device_vjp=device_vjp,
#         )
#
#         if diff_method in ["adjoint", "hadamard"]:
#             pytest.skip("The diff method requested does not yet support Hamiltonians")
#         elif diff_method == "spsa":
#             kwargs["sampler_rng"] = np.random.default_rng(seed)
#             kwargs["num_directions"] = 10
#             tol = TOL_FOR_SPSA
#
#         obs = [qml.PauliX(0), qml.PauliX(0) @ qml.PauliZ(1), qml.PauliZ(0) @ qml.PauliZ(1)]
#
#         @qnode(dev, **kwargs)
#         def circuit(data, weights, coeffs):
#             weights = weights.reshape(1, -1)
#             qml.templates.AngleEmbedding(data, wires=[0, 1])
#             qml.templates.BasicEntanglerLayers(weights, wires=[0, 1])
#             return qml.expval(qml.Hamiltonian(coeffs, obs))
#
#         d = qml.numpy.array([0.1, 0.2], requires_grad=False)
#         w = qml.numpy.array([0.654, -0.734], requires_grad=True)
#         c = qml.numpy.array([-0.6543, 0.24, 0.54], requires_grad=True)
#
#         # test output
#         res = circuit(d, w, c)
#         expected = c[2] * np.cos(d[1] + w[1]) - c[1] * np.sin(d[0] + w[0]) * np.sin(d[1] + w[1])
#         assert np.allclose(res, expected, atol=tol)
#
#         # test gradients
#         grad = qml.grad(circuit)(d, w, c)
#         expected_w = [
#             -c[1] * np.cos(d[0] + w[0]) * np.sin(d[1] + w[1]),
#             -c[1] * np.cos(d[1] + w[1]) * np.sin(d[0] + w[0]) - c[2] * np.sin(d[1] + w[1]),
#         ]
#         expected_c = [0, -np.sin(d[0] + w[0]) * np.sin(d[1] + w[1]), np.cos(d[1] + w[1])]
#         assert np.allclose(grad[0], expected_w, atol=tol)
#         assert np.allclose(grad[1], expected_c, atol=tol)
#
#         # test second-order derivatives
#         if (
#             diff_method in ("parameter-shift", "backprop")
#             and max_diff == 2
#             and dev.name != "param_shift.qubit"
#         ):
#             if diff_method == "backprop":
#                 with pytest.warns(UserWarning, match=r"Output seems independent of input."):
#                     grad2_c = qml.jacobian(qml.grad(circuit, argnum=2), argnum=2)(d, w, c)
#             else:
#                 grad2_c = qml.jacobian(qml.grad(circuit, argnum=2), argnum=2)(d, w, c)
#             assert np.allclose(grad2_c, 0, atol=tol)
#
#             grad2_w_c = qml.jacobian(qml.grad(circuit, argnum=1), argnum=2)(d, w, c)
#             expected = [0, -np.cos(d[0] + w[0]) * np.sin(d[1] + w[1]), 0], [
#                 0,
#                 -np.cos(d[1] + w[1]) * np.sin(d[0] + w[0]),
#                 -np.sin(d[1] + w[1]),
#             ]
#             assert np.allclose(grad2_w_c, expected, atol=tol)
#
#     @pytest.mark.slow
#     @pytest.mark.parametrize("max_diff", [1, 2])
#     def test_hamiltonian_finite_shots(
#         self, dev, diff_method, grad_on_execution, max_diff, device_vjp, seed
#     ):
#         """Test that the Hamiltonian is correctly measured if there
#         are non-commuting groups and the number of shots is finite
#         and the first and second order gradients are correctly evaluated"""
#         gradient_kwargs = {}
#         tol = 0.1
#         if diff_method in ("adjoint", "backprop", "hadamard"):
#             pytest.skip("The adjoint and backprop methods do not yet support sampling")
#         elif diff_method == "spsa":
#             gradient_kwargs = {
#                 "h": H_FOR_SPSA,
#                 "sampler_rng": np.random.default_rng(seed),
#                 "num_directions": 10,
#             }
#             tol = TOL_FOR_SPSA
#         elif diff_method == "finite-diff":
#             gradient_kwargs = {"h": 0.05}
#
#         obs = [qml.PauliX(0), qml.PauliX(0) @ qml.PauliZ(1), qml.PauliZ(0) @ qml.PauliZ(1)]
#
#         @qnode(
#             dev,
#             diff_method=diff_method,
#             grad_on_execution=grad_on_execution,
#             max_diff=max_diff,
#             device_vjp=device_vjp,
#             **gradient_kwargs,
#         )
#         def circuit(data, weights, coeffs):
#             weights = weights.reshape(1, -1)
#             qml.templates.AngleEmbedding(data, wires=[0, 1])
#             qml.templates.BasicEntanglerLayers(weights, wires=[0, 1])
#             H = qml.Hamiltonian(coeffs, obs)
#             H.compute_grouping()
#             return qml.expval(H)
#
#         d = qml.numpy.array([0.1, 0.2], requires_grad=False)
#         w = qml.numpy.array([0.654, -0.734], requires_grad=True)
#         c = qml.numpy.array([-0.6543, 0.24, 0.54], requires_grad=True)
#
#         # test output
#         res = circuit(d, w, c, shots=50000)
#         expected = c[2] * np.cos(d[1] + w[1]) - c[1] * np.sin(d[0] + w[0]) * np.sin(d[1] + w[1])
#         assert np.allclose(res, expected, atol=tol)
#
#         # test gradients
#         if diff_method in ["finite-diff", "spsa"]:
#             pytest.skip(f"{diff_method} not compatible")
#
#         grad = qml.grad(circuit)(d, w, c, shots=50000)
#         expected_w = [
#             -c[1] * np.cos(d[0] + w[0]) * np.sin(d[1] + w[1]),
#             -c[1] * np.cos(d[1] + w[1]) * np.sin(d[0] + w[0]) - c[2] * np.sin(d[1] + w[1]),
#         ]
#         expected_c = [0, -np.sin(d[0] + w[0]) * np.sin(d[1] + w[1]), np.cos(d[1] + w[1])]
#         assert np.allclose(grad[0], expected_w, atol=tol)
#         assert np.allclose(grad[1], expected_c, atol=tol)
#
#         # test second-order derivatives
#         if diff_method == "parameter-shift" and max_diff == 2 and dev.name != "param_shift.qubit":
#             grad2_c = qml.jacobian(qml.grad(circuit, argnum=2), argnum=2)(d, w, c, shots=50000)
#             assert np.allclose(grad2_c, 0, atol=tol)
#
#             grad2_w_c = qml.jacobian(qml.grad(circuit, argnum=1), argnum=2)(d, w, c, shots=50000)
#             expected = [0, -np.cos(d[0] + w[0]) * np.sin(d[1] + w[1]), 0], [
#                 0,
#                 -np.cos(d[1] + w[1]) * np.sin(d[0] + w[0]),
#                 -np.sin(d[1] + w[1]),
#             ]
#             assert np.allclose(grad2_w_c, expected, atol=tol)
#
#
# class TestSample:
#     """Tests for the sample integration"""
#
#     def test_backprop_error(self):
#         """Test that sampling in backpropagation grad_on_execution raises an error"""
#         dev = qml.device("default.qubit")
#
#         @qnode(dev, diff_method="backprop")
#         def circuit():
#             qml.RX(0.54, wires=0)
#             return qml.sample(qml.PauliZ(0)), qml.sample(qml.PauliX(1))
#
#         with pytest.raises(
#             qml.QuantumFunctionError, match="does not support backprop with requested"
#         ):
#             circuit(shots=10)
#
#     def test_sample_dimension(self):
#         """Test that the sample function outputs samples of the right size"""
#         n_sample = 10
#
#         dev = qml.device("default.qubit")
#
#         @qnode(dev, diff_method=None)
#         def circuit():
#             qml.RX(0.54, wires=0)
#             return qml.sample(qml.PauliZ(0)), qml.sample(qml.PauliX(1))
#
#         res = circuit(shots=n_sample)
#
#         assert isinstance(res, tuple)
#         assert len(res) == 2
#
#         assert res[0].shape == (10,)  # pylint: disable=comparison-with-callable
#         assert isinstance(res[0], np.ndarray)
#
#         assert res[1].shape == (10,)  # pylint: disable=comparison-with-callable
#         assert isinstance(res[1], np.ndarray)
#
#     def test_sample_combination(self):
#         """Test the output of combining expval, var and sample"""
#
#         n_sample = 10
#
#         dev = qml.device("default.qubit")
#
#         @qnode(dev, diff_method="parameter-shift")
#         def circuit():
#             qml.RX(0.54, wires=0)
#
#             return qml.sample(qml.PauliZ(0)), qml.expval(qml.PauliX(1)), qml.var(qml.PauliY(2))
#
#         result = circuit(shots=n_sample)
#
#         assert isinstance(result, tuple)
#         assert len(result) == 3
#
#         assert np.array_equal(result[0].shape, (n_sample,))
#         assert isinstance(result[1], (float, np.ndarray))
#         assert isinstance(result[2], (float, np.ndarray))
#         assert result[0].dtype == np.dtype("float")
#
#     def test_single_wire_sample(self):
#         """Test the return type and shape of sampling a single wire"""
#         n_sample = 10
#
#         dev = qml.device("default.qubit")
#
#         @qnode(dev, diff_method=None)
#         def circuit():
#             qml.RX(0.54, wires=0)
#
#             return qml.sample(qml.PauliZ(0))
#
#         result = circuit(shots=n_sample)
#
#         assert isinstance(result, np.ndarray)
#         assert np.array_equal(result.shape, (n_sample,))
#
#     def test_multi_wire_sample_regular_shape(self):
#         """Test the return type and shape of sampling multiple wires
#         where a rectangular array is expected"""
#         n_sample = 10
#
#         dev = qml.device("default.qubit")
#
#         @qnode(dev, diff_method=None)
#         def circuit():
#             return qml.sample(qml.PauliZ(0)), qml.sample(qml.PauliZ(1)), qml.sample(qml.PauliZ(2))
#
#         result = circuit(shots=n_sample)
#
#         # If all the dimensions are equal the result will end up to be a proper rectangular array
#         assert isinstance(result, tuple)
#         assert len(result) == 3
#
#         assert result[0].shape == (10,)  # pylint: disable=comparison-with-callable
#         assert isinstance(result[0], np.ndarray)
#
#         assert result[1].shape == (10,)  # pylint: disable=comparison-with-callable
#         assert isinstance(result[1], np.ndarray)
#
#         assert result[2].shape == (10,)  # pylint: disable=comparison-with-callable
#         assert isinstance(result[2], np.ndarray)
#
#
# @pytest.mark.parametrize(
#     "device_name, diff_method, grad_on_execution, device_vjp", generate_test_matrix()
# )
# class TestReturn:
#     """Class to test the shape of the Grad/Jacobian/Hessian with different return types."""
#
#     def test_grad_single_measurement_param(
#         self, device_name, diff_method, grad_on_execution, device_vjp
#     ):
#         """For one measurement and one param, the gradient is a float."""
#
#         @qnode(
#             dev,
#             interface="autograd",
#             diff_method=diff_method,
#             grad_on_execution=grad_on_execution,
#             device_vjp=device_vjp,
#         )
#         def circuit(a):
#             qml.RY(a, wires=0)
#             qml.RX(0.2, wires=0)
#             return qml.expval(qml.PauliZ(0))
#
#         a = qml.numpy.array(0.1, requires_grad=True)
#
#         grad = qml.grad(circuit)(a)
#
#         assert isinstance(grad, np.tensor if diff_method == "backprop" else float)
#
#     def test_grad_single_measurement_multiple_param(
#         self, device_name, diff_method, grad_on_execution, device_vjp
#     ):
#         """For one measurement and multiple param, the gradient is a tuple of arrays."""
#
#         @qnode(
#             dev,
#             interface="autograd",
#             diff_method=diff_method,
#             grad_on_execution=grad_on_execution,
#             device_vjp=device_vjp,
#         )
#         def circuit(a, b):
#             qml.RY(a, wires=0)
#             qml.RX(b, wires=0)
#             return qml.expval(qml.PauliZ(0))
#
#         a = qml.numpy.array(0.1, requires_grad=True)
#         b = qml.numpy.array(0.2, requires_grad=True)
#
#         grad = qml.grad(circuit)(a, b)
#
#         assert isinstance(grad, tuple)
#         assert len(grad) == 2
#         assert grad[0].shape == ()
#         assert grad[1].shape == ()
#
#     def test_grad_single_measurement_multiple_param_array(
#         self, device_name, diff_method, grad_on_execution, device_vjp
#     ):
#         """For one measurement and multiple param as a single array params, the gradient is an array."""
#
#         @qnode(
#             dev,
#             interface="autograd",
#             diff_method=diff_method,
#             grad_on_execution=grad_on_execution,
#             device_vjp=device_vjp,
#         )
#         def circuit(a):
#             qml.RY(a[0], wires=0)
#             qml.RX(a[1], wires=0)
#             return qml.expval(qml.PauliZ(0))
#
#         a = qml.numpy.array([0.1, 0.2], requires_grad=True)
#
#         grad = qml.grad(circuit)(a)
#
#         assert isinstance(grad, np.ndarray)
#         assert len(grad) == 2
#         assert grad.shape == (2,)
#
#     def test_jacobian_single_measurement_param_probs(
#         self, device_name, diff_method, grad_on_execution, device_vjp
#     ):
#         """For a multi dimensional measurement (probs), check that a single array is returned with the correct
#         dimension"""
#
#         @qnode(
#             dev,
#             interface="autograd",
#             diff_method=diff_method,
#             grad_on_execution=grad_on_execution,
#             device_vjp=device_vjp,
#         )
#         def circuit(a):
#             qml.RY(a, wires=0)
#             qml.RX(0.2, wires=0)
#             return qml.probs(wires=[0, 1])
#
#         a = qml.numpy.array(0.1, requires_grad=True)
#
#         jac = qml.jacobian(circuit)(a)
#
#         assert isinstance(jac, np.ndarray)
#         assert jac.shape == (4,)
#
#     def test_jacobian_single_measurement_probs_multiple_param(
#         self, device_name, diff_method, grad_on_execution, device_vjp
#     ):
#         """For a multi dimensional measurement (probs), check that a single tuple is returned containing arrays with
#         the correct dimension"""
#
#         @qnode(
#             dev,
#             interface="autograd",
#             diff_method=diff_method,
#             grad_on_execution=grad_on_execution,
#             device_vjp=device_vjp,
#         )
#         def circuit(a, b):
#             qml.RY(a, wires=0)
#             qml.RX(b, wires=0)
#             return qml.probs(wires=[0, 1])
#
#         a = qml.numpy.array(0.1, requires_grad=True)
#         b = qml.numpy.array(0.2, requires_grad=True)
#
#         jac = qml.jacobian(circuit)(a, b)
#
#         assert isinstance(jac, tuple)
#
#         assert isinstance(jac[0], np.ndarray)
#         assert jac[0].shape == (4,)
#
#         assert isinstance(jac[1], np.ndarray)
#         assert jac[1].shape == (4,)
#
#     def test_jacobian_single_measurement_probs_multiple_param_single_array(
#         self, device_name, diff_method, grad_on_execution, device_vjp
#     ):
#         """For a multi dimensional measurement (probs), check that a single array is returned."""
#
#         @qnode(
#             dev,
#             interface="autograd",
#             diff_method=diff_method,
#             grad_on_execution=grad_on_execution,
#             device_vjp=device_vjp,
#         )
#         def circuit(a):
#             qml.RY(a[0], wires=0)
#             qml.RX(a[1], wires=0)
#             return qml.probs(wires=[0, 1])
#
#         a = qml.numpy.array([0.1, 0.2], requires_grad=True)
#         jac = qml.jacobian(circuit)(a)
#
#         assert isinstance(jac, np.ndarray)
#         assert jac.shape == (4, 2)
#
#     def test_jacobian_multiple_measurement_single_param(
#         self, device_name, diff_method, grad_on_execution, device_vjp
#     ):
#         """The jacobian of multiple measurements with a single params return an array."""
#
#         @qnode(
#             dev,
#             interface="autograd",
#             diff_method=diff_method,
#             grad_on_execution=grad_on_execution,
#             device_vjp=device_vjp,
#         )
#         def circuit(a):
#             qml.RY(a, wires=0)
#             qml.RX(0.2, wires=0)
#             return qml.expval(qml.PauliZ(0)), qml.probs(wires=[0, 1])
#
#         a = qml.numpy.array(0.1, requires_grad=True)
#
#         def cost(x):
#             return anp.hstack(circuit(x))
#
#         jac = qml.jacobian(cost)(a)
#
#         assert isinstance(jac, np.ndarray)
#         assert jac.shape == (5,)
#
#     def test_jacobian_multiple_measurement_multiple_param(
#         self, device_name, diff_method, grad_on_execution, device_vjp
#     ):
#         """The jacobian of multiple measurements with a multiple params return a tuple of arrays."""
#
#         @qnode(
#             dev,
#             interface="autograd",
#             diff_method=diff_method,
#             grad_on_execution=grad_on_execution,
#             device_vjp=device_vjp,
#         )
#         def circuit(a, b):
#             qml.RY(a, wires=0)
#             qml.RX(b, wires=0)
#             return qml.expval(qml.PauliZ(0)), qml.probs(wires=[0, 1])
#
#         a = qml.numpy.array(0.1, requires_grad=True)
#         b = qml.numpy.array(0.2, requires_grad=True)
#
#         def cost(x, y):
#             return anp.hstack(circuit(x, y))
#
#         jac = qml.jacobian(cost)(a, b)
#
#         assert isinstance(jac, tuple)
#         assert len(jac) == 2
#
#         assert isinstance(jac[0], np.ndarray)
#         assert jac[0].shape == (5,)
#
#         assert isinstance(jac[1], np.ndarray)
#         assert jac[1].shape == (5,)
#
#     def test_jacobian_multiple_measurement_multiple_param_array(
#         self, device_name, diff_method, grad_on_execution, device_vjp
#     ):
#         """The jacobian of multiple measurements with a multiple params array return a single array."""
#
#         @qnode(
#             dev,
#             interface="autograd",
#             diff_method=diff_method,
#             grad_on_execution=grad_on_execution,
#             device_vjp=device_vjp,
#         )
#         def circuit(a):
#             qml.RY(a[0], wires=0)
#             qml.RX(a[1], wires=0)
#             return qml.expval(qml.PauliZ(0)), qml.probs(wires=[0, 1])
#
#         a = qml.numpy.array([0.1, 0.2], requires_grad=True)
#
#         def cost(x):
#             return anp.hstack(circuit(x))
#
#         jac = qml.jacobian(cost)(a)
#
#         assert isinstance(jac, np.ndarray)
#         assert jac.shape == (5, 2)
#
#     def test_hessian_expval_multiple_params(
#         self, device_name, diff_method, grad_on_execution, device_vjp
#     ):
#         """The hessian of single a measurement with multiple params return a tuple of arrays."""
#
#         if diff_method == "adjoint":
#             pytest.skip("The adjoint method does not currently support second-order diff.")
#
#         par_0 = qml.numpy.array(0.1, requires_grad=True)
#         par_1 = qml.numpy.array(0.2, requires_grad=True)
#
#         @qnode(
#             dev,
#             interface="autograd",
#             diff_method=diff_method,
#             max_diff=2,
#             grad_on_execution=grad_on_execution,
#             device_vjp=device_vjp,
#         )
#         def circuit(x, y):
#             qml.RX(x, wires=[0])
#             qml.RY(y, wires=[1])
#             qml.CNOT(wires=[0, 1])
#             return qml.expval(qml.PauliZ(0) @ qml.PauliX(1))
#
#         def cost(x, y):
#             return anp.hstack(qml.grad(circuit)(x, y))
#
#         hess = qml.jacobian(cost)(par_0, par_1)
#
#         assert isinstance(hess, tuple)
#         assert len(hess) == 2
#
#         assert isinstance(hess[0], np.ndarray)
#         assert hess[0].shape == (2,)
#
#         assert isinstance(hess[1], np.ndarray)
#         assert hess[1].shape == (2,)
#
#     def test_hessian_expval_multiple_param_array(
#         self, device_name, diff_method, grad_on_execution, device_vjp
#     ):
#         """The hessian of single measurement with a multiple params array return a single array."""
#
#         if diff_method == "adjoint":
#             pytest.skip("The adjoint method does not currently support second-order diff.")
#
#         params = qml.numpy.array([0.1, 0.2], requires_grad=True)
#
#         @qnode(
#             dev,
#             interface="autograd",
#             diff_method=diff_method,
#             max_diff=2,
#             grad_on_execution=grad_on_execution,
#             device_vjp=device_vjp,
#         )
#         def circuit(x):
#             qml.RX(x[0], wires=[0])
#             qml.RY(x[1], wires=[1])
#             qml.CNOT(wires=[0, 1])
#             return qml.expval(qml.PauliZ(0) @ qml.PauliX(1))
#
#         hess = qml.jacobian(qml.grad(circuit))(params)
#
#         assert isinstance(hess, np.ndarray)
#         assert hess.shape == (2, 2)
#
#     def test_hessian_var_multiple_params(
#         self, device_name, diff_method, grad_on_execution, device_vjp
#     ):
#         """The hessian of single a measurement with multiple params return a tuple of arrays."""
#
#         if diff_method == "adjoint":
#             pytest.skip("The adjoint method does not currently support second-order diff.")
#         elif diff_method == "hadamard":
#             pytest.skip("Hadamard gradient does not support variances.")
#
#         par_0 = qml.numpy.array(0.1, requires_grad=True)
#         par_1 = qml.numpy.array(0.2, requires_grad=True)
#
#         @qnode(
#             dev,
#             interface="autograd",
#             diff_method=diff_method,
#             max_diff=2,
#             grad_on_execution=grad_on_execution,
#             device_vjp=device_vjp,
#         )
#         def circuit(x, y):
#             qml.RX(x, wires=[0])
#             qml.RY(y, wires=[1])
#             qml.CNOT(wires=[0, 1])
#             return qml.var(qml.PauliZ(0) @ qml.PauliX(1))
#
#         def cost(x, y):
#             return anp.hstack(qml.grad(circuit)(x, y))
#
#         hess = qml.jacobian(cost)(par_0, par_1)
#
#         assert isinstance(hess, tuple)
#         assert len(hess) == 2
#
#         assert isinstance(hess[0], np.ndarray)
#         assert hess[0].shape == (2,)
#
#         assert isinstance(hess[1], np.ndarray)
#         assert hess[1].shape == (2,)
#
#     def test_hessian_var_multiple_param_array(
#         self, device_name, diff_method, grad_on_execution, device_vjp
#     ):
#         """The hessian of single measurement with a multiple params array return a single array."""
#         if diff_method == "adjoint":
#             pytest.skip("The adjoint method does not currently support second-order diff.")
#         elif diff_method == "hadamard":
#             pytest.skip("Hadamard gradient does not support variances.")
#
#         params = qml.numpy.array([0.1, 0.2], requires_grad=True)
#
#         @qnode(
#             dev,
#             interface="autograd",
#             diff_method=diff_method,
#             max_diff=2,
#             grad_on_execution=grad_on_execution,
#             device_vjp=device_vjp,
#         )
#         def circuit(x):
#             qml.RX(x[0], wires=[0])
#             qml.RY(x[1], wires=[1])
#             qml.CNOT(wires=[0, 1])
#             return qml.var(qml.PauliZ(0) @ qml.PauliX(1))
#
#         hess = qml.jacobian(qml.grad(circuit))(params)
#
#         assert isinstance(hess, np.ndarray)
#         assert hess.shape == (2, 2)
#
#     def test_hessian_probs_expval_multiple_params(
#         self, device_name, diff_method, grad_on_execution, device_vjp
#     ):
#         """The hessian of multiple measurements with multiple params return a tuple of arrays."""
#         if diff_method in ["adjoint", "hadamard"]:
#             pytest.skip("The adjoint method does not currently support second-order diff.")
#
#         par_0 = qml.numpy.array(0.1, requires_grad=True)
#         par_1 = qml.numpy.array(0.2, requires_grad=True)
#
#         @qnode(
#             dev,
#             interface="autograd",
#             diff_method=diff_method,
#             max_diff=2,
#             grad_on_execution=grad_on_execution,
#             device_vjp=device_vjp,
#         )
#         def circuit(x, y):
#             qml.RX(x, wires=[0])
#             qml.RY(y, wires=[1])
#             qml.CNOT(wires=[0, 1])
#             return qml.expval(qml.PauliZ(0) @ qml.PauliX(1)), qml.probs(wires=[0])
#
#         def circuit_stack(x, y):
#             return anp.hstack(circuit(x, y))
#
#         def cost(x, y):
#             return anp.hstack(qml.jacobian(circuit_stack)(x, y))
#
#         hess = qml.jacobian(cost)(par_0, par_1)
#
#         assert isinstance(hess, tuple)
#         assert len(hess) == 2
#
#         assert isinstance(hess[0], np.ndarray)
#         assert hess[0].shape == (6,)
#
#         assert isinstance(hess[1], np.ndarray)
#         assert hess[1].shape == (6,)
#
#     def test_hessian_expval_probs_multiple_param_array(
#         self, device_name, diff_method, grad_on_execution, device_vjp
#     ):
#         """The hessian of multiple measurements with a multiple param array return a single array."""
#
#         if diff_method in ["adjoint", "hadamard"]:
#             pytest.skip("The adjoint method does not currently support second-order diff.")
#
#         params = qml.numpy.array([0.1, 0.2], requires_grad=True)
#
#         @qnode(
#             dev,
#             interface="autograd",
#             diff_method=diff_method,
#             max_diff=2,
#             grad_on_execution=grad_on_execution,
#             device_vjp=device_vjp,
#         )
#         def circuit(x):
#             qml.RX(x[0], wires=[0])
#             qml.RY(x[1], wires=[1])
#             qml.CNOT(wires=[0, 1])
#             return qml.expval(qml.PauliZ(0) @ qml.PauliX(1)), qml.probs(wires=[0])
#
#         def cost(x):
#             return anp.hstack(circuit(x))
#
#         hess = qml.jacobian(qml.jacobian(cost))(params)
#
#         assert isinstance(hess, np.ndarray)
#         assert hess.shape == (3, 2, 2)  # pylint: disable=no-member
#
#     def test_hessian_probs_var_multiple_params(
#         self, device_name, diff_method, grad_on_execution, device_vjp
#     ):
#         """The hessian of multiple measurements with multiple params return a tuple of arrays."""
#
#         if diff_method == "adjoint":
#             pytest.skip("The adjoint method does not currently support second-order diff.")
#         elif diff_method == "hadamard":
#             pytest.skip("Hadamard gradient does not support variances.")
#
#         par_0 = qml.numpy.array(0.1, requires_grad=True)
#         par_1 = qml.numpy.array(0.2, requires_grad=True)
#
#         @qnode(
#             dev,
#             interface="autograd",
#             diff_method=diff_method,
#             max_diff=2,
#             grad_on_execution=grad_on_execution,
#             device_vjp=device_vjp,
#         )
#         def circuit(x, y):
#             qml.RX(x, wires=[0])
#             qml.RY(y, wires=[1])
#             qml.CNOT(wires=[0, 1])
#             return qml.var(qml.PauliZ(0) @ qml.PauliX(1)), qml.probs(wires=[0])
#
#         def circuit_stack(x, y):
#             return anp.hstack(circuit(x, y))
#
#         def cost(x, y):
#             return anp.hstack(qml.jacobian(circuit_stack)(x, y))
#
#         hess = qml.jacobian(cost)(par_0, par_1)
#
#         assert isinstance(hess, tuple)
#         assert len(hess) == 2
#
#         assert isinstance(hess[0], np.ndarray)
#         assert hess[0].shape == (6,)
#
#         assert isinstance(hess[1], np.ndarray)
#         assert hess[1].shape == (6,)
#
#     def test_hessian_var_multiple_param_array2(
#         self, device_name, diff_method, grad_on_execution, device_vjp
#     ):
#         """The hessian of multiple measurements with a multiple param array return a single array."""
#         if diff_method == "adjoint":
#             pytest.skip("The adjoint method does not currently support second-order diff.")
#         elif diff_method == "hadamard":
#             pytest.skip("Hadamard gradient does not support variances.")
#
#         params = qml.numpy.array([0.1, 0.2], requires_grad=True)
#
#         @qnode(
#             dev,
#             interface="autograd",
#             diff_method=diff_method,
#             max_diff=2,
#             grad_on_execution=grad_on_execution,
#             device_vjp=device_vjp,
#         )
#         def circuit(x):
#             qml.RX(x[0], wires=[0])
#             qml.RY(x[1], wires=[1])
#             qml.CNOT(wires=[0, 1])
#             return qml.var(qml.PauliZ(0) @ qml.PauliX(1)), qml.probs(wires=[0])
#
#         def cost(x):
#             return anp.hstack(circuit(x))
#
#         hess = qml.jacobian(qml.jacobian(cost))(params)
#
#         assert isinstance(hess, np.ndarray)
#         assert hess.shape == (3, 2, 2)  # pylint: disable=no-member
#
#
# def test_no_ops():
#     """Test that the return value of the QNode matches in the interface
#     even if there are no ops"""
#
#     dev = qml.device("default.qubit")
#
#     @qml.qnode(dev, interface="autograd")
#     def circuit():
#         qml.Hadamard(wires=0)
#         return qml.state()
#
#     res = circuit()
#     assert isinstance(res, np.tensor)<|MERGE_RESOLUTION|>--- conflicted
+++ resolved
@@ -496,15 +496,9 @@
 
     def test_update_diff_method(self):
         """Test that temporarily setting the shots updates the diff method"""
+
         a, b = qml.numpy.array([0.543, -0.654], requires_grad=True)
-
-<<<<<<< HEAD
-        spy = mocker.spy(qml, "execute")
-
         dev = qml.device("default.qubit")
-=======
-        dev = DefaultQubit()
->>>>>>> 8bdf2894
 
         @qnode(dev)
         def cost_fn(a, b):
@@ -515,12 +509,14 @@
 
         with dev.tracker:
             qml.grad(cost_fn)(a, b, shots=100)
+
         # since we are using finite shots, use parameter shift
         assert dev.tracker.totals["executions"] == 5
 
         # if we use the default shots value of None, backprop can now be used
         with dev.tracker:
             qml.grad(cost_fn)(a, b)
+
         assert dev.tracker.totals["executions"] == 1
 
 
