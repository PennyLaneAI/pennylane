# Copyright 2018-2021 Xanadu Quantum Technologies Inc.

# Licensed under the Apache License, Version 2.0 (the "License");
# you may not use this file except in compliance with the License.
# You may obtain a copy of the License at

#     http://www.apache.org/licenses/LICENSE-2.0

# Unless required by applicable law or agreed to in writing, software
# distributed under the License is distributed on an "AS IS" BASIS,
# WITHOUT WARRANTIES OR CONDITIONS OF ANY KIND, either express or implied.
# See the License for the specific language governing permissions and
# limitations under the License.
"""Integration tests for the transform program and the execution pipeline.

Differentiability tests are still in the ml-framework specific files.
"""
import copy
from functools import partial

import numpy as np
import pytest

import pennylane as qml
from pennylane.tape import QuantumScript, QuantumScriptBatch
from pennylane.typing import PostprocessingFn

device_suite = (
    qml.device("default.qubit"),
    qml.device("lightning.qubit", wires=5),
)


@pytest.mark.all_interfaces
class TestCompilePipeline:
    """Non differentiability tests for the transform program keyword argument."""

    @pytest.mark.parametrize("interface", (None, "autograd", "jax", "torch"))
    def test_transform_program_none(self, interface):
        """Test that if no transform program is provided, null default behavior is used."""

        dev = qml.devices.DefaultQubit()

        tape0 = qml.tape.QuantumScript([qml.RX(1.0, 0)], [qml.expval(qml.PauliZ(0))])
        tape1 = qml.tape.QuantumScript([qml.RY(2.0, 0)], [qml.state()])

        with dev.tracker as tracker:
            results = qml.execute((tape0, tape1), dev, transform_program=None, interface=interface)

        assert qml.math.allclose(results[0], np.cos(1.0))
        assert qml.math.allclose(results[1], np.array([np.cos(1.0), np.sin(1.0)]))

        # checks on what is passed to the device. Should be exactly what we put in.
        assert tracker.totals["executions"] == 2
        assert tracker.history["resources"][0].gate_types["RX"] == 1
        assert tracker.history["resources"][1].gate_types["RY"] == 1

    @pytest.mark.parametrize("interface", (None, "autograd", "jax", "torch"))
    def test_transform_program_modifies_circuit(self, interface):
        """Integration tests for a transform program that modifies the input tapes."""

        dev = qml.devices.DefaultQubit()

        def null_postprocessing(results):
            return results[0]

        @qml.transform
        def just_pauli_x_out(
            tape: QuantumScript,
        ) -> tuple[QuantumScriptBatch, PostprocessingFn]:
            return (
                qml.tape.QuantumScript([qml.PauliX(0)], tape.measurements),
            ), null_postprocessing

        pauli_x_out_container = qml.transforms.core.BoundTransform(just_pauli_x_out)

        transform_program = qml.CompilePipeline(pauli_x_out_container)

        tape0 = qml.tape.QuantumScript(
            [qml.Rot(1.2, 2.3, 3.4, wires=0)], [qml.expval(qml.PauliZ(0))]
        )
        tape1 = qml.tape.QuantumScript(
            [qml.Hadamard(0), qml.IsingXX(1.2, wires=(0, 1))], [qml.expval(qml.PauliX(0))]
        )

        with dev.tracker as tracker:
            results = qml.execute(
                (tape0, tape1), dev, transform_program=transform_program, interface=interface
            )

        assert qml.math.allclose(results[0], -1.0)
        assert qml.math.allclose(results[1], 0.0)

        assert tracker.totals["executions"] == 2
        assert tracker.history["resources"][0].gate_types["PauliX"] == 1
        assert tracker.history["resources"][0].num_gates == 1
        assert tracker.history["resources"][1].gate_types["PauliX"] == 1
        assert tracker.history["resources"][1].num_gates == 1

    @pytest.mark.parametrize("interface", (None, "autograd", "jax", "torch"))
    def test_shot_distributing_transform(self, interface):
        """Test a transform that creates a batch of tapes with different shots.

        Note that this only works with the new device interface.
        """
        dev = qml.devices.DefaultQubit()

        def null_postprocessing(results):
            return results

        @qml.transform
        def split_shots(tape):
            tape1 = qml.tape.QuantumScript(
                tape.operations, tape.measurements, shots=tape.shots.total_shots // 2
            )
            tape2 = qml.tape.QuantumScript(
                tape.operations, tape.measurements, shots=tape.shots.total_shots * 2
            )
            return (tape1, tape2), null_postprocessing

<<<<<<< HEAD
        scale_shots = qml.transforms.core.BoundTransform(split_shots)
        program = qml.CompilePipeline([scale_shots])
=======
        scale_shots = qml.transforms.core.TransformContainer(split_shots)
        program = qml.CompilePipeline(scale_shots)
>>>>>>> 834b9229

        tape = qml.tape.QuantumScript([], [qml.counts(wires=0)], shots=100)
        results = qml.execute((tape,), dev, interface=interface, transform_program=program)[0]

        assert results[0] == {"0": 50}
        assert results[1] == {"0": 200}

    @pytest.mark.parametrize("interface", (None, "autograd", "jax", "torch"))
    @pytest.mark.parametrize("dev", device_suite)
    def test_ragged_batch_sizes(self, dev, interface):
        """Test a transform that splits input tapes up into different sizes."""

        # note this does not work for partitioned shots
        def sum_measurements(results):
            return sum(results)

        @qml.transform
        def split_sum_terms(tape):
            sum_obj = tape.measurements[0].obs
            new_tapes = tuple(
                qml.tape.QuantumScript(tape.operations, [qml.expval(o)], shots=tape.shots)
                for o in sum_obj
            )

            return new_tapes, sum_measurements

<<<<<<< HEAD
        container = qml.transforms.core.BoundTransform(split_sum_terms)
        prog = qml.CompilePipeline((container,))
=======
        container = qml.transforms.core.TransformContainer(split_sum_terms)
        prog = qml.CompilePipeline(container)
>>>>>>> 834b9229

        op = qml.RX(1.2, 0)
        tape1 = qml.tape.QuantumScript([op], [qml.expval(qml.sum(qml.PauliX(0), qml.PauliZ(0)))])
        tape2 = qml.tape.QuantumScript(
            [op], [qml.expval(qml.sum(qml.PauliX(0), qml.PauliY(0), qml.PauliZ(0)))]
        )
        tape3 = qml.tape.QuantumScript(
            [op], [qml.expval(qml.sum(*(qml.PauliZ(i) for i in range(5))))]
        )
        with dev.tracker:
            results = qml.execute(
                (tape1, tape2, tape3), dev, interface=interface, transform_program=prog, cache=True
            )

        assert qml.math.allclose(results[0], np.cos(1.2))
        assert qml.math.allclose(results[1], -np.sin(1.2) + np.cos(1.2))
        assert qml.math.allclose(results[2], 4 + np.cos(1.2))

        assert dev.tracker.totals["executions"] == 7

    def test_chained_preprocessing(self):
        """Test a transform program with two transforms where their order affects the output."""

        dev = qml.device("default.qubit", wires=2)

        def null_postprocessing(results):
            return results[0]

        @qml.transform
        def just_pauli_x_out(
            tape: QuantumScript,
        ) -> tuple[QuantumScriptBatch, PostprocessingFn]:
            return (
                qml.tape.QuantumScript([qml.PauliX(0)], tape.measurements),
            ), null_postprocessing

        @qml.transform
        def repeat_operations(
            tape: QuantumScript,
        ) -> tuple[QuantumScriptBatch, PostprocessingFn]:
            new_tape = qml.tape.QuantumScript(
                tape.operations + copy.deepcopy(tape.operations), tape.measurements
            )
            return (new_tape,), null_postprocessing

        just_pauli_x_container = qml.transforms.core.BoundTransform(just_pauli_x_out)
        repeat_operations_container = qml.transforms.core.BoundTransform(repeat_operations)

        prog = qml.CompilePipeline(just_pauli_x_container, repeat_operations_container)

        tape1 = qml.tape.QuantumScript([qml.RX(1.2, 0)], [qml.expval(qml.PauliZ(0))])

        with dev.tracker:
            results = qml.execute((tape1,), dev, transform_program=prog)

        assert dev.tracker.history["resources"][0].gate_types["PauliX"] == 2
        assert qml.math.allclose(results, 1.0)

        prog_reverse = qml.CompilePipeline(repeat_operations_container, just_pauli_x_container)

        with dev.tracker:
            results = qml.execute((tape1,), dev, transform_program=prog_reverse)

        assert dev.tracker.history["resources"][0].gate_types["PauliX"] == 1
        assert qml.math.allclose(results, -1.0)

    @pytest.mark.parametrize("interface", (None, "autograd", "jax", "torch"))
    @pytest.mark.parametrize("dev", device_suite)
    def test_chained_postprocessing(self, dev, interface):
        def add_one(results):
            return results[0] + 1.0

        def scale_two(results):
            return results[0] * 2.0

        @qml.transform
        def transform_add(tape: QuantumScript):
            """A valid transform."""
            return (tape,), add_one

        @qml.transform
        def transform_mul(tape: QuantumScript):
            return (tape,), scale_two

<<<<<<< HEAD
        add_container = qml.transforms.core.BoundTransform(transform_add)
        mul_container = qml.transforms.core.BoundTransform(transform_mul)
        prog = qml.CompilePipeline((add_container, mul_container))
        prog_reverse = qml.CompilePipeline((mul_container, add_container))
=======
        add_container = qml.transforms.core.TransformContainer(transform_add)
        mul_container = qml.transforms.core.TransformContainer(transform_mul)
        prog = qml.CompilePipeline(add_container, mul_container)
        prog_reverse = qml.CompilePipeline(mul_container, add_container)
>>>>>>> 834b9229

        tape0 = qml.tape.QuantumScript([], [qml.expval(qml.PauliZ(0))])
        tape1 = qml.tape.QuantumScript([qml.PauliX(0)], [qml.expval(qml.PauliZ(0))])

        results = qml.execute((tape0, tape1), dev, interface=interface, transform_program=prog)

        # 1.0 * 2.0 + 1.0
        assert qml.math.allclose(results[0], 3.0)
        # -1.0 * 2.0 + 1.0 = -1.0
        assert qml.math.allclose(results[1], -1.0)

        results_reverse = qml.execute(
            (tape0, tape1), dev, interface=interface, transform_program=prog_reverse
        )

        # (1.0 + 1.0) * 2.0 = 4.0
        assert qml.math.allclose(results_reverse[0], 4.0)
        # (-1.0 + 1.0) * 2.0 = 0.0
        assert qml.math.allclose(results_reverse[1], 0.0)

    def test_composable_transform(self):
        """Test the composition of a gradient transform with another transform."""
        import jax

        dev = qml.device("default.qubit", wires=2)

        @partial(qml.gradients.param_shift, argnums=[0, 1])
        @qml.transforms.split_non_commuting
        @qml.qnode(device=dev, interface="jax")
        def circuit(x, y):
            qml.RX(x, wires=0)
            qml.RZ(y, wires=1)
            qml.CNOT(wires=[0, 1])
            return qml.expval(qml.PauliZ(wires=0)), qml.expval(qml.PauliY(wires=0))

        x = jax.numpy.array(0.1)
        y = jax.numpy.array(0.2)

        res = circuit(x, y)

        assert isinstance(res, tuple)
        assert len(res) == 2

        assert isinstance(res[0], tuple)
        assert len(res[0]) == 2

        assert isinstance(res[1], tuple)
        assert len(res[1]) == 2<|MERGE_RESOLUTION|>--- conflicted
+++ resolved
@@ -118,13 +118,8 @@
             )
             return (tape1, tape2), null_postprocessing
 
-<<<<<<< HEAD
         scale_shots = qml.transforms.core.BoundTransform(split_shots)
-        program = qml.CompilePipeline([scale_shots])
-=======
-        scale_shots = qml.transforms.core.TransformContainer(split_shots)
         program = qml.CompilePipeline(scale_shots)
->>>>>>> 834b9229
 
         tape = qml.tape.QuantumScript([], [qml.counts(wires=0)], shots=100)
         results = qml.execute((tape,), dev, interface=interface, transform_program=program)[0]
@@ -151,13 +146,8 @@
 
             return new_tapes, sum_measurements
 
-<<<<<<< HEAD
         container = qml.transforms.core.BoundTransform(split_sum_terms)
-        prog = qml.CompilePipeline((container,))
-=======
-        container = qml.transforms.core.TransformContainer(split_sum_terms)
         prog = qml.CompilePipeline(container)
->>>>>>> 834b9229
 
         op = qml.RX(1.2, 0)
         tape1 = qml.tape.QuantumScript([op], [qml.expval(qml.sum(qml.PauliX(0), qml.PauliZ(0)))])
@@ -242,17 +232,10 @@
         def transform_mul(tape: QuantumScript):
             return (tape,), scale_two
 
-<<<<<<< HEAD
         add_container = qml.transforms.core.BoundTransform(transform_add)
         mul_container = qml.transforms.core.BoundTransform(transform_mul)
-        prog = qml.CompilePipeline((add_container, mul_container))
-        prog_reverse = qml.CompilePipeline((mul_container, add_container))
-=======
-        add_container = qml.transforms.core.TransformContainer(transform_add)
-        mul_container = qml.transforms.core.TransformContainer(transform_mul)
         prog = qml.CompilePipeline(add_container, mul_container)
         prog_reverse = qml.CompilePipeline(mul_container, add_container)
->>>>>>> 834b9229
 
         tape0 = qml.tape.QuantumScript([], [qml.expval(qml.PauliZ(0))])
         tape1 = qml.tape.QuantumScript([qml.PauliX(0)], [qml.expval(qml.PauliZ(0))])
