# Copyright 2018-2023 Xanadu Quantum Technologies Inc.

# Licensed under the Apache License, Version 2.0 (the "License");
# you may not use this file except in compliance with the License.
# You may obtain a copy of the License at

#     http://www.apache.org/licenses/LICENSE-2.0

# Unless required by applicable law or agreed to in writing, software
# distributed under the License is distributed on an "AS IS" BASIS,
# WITHOUT WARRANTIES OR CONDITIONS OF ANY KIND, either express or implied.
# See the License for the specific language governing permissions and
# limitations under the License.
"""Tests for exeuction with default qubit 2 independent of any interface."""

import numpy as np
import pytest

import pennylane as qml
from pennylane.devices import DefaultQubit


@pytest.mark.parametrize("diff_method", (None, "backprop", qml.gradients.param_shift))
def test_caching(diff_method):
    """Test that cache execute returns the cached result if the same script is executed
    multiple times, both in multiple times in a batch and in separate batches."""
    dev = DefaultQubit()

    qs = qml.tape.QuantumScript([qml.PauliX(0)], [qml.expval(qml.PauliZ(0))])

    cache = {}

    with qml.Tracker(dev) as tracker:
        results = qml.execute([qs, qs], dev, cache=cache, diff_method=diff_method)
        results2 = qml.execute([qs, qs], dev, cache=cache, diff_method=diff_method)

    assert len(cache) == 1
    assert cache[qs.hash] == -1.0

    assert list(results) == [-1.0, -1.0]
    assert list(results2) == [-1.0, -1.0]

    assert tracker.totals["batches"] == 1
    assert tracker.totals["executions"] == 1
    assert cache[qs.hash] == -1.0


def test_execute_legacy_device():
    """Test that qml.execute works when passed a legacy device class."""

    dev = qml.devices.DefaultMixed(wires=2)

    tape = qml.tape.QuantumScript([qml.RX(0.1, 0)], [qml.expval(qml.Z(0))])

    res = qml.execute((tape,), dev)

    assert qml.math.allclose(res[0], np.cos(0.1))


<<<<<<< HEAD
def test_gradient_fn_deprecation():
    """Test that gradient_fn has been renamed to diff_method."""

    tape = qml.tape.QuantumScript([qml.RX(qml.numpy.array(1.0), 0)], [qml.expval(qml.Z(0))])
    dev = qml.device("default.qubit")

    with dev.tracker:
        with pytest.warns(
            qml.PennyLaneDeprecationWarning, match=r"gradient_fn has been renamed to diff_method"
        ):
            qml.execute((tape,), dev, gradient_fn="adjoint")

    assert dev.tracker.totals["execute_and_derivative_batches"] == 1  # uses adjoint diff


def test_config_deprecation():
    """Test that the config argument has been deprecated."""

    tape = qml.tape.QuantumScript([qml.RX(qml.numpy.array(1.0), 0)], [qml.expval(qml.Z(0))])
    dev = qml.device("default.qubit")
    with pytest.warns(
        qml.PennyLaneDeprecationWarning, match="The config argument has been deprecated"
    ):
        qml.execute((tape,), dev, config=qml.devices.DefaultExecutionConfig)


def test_inner_transform_program_deprecation():
    """Test that the inner_transform argument has been deprecated."""

    tape = qml.tape.QuantumScript([qml.RX(qml.numpy.array(1.0), 0)], [qml.expval(qml.Z(0))])
    dev = qml.device("default.qubit")
    with pytest.warns(
        qml.PennyLaneDeprecationWarning, match="The inner_transform argument has been deprecated"
    ):
        qml.execute((tape,), dev, inner_transform=qml.transforms.core.TransformProgram())


=======
>>>>>>> 98415eca
def test_execution_with_empty_batch():
    """Test that qml.execute can be used with an empty batch."""

    dev = qml.device("default.qubit")
    res = qml.execute((), dev)
    assert res == ()<|MERGE_RESOLUTION|>--- conflicted
+++ resolved
@@ -57,22 +57,6 @@
     assert qml.math.allclose(res[0], np.cos(0.1))
 
 
-<<<<<<< HEAD
-def test_gradient_fn_deprecation():
-    """Test that gradient_fn has been renamed to diff_method."""
-
-    tape = qml.tape.QuantumScript([qml.RX(qml.numpy.array(1.0), 0)], [qml.expval(qml.Z(0))])
-    dev = qml.device("default.qubit")
-
-    with dev.tracker:
-        with pytest.warns(
-            qml.PennyLaneDeprecationWarning, match=r"gradient_fn has been renamed to diff_method"
-        ):
-            qml.execute((tape,), dev, gradient_fn="adjoint")
-
-    assert dev.tracker.totals["execute_and_derivative_batches"] == 1  # uses adjoint diff
-
-
 def test_config_deprecation():
     """Test that the config argument has been deprecated."""
 
@@ -95,8 +79,6 @@
         qml.execute((tape,), dev, inner_transform=qml.transforms.core.TransformProgram())
 
 
-=======
->>>>>>> 98415eca
 def test_execution_with_empty_batch():
     """Test that qml.execute can be used with an empty batch."""
 
