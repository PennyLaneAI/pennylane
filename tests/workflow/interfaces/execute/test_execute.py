--- conflicted
+++ resolved
@@ -57,7 +57,28 @@
     assert qml.math.allclose(res[0], np.cos(0.1))
 
 
-<<<<<<< HEAD
+def test_mcm_config_deprecation(mocker):
+    """Test that mcm_config argument has been deprecated."""
+
+    tape = qml.tape.QuantumScript(
+        [qml.RX(qml.numpy.array(1.0), 0)], [qml.expval(qml.Z(0))], shots=10
+    )
+    dev = qml.device("default.qubit")
+
+    with dev.tracker:
+        with pytest.warns(
+            qml.PennyLaneDeprecationWarning,
+            match="The mcm_config argument is deprecated and will be removed in v0.42, use mcm_method and postselect_mode instead.",
+        ):
+            spy = mocker.spy(qml.dynamic_one_shot, "_transform")
+            qml.execute(
+                (tape,),
+                dev,
+                mcm_config=qml.devices.MCMConfig(mcm_method="one-shot", postselect_mode=None),
+            )
+            spy.assert_called_once()
+
+
 def test_config_deprecation():
     """Test that the config argument has been deprecated."""
 
@@ -80,28 +101,6 @@
         match="The inner_transform argument has been deprecated",
     ):
         qml.execute((tape,), dev, inner_transform=qml.transforms.core.TransformProgram())
-=======
-def test_mcm_config_deprecation(mocker):
-    """Test that mcm_config argument has been deprecated."""
-
-    tape = qml.tape.QuantumScript(
-        [qml.RX(qml.numpy.array(1.0), 0)], [qml.expval(qml.Z(0))], shots=10
-    )
-    dev = qml.device("default.qubit")
-
-    with dev.tracker:
-        with pytest.warns(
-            qml.PennyLaneDeprecationWarning,
-            match="The mcm_config argument is deprecated and will be removed in v0.42, use mcm_method and postselect_mode instead.",
-        ):
-            spy = mocker.spy(qml.dynamic_one_shot, "_transform")
-            qml.execute(
-                (tape,),
-                dev,
-                mcm_config=qml.devices.MCMConfig(mcm_method="one-shot", postselect_mode=None),
-            )
-            spy.assert_called_once()
->>>>>>> 279f33e8
 
 
 def test_execution_with_empty_batch():
