--- conflicted
+++ resolved
@@ -277,11 +277,7 @@
         if diff_method == "spsa":
             kwargs["sampler_rng"] = np.random.default_rng(SEED_FOR_SPSA)
             tol = TOL_FOR_SPSA
-<<<<<<< HEAD
-        if "lightning" in getattr(dev, "name", "").lower():
-=======
         if "lightning" in dev.name:
->>>>>>> 992fb003
             pytest.xfail("lightning device_vjp not compatible with jax.jacobian.")
 
         a = jax.numpy.array(0.1)
@@ -337,11 +333,7 @@
             "device_vjp": device_vjp,
         }
 
-<<<<<<< HEAD
-        if "lightning" in getattr(dev, "name", "").lower():
-=======
         if "lightning" in dev.name:
->>>>>>> 992fb003
             pytest.xfail("lightning device_vjp not compatible with jax.jacobian.")
 
         if diff_method == "spsa":
@@ -400,11 +392,7 @@
         if diff_method == "spsa":
             kwargs["sampler_rng"] = np.random.default_rng(SEED_FOR_SPSA)
             tol = TOL_FOR_SPSA
-<<<<<<< HEAD
-        if "lightning" in getattr(dev, "name", "").lower():
-=======
         if "lightning" in dev.name:
->>>>>>> 992fb003
             pytest.xfail("lightning device_vjp not compatible with jax.jacobian.")
 
         x = jax.numpy.array(0.543)
@@ -453,11 +441,7 @@
         if diff_method == "spsa":
             kwargs["sampler_rng"] = np.random.default_rng(SEED_FOR_SPSA)
             tol = TOL_FOR_SPSA
-<<<<<<< HEAD
-        if "lightning" in getattr(dev, "name", "").lower():
-=======
         if "lightning" in dev.name:
->>>>>>> 992fb003
             pytest.xfail("lightning device_vjp not compatible with jax.jacobian.")
 
         x = jax.numpy.array(0.543)
@@ -538,11 +522,7 @@
         if diff_method == "spsa":
             kwargs["sampler_rng"] = np.random.default_rng(SEED_FOR_SPSA)
             tol = TOL_FOR_SPSA
-<<<<<<< HEAD
-        if "lightning" in getattr(dev, "name", "").lower():
-=======
         if "lightning" in dev.name:
->>>>>>> 992fb003
             pytest.xfail("lightning device_vjp not compatible with jax.jacobian.")
 
         x = jax.numpy.array(0.543)
@@ -629,11 +609,7 @@
             qml.CNOT(wires=[0, 1])
             return qml.expval(qml.PauliZ(0)), qml.probs(wires=[1])
 
-<<<<<<< HEAD
-        if "lightning" in getattr(dev, "name", "").lower():
-=======
         if "lightning" in dev.name:
->>>>>>> 992fb003
             pytest.xfail("lightning does not support measuring probabilities with adjoint.")
         jac = jax.jacobian(circuit, argnums=[0])(x, y)
 
@@ -671,11 +647,7 @@
 
         if diff_method == "hadamard":
             pytest.skip("Hadamard does not support var")
-<<<<<<< HEAD
-        if "lightning" in getattr(dev, "name", "").lower():
-=======
         if "lightning" in dev.name:
->>>>>>> 992fb003
             pytest.xfail("lightning device_vjp not compatible with jax.jacobian.")
         elif diff_method == "spsa":
             kwargs["sampler_rng"] = np.random.default_rng(SEED_FOR_SPSA)
@@ -1743,11 +1715,7 @@
             pytest.skip("Test does not support finite shots and adjoint/backprop")
         if device_vjp and jacobian is jax.jacfwd:
             pytest.skip("forward pass can't be done with registered vjp.")
-<<<<<<< HEAD
-        if "lightning" in getattr(dev, "name", "").lower():
-=======
         if "lightning" in dev.name:
->>>>>>> 992fb003
             pytest.xfail("lightning device_vjp not compatible with jax.jacobian.")
         par_0 = jax.numpy.array(0.1)
         par_1 = jax.numpy.array(0.2)
@@ -1793,11 +1761,7 @@
             pytest.skip("Test does not support finite shots and adjoint/backprop")
         if device_vjp and jacobian is jax.jacfwd:
             pytest.skip("forward pass can't be done with registered vjp.")
-<<<<<<< HEAD
-        if "lightning" in getattr(dev, "name", "").lower():
-=======
         if "lightning" in dev.name:
->>>>>>> 992fb003
             pytest.xfail("lightning device_vjp not compatible with jax.jacobian.")
 
         @qnode(
@@ -1917,11 +1881,7 @@
         """The jacobian of multiple measurements with a single params return an array."""
         if shots is not None and diff_method in ("backprop", "adjoint"):
             pytest.skip("Test does not support finite shots and adjoint/backprop")
-<<<<<<< HEAD
-        if "lightning" in getattr(dev, "name", "").lower():
-=======
         if "lightning" in dev.name:
->>>>>>> 992fb003
             pytest.xfail("lightning device_vjp not compatible with jax.jacobian.")
         if diff_method == "adjoint" and jacobian == jax.jacfwd:
             pytest.skip("jacfwd doesn't like complex numbers")
@@ -1958,11 +1918,7 @@
         """The jacobian of multiple measurements with a multiple params return a tuple of arrays."""
         if shots is not None and diff_method in ("backprop", "adjoint"):
             pytest.skip("Test does not support finite shots and adjoint/backprop")
-<<<<<<< HEAD
-        if "lightning" in getattr(dev, "name", "").lower():
-=======
         if "lightning" in dev.name:
->>>>>>> 992fb003
             pytest.xfail("lightning device_vjp not compatible with jax.jacobian.")
         if diff_method == "adjoint" and jacobian == jax.jacfwd:
             pytest.skip("jacfwd doesn't like complex numbers")
@@ -2008,11 +1964,7 @@
         """The jacobian of multiple measurements with a multiple params array return a single array."""
         if shots is not None and diff_method in ("backprop", "adjoint"):
             pytest.skip("Test does not support finite shots and adjoint/backprop")
-<<<<<<< HEAD
-        if "lightning" in getattr(dev, "name", "").lower():
-=======
         if "lightning" in dev.name:
->>>>>>> 992fb003
             pytest.xfail("lightning device_vjp not compatible with jax.jacobian.")
         if diff_method == "adjoint" and jacobian == jax.jacfwd:
             pytest.skip("jacfwd doesn't like complex numbers")
