# Copyright 2018-2023 Xanadu Quantum Technologies Inc.

# Licensed under the Apache License, Version 2.0 (the "License");
# you may not use this file except in compliance with the License.
# You may obtain a copy of the License at

#     http://www.apache.org/licenses/LICENSE-2.0

# Unless required by applicable law or agreed to in writing, software
# distributed under the License is distributed on an "AS IS" BASIS,
# WITHOUT WARRANTIES OR CONDITIONS OF ANY KIND, either express or implied.
# See the License for the specific language governing permissions and
# limitations under the License.
"""Torch specific tests for execute and default qubit 2."""
import numpy as np
import pytest

from param_shift_dev import ParamShiftDerivativesDevice

import pennylane as qml
from pennylane.devices import DefaultQubit
from pennylane.gradients import param_shift
from pennylane.interfaces import execute
from pennylane.measurements import Shots

torch = pytest.importorskip("torch")

pytestmark = pytest.mark.torch


@pytest.fixture(autouse=True)
def run_before_and_after_tests():
    torch.set_default_dtype(torch.float64)
    yield
    torch.set_default_dtype(torch.float32)


# pylint: disable=too-few-public-methods
class TestCaching:
    """Tests for caching behaviour"""

    @pytest.mark.skip("caching is not implemented for torch")
    @pytest.mark.parametrize("num_params", [2, 3])
    def test_caching_param_shift_hessian(self, num_params):
        """Test that, when using parameter-shift transform,
        caching reduces the number of evaluations to their optimum
        when computing Hessians."""
        dev = DefaultQubit()
        params = torch.arange(1, num_params + 1, requires_grad=True, dtype=torch.float64)

        N = len(params)

        def get_cost_tape(x):
            with qml.queuing.AnnotatedQueue() as q:
                qml.RX(x[0], wires=[0])
                qml.RY(x[1], wires=[1])

                for i in range(2, num_params):
                    qml.RZ(x[i], wires=[i % 2])

                qml.CNOT(wires=[0, 1])
                qml.var(qml.prod(qml.PauliZ(0), qml.PauliX(1)))

            return qml.tape.QuantumScript.from_queue(q)

        def cost_no_cache(x):
            return qml.execute(
                [get_cost_tape(x)],
                dev,
                gradient_fn=qml.gradients.param_shift,
                cache=False,
                max_diff=2,
            )[0]

        def cost_cache(x):
            return qml.execute(
                [get_cost_tape(x)],
                dev,
                gradient_fn=qml.gradients.param_shift,
                cache=True,
                max_diff=2,
            )[0]

        # No caching: number of executions is not ideal
        with qml.Tracker(dev) as tracker:
            hess1 = torch.autograd.functional.hessian(cost_no_cache, params)

        if num_params == 2:
            # compare to theoretical result
            x, y, *_ = params.clone().detach()
            expected = torch.tensor(
                [
                    [2 * torch.cos(2 * x) * torch.sin(y) ** 2, torch.sin(2 * x) * torch.sin(2 * y)],
                    [
                        torch.sin(2 * x) * torch.sin(2 * y),
                        -2 * torch.cos(x) ** 2 * torch.cos(2 * y),
                    ],
                ]
            )
            assert torch.allclose(expected, hess1)

        expected_runs = 1  # forward pass

        # Jacobian of an involutory observable:
        # ------------------------------------
        #
        # 2 * N execs: evaluate the analytic derivative of <A>
        # 1 execs: Get <A>, the expectation value of the tape with unshifted parameters.
        num_shifted_evals = 2 * N
        runs_for_jacobian = num_shifted_evals + 1
        expected_runs += runs_for_jacobian

        # Each tape used to compute the Jacobian is then shifted again
        expected_runs += runs_for_jacobian * num_shifted_evals
        assert tracker.totals["executions"] == expected_runs

        # Use caching: number of executions is ideal

        with qml.Tracker(dev) as tracker2:
            hess2 = torch.autograd.functional.hessian(cost_cache, params)
        assert torch.allclose(hess1, hess2)

        expected_runs_ideal = 1  # forward pass
        expected_runs_ideal += 2 * N  # Jacobian
        expected_runs_ideal += N + 1  # Hessian diagonal
        expected_runs_ideal += 4 * N * (N - 1) // 2  # Hessian off-diagonal
        assert tracker2.totals["executions"] == expected_runs_ideal
        assert expected_runs_ideal < expected_runs


# add tests for lightning 2 when possible
# set rng for device when possible
test_matrix = [
    ({"gradient_fn": param_shift}, Shots(100000), DefaultQubit(seed=42)),
    ({"gradient_fn": param_shift}, Shots((100000, 100000)), DefaultQubit(seed=42)),
    ({"gradient_fn": param_shift}, Shots(None), DefaultQubit()),
    ({"gradient_fn": "backprop"}, Shots(None), DefaultQubit()),
    (
        {"gradient_fn": "adjoint", "grad_on_execution": True, "device_vjp": False},
        Shots(None),
        DefaultQubit(),
    ),
    (
        {
            "gradient_fn": "adjoint",
            "grad_on_execution": False,
            "device_vjp": False,
        },
        Shots(None),
        DefaultQubit(),
    ),
    ({"gradient_fn": "adjoint", "device_vjp": True}, Shots(None), DefaultQubit()),
    (
        {"gradient_fn": "device", "device_vjp": False},
        Shots((100000, 100000)),
        ParamShiftDerivativesDevice(),
    ),
    (
        {"gradient_fn": "device", "device_vjp": True},
        Shots((100000, 100000)),
        ParamShiftDerivativesDevice(),
    ),
]


def atol_for_shots(shots):
    """Return higher tolerance if finite shots."""
    return 1e-2 if shots else 1e-6


@pytest.mark.parametrize("execute_kwargs, shots, device", test_matrix)
class TestTorchExecuteIntegration:
    """Test the torch interface execute function
    integrates well for both forward and backward execution"""

    def test_execution(self, execute_kwargs, shots, device):
        """Test execution"""

        def cost(a, b):
            ops1 = [qml.RY(a, wires=0), qml.RX(b, wires=0)]
            tape1 = qml.tape.QuantumScript(ops1, [qml.expval(qml.PauliZ(0))], shots=shots)

            ops2 = [qml.RY(a, wires="a"), qml.RX(b, wires="a")]
            tape2 = qml.tape.QuantumScript(ops2, [qml.expval(qml.PauliZ("a"))], shots=shots)

            return execute([tape1, tape2], device, **execute_kwargs)

        a = torch.tensor(0.1, requires_grad=True)
        b = torch.tensor(0.2, requires_grad=False)

        with device.tracker:
            res = cost(a, b)

        if execute_kwargs.get("grad_on_execution", False):
            assert device.tracker.totals["execute_and_derivative_batches"] == 1
        else:
            assert device.tracker.totals["batches"] == 1
        assert device.tracker.totals["executions"] == 2  # different wires so different hashes

        assert len(res) == 2
        if not shots.has_partitioned_shots:
            assert res[0].shape == ()
            assert res[1].shape == ()
        exp = torch.cos(a) * torch.cos(b)
        if shots.has_partitioned_shots:
            for shot in range(2):
                for wire in range(2):
                    assert qml.math.allclose(res[shot][wire], exp, atol=atol_for_shots(shots))
        else:
            for wire in range(2):
                assert qml.math.allclose(res[wire], exp, atol=atol_for_shots(shots))

    def test_scalar_jacobian(self, execute_kwargs, shots, device):
        """Test scalar jacobian calculation"""
        a = torch.tensor(0.1, requires_grad=True)

        def cost(a):
            tape = qml.tape.QuantumScript([qml.RY(a, 0)], [qml.expval(qml.PauliZ(0))], shots=shots)
            return execute([tape], device, **execute_kwargs)[0]

        res = torch.autograd.functional.jacobian(cost, a)
        if not shots.has_partitioned_shots:
            assert res.shape == ()  # pylint: disable=no-member

        # compare to standard tape jacobian
        tape = qml.tape.QuantumScript([qml.RY(a, wires=0)], [qml.expval(qml.PauliZ(0))])
        tape.trainable_params = [0]
        tapes, fn = param_shift(tape)
        expected = fn(device.execute(tapes))

        assert expected.shape == ()
        if shots.has_partitioned_shots:
            for i in range(shots.num_copies):
                assert torch.allclose(res[i], expected, atol=atol_for_shots(shots), rtol=0)
                assert torch.allclose(res[i], -torch.sin(a), atol=atol_for_shots(shots))
        else:
            assert torch.allclose(res, expected, atol=atol_for_shots(shots), rtol=0)
            assert torch.allclose(res, -torch.sin(a), atol=atol_for_shots(shots))

    def test_jacobian(self, execute_kwargs, shots, device):
        """Test jacobian calculation"""
        a = torch.tensor(0.1, requires_grad=True)
        b = torch.tensor(0.2, requires_grad=True)

        def cost(a, b):
            ops = [qml.RY(a, wires=0), qml.RX(b, wires=1), qml.CNOT(wires=[0, 1])]
            m = [qml.expval(qml.PauliZ(0)), qml.expval(qml.PauliY(1))]
            tape = qml.tape.QuantumScript(ops, m, shots=shots)
<<<<<<< HEAD
            res = execute([tape], device, **execute_kwargs)[0]
=======
            [res] = execute([tape], device, **execute_kwargs)
>>>>>>> 370d9d44
            if shots.has_partitioned_shots:
                return torch.hstack(res[0] + res[1])
            return torch.hstack(res)

        res = cost(a, b)
        expected = torch.tensor([torch.cos(a), -torch.cos(a) * torch.sin(b)])
        if shots.has_partitioned_shots:
            assert torch.allclose(res[:2], expected, atol=atol_for_shots(shots), rtol=0)
            assert torch.allclose(res[2:], expected, atol=atol_for_shots(shots), rtol=0)
        else:
            assert torch.allclose(res, expected, atol=atol_for_shots(shots), rtol=0)

        res = torch.autograd.functional.jacobian(cost, (a, b))
        assert isinstance(res, tuple) and len(res) == 2

        expected = (
            torch.tensor([-torch.sin(a), torch.sin(a) * torch.sin(b)]),
            torch.tensor([0, -torch.cos(a) * torch.cos(b)]),
        )
        if shots.has_partitioned_shots:
            assert res[0].shape == (4,)
            assert res[1].shape == (4,)

            for _r, _e in zip(res, expected):
                assert torch.allclose(_r[:2], _e, atol=atol_for_shots(shots))
                assert torch.allclose(_r[2:], _e, atol=atol_for_shots(shots))

        else:
            assert res[0].shape == (2,)
            assert res[1].shape == (2,)

            for _r, _e in zip(res, expected):
                assert torch.allclose(_r, _e, atol=atol_for_shots(shots))

    def test_tape_no_parameters(self, execute_kwargs, shots, device):
        """Test that a tape with no parameters is correctly
        ignored during the gradient computation"""

        if execute_kwargs["gradient_fn"] == "adjoint":
            pytest.skip("Adjoint differentiation does not yet support probabilities")

        def cost(params):
            tape1 = qml.tape.QuantumScript(
                [qml.Hadamard(0)], [qml.expval(qml.PauliX(0))], shots=shots
            )

            tape2 = qml.tape.QuantumScript(
                [qml.RY(np.array(0.5), wires=0)],
                [qml.expval(qml.PauliZ(0))],
                shots=shots,
            )

            tape3 = qml.tape.QuantumScript(
                [qml.RY(params[0], 0), qml.RX(params[1], 0)],
                [qml.expval(qml.PauliZ(0))],
                shots=shots,
            )

            tape4 = qml.tape.QuantumScript(
                [qml.RY(np.array(0.5), 0)],
                [qml.probs(wires=[0, 1])],
                shots=shots,
            )
            res = execute([tape1, tape2, tape3, tape4], device, **execute_kwargs)
            if shots.has_partitioned_shots:
                res = [qml.math.asarray(ri, like="torch") for r in res for ri in r]
            else:
                res = [qml.math.asarray(r, like="torch") for r in res]
            return sum(torch.hstack(res))

        params = torch.tensor([0.1, 0.2], requires_grad=True)
        x, y = params.clone().detach()

        res = cost(params)
        expected = 2 + np.cos(0.5) + np.cos(x) * np.cos(y)

        if shots.has_partitioned_shots:
            assert torch.allclose(res, 2 * expected, atol=atol_for_shots(shots), rtol=0)
        else:
            assert torch.allclose(res, expected, atol=atol_for_shots(shots), rtol=0)

        res.backward()
        expected = torch.tensor([-torch.cos(y) * torch.sin(x), -torch.cos(x) * torch.sin(y)])
        if shots.has_partitioned_shots:
            assert torch.allclose(params.grad, 2 * expected, atol=atol_for_shots(shots), rtol=0)
        else:
            assert torch.allclose(params.grad, expected, atol=atol_for_shots(shots), rtol=0)

    @pytest.mark.skip("torch cannot reuse tensors in various computations")
    def test_tapes_with_different_return_size(self, execute_kwargs, shots, device):
        """Test that tapes wit different can be executed and differentiated."""

        if execute_kwargs["gradient_fn"] == "backprop":
            pytest.xfail("backprop is not compatible with something about this situation.")

        def cost(params):
            tape1 = qml.tape.QuantumScript(
                [qml.RY(params[0], 0), qml.RX(params[1], 0)],
                [qml.expval(qml.PauliZ(0)), qml.expval(qml.PauliZ(1))],
                shots=shots,
            )

            tape2 = qml.tape.QuantumScript(
                [qml.RY(np.array(0.5), 0)],
                [qml.expval(qml.PauliZ(0))],
                shots=shots,
            )

            tape3 = qml.tape.QuantumScript(
                [qml.RY(params[0], 0), qml.RX(params[1], 0)],
                [qml.expval(qml.PauliZ(0))],
                shots=shots,
            )
            res = execute([tape1, tape2, tape3], device, **execute_kwargs)
            return torch.hstack([qml.math.asarray(r, like="torch") for r in res])

        params = torch.tensor([0.1, 0.2], requires_grad=True)
        x, y = params.clone().detach()

        res = cost(params)
        assert isinstance(res, torch.Tensor)
        assert res.shape == (4,)

        assert torch.allclose(res[0], torch.cos(x) * torch.cos(y), atol=atol_for_shots(shots))
        assert torch.allclose(res[1], torch.tensor(1.0), atol=atol_for_shots(shots))
        assert torch.allclose(res[2], torch.cos(torch.tensor(0.5)), atol=atol_for_shots(shots))
        assert torch.allclose(res[3], torch.cos(x) * torch.cos(y), atol=atol_for_shots(shots))

        jac = torch.autograd.functional.jacobian(cost, params)
        assert isinstance(jac, torch.Tensor)
        assert jac.shape == (4, 2)  # pylint: disable=no-member

        assert torch.allclose(jac[1:3], torch.tensor(0.0), atol=atol_for_shots(shots))

        d1 = -torch.sin(x) * torch.cos(y)
        assert torch.allclose(jac[0, 0], d1, atol=atol_for_shots(shots))  # fails for torch
        assert torch.allclose(jac[3, 0], d1, atol=atol_for_shots(shots))

        d2 = -torch.cos(x) * torch.sin(y)
        assert torch.allclose(jac[0, 1], d2, atol=atol_for_shots(shots))  # fails for torch
        assert torch.allclose(jac[3, 1], d2, atol=atol_for_shots(shots))

    def test_reusing_quantum_tape(self, execute_kwargs, shots, device):
        """Test re-using a quantum tape by passing new parameters"""
        a = torch.tensor(0.1, requires_grad=True)
        b = torch.tensor(0.2, requires_grad=True)

        tape = qml.tape.QuantumScript(
            [qml.RY(a, 0), qml.RX(b, 1), qml.CNOT((0, 1))],
            [qml.expval(qml.PauliZ(0)), qml.expval(qml.PauliY(1))],
        )
        assert tape.trainable_params == [0, 1]

        def cost(a, b):
            new_tape = tape.bind_new_parameters([a, b], [0, 1])
            return torch.hstack(execute([new_tape], device, **execute_kwargs)[0])

        jac = torch.autograd.functional.jacobian(cost, (a, b))

        a = torch.tensor(0.54, requires_grad=True)
        b = torch.tensor(0.8, requires_grad=True)

        # check that the cost function continues to depend on the
        # values of the parameters for subsequent calls
        res2 = cost(2 * a, b)
        expected = torch.tensor([torch.cos(2 * a), -torch.cos(2 * a) * torch.sin(b)])
        assert torch.allclose(res2, expected, atol=atol_for_shots(shots), rtol=0)

        jac = torch.autograd.functional.jacobian(lambda a, b: cost(2 * a, b), (a, b))
        expected = (
            torch.tensor([-2 * torch.sin(2 * a), 2 * torch.sin(2 * a) * torch.sin(b)]),
            torch.tensor([0, -torch.cos(2 * a) * torch.cos(b)]),
        )
        assert isinstance(jac, tuple) and len(jac) == 2
        for _j, _e in zip(jac, expected):
            assert torch.allclose(_j, _e, atol=atol_for_shots(shots), rtol=0)

    def test_classical_processing(self, execute_kwargs, device, shots):
        """Test classical processing within the quantum tape"""
        a = torch.tensor(0.1, requires_grad=True)
        b = torch.tensor(0.2, requires_grad=False)
        c = torch.tensor(0.3, requires_grad=True)

        def cost(a, b, c):
            ops = [
                qml.RY(a * c, wires=0),
                qml.RZ(b, wires=0),
                qml.RX(c + c**2 + torch.sin(a), wires=0),
            ]

            tape = qml.tape.QuantumScript(ops, [qml.expval(qml.PauliZ(0))], shots=shots)
            return execute([tape], device, **execute_kwargs)[0]

        # PyTorch docs suggest a lambda for cost functions with some non-trainable args
        # See for more: https://pytorch.org/docs/stable/autograd.html#functional-higher-level-api
        res = torch.autograd.functional.jacobian(lambda _a, _c: cost(_a, b, _c), (a, c))

        # Only two arguments are trainable
        assert isinstance(res, tuple) and len(res) == 2
        if not shots.has_partitioned_shots:
            assert res[0].shape == ()
            assert res[1].shape == ()

        # I tried getting analytic results for this circuit but I kept being wrong and am giving up

    @pytest.mark.skip("torch handles gradients and jacobians differently")
    def test_no_trainable_parameters(self, execute_kwargs, shots, device):
        """Test evaluation and Jacobian if there are no trainable parameters"""
        a = torch.tensor(0.1, requires_grad=False)
        b = torch.tensor(0.2, requires_grad=False)

        def cost(a, b):
            ops = [qml.RY(a, 0), qml.RX(b, 0), qml.CNOT((0, 1))]
            m = [qml.expval(qml.PauliZ(0)), qml.expval(qml.PauliZ(1))]
            tape = qml.tape.QuantumScript(ops, m, shots=shots)
            return torch.hstack(execute([tape], device, **execute_kwargs)[0])

        res = cost(a, b)
        assert res.shape == (2,)

        res = torch.autograd.functional.jacobian(cost, (a, b))
        assert len(res) == 0

        def loss(a, b):
            return torch.sum(cost(a, b))

        res = loss(a, b)
        res.backward()

        assert torch.allclose(torch.tensor([a.grad, b.grad]), 0)

    def test_matrix_parameter(self, execute_kwargs, device, shots):
        """Test that the torch interface works correctly
        with a matrix parameter"""
        U = torch.tensor([[0, 1], [1, 0]], requires_grad=False, dtype=torch.float64)
        a = torch.tensor(0.1, requires_grad=True)

        def cost(a, U):
            ops = [qml.QubitUnitary(U, wires=0), qml.RY(a, wires=0)]
            tape = qml.tape.QuantumScript(ops, [qml.expval(qml.PauliZ(0))])
            return execute([tape], device, **execute_kwargs)[0]

        res = cost(a, U)
        assert torch.allclose(res, -torch.cos(a), atol=atol_for_shots(shots))

        jac = torch.autograd.functional.jacobian(lambda y: cost(y, U), a)
        assert isinstance(jac, torch.Tensor)
        assert torch.allclose(jac, torch.sin(a), atol=atol_for_shots(shots), rtol=0)

    def test_differentiable_expand(self, execute_kwargs, device, shots):
        """Test that operation and nested tapes expansion
        is differentiable"""

        class U3(qml.U3):
            """Dummy operator."""

            def decomposition(self):
                theta, phi, lam = self.data
                wires = self.wires
                return [
                    qml.Rot(lam, theta, -lam, wires=wires),
                    qml.PhaseShift(phi + lam, wires=wires),
                ]

        def cost_fn(a, p):
            tape = qml.tape.QuantumScript(
                [qml.RX(a, wires=0), U3(*p, wires=0)], [qml.expval(qml.PauliX(0))]
            )
            gradient_fn = execute_kwargs["gradient_fn"]
            if gradient_fn is None:
                _gradient_method = None
            elif isinstance(gradient_fn, str):
                _gradient_method = gradient_fn
            else:
                _gradient_method = "gradient-transform"
            config = qml.devices.ExecutionConfig(
                interface="autograd",
                gradient_method=_gradient_method,
                grad_on_execution=execute_kwargs.get("grad_on_execution", None),
            )
            program, _ = device.preprocess(execution_config=config)
            return execute([tape], device, **execute_kwargs, transform_program=program)[0]

        a = torch.tensor(0.1, requires_grad=False)
        p = torch.tensor([0.1, 0.2, 0.3], requires_grad=True)

        res = cost_fn(a, p)
        expected = torch.cos(a) * torch.cos(p[1]) * torch.sin(p[0]) + torch.sin(a) * (
            torch.cos(p[2]) * torch.sin(p[1]) + torch.cos(p[0]) * torch.cos(p[1]) * torch.sin(p[2])
        )
        assert torch.allclose(res, expected, atol=atol_for_shots(shots), rtol=0)

        res = torch.autograd.functional.jacobian(lambda _p: cost_fn(a, _p), p)
        expected = torch.tensor(
            [
                torch.cos(p[1])
                * (
                    torch.cos(a) * torch.cos(p[0])
                    - torch.sin(a) * torch.sin(p[0]) * torch.sin(p[2])
                ),
                torch.cos(p[1]) * torch.cos(p[2]) * torch.sin(a)
                - torch.sin(p[1])
                * (
                    torch.cos(a) * torch.sin(p[0])
                    + torch.cos(p[0]) * torch.sin(a) * torch.sin(p[2])
                ),
                torch.sin(a)
                * (
                    torch.cos(p[0]) * torch.cos(p[1]) * torch.cos(p[2])
                    - torch.sin(p[1]) * torch.sin(p[2])
                ),
            ]
        )
        assert torch.allclose(res, expected, atol=atol_for_shots(shots), rtol=0)

    def test_probability_differentiation(self, execute_kwargs, device, shots):
        """Tests correct output shape and evaluation for a tape
        with prob outputs"""

        if execute_kwargs["gradient_fn"] == "adjoint":
            pytest.skip("adjoint differentiation does not suppport probabilities.")

        def cost(x, y):
            ops = [qml.RX(x, 0), qml.RY(y, 1), qml.CNOT((0, 1))]
            m = [qml.probs(wires=0), qml.probs(wires=1)]
            tape = qml.tape.QuantumScript(ops, m)
            return torch.hstack(execute([tape], device, **execute_kwargs)[0])

        x = torch.tensor(0.543, requires_grad=True)
        y = torch.tensor(-0.654, requires_grad=True)

        res = cost(x, y)
        expected = torch.tensor(
            [
                [
                    torch.cos(x / 2) ** 2,
                    torch.sin(x / 2) ** 2,
                    (1 + torch.cos(x) * torch.cos(y)) / 2,
                    (1 - torch.cos(x) * torch.cos(y)) / 2,
                ],
            ]
        )
        assert torch.allclose(res, expected, atol=atol_for_shots(shots), rtol=0)

        res = torch.autograd.functional.jacobian(cost, (x, y))
        assert isinstance(res, tuple) and len(res) == 2
        assert res[0].shape == (4,)
        assert res[1].shape == (4,)

        expected = (
            torch.tensor(
                [
                    [
                        -torch.sin(x) / 2,
                        torch.sin(x) / 2,
                        -torch.sin(x) * torch.cos(y) / 2,
                        torch.sin(x) * torch.cos(y) / 2,
                    ],
                ]
            ),
            torch.tensor(
                [
                    [0, 0, -torch.cos(x) * torch.sin(y) / 2, torch.cos(x) * torch.sin(y) / 2],
                ]
            ),
        )

        assert torch.allclose(res[0], expected[0], atol=atol_for_shots(shots), rtol=0)
        assert torch.allclose(res[1], expected[1], atol=atol_for_shots(shots), rtol=0)

    def test_ragged_differentiation(self, execute_kwargs, device, shots):
        """Tests correct output shape and evaluation for a tape
        with prob and expval outputs"""
        if execute_kwargs["gradient_fn"] == "adjoint":
            pytest.skip("Adjoint differentiation does not yet support probabilities")

        def cost(x, y):
            ops = [qml.RX(x, wires=0), qml.RY(y, 1), qml.CNOT((0, 1))]
            m = [qml.expval(qml.PauliZ(0)), qml.probs(wires=1)]
            tape = qml.tape.QuantumScript(ops, m)
            return torch.hstack(execute([tape], device, **execute_kwargs)[0])

        x = torch.tensor(0.543, requires_grad=True)
        y = torch.tensor(-0.654, requires_grad=True)

        res = cost(x, y)
        expected = torch.tensor(
            [
                torch.cos(x),
                (1 + torch.cos(x) * torch.cos(y)) / 2,
                (1 - torch.cos(x) * torch.cos(y)) / 2,
            ]
        )
        assert torch.allclose(res, expected, atol=atol_for_shots(shots), rtol=0)

        res = torch.autograd.functional.jacobian(cost, (x, y))
        assert isinstance(res, tuple) and len(res) == 2
        assert res[0].shape == (3,)
        assert res[1].shape == (3,)

        expected = (
            torch.tensor(
                [-torch.sin(x), -torch.sin(x) * torch.cos(y) / 2, torch.sin(x) * torch.cos(y) / 2]
            ),
            torch.tensor([0, -torch.cos(x) * torch.sin(y) / 2, torch.cos(x) * torch.sin(y) / 2]),
        )
        assert torch.allclose(res[0], expected[0], atol=atol_for_shots(shots), rtol=0)
        assert torch.allclose(res[1], expected[1], atol=atol_for_shots(shots), rtol=0)


class TestHigherOrderDerivatives:
    """Test that the torch execute function can be differentiated"""

    @pytest.mark.parametrize(
        "params",
        [
            torch.tensor([0.543, -0.654], requires_grad=True, dtype=torch.float64),
            torch.tensor([0, -0.654], requires_grad=True, dtype=torch.float64),
            torch.tensor([-2.0, 0], requires_grad=True, dtype=torch.float64),
        ],
    )
    def test_parameter_shift_hessian(self, params, tol):
        """Tests that the output of the parameter-shift transform
        can be differentiated using torch, yielding second derivatives."""
        dev = DefaultQubit()

        def cost_fn(x):
            ops1 = [qml.RX(x[0], 0), qml.RY(x[1], 1), qml.CNOT((0, 1))]
            tape1 = qml.tape.QuantumScript(ops1, [qml.var(qml.PauliZ(0) @ qml.PauliX(1))])

            ops2 = [qml.RX(x[0], 0), qml.RY(x[0], 1), qml.CNOT((0, 1))]
            tape2 = qml.tape.QuantumScript(ops2, [qml.probs(wires=1)])
            result = execute([tape1, tape2], dev, gradient_fn=param_shift, max_diff=2)
            return result[0] + result[1][0]

        res = cost_fn(params)
        x, y = params.clone().detach()
        expected = 0.5 * (3 + torch.cos(x) ** 2 * torch.cos(2 * y))
        assert torch.allclose(res, expected, atol=tol, rtol=0)

        res.backward()
        expected = torch.tensor(
            [-torch.cos(x) * torch.cos(2 * y) * torch.sin(x), -torch.cos(x) ** 2 * torch.sin(2 * y)]
        )
        assert torch.allclose(params.grad, expected, atol=tol, rtol=0)

        res = torch.autograd.functional.hessian(cost_fn, params)
        expected = torch.tensor(
            [
                [-torch.cos(2 * x) * torch.cos(2 * y), torch.sin(2 * x) * torch.sin(2 * y)],
                [torch.sin(2 * x) * torch.sin(2 * y), -2 * torch.cos(x) ** 2 * torch.cos(2 * y)],
            ]
        )
        assert torch.allclose(res, expected, atol=tol, rtol=0)

    def test_max_diff(self, tol):
        """Test that setting the max_diff parameter blocks higher-order
        derivatives"""
        dev = DefaultQubit()
        params = torch.tensor([0.543, -0.654], requires_grad=True)

        def cost_fn(x):
            ops = [qml.RX(x[0], 0), qml.RY(x[1], 1), qml.CNOT((0, 1))]
            tape1 = qml.tape.QuantumScript(ops, [qml.var(qml.PauliZ(0) @ qml.PauliX(1))])

            ops2 = [qml.RX(x[0], 0), qml.RY(x[0], 1), qml.CNOT((0, 1))]
            tape2 = qml.tape.QuantumScript(ops2, [qml.probs(wires=1)])

            result = execute([tape1, tape2], dev, gradient_fn=param_shift, max_diff=1)
            return result[0] + result[1][0]

        res = cost_fn(params)
        x, y = params.clone().detach()
        expected = 0.5 * (3 + torch.cos(x) ** 2 * torch.cos(2 * y))
        assert torch.allclose(res, expected, atol=tol, rtol=0)

        res.backward()
        expected = torch.tensor(
            [-torch.cos(x) * torch.cos(2 * y) * torch.sin(x), -torch.cos(x) ** 2 * torch.sin(2 * y)]
        )
        assert torch.allclose(params.grad, expected, atol=tol, rtol=0)

        res = torch.autograd.functional.hessian(cost_fn, params)
        expected = torch.zeros([2, 2])
        assert torch.allclose(res, expected, atol=tol, rtol=0)


@pytest.mark.parametrize("execute_kwargs, shots, device", test_matrix)
@pytest.mark.parametrize("use_new_op_math", (True, False))
class TestHamiltonianWorkflows:
    """Test that tapes ending with expectations
    of Hamiltonians provide correct results and gradients"""

    @pytest.fixture
    def cost_fn(self, execute_kwargs, shots, device, use_new_op_math):
        """Cost function for gradient tests"""

        def _cost_fn(weights, coeffs1, coeffs2):
            obs1 = [qml.PauliZ(0), qml.PauliZ(0) @ qml.PauliX(1), qml.PauliY(0)]
            H1 = qml.Hamiltonian(coeffs1, obs1)
            if use_new_op_math:
                H1 = qml.pauli.pauli_sentence(H1).operation()

            obs2 = [qml.PauliZ(0)]
            H2 = qml.Hamiltonian(coeffs2, obs2)
            if use_new_op_math:
                H2 = qml.pauli.pauli_sentence(H2).operation()

            with qml.queuing.AnnotatedQueue() as q:
                qml.RX(weights[0], wires=0)
                qml.RY(weights[1], wires=1)
                qml.CNOT(wires=[0, 1])
                qml.expval(H1)
                qml.expval(H2)

            tape = qml.tape.QuantumScript.from_queue(q, shots=shots)
            res = execute([tape], device, **execute_kwargs)[0]
            if shots.has_partitioned_shots:
                return torch.hstack(res[0] + res[1])
            return torch.hstack(res)

        return _cost_fn

    @staticmethod
    def cost_fn_expected(weights, coeffs1, coeffs2):
        """Analytic value of cost_fn above"""
        a, b, c = coeffs1.clone().detach()
        d = coeffs2[0].clone().detach()
        x, y = weights.clone().detach()
        return torch.tensor(
            [
                -c * torch.sin(x) * torch.sin(y) + torch.cos(x) * (a + b * torch.sin(y)),
                d * torch.cos(x),
            ]
        )

    @staticmethod
    def cost_fn_jacobian(weights, coeffs1, coeffs2):
        """Analytic jacobian of cost_fn above"""
        a, b, c = coeffs1.clone().detach()
        d = coeffs2[0].clone().detach()
        x, y = weights.clone().detach()
        return torch.tensor(
            [
                [
                    -c * torch.cos(x) * torch.sin(y) - torch.sin(x) * (a + b * torch.sin(y)),
                    b * torch.cos(x) * torch.cos(y) - c * torch.cos(y) * torch.sin(x),
                    torch.cos(x),
                    torch.cos(x) * torch.sin(y),
                    -(torch.sin(x) * torch.sin(y)),
                    0,
                ],
                [-d * torch.sin(x), 0, 0, 0, 0, torch.cos(x)],
            ]
        )

    def test_multiple_hamiltonians_not_trainable(
        self, execute_kwargs, cost_fn, shots, use_new_op_math
    ):
        """Test hamiltonian with no trainable parameters."""

        if execute_kwargs["gradient_fn"] == "adjoint" and not use_new_op_math:
            pytest.skip("adjoint differentiation does not suppport hamiltonians.")

        coeffs1 = torch.tensor([0.1, 0.2, 0.3], requires_grad=False)
        coeffs2 = torch.tensor([0.7], requires_grad=False)
        weights = torch.tensor([0.4, 0.5], requires_grad=True)

        res = cost_fn(weights, coeffs1, coeffs2)
        expected = self.cost_fn_expected(weights, coeffs1, coeffs2)
        if shots.has_partitioned_shots:
            assert torch.allclose(res[:2], expected, atol=atol_for_shots(shots), rtol=0)
            assert torch.allclose(res[2:], expected, atol=atol_for_shots(shots), rtol=0)
        else:
            assert torch.allclose(res, expected, atol=atol_for_shots(shots), rtol=0)

        res = torch.autograd.functional.jacobian(lambda w: cost_fn(w, coeffs1, coeffs2), weights)
        expected = self.cost_fn_jacobian(weights, coeffs1, coeffs2)[:, :2]
        if shots.has_partitioned_shots:
            assert torch.allclose(res[:2, :], expected, atol=atol_for_shots(shots), rtol=0)
            assert torch.allclose(res[2:, :], expected, atol=atol_for_shots(shots), rtol=0)
        else:
            assert torch.allclose(res, expected, atol=atol_for_shots(shots), rtol=0)

    def test_multiple_hamiltonians_trainable(self, execute_kwargs, cost_fn, shots, use_new_op_math):
        """Test hamiltonian with trainable parameters."""
        if execute_kwargs["gradient_fn"] == "adjoint":
            pytest.skip("trainable hamiltonians not supported with adjoint")
        if use_new_op_math:
            pytest.skip("parameter shift derivatives do not yet support sums.")

        coeffs1 = torch.tensor([0.1, 0.2, 0.3], requires_grad=True)
        coeffs2 = torch.tensor([0.7], requires_grad=True)
        weights = torch.tensor([0.4, 0.5], requires_grad=True)

        res = cost_fn(weights, coeffs1, coeffs2)
        expected = self.cost_fn_expected(weights, coeffs1, coeffs2)
        if shots.has_partitioned_shots:
            assert torch.allclose(res[:2], expected, atol=atol_for_shots(shots), rtol=0)
            assert torch.allclose(res[2:], expected, atol=atol_for_shots(shots), rtol=0)
        else:
            assert torch.allclose(res, expected, atol=atol_for_shots(shots), rtol=0)

        res = torch.hstack(torch.autograd.functional.jacobian(cost_fn, (weights, coeffs1, coeffs2)))
        expected = self.cost_fn_jacobian(weights, coeffs1, coeffs2)
        if shots.has_partitioned_shots:
            pytest.xfail(
                "multiple hamiltonians with shot vectors does not seem to be differentiable."
            )
        else:
            assert torch.allclose(res, expected, atol=atol_for_shots(shots), rtol=0)<|MERGE_RESOLUTION|>--- conflicted
+++ resolved
@@ -245,12 +245,8 @@
         def cost(a, b):
             ops = [qml.RY(a, wires=0), qml.RX(b, wires=1), qml.CNOT(wires=[0, 1])]
             m = [qml.expval(qml.PauliZ(0)), qml.expval(qml.PauliY(1))]
-            tape = qml.tape.QuantumScript(ops, m, shots=shots)
-<<<<<<< HEAD
-            res = execute([tape], device, **execute_kwargs)[0]
-=======
+            tape = qml.tape.QuantumScript(ops, m, shots=shots
             [res] = execute([tape], device, **execute_kwargs)
->>>>>>> 370d9d44
             if shots.has_partitioned_shots:
                 return torch.hstack(res[0] + res[1])
             return torch.hstack(res)
