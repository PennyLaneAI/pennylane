--- conflicted
+++ resolved
@@ -780,15 +780,6 @@
         def _cost_fn(weights, coeffs1, coeffs2):
             obs1 = [qml.PauliZ(0), qml.PauliZ(0) @ qml.PauliX(1), qml.PauliY(0)]
             H1 = qml.Hamiltonian(coeffs1, obs1)
-<<<<<<< HEAD
-            if not use_new_op_math:
-                H1 = qml.operation.convert_to_legacy_H(H1)
-
-            obs2 = [qml.PauliZ(0)]
-            H2 = qml.Hamiltonian(coeffs2, obs2)
-            if not use_new_op_math:
-                H2 = qml.operation.convert_to_legacy_H(H2)
-=======
             if qml.operation.active_new_opmath():
                 H1 = qml.pauli.pauli_sentence(H1).operation()
 
@@ -796,7 +787,6 @@
             H2 = qml.Hamiltonian(coeffs2, obs2)
             if qml.operation.active_new_opmath():
                 H2 = qml.pauli.pauli_sentence(H2).operation()
->>>>>>> c83d98c2
 
             with qml.queuing.AnnotatedQueue() as q:
                 qml.RX(weights[0], wires=0)
