# Copyright 2018-2021 Xanadu Quantum Technologies Inc.

# Licensed under the Apache License, Version 2.0 (the "License");
# you may not use this file except in compliance with the License.
# You may obtain a copy of the License at

#     http://www.apache.org/licenses/LICENSE-2.0

# Unless required by applicable law or agreed to in writing, software
# distributed under the License is distributed on an "AS IS" BASIS,
# WITHOUT WARRANTIES OR CONDITIONS OF ANY KIND, either express or implied.
# See the License for the specific language governing permissions and
# limitations under the License.
"""Unit tests for the JAX-JIT interface"""
import numpy as np

# pylint: disable=protected-access,too-few-public-methods,unnecessary-lambda
import pytest

import pennylane as qml
from pennylane import execute
from pennylane.gradients import param_shift
from pennylane.typing import TensorLike

pytestmark = pytest.mark.jax

jax = pytest.importorskip("jax")
jax.config.update("jax_enable_x64", True)


class TestJaxExecuteUnitTests:
    """Unit tests for jax execution"""

    def test_jacobian_options(self, mocker):
        """Test setting jacobian options"""
        spy = mocker.spy(qml.gradients, "param_shift")

        a = jax.numpy.array([0.1, 0.2])

        dev = qml.device("default.qubit", wires=1)

        def cost(a, device):
            with qml.queuing.AnnotatedQueue() as q:
                qml.RY(a[0], wires=0)
                qml.RX(a[1], wires=0)
                qml.expval(qml.PauliZ(0))

            tape = qml.tape.QuantumScript.from_queue(q)

            return execute(
                [tape],
                device,
                gradient_fn=param_shift,
                gradient_kwargs={"shifts": [(np.pi / 4,)] * 2},
            )[0]

        jax.grad(cost)(a, device=dev)

        for args in spy.call_args_list:
            assert args[1]["shifts"] == [(np.pi / 4,)] * 2

    def test_incorrect_gradients_on_execution(self):
        """Test that an error is raised if an gradient transform
        is used with grad_on_execution=True"""
        a = jax.numpy.array([0.1, 0.2])

        dev = qml.device("default.qubit", wires=1)

        def cost(a, device):
            with qml.queuing.AnnotatedQueue() as q:
                qml.RY(a[0], wires=0)
                qml.RX(a[1], wires=0)
                qml.expval(qml.PauliZ(0))

            tape = qml.tape.QuantumScript.from_queue(q)

            return execute(
                [tape],
                device,
                gradient_fn=param_shift,
                grad_on_execution=True,
            )[0]

        with pytest.raises(
            ValueError, match="Gradient transforms cannot be used with grad_on_execution=True"
        ):
            jax.grad(cost)(a, device=dev)

    def test_unknown_interface(self):
        """Test that an error is raised if the interface is unknown"""
        a = jax.numpy.array([0.1, 0.2])

        dev = qml.device("default.qubit", wires=1)

        def cost(a, device):
            with qml.queuing.AnnotatedQueue() as q:
                qml.RY(a[0], wires=0)
                qml.RX(a[1], wires=0)
                qml.expval(qml.PauliZ(0))

            tape = qml.tape.QuantumScript.from_queue(q)

            return execute(
                [tape],
                device,
                gradient_fn=param_shift,
                interface="None",
            )[0]

        with pytest.raises(ValueError, match="Unknown interface"):
            cost(a, device=dev)

    def test_grad_on_execution(self, mocker):
        """Test that grad on execution uses the `device.execute_and_gradients` pathway"""
        dev = qml.device("default.qubit", wires=1)
        spy = mocker.spy(dev, "execute_and_compute_derivatives")

        def cost(a):
            with qml.queuing.AnnotatedQueue() as q:
                qml.RY(a[0], wires=0)
                qml.RX(a[1], wires=0)
                qml.expval(qml.PauliZ(0))

            tape = qml.tape.QuantumScript.from_queue(q)

            return execute(
                [tape],
                dev,
                gradient_fn="adjoint",
            )[0]

        a = jax.numpy.array([0.1, 0.2])

        with qml.Tracker(dev) as tracker:
            jax.jit(cost)(a)

        # adjoint method only performs a single device execution
        # gradients are not requested when we only want the results
        spy.assert_not_called()
        assert tracker.totals["executions"] == 1

        # when the jacobian is requested, we always calculate it at the same time as the results
        jax.grad(jax.jit(cost))(a)
        spy.assert_called()

    def test_no_gradients_on_execution(self):
        """Test that no grad on execution uses the `device.execute` and `device.compute_derivatives` pathway"""
        dev = qml.device("default.qubit", wires=1)

        def cost(a):
            with qml.queuing.AnnotatedQueue() as q:
                qml.RY(a[0], wires=0)
                qml.RX(a[1], wires=0)
                qml.expval(qml.PauliZ(0))

            tape = qml.tape.QuantumScript.from_queue(q)

            return execute(
                [tape],
                dev,
                gradient_fn="adjoint",
                grad_on_execution=False,
            )[0]

        a = jax.numpy.array([0.1, 0.2])

        with qml.Tracker(dev) as tracker:
            jax.jit(cost)(a)

        assert tracker.totals["executions"] == 1
        assert "derivatives" not in tracker.totals

        with qml.Tracker(dev) as tracker:
            jax.grad(jax.jit(cost))(a)
        assert tracker.totals["derivatives"] == 1


class TestCaching:
    """Test for caching behaviour"""

    def test_cache_maxsize(self, mocker):
        """Test the cachesize property of the cache"""
        dev = qml.device("default.qubit", wires=1)
        spy = mocker.spy(qml.workflow.execution._cache_transform, "_transform")

        def cost(a, cachesize):
            with qml.queuing.AnnotatedQueue() as q:
                qml.RY(a[0], wires=0)
                qml.RX(a[1], wires=0)
                qml.expval(qml.PauliZ(0))

            tape = qml.tape.QuantumScript.from_queue(q)

            return execute(
                [tape],
                dev,
                gradient_fn=param_shift,
                cachesize=cachesize,
            )[0]

        params = jax.numpy.array([0.1, 0.2])
        jax.jit(jax.grad(cost), static_argnums=1)(params, cachesize=2)
        cache = spy.call_args.kwargs["cache"]

        assert cache.maxsize == 2
        assert cache.currsize == 2
        assert len(cache) == 2

    def test_custom_cache(self, mocker):
        """Test the use of a custom cache object"""
        dev = qml.device("default.qubit", wires=1)
        spy = mocker.spy(qml.workflow.execution._cache_transform, "_transform")

        def cost(a, cache):
            with qml.queuing.AnnotatedQueue() as q:
                qml.RY(a[0], wires=0)
                qml.RX(a[1], wires=0)
                qml.expval(qml.PauliZ(0))

            tape = qml.tape.QuantumScript.from_queue(q)

            return execute(
                [tape],
                dev,
                gradient_fn=param_shift,
                cache=cache,
            )[0]

        custom_cache = {}
        params = jax.numpy.array([0.1, 0.2])
        jax.grad(cost)(params, cache=custom_cache)

        cache = spy.call_args.kwargs["cache"]
        assert cache is custom_cache

    def test_custom_cache_multiple(self, mocker):
        """Test the use of a custom cache object with multiple tapes"""
        dev = qml.device("default.qubit", wires=1)
        spy = mocker.spy(qml.workflow.execution._cache_transform, "_transform")

        a = jax.numpy.array(0.1)
        b = jax.numpy.array(0.2)

        def cost(a, b, cache):
            with qml.queuing.AnnotatedQueue() as q1:
                qml.RY(a, wires=0)
                qml.RX(b, wires=0)
                qml.expval(qml.PauliZ(0))

            tape1 = qml.tape.QuantumScript.from_queue(q1)

            with qml.queuing.AnnotatedQueue() as q2:
                qml.RY(a, wires=0)
                qml.RX(b, wires=0)
                qml.expval(qml.PauliZ(0))

            tape2 = qml.tape.QuantumScript.from_queue(q2)

            res = execute(
                [tape1, tape2],
                dev,
                gradient_fn=param_shift,
                cache=cache,
            )
            return res[0]

        custom_cache = {}
        jax.grad(cost)(a, b, cache=custom_cache)

        cache = spy.call_args.kwargs["cache"]
        assert cache is custom_cache

    def test_caching_param_shift(self, tol):
        """Test that, when using parameter-shift transform,
        caching produces the optimum number of evaluations."""
        dev = qml.device("default.qubit", wires=1)

        def cost(a, cache):
            with qml.queuing.AnnotatedQueue() as q:
                qml.RY(a[0], wires=0)
                qml.RX(a[1], wires=0)
                qml.expval(qml.PauliZ(0))

            tape = qml.tape.QuantumScript.from_queue(q)

            return execute(
                [tape],
                dev,
                gradient_fn=param_shift,
                cache=cache,
            )[0]

        # Without caching, 5 evaluations are required to compute
        # the Jacobian: 1 (forward pass) + 2 (backward pass) * (2 shifts * 2 params)
        params = jax.numpy.array([0.1, 0.2])
        with qml.Tracker(dev) as tracker:
            jax.grad(cost)(params, cache=None)

        assert tracker.totals["executions"] == 5

        # With caching, 5 evaluations are required to compute
        # the Jacobian: 1 (forward pass) + (2 shifts * 2 params)
        with qml.Tracker(dev) as tracker:
            jac_fn = jax.grad(cost)
            grad1 = jac_fn(params, cache=True)
        assert tracker.totals["executions"] == 5

        # Check that calling the cost function again
        # continues to evaluate the device (that is, the cache
        # is emptied between calls)
        with qml.Tracker(dev) as tracker:
            grad2 = jac_fn(params, cache=True)
        assert tracker.totals["executions"] == 5
        assert np.allclose(grad1, grad2, atol=tol, rtol=0)

        # Check that calling the cost function again
        # with different parameters produces a different Jacobian
        with qml.Tracker(dev) as tracker:
            grad2 = jac_fn(2 * params, cache=True)
        assert tracker.totals["executions"] == 5
        assert not np.allclose(grad1, grad2, atol=tol, rtol=0)

    def test_caching_adjoint_backward(self):
        """Test that caching produces the optimum number of adjoint evaluations
        when mode=backward"""
        dev = qml.device("default.qubit", wires=2)
        params = jax.numpy.array([0.1, 0.2, 0.3])

        def cost(a, cache):
            with qml.queuing.AnnotatedQueue() as q:
                qml.RY(a[0], wires=0)
                qml.RX(a[1], wires=0)
                qml.RY(a[2], wires=0)
                qml.expval(qml.PauliZ(0))

            tape = qml.tape.QuantumScript.from_queue(q)

            return execute(
                [tape],
                dev,
                gradient_fn="adjoint",
                cache=cache,
                grad_on_execution=False,
            )[0]

        # Without caching, 2 evaluations are required.
        # 1 for the forward pass, and one per output dimension
        # on the backward pass.
        with qml.Tracker(dev) as tracker:
            jax.grad(cost)(params, cache=None)
        assert tracker.totals["executions"] == 1
        assert tracker.totals["derivatives"] == 1

        # With caching, also 2 evaluations are required. One
        # for the forward pass, and one for the backward pass.
        with qml.Tracker(dev) as tracker:
            jac_fn = jax.grad(cost)
            jac_fn(params, cache=True)
        assert tracker.totals["executions"] == 1
        assert tracker.totals["derivatives"] == 1


execute_kwargs_integration = [
    {"gradient_fn": param_shift},
    {
        "gradient_fn": "adjoint",
        "grad_on_execution": True,
    },
    {
        "gradient_fn": "adjoint",
        "grad_on_execution": False,
    },
]


@pytest.mark.parametrize("execute_kwargs", execute_kwargs_integration)
class TestJaxExecuteIntegration:
    """Test the jax interface execute function
    integrates well for both forward and backward execution"""

    def test_execution(self, execute_kwargs):
        """Test execution"""
        dev = qml.device("default.qubit", wires=1)

        def cost(a, b):
            with qml.queuing.AnnotatedQueue() as q1:
                qml.RY(a, wires=0)
                qml.RX(b, wires=0)
                qml.expval(qml.PauliZ(0))

            tape1 = qml.tape.QuantumScript.from_queue(q1)

            with qml.queuing.AnnotatedQueue() as q2:
                qml.RY(a, wires=0)
                qml.RX(b, wires=0)
                qml.expval(qml.PauliZ(0))

            tape2 = qml.tape.QuantumScript.from_queue(q2)

            return execute([tape1, tape2], dev, **execute_kwargs)

        a = jax.numpy.array(0.1)
        b = jax.numpy.array(0.2)
        res = cost(a, b)

        assert len(res) == 2
        assert res[0].shape == ()
        assert res[1].shape == ()

    def test_scalar_jacobian(self, execute_kwargs, tol):
        """Test scalar jacobian calculation"""
        a = jax.numpy.array(0.1)
        dev = qml.device("default.qubit", wires=2)

        def cost(a):
            with qml.queuing.AnnotatedQueue() as q:
                qml.RY(a, wires=0)
                qml.expval(qml.PauliZ(0))

            tape = qml.tape.QuantumScript.from_queue(q)

            return execute([tape], dev, **execute_kwargs)[0]

        res = jax.jit(jax.grad(cost))(a)
        assert res.shape == ()

        # compare to standard tape jacobian
        with qml.queuing.AnnotatedQueue() as q:
            qml.RY(a, wires=0)
            qml.expval(qml.PauliZ(0))

        tape = qml.tape.QuantumScript.from_queue(q)

        tape.trainable_params = [0]
        tapes, fn = param_shift(tape)
        expected = fn(dev.execute(tapes))

        assert expected.shape == ()
        assert np.allclose(res, expected, atol=tol, rtol=0)

    def test_reusing_quantum_tape(self, execute_kwargs, tol):
        """Test re-using a quantum tape by passing new parameters"""
        a = jax.numpy.array(0.1)
        b = jax.numpy.array(0.2)

        dev = qml.device("default.qubit", wires=2)

        with qml.queuing.AnnotatedQueue() as q:
            qml.RY(a, wires=0)
            qml.RX(b, wires=1)
            qml.CNOT(wires=[0, 1])
            qml.expval(qml.PauliZ(0))

        tape = qml.tape.QuantumScript.from_queue(q)

        assert tape.trainable_params == [0, 1]

        def cost(a, b):
            # An explicit call to _update() is required here to update the
            # trainable parameters in between tape executions.
            # This is different from how the autograd interface works.
            # Unless the update is issued, the validation check related to the
            # number of provided parameters fails in the tape: (len(params) !=
            # required_length) and the tape produces incorrect results.
            tape._update()
            new_tape = tape.bind_new_parameters([a, b], [0, 1])
            return execute([new_tape], dev, **execute_kwargs)[0]

        jac_fn = jax.jit(jax.grad(cost))
        jac = jac_fn(a, b)

        a = jax.numpy.array(0.54)
        b = jax.numpy.array(0.8)

        # check that the cost function continues to depend on the
        # values of the parameters for subsequent calls
        res2 = cost(2 * a, b)
        expected = [np.cos(2 * a)]
        assert np.allclose(res2, expected, atol=tol, rtol=0)

        jac_fn = jax.jit(jax.grad(lambda a, b: cost(2 * a, b)))
        jac = jac_fn(a, b)
        expected = -2 * np.sin(2 * a)
        assert np.allclose(jac, expected, atol=tol, rtol=0)

    def test_grad_with_backward_mode(self, execute_kwargs):
        """Test jax grad for adjoint diff method in backward mode"""
        dev = qml.device("default.qubit", wires=2)
        params = jax.numpy.array([0.1, 0.2, 0.3])
        expected_results = jax.numpy.array([-0.3875172, -0.18884787, -0.38355705])

        def cost(a, cache):
            with qml.queuing.AnnotatedQueue() as q:
                qml.RY(a[0], wires=0)
                qml.RX(a[1], wires=0)
                qml.RY(a[2], wires=0)
                qml.expval(qml.PauliZ(0))

            tape = qml.tape.QuantumScript.from_queue(q)

            res = qml.execute([tape], dev, cache=cache, **execute_kwargs)[0]
            return res

        cost = jax.jit(cost)

        results = jax.grad(cost)(params, cache=None)
        for r, e in zip(results, expected_results):
            assert jax.numpy.allclose(r, e, atol=1e-7)

    def test_classical_processing_single_tape(self, execute_kwargs):
        """Test classical processing within the quantum tape for a single tape"""
        a = jax.numpy.array(0.1)
        b = jax.numpy.array(0.2)
        c = jax.numpy.array(0.3)

        def cost(a, b, c, device):
            with qml.queuing.AnnotatedQueue() as q:
                qml.RY(a * c, wires=0)
                qml.RZ(b, wires=0)
                qml.RX(c + c**2 + jax.numpy.sin(a), wires=0)
                qml.expval(qml.PauliZ(0))

            tape = qml.tape.QuantumScript.from_queue(q)

            return execute([tape], device, **execute_kwargs)[0]

        dev = qml.device("default.qubit", wires=2)
        res = jax.jit(jax.grad(cost, argnums=(0, 1, 2)), static_argnums=3)(a, b, c, device=dev)
        assert len(res) == 3

    def test_classical_processing_multiple_tapes(self, execute_kwargs):
        """Test classical processing within the quantum tape for multiple
        tapes"""
        dev = qml.device("default.qubit", wires=2)
        params = jax.numpy.array([0.3, 0.2])

        def cost_fn(x):
            with qml.queuing.AnnotatedQueue() as q1:
                qml.Hadamard(0)
                qml.RY(x[0], wires=[0])
                qml.CNOT(wires=[0, 1])
                qml.expval(qml.PauliZ(0))

            tape1 = qml.tape.QuantumScript.from_queue(q1)

            with qml.queuing.AnnotatedQueue() as q2:
                qml.Hadamard(0)
                qml.CRX(2 * x[0] * x[1], wires=[0, 1])
                qml.RX(2 * x[1], wires=[1])
                qml.expval(qml.PauliZ(0))

            tape2 = qml.tape.QuantumScript.from_queue(q2)

            result = execute(tapes=[tape1, tape2], device=dev, **execute_kwargs)
            return result[0] + result[1] - 7 * result[1]

        res = jax.jit(jax.grad(cost_fn))(params)
        assert res.shape == (2,)

    def test_multiple_tapes_output(self, execute_kwargs):
        """Test the output types for the execution of multiple quantum tapes"""
        dev = qml.device("default.qubit", wires=2)
        params = jax.numpy.array([0.3, 0.2])

        def cost_fn(x):
            with qml.queuing.AnnotatedQueue() as q1:
                qml.Hadamard(0)
                qml.RY(x[0], wires=[0])
                qml.CNOT(wires=[0, 1])
                qml.expval(qml.PauliZ(0))

            tape1 = qml.tape.QuantumScript.from_queue(q1)

            with qml.queuing.AnnotatedQueue() as q2:
                qml.Hadamard(0)
                qml.CRX(2 * x[0] * x[1], wires=[0, 1])
                qml.RX(2 * x[1], wires=[1])
                qml.expval(qml.PauliZ(0))

            tape2 = qml.tape.QuantumScript.from_queue(q2)

            return execute(tapes=[tape1, tape2], device=dev, **execute_kwargs)

        res = jax.jit(cost_fn)(params)
        assert isinstance(res, TensorLike)
        assert all(isinstance(r, jax.numpy.ndarray) for r in res)
        assert all(r.shape == () for r in res)

    def test_matrix_parameter(self, execute_kwargs, tol):
        """Test that the jax interface works correctly
        with a matrix parameter"""
        a = jax.numpy.array(0.1)
        U = jax.numpy.array([[0, 1], [1, 0]])

        def cost(a, U, device):
            with qml.queuing.AnnotatedQueue() as q:
                qml.QubitUnitary(U, wires=0)
                qml.RY(a, wires=0)
                qml.expval(qml.PauliZ(0))

            tape = qml.tape.QuantumScript.from_queue(q)

            tape.trainable_params = [0]
            return execute([tape], device, **execute_kwargs)[0]

        dev = qml.device("default.qubit", wires=2)
        res = jax.jit(cost, static_argnums=2)(a, U, device=dev)
        assert np.allclose(res, -np.cos(a), atol=tol, rtol=0)

        jac_fn = jax.grad(cost, argnums=0)
        res = jac_fn(a, U, device=dev)
        assert np.allclose(res, np.sin(a), atol=tol, rtol=0)

    def test_differentiable_expand(self, execute_kwargs, tol):
        """Test that operation and nested tapes expansion
        is differentiable"""

        class U3(qml.U3):
            def expand(self):
                theta, phi, lam = self.data
                wires = self.wires
                return [
                    qml.Rot(lam, theta, -lam, wires=wires),
                    qml.PhaseShift(phi + lam, wires=wires),
                ]

        def cost_fn(a, p, device):
            qscript = qml.tape.QuantumScript(
                [qml.RX(a, wires=0), U3(*p, wires=0)], [qml.expval(qml.PauliX(0))]
            )
            qscript = qscript.expand(
                stop_at=lambda obj: qml.devices.default_qubit.stopping_condition(obj)
            )
            return execute([qscript], device, **execute_kwargs)[0]

        a = jax.numpy.array(0.1)
        p = jax.numpy.array([0.1, 0.2, 0.3])

        dev = qml.device("default.qubit", wires=1)
        res = jax.jit(cost_fn, static_argnums=2)(a, p, device=dev)
        expected = np.cos(a) * np.cos(p[1]) * np.sin(p[0]) + np.sin(a) * (
            np.cos(p[2]) * np.sin(p[1]) + np.cos(p[0]) * np.cos(p[1]) * np.sin(p[2])
        )
        assert np.allclose(res, expected, atol=tol, rtol=0)

        jac_fn = jax.jit(jax.grad(cost_fn, argnums=1), static_argnums=2)
        res = jac_fn(a, p, device=dev)
        expected = jax.numpy.array(
            [
                np.cos(p[1]) * (np.cos(a) * np.cos(p[0]) - np.sin(a) * np.sin(p[0]) * np.sin(p[2])),
                np.cos(p[1]) * np.cos(p[2]) * np.sin(a)
                - np.sin(p[1])
                * (np.cos(a) * np.sin(p[0]) + np.cos(p[0]) * np.sin(a) * np.sin(p[2])),
                np.sin(a)
                * (np.cos(p[0]) * np.cos(p[1]) * np.cos(p[2]) - np.sin(p[1]) * np.sin(p[2])),
            ]
        )
        assert np.allclose(res, expected, atol=tol, rtol=0)

    def test_independent_expval(self, execute_kwargs):
        """Tests computing an expectation value that is independent of trainable
        parameters."""
        dev = qml.device("default.qubit", wires=2)
        params = jax.numpy.array([0.1, 0.2, 0.3])

        def cost(a, cache):
            with qml.queuing.AnnotatedQueue() as q:
                qml.RY(a[0], wires=0)
                qml.RX(a[1], wires=0)
                qml.RY(a[2], wires=0)
                qml.expval(qml.PauliZ(1))

            tape = qml.tape.QuantumScript.from_queue(q)

            res = execute([tape], dev, cache=cache, **execute_kwargs)
            return res[0]

        res = jax.jit(jax.grad(cost), static_argnums=1)(params, cache=None)
        assert res.shape == (3,)


@pytest.mark.parametrize("execute_kwargs", execute_kwargs_integration)
class TestVectorValuedJIT:
    """Test vector-valued returns for the JAX-JIT interface."""

    @pytest.mark.parametrize(
        "ret_type, shape, expected_type",
        [
            ([qml.expval(qml.PauliZ(0)), qml.expval(qml.PauliZ(1))], (), tuple),
            ([qml.probs(wires=[0, 1])], (4,), jax.numpy.ndarray),
            ([qml.probs()], (4,), jax.numpy.ndarray),
        ],
    )
    def test_shapes(self, execute_kwargs, ret_type, shape, expected_type):
        """Test the shape of the result of vector-valued QNodes."""
        adjoint = execute_kwargs.get("gradient_kwargs", {}).get("method", "") == "adjoint_jacobian"
        if adjoint:
            pytest.skip("The adjoint diff method doesn't support probabilities.")

        dev = qml.device("default.qubit", wires=2)
        params = jax.numpy.array([0.1, 0.2, 0.3])

        def cost(a, cache):
            with qml.queuing.AnnotatedQueue() as q:
                qml.RY(a[0], wires=0)
                qml.RX(a[1], wires=0)
                qml.RY(a[2], wires=0)
                for r in ret_type:
                    qml.apply(r)

            tape = qml.tape.QuantumScript.from_queue(q)

            res = qml.execute([tape], dev, cache=cache, **execute_kwargs)
            return res[0]

        res = jax.jit(cost)(params, cache=None)
        assert isinstance(res, expected_type)

        if expected_type is tuple:
            for r in res:
                assert r.shape == shape
        else:
            assert res.shape == shape

    def test_independent_expval(self, execute_kwargs):
        """Tests computing an expectation value that is independent of trainable
        parameters."""
        dev = qml.device("default.qubit", wires=2)
        params = jax.numpy.array([0.1, 0.2, 0.3])

        def cost(a, cache):
            with qml.queuing.AnnotatedQueue() as q:
                qml.RY(a[0], wires=0)
                qml.RX(a[1], wires=0)
                qml.RY(a[2], wires=0)
                qml.expval(qml.PauliZ(1))

            tape = qml.tape.QuantumScript.from_queue(q)

            res = qml.execute([tape], dev, cache=cache, **execute_kwargs)
            return res[0]

        res = jax.jit(jax.grad(cost), static_argnums=1)(params, cache=None)
        assert res.shape == (3,)

    ret_and_output_dim = [
        ([qml.probs(wires=0)], (2,), jax.numpy.ndarray),
        ([qml.state()], (4,), jax.numpy.ndarray),
        ([qml.density_matrix(wires=0)], (2, 2), jax.numpy.ndarray),
        # Multi measurements
        ([qml.expval(qml.PauliZ(0)), qml.expval(qml.PauliZ(1))], (), tuple),
        ([qml.var(qml.PauliZ(0)), qml.var(qml.PauliZ(1))], (), tuple),
        ([qml.probs(wires=0), qml.probs(wires=1)], (2,), tuple),
    ]

    @pytest.mark.parametrize("ret, out_dim, expected_type", ret_and_output_dim)
    def test_vector_valued_qnode(self, execute_kwargs, ret, out_dim, expected_type):
        """Tests the shape of vector-valued QNode results."""

        dev = qml.device("default.qubit", wires=2)
        params = jax.numpy.array([0.1, 0.2, 0.3])
        grad_meth = (
            execute_kwargs["gradient_kwargs"]["method"]
            if "gradient_kwargs" in execute_kwargs
            else ""
        )
        if "adjoint" in grad_meth and any(
            r.return_type
            in (qml.measurements.Probability, qml.measurements.State, qml.measurements.Variance)
            for r in ret
        ):
            pytest.skip("Adjoint does not support probs")

        def cost(a, cache):
            with qml.queuing.AnnotatedQueue() as q:
                qml.RY(a[0], wires=0)
                qml.RX(a[1], wires=0)
                qml.RY(a[2], wires=0)

                for r in ret:
                    qml.apply(r)

            tape = qml.tape.QuantumScript.from_queue(q)

            res = qml.execute([tape], dev, cache=cache, **execute_kwargs)[0]
            return res

        res = jax.jit(cost, static_argnums=1)(params, cache=None)

        assert isinstance(res, expected_type)
        if expected_type is tuple:
            for r in res:
                assert r.shape == out_dim
        else:
            assert res.shape == out_dim

    def test_qnode_sample(self, execute_kwargs):
        """Tests computing multiple expectation values in a tape."""
        dev = qml.device("default.qubit", wires=2, shots=10)
        params = jax.numpy.array([0.1, 0.2, 0.3])

        grad_meth = execute_kwargs.get("gradient_fn", "")

        if grad_meth in ("adjoint", "backprop"):
            pytest.skip("Adjoint does not support probs")

        def cost(a, cache):
            with qml.queuing.AnnotatedQueue() as q:
                qml.RY(a[0], wires=0)
                qml.RX(a[1], wires=0)
                qml.RY(a[2], wires=0)
                qml.sample(qml.PauliZ(0))

            tape = qml.tape.QuantumScript.from_queue(q, shots=dev.shots)

            res = qml.execute([tape], dev, cache=cache, **execute_kwargs)[0]
            return res

        res = jax.jit(cost, static_argnums=1)(params, cache=None)

        assert res.shape == (dev.shots.total_shots,)

    def test_multiple_expvals_grad(self, execute_kwargs):
        """Tests computing multiple expectation values in a tape."""
        dev = qml.device("default.qubit", wires=2)
        params = jax.numpy.array([0.1, 0.2, 0.3])

        def cost(a, cache):
            with qml.queuing.AnnotatedQueue() as q:
                qml.RY(a[0], wires=0)
                qml.RX(a[1], wires=0)
                qml.RY(a[2], wires=0)
                qml.expval(qml.PauliZ(0))
                qml.expval(qml.PauliZ(1))

            tape = qml.tape.QuantumScript.from_queue(q)

            res = qml.execute([tape], dev, cache=cache, **execute_kwargs)[0]
            return res[0] + res[1]

        res = jax.jit(jax.grad(cost), static_argnums=1)(params, cache=None)
        assert res.shape == (3,)

    def test_multi_tape_jacobian_probs_expvals(self, execute_kwargs):
        """Test the jacobian computation with multiple tapes with probability
        and expectation value computations."""
        adjoint = execute_kwargs.get("gradient_kwargs", {}).get("method", "") == "adjoint_jacobian"
        if adjoint:
            pytest.skip("The adjoint diff method doesn't support probabilities.")

        def cost(x, y, device, interface, ek):
            with qml.queuing.AnnotatedQueue() as q1:
                qml.RX(x, wires=[0])
                qml.RY(y, wires=[1])
                qml.CNOT(wires=[0, 1])
                qml.expval(qml.PauliZ(0))
                qml.expval(qml.PauliZ(1))

            tape1 = qml.tape.QuantumScript.from_queue(q1)

            with qml.queuing.AnnotatedQueue() as q2:
                qml.RX(x, wires=[0])
                qml.RY(y, wires=[1])
                qml.CNOT(wires=[0, 1])
                qml.probs(wires=[0])
                qml.probs(wires=[1])

            tape2 = qml.tape.QuantumScript.from_queue(q2)

            return qml.execute([tape1, tape2], device, **ek, interface=interface)[0]

        dev = qml.device("default.qubit", wires=2)
        x = jax.numpy.array(0.543)
        y = jax.numpy.array(-0.654)

        x_ = np.array(0.543)
        y_ = np.array(-0.654)

        res = cost(x, y, dev, interface="jax-jit", ek=execute_kwargs)

        exp = cost(x_, y_, dev, interface="autograd", ek=execute_kwargs)

        for r, e in zip(res, exp):
            assert jax.numpy.allclose(r, e, atol=1e-7)


<<<<<<< HEAD
def test_jit_allcounts():
    """Test jitting with counts with all_outcomes == True."""

    tape = qml.tape.QuantumScript(
        [qml.RX(0, 0)], [qml.counts(wires=(0, 1), all_outcomes=True)], shots=50
    )
    device = qml.device("default.qubit")

    res = jax.jit(qml.execute, static_argnums=(1, 2))((tape,), device, qml.gradients.param_shift)[0]

    assert set(res.keys()) == {"00", "01", "10", "11"}
    assert qml.math.allclose(res["00"], 50)
    for val in ["01", "10", "11"]:
        assert qml.math.allclose(res[val], 0)


=======
@pytest.mark.xfail(reason="Need to figure out how to handle this case in a less ambiguous manner")
>>>>>>> a4705fec
def test_diff_method_None_jit():
    """Test that jitted execution works when `gradient_fn=None`."""

    dev = qml.device("default.qubit", wires=1, shots=10)

    @jax.jit
    def wrapper(x):
        with qml.queuing.AnnotatedQueue() as q:
            qml.RX(x, wires=0)
            qml.expval(qml.PauliZ(0))

        tape = qml.tape.QuantumScript.from_queue(q)

        return qml.execute([tape], dev, gradient_fn=None)

    assert jax.numpy.allclose(wrapper(jax.numpy.array(0.0))[0], 1.0)<|MERGE_RESOLUTION|>--- conflicted
+++ resolved
@@ -884,7 +884,6 @@
             assert jax.numpy.allclose(r, e, atol=1e-7)
 
 
-<<<<<<< HEAD
 def test_jit_allcounts():
     """Test jitting with counts with all_outcomes == True."""
 
@@ -901,9 +900,7 @@
         assert qml.math.allclose(res[val], 0)
 
 
-=======
 @pytest.mark.xfail(reason="Need to figure out how to handle this case in a less ambiguous manner")
->>>>>>> a4705fec
 def test_diff_method_None_jit():
     """Test that jitted execution works when `gradient_fn=None`."""
 
