--- conflicted
+++ resolved
@@ -891,15 +891,7 @@
         cost_fn(a, b, shots=100)  # pylint:disable=unexpected-keyword-arg
         # since we are using finite shots, parameter-shift will
         # be chosen
-<<<<<<< HEAD
         assert spy.call_args[1]["gradient_fn"] is qml.gradients.param_shift
-=======
-        with pytest.warns(
-            qml.PennyLaneDeprecationWarning, match=r"QNode.gradient_fn is deprecated"
-        ):
-            assert cost_fn.gradient_fn == qml.gradients.param_shift
-        assert spy.call_args[1]["diff_method"] is qml.gradients.param_shift
->>>>>>> a6dabca9
 
         cost_fn(a, b)
         # if we set the shots to None, backprop can now be used
