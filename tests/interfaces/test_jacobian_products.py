# Copyright 2023 Xanadu Quantum Technologies Inc.

# Licensed under the Apache License, Version 2.0 (the "License");
# you may not use this file except in compliance with the License.
# You may obtain a copy of the License at

#     http://www.apache.org/licenses/LICENSE-2.0

# Unless required by applicable law or agreed to in writing, software
# distributed under the License is distributed on an "AS IS" BASIS,
# WITHOUT WARRANTIES OR CONDITIONS OF ANY KIND, either express or implied.
# See the License for the specific language governing permissions and
# limitations under the License.
"""
Tests for the jacobian product calculator classes.
"""
import numpy as np

# pylint: disable=protected-access
import pytest
from cachetools import LRUCache
from param_shift_dev import ParamShiftDerivativesDevice

import pennylane as qml
from pennylane.workflow.jacobian_products import (
    DeviceDerivatives,
    DeviceJacobianProducts,
    JacobianProductCalculator,
    LightningVJPs,
    TransformJacobianProducts,
)

dev = qml.device("default.qubit")
dev_old = qml.device("default.qubit.legacy", wires=5)
dev_lightning = qml.device("lightning.qubit", wires=5)
adjoint_config = qml.devices.ExecutionConfig(gradient_method="adjoint")
dev_ps = ParamShiftDerivativesDevice()
ps_config = qml.devices.ExecutionConfig(gradient_method="parameter-shift")


def inner_execute_numpy(tapes):
    return dev.execute(tapes)


param_shift_jpc = TransformJacobianProducts(inner_execute_numpy, qml.gradients.param_shift)
param_shift_cached_jpc = TransformJacobianProducts(
    inner_execute_numpy, qml.gradients.param_shift, cache_full_jacobian=True
)
hadamard_grad_jpc = TransformJacobianProducts(
    inner_execute_numpy, qml.gradients.hadamard_grad, {"aux_wire": "aux"}
)
device_jacs = DeviceDerivatives(dev, adjoint_config)
legacy_device_jacs = DeviceDerivatives(dev_old, gradient_kwargs={"method": "adjoint_jacobian"})
device_ps_jacs = DeviceDerivatives(dev_ps, ps_config)
device_native_jps = DeviceJacobianProducts(dev, adjoint_config)
device_ps_native_jps = DeviceJacobianProducts(dev_ps, ps_config)
lightning_vjps = DeviceJacobianProducts(dev_lightning, execution_config=adjoint_config)

transform_jpc_matrix = [param_shift_jpc, param_shift_cached_jpc, hadamard_grad_jpc]
dev_jpc_matrix = [device_jacs, legacy_device_jacs, device_ps_jacs]
jpc_matrix = [
    param_shift_jpc,
    param_shift_cached_jpc,
    hadamard_grad_jpc,
    device_jacs,
    legacy_device_jacs,
    device_ps_jacs,
    device_native_jps,
    device_ps_native_jps,
    lightning_vjps,
]


def _accepts_finite_shots(jpc):
    if isinstance(jpc, TransformJacobianProducts):
        return True
    if isinstance(jpc, (DeviceDerivatives, DeviceJacobianProducts)):
        return isinstance(jpc._device, ParamShiftDerivativesDevice)
    return False


def _tol_for_shots(shots):
    return 0.05 if shots else 1e-6


# pylint: disable=too-few-public-methods
class TestBasics:
    """Test initialization and repr for jacobian product calculator classes."""

    def test_transform_jacobian_product_basics(self):
        """Test the initialization and basic properties of a TransformJacobianProduct class."""
        jpc = TransformJacobianProducts(
            inner_execute_numpy, qml.gradients.hadamard_grad, {"aux_wire": "aux"}
        )

        assert isinstance(jpc, JacobianProductCalculator)
        assert jpc._inner_execute is inner_execute_numpy
        assert jpc._gradient_transform is qml.gradients.hadamard_grad
        assert jpc._gradient_kwargs == {"aux_wire": "aux"}

        expected_repr = (
            f"TransformJacobianProducts({repr(inner_execute_numpy)}, "
            "gradient_transform=<transform: hadamard_grad>, "
            "gradient_kwargs={'aux_wire': 'aux'}, cache_full_jacobian=False)"
        )
        assert repr(jpc) == expected_repr

    def test_device_jacobians_initialization_new_dev(self):
        """Tests the private attributes are set during initialization of a DeviceDerivatives class."""

        device = qml.device("default.qubit")
        config = qml.devices.ExecutionConfig(gradient_method="adjoint")

        jpc = DeviceDerivatives(device, config)

        assert jpc._device is device
        assert jpc._execution_config is config
        assert jpc._gradient_kwargs == {}
        assert jpc._uses_new_device is True
        assert isinstance(jpc._results_cache, LRUCache)
        assert len(jpc._results_cache) == 0
        assert isinstance(jpc._jacs_cache, LRUCache)
        assert len(jpc._jacs_cache) == 0

    def test_device_jacobians_initialization_old_dev(self):
        """Test the private attributes are set during initialization of a DeviceDerivatives class with the
        old device interface."""

        device = qml.devices.DefaultQubitLegacy(wires=5)
        gradient_kwargs = {"method": "adjoint_jacobian"}

        jpc = DeviceDerivatives(device, gradient_kwargs=gradient_kwargs)

        assert jpc._device is device
        assert jpc._gradient_kwargs == gradient_kwargs
        assert jpc._uses_new_device is False
        assert isinstance(jpc._results_cache, LRUCache)
        assert len(jpc._results_cache) == 0
        assert isinstance(jpc._jacs_cache, LRUCache)
        assert len(jpc._jacs_cache) == 0

    def test_device_jacobians_repr(self):
        """Test the repr method for device jacobians."""
        device = qml.device("default.qubit")
        config = qml.devices.ExecutionConfig(gradient_method="adjoint")

        jpc = DeviceDerivatives(device, config)

        expected = (
            r"<DeviceDerivatives: default.qubit, {},"
            r" ExecutionConfig(grad_on_execution=None, use_device_gradient=None,"
            r" use_device_jacobian_product=None,"
            r" gradient_method='adjoint', gradient_keyword_arguments={},"
            r" device_options={}, interface=None, derivative_order=1,"
<<<<<<< HEAD
            r" mcm_config=MCMConfig(mcm_method=None, postselect_mode='hw-like'))>"
=======
            r" mcm_config=MCMConfig(mcm_method=None, postselect_mode=None))>"
>>>>>>> 4ff59f78
        )

        assert repr(jpc) == expected

    def test_device_jacobian_products_repr(self):
        """Test the repr method for device jacobian products."""

        device = qml.device("default.qubit")
        config = qml.devices.ExecutionConfig(gradient_method="adjoint")

        jpc = DeviceJacobianProducts(device, config)

        expected = (
            r"<DeviceJacobianProducts: default.qubit,"
            r" ExecutionConfig(grad_on_execution=None, use_device_gradient=None,"
            r" use_device_jacobian_product=None,"
            r" gradient_method='adjoint', gradient_keyword_arguments={}, device_options={},"
            r" interface=None, derivative_order=1,"
<<<<<<< HEAD
            r" mcm_config=MCMConfig(mcm_method=None, postselect_mode='hw-like'))>"
=======
            r" mcm_config=MCMConfig(mcm_method=None, postselect_mode=None))>"
>>>>>>> 4ff59f78
        )

        assert repr(jpc) == expected

    def test_lightning_vjps_repr(self):
        """Test the repr method for lightning vjps."""

        device = qml.device("lightning.qubit", wires=5)
        gradient_kwargs = {"use_device_state": True}

        jpc = LightningVJPs(device, gradient_kwargs)

        assert repr(jpc) == "<LightningVJPs: lightning.qubit, {'use_device_state': True}>"

    def test_lightning_vjps_exp_error(self):
        """Test that having non-expval measurements when computing VJPs raises an error."""
        device = qml.device("lightning.qubit", wires=5)
        gradient_kwargs = {"use_device_state": True}
        jpc = LightningVJPs(device, gradient_kwargs)

        tape = qml.tape.QuantumScript(
            [qml.RX(0.123, wires=0)], [qml.expval(qml.PauliZ(0)), qml.probs(wires=[0, 1])]
        )

        with pytest.raises(
            NotImplementedError, match="Lightning device VJPs only support expectation values."
        ):
            _ = jpc.compute_vjp([tape], [])

    def test_lightning_vjps_batched_dy(self):
        """Test that computing VJPs with batched dys raise an error."""
        device = qml.device("lightning.qubit", wires=5)
        gradient_kwargs = {"use_device_state": True}
        jpc = LightningVJPs(device, gradient_kwargs)

        tape = qml.tape.QuantumScript(
            [qml.RX(0.123, wires=0)], [qml.expval(qml.PauliZ(0)), qml.expval(qml.PauliX(1))]
        )
        dys = ((np.array([0.0, 1.0]), np.array([1.0, 0.0])),)

        with pytest.raises(
            NotImplementedError, match="Lightning device VJPs are not supported with jax jacobians."
        ):
            _ = jpc.compute_vjp([tape], dys)


@pytest.mark.parametrize("jpc", jpc_matrix)
@pytest.mark.parametrize("shots", (None, 10000, (10000, 10000)))
class TestJacobianProductResults:
    """Test first order results for the matrix of jpc options."""

    def test_execute_jvp_basic(self, jpc, shots):
        """Test execute_and_compute_jvp for a simple single input single output."""
        if shots and not _accepts_finite_shots(jpc):
            pytest.skip("jpc does not work with finite shots.")
        if isinstance(jpc, DeviceJacobianProducts) and "lightning" in jpc._device.name:
            pytest.xfail("Lightning devices don't have JVP method")

        x = 0.92
        tape = qml.tape.QuantumScript([qml.RX(x, 0)], [qml.expval(qml.PauliZ(0))], shots=shots)
        tangents = ((0.5,),)
        res, jvp = jpc.execute_and_compute_jvp((tape,), tangents)

        if tape.shots.has_partitioned_shots:
            assert len(res[0]) == 2
            assert len(jvp[0]) == 2
        else:
            assert qml.math.shape(res[0]) == tuple()
            assert qml.math.shape(jvp[0]) == tuple()

        assert qml.math.allclose(res[0], np.cos(x), atol=_tol_for_shots(shots))
        assert qml.math.allclose(jvp[0], -0.5 * np.sin(x), atol=_tol_for_shots(shots))

        if tape.shots.has_partitioned_shots:
            assert qml.math.allclose(res[0][1], np.cos(x), atol=_tol_for_shots(shots))
            assert qml.math.allclose(jvp[0][1], -0.5 * np.sin(x), atol=_tol_for_shots(shots))

    def test_vjp_basic(self, jpc, shots):
        """Test compute_vjp for a simple single input single output."""
        if shots and not _accepts_finite_shots(jpc):
            pytest.skip("jpc does not work with finite shots.")

        x = -0.294
        tape = qml.tape.QuantumScript([qml.RX(x, 0)], [qml.expval(qml.PauliZ(0))], shots=shots)

        dy = ((1.1, 0.7),) if tape.shots.has_partitioned_shots else (1.8,)
        vjp = jpc.compute_vjp((tape,), dy)

        assert qml.math.allclose(vjp[0], -1.8 * np.sin(x), atol=_tol_for_shots(shots))

    def test_jacobian_basic(self, jpc, shots):
        """Test compute_jacobian for a simple single input single output."""
        if shots and not _accepts_finite_shots(jpc):
            pytest.skip("jpc does not work with finite shots.")

        x = 1.62
        tape = qml.tape.QuantumScript([qml.RX(x, 0)], [qml.expval(qml.PauliZ(0))], shots=shots)
        jac = jpc.compute_jacobian((tape,))

        assert qml.math.allclose(jac, -np.sin(x), atol=_tol_for_shots(shots))

    def test_execute_jacobian_basic(self, jpc, shots):
        """Test execute_and_compute_jacobian for a simple single input single output."""
        if shots and not _accepts_finite_shots(jpc):
            pytest.skip("jpc does not work with finite shots.")

        x = 1.62
        tape = qml.tape.QuantumScript([qml.RX(x, 0)], [qml.expval(qml.PauliZ(0))], shots=shots)
        results, jacs = jpc.execute_and_compute_jacobian((tape,))
        assert qml.math.allclose(results[0], np.cos(x), atol=_tol_for_shots(shots))
        assert qml.math.allclose(jacs, -np.sin(x), atol=_tol_for_shots(shots))

    def test_batch_execute_jvp(self, jpc, shots):
        """Test execute_and_compute_jvp on a batch with ragged observables and parameters.."""
        if shots and not _accepts_finite_shots(jpc):
            pytest.skip("jpc does not work with finite shots.")
        if isinstance(jpc, DeviceJacobianProducts) and "lightning" in jpc._device.name:
            pytest.skip("Lightning devices don't have JVP method")
        x = -0.92
        y = 0.84
        phi = 1.62

        tape1 = qml.tape.QuantumScript(
            [qml.RX(x, 0), qml.RY(y, 1), qml.CNOT((0, 1))],
            [qml.expval(qml.PauliX(1)), qml.expval(qml.PauliY(0))],
        )
        tape2 = qml.tape.QuantumScript(
            [qml.Hadamard(0), qml.IsingXX(phi, wires=(0, 1))],
            [qml.expval(qml.PauliZ(1))],
            shots=shots,
        )

        tangents = ((2.0, 3.0), (0.5,))

        res, jvps = jpc.execute_and_compute_jvp((tape1, tape2), tangents)

        assert qml.math.allclose(res[0][0], np.sin(y), atol=_tol_for_shots(shots))
        assert qml.math.allclose(res[0][1], -np.sin(x) * np.sin(y), atol=_tol_for_shots(shots))
        assert qml.math.allclose(res[1], np.cos(phi), atol=_tol_for_shots(shots))

        assert qml.math.allclose(jvps[0][0], 3.0 * np.cos(y), atol=_tol_for_shots(shots))
        assert qml.math.allclose(
            jvps[0][1],
            -2.0 * np.cos(x) * np.sin(y) - 3.0 * np.sin(x) * np.cos(y),
            atol=_tol_for_shots(shots),
        )
        assert qml.math.allclose(jvps[1], -0.5 * np.sin(phi), atol=_tol_for_shots(shots))

    def test_batch_vjp(self, jpc, shots):
        """Test compute_vjp on a batch with ragged observables and parameters."""

        if shots and not _accepts_finite_shots(jpc):
            pytest.skip("jpc does not work with finite shots.")
        if jpc is hadamard_grad_jpc and qml.measurements.Shots(shots).has_partitioned_shots:
            pytest.skip(
                "hadamard gradient does not support multiple measurments with partitioned shots."
            )

        x = 0.385
        y = 1.92
        phi = -1.05

        tape1 = qml.tape.QuantumScript(
            [qml.RX(x, 0), qml.RY(y, 1), qml.CNOT((0, 1))],
            [qml.expval(qml.PauliX(1)), qml.expval(qml.PauliY(0))],
            shots=shots,
        )
        tape2 = qml.tape.QuantumScript(
            [qml.Hadamard(0), qml.IsingXX(phi, wires=(0, 1))],
            [qml.expval(qml.PauliZ(1))],
            shots=shots,
        )

        if tape1.shots.has_partitioned_shots:
            dy1 = ((0.3, 0.2), (0.2, 0.4))
            dy2 = (0.4, 0.5)
            dy = (dy1, dy2)
        else:
            dy = ((0.5, 0.6), 0.9)

        vjps = jpc.compute_vjp((tape1, tape2), dy)

        assert qml.math.allclose(
            vjps[0][0], -0.6 * np.cos(x) * np.sin(y), atol=_tol_for_shots(shots)
        )  # dx
        assert qml.math.allclose(
            vjps[0][1], 0.5 * np.cos(y) - 0.6 * np.sin(x) * np.cos(y), atol=_tol_for_shots(shots)
        )  # dy
        assert qml.math.allclose(vjps[1], -0.9 * np.sin(phi), atol=_tol_for_shots(shots))

    def test_batch_jacobian(self, jpc, shots):
        """Test compute_jacobian on a batch with ragged observables and parameters."""

        if shots and not _accepts_finite_shots(jpc):
            pytest.skip("jpc does not work with finite shots.")
        if jpc is hadamard_grad_jpc and qml.measurements.Shots(shots).has_partitioned_shots:
            pytest.skip(
                "hadamard gradient does not work with partitioned shots and multiple measurements."
            )

        x = np.array(0.28)
        y = np.array(1.62)
        phi = np.array(0.6293)

        tape1 = qml.tape.QuantumScript(
            [qml.RX(x, 0), qml.RY(y, 1), qml.CNOT((0, 1))],
            [qml.expval(qml.PauliX(1)), qml.expval(qml.PauliY(0))],
            shots=shots,
        )
        tape2 = qml.tape.QuantumScript(
            [qml.Hadamard(0), qml.IsingXX(phi, wires=(0, 1))],
            [qml.expval(qml.PauliZ(1))],
            shots=shots,
        )

        # note reversed order of tapes in this test
        jacs = jpc.compute_jacobian((tape2, tape1))

        if tape1.shots.has_partitioned_shots:
            for i in [0, 1]:
                assert qml.math.allclose(jacs[0][i], -np.sin(phi), atol=_tol_for_shots(shots))
                assert qml.math.allclose(jacs[1][i][0][0], 0, atol=_tol_for_shots(shots))
                assert qml.math.allclose(jacs[1][i][0][1], np.cos(y), atol=_tol_for_shots(shots))
                assert qml.math.allclose(
                    jacs[1][i][1][0], -np.cos(x) * np.sin(y), atol=_tol_for_shots(shots)
                )
                assert qml.math.allclose(
                    jacs[1][i][1][1], -np.sin(x) * np.cos(y), atol=_tol_for_shots(shots)
                )
        else:
            assert qml.math.allclose(jacs[0], -np.sin(phi), atol=_tol_for_shots(shots))
            assert qml.math.allclose(jacs[1][0][0], 0, atol=_tol_for_shots(shots))
            assert qml.math.allclose(jacs[1][0][1], np.cos(y), atol=_tol_for_shots(shots))
            assert qml.math.allclose(
                jacs[1][1][0], -np.cos(x) * np.sin(y), atol=_tol_for_shots(shots)
            )
            assert qml.math.allclose(
                jacs[1][1][1], -np.sin(x) * np.cos(y), atol=_tol_for_shots(shots)
            )

    def test_batch_execute_jacobian(self, jpc, shots):
        """Test execute_and_compute_jacobian on a batch with ragged observables and parameters."""

        if shots and not _accepts_finite_shots(jpc):
            pytest.skip("jpc does not work with finite shots.")
        if jpc is hadamard_grad_jpc and qml.measurements.Shots(shots).has_partitioned_shots:
            pytest.skip(
                "hadamard gradient does not work with partitioned shots and multiple measurements."
            )

        x = np.array(0.28)
        y = np.array(1.62)
        phi = np.array(0.6293)

        tape1 = qml.tape.QuantumScript(
            [qml.RX(x, 0), qml.RY(y, 1), qml.CNOT((0, 1))],
            [qml.expval(qml.PauliX(1)), qml.expval(qml.PauliY(0))],
            shots=shots,
        )
        tape2 = qml.tape.QuantumScript(
            [qml.Hadamard(0), qml.IsingXX(phi, wires=(0, 1))],
            [qml.expval(qml.PauliZ(1))],
            shots=shots,
        )

        # note reversed order of tapes in this test
        res, jacs = jpc.execute_and_compute_jacobian((tape2, tape1))

        if tape1.shots.has_partitioned_shots:
            for i in [0, 1]:
                assert qml.math.allclose(res[1][i][0], np.sin(y), atol=_tol_for_shots(shots))
                assert qml.math.allclose(
                    res[1][i][1], -np.sin(x) * np.sin(y), atol=_tol_for_shots(shots)
                )
                assert qml.math.allclose(res[0][i], np.cos(phi), atol=_tol_for_shots(shots))

                assert qml.math.allclose(jacs[1][i][0][0], 0, atol=_tol_for_shots(shots))
                assert qml.math.allclose(jacs[1][i][0][1], np.cos(y), atol=_tol_for_shots(shots))
                assert qml.math.allclose(
                    jacs[1][i][1][0], -np.cos(x) * np.sin(y), atol=_tol_for_shots(shots)
                )
                assert qml.math.allclose(
                    jacs[1][i][1][1], -np.sin(x) * np.cos(y), atol=_tol_for_shots(shots)
                )
                assert qml.math.allclose(jacs[0][i], -np.sin(phi), atol=_tol_for_shots(shots))
        else:
            assert qml.math.allclose(res[1][0], np.sin(y), atol=_tol_for_shots(shots))
            assert qml.math.allclose(res[1][1], -np.sin(x) * np.sin(y), atol=_tol_for_shots(shots))
            assert qml.math.allclose(res[0], np.cos(phi), atol=_tol_for_shots(shots))

            assert qml.math.allclose(jacs[0], -np.sin(phi), atol=_tol_for_shots(shots))
            assert qml.math.allclose(jacs[1][0][0], 0, atol=_tol_for_shots(shots))
            assert qml.math.allclose(jacs[1][0][1], np.cos(y), atol=_tol_for_shots(shots))
            assert qml.math.allclose(
                jacs[1][1][0], -np.cos(x) * np.sin(y), atol=_tol_for_shots(shots)
            )
            assert qml.math.allclose(
                jacs[1][1][1], -np.sin(x) * np.cos(y), atol=_tol_for_shots(shots)
            )


@pytest.mark.parametrize("jpc", dev_jpc_matrix)
class TestCachingDeviceDerivatives:
    """Test caching for device jacobians."""

    def test_execution_caching(self, jpc):
        """Test that results and jacobians are cached on calls to execute."""
        tape1 = qml.tape.QuantumScript([qml.RX(0.1, wires=0)], [qml.expval(qml.PauliZ(0))])
        batch = (tape1,)

        with jpc._device.tracker:
            results = jpc.execute_and_cache_jacobian(batch)

        assert qml.math.allclose(results[0], np.cos(0.1))
        assert jpc._device.tracker.totals["execute_and_derivative_batches"] == 1
        assert jpc._device.tracker.totals["derivatives"] == 1

        # extra execution since needs to do the forward pass again.
        if jpc._uses_new_device:
            expected_execs = 3 if isinstance(jpc._device, ParamShiftDerivativesDevice) else 1
        else:
            expected_execs = 2
        assert jpc._device.tracker.totals["executions"] == expected_execs

        # Test reuse with jacobian
        with jpc._device.tracker:
            jac = jpc.compute_jacobian(batch)

        assert qml.math.allclose(jac, -np.sin(0.1))
        assert jpc._device.tracker.totals.get("derivatives", 0) == 0
        assert jpc._device.tracker.totals.get("executions", 0) == 0

        # Test reuse with execute_and_compute_jvp
        with jpc._device.tracker:
            res2, jvp = jpc.execute_and_compute_jvp(batch, ((0.5,),))

        assert qml.math.allclose(res2, results)
        assert qml.math.allclose(jvp, 0.5 * -np.sin(0.1))
        assert jpc._device.tracker.totals.get("derivatives", 0) == 0
        assert jpc._device.tracker.totals.get("executions", 0) == 0

        # Test reuse with compute_vjp
        with jpc._device.tracker:
            vjp = jpc.compute_vjp(batch, ((1.5,),))

        assert qml.math.allclose(vjp, -1.5 * np.sin(0.1))
        assert jpc._device.tracker.totals.get("derivatives", 0) == 0
        assert jpc._device.tracker.totals.get("executions", 0) == 0

        # Test device called again if batch a new instance, even if identical
        tape2 = qml.tape.QuantumScript([qml.RX(0.1, wires=0)], [qml.expval(qml.PauliZ(0))])
        batch2 = (tape2,)

        with jpc._device.tracker:
            jac2 = jpc.compute_jacobian(batch2)

        assert qml.math.allclose(jac, jac2)
        assert jpc._device.tracker.totals["derivatives"] == 1
        if jpc._uses_new_device:
            expected_execs = 2 if isinstance(jpc._device, ParamShiftDerivativesDevice) else 0
        else:
            expected_execs = 1
        assert jpc._device.tracker.totals.get("executions", 0) == expected_execs

    def test_cached_on_execute_and_compute_jvps(self, jpc):
        """Test that execute_and_compute_jvp caches results and Jacobians if they are not precalculated."""
        tape1 = qml.tape.QuantumScript(
            [qml.Hadamard(0), qml.IsingXX(0.8, wires=(0, 1))], [qml.expval(qml.PauliZ(1))]
        )
        batch = (tape1,)
        tangents = ((0.5,),)

        with jpc._device.tracker:
            res, jvps = jpc.execute_and_compute_jvp(batch, tangents)

        assert jpc._device.tracker.totals["execute_and_derivative_batches"] == 1

        assert qml.math.allclose(res, np.cos(0.8))
        assert qml.math.allclose(jvps, -0.5 * np.sin(0.8))

        assert jpc._results_cache[batch] is res
        assert qml.math.allclose(jpc._jacs_cache[batch], (-np.sin(0.8)))

        with jpc._device.tracker:
            jpc.execute_and_compute_jvp(batch, tangents)

        assert jpc._device.tracker.totals.get("derivatives", 0) == 0
        assert jpc._device.tracker.totals.get("executions", 0) == 0

    def test_cached_on_execute_and_compute_jacobian(self, jpc):
        """Test that execute_and_compute_jacobians caches results and Jacobians if they are not precalculated."""
        x = 1.5
        tape1 = qml.tape.QuantumScript(
            [qml.Hadamard(0), qml.IsingXX(x, wires=(0, 1))], [qml.expval(qml.PauliZ(1))]
        )
        batch = (tape1,)

        with jpc._device.tracker:
            res, jacs = jpc.execute_and_compute_jacobian(batch)

        assert jpc._device.tracker.totals["execute_and_derivative_batches"] == 1

        assert qml.math.allclose(res, np.cos(x))
        assert qml.math.allclose(jacs, -np.sin(x))

        assert jpc._results_cache[batch] is res
        assert qml.math.allclose(jpc._jacs_cache[batch], (-np.sin(x)))

        with jpc._device.tracker:
            jpc.execute_and_compute_jacobian(batch)

        assert jpc._device.tracker.totals.get("derivatives", 0) == 0
        assert jpc._device.tracker.totals.get("executions", 0) == 0

    def test_cached_on_vjps(self, jpc):
        """test that only jacs are cached on calls to compute_vjp."""

        tape1 = qml.tape.QuantumScript([qml.RZ(0.5, wires=0)], [qml.expval(qml.PauliX(0))])
        batch = (tape1,)
        dy = ((0.5,),)

        with jpc._device.tracker:
            jpc.compute_vjp(batch, dy)

        if isinstance(jpc._device, ParamShiftDerivativesDevice):
            expected = 2
        elif isinstance(jpc._device, qml.devices.Device):
            expected = 0
        else:
            expected = 1

        assert jpc._device.tracker.totals.get("executions", 0) == expected

        assert batch not in jpc._results_cache
        assert qml.math.allclose(jpc._jacs_cache[batch], 0)

        with jpc._device.tracker:
            jpc.execute_and_compute_jvp(batch, ((0.5,),))

        assert jpc._device.tracker.totals["executions"] == 1
        assert jpc._device.tracker.totals.get("derivatives", 0) == 0
        assert qml.math.allclose(jpc._results_cache[batch], 0)

    def test_error_cant_cache_results_without_jac(self, jpc):
        """Test that a NotImplementedError is raised if somehow the results are cached
        without the jac being cached and execute_and_compute_jvp is called."""

        tape = qml.tape.QuantumScript([], [qml.state()])
        batch = (tape,)
        jpc._results_cache[batch] = "value"

        with pytest.raises(NotImplementedError):
            jpc.execute_and_compute_jacobian(batch)


@pytest.mark.parametrize("jpc", transform_jpc_matrix + [device_ps_jacs])
class TestProbsTransformJacobians:
    """Testing results when probabilities are returned. This only works with gradient transforms."""

    def test_execute_jvp_multi_params_multi_out(self, jpc):
        """Test execute_and_compute_jvp with multiple parameters and multiple outputs"""
        x = 0.62
        y = 2.64
        ops = [qml.RY(y, 0), qml.RX(x, 0)]
        measurements = [qml.probs(wires=0), qml.expval(qml.PauliZ(0))]
        tape1 = qml.tape.QuantumScript(ops, measurements)

        phi = 0.623
        ops2 = [qml.Hadamard(0), qml.IsingXX(phi, wires=(0, 1))]
        measurements2 = [qml.expval(qml.PauliZ(0)), qml.expval(qml.PauliZ(1))]
        tape2 = qml.tape.QuantumScript(ops2, measurements2)

        tangents = (1.5, 2.5)
        tangents2 = (0.6,)
        res, jvp = jpc.execute_and_compute_jvp((tape1, tape2), (tangents, tangents2))

        expected_res00 = 0.5 * np.array([1 + np.cos(x) * np.cos(y), 1 - np.cos(x) * np.cos(y)])
        assert qml.math.allclose(res[0][0], expected_res00)

        expected_res01 = np.cos(x) * np.cos(y)
        assert qml.math.allclose(res[0][1], expected_res01)

        assert qml.math.allclose(res[1][0], 0)
        assert qml.math.allclose(res[1][1], np.cos(phi))

        res0dx = 0.5 * np.array([-np.sin(x) * np.cos(y), np.sin(x) * np.cos(y)])
        res0dy = 0.5 * np.array([-np.cos(x) * np.sin(y), np.cos(x) * np.sin(y)])
        expected_jvp00 = 2.5 * res0dx + 1.5 * res0dy
        assert qml.math.allclose(expected_jvp00, jvp[0][0])

        expected_jvp01 = -2.5 * np.sin(x) * np.cos(y) - 1.5 * np.cos(x) * np.sin(y)
        assert qml.math.allclose(expected_jvp01, jvp[0][1])

        assert qml.math.allclose(jvp[1][0], 0)
        assert qml.math.allclose(jvp[1][1], -0.6 * np.sin(phi))

    def test_execute_jacobian_multi_params_multi_out(self, jpc):
        """Test execute_and_compute_jacobian with multiple parameters and multiple outputs"""
        x = 0.93
        y = -0.83
        ops = [qml.RY(y, 0), qml.RX(x, 0)]
        measurements = [qml.probs(wires=0), qml.expval(qml.PauliZ(0))]
        tape1 = qml.tape.QuantumScript(ops, measurements)

        phi = 0.545
        ops2 = [qml.Hadamard(0), qml.IsingXX(phi, wires=(0, 1))]
        measurements2 = [qml.expval(qml.PauliZ(0)), qml.expval(qml.PauliZ(1))]
        tape2 = qml.tape.QuantumScript(ops2, measurements2)

        res, jac = jpc.execute_and_compute_jacobian((tape1, tape2))

        expected_res00 = 0.5 * np.array([1 + np.cos(x) * np.cos(y), 1 - np.cos(x) * np.cos(y)])
        assert qml.math.allclose(res[0][0], expected_res00)

        expected_res01 = np.cos(x) * np.cos(y)
        assert qml.math.allclose(res[0][1], expected_res01)

        assert qml.math.allclose(res[1][0], 0)
        assert qml.math.allclose(res[1][1], np.cos(phi))

        # first tape, first measurement, first parameters (y)
        expected = 0.5 * np.array([-np.cos(x) * np.sin(y), np.cos(x) * np.sin(y)])
        assert qml.math.allclose(jac[0][0][0], expected)

        # first tape, first measurement, second parameter (x)
        expected = 0.5 * np.array([-np.sin(x) * np.cos(y), np.sin(x) * np.cos(y)])
        assert qml.math.allclose(jac[0][0][1], expected)

        # first tape, second measurement, first parameter(y)
        expected = -np.cos(x) * np.sin(y)
        assert qml.math.allclose(jac[0][1][0], expected)
        # first tape, second measurement, second parameter (x)
        expected = -np.sin(x) * np.cos(y)
        assert qml.math.allclose(jac[0][1][1], expected)

        # second tape, first measurement, only parameter
        assert qml.math.allclose(jac[1][0], 0)
        # second tape, second measurement, only parameter
        assert qml.math.allclose(jac[1][1], -np.sin(phi))

    def test_vjp_multi_params_multi_out(self, jpc):
        """Test compute_vjp with multiple parameters and multiple outputs."""

        x = 0.62
        y = 2.64
        ops = [qml.RY(y, 0), qml.RX(x, 0)]
        measurements = [qml.probs(wires=0), qml.expval(qml.PauliZ(0))]
        tape1 = qml.tape.QuantumScript(ops, measurements)

        phi = 0.623
        ops2 = [qml.Hadamard(0), qml.IsingXX(phi, wires=(0, 1))]
        measurements2 = [qml.expval(qml.PauliZ(0)), qml.expval(qml.PauliZ(1))]
        tape2 = qml.tape.QuantumScript(ops2, measurements2)

        dy = (np.array([0.25, 0.5]), 1.5)
        dy2 = (0.7, 0.8)
        vjps = jpc.compute_vjp((tape1, tape2), (dy, dy2))

        dy = (
            0.5 * 0.25 * np.cos(x) * -np.sin(y)
            + 0.5 * 0.5 * np.cos(x) * np.sin(y)
            + 1.5 * np.cos(x) * -np.sin(y)
        )
        assert qml.math.allclose(vjps[0][0], dy)

        dx = (
            0.5 * 0.25 * -np.sin(x) * np.cos(y)
            + 0.5 * 0.5 * np.sin(x) * np.cos(y)
            + 1.5 * -np.sin(x) * np.cos(y)
        )
        assert qml.math.allclose(vjps[0][1], dx)

        assert qml.math.allclose(vjps[1], -0.8 * np.sin(phi))

    def test_jac_multi_params_multi_out(self, jpc):
        """Test compute_jacobian with multiple parameters and multiple measurements."""

        x = 0.62
        y = 2.64
        ops = [qml.RY(y, 0), qml.RX(x, 0)]
        measurements = [qml.probs(wires=0), qml.expval(qml.PauliZ(0))]
        tape1 = qml.tape.QuantumScript(ops, measurements)

        phi = 0.623
        ops2 = [qml.Hadamard(0), qml.IsingXX(phi, wires=(0, 1))]
        measurements2 = [qml.expval(qml.PauliZ(0)), qml.expval(qml.PauliZ(1))]
        tape2 = qml.tape.QuantumScript(ops2, measurements2)

        jac = jpc.compute_jacobian((tape1, tape2))

        # first tape, first measurement, first parameters (y)
        expected = 0.5 * np.array([-np.cos(x) * np.sin(y), np.cos(x) * np.sin(y)])
        assert qml.math.allclose(jac[0][0][0], expected)

        # first tape, first measurement, second parameter (x)
        expected = 0.5 * np.array([-np.sin(x) * np.cos(y), np.sin(x) * np.cos(y)])
        assert qml.math.allclose(jac[0][0][1], expected)

        # first tape, second measurement, first parameter(y)
        expected = -np.cos(x) * np.sin(y)
        assert qml.math.allclose(jac[0][1][0], expected)
        # first tape, second measurement, second parameter (x)
        expected = -np.sin(x) * np.cos(y)
        assert qml.math.allclose(jac[0][1][1], expected)

        # second tape, first measurement, only parameter
        assert qml.math.allclose(jac[1][0], 0)
        # second tape, second measurement, only parameter
        assert qml.math.allclose(jac[1][1], -np.sin(phi))


class TestTransformsDifferentiability:
    """Tests that the transforms are differentiable if the inner execution is differentiable.

    Note that testing is only done for the required method for each ml framework.
    """

    @pytest.mark.jax
    def test_execute_jvp_jax(self):
        """Test that execute_and_compute_jvp is jittable and differentiable with jax."""
        import jax

        jpc = param_shift_jpc

        def f(x, tangents):
            tape = qml.tape.QuantumScript([qml.RX(x, 0)], [qml.expval(qml.PauliZ(0))])
            return jpc.execute_and_compute_jvp((tape,), tangents)[1][0]

        x = jax.numpy.array(0.1)
        tangents = ((jax.numpy.array(0.5),),)

        res = f(x, tangents=tangents)
        assert qml.math.allclose(res, -tangents[0][0] * np.sin(x))

        jit_res = jax.jit(f)(x, tangents=tangents)
        assert qml.math.allclose(jit_res, -tangents[0][0] * np.sin(x))

        grad = jax.grad(f)(x, tangents=tangents)
        assert qml.math.allclose(grad, -tangents[0][0] * np.cos(x))

        tangent_grad = jax.grad(f, argnums=1)(x, tangents)
        assert qml.math.allclose(tangent_grad[0][0], -np.sin(x))

    @pytest.mark.autograd
    def test_vjp_autograd(self):
        """Test that the derivative of compute_vjp can be taken with autograd."""

        jpc = param_shift_jpc

        def f(x, dy):
            tape = qml.tape.QuantumScript([qml.RX(x, 0)], [qml.expval(qml.PauliZ(0))])
            vjp = jpc.compute_vjp((tape,), (dy,))
            return vjp[0]

        x = qml.numpy.array(0.1)
        dy = qml.numpy.array(2.0)

        res = f(x, dy)
        assert qml.math.allclose(res, -dy * np.sin(x))

        dx, ddy = qml.grad(f)(x, dy)
        assert qml.math.allclose(dx, -dy * np.cos(x))
        assert qml.math.allclose(ddy, -np.sin(x))

    @pytest.mark.torch
    def test_vjp_torch(self):
        """Test that the derivative of compute_vjp can be taken with torch."""

        import torch

        jpc = param_shift_jpc

        def f(x, dy):
            tape = qml.tape.QuantumScript([qml.RX(x, 0)], [qml.expval(qml.PauliZ(0))])
            vjp = jpc.compute_vjp((tape,), (dy,))
            return vjp[0]

        x = torch.tensor(0.1, requires_grad=True)
        dy = torch.tensor(2.0, requires_grad=True)

        res = f(x, dy)
        assert qml.math.allclose(res, -2.0 * np.sin(0.1))

        res.backward()
        assert qml.math.allclose(x.grad, -2.0 * np.cos(0.1))
        assert qml.math.allclose(dy.grad, -np.sin(0.1))

    @pytest.mark.tf
    def test_vjp_tf(self):
        """Test that the derivatives of compute_vjp can be taken with tensorflow."""

        import tensorflow as tf

        jpc = param_shift_jpc

        def f(x, dy):
            tape = qml.tape.QuantumScript([qml.RX(x, 0)], [qml.expval(qml.PauliZ(0))])
            vjp = jpc.compute_vjp((tape,), (dy,))
            return vjp[0]

        x = tf.Variable(0.6, dtype=tf.float64)
        dy = tf.Variable(1.5, dtype=tf.float64)

        with tf.GradientTape() as tape:
            res = f(x, dy)

        assert qml.math.allclose(res, -1.5 * np.sin(0.6))

        dx, ddy = tape.gradient(res, (x, dy))

        assert qml.math.allclose(dx, -1.5 * np.cos(0.6))
        assert qml.math.allclose(ddy, -np.sin(0.6))<|MERGE_RESOLUTION|>--- conflicted
+++ resolved
@@ -152,11 +152,7 @@
             r" use_device_jacobian_product=None,"
             r" gradient_method='adjoint', gradient_keyword_arguments={},"
             r" device_options={}, interface=None, derivative_order=1,"
-<<<<<<< HEAD
-            r" mcm_config=MCMConfig(mcm_method=None, postselect_mode='hw-like'))>"
-=======
             r" mcm_config=MCMConfig(mcm_method=None, postselect_mode=None))>"
->>>>>>> 4ff59f78
         )
 
         assert repr(jpc) == expected
@@ -175,11 +171,7 @@
             r" use_device_jacobian_product=None,"
             r" gradient_method='adjoint', gradient_keyword_arguments={}, device_options={},"
             r" interface=None, derivative_order=1,"
-<<<<<<< HEAD
-            r" mcm_config=MCMConfig(mcm_method=None, postselect_mode='hw-like'))>"
-=======
             r" mcm_config=MCMConfig(mcm_method=None, postselect_mode=None))>"
->>>>>>> 4ff59f78
         )
 
         assert repr(jpc) == expected
