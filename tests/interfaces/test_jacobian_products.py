# Copyright 2023 Xanadu Quantum Technologies Inc.

# Licensed under the Apache License, Version 2.0 (the "License");
# you may not use this file except in compliance with the License.
# You may obtain a copy of the License at

#     http://www.apache.org/licenses/LICENSE-2.0

# Unless required by applicable law or agreed to in writing, software
# distributed under the License is distributed on an "AS IS" BASIS,
# WITHOUT WARRANTIES OR CONDITIONS OF ANY KIND, either express or implied.
# See the License for the specific language governing permissions and
# limitations under the License.
"""
Tests for the jacobian product calculator classes.
"""
# pylint: disable=protected-access
import pytest
from cachetools import LRUCache

import numpy as np

import pennylane as qml
from pennylane.interfaces.jacobian_products import (
    JacobianProductCalculator,
    TransformJacobianProducts,
    DeviceJacobians,
    DeviceJacobianProducts,
)

<<<<<<< HEAD
dev = qml.devices.DefaultQubit()
dev_old = qml.devices.DefaultQubitLegacy(wires=5)
=======
dev = qml.device("default.qubit")
dev_old = qml.device("default.qubit.legacy", wires=5)
>>>>>>> b42adc5d
adjoint_config = qml.devices.ExecutionConfig(gradient_method="adjoint")


def inner_execute_numpy(tapes):
    return dev.execute(tapes)


param_shift_jpc = TransformJacobianProducts(inner_execute_numpy, qml.gradients.param_shift)
hadamard_grad_jpc = TransformJacobianProducts(
    inner_execute_numpy, qml.gradients.hadamard_grad, {"aux_wire": "aux"}
)
device_jacs = DeviceJacobians(dev, {}, adjoint_config)
device_native_jps = DeviceJacobianProducts(dev, adjoint_config)
legacy_device_jacs = DeviceJacobians(dev_old, {"method": "adjoint_jacobian"})

transform_jpc_matrix = [param_shift_jpc, hadamard_grad_jpc]
dev_jpc_matrix = [device_jacs, legacy_device_jacs]
jpc_matrix = [
    param_shift_jpc,
    hadamard_grad_jpc,
    device_jacs,
    legacy_device_jacs,
    device_native_jps,
]


# pylint: disable=too-few-public-methods
class TestBasics:
    """Test initialization and repr for jacobian product calculator classes."""

    def test_transform_jacobian_product_basics(self):
        """Test the initialization and basic properties of a TransformJacobianProduct class."""
        jpc = TransformJacobianProducts(
            inner_execute_numpy, qml.gradients.hadamard_grad, {"aux_wire": "aux"}
        )

        assert isinstance(jpc, JacobianProductCalculator)
        assert jpc._inner_execute is inner_execute_numpy
        assert jpc._gradient_transform is qml.gradients.hadamard_grad
        assert jpc._gradient_kwargs == {"aux_wire": "aux"}

        expected_repr = (
            f"TransformJacobianProducts({repr(inner_execute_numpy)}, "
            "gradient_transform=<gradient_transform: _hadamard_grad>, "
            "gradient_kwargs={'aux_wire': 'aux'})"
        )
        assert repr(jpc) == expected_repr

    def test_device_jacobians_initialization_new_dev(self):
        """Tests the private attributes are set during initialization of a DeviceJacobians class."""

<<<<<<< HEAD
        device = qml.devices.DefaultQubit()
=======
        device = qml.device("default.qubit")
>>>>>>> b42adc5d
        config = qml.devices.ExecutionConfig(gradient_method="adjoint")

        jpc = DeviceJacobians(device, {}, config)

        assert jpc._device is device
        assert jpc._execution_config is config
        assert jpc._gradient_kwargs == {}
        assert jpc._is_new_device
        assert isinstance(jpc._results_cache, LRUCache)
        assert len(jpc._results_cache) == 0
        assert isinstance(jpc._jacs_cache, LRUCache)
        assert len(jpc._jacs_cache) == 0

    def test_device_jacobians_initialization_old_dev(self):
        """Test the private attributes are set during initialization of a DeviceJacobians class with the
        old device interface."""

        device = qml.devices.DefaultQubitLegacy(wires=5)
        gradient_kwargs = {"method": "adjoint_jacobian"}

        jpc = DeviceJacobians(device, gradient_kwargs)

        assert jpc._device is device
        assert jpc._gradient_kwargs == gradient_kwargs
        assert not jpc._is_new_device
        assert isinstance(jpc._results_cache, LRUCache)
        assert len(jpc._results_cache) == 0
        assert isinstance(jpc._jacs_cache, LRUCache)
        assert len(jpc._jacs_cache) == 0

    def test_device_jacobians_repr(self):
        """Test the repr method for device jacobians."""
<<<<<<< HEAD
        device = qml.devices.DefaultQubit()
=======
        device = qml.device("default.qubit")
>>>>>>> b42adc5d
        config = qml.devices.ExecutionConfig(gradient_method="adjoint")

        jpc = DeviceJacobians(device, {}, config)

        expected = (
            r"<DeviceJacobians: default.qubit, {},"
            r" ExecutionConfig(grad_on_execution=None, use_device_gradient=None,"
            r" gradient_method='adjoint', gradient_keyword_arguments={},"
            r" device_options={}, interface=None, derivative_order=1)>"
        )

        assert repr(jpc) == expected

    @pytest.mark.parametrize("jpc", dev_jpc_matrix)
    def test_no_shot_vector_with_dev_jacs(self, jpc):
        """Test that device derivatives with shot vectors raise a not implemented error."""

        tape = qml.tape.QuantumScript(shots=(10, 10))
        with pytest.raises(NotImplementedError):
            jpc.execute_and_compute_jvp((tape,), ((0.5,),))

        with pytest.raises(NotImplementedError):
            jpc.compute_vjp((tape,), ((1.0,),))

        with pytest.raises(NotImplementedError):
            jpc.compute_jacobian((tape,))


@pytest.mark.parametrize("jpc", jpc_matrix)
class TestJacobianProductResults:
    """Test first order results for the matrix of jpc options."""

    def test_execute_jvp_basic(self, jpc):
        """Test execute_and_compute_jvp for a simple single input single output."""
        x = 0.92
        tape = qml.tape.QuantumScript([qml.RX(x, 0)], [qml.expval(qml.PauliZ(0))])
        tangents = ((0.5,),)
        res, jvp = jpc.execute_and_compute_jvp((tape,), tangents)
        assert qml.math.allclose(res[0], np.cos(x))
        assert qml.math.allclose(jvp[0], -0.5 * np.sin(x))

    def test_vjp_basic(self, jpc):
        """Test compute_vjp for a simple single input single output."""
        x = -0.294
        tape = qml.tape.QuantumScript([qml.RX(x, 0)], [qml.expval(qml.PauliZ(0))])

        dy = ((1.8,),)
        vjp = jpc.compute_vjp((tape,), dy)
        assert qml.math.allclose(vjp[0], -1.8 * np.sin(x))

    def test_jacobian_basic(self, jpc):
        """Test compute_jacobian for a simple single input single output."""
        x = 1.62
        tape = qml.tape.QuantumScript([qml.RX(x, 0)], [qml.expval(qml.PauliZ(0))])
        jac = jpc.compute_jacobian((tape,))
        assert qml.math.allclose(jac, -np.sin(x))

    def test_batch_execute_jvp(self, jpc):
        """Test execute_and_compute_jvp on a batch with ragged observables and parameters.."""
        x = -0.92
        y = 0.84
        phi = 1.62

        tape1 = qml.tape.QuantumScript(
            [qml.RX(x, 0), qml.RY(y, 1), qml.CNOT((0, 1))],
            [qml.expval(qml.PauliX(1)), qml.expval(qml.PauliY(0))],
        )
        tape2 = qml.tape.QuantumScript(
            [qml.Hadamard(0), qml.IsingXX(phi, wires=(0, 1))], [qml.expval(qml.PauliZ(1))]
        )

        tangents = ((2.0, 3.0), (0.5,))

        res, jvps = jpc.execute_and_compute_jvp((tape1, tape2), tangents)

        assert qml.math.allclose(res[0][0], np.sin(y))
        assert qml.math.allclose(res[0][1], -np.sin(x) * np.sin(y))
        assert qml.math.allclose(res[1], np.cos(phi))

        assert qml.math.allclose(jvps[0][0], 3.0 * np.cos(y))
        assert qml.math.allclose(
            jvps[0][1], -2.0 * np.cos(x) * np.sin(y) - 3.0 * np.sin(x) * np.cos(y)
        )
        assert qml.math.allclose(jvps[1], -0.5 * np.sin(phi))

    def test_batch_vjp(self, jpc):
        """Test compute_vjp on a batch with ragged observables and parameters."""

        x = 0.385
        y = 1.92
        phi = -1.05

        tape1 = qml.tape.QuantumScript(
            [qml.RX(x, 0), qml.RY(y, 1), qml.CNOT((0, 1))],
            [qml.expval(qml.PauliX(1)), qml.expval(qml.PauliY(0))],
        )
        tape2 = qml.tape.QuantumScript(
            [qml.Hadamard(0), qml.IsingXX(phi, wires=(0, 1))], [qml.expval(qml.PauliZ(1))]
        )

        dy = ((0.5, 0.6), (0.9))

        vjps = jpc.compute_vjp((tape1, tape2), dy)

        assert qml.math.allclose(vjps[0][0], -0.6 * np.cos(x) * np.sin(y))  # dx
        assert qml.math.allclose(vjps[0][1], 0.5 * np.cos(y) - 0.6 * np.sin(x) * np.cos(y))  # dy
        assert qml.math.allclose(vjps[1], -0.9 * np.sin(phi))

    def test_batch_jacobian(self, jpc):
        """Test compute_jacobian on a batch with ragged observables and parameters."""

        x = np.array(0.28)
        y = np.array(1.62)
        phi = np.array(0.6293)

        tape1 = qml.tape.QuantumScript(
            [qml.RX(x, 0), qml.RY(y, 1), qml.CNOT((0, 1))],
            [qml.expval(qml.PauliX(1)), qml.expval(qml.PauliY(0))],
        )
        tape2 = qml.tape.QuantumScript(
            [qml.Hadamard(0), qml.IsingXX(phi, wires=(0, 1))], [qml.expval(qml.PauliZ(1))]
        )

        # note reversed order of tapes in this test
        jacs = jpc.compute_jacobian((tape2, tape1))

        assert qml.math.allclose(jacs[0], -np.sin(phi))
        assert qml.math.allclose(jacs[1][0][0], 0)
        assert qml.math.allclose(jacs[1][0][1], np.cos(y))
        assert qml.math.allclose(jacs[1][1][0], -np.cos(x) * np.sin(y))
        assert qml.math.allclose(jacs[1][1][1], -np.sin(x) * np.cos(y))


@pytest.mark.parametrize("jpc", dev_jpc_matrix)
class TestCaching:
    """Test caching for device jacobians."""

    def test_execution_caching(self, jpc):
        """Test that results and jacobians are cached on calls to execute."""
        tape1 = qml.tape.QuantumScript([qml.RX(0.1, wires=0)], [qml.expval(qml.PauliZ(0))])
        batch = (tape1,)

        with jpc._device.tracker:
            results = jpc.execute(batch)

        assert qml.math.allclose(results[0], np.cos(0.1))
        assert jpc._device.tracker.totals["execute_and_derivative_batches"] == 1
        assert jpc._device.tracker.totals["derivatives"] == 1

        # extra execution since needs to do the forward pass again.
        assert (
            jpc._device.tracker.totals["executions"] == 2
            if isinstance(jpc._device, qml.Device)
            else 1
        )

        # Test reuse with jacobian
        with jpc._device.tracker:
            jac = jpc.compute_jacobian(batch)

        assert qml.math.allclose(jac, -np.sin(0.1))
        assert jpc._device.tracker.totals.get("derivatives", 0) == 0
        assert jpc._device.tracker.totals.get("executions", 0) == 0

        # Test reuse with execute_and_compute_jvp
        with jpc._device.tracker:
            res2, jvp = jpc.execute_and_compute_jvp(batch, ((0.5,),))

        assert qml.math.allclose(res2, results)
        assert qml.math.allclose(jvp, 0.5 * -np.sin(0.1))
        assert jpc._device.tracker.totals.get("derivatives", 0) == 0
        assert jpc._device.tracker.totals.get("executions", 0) == 0

        # Test reuse with compute_vjp
        with jpc._device.tracker:
            vjp = jpc.compute_vjp(batch, ((1.5,),))

        assert qml.math.allclose(vjp, -1.5 * np.sin(0.1))
        assert jpc._device.tracker.totals.get("derivatives", 0) == 0
        assert jpc._device.tracker.totals.get("executions", 0) == 0

        # Test device called again if batch a new instance, even if identical
        tape2 = qml.tape.QuantumScript([qml.RX(0.1, wires=0)], [qml.expval(qml.PauliZ(0))])
        batch2 = (tape2,)

        with jpc._device.tracker:
            jac2 = jpc.compute_jacobian(batch2)

        assert qml.math.allclose(jac, jac2)
        assert jpc._device.tracker.totals["derivatives"] == 1
        assert jpc._device.tracker.totals.get("executions", 0) == (
            1 if isinstance(jpc._device, qml.Device) else 0
        )

    def test_cached_on_execute_and_compute_jvps(self, jpc):
        """Test that execute and compute jvp will cache results and jacobians is they are not precalculated."""
        tape1 = qml.tape.QuantumScript(
            [qml.Hadamard(0), qml.IsingXX(0.8, wires=(0, 1))], [qml.expval(qml.PauliZ(1))]
        )
        batch = (tape1,)
        tangents = ((0.5,),)

        with jpc._device.tracker:
            res, jvps = jpc.execute_and_compute_jvp(batch, tangents)

        assert jpc._device.tracker.totals["execute_and_derivative_batches"] == 1

        assert qml.math.allclose(res, np.cos(0.8))
        assert qml.math.allclose(jvps, -0.5 * np.sin(0.8))

        assert jpc._results_cache[batch] is res
        assert qml.math.allclose(jpc._jacs_cache[batch], (-np.sin(0.8)))

        with jpc._device.tracker:
            jpc.execute_and_compute_jvp(batch, tangents)

        assert jpc._device.tracker.totals.get("derivatives", 0) == 0
        assert jpc._device.tracker.totals.get("executions", 0) == 0

    def test_cached_on_vjps(self, jpc):
        """test that only jacs are cached on calls to compute_vjp."""

        tape1 = qml.tape.QuantumScript([qml.RZ(0.5, wires=0)], [qml.expval(qml.PauliX(0))])
        batch = (tape1,)
        dy = ((0.5,),)

        with jpc._device.tracker:
            jpc.compute_vjp(batch, dy)

        assert jpc._device.tracker.totals.get("executions", 0) == (
            1 if isinstance(jpc._device, qml.Device) else 0
        )

        assert batch not in jpc._results_cache
        assert qml.math.allclose(jpc._jacs_cache[batch], 0)

        with jpc._device.tracker:
            jpc.execute_and_compute_jvp(batch, ((0.5,),))

        assert jpc._device.tracker.totals["executions"] == 1
        assert jpc._device.tracker.totals.get("derivatives", 0) == 0

    def test_error_cant_cache_results_without_jac(self, jpc):
        """Test that a not implemented error is raised if somehow the results are present
        without the jac being cached and execute_and_compute_jvp is called."""

        tape = qml.tape.QuantumScript([], [qml.state()])
        batch = (tape,)
        jpc._results_cache[batch] = "value"

        with pytest.raises(NotImplementedError):
            jpc.execute_and_compute_jvp(batch, tuple())


@pytest.mark.parametrize("jpc", transform_jpc_matrix)
class TestProbsOut:
    """Testing results when probabilities are returned. This only works with gradient transforms."""

    def test_execute_jvp_multi_params_multi_out(self, jpc):
        """Test execute_and_compute_jvp with multiple parameters and multiple outputs"""
        x = 0.62
        y = 2.64
        ops = [qml.RY(y, 0), qml.RX(x, 0)]
        measurements = [qml.probs(wires=0), qml.expval(qml.PauliZ(0))]
        tape1 = qml.tape.QuantumScript(ops, measurements)

        phi = 0.623
        ops2 = [qml.Hadamard(0), qml.IsingXX(phi, wires=(0, 1))]
        measurements2 = [qml.expval(qml.PauliZ(0)), qml.expval(qml.PauliZ(1))]
        tape2 = qml.tape.QuantumScript(ops2, measurements2)

        tangents = (1.5, 2.5)
        tangents2 = (0.6,)
        res, jvp = jpc.execute_and_compute_jvp((tape1, tape2), (tangents, tangents2))

        expected_res00 = 0.5 * np.array([1 + np.cos(x) * np.cos(y), 1 - np.cos(x) * np.cos(y)])
        assert qml.math.allclose(res[0][0], expected_res00)

        expected_res01 = np.cos(x) * np.cos(y)
        assert qml.math.allclose(res[0][1], expected_res01)

        assert qml.math.allclose(res[1][0], 0)
        assert qml.math.allclose(res[1][1], np.cos(phi))

        res0dx = 0.5 * np.array([-np.sin(x) * np.cos(y), np.sin(x) * np.cos(y)])
        res0dy = 0.5 * np.array([-np.cos(x) * np.sin(y), np.cos(x) * np.sin(y)])
        expected_jvp00 = 2.5 * res0dx + 1.5 * res0dy
        assert qml.math.allclose(expected_jvp00, jvp[0][0])

        expected_jvp01 = -2.5 * np.sin(x) * np.cos(y) - 1.5 * np.cos(x) * np.sin(y)
        assert qml.math.allclose(expected_jvp01, jvp[0][1])

        assert qml.math.allclose(jvp[1][0], 0)
        assert qml.math.allclose(jvp[1][1], -0.6 * np.sin(phi))

    def test_vjp_multi_params_multi_out(self, jpc):
        """Test compute_vjp with multiple parameters and multiple outputs."""

        x = 0.62
        y = 2.64
        ops = [qml.RY(y, 0), qml.RX(x, 0)]
        measurements = [qml.probs(wires=0), qml.expval(qml.PauliZ(0))]
        tape1 = qml.tape.QuantumScript(ops, measurements)

        phi = 0.623
        ops2 = [qml.Hadamard(0), qml.IsingXX(phi, wires=(0, 1))]
        measurements2 = [qml.expval(qml.PauliZ(0)), qml.expval(qml.PauliZ(1))]
        tape2 = qml.tape.QuantumScript(ops2, measurements2)

        dy = (np.array([0.25, 0.5]), 1.5)
        dy2 = (0.7, 0.8)
        vjps = jpc.compute_vjp((tape1, tape2), (dy, dy2))

        dy = (
            0.5 * 0.25 * np.cos(x) * -np.sin(y)
            + 0.5 * 0.5 * np.cos(x) * np.sin(y)
            + 1.5 * np.cos(x) * -np.sin(y)
        )
        assert qml.math.allclose(vjps[0][0], dy)

        dx = (
            0.5 * 0.25 * -np.sin(x) * np.cos(y)
            + 0.5 * 0.5 * np.sin(x) * np.cos(y)
            + 1.5 * -np.sin(x) * np.cos(y)
        )
        assert qml.math.allclose(vjps[0][1], dx)

        assert qml.math.allclose(vjps[1], -0.8 * np.sin(phi))

    def test_jac_multi_params_multi_out(self, jpc):
        """Test compute_jacobian with multiple parameters and multiple measurements."""

        x = 0.62
        y = 2.64
        ops = [qml.RY(y, 0), qml.RX(x, 0)]
        measurements = [qml.probs(wires=0), qml.expval(qml.PauliZ(0))]
        tape1 = qml.tape.QuantumScript(ops, measurements)

        phi = 0.623
        ops2 = [qml.Hadamard(0), qml.IsingXX(phi, wires=(0, 1))]
        measurements2 = [qml.expval(qml.PauliZ(0)), qml.expval(qml.PauliZ(1))]
        tape2 = qml.tape.QuantumScript(ops2, measurements2)

        jac = jpc.compute_jacobian((tape1, tape2))

        # first tape, first measurement, first parameters (y)
        expected = 0.5 * np.array([-np.cos(x) * np.sin(y), np.cos(x) * np.sin(y)])
        assert qml.math.allclose(jac[0][0][0], expected)

        # first tape, first measurement, second parameter (x)
        expected = 0.5 * np.array([-np.sin(x) * np.cos(y), np.sin(x) * np.cos(y)])
        assert qml.math.allclose(jac[0][0][1], expected)

        # first tape, second measurement, first parameter(y)
        expected = -np.cos(x) * np.sin(y)
        assert qml.math.allclose(jac[0][1][0], expected)
        # first tape, second measurement, second parameter (x)
        expected = -np.sin(x) * np.cos(y)
        assert qml.math.allclose(jac[0][1][1], expected)

        # second tape, first measurement, only parameter
        assert qml.math.allclose(jac[1][0], 0)
        # second tape, second measurement, only parameter
        assert qml.math.allclose(jac[1][1], -np.sin(phi))


class TestTransformsDifferentiability:
    """Tests that the transforms are differentiable if the inner execution is differentiable.

    Note that testing is only done for the required method for each ml framework.
    """

    @pytest.mark.jax
    def test_execute_jvp_jax(self):
        """Test that execute_and_compute_jvp is jittable and differentiable with jax."""
        import jax

        jpc = param_shift_jpc

        def f(x, tangents):
            tape = qml.tape.QuantumScript([qml.RX(x, 0)], [qml.expval(qml.PauliZ(0))])
            return jpc.execute_and_compute_jvp((tape,), tangents)[1][0]

        x = jax.numpy.array(0.1)
        tangents = ((jax.numpy.array(0.5),),)

        res = f(x, tangents=tangents)
        assert qml.math.allclose(res, -tangents[0][0] * np.sin(x))

        jit_res = jax.jit(f)(x, tangents=tangents)
        assert qml.math.allclose(jit_res, -tangents[0][0] * np.sin(x))

        grad = jax.grad(f)(x, tangents=tangents)
        assert qml.math.allclose(grad, -tangents[0][0] * np.cos(x))

        tangent_grad = jax.grad(f, argnums=1)(x, tangents)
        assert qml.math.allclose(tangent_grad[0][0], -np.sin(x))

    @pytest.mark.autograd
    def test_vjp_autograd(self):
        """Test that the derivative of compute_vjp can be taken with autograd."""

        jpc = param_shift_jpc

        def f(x, dy):
            tape = qml.tape.QuantumScript([qml.RX(x, 0)], [qml.expval(qml.PauliZ(0))])
            vjp = jpc.compute_vjp((tape,), (dy,))
            return vjp[0]

        x = qml.numpy.array(0.1)
        dy = qml.numpy.array(2.0)

        res = f(x, dy)
        assert qml.math.allclose(res, -dy * np.sin(x))

        dx, ddy = qml.grad(f)(x, dy)
        assert qml.math.allclose(dx, -dy * np.cos(x))
        assert qml.math.allclose(ddy, -np.sin(x))

    @pytest.mark.torch
    def test_vjp_torch(self):
        """Test that the derivative of compute_vjp can be taken with torch."""

        import torch

        jpc = param_shift_jpc

        def f(x, dy):
            tape = qml.tape.QuantumScript([qml.RX(x, 0)], [qml.expval(qml.PauliZ(0))])
            vjp = jpc.compute_vjp((tape,), (dy,))
            return vjp[0]

        x = torch.tensor(0.1, requires_grad=True)
        dy = torch.tensor(2.0, requires_grad=True)

        res = f(x, dy)
        assert qml.math.allclose(res, -2.0 * np.sin(0.1))

        res.backward()
        assert qml.math.allclose(x.grad, -2.0 * np.cos(0.1))
        assert qml.math.allclose(dy.grad, -np.sin(0.1))

    @pytest.mark.tf
    def test_vjp_tf(self):
        """Test that the derivatives of compute_vjp can be taken with tensorflow."""

        import tensorflow as tf

        jpc = param_shift_jpc

        def f(x, dy):
            tape = qml.tape.QuantumScript([qml.RX(x, 0)], [qml.expval(qml.PauliZ(0))])
            vjp = jpc.compute_vjp((tape,), (dy,))
            return vjp[0]

        x = tf.Variable(0.6, dtype=tf.float64)
        dy = tf.Variable(1.5, dtype=tf.float64)

        with tf.GradientTape() as tape:
            res = f(x, dy)

        assert qml.math.allclose(res, -1.5 * np.sin(0.6))

        dx, ddy = tape.gradient(res, (x, dy))

        assert qml.math.allclose(dx, -1.5 * np.cos(0.6))
        assert qml.math.allclose(ddy, -np.sin(0.6))<|MERGE_RESOLUTION|>--- conflicted
+++ resolved
@@ -28,13 +28,8 @@
     DeviceJacobianProducts,
 )
 
-<<<<<<< HEAD
-dev = qml.devices.DefaultQubit()
-dev_old = qml.devices.DefaultQubitLegacy(wires=5)
-=======
 dev = qml.device("default.qubit")
 dev_old = qml.device("default.qubit.legacy", wires=5)
->>>>>>> b42adc5d
 adjoint_config = qml.devices.ExecutionConfig(gradient_method="adjoint")
 
 
@@ -86,11 +81,7 @@
     def test_device_jacobians_initialization_new_dev(self):
         """Tests the private attributes are set during initialization of a DeviceJacobians class."""
 
-<<<<<<< HEAD
-        device = qml.devices.DefaultQubit()
-=======
         device = qml.device("default.qubit")
->>>>>>> b42adc5d
         config = qml.devices.ExecutionConfig(gradient_method="adjoint")
 
         jpc = DeviceJacobians(device, {}, config)
@@ -123,11 +114,7 @@
 
     def test_device_jacobians_repr(self):
         """Test the repr method for device jacobians."""
-<<<<<<< HEAD
-        device = qml.devices.DefaultQubit()
-=======
         device = qml.device("default.qubit")
->>>>>>> b42adc5d
         config = qml.devices.ExecutionConfig(gradient_method="adjoint")
 
         jpc = DeviceJacobians(device, {}, config)
