--- conflicted
+++ resolved
@@ -17,11 +17,7 @@
 # pylint: disable=protected-access
 import pytest
 from cachetools import LRUCache
-<<<<<<< HEAD
 from param_shift_device_dev import ParamShiftDerivativesDevice
-=======
-from param_shift_dev import ParamShiftDerivativesDevice
->>>>>>> 57eadf6e
 
 import numpy as np
 
