--- conflicted
+++ resolved
@@ -17,11 +17,7 @@
 # pylint: disable=protected-access
 import pytest
 from cachetools import LRUCache
-<<<<<<< HEAD
-from param_shift_device import ParamShiftDerivativesDevice
-=======
 from param_shift_dev import ParamShiftDerivativesDevice
->>>>>>> 89c27592
 
 import numpy as np
 
@@ -145,10 +141,7 @@
         expected = (
             r"<DeviceDerivatives: default.qubit, {},"
             r" ExecutionConfig(grad_on_execution=None, use_device_gradient=None,"
-<<<<<<< HEAD
             r" use_device_jacobian_product=None,"
-=======
->>>>>>> 89c27592
             r" gradient_method='adjoint', gradient_keyword_arguments={},"
             r" device_options={}, interface=None, derivative_order=1)>"
         )
@@ -165,14 +158,9 @@
 
         expected = (
             r"<DeviceJacobianProducts: default.qubit,"
-<<<<<<< HEAD
             r" ExecutionConfig(grad_on_execution=None, use_device_gradient=None,"
             r" use_device_jacobian_product=None,"
             r" gradient_method='adjoint', gradient_keyword_arguments={}, device_options={},"
-=======
-            r" ExecutionConfig(grad_on_execution=None, use_device_gradient=None, "
-            r"gradient_method='adjoint', gradient_keyword_arguments={}, device_options={},"
->>>>>>> 89c27592
             r" interface=None, derivative_order=1)>"
         )
 
@@ -368,11 +356,7 @@
         batch = (tape1,)
 
         with jpc._device.tracker:
-<<<<<<< HEAD
-            results = jpc.execute(batch)
-=======
             results = jpc.execute_and_cache_jacobian(batch)
->>>>>>> 89c27592
 
         assert qml.math.allclose(results[0], np.cos(0.1))
         assert jpc._device.tracker.totals["execute_and_derivative_batches"] == 1
