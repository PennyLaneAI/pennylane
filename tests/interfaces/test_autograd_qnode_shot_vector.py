# Copyright 2022 Xanadu Quantum Technologies Inc.

# Licensed under the Apache License, Version 2.0 (the "License");
# you may not use this file except in compliance with the License.
# You may obtain a copy of the License at

#     http://www.apache.org/licenses/LICENSE-2.0

# Unless required by applicable law or agreed to in writing, software
# distributed under the License is distributed on an "AS IS" BASIS,
# WITHOUT WARRANTIES OR CONDITIONS OF ANY KIND, either express or implied.
# See the License for the specific language governing permissions and
# limitations under the License.
"""Integration tests for using the Autograd interface with shot vectors and with a QNode"""
# pylint: disable=too-many-arguments

import pytest

import pennylane as qml
from pennylane import numpy as np
from pennylane import qnode

pytestmark = pytest.mark.autograd

shots_and_num_copies = [(((5, 2), 1, 10), 4), ((1, 10, (5, 2)), 4)]
shots_and_num_copies_hess = [(((5, 1), 10), 2), ((10, (5, 1)), 2)]

SEED_FOR_SPSA = 42
spsa_kwargs = {"h": 0.05, "num_directions": 20, "sampler_rng": np.random.default_rng(SEED_FOR_SPSA)}

qubit_device_and_diff_method = [
<<<<<<< HEAD
    ["default.qubit.legacy", "finite-diff", {"h": 0.05}],
    ["default.qubit.legacy", "parameter-shift", {}],
    ["default.qubit.legacy", "spsa", {"h": 0.05, "num_directions": 20}],
=======
    ["default.qubit", "finite-diff", {"h": 0.05}],
    ["default.qubit", "parameter-shift", {}],
    ["default.qubit", "spsa", spsa_kwargs],
>>>>>>> c2995b60
]

TOLS = {
    "finite-diff": 0.3,
    "parameter-shift": 1e-2,
    "spsa": 0.3,
}


@pytest.mark.parametrize("shots,num_copies", shots_and_num_copies)
@pytest.mark.parametrize("dev_name,diff_method,gradient_kwargs", qubit_device_and_diff_method)
class TestReturnWithShotVectors:
    """Class to test the shape of the Jacobian/Hessian with different return types and shot vectors."""

    def test_jac_single_measurement_param(
        self, dev_name, diff_method, gradient_kwargs, shots, num_copies
    ):
        """For one measurement and one param, the gradient is a float."""
        dev = qml.device(dev_name, wires=1, shots=shots)

        @qnode(dev, diff_method=diff_method, **gradient_kwargs)
        def circuit(a):
            qml.RY(a, wires=0)
            qml.RX(0.2, wires=0)
            return qml.expval(qml.PauliZ(0))

        a = np.array(0.1)

        def cost(a):
            return qml.math.stack(circuit(a))

        jac = qml.jacobian(cost)(a)

        assert isinstance(jac, np.ndarray)
        assert jac.shape == (num_copies,)

    def test_jac_single_measurement_multiple_param(
        self, dev_name, diff_method, gradient_kwargs, shots, num_copies
    ):
        """For one measurement and multiple param, the gradient is a tuple of arrays."""
        dev = qml.device(dev_name, wires=1, shots=shots)

        @qnode(dev, diff_method=diff_method, **gradient_kwargs)
        def circuit(a, b):
            qml.RY(a, wires=0)
            qml.RX(b, wires=0)
            return qml.expval(qml.PauliZ(0))

        a = np.array(0.1)
        b = np.array(0.2)

        def cost(a, b):
            return qml.math.stack(circuit(a, b))

        jac = qml.jacobian(cost, argnum=[0, 1])(a, b)

        assert isinstance(jac, tuple)
        assert len(jac) == 2
        for j in jac:
            assert isinstance(j, np.ndarray)
            assert j.shape == (num_copies,)

    def test_jacobian_single_measurement_multiple_param_array(
        self, dev_name, diff_method, gradient_kwargs, shots, num_copies
    ):
        """For one measurement and multiple param as a single array params, the gradient is an array."""
        dev = qml.device(dev_name, wires=1, shots=shots)

        @qnode(dev, diff_method=diff_method, **gradient_kwargs)
        def circuit(a):
            qml.RY(a[0], wires=0)
            qml.RX(a[1], wires=0)
            return qml.expval(qml.PauliZ(0))

        a = np.array([0.1, 0.2])

        def cost(a):
            return qml.math.stack(circuit(a))

        jac = qml.jacobian(cost)(a)

        assert isinstance(jac, np.ndarray)
        assert jac.shape == (num_copies, 2)

    def test_jacobian_single_measurement_param_probs(
        self, dev_name, diff_method, gradient_kwargs, shots, num_copies
    ):
        """For a multi dimensional measurement (probs), check that a single array is returned with the correct
        dimension"""
        dev = qml.device(dev_name, wires=2, shots=shots)

        @qnode(dev, diff_method=diff_method, **gradient_kwargs)
        def circuit(a):
            qml.RY(a, wires=0)
            qml.RX(0.2, wires=0)
            return qml.probs(wires=[0, 1])

        a = np.array(0.1)

        def cost(a):
            return qml.math.stack(circuit(a))

        jac = qml.jacobian(cost)(a)

        assert isinstance(jac, np.ndarray)
        assert jac.shape == (num_copies, 4)

    def test_jacobian_single_measurement_probs_multiple_param(
        self, dev_name, diff_method, gradient_kwargs, shots, num_copies
    ):
        """For a multi dimensional measurement (probs), check that a single tuple is returned containing arrays with
        the correct dimension"""
        dev = qml.device(dev_name, wires=2, shots=shots)

        @qnode(dev, diff_method=diff_method, **gradient_kwargs)
        def circuit(a, b):
            qml.RY(a, wires=0)
            qml.RX(b, wires=0)
            return qml.probs(wires=[0, 1])

        a = np.array(0.1)
        b = np.array(0.2)

        def cost(a, b):
            return qml.math.stack(circuit(a, b))

        jac = qml.jacobian(cost, argnum=[0, 1])(a, b)

        assert isinstance(jac, tuple)
        assert len(jac) == 2
        for j in jac:
            assert isinstance(j, np.ndarray)
            assert j.shape == (num_copies, 4)

    def test_jacobian_single_measurement_probs_multiple_param_single_array(
        self, dev_name, diff_method, gradient_kwargs, shots, num_copies
    ):
        """For a multi dimensional measurement (probs), check that a single tuple is returned containing arrays with
        the correct dimension"""
        dev = qml.device(dev_name, wires=2, shots=shots)

        @qnode(dev, diff_method=diff_method, **gradient_kwargs)
        def circuit(a):
            qml.RY(a[0], wires=0)
            qml.RX(a[1], wires=0)
            return qml.probs(wires=[0, 1])

        a = np.array([0.1, 0.2])

        def cost(a):
            return qml.math.stack(circuit(a))

        jac = qml.jacobian(cost)(a)

        assert isinstance(jac, np.ndarray)
        assert jac.shape == (num_copies, 4, 2)

    def test_jacobian_expval_expval_multiple_params(
        self, dev_name, diff_method, gradient_kwargs, shots, num_copies
    ):
        """The gradient of multiple measurements with multiple params return a tuple of arrays."""
        dev = qml.device(dev_name, wires=2, shots=shots)

        par_0 = np.array(0.1)
        par_1 = np.array(0.2)

        @qnode(dev, diff_method=diff_method, max_diff=1, **gradient_kwargs)
        def circuit(x, y):
            qml.RX(x, wires=[0])
            qml.RY(y, wires=[1])
            qml.CNOT(wires=[0, 1])
            return qml.expval(qml.PauliZ(0) @ qml.PauliX(1)), qml.expval(qml.PauliZ(0))

        def cost(x, y):
            res = circuit(x, y)
            return qml.math.stack([qml.math.stack(r) for r in res])

        jac = qml.jacobian(cost, argnum=[0, 1])(par_0, par_1)

        assert isinstance(jac, tuple)
        assert len(jac) == 2
        for j in jac:
            assert isinstance(j, np.ndarray)
            assert j.shape == (num_copies, 2)

    def test_jacobian_expval_expval_multiple_params_array(
        self, dev_name, diff_method, gradient_kwargs, shots, num_copies
    ):
        """The jacobian of multiple measurements with a multiple params array return a single array."""
        dev = qml.device(dev_name, wires=2, shots=shots)

        @qnode(dev, diff_method=diff_method, **gradient_kwargs)
        def circuit(a):
            qml.RY(a[0], wires=0)
            qml.RX(a[1], wires=0)
            qml.RY(a[2], wires=0)
            return qml.expval(qml.PauliZ(0) @ qml.PauliX(1)), qml.expval(qml.PauliZ(0))

        a = np.array([0.1, 0.2, 0.3])

        def cost(a):
            res = circuit(a)
            return qml.math.stack([qml.math.stack(r) for r in res])

        jac = qml.jacobian(cost)(a)

        assert isinstance(jac, np.ndarray)
        assert jac.shape == (num_copies, 2, 3)

    def test_jacobian_var_var_multiple_params(
        self, dev_name, diff_method, gradient_kwargs, shots, num_copies
    ):
        """The jacobian of multiple measurements with multiple params return a tuple of arrays."""
        dev = qml.device(dev_name, wires=2, shots=shots)

        par_0 = np.array(0.1)
        par_1 = np.array(0.2)

        @qnode(dev, diff_method=diff_method, **gradient_kwargs)
        def circuit(x, y):
            qml.RX(x, wires=[0])
            qml.RY(y, wires=[1])
            qml.CNOT(wires=[0, 1])
            return qml.var(qml.PauliZ(0) @ qml.PauliX(1)), qml.var(qml.PauliZ(0))

        def cost(x, y):
            res = circuit(x, y)
            return qml.math.stack([qml.math.stack(r) for r in res])

        jac = qml.jacobian(cost, argnum=[0, 1])(par_0, par_1)

        assert isinstance(jac, tuple)
        assert len(jac) == 2
        for j in jac:
            assert isinstance(j, np.ndarray)
            assert j.shape == (num_copies, 2)

    def test_jacobian_var_var_multiple_params_array(
        self, dev_name, diff_method, gradient_kwargs, shots, num_copies
    ):
        """The jacobian of multiple measurements with a multiple params array return a single array."""
        dev = qml.device(dev_name, wires=2, shots=shots)

        @qnode(dev, diff_method=diff_method, **gradient_kwargs)
        def circuit(a):
            qml.RY(a[0], wires=0)
            qml.RX(a[1], wires=0)
            qml.RY(a[2], wires=0)
            return qml.var(qml.PauliZ(0) @ qml.PauliX(1)), qml.var(qml.PauliZ(0))

        a = np.array([0.1, 0.2, 0.3])

        def cost(a):
            res = circuit(a)
            return qml.math.stack([qml.math.stack(r) for r in res])

        jac = qml.jacobian(cost)(a)

        assert isinstance(jac, np.ndarray)
        assert jac.shape == (num_copies, 2, 3)

    def test_jacobian_multiple_measurement_single_param(
        self, dev_name, diff_method, gradient_kwargs, shots, num_copies
    ):
        """The jacobian of multiple measurements with a single params return an array."""
        dev = qml.device(dev_name, wires=2, shots=shots)

        @qnode(dev, diff_method=diff_method, **gradient_kwargs)
        def circuit(a):
            qml.RY(a, wires=0)
            qml.RX(0.2, wires=0)
            return qml.expval(qml.PauliZ(0)), qml.probs(wires=[0, 1])

        a = np.array(0.1)

        def cost(a):
            res = circuit(a)
            return qml.math.stack([qml.math.hstack(r) for r in res])

        jac = qml.jacobian(cost)(a)

        assert isinstance(jac, np.ndarray)
        assert jac.shape == (num_copies, 5)

    def test_jacobian_multiple_measurement_multiple_param(
        self, dev_name, diff_method, gradient_kwargs, shots, num_copies
    ):
        """The jacobian of multiple measurements with a multiple params return a tuple of arrays."""
        dev = qml.device(dev_name, wires=2, shots=shots)

        @qnode(dev, diff_method=diff_method, **gradient_kwargs)
        def circuit(a, b):
            qml.RY(a, wires=0)
            qml.RX(b, wires=0)
            return qml.expval(qml.PauliZ(0)), qml.probs(wires=[0, 1])

        a = np.array(0.1, requires_grad=True)
        b = np.array(0.2, requires_grad=True)

        def cost(a, b):
            res = circuit(a, b)
            return qml.math.stack([qml.math.hstack(r) for r in res])

        jac = qml.jacobian(cost, argnum=[0, 1])(a, b)

        assert isinstance(jac, tuple)
        assert len(jac) == 2
        for j in jac:
            assert isinstance(j, np.ndarray)
            assert j.shape == (num_copies, 5)

    def test_jacobian_multiple_measurement_multiple_param_array(
        self, dev_name, diff_method, gradient_kwargs, shots, num_copies
    ):
        """The jacobian of multiple measurements with a multiple params array return a single array."""
        dev = qml.device(dev_name, wires=2, shots=shots)

        @qnode(dev, diff_method=diff_method, **gradient_kwargs)
        def circuit(a):
            qml.RY(a[0], wires=0)
            qml.RX(a[1], wires=0)
            return qml.expval(qml.PauliZ(0)), qml.probs(wires=[0, 1])

        a = np.array([0.1, 0.2])

        def cost(a):
            res = circuit(a)
            return qml.math.stack([qml.math.hstack(r) for r in res])

        jac = qml.jacobian(cost)(a)

        assert isinstance(jac, np.ndarray)
        assert jac.shape == (num_copies, 5, 2)


@pytest.mark.slow
@pytest.mark.parametrize("shots,num_copies", shots_and_num_copies_hess)
@pytest.mark.parametrize("dev_name,diff_method,gradient_kwargs", qubit_device_and_diff_method)
class TestReturnShotVectorHessian:
    """Class to test the shape of the Hessian with different return types and shot vectors."""

    def test_hessian_expval_multiple_params(
        self, dev_name, diff_method, gradient_kwargs, shots, num_copies
    ):
        """The hessian of a single measurement with multiple params return a tuple of arrays."""
        dev = qml.device(dev_name, wires=2, shots=shots)

        par_0 = np.array(0.1)
        par_1 = np.array(0.2)

        @qnode(dev, diff_method=diff_method, max_diff=2, **gradient_kwargs)
        def circuit(x, y):
            qml.RX(x, wires=[0])
            qml.RY(y, wires=[1])
            qml.CNOT(wires=[0, 1])
            return qml.expval(qml.PauliZ(0) @ qml.PauliX(1))

        def cost(x, y):
            def cost2(x, y):
                res = circuit(x, y)
                return qml.math.stack(res)

            return qml.math.stack(qml.jacobian(cost2, argnum=[0, 1])(x, y))

        hess = qml.jacobian(cost, argnum=[0, 1])(par_0, par_1)

        assert isinstance(hess, tuple)
        assert len(hess) == 2
        for h in hess:
            assert isinstance(h, np.ndarray)
            assert h.shape == (2, num_copies)

    def test_hessian_expval_multiple_param_array(
        self, dev_name, diff_method, gradient_kwargs, shots, num_copies
    ):
        """The hessian of single measurement with a multiple params array return a single array."""
        dev = qml.device(dev_name, wires=2, shots=shots)

        params = np.array([0.1, 0.2])

        @qnode(dev, diff_method=diff_method, max_diff=2, **gradient_kwargs)
        def circuit(x):
            qml.RX(x[0], wires=[0])
            qml.RY(x[1], wires=[1])
            qml.CNOT(wires=[0, 1])
            return qml.expval(qml.PauliZ(0) @ qml.PauliX(1))

        def cost(x):
            def cost2(x):
                res = circuit(x)
                return qml.math.stack(res)

            return qml.jacobian(cost2)(x)

        hess = qml.jacobian(cost)(params)

        assert isinstance(hess, np.ndarray)
        assert hess.shape == (num_copies, 2, 2)

    def test_hessian_var_multiple_params(
        self, dev_name, diff_method, gradient_kwargs, shots, num_copies
    ):
        """The hessian of a single measurement with multiple params return a tuple of arrays."""
        dev = qml.device(dev_name, wires=2, shots=shots)

        par_0 = np.array(0.1)
        par_1 = np.array(0.2)

        @qnode(dev, diff_method=diff_method, max_diff=2, **gradient_kwargs)
        def circuit(x, y):
            qml.RX(x, wires=[0])
            qml.RY(y, wires=[1])
            qml.CNOT(wires=[0, 1])
            return qml.var(qml.PauliZ(0) @ qml.PauliX(1))

        def cost(x, y):
            def cost2(x, y):
                res = circuit(x, y)
                return qml.math.stack(res)

            return qml.math.stack(qml.jacobian(cost2, argnum=[0, 1])(x, y))

        hess = qml.jacobian(cost, argnum=[0, 1])(par_0, par_1)

        assert isinstance(hess, tuple)
        assert len(hess) == 2
        for h in hess:
            assert isinstance(h, np.ndarray)
            assert h.shape == (2, num_copies)

    def test_hessian_var_multiple_param_array(
        self, dev_name, diff_method, gradient_kwargs, shots, num_copies
    ):
        """The hessian of single measurement with a multiple params array return a single array."""
        dev = qml.device(dev_name, wires=2, shots=shots)

        params = np.array([0.1, 0.2])

        @qnode(dev, diff_method=diff_method, max_diff=2, **gradient_kwargs)
        def circuit(x):
            qml.RX(x[0], wires=[0])
            qml.RY(x[1], wires=[1])
            qml.CNOT(wires=[0, 1])
            return qml.var(qml.PauliZ(0) @ qml.PauliX(1))

        def cost(x):
            def cost2(x):
                res = circuit(x)
                return qml.math.stack(res)

            return qml.jacobian(cost2)(x)

        hess = qml.jacobian(cost)(params)

        assert isinstance(hess, np.ndarray)
        assert hess.shape == (num_copies, 2, 2)

    def test_hessian_probs_expval_multiple_params(
        self, dev_name, diff_method, gradient_kwargs, shots, num_copies
    ):
        """The hessian of multiple measurements with multiple params return a tuple of arrays."""
        if diff_method == "spsa":
            pytest.skip("SPSA does not support iterated differentiation in Autograd.")
        dev = qml.device(dev_name, wires=2, shots=shots)

        par_0 = np.array(0.1)
        par_1 = np.array(0.2)

        @qnode(dev, diff_method=diff_method, max_diff=2, **gradient_kwargs)
        def circuit(x, y):
            qml.RX(x, wires=[0])
            qml.RY(y, wires=[1])
            qml.CNOT(wires=[0, 1])
            return qml.expval(qml.PauliZ(0) @ qml.PauliX(1)), qml.probs(wires=[0])

        def cost(x, y):
            def cost2(x, y):
                res = circuit(x, y)
                return qml.math.stack([qml.math.hstack(r) for r in res])

            return qml.math.stack(qml.jacobian(cost2, argnum=[0, 1])(x, y))

        hess = qml.jacobian(cost, argnum=[0, 1])(par_0, par_1)

        assert isinstance(hess, tuple)
        assert len(hess) == 2
        for h in hess:
            assert isinstance(h, np.ndarray)
            assert h.shape == (2, num_copies, 3)

    def test_hessian_expval_probs_multiple_param_array(
        self, dev_name, diff_method, gradient_kwargs, shots, num_copies
    ):
        """The hessian of multiple measurements with a multiple param array return a single array."""
        if diff_method == "spsa":
            pytest.skip("SPSA does not support iterated differentiation in Autograd.")

        dev = qml.device(dev_name, wires=2, shots=shots)

        params = np.array([0.1, 0.2])

        @qnode(dev, diff_method=diff_method, max_diff=2, **gradient_kwargs)
        def circuit(x):
            qml.RX(x[0], wires=[0])
            qml.RY(x[1], wires=[1])
            qml.CNOT(wires=[0, 1])
            return qml.expval(qml.PauliZ(0) @ qml.PauliX(1)), qml.probs(wires=[0])

        def cost(x):
            def cost2(x):
                res = circuit(x)
                return qml.math.stack([qml.math.hstack(r) for r in res])

            return qml.jacobian(cost2)(x)

        hess = qml.jacobian(cost)(params)

        assert isinstance(hess, np.ndarray)
        assert hess.shape == (num_copies, 3, 2, 2)


shots_and_num_copies = [((1000000, 900000, 800000), 3), ((1000000, (900000, 2)), 3)]


@pytest.mark.parametrize("shots,num_copies", shots_and_num_copies)
@pytest.mark.parametrize("dev_name,diff_method,gradient_kwargs", qubit_device_and_diff_method)
class TestReturnShotVectorIntegration:
    """Tests for the integration of shots with the autograd interface."""

    def test_single_expectation_value(
        self, dev_name, diff_method, gradient_kwargs, shots, num_copies
    ):
        """Tests correct output shape and evaluation for a tape
        with a single expval output"""
        np.random.seed(42)
        dev = qml.device(dev_name, wires=2, shots=shots)
        x = np.array(0.543)
        y = np.array(-0.654)

        @qnode(dev, diff_method=diff_method, **gradient_kwargs)
        def circuit(x, y):
            qml.RX(x, wires=[0])
            qml.RY(y, wires=[1])
            qml.CNOT(wires=[0, 1])
            return qml.expval(qml.PauliZ(0) @ qml.PauliX(1))

        def cost(x, y):
            res = circuit(x, y)
            return qml.math.stack(res)

        all_res = qml.jacobian(cost, argnum=[0, 1])(x, y)

        assert isinstance(all_res, tuple)
        assert len(all_res) == 2

        expected = np.array([-np.sin(y) * np.sin(x), np.cos(y) * np.cos(x)])
        tol = TOLS[diff_method]

        for res, exp in zip(all_res, expected):
            assert isinstance(res, np.ndarray)
            assert res.shape == (num_copies,)
            assert np.allclose(res, exp, atol=tol, rtol=0)

    def test_prob_expectation_values(
        self, dev_name, diff_method, gradient_kwargs, shots, num_copies
    ):
        """Tests correct output shape and evaluation for a tape
        with prob and expval outputs"""
        np.random.seed(42)
        dev = qml.device(dev_name, wires=2, shots=shots)
        x = np.array(0.543)
        y = np.array(-0.654)

        @qnode(dev, diff_method=diff_method, **gradient_kwargs)
        def circuit(x, y):
            qml.RX(x, wires=[0])
            qml.RY(y, wires=[1])
            qml.CNOT(wires=[0, 1])
            return qml.expval(qml.PauliZ(0)), qml.probs(wires=[0, 1])

        def cost(x, y):
            res = circuit(x, y)
            return qml.math.stack([qml.math.hstack(r) for r in res])

        all_res = qml.jacobian(cost, argnum=[0, 1])(x, y)

        assert isinstance(all_res, tuple)
        assert len(all_res) == 2

        expected = np.array(
            [
                [
                    -np.sin(x),
                    -(np.cos(y / 2) ** 2 * np.sin(x)) / 2,
                    -(np.sin(x) * np.sin(y / 2) ** 2) / 2,
                    (np.sin(x) * np.sin(y / 2) ** 2) / 2,
                    (np.cos(y / 2) ** 2 * np.sin(x)) / 2,
                ],
                [
                    0,
                    -(np.cos(x / 2) ** 2 * np.sin(y)) / 2,
                    (np.cos(x / 2) ** 2 * np.sin(y)) / 2,
                    (np.sin(x / 2) ** 2 * np.sin(y)) / 2,
                    -(np.sin(x / 2) ** 2 * np.sin(y)) / 2,
                ],
            ]
        )

        tol = TOLS[diff_method]

        for res, exp in zip(all_res, expected):
            assert isinstance(res, np.ndarray)
            assert res.shape == (num_copies, 5)
            assert np.allclose(res, exp, atol=tol, rtol=0)<|MERGE_RESOLUTION|>--- conflicted
+++ resolved
@@ -29,15 +29,9 @@
 spsa_kwargs = {"h": 0.05, "num_directions": 20, "sampler_rng": np.random.default_rng(SEED_FOR_SPSA)}
 
 qubit_device_and_diff_method = [
-<<<<<<< HEAD
     ["default.qubit.legacy", "finite-diff", {"h": 0.05}],
     ["default.qubit.legacy", "parameter-shift", {}],
-    ["default.qubit.legacy", "spsa", {"h": 0.05, "num_directions": 20}],
-=======
-    ["default.qubit", "finite-diff", {"h": 0.05}],
-    ["default.qubit", "parameter-shift", {}],
-    ["default.qubit", "spsa", spsa_kwargs],
->>>>>>> c2995b60
+    ["default.qubit.legacy", "spsa", spsa_kwargs],
 ]
 
 TOLS = {
