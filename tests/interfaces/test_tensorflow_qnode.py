# Copyright 2018-2020 Xanadu Quantum Technologies Inc.

# Licensed under the Apache License, Version 2.0 (the "License");
# you may not use this file except in compliance with the License.
# You may obtain a copy of the License at

#     http://www.apache.org/licenses/LICENSE-2.0

# Unless required by applicable law or agreed to in writing, software
# distributed under the License is distributed on an "AS IS" BASIS,
# WITHOUT WARRANTIES OR CONDITIONS OF ANY KIND, either express or implied.
# See the License for the specific language governing permissions and
# limitations under the License.
"""Integration tests for using the TensorFlow interface with a QNode"""
<<<<<<< HEAD
# pylint: disable=too-many-arguments,too-few-public-methods, use-dict-literal, use-implicit-booleaness-not-comparison
=======
import numpy as np

# pylint: disable=too-many-arguments,too-few-public-methods
>>>>>>> b556393f
import pytest

import pennylane as qml
from pennylane import qnode

pytestmark = pytest.mark.tf
tf = pytest.importorskip("tensorflow")


qubit_device_and_diff_method = [
    ["default.qubit.legacy", "finite-diff", False],
    ["default.qubit.legacy", "parameter-shift", False],
    ["default.qubit.legacy", "backprop", True],
    ["default.qubit.legacy", "adjoint", True],
    ["default.qubit.legacy", "adjoint", False],
    ["default.qubit.legacy", "spsa", False],
    ["default.qubit.legacy", "hadamard", False],
]

TOL_FOR_SPSA = 1.0
SEED_FOR_SPSA = 32651
H_FOR_SPSA = 0.01

interface_and_qubit_device_and_diff_method = [
    ["auto"] + inner_list for inner_list in qubit_device_and_diff_method
] + [["tf"] + inner_list for inner_list in qubit_device_and_diff_method]


@pytest.mark.parametrize(
    "interface,dev_name,diff_method,grad_on_execution", interface_and_qubit_device_and_diff_method
)
class TestQNode:
    """Test that using the QNode with TensorFlow integrates with the PennyLane stack"""

    def test_execution_with_interface(self, dev_name, diff_method, grad_on_execution, interface):
        """Test execution works with the interface"""
        if diff_method == "backprop":
            pytest.skip("Test does not support backprop")

        num_wires = 1

        if diff_method == "hadamard":
            num_wires = 2

        dev = qml.device(dev_name, wires=num_wires)

        @qnode(
            dev, interface=interface, diff_method=diff_method, grad_on_execution=grad_on_execution
        )
        def circuit(a):
            qml.RY(a, wires=0)
            qml.RX(0.2, wires=0)
            return qml.expval(qml.PauliZ(0))

        a = tf.Variable(0.1)
        circuit(a)

        # if executing outside a gradient tape, the number of trainable parameters
        # cannot be determined by TensorFlow
        assert circuit.qtape.trainable_params == []

        with tf.GradientTape() as tape:
            res = circuit(a)

        assert circuit.interface == interface

        # with the interface, the tape returns tensorflow tensors
        assert isinstance(res, tf.Tensor)
        assert res.shape == tuple()

        # the tape is able to deduce trainable parameters
        assert circuit.qtape.trainable_params == [0]

        # gradients should work
        grad = tape.gradient(res, a)
        assert isinstance(grad, tf.Tensor)
        assert grad.shape == tuple()

    def test_interface_swap(self, dev_name, diff_method, grad_on_execution, tol, interface):
        """Test that the TF interface can be applied to a QNode
        with a pre-existing interface"""
        if diff_method == "backprop":
            pytest.skip("Test does not support backprop")

        num_wires = 1

        if diff_method == "hadamard":
            num_wires = 2

        dev = qml.device(dev_name, wires=num_wires)

        @qnode(
            dev, interface="autograd", diff_method=diff_method, grad_on_execution=grad_on_execution
        )
        def circuit(a):
            qml.RY(a, wires=0)
            qml.RX(0.2, wires=0)
            return qml.expval(qml.PauliZ(0))

        from pennylane import numpy as anp

        a = anp.array(0.1, requires_grad=True)

        res1 = circuit(a)
        grad_fn = qml.grad(circuit)
        grad1 = grad_fn(a)

        # switch to TF interface
        circuit.interface = interface

        a = tf.Variable(0.1, dtype=tf.float64)

        with tf.GradientTape() as tape:
            res2 = circuit(a)

        grad2 = tape.gradient(res2, a)
        assert np.allclose(res1, res2, atol=tol, rtol=0)
        assert np.allclose(grad1, grad2, atol=tol, rtol=0)

    def test_drawing(self, dev_name, diff_method, grad_on_execution, interface):
        """Test circuit drawing when using the TF interface"""

        x = tf.Variable(0.1, dtype=tf.float64)
        y = tf.Variable([0.2, 0.3], dtype=tf.float64)
        z = tf.Variable(0.4, dtype=tf.float64)

        num_wires = 2

        if diff_method == "hadamard":
            num_wires = 3

        dev = qml.device(dev_name, wires=num_wires)

        @qnode(
            dev, interface=interface, diff_method=diff_method, grad_on_execution=grad_on_execution
        )
        def circuit(p1, p2=y, **kwargs):
            qml.RX(p1, wires=0)
            qml.RY(p2[0] * p2[1], wires=1)
            qml.RX(kwargs["p3"], wires=0)
            qml.CNOT(wires=[0, 1])
            return qml.state()

        result = qml.draw(circuit)(p1=x, p3=z)
        expected = "0: ──RX(0.10)──RX(0.40)─╭●─┤  State\n1: ──RY(0.06)───────────╰X─┤  State"
        assert result == expected

    def test_jacobian(self, dev_name, diff_method, grad_on_execution, tol, interface):
        """Test jacobian calculation"""
        kwargs = dict(
            diff_method=diff_method, grad_on_execution=grad_on_execution, interface=interface
        )

        if diff_method == "spsa":
            kwargs["sampler_rng"] = np.random.default_rng(SEED_FOR_SPSA)
            tol = TOL_FOR_SPSA

        num_wires = 2

        if diff_method == "hadamard":
            num_wires = 3

        dev = qml.device(dev_name, wires=num_wires)

        a = tf.Variable(0.1, dtype=tf.float64)
        b = tf.Variable(0.2, dtype=tf.float64)

        @qnode(dev, **kwargs)
        def circuit(a, b):
            qml.RY(a, wires=0)
            qml.RX(b, wires=1)
            qml.CNOT(wires=[0, 1])
            return qml.expval(qml.PauliZ(0)), qml.expval(qml.PauliY(1))

        with tf.GradientTape() as tape:
            res = circuit(a, b)
            res = tf.stack(res)

        assert circuit.qtape.trainable_params == [0, 1]

        assert isinstance(res, tf.Tensor)
        assert res.shape == (2,)

        expected = [tf.cos(a), -tf.cos(a) * tf.sin(b)]
        assert np.allclose(res, expected, atol=tol, rtol=0)

        res = tape.jacobian(res, [a, b])
        expected = [[-tf.sin(a), tf.sin(a) * tf.sin(b)], [0, -tf.cos(a) * tf.cos(b)]]
        assert np.allclose(res, expected, atol=tol, rtol=0)

    def test_jacobian_dtype(self, dev_name, diff_method, grad_on_execution, interface):
        """Test calculating the jacobian with a different datatype"""
        if diff_method == "backprop":
            pytest.skip("Test does not support backprop")

        a = tf.Variable(0.1, dtype=tf.float32)
        b = tf.Variable(0.2, dtype=tf.float32)

        num_wires = 2

        if diff_method == "hadamard":
            num_wires = 3

        dev = qml.device(dev_name, wires=num_wires, r_dtype=np.float32)

        @qnode(
            dev, diff_method=diff_method, grad_on_execution=grad_on_execution, interface=interface
        )
        def circuit(a, b):
            qml.RY(a, wires=0)
            qml.RX(b, wires=1)
            qml.CNOT(wires=[0, 1])
            return [qml.expval(qml.PauliZ(0)), qml.expval(qml.PauliY(1))]

        with tf.GradientTape() as tape:
            res = circuit(a, b)
            res = tf.stack(res)

        assert circuit.qtape.trainable_params == [0, 1]

        assert isinstance(res, tf.Tensor)
        assert res.shape == (2,)
        assert res.dtype is tf.float32

        res = tape.jacobian(res, [a, b])
        assert [r.dtype is tf.float32 for r in res]

    def test_jacobian_options(self, dev_name, diff_method, grad_on_execution, interface):
        """Test setting finite-difference jacobian options"""
        if diff_method not in {"finite-diff", "spsa"}:
            pytest.skip("Test only works with finite diff and spsa.")

        a = tf.Variable([0.1, 0.2])

        num_wires = 1

        if diff_method == "hadamard":
            num_wires = 2

        dev = qml.device(dev_name, wires=num_wires)

        @qnode(
            dev,
            interface=interface,
            h=1e-8,
            approx_order=2,
            diff_method=diff_method,
            grad_on_execution=grad_on_execution,
        )
        def circuit(a):
            qml.RY(a[0], wires=0)
            qml.RX(a[1], wires=0)
            return qml.expval(qml.PauliZ(0))

        with tf.GradientTape() as tape:
            res = circuit(a)

        tape.jacobian(res, a)

    def test_changing_trainability(self, dev_name, diff_method, grad_on_execution, tol, interface):
        """Test changing the trainability of parameters changes the
        number of differentiation requests made"""
        if diff_method in ["backprop", "adjoint", "spsa"]:
            pytest.skip("Test does not support backprop, adjoint or spsa method")

        a = tf.Variable(0.1, dtype=tf.float64)
        b = tf.Variable(0.2, dtype=tf.float64)

        num_wires = 2

        diff_kwargs = {}
        if diff_method == "hadamard":
            num_wires = 3
        elif diff_method == "finite-diff":
            diff_kwargs = {"approx_order": 2, "strategy": "center"}

        dev = qml.device(dev_name, wires=num_wires)

        @qnode(
            dev,
            interface=interface,
            diff_method=diff_method,
            grad_on_execution=grad_on_execution,
            **diff_kwargs,
        )
        def circuit(a, b):
            qml.RY(a, wires=0)
            qml.RX(b, wires=1)
            qml.CNOT(wires=[0, 1])
            return qml.expval(qml.PauliZ(0)), qml.expval(qml.PauliY(1))

        with tf.GradientTape() as tape:
            res = circuit(a, b)
            res = tf.stack(res)

        # the tape has reported both gate arguments as trainable
        assert circuit.qtape.trainable_params == [0, 1]

        expected = [tf.cos(a), -tf.cos(a) * tf.sin(b)]
        assert np.allclose(res, expected, atol=tol, rtol=0)

        jac = tape.jacobian(res, [a, b])
        expected = [
            [-tf.sin(a), tf.sin(a) * tf.sin(b)],
            [0, -tf.cos(a) * tf.cos(b)],
        ]
        assert np.allclose(jac, expected, atol=tol, rtol=0)

        # make the second QNode argument a constant
        a = tf.Variable(0.54, dtype=tf.float64)
        b = tf.constant(0.8, dtype=tf.float64)

        with tf.GradientTape() as tape:
            res = circuit(a, b)
            res = tf.stack(res)

        # the tape has reported only the first argument as trainable
        assert circuit.qtape.trainable_params == [0]

        expected = [tf.cos(a), -tf.cos(a) * tf.sin(b)]
        assert np.allclose(res, expected, atol=tol, rtol=0)

        jac = tape.jacobian(res, a)
        expected = [-tf.sin(a), tf.sin(a) * tf.sin(b)]
        assert np.allclose(jac, expected, atol=tol, rtol=0)

    def test_classical_processing(self, dev_name, diff_method, grad_on_execution, interface):
        """Test classical processing within the quantum tape"""
        a = tf.Variable(0.1, dtype=tf.float64)
        b = tf.constant(0.2, dtype=tf.float64)
        c = tf.Variable(0.3, dtype=tf.float64)

        num_wires = 1

        if diff_method == "hadamard":
            num_wires = 2

        dev = qml.device(dev_name, wires=num_wires)

        @qnode(
            dev, diff_method=diff_method, grad_on_execution=grad_on_execution, interface=interface
        )
        def circuit(x, y, z):
            qml.RY(x * z, wires=0)
            qml.RZ(y, wires=0)
            qml.RX(z + z**2 + tf.sin(a), wires=0)
            return qml.expval(qml.PauliZ(0))

        with tf.GradientTape() as tape:
            res = circuit(a, b, c)

        if diff_method == "finite-diff":
            assert circuit.qtape.trainable_params == [0, 2]
            assert circuit.qtape.get_parameters() == [a * c, c + c**2 + tf.sin(a)]

        res = tape.jacobian(res, [a, b, c])

        assert isinstance(res[0], tf.Tensor)
        assert res[1] is None
        assert isinstance(res[2], tf.Tensor)

    def test_no_trainable_parameters(self, dev_name, diff_method, grad_on_execution, interface):
        """Test evaluation if there are no trainable parameters"""
        num_wires = 2

        if diff_method == "hadamard":
            num_wires = 3

        dev = qml.device(dev_name, wires=num_wires)

        @qnode(
            dev, diff_method=diff_method, grad_on_execution=grad_on_execution, interface=interface
        )
        def circuit(a, b):
            qml.RY(a, wires=0)
            qml.RX(b, wires=0)
            qml.CNOT(wires=[0, 1])
            return qml.expval(qml.PauliZ(0)), qml.expval(qml.PauliZ(1))

        a = 0.1
        b = tf.constant(0.2, dtype=tf.float64)

        with tf.GradientTape() as tape:
            res = circuit(a, b)
            res = tf.stack(res)

        if diff_method == "finite-diff":
            assert circuit.qtape.trainable_params == []

        assert res.shape == (2,)
        assert isinstance(res, tf.Tensor)

        # can't take the gradient with respect to "a" since it's a Python scalar
        grad = tape.jacobian(res, b)
        assert grad is None

    @pytest.mark.parametrize("U", [tf.constant([[0, 1], [1, 0]]), np.array([[0, 1], [1, 0]])])
    def test_matrix_parameter(self, dev_name, diff_method, grad_on_execution, U, tol, interface):
        """Test that the TF interface works correctly
        with a matrix parameter"""
        a = tf.Variable(0.1, dtype=tf.float64)

        num_wires = 2

        if diff_method == "hadamard":
            num_wires = 3

        dev = qml.device(dev_name, wires=num_wires)

        @qnode(
            dev, diff_method=diff_method, grad_on_execution=grad_on_execution, interface=interface
        )
        def circuit(U, a):
            qml.QubitUnitary(U, wires=0)
            qml.RY(a, wires=0)
            return qml.expval(qml.PauliZ(0))

        with tf.GradientTape() as tape:
            res = circuit(U, a)

        if diff_method == "finite-diff":
            assert circuit.qtape.trainable_params == [1]

        assert np.allclose(res, -tf.cos(a), atol=tol, rtol=0)

        res = tape.jacobian(res, a)
        assert np.allclose(res, tf.sin(a), atol=tol, rtol=0)

    def test_differentiable_expand(self, dev_name, diff_method, grad_on_execution, tol, interface):
        """Test that operation and nested tapes expansion
        is differentiable"""
        kwargs = dict(
            diff_method=diff_method, grad_on_execution=grad_on_execution, interface=interface
        )
        if diff_method == "spsa":
            spsa_kwargs = dict(sampler_rng=np.random.default_rng(SEED_FOR_SPSA), num_directions=10)
            kwargs = {**kwargs, **spsa_kwargs}
            tol = TOL_FOR_SPSA

        class U3(qml.U3):
            def decomposition(self):
                theta, phi, lam = self.data
                wires = self.wires
                return [
                    qml.Rot(lam, theta, -lam, wires=wires),
                    qml.PhaseShift(phi + lam, wires=wires),
                ]

        num_wires = 1

        if diff_method == "hadamard":
            num_wires = 2

        dev = qml.device(dev_name, wires=num_wires)

        a = np.array(0.1)
        p = tf.Variable([0.1, 0.2, 0.3], dtype=tf.float64)

        @qnode(dev, **kwargs)
        def circuit(a, p):
            qml.RX(a, wires=0)
            U3(p[0], p[1], p[2], wires=0)
            return qml.expval(qml.PauliX(0))

        with tf.GradientTape() as tape:
            res = circuit(a, p)

        expected = tf.cos(a) * tf.cos(p[1]) * tf.sin(p[0]) + tf.sin(a) * (
            tf.cos(p[2]) * tf.sin(p[1]) + tf.cos(p[0]) * tf.cos(p[1]) * tf.sin(p[2])
        )
        assert np.allclose(res, expected, atol=tol, rtol=0)

        res = tape.jacobian(res, p)
        expected = np.array(
            [
                tf.cos(p[1]) * (tf.cos(a) * tf.cos(p[0]) - tf.sin(a) * tf.sin(p[0]) * tf.sin(p[2])),
                tf.cos(p[1]) * tf.cos(p[2]) * tf.sin(a)
                - tf.sin(p[1])
                * (tf.cos(a) * tf.sin(p[0]) + tf.cos(p[0]) * tf.sin(a) * tf.sin(p[2])),
                tf.sin(a)
                * (tf.cos(p[0]) * tf.cos(p[1]) * tf.cos(p[2]) - tf.sin(p[1]) * tf.sin(p[2])),
            ]
        )
        assert np.allclose(res, expected, atol=tol, rtol=0)


@pytest.mark.parametrize("interface", ["auto", "tf"])
class TestShotsIntegration:
    """Test that the QNode correctly changes shot value, and
    differentiates it."""

    def test_changing_shots(self, mocker, tol, interface):
        """Test that changing shots works on execution"""
        dev = qml.device("default.qubit.legacy", wires=2, shots=None)
        a, b = [0.543, -0.654]
        weights = tf.Variable([a, b], dtype=tf.float64)

        @qnode(dev, interface=interface, diff_method=qml.gradients.param_shift)
        def circuit(weights):
            qml.RY(weights[0], wires=0)
            qml.RX(weights[1], wires=1)
            qml.CNOT(wires=[0, 1])
            return qml.expval(qml.PauliY(1))

        spy = mocker.spy(dev, "sample")

        # execute with device default shots (None)
        res = circuit(weights)
        assert np.allclose(res, -np.cos(a) * np.sin(b), atol=tol, rtol=0)
        spy.assert_not_called()

        # execute with shots=100
        circuit(weights, shots=100)  # pylint: disable=unexpected-keyword-arg
        spy.assert_called_once()
        assert spy.spy_return.shape == (100,)

        # device state has been unaffected
        assert dev.shots is None
        res = circuit(weights)
        assert np.allclose(res, -np.cos(a) * np.sin(b), atol=tol, rtol=0)
        spy.assert_called_once()

    def test_gradient_integration(self, interface):
        """Test that temporarily setting the shots works
        for gradient computations"""
        # pylint: disable=unexpected-keyword-arg
        dev = qml.device("default.qubit.legacy", wires=2, shots=None)
        a, b = [0.543, -0.654]
        weights = tf.Variable([a, b], dtype=tf.float64)

        @qnode(dev, interface=interface, diff_method=qml.gradients.param_shift)
        def circuit(weights):
            qml.RY(weights[0], wires=0)
            qml.RX(weights[1], wires=1)
            qml.CNOT(wires=[0, 1])
            return qml.expval(qml.PauliY(1))

        with tf.GradientTape() as tape:
            res = circuit(weights, shots=[10000, 10000, 10000])
            res = tf.transpose(tf.stack(res))

        assert dev.shots is None
        assert len(res) == 3

        jacobian = tape.jacobian(res, weights)
        expected = [np.sin(a) * np.sin(b), -np.cos(a) * np.cos(b)]
        assert np.allclose(np.mean(jacobian, axis=0), expected, atol=0.1, rtol=0)

    def test_multiple_gradient_integration(self, tol, interface):
        """Test that temporarily setting the shots works
        for gradient computations, even if the QNode has been re-evaluated
        with a different number of shots in the meantime."""
        dev = qml.device("default.qubit.legacy", wires=2, shots=None)
        a, b = [0.543, -0.654]
        weights = tf.Variable([a, b], dtype=tf.float64)

        @qnode(dev, interface=interface, diff_method=qml.gradients.param_shift)
        def circuit(weights):
            qml.RY(weights[0], wires=0)
            qml.RX(weights[1], wires=1)
            qml.CNOT(wires=[0, 1])
            return qml.expval(qml.PauliY(1))

        with tf.GradientTape() as tape:
            res1 = circuit(weights)

        assert qml.math.shape(res1) == tuple()

        res2 = circuit(weights, shots=[(1, 1000)])  # pylint: disable=unexpected-keyword-arg
        assert qml.math.shape(res2) == (1000,)

        grad = tape.gradient(res1, weights)
        expected = [np.sin(a) * np.sin(b), -np.cos(a) * np.cos(b)]
        assert np.allclose(grad, expected, atol=tol, rtol=0)

    def test_update_diff_method(self, mocker, interface):
        """Test that temporarily setting the shots updates the diff method"""
        dev = qml.device("default.qubit.legacy", wires=2, shots=100)
        weights = tf.Variable([0.543, -0.654], dtype=tf.float64)

        spy = mocker.spy(qml, "execute")

        @qnode(dev, interface=interface)
        def circuit(weights):
            qml.RY(weights[0], wires=0)
            qml.RX(weights[1], wires=1)
            qml.CNOT(wires=[0, 1])
            return qml.expval(qml.PauliY(1))

        # since we are using finite shots, parameter-shift will
        # be chosen
        circuit(weights)
        assert circuit.gradient_fn is qml.gradients.param_shift

        circuit(weights)
        assert spy.call_args[1]["gradient_fn"] is qml.gradients.param_shift
        assert circuit.gradient_fn is qml.gradients.param_shift

        # if we set the shots to None, backprop can now be used
        circuit(weights, shots=None)  # pylint: disable=unexpected-keyword-arg
        assert spy.call_args[1]["gradient_fn"] == "backprop"
        assert circuit.gradient_fn == "backprop"

        circuit(weights)
        assert circuit.gradient_fn is qml.gradients.param_shift
        assert spy.call_args[1]["gradient_fn"] is qml.gradients.param_shift


@pytest.mark.parametrize("interface", ["auto", "tf"])
class TestAdjoint:
    """Specific integration tests for the adjoint method"""

    def test_reuse_state(self, mocker, interface):
        """Tests that the TF interface reuses the device state for adjoint differentiation"""
        dev = qml.device("default.qubit.legacy", wires=2)

        @qnode(dev, diff_method="adjoint", interface=interface)
        def circ(x):
            qml.RX(x[0], wires=0)
            qml.RY(x[1], wires=1)
            qml.CNOT(wires=(0, 1))
            return qml.expval(qml.PauliZ(0)), qml.expval(qml.PauliX(1))

        spy = mocker.spy(dev, "adjoint_jacobian")

        weights = tf.Variable([0.1, 0.2], dtype=tf.float64)
        x, y = 1.0 * weights

        with tf.GradientTape() as tape:
            res = tf.reduce_sum(circ(weights))

        grad = tape.gradient(res, weights)
        expected_grad = [-tf.sin(x), tf.cos(y)]

        assert np.allclose(grad, expected_grad)
        assert circ.device.num_executions == 1
        spy.assert_called_with(mocker.ANY, use_device_state=mocker.ANY)

    def test_reuse_state_multiple_evals(self, mocker, tol, interface):
        """Tests that the TF interface reuses the device state for adjoint differentiation,
        even where there are intermediate evaluations."""
        dev = qml.device("default.qubit.legacy", wires=2)

        x_val = 0.543
        y_val = -0.654
        x = tf.Variable(x_val, dtype=tf.float64)
        y = tf.Variable(y_val, dtype=tf.float64)

        @qnode(dev, diff_method="adjoint", interface=interface)
        def circuit(x, y):
            qml.RX(x, wires=[0])
            qml.RY(y, wires=[1])
            qml.CNOT(wires=[0, 1])
            return qml.expval(qml.PauliZ(0))

        spy = mocker.spy(dev, "adjoint_jacobian")

        with tf.GradientTape() as tape:
            res1 = circuit(x, y)

        assert np.allclose(res1, np.cos(x_val), atol=tol, rtol=0)

        # intermediate evaluation with different values
        circuit(tf.math.tan(x), tf.math.cosh(y))

        # the adjoint method will continue to compute the correct derivative
        grad = tape.gradient(res1, x)
        assert np.allclose(grad, -np.sin(x_val), atol=tol, rtol=0)
        assert dev.num_executions == 2
        spy.assert_called_with(mocker.ANY, use_device_state=mocker.ANY)


@pytest.mark.parametrize(
    "interface,dev_name,diff_method,grad_on_execution", interface_and_qubit_device_and_diff_method
)
class TestQubitIntegration:
    """Tests that ensure various qubit circuits integrate correctly"""

    def test_probability_differentiation(
        self, dev_name, diff_method, grad_on_execution, tol, interface
    ):
        """Tests correct output shape and evaluation for a tape
        with multiple probs outputs"""
        kwargs = dict(
            diff_method=diff_method, grad_on_execution=grad_on_execution, interface=interface
        )
        if diff_method == "adjoint":
            pytest.skip("The adjoint method does not currently support returning probabilities")
        elif diff_method == "spsa":
            kwargs["sampler_rng"] = np.random.default_rng(SEED_FOR_SPSA)
            tol = TOL_FOR_SPSA

        num_wires = 2

        if diff_method == "hadamard":
            num_wires = 3

        dev = qml.device(dev_name, wires=num_wires)

        x = tf.Variable(0.543, dtype=tf.float64)
        y = tf.Variable(-0.654, dtype=tf.float64)

        @qnode(dev, **kwargs)
        def circuit(x, y):
            qml.RX(x, wires=[0])
            qml.RY(y, wires=[1])
            qml.CNOT(wires=[0, 1])
            return qml.probs(wires=[0]), qml.probs(wires=[1])

        with tf.GradientTape() as tape:
            res = circuit(x, y)
            res = tf.stack(res)

        expected = np.array(
            [
                [tf.cos(x / 2) ** 2, tf.sin(x / 2) ** 2],
                [(1 + tf.cos(x) * tf.cos(y)) / 2, (1 - tf.cos(x) * tf.cos(y)) / 2],
            ]
        )
        assert np.allclose(res, expected, atol=tol, rtol=0)

        res = tape.jacobian(res, [x, y])
        expected = np.array(
            [
                [
                    [-tf.sin(x) / 2, tf.sin(x) / 2],
                    [-tf.sin(x) * tf.cos(y) / 2, tf.cos(y) * tf.sin(x) / 2],
                ],
                [
                    [0, 0],
                    [-tf.cos(x) * tf.sin(y) / 2, tf.cos(x) * tf.sin(y) / 2],
                ],
            ]
        )
        assert np.allclose(res, expected, atol=tol, rtol=0)

    def test_ragged_differentiation(self, dev_name, diff_method, grad_on_execution, tol, interface):
        """Tests correct output shape and evaluation for a tape
        with prob and expval outputs"""
        kwargs = dict(
            diff_method=diff_method, grad_on_execution=grad_on_execution, interface=interface
        )
        if diff_method == "adjoint":
            pytest.skip("The adjoint method does not currently support returning probabilities")
        elif diff_method == "spsa":
            kwargs["sampler_rng"] = np.random.default_rng(SEED_FOR_SPSA)
            tol = TOL_FOR_SPSA

        num_wires = 2

        if diff_method == "hadamard":
            num_wires = 3

        dev = qml.device(dev_name, wires=num_wires)

        x = tf.Variable(0.543, dtype=tf.float64)
        y = tf.Variable(-0.654, dtype=tf.float64)

        @qnode(dev, **kwargs)
        def circuit(x, y):
            qml.RX(x, wires=[0])
            qml.RY(y, wires=[1])
            qml.CNOT(wires=[0, 1])
            return qml.expval(qml.PauliZ(0)), qml.probs(wires=[1])

        with tf.GradientTape() as tape:
            res = circuit(x, y)
            res = tf.experimental.numpy.hstack(res)

        expected = np.array(
            [
                tf.cos(x),
                (1 + tf.cos(x) * tf.cos(y)) / 2,
                (1 - tf.cos(x) * tf.cos(y)) / 2,
            ]
        )
        assert np.allclose(res, expected, atol=tol, rtol=0)

        res = tape.jacobian(res, [x, y])
        expected = np.array(
            [
                [-tf.sin(x), -tf.sin(x) * tf.cos(y) / 2, tf.cos(y) * tf.sin(x) / 2],
                [0, -tf.cos(x) * tf.sin(y) / 2, tf.cos(x) * tf.sin(y) / 2],
            ]
        )
        assert np.allclose(res, expected, atol=tol, rtol=0)

    def test_second_derivative(self, dev_name, diff_method, grad_on_execution, tol, interface):
        """Test second derivative calculation of a scalar valued QNode"""
        if diff_method not in {"parameter-shift", "backprop", "hadamard"}:
            pytest.skip("Test only supports parameter-shift or backprop")

        num_wires = 1

        if diff_method == "hadamard":
            num_wires = 3

        dev = qml.device(dev_name, wires=num_wires)

        @qnode(
            dev,
            diff_method=diff_method,
            grad_on_execution=grad_on_execution,
            max_diff=2,
            interface=interface,
        )
        def circuit(x):
            qml.RY(x[0], wires=0)
            qml.RX(x[1], wires=0)
            return qml.expval(qml.PauliZ(0))

        x = tf.Variable([1.0, 2.0], dtype=tf.float64)

        with tf.GradientTape() as tape1:
            with tf.GradientTape() as tape2:
                res = circuit(x)
            g = tape2.gradient(res, x)
            res2 = tf.reduce_sum(g)

        g2 = tape1.gradient(res2, x)
        a, b = x * 1.0

        expected_res = tf.cos(a) * tf.cos(b)
        assert np.allclose(res, expected_res, atol=tol, rtol=0)

        expected_g = [-tf.sin(a) * tf.cos(b), -tf.cos(a) * tf.sin(b)]
        assert np.allclose(g, expected_g, atol=tol, rtol=0)

        expected_g2 = [
            -tf.cos(a) * tf.cos(b) + tf.sin(a) * tf.sin(b),
            tf.sin(a) * tf.sin(b) - tf.cos(a) * tf.cos(b),
        ]
        assert np.allclose(g2, expected_g2, atol=tol, rtol=0)

    def test_hessian(self, dev_name, diff_method, grad_on_execution, tol, interface):
        """Test hessian calculation of a scalar valued QNode"""
        if diff_method not in {"parameter-shift", "backprop", "hadamard"}:
            pytest.skip("Test only supports parameter-shift or backprop")

        num_wires = 1

        if diff_method == "hadamard":
            num_wires = 3

        dev = qml.device(dev_name, wires=num_wires)

        @qnode(
            dev,
            diff_method=diff_method,
            grad_on_execution=grad_on_execution,
            max_diff=2,
            interface=interface,
        )
        def circuit(x):
            qml.RY(x[0], wires=0)
            qml.RX(x[1], wires=0)
            return qml.expval(qml.PauliZ(0))

        x = tf.Variable([1.0, 2.0], dtype=tf.float64)

        with tf.GradientTape() as tape1:
            with tf.GradientTape() as tape2:
                res = circuit(x)
            g = tape2.gradient(res, x)

        hess = tape1.jacobian(g, x)
        a, b = x * 1.0

        expected_res = tf.cos(a) * tf.cos(b)
        assert np.allclose(res, expected_res, atol=tol, rtol=0)

        expected_g = [-tf.sin(a) * tf.cos(b), -tf.cos(a) * tf.sin(b)]
        assert np.allclose(g, expected_g, atol=tol, rtol=0)

        expected_hess = [
            [-tf.cos(a) * tf.cos(b), tf.sin(a) * tf.sin(b)],
            [tf.sin(a) * tf.sin(b), -tf.cos(a) * tf.cos(b)],
        ]
        assert np.allclose(hess, expected_hess, atol=tol, rtol=0)

    def test_hessian_vector_valued(self, dev_name, diff_method, grad_on_execution, tol, interface):
        """Test hessian calculation of a vector valued QNode"""
        if diff_method not in {"parameter-shift", "backprop", "hadamard"}:
            pytest.skip("Test only supports parameter-shift or backprop")

        num_wires = 1

        if diff_method == "hadamard":
            num_wires = 3

        dev = qml.device(dev_name, wires=num_wires)

        @qnode(
            dev,
            diff_method=diff_method,
            grad_on_execution=grad_on_execution,
            max_diff=2,
            interface=interface,
        )
        def circuit(x):
            qml.RY(x[0], wires=0)
            qml.RX(x[1], wires=0)
            return qml.probs(wires=0)

        x = tf.Variable([1.0, 2.0], dtype=tf.float64)

        with tf.GradientTape() as tape1:
            with tf.GradientTape(persistent=True) as tape2:
                res = circuit(x)
            g = tape2.jacobian(res, x, experimental_use_pfor=False)

        hess = tape1.jacobian(g, x)

        a, b = x * 1.0

        expected_res = [
            0.5 + 0.5 * tf.cos(a) * tf.cos(b),
            0.5 - 0.5 * tf.cos(a) * tf.cos(b),
        ]
        assert np.allclose(res, expected_res, atol=tol, rtol=0)

        expected_g = [
            [-0.5 * tf.sin(a) * tf.cos(b), -0.5 * tf.cos(a) * tf.sin(b)],
            [0.5 * tf.sin(a) * tf.cos(b), 0.5 * tf.cos(a) * tf.sin(b)],
        ]
        assert np.allclose(g, expected_g, atol=tol, rtol=0)

        expected_hess = [
            [
                [-0.5 * tf.cos(a) * tf.cos(b), 0.5 * tf.sin(a) * tf.sin(b)],
                [0.5 * tf.sin(a) * tf.sin(b), -0.5 * tf.cos(a) * tf.cos(b)],
            ],
            [
                [0.5 * tf.cos(a) * tf.cos(b), -0.5 * tf.sin(a) * tf.sin(b)],
                [-0.5 * tf.sin(a) * tf.sin(b), 0.5 * tf.cos(a) * tf.cos(b)],
            ],
        ]
        np.testing.assert_allclose(hess, expected_hess, atol=tol, rtol=0, verbose=True)

    def test_hessian_vector_valued_postprocessing(
        self, dev_name, diff_method, grad_on_execution, tol, interface
    ):
        """Test hessian calculation of a vector valued QNode with post-processing"""
        if diff_method not in {"parameter-shift", "backprop", "hadamard"}:
            pytest.skip("Test only supports parameter-shift or backprop")

        num_wires = 1

        if diff_method == "hadamard":
            num_wires = 3

        dev = qml.device(dev_name, wires=num_wires)

        @qnode(
            dev,
            diff_method=diff_method,
            grad_on_execution=grad_on_execution,
            max_diff=2,
            interface=interface,
        )
        def circuit(x):
            qml.RX(x[0], wires=0)
            qml.RY(x[1], wires=0)
            return [qml.expval(qml.PauliZ(0)), qml.expval(qml.PauliZ(0))]

        x = tf.Variable([0.76, -0.87], dtype=tf.float64)

        with tf.GradientTape() as tape1:
            with tf.GradientTape(persistent=True) as tape2:
                res = tf.tensordot(x, circuit(x), axes=[0, 0])

            g = tape2.jacobian(res, x, experimental_use_pfor=False)

        hess = tape1.jacobian(g, x)
        a, b = x * 1.0

        expected_res = a * tf.cos(a) * tf.cos(b) + b * tf.cos(a) * tf.cos(b)
        assert np.allclose(res, expected_res, atol=tol, rtol=0)

        expected_g = [
            tf.cos(b) * (tf.cos(a) - (a + b) * tf.sin(a)),
            tf.cos(a) * (tf.cos(b) - (a + b) * tf.sin(b)),
        ]
        assert np.allclose(g, expected_g, atol=tol, rtol=0)

        expected_hess = [
            [
                -(tf.cos(b) * ((a + b) * tf.cos(a) + 2 * tf.sin(a))),
                -(tf.cos(b) * tf.sin(a)) + (-tf.cos(a) + (a + b) * tf.sin(a)) * tf.sin(b),
            ],
            [
                -(tf.cos(b) * tf.sin(a)) + (-tf.cos(a) + (a + b) * tf.sin(a)) * tf.sin(b),
                -(tf.cos(a) * ((a + b) * tf.cos(b) + 2 * tf.sin(b))),
            ],
        ]
        assert np.allclose(hess, expected_hess, atol=tol, rtol=0)

    def test_hessian_ragged(self, dev_name, diff_method, grad_on_execution, tol, interface):
        """Test hessian calculation of a ragged QNode"""
        if diff_method not in {"parameter-shift", "backprop", "hadamard"}:
            pytest.skip("Test only supports parameter-shift or backprop")

        num_wires = 2

        if diff_method == "hadamard":
            num_wires = 4

        dev = qml.device(dev_name, wires=num_wires)

        @qnode(
            dev,
            diff_method=diff_method,
            grad_on_execution=grad_on_execution,
            max_diff=2,
            interface=interface,
        )
        def circuit(x):
            qml.RY(x[0], wires=0)
            qml.RX(x[1], wires=0)
            qml.RY(x[0], wires=1)
            qml.RX(x[1], wires=1)
            return qml.expval(qml.PauliZ(0)), qml.probs(wires=1)

        x = tf.Variable([1.0, 2.0], dtype=tf.float64)
        res = circuit(x)

        with tf.GradientTape() as tape1:
            with tf.GradientTape(persistent=True) as tape2:
                res = circuit(x)
                res = tf.experimental.numpy.hstack(res)
            g = tape2.jacobian(res, x, experimental_use_pfor=False)

        hess = tape1.jacobian(g, x)
        a, b = x * 1.0

        expected_res = [
            tf.cos(a) * tf.cos(b),
            0.5 + 0.5 * tf.cos(a) * tf.cos(b),
            0.5 - 0.5 * tf.cos(a) * tf.cos(b),
        ]
        assert np.allclose(res, expected_res, atol=tol, rtol=0)

        expected_g = [
            [-tf.sin(a) * tf.cos(b), -tf.cos(a) * tf.sin(b)],
            [-0.5 * tf.sin(a) * tf.cos(b), -0.5 * tf.cos(a) * tf.sin(b)],
            [0.5 * tf.sin(a) * tf.cos(b), 0.5 * tf.cos(a) * tf.sin(b)],
        ]
        assert np.allclose(g, expected_g, atol=tol, rtol=0)

        expected_hess = [
            [
                [-tf.cos(a) * tf.cos(b), tf.sin(a) * tf.sin(b)],
                [tf.sin(a) * tf.sin(b), -tf.cos(a) * tf.cos(b)],
            ],
            [
                [-0.5 * tf.cos(a) * tf.cos(b), 0.5 * tf.sin(a) * tf.sin(b)],
                [0.5 * tf.sin(a) * tf.sin(b), -0.5 * tf.cos(a) * tf.cos(b)],
            ],
            [
                [0.5 * tf.cos(a) * tf.cos(b), -0.5 * tf.sin(a) * tf.sin(b)],
                [-0.5 * tf.sin(a) * tf.sin(b), 0.5 * tf.cos(a) * tf.cos(b)],
            ],
        ]
        np.testing.assert_allclose(hess, expected_hess, atol=tol, rtol=0, verbose=True)

    def test_state(self, dev_name, diff_method, grad_on_execution, tol, interface):
        """Test that the state can be returned and differentiated"""
        if diff_method == "adjoint":
            pytest.skip("Adjoint does not support states")

        num_wires = 2

        if diff_method == "hadamard":
            num_wires = 3

        dev = qml.device(dev_name, wires=num_wires)

        x = tf.Variable(0.543, dtype=tf.float64)
        y = tf.Variable(-0.654, dtype=tf.float64)

        @qnode(
            dev, diff_method=diff_method, interface=interface, grad_on_execution=grad_on_execution
        )
        def circuit(x, y):
            qml.RX(x, wires=[0])
            qml.RY(y, wires=[1])
            qml.CNOT(wires=[0, 1])
            return qml.state()

        def cost_fn(x, y):
            res = circuit(x, y)
            assert res.dtype is tf.complex128
            probs = tf.math.abs(res) ** 2
            return probs[0] + probs[2]

        with tf.GradientTape() as tape:
            res = cost_fn(x, y)

        if diff_method not in {"backprop"}:
            pytest.skip("Test only supports backprop")

        grad = tape.gradient(res, [x, y])
        expected = [-np.sin(x) * np.cos(y) / 2, -np.cos(x) * np.sin(y) / 2]
        assert np.allclose(grad, expected, atol=tol, rtol=0)

    @pytest.mark.parametrize("state", [[1], [0, 1]])  # Basis state and state vector
    def test_projector(self, state, dev_name, diff_method, grad_on_execution, tol, interface):
        """Test that the variance of a projector is correctly returned"""
        kwargs = dict(
            diff_method=diff_method, grad_on_execution=grad_on_execution, interface=interface
        )
        if diff_method == "adjoint":
            pytest.skip("Adjoint does not support projectors")
        elif diff_method == "hadamard":
            pytest.skip("Variance not implemented yet.")
        elif diff_method == "spsa":
            kwargs["sampler_rng"] = np.random.default_rng(SEED_FOR_SPSA)
            tol = TOL_FOR_SPSA

        dev = qml.device(dev_name, wires=2)
        P = tf.constant(state)

        x, y = 0.765, -0.654
        weights = tf.Variable([x, y], dtype=tf.float64)

        @qnode(dev, **kwargs)
        def circuit(weights):
            qml.RX(weights[0], wires=0)
            qml.RY(weights[1], wires=1)
            qml.CNOT(wires=[0, 1])
            return qml.var(qml.Projector(P, wires=0) @ qml.PauliX(1))

        with tf.GradientTape() as tape:
            res = circuit(weights)

        expected = 0.25 * np.sin(x / 2) ** 2 * (3 + np.cos(2 * y) + 2 * np.cos(x) * np.sin(y) ** 2)
        assert np.allclose(res, expected, atol=tol, rtol=0)

        grad = tape.gradient(res, weights)
        expected = [
            0.5 * np.sin(x) * (np.cos(x / 2) ** 2 + np.cos(2 * y) * np.sin(x / 2) ** 2),
            -2 * np.cos(y) * np.sin(x / 2) ** 4 * np.sin(y),
        ]
        assert np.allclose(grad, expected, atol=tol, rtol=0)


@pytest.mark.parametrize(
    "diff_method,kwargs",
    [
        ["finite-diff", {}],
        ["spsa", {"num_directions": 100, "h": 0.05}],
        ("parameter-shift", {}),
        ("parameter-shift", {"force_order2": True}),
    ],
)
class TestCV:
    """Tests for CV integration"""

    def test_first_order_observable(self, diff_method, kwargs, tol):
        """Test variance of a first order CV observable"""
        dev = qml.device("default.gaussian", wires=1)
        if diff_method == "spsa":
            kwargs["sampler_rng"] = np.random.default_rng(SEED_FOR_SPSA)
            tol = TOL_FOR_SPSA

        r = tf.Variable(0.543, dtype=tf.float64)
        phi = tf.Variable(-0.654, dtype=tf.float64)

        @qnode(dev, diff_method=diff_method, **kwargs)
        def circuit(r, phi):
            qml.Squeezing(r, 0, wires=0)
            qml.Rotation(phi, wires=0)
            return qml.var(qml.QuadX(0))

        with tf.GradientTape() as tape:
            res = circuit(r, phi)

        expected = np.exp(2 * r) * np.sin(phi) ** 2 + np.exp(-2 * r) * np.cos(phi) ** 2
        assert np.allclose(res, expected, atol=tol, rtol=0)

        # circuit jacobians
        grad = tape.gradient(res, [r, phi])
        expected = [
            2 * np.exp(2 * r) * np.sin(phi) ** 2 - 2 * np.exp(-2 * r) * np.cos(phi) ** 2,
            2 * np.sinh(2 * r) * np.sin(2 * phi),
        ]
        assert np.allclose(grad, expected, atol=tol, rtol=0)

    def test_second_order_observable(self, diff_method, kwargs, tol):
        """Test variance of a second order CV expectation value"""
        dev = qml.device("default.gaussian", wires=1)
        if diff_method == "spsa":
            kwargs["sampler_rng"] = np.random.default_rng(SEED_FOR_SPSA)
            tol = TOL_FOR_SPSA

        n = tf.Variable(0.12, dtype=tf.float64)
        a = tf.Variable(0.765, dtype=tf.float64)

        @qnode(dev, diff_method=diff_method, **kwargs)
        def circuit(n, a):
            qml.ThermalState(n, wires=0)
            qml.Displacement(a, 0, wires=0)
            return qml.var(qml.NumberOperator(0))

        with tf.GradientTape() as tape:
            res = circuit(n, a)

        expected = n**2 + n + np.abs(a) ** 2 * (1 + 2 * n)
        assert np.allclose(res, expected, atol=tol, rtol=0)

        # circuit jacobians
        grad = tape.gradient(res, [n, a])
        expected = [2 * a**2 + 2 * n + 1, 2 * a * (2 * n + 1)]
        assert np.allclose(grad, expected, atol=tol, rtol=0)


@pytest.mark.parametrize(
    "interface,dev_name,diff_method,grad_on_execution", interface_and_qubit_device_and_diff_method
)
class TestTapeExpansion:
    """Test that tape expansion within the QNode integrates correctly
    with the TF interface"""

    def test_gradient_expansion(self, dev_name, diff_method, grad_on_execution, interface):
        """Test that a *supported* operation with no gradient recipe is
        expanded for both parameter-shift and finite-differences, but not for execution."""
        if diff_method not in ("parameter-shift", "finite-diff", "spsa", "hadamard"):
            pytest.skip("Only supports gradient transforms")
        num_wires = 1

        if diff_method == "hadamard":
            num_wires = 2

        dev = qml.device(dev_name, wires=num_wires)

        class PhaseShift(qml.PhaseShift):
            grad_method = None

            def decomposition(self):
                return [qml.RY(3 * self.data[0], wires=self.wires)]

        @qnode(
            dev,
            diff_method=diff_method,
            grad_on_execution=grad_on_execution,
            max_diff=2,
            interface=interface,
        )
        def circuit(x):
            qml.Hadamard(wires=0)
            PhaseShift(x, wires=0)
            return qml.expval(qml.PauliX(0))

        x = tf.Variable(0.5, dtype=tf.float64)

        with tf.GradientTape() as t2:
            with tf.GradientTape() as t1:
                loss = circuit(x)

            res = t1.gradient(loss, x)

        assert np.allclose(res, -3 * np.sin(3 * x))

        if diff_method == "parameter-shift":
            # test second order derivatives
            res = t2.gradient(res, x)
            assert np.allclose(res, -9 * np.cos(3 * x))

    @pytest.mark.parametrize("max_diff", [1, 2])
    def test_gradient_expansion_trainable_only(
        self, dev_name, diff_method, grad_on_execution, max_diff, interface
    ):
        """Test that a *supported* operation with no gradient recipe is only
        expanded for parameter-shift and finite-differences when it is trainable."""
        if diff_method not in ("parameter-shift", "finite-diff", "spsa", "hadamard"):
            pytest.skip("Only supports gradient transforms")

        num_wires = 1

        if diff_method == "hadamard":
            num_wires = 2

        dev = qml.device(dev_name, wires=num_wires)

        class PhaseShift(qml.PhaseShift):
            grad_method = None

            def decomposition(self):
                return [qml.RY(3 * self.data[0], wires=self.wires)]

        @qnode(
            dev,
            diff_method=diff_method,
            grad_on_execution=grad_on_execution,
            max_diff=max_diff,
            interface=interface,
        )
        def circuit(x, y):
            qml.Hadamard(wires=0)
            PhaseShift(x, wires=0)
            PhaseShift(2 * y, wires=0)
            return qml.expval(qml.PauliX(0))

        x = tf.Variable(0.5, dtype=tf.float64)
        y = tf.constant(0.7, dtype=tf.float64)

        with tf.GradientTape() as t:
            res = circuit(x, y)

        t.gradient(res, [x, y])

    @pytest.mark.parametrize("max_diff", [1, 2])
    def test_hamiltonian_expansion_analytic(
        self, dev_name, diff_method, grad_on_execution, max_diff, tol, interface
    ):
        """Test that if there are non-commuting groups and the number of shots is None
        the first and second order gradients are correctly evaluated"""
        kwargs = dict(
            diff_method=diff_method,
            grad_on_execution=grad_on_execution,
            max_diff=max_diff,
            interface=interface,
        )
        if diff_method in ["adjoint", "hadamard"]:
            pytest.skip("The adjoint/hadamard method does not yet support Hamiltonians")
        elif diff_method == "spsa":
            tol = TOL_FOR_SPSA
            spsa_kwargs = dict(sampler_rng=np.random.default_rng(SEED_FOR_SPSA), num_directions=10)
            kwargs = {**kwargs, **spsa_kwargs}

        dev = qml.device(dev_name, wires=3, shots=None)
        obs = [qml.PauliX(0), qml.PauliX(0) @ qml.PauliZ(1), qml.PauliZ(0) @ qml.PauliZ(1)]

        @qnode(dev, **kwargs)
        def circuit(data, weights, coeffs):
            weights = tf.reshape(weights, [1, -1])
            qml.templates.AngleEmbedding(data, wires=[0, 1])
            qml.templates.BasicEntanglerLayers(weights, wires=[0, 1])
            return qml.expval(qml.Hamiltonian(coeffs, obs))

        d = tf.constant([0.1, 0.2], dtype=tf.float64)
        w = tf.Variable([0.654, -0.734], dtype=tf.float64)
        c = tf.Variable([-0.6543, 0.24, 0.54], dtype=tf.float64)

        # test output
        with tf.GradientTape(persistent=True) as t2:
            with tf.GradientTape() as t1:
                res = circuit(d, w, c)

            expected = c[2] * np.cos(d[1] + w[1]) - c[1] * np.sin(d[0] + w[0]) * np.sin(d[1] + w[1])
            assert np.allclose(res, expected, atol=tol)

            # test gradients
            grad = t1.gradient(res, [d, w, c])

        expected_w = [
            -c[1] * np.cos(d[0] + w[0]) * np.sin(d[1] + w[1]),
            -c[1] * np.cos(d[1] + w[1]) * np.sin(d[0] + w[0]) - c[2] * np.sin(d[1] + w[1]),
        ]
        expected_c = [0, -np.sin(d[0] + w[0]) * np.sin(d[1] + w[1]), np.cos(d[1] + w[1])]
        assert np.allclose(grad[1], expected_w, atol=tol)
        assert np.allclose(grad[2], expected_c, atol=tol)

        # test second-order derivatives
        if diff_method in ("parameter-shift", "backprop") and max_diff == 2:
            grad2_c = t2.jacobian(grad[2], c)
            assert grad2_c is None or np.allclose(grad2_c, 0, atol=tol)

            grad2_w_c = t2.jacobian(grad[1], c)
            expected = [0, -np.cos(d[0] + w[0]) * np.sin(d[1] + w[1]), 0], [
                0,
                -np.cos(d[1] + w[1]) * np.sin(d[0] + w[0]),
                -np.sin(d[1] + w[1]),
            ]
            assert np.allclose(grad2_w_c, expected, atol=tol)

    @pytest.mark.parametrize("max_diff", [1, 2])
    def test_hamiltonian_expansion_finite_shots(
        self, dev_name, diff_method, grad_on_execution, max_diff, mocker, interface
    ):
        """Test that the Hamiltonian is expanded if there
        are non-commuting groups and the number of shots is finite
        and the first and second order gradients are correctly evaluated"""
        gradient_kwargs = {}
        tol = 0.3
        if diff_method in ("adjoint", "backprop", "hadamard"):
            pytest.skip("The adjoint and backprop methods do not yet support sampling")
        elif diff_method == "spsa":
            gradient_kwargs = {
                "h": H_FOR_SPSA,
                "sampler_rng": np.random.default_rng(SEED_FOR_SPSA),
                "num_directions": 20,
            }
            tol = TOL_FOR_SPSA
        elif diff_method == "finite-diff":
            gradient_kwargs = {"h": 0.05}

        dev = qml.device(dev_name, wires=3, shots=50000)
        spy = mocker.spy(qml.transforms, "hamiltonian_expand")
        obs = [qml.PauliX(0), qml.PauliX(0) @ qml.PauliZ(1), qml.PauliZ(0) @ qml.PauliZ(1)]

        @qnode(
            dev,
            diff_method=diff_method,
            grad_on_execution=grad_on_execution,
            max_diff=max_diff,
            interface=interface,
            **gradient_kwargs,
        )
        def circuit(data, weights, coeffs):
            weights = tf.reshape(weights, [1, -1])
            qml.templates.AngleEmbedding(data, wires=[0, 1])
            qml.templates.BasicEntanglerLayers(weights, wires=[0, 1])
            H = qml.Hamiltonian(coeffs, obs)
            H.compute_grouping()
            return qml.expval(H)

        d = tf.constant([0.1, 0.2], dtype=tf.float64)
        w = tf.Variable([0.654, -0.734], dtype=tf.float64)
        c = tf.Variable([-0.6543, 0.24, 0.54], dtype=tf.float64)

        # test output
        with tf.GradientTape(persistent=True) as t2:
            with tf.GradientTape() as t1:
                res = circuit(d, w, c)

            expected = c[2] * np.cos(d[1] + w[1]) - c[1] * np.sin(d[0] + w[0]) * np.sin(d[1] + w[1])
            assert np.allclose(res, expected, atol=tol)
            spy.assert_called()

            # test gradients
            grad = t1.gradient(res, [d, w, c])

        expected_w = [
            -c[1] * np.cos(d[0] + w[0]) * np.sin(d[1] + w[1]),
            -c[1] * np.cos(d[1] + w[1]) * np.sin(d[0] + w[0]) - c[2] * np.sin(d[1] + w[1]),
        ]
        expected_c = [0, -np.sin(d[0] + w[0]) * np.sin(d[1] + w[1]), np.cos(d[1] + w[1])]
        assert np.allclose(grad[1], expected_w, atol=tol)
        assert np.allclose(grad[2], expected_c, atol=tol)

        # test second-order derivatives
        if diff_method == "parameter-shift" and max_diff == 2:
            grad2_c = t2.jacobian(grad[2], c)
            assert grad2_c is None

            grad2_w_c = t2.jacobian(grad[1], c)
            expected = [0, -np.cos(d[0] + w[0]) * np.sin(d[1] + w[1]), 0], [
                0,
                -np.cos(d[1] + w[1]) * np.sin(d[0] + w[0]),
                -np.sin(d[1] + w[1]),
            ]
            assert np.allclose(grad2_w_c, expected, atol=tol)


class TestSample:
    """Tests for the sample integration"""

    def test_sample_dimension(self):
        """Test sampling works as expected"""
        dev = qml.device("default.qubit.legacy", wires=2, shots=10)

        @qnode(dev, diff_method="parameter-shift", interface="tf")
        def circuit():
            qml.Hadamard(wires=[0])
            qml.CNOT(wires=[0, 1])
            return qml.sample(qml.PauliZ(0)), qml.sample(qml.PauliX(1))

        res = circuit()

        assert isinstance(res, tuple)
        assert len(res) == 2

        assert res[0].shape == (10,)
        assert res[1].shape == (10,)
        assert isinstance(res[0], tf.Tensor)
        assert isinstance(res[1], tf.Tensor)

    def test_sampling_expval(self):
        """Test sampling works as expected if combined with expectation values"""
        dev = qml.device("default.qubit.legacy", wires=2, shots=10)

        @qnode(dev, diff_method="parameter-shift", interface="tf")
        def circuit():
            qml.Hadamard(wires=[0])
            qml.CNOT(wires=[0, 1])
            return qml.sample(qml.PauliZ(0)), qml.expval(qml.PauliX(1))

        res = circuit()

        assert len(res) == 2
        assert isinstance(res, tuple)
        assert res[0].shape == (10,)
        assert res[1].shape == ()
        assert isinstance(res[0], tf.Tensor)
        assert isinstance(res[1], tf.Tensor)

    def test_sample_combination(self):
        """Test the output of combining expval, var and sample"""
        n_sample = 10

        dev = qml.device("default.qubit.legacy", wires=3, shots=n_sample)

        @qnode(dev, diff_method="parameter-shift", interface="tf")
        def circuit():
            qml.RX(0.54, wires=0)

            return qml.sample(qml.PauliZ(0)), qml.expval(qml.PauliX(1)), qml.var(qml.PauliY(2))

        result = circuit()

        assert len(result) == 3
        assert result[0].shape == (n_sample,)
        assert result[1].shape == ()
        assert result[2].shape == ()
        assert isinstance(result[0], tf.Tensor)
        assert isinstance(result[1], tf.Tensor)
        assert isinstance(result[2], tf.Tensor)
        assert result[0].dtype is tf.float64
        assert result[1].dtype is tf.float64
        assert result[2].dtype is tf.float64

    def test_single_wire_sample(self):
        """Test the return type and shape of sampling a single wire"""
        n_sample = 10

        dev = qml.device("default.qubit.legacy", wires=1, shots=n_sample)

        @qnode(dev, diff_method="parameter-shift", interface="tf")
        def circuit():
            qml.RX(0.54, wires=0)

            return qml.sample(qml.PauliZ(0))

        result = circuit()

        assert isinstance(result, tf.Tensor)
        assert np.array_equal(result.shape, (n_sample,))

    def test_multi_wire_sample_regular_shape(self):
        """Test the return type and shape of sampling multiple wires
        where a rectangular array is expected"""
        n_sample = 10

        dev = qml.device("default.qubit.legacy", wires=3, shots=n_sample)

        @qnode(dev, diff_method="parameter-shift", interface="tf")
        def circuit():
            return qml.sample(qml.PauliZ(0)), qml.sample(qml.PauliZ(1)), qml.sample(qml.PauliZ(2))

        result = circuit()
        result = tf.stack(result)

        # If all the dimensions are equal the result will end up to be a proper rectangular array
        assert isinstance(result, tf.Tensor)
        assert np.array_equal(result.shape, (3, n_sample))
        assert result.dtype == tf.float64

    def test_counts(self):
        """Test counts works as expected for TF"""
        dev = qml.device("default.qubit.legacy", wires=2, shots=100)

        @qnode(dev, interface="tf")
        def circuit():
            qml.Hadamard(wires=[0])
            qml.CNOT(wires=[0, 1])
            return qml.counts(qml.PauliZ(0))

        res = circuit()

        assert isinstance(res, dict)
        assert list(res.keys()) == [-1, 1]
        assert isinstance(res[-1], tf.Tensor)
        assert isinstance(res[1], tf.Tensor)
        assert res[-1].shape == ()
        assert res[1].shape == ()


@pytest.mark.parametrize(
    "decorator, interface",
    [(tf.function, "auto"), (tf.function, "tf"), (lambda x: x, "tf-autograph")],
)
class TestAutograph:
    """Tests for Autograph mode. This class is parametrized over the combination:

    1. interface=interface with the QNode decoratored with @tf.function, and
    2. interface="tf-autograph" with no QNode decorator.

    Option (1) checks that if the user enables autograph functionality
    in TensorFlow, the new `tf-autograph` interface is automatically applied.

    Option (2) ensures that the tf-autograph interface can be manually applied,
    even if in eager execution mode.
    """

    def test_autograph_gradients(self, decorator, interface, tol):
        """Test that a parameter-shift QNode can be compiled
        using @tf.function, and differentiated"""
        dev = qml.device("default.qubit.legacy", wires=2)
        x = tf.Variable(0.543, dtype=tf.float64)
        y = tf.Variable(-0.654, dtype=tf.float64)

        @decorator
        @qnode(dev, diff_method="parameter-shift", interface=interface)
        def circuit(x, y):
            qml.RX(x, wires=[0])
            qml.RY(y, wires=[1])
            qml.CNOT(wires=[0, 1])
            return qml.probs(wires=[0]), qml.probs(wires=[1])

        with tf.GradientTape() as tape:
            p0, p1 = circuit(x, y)
            loss = p0[0] + p1[1]

        expected = tf.cos(x / 2) ** 2 + (1 - tf.cos(x) * tf.cos(y)) / 2
        assert np.allclose(loss, expected, atol=tol, rtol=0)

        grad = tape.gradient(loss, [x, y])
        expected = [-tf.sin(x) * tf.sin(y / 2) ** 2, tf.cos(x) * tf.sin(y) / 2]
        assert np.allclose(grad, expected, atol=tol, rtol=0)

    def test_autograph_jacobian(self, decorator, interface, tol):
        """Test that a parameter-shift vector-valued QNode can be compiled
        using @tf.function, and differentiated"""
        dev = qml.device("default.qubit.legacy", wires=2)
        x = tf.Variable(0.543, dtype=tf.float64)
        y = tf.Variable(-0.654, dtype=tf.float64)

        @decorator
        @qnode(dev, diff_method="parameter-shift", max_diff=1, interface=interface)
        def circuit(x, y):
            qml.RX(x, wires=[0])
            qml.RY(y, wires=[1])
            qml.CNOT(wires=[0, 1])
            return qml.probs(wires=[0]), qml.probs(wires=[1])

        with tf.GradientTape() as tape:
            res = circuit(x, y)
            res = tf.stack(res)

        expected = np.array(
            [
                [tf.cos(x / 2) ** 2, tf.sin(x / 2) ** 2],
                [(1 + tf.cos(x) * tf.cos(y)) / 2, (1 - tf.cos(x) * tf.cos(y)) / 2],
            ]
        )
        assert np.allclose(res, expected, atol=tol, rtol=0)

        res = tape.jacobian(res, [x, y])
        expected = np.array(
            [
                [
                    [-tf.sin(x) / 2, tf.sin(x) / 2],
                    [-tf.sin(x) * tf.cos(y) / 2, tf.cos(y) * tf.sin(x) / 2],
                ],
                [
                    [0, 0],
                    [-tf.cos(x) * tf.sin(y) / 2, tf.cos(x) * tf.sin(y) / 2],
                ],
            ]
        )
        assert np.allclose(res, expected, atol=tol, rtol=0)

    @pytest.mark.parametrize("grad_on_execution", [True, False])
    def test_autograph_adjoint_single_param(self, grad_on_execution, decorator, interface, tol):
        """Test that a parameter-shift QNode can be compiled
        using @tf.function, and differentiated to second order"""
        dev = qml.device("default.qubit.legacy", wires=1)

        @decorator
        @qnode(dev, diff_method="adjoint", interface=interface, grad_on_execution=grad_on_execution)
        def circuit(x):
            qml.RY(x, wires=0)
            return qml.expval(qml.PauliZ(0))

        x = tf.Variable(1.0, dtype=tf.float64)

        with tf.GradientTape() as tape:
            res = circuit(x)
        g = tape.gradient(res, x)

        expected_res = tf.cos(x)
        assert np.allclose(res, expected_res, atol=tol, rtol=0)

        expected_g = -tf.sin(x)
        assert np.allclose(g, expected_g, atol=tol, rtol=0)

    @pytest.mark.parametrize("grad_on_execution", [True, False])
    def test_autograph_adjoint_multi_params(self, grad_on_execution, decorator, interface, tol):
        """Test that a parameter-shift QNode can be compiled
        using @tf.function, and differentiated to second order"""
        dev = qml.device("default.qubit.legacy", wires=1)

        @decorator
        @qnode(dev, diff_method="adjoint", interface=interface, grad_on_execution=grad_on_execution)
        def circuit(x):
            qml.RY(x[0], wires=0)
            qml.RX(x[1], wires=0)
            return qml.expval(qml.PauliZ(0))

        x = tf.Variable([1.0, 2.0], dtype=tf.float64)

        with tf.GradientTape() as tape:
            res = circuit(x)
        g = tape.gradient(res, x)
        a, b = x * 1.0

        expected_res = tf.cos(a) * tf.cos(b)
        assert np.allclose(res, expected_res, atol=tol, rtol=0)

        expected_g = [-tf.sin(a) * tf.cos(b), -tf.cos(a) * tf.sin(b)]
        assert np.allclose(g, expected_g, atol=tol, rtol=0)

    def test_autograph_ragged_differentiation(self, decorator, interface, tol):
        """Tests correct output shape and evaluation for a tape
        with prob and expval outputs"""
        dev = qml.device("default.qubit.legacy", wires=2)

        x = tf.Variable(0.543, dtype=tf.float64)
        y = tf.Variable(-0.654, dtype=tf.float64)

        @decorator
        @qnode(dev, diff_method="parameter-shift", max_diff=1, interface=interface)
        def circuit(x, y):
            qml.RX(x, wires=[0])
            qml.RY(y, wires=[1])
            qml.CNOT(wires=[0, 1])
            return qml.expval(qml.PauliZ(0)), qml.probs(wires=[1])

        with tf.GradientTape() as tape:
            res = circuit(x, y)
            res = tf.experimental.numpy.hstack(res)

        expected = np.array(
            [
                tf.cos(x),
                (1 + tf.cos(x) * tf.cos(y)) / 2,
                (1 - tf.cos(x) * tf.cos(y)) / 2,
            ]
        )
        assert np.allclose(res, expected, atol=tol, rtol=0)

        res = tape.jacobian(res, [x, y])
        expected = np.array(
            [
                [-tf.sin(x), -tf.sin(x) * tf.cos(y) / 2, tf.cos(y) * tf.sin(x) / 2],
                [0, -tf.cos(x) * tf.sin(y) / 2, tf.cos(x) * tf.sin(y) / 2],
            ]
        )
        assert np.allclose(res, expected, atol=tol, rtol=0)

    def test_autograph_hessian(self, decorator, interface, tol):
        """Test that a parameter-shift QNode can be compiled
        using @tf.function, and differentiated to second order"""
        dev = qml.device("default.qubit.legacy", wires=1)
        a = tf.Variable(0.543, dtype=tf.float64)
        b = tf.Variable(-0.654, dtype=tf.float64)

        @decorator
        @qnode(dev, diff_method="parameter-shift", max_diff=2, interface=interface)
        def circuit(x, y):
            qml.RY(x, wires=0)
            qml.RX(y, wires=0)
            return qml.expval(qml.PauliZ(0))

        with tf.GradientTape() as tape1:
            with tf.GradientTape() as tape2:
                res = circuit(a, b)
            g = tape2.gradient(res, [a, b])
            g = tf.stack(g)

        hess = tf.stack(tape1.gradient(g, [a, b]))

        expected_res = tf.cos(a) * tf.cos(b)
        assert np.allclose(res, expected_res, atol=tol, rtol=0)

        expected_g = [-tf.sin(a) * tf.cos(b), -tf.cos(a) * tf.sin(b)]
        assert np.allclose(g, expected_g, atol=tol, rtol=0)

        expected_hess = [
            [-tf.cos(a) * tf.cos(b) + tf.sin(a) * tf.sin(b)],
            [tf.sin(a) * tf.sin(b) - tf.cos(a) * tf.cos(b)],
        ]
        assert np.allclose(hess, expected_hess, atol=tol, rtol=0)

    def test_autograph_state(self, decorator, interface, tol):
        """Test that a parameter-shift QNode returning a state can be compiled
        using @tf.function"""
        dev = qml.device("default.qubit.legacy", wires=2)
        x = tf.Variable(0.543, dtype=tf.float64)
        y = tf.Variable(-0.654, dtype=tf.float64)

        # TODO: fix this for diff_method=None
        @decorator
        @qnode(dev, diff_method="parameter-shift", interface=interface)
        def circuit(x, y):
            qml.RX(x, wires=[0])
            qml.RY(y, wires=[1])
            qml.CNOT(wires=[0, 1])
            return qml.state()

        with tf.GradientTape():
            state = circuit(x, y)
            probs = tf.abs(state) ** 2
            loss = probs[0]

        expected = tf.cos(x / 2) ** 2 * tf.cos(y / 2) ** 2
        assert np.allclose(loss, expected, atol=tol, rtol=0)

    def test_autograph_dimension(self, decorator, interface):
        """Test sampling works as expected"""
        dev = qml.device("default.qubit.legacy", wires=2, shots=10)

        @decorator
        @qnode(dev, diff_method="parameter-shift", interface=interface)
        def circuit():
            qml.Hadamard(wires=[0])
            qml.CNOT(wires=[0, 1])
            return qml.sample(qml.PauliZ(0)), qml.sample(qml.PauliX(1))

        res = circuit()
        res = tf.stack(res)

        assert res.shape == (2, 10)
        assert isinstance(res, tf.Tensor)


@pytest.mark.parametrize(
    "interface,dev_name,diff_method,grad_on_execution", interface_and_qubit_device_and_diff_method
)
class TestReturn:
    """Class to test the shape of the Grad/Jacobian/Hessian with different return types."""

    def test_grad_single_measurement_param(
        self, dev_name, diff_method, grad_on_execution, interface
    ):
        """For one measurement and one param, the gradient is a float."""
        num_wires = 1

        if diff_method == "hadamard":
            num_wires = 2

        dev = qml.device(dev_name, wires=num_wires)

        @qnode(
            dev, interface=interface, diff_method=diff_method, grad_on_execution=grad_on_execution
        )
        def circuit(a):
            qml.RY(a, wires=0)
            qml.RX(0.2, wires=0)
            return qml.expval(qml.PauliZ(0))

        a = tf.Variable(0.1)

        with tf.GradientTape() as tape:
            res = circuit(a)

        grad = tape.gradient(res, a)

        assert isinstance(grad, tf.Tensor)
        assert grad.shape == ()

    def test_grad_single_measurement_multiple_param(
        self, dev_name, diff_method, grad_on_execution, interface
    ):
        """For one measurement and multiple param, the gradient is a tuple of arrays."""

        num_wires = 1

        if diff_method == "hadamard":
            num_wires = 2

        dev = qml.device(dev_name, wires=num_wires)

        @qnode(
            dev, interface=interface, diff_method=diff_method, grad_on_execution=grad_on_execution
        )
        def circuit(a, b):
            qml.RY(a, wires=0)
            qml.RX(b, wires=0)
            return qml.expval(qml.PauliZ(0))

        a = tf.Variable(0.1)
        b = tf.Variable(0.2)

        with tf.GradientTape() as tape:
            res = circuit(a, b)

        grad = tape.gradient(res, (a, b))

        assert isinstance(grad, tuple)
        assert len(grad) == 2
        assert grad[0].shape == ()
        assert grad[1].shape == ()

    def test_grad_single_measurement_multiple_param_array(
        self, dev_name, diff_method, grad_on_execution, interface
    ):
        """For one measurement and multiple param as a single array params, the gradient is an array."""

        num_wires = 1

        if diff_method == "hadamard":
            num_wires = 2

        dev = qml.device(dev_name, wires=num_wires)

        @qnode(
            dev, interface=interface, diff_method=diff_method, grad_on_execution=grad_on_execution
        )
        def circuit(a):
            qml.RY(a[0], wires=0)
            qml.RX(a[1], wires=0)
            return qml.expval(qml.PauliZ(0))

        a = tf.Variable([0.1, 0.2])

        with tf.GradientTape() as tape:
            res = circuit(a)

        grad = tape.gradient(res, a)

        assert isinstance(grad, tf.Tensor)
        assert len(grad) == 2
        assert grad.shape == (2,)

    def test_jacobian_single_measurement_param_probs(
        self, dev_name, diff_method, grad_on_execution, interface
    ):
        """For a multi dimensional measurement (probs), check that a single array is returned with the correct
        dimension"""
        if diff_method == "adjoint":
            pytest.skip("Test does not supports adjoint because of probabilities.")

        num_wires = 2

        if diff_method == "hadamard":
            num_wires = 3

        dev = qml.device(dev_name, wires=num_wires)

        @qnode(
            dev, interface=interface, diff_method=diff_method, grad_on_execution=grad_on_execution
        )
        def circuit(a):
            qml.RY(a, wires=0)
            qml.RX(0.2, wires=0)
            return qml.probs(wires=[0, 1])

        a = tf.Variable(0.1)

        with tf.GradientTape() as tape:
            res = circuit(a)

        jac = tape.jacobian(res, a)

        assert isinstance(jac, tf.Tensor)
        assert jac.shape == (4,)

    def test_jacobian_single_measurement_probs_multiple_param(
        self, dev_name, diff_method, grad_on_execution, interface
    ):
        """For a multi dimensional measurement (probs), check that a single tuple is returned containing arrays with
        the correct dimension"""
        if diff_method == "adjoint":
            pytest.skip("Test does not supports adjoint because of probabilities.")

        num_wires = 2

        if diff_method == "hadamard":
            num_wires = 3

        dev = qml.device(dev_name, wires=num_wires)

        @qnode(
            dev, interface=interface, diff_method=diff_method, grad_on_execution=grad_on_execution
        )
        def circuit(a, b):
            qml.RY(a, wires=0)
            qml.RX(b, wires=0)
            return qml.probs(wires=[0, 1])

        a = tf.Variable(0.1)
        b = tf.Variable(0.2)

        with tf.GradientTape() as tape:
            res = circuit(a, b)

        jac = tape.jacobian(res, (a, b))

        assert isinstance(jac, tuple)

        assert isinstance(jac[0], tf.Tensor)
        assert jac[0].shape == (4,)

        assert isinstance(jac[1], tf.Tensor)
        assert jac[1].shape == (4,)

    def test_jacobian_single_measurement_probs_multiple_param_single_array(
        self, dev_name, diff_method, grad_on_execution, interface
    ):
        """For a multi dimensional measurement (probs), check that a single array is returned."""
        if diff_method == "adjoint":
            pytest.skip("Test does not supports adjoint because of probabilities.")

        num_wires = 2

        if diff_method == "hadamard":
            num_wires = 3

        dev = qml.device(dev_name, wires=num_wires)

        @qnode(
            dev, interface=interface, diff_method=diff_method, grad_on_execution=grad_on_execution
        )
        def circuit(a):
            qml.RY(a[0], wires=0)
            qml.RX(a[1], wires=0)
            return qml.probs(wires=[0, 1])

        a = tf.Variable([0.1, 0.2])

        with tf.GradientTape() as tape:
            res = circuit(a)

        jac = tape.jacobian(res, a)

        assert isinstance(jac, tf.Tensor)
        assert jac.shape == (4, 2)

    def test_jacobian_multiple_measurement_single_param(
        self, dev_name, diff_method, grad_on_execution, interface
    ):
        """The jacobian of multiple measurements with a single params return an array."""
        num_wires = 2

        if diff_method == "hadamard":
            num_wires = 3

        dev = qml.device(dev_name, wires=num_wires)

        if diff_method == "adjoint":
            pytest.skip("Test does not supports adjoint because of probabilities.")

        @qnode(
            dev, interface=interface, diff_method=diff_method, grad_on_execution=grad_on_execution
        )
        def circuit(a):
            qml.RY(a, wires=0)
            qml.RX(0.2, wires=0)
            return qml.expval(qml.PauliZ(0)), qml.probs(wires=[0, 1])

        a = tf.Variable(0.1)

        with tf.GradientTape() as tape:
            res = circuit(a)
            res = tf.experimental.numpy.hstack(res)

        jac = tape.jacobian(res, a)

        assert isinstance(jac, tf.Tensor)
        assert jac.shape == (5,)

    def test_jacobian_multiple_measurement_multiple_param(
        self, dev_name, diff_method, grad_on_execution, interface
    ):
        """The jacobian of multiple measurements with a multiple params return a tuple of arrays."""

        if diff_method == "adjoint":
            pytest.skip("Test does not supports adjoint because of probabilities.")

        num_wires = 2

        if diff_method == "hadamard":
            num_wires = 3

        dev = qml.device(dev_name, wires=num_wires)

        @qnode(
            dev, interface=interface, diff_method=diff_method, grad_on_execution=grad_on_execution
        )
        def circuit(a, b):
            qml.RY(a, wires=0)
            qml.RX(b, wires=0)
            return qml.expval(qml.PauliZ(0)), qml.probs(wires=[0, 1])

        a = tf.Variable(0.1)
        b = tf.Variable(0.2)

        with tf.GradientTape() as tape:
            res = circuit(a, b)
            res = tf.experimental.numpy.hstack(res)

        jac = tape.jacobian(res, (a, b))

        assert isinstance(jac, tuple)
        assert len(jac) == 2

        assert isinstance(jac[0], tf.Tensor)
        assert jac[0].shape == (5,)

        assert isinstance(jac[1], tf.Tensor)
        assert jac[1].shape == (5,)

    def test_jacobian_multiple_measurement_multiple_param_array(
        self, dev_name, diff_method, grad_on_execution, interface
    ):
        """The jacobian of multiple measurements with a multiple params array return a single array."""

        if diff_method == "adjoint":
            pytest.skip("Test does not supports adjoint because of probabilities.")

        num_wires = 2

        if diff_method == "hadamard":
            num_wires = 4

        dev = qml.device(dev_name, wires=num_wires)

        @qnode(
            dev, interface=interface, diff_method=diff_method, grad_on_execution=grad_on_execution
        )
        def circuit(a):
            qml.RY(a[0], wires=0)
            qml.RX(a[1], wires=0)
            return qml.expval(qml.PauliZ(0)), qml.probs(wires=[0, 1])

        a = tf.Variable([0.1, 0.2])

        with tf.GradientTape() as tape:
            res = circuit(a)
            res = tf.experimental.numpy.hstack(res)

        jac = tape.jacobian(res, a)

        assert isinstance(jac, tf.Tensor)
        assert jac.shape == (5, 2)

    def test_hessian_expval_multiple_params(
        self, dev_name, diff_method, grad_on_execution, interface
    ):
        """The hessian of single a measurement with multiple params return a tuple of arrays."""
        num_wires = 2

        if diff_method == "hadamard":
            num_wires = 4

        dev = qml.device(dev_name, wires=num_wires)

        if diff_method == "adjoint":
            pytest.skip("Test does not supports adjoint because second order diff.")

        par_0 = tf.Variable(0.1, dtype=tf.float64)
        par_1 = tf.Variable(0.2, dtype=tf.float64)

        @qnode(
            dev,
            interface=interface,
            diff_method=diff_method,
            max_diff=2,
            grad_on_execution=grad_on_execution,
        )
        def circuit(x, y):
            qml.RX(x, wires=[0])
            qml.RY(y, wires=[1])
            qml.CNOT(wires=[0, 1])
            return qml.expval(qml.PauliZ(0) @ qml.PauliX(1))

        with tf.GradientTape() as tape1:
            with tf.GradientTape() as tape2:
                res = circuit(par_0, par_1)

            grad = tape2.gradient(res, (par_0, par_1))
            grad = tf.stack(grad)

        hess = tape1.jacobian(grad, (par_0, par_1))

        assert isinstance(hess, tuple)
        assert len(hess) == 2

        assert isinstance(hess[0], tf.Tensor)
        assert hess[0].shape == (2,)

        assert isinstance(hess[1], tf.Tensor)
        assert hess[1].shape == (2,)

    def test_hessian_expval_multiple_param_array(
        self, dev_name, diff_method, grad_on_execution, interface
    ):
        """The hessian of single measurement with a multiple params array return a single array."""

        if diff_method == "adjoint":
            pytest.skip("Test does not supports adjoint because second order diff.")

        num_wires = 2

        if diff_method == "hadamard":
            num_wires = 4

        dev = qml.device(dev_name, wires=num_wires)

        params = tf.Variable([0.1, 0.2], dtype=tf.float64)

        @qnode(
            dev,
            interface=interface,
            diff_method=diff_method,
            max_diff=2,
            grad_on_execution=grad_on_execution,
        )
        def circuit(x):
            qml.RX(x[0], wires=[0])
            qml.RY(x[1], wires=[1])
            qml.CNOT(wires=[0, 1])
            return qml.expval(qml.PauliZ(0) @ qml.PauliX(1))

        with tf.GradientTape() as tape1:
            with tf.GradientTape() as tape2:
                res = circuit(params)

            grad = tape2.gradient(res, params)

        hess = tape1.jacobian(grad, params)

        assert isinstance(hess, tf.Tensor)
        assert hess.shape == (2, 2)

    def test_hessian_var_multiple_params(self, dev_name, diff_method, grad_on_execution, interface):
        """The hessian of single a measurement with multiple params return a tuple of arrays."""
        dev = qml.device(dev_name, wires=2)

        if diff_method == "adjoint":
            pytest.skip("Test does not supports adjoint because second order diff.")

        if diff_method == "hadamard":
            pytest.skip("Test does not support hadamard because of variance.")

        par_0 = tf.Variable(0.1, dtype=tf.float64)
        par_1 = tf.Variable(0.2, dtype=tf.float64)

        @qnode(
            dev,
            interface=interface,
            diff_method=diff_method,
            max_diff=2,
            grad_on_execution=grad_on_execution,
        )
        def circuit(x, y):
            qml.RX(x, wires=[0])
            qml.RY(y, wires=[1])
            qml.CNOT(wires=[0, 1])
            return qml.var(qml.PauliZ(0) @ qml.PauliX(1))

        with tf.GradientTape() as tape1:
            with tf.GradientTape() as tape2:
                res = circuit(par_0, par_1)

            grad = tape2.gradient(res, (par_0, par_1))
            grad = tf.stack(grad)

        hess = tape1.jacobian(grad, (par_0, par_1))

        assert isinstance(hess, tuple)
        assert len(hess) == 2

        assert isinstance(hess[0], tf.Tensor)
        assert hess[0].shape == (2,)

        assert isinstance(hess[1], tf.Tensor)
        assert hess[1].shape == (2,)

    def test_hessian_var_multiple_param_array(
        self, dev_name, diff_method, grad_on_execution, interface
    ):
        """The hessian of single measurement with a multiple params array return a single array."""
        if diff_method == "adjoint":
            pytest.skip("Test does not supports adjoint because second order diff.")

        if diff_method == "hadamard":
            pytest.skip("Test does not support hadamard because of variance.")

        dev = qml.device(dev_name, wires=2)

        params = tf.Variable([0.1, 0.2], dtype=tf.float64)

        @qnode(
            dev,
            interface=interface,
            diff_method=diff_method,
            max_diff=2,
            grad_on_execution=grad_on_execution,
        )
        def circuit(x):
            qml.RX(x[0], wires=[0])
            qml.RY(x[1], wires=[1])
            qml.CNOT(wires=[0, 1])
            return qml.var(qml.PauliZ(0) @ qml.PauliX(1))

        with tf.GradientTape() as tape1:
            with tf.GradientTape() as tape2:
                res = circuit(params)

            grad = tape2.gradient(res, params)

        hess = tape1.jacobian(grad, params)

        assert isinstance(hess, tf.Tensor)
        assert hess.shape == (2, 2)

    def test_hessian_probs_expval_multiple_params(
        self, dev_name, diff_method, grad_on_execution, interface
    ):
        """The hessian of multiple measurements with multiple params return a tuple of arrays."""
        num_wires = 2

        if diff_method == "hadamard":
            pytest.skip("Test does not support hadamard because multiple measurements.")

        dev = qml.device(dev_name, wires=num_wires)

        if diff_method == "adjoint":
            pytest.skip("Test does not supports adjoint because second order diff.")

        par_0 = tf.Variable(0.1, dtype=tf.float64)
        par_1 = tf.Variable(0.2, dtype=tf.float64)

        @qnode(
            dev,
            interface=interface,
            diff_method=diff_method,
            max_diff=2,
            grad_on_execution=grad_on_execution,
        )
        def circuit(x, y):
            qml.RX(x, wires=[0])
            qml.RY(y, wires=[1])
            qml.CNOT(wires=[0, 1])
            return qml.expval(qml.PauliZ(0) @ qml.PauliX(1)), qml.probs(wires=[0])

        with tf.GradientTape() as tape1:
            with tf.GradientTape(persistent=True) as tape2:
                res = circuit(par_0, par_1)
                res = tf.experimental.numpy.hstack(res)

            grad = tape2.jacobian(res, (par_0, par_1), experimental_use_pfor=False)
            grad = tf.concat(grad, 0)

        hess = tape1.jacobian(grad, (par_0, par_1))

        assert isinstance(hess, tuple)
        assert len(hess) == 2

        assert isinstance(hess[0], tf.Tensor)
        assert hess[0].shape == (6,)

        assert isinstance(hess[1], tf.Tensor)
        assert hess[1].shape == (6,)

    def test_hessian_probs_expval_multiple_param_array(
        self, dev_name, diff_method, grad_on_execution, interface
    ):
        """The hessian of multiple measurements with a multiple param array return a single array."""

        if diff_method == "adjoint":
            pytest.skip("Test does not supports adjoint because second order diff.")

        if diff_method == "hadamard":
            pytest.skip("Test does not support hadamard because multiple measurements.")

        num_wires = 2

        dev = qml.device(dev_name, wires=num_wires)

        params = tf.Variable([0.1, 0.2], dtype=tf.float64)

        @qnode(
            dev,
            interface=interface,
            diff_method=diff_method,
            max_diff=2,
            grad_on_execution=grad_on_execution,
        )
        def circuit(x):
            qml.RX(x[0], wires=[0])
            qml.RY(x[1], wires=[1])
            qml.CNOT(wires=[0, 1])
            return qml.expval(qml.PauliZ(0) @ qml.PauliX(1)), qml.probs(wires=[0])

        with tf.GradientTape() as tape1:
            with tf.GradientTape(persistent=True) as tape2:
                res = circuit(params)
                res = tf.experimental.numpy.hstack(res)

            grad = tape2.jacobian(res, params, experimental_use_pfor=False)

        hess = tape1.jacobian(grad, params)

        assert isinstance(hess, tf.Tensor)
        assert hess.shape == (3, 2, 2)

    def test_hessian_probs_var_multiple_params(
        self, dev_name, diff_method, grad_on_execution, interface
    ):
        """The hessian of multiple measurements with multiple params return a tuple of arrays."""
        dev = qml.device(dev_name, wires=2)

        if diff_method == "adjoint":
            pytest.skip("Test does not supports adjoint because second order diff.")
        if diff_method == "hadamard":
            pytest.skip("Test does not support hadamard because of variance.")

        par_0 = tf.Variable(0.1, dtype=tf.float64)
        par_1 = tf.Variable(0.2, dtype=tf.float64)

        @qnode(
            dev,
            interface=interface,
            diff_method=diff_method,
            max_diff=2,
            grad_on_execution=grad_on_execution,
        )
        def circuit(x, y):
            qml.RX(x, wires=[0])
            qml.RY(y, wires=[1])
            qml.CNOT(wires=[0, 1])
            return qml.var(qml.PauliZ(0) @ qml.PauliX(1)), qml.probs(wires=[0])

        with tf.GradientTape() as tape1:
            with tf.GradientTape(persistent=True) as tape2:
                res = circuit(par_0, par_1)
                res = tf.experimental.numpy.hstack(res)

            grad = tape2.jacobian(res, (par_0, par_1), experimental_use_pfor=False)
            grad = tf.concat(grad, 0)

        hess = tape1.jacobian(grad, (par_0, par_1))

        assert isinstance(hess, tuple)
        assert len(hess) == 2

        assert isinstance(hess[0], tf.Tensor)
        assert hess[0].shape == (6,)

        assert isinstance(hess[1], tf.Tensor)
        assert hess[1].shape == (6,)

    def test_hessian_probs_var_multiple_param_array(
        self, dev_name, diff_method, grad_on_execution, interface
    ):
        """The hessian of multiple measurements with a multiple param array return a single array."""
        if diff_method == "adjoint":
            pytest.skip("Test does not supports adjoint because second order diff.")
        if diff_method == "hadamard":
            pytest.skip("Test does not support hadamard because of variance.")

        dev = qml.device(dev_name, wires=2)

        params = tf.Variable([0.1, 0.2], dtype=tf.float64)

        @qnode(
            dev,
            interface=interface,
            diff_method=diff_method,
            max_diff=2,
            grad_on_execution=grad_on_execution,
        )
        def circuit(x):
            qml.RX(x[0], wires=[0])
            qml.RY(x[1], wires=[1])
            qml.CNOT(wires=[0, 1])
            return qml.var(qml.PauliZ(0) @ qml.PauliX(1)), qml.probs(wires=[0])

        with tf.GradientTape() as tape1:
            with tf.GradientTape(persistent=True) as tape2:
                res = circuit(params)
                res = tf.experimental.numpy.hstack(res)

            grad = tape2.jacobian(res, params, experimental_use_pfor=False)

        hess = tape1.jacobian(grad, params)

        assert isinstance(hess, tf.Tensor)
        assert hess.shape == (3, 2, 2)


@pytest.mark.parametrize("dev_name", ["default.qubit.legacy", "default.mixed"])
def test_no_ops(dev_name):
    """Test that the return value of the QNode matches in the interface
    even if there are no ops"""

    dev = qml.device(dev_name, wires=1)

    @qml.qnode(dev, interface="tf")
    def circuit():
        qml.Hadamard(wires=0)
        return qml.state()

    res = circuit()
    assert isinstance(res, tf.Tensor)<|MERGE_RESOLUTION|>--- conflicted
+++ resolved
@@ -12,13 +12,10 @@
 # See the License for the specific language governing permissions and
 # limitations under the License.
 """Integration tests for using the TensorFlow interface with a QNode"""
-<<<<<<< HEAD
+import numpy as np
+
 # pylint: disable=too-many-arguments,too-few-public-methods, use-dict-literal, use-implicit-booleaness-not-comparison
-=======
-import numpy as np
-
-# pylint: disable=too-many-arguments,too-few-public-methods
->>>>>>> b556393f
+
 import pytest
 
 import pennylane as qml
