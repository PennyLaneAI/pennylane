--- conflicted
+++ resolved
@@ -865,11 +865,7 @@
 
     def test_sampling(self, dev_name, diff_method, grad_on_execution):
         """Test sampling works as expected"""
-<<<<<<< HEAD
-        if grad_on_execution:
-=======
         if grad_on_execution is True:
->>>>>>> b3f38aaa
             pytest.skip("Sampling not possible with grad_on_execution differentiation.")
 
         if diff_method == "adjoint":
@@ -894,11 +890,7 @@
 
     def test_counts(self, dev_name, diff_method, grad_on_execution):
         """Test counts works as expected"""
-<<<<<<< HEAD
-        if grad_on_execution:
-=======
         if grad_on_execution is True:
->>>>>>> b3f38aaa
             pytest.skip("Sampling not possible with grad_on_execution differentiation.")
 
         if diff_method == "adjoint":
