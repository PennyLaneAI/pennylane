# Copyright 2018-2023 Xanadu Quantum Technologies Inc.

# Licensed under the Apache License, Version 2.0 (the "License");
# you may not use this file except in compliance with the License.
# You may obtain a copy of the License at

#     http://www.apache.org/licenses/LICENSE-2.0

# Unless required by applicable law or agreed to in writing, software
# distributed under the License is distributed on an "AS IS" BASIS,
# WITHOUT WARRANTIES OR CONDITIONS OF ANY KIND, either express or implied.
# See the License for the specific language governing permissions and
# limitations under the License.
"""Jax specific tests for execute and default qubit 2."""
import numpy as np
import pytest
from param_shift_dev import ParamShiftDerivativesDevice

import pennylane as qml
from pennylane import execute
from pennylane.devices import DefaultQubit
from pennylane.gradients import param_shift
from pennylane.measurements import Shots

jax = pytest.importorskip("jax")
jnp = pytest.importorskip("jax.numpy")
jax.config.update("jax_enable_x64", True)

pytestmark = pytest.mark.jax


def get_device(device_name, seed):
    if device_name == "param_shift.qubit":
        return ParamShiftDerivativesDevice(seed=seed)
    return qml.device(device_name, seed=seed)


def test_jit_execution():
    """Test that qml.execute can be directly jitted."""
    dev = qml.device("default.qubit")

    tape = qml.tape.QuantumScript(
        [qml.RX(jax.numpy.array(0.1), 0)], [qml.expval(qml.s_prod(2.0, qml.PauliZ(0)))]
    )

    out = jax.jit(qml.execute, static_argnames=("device", "diff_method"))(
        (tape,), device=dev, diff_method=qml.gradients.param_shift
    )
    expected = 2.0 * jax.numpy.cos(jax.numpy.array(0.1))
    assert qml.math.allclose(out[0], expected)


# pylint: disable=too-few-public-methods
class TestCaching:
    """Tests for caching behaviour"""

    @pytest.mark.skip("caching is not implemented for jax")
    @pytest.mark.parametrize("num_params", [2, 3])
    def test_caching_param_shift_hessian(self, num_params):
        """Test that, when using parameter-shift transform,
        caching reduces the number of evaluations to their optimum
        when computing Hessians."""
        device = DefaultQubit()
        params = jnp.arange(1, num_params + 1) / 10

        N = len(params)

        def cost(x, cache):
            with qml.queuing.AnnotatedQueue() as q:
                qml.RX(x[0], wires=[0])
                qml.RY(x[1], wires=[1])

                for i in range(2, num_params):
                    qml.RZ(x[i], wires=[i % 2])

                qml.CNOT(wires=[0, 1])
                qml.var(qml.prod(qml.PauliZ(0), qml.PauliX(1)))

            tape = qml.tape.QuantumScript.from_queue(q)
            return qml.execute(
                [tape], device, diff_method=qml.gradients.param_shift, cache=cache, max_diff=2
            )[0]

        # No caching: number of executions is not ideal
        with qml.Tracker(device) as tracker:
            hess1 = jax.jacobian(jax.grad(cost))(params, cache=False)

        if num_params == 2:
            # compare to theoretical result
            x, y, *_ = params
            expected = jnp.array(
                [
                    [2 * jnp.cos(2 * x) * jnp.sin(y) ** 2, jnp.sin(2 * x) * jnp.sin(2 * y)],
                    [jnp.sin(2 * x) * jnp.sin(2 * y), -2 * jnp.cos(x) ** 2 * jnp.cos(2 * y)],
                ]
            )
            assert np.allclose(expected, hess1)

        expected_runs = 1  # forward pass

        # Jacobian of an involutory observable:
        # ------------------------------------
        #
        # 2 * N execs: evaluate the analytic derivative of <A>
        # 1 execs: Get <A>, the expectation value of the tape with unshifted parameters.
        num_shifted_evals = 2 * N
        runs_for_jacobian = num_shifted_evals + 1
        expected_runs += runs_for_jacobian

        # Each tape used to compute the Jacobian is then shifted again
        expected_runs += runs_for_jacobian * num_shifted_evals
        assert tracker.totals["executions"] == expected_runs

        # Use caching: number of executions is ideal

        with qml.Tracker(device) as tracker2:
            hess2 = jax.jacobian(jax.grad(cost))(params, cache=True)
        assert np.allclose(hess1, hess2)

        expected_runs_ideal = 1  # forward pass
        expected_runs_ideal += 2 * N  # Jacobian
        expected_runs_ideal += N + 1  # Hessian diagonal
        expected_runs_ideal += 4 * N * (N - 1) // 2  # Hessian off-diagonal
        assert tracker2.totals["executions"] == expected_runs_ideal
        assert expected_runs_ideal < expected_runs


# add tests for lightning 2 when possible
# set rng for device when possible
no_shots = Shots(None)
shots_10k = Shots(10000)
shots_2_10k = Shots((10000, 10000))
test_matrix = [
    ({"diff_method": param_shift}, shots_10k, "default.qubit"),  # 0
    ({"diff_method": param_shift}, shots_2_10k, "default.qubit"),  # 1
    ({"diff_method": param_shift}, no_shots, "default.qubit"),  # 2
    ({"diff_method": "backprop"}, no_shots, "default.qubit"),  # 3
    ({"diff_method": "adjoint"}, no_shots, "default.qubit"),  # 4
    ({"diff_method": "adjoint", "device_vjp": True}, no_shots, "default.qubit"),  # 5
    ({"diff_method": "device"}, shots_2_10k, "param_shift.qubit"),  # 6
    ({"diff_method": param_shift}, no_shots, "reference.qubit"),  # 7
    ({"diff_method": param_shift}, shots_10k, "reference.qubit"),  # 8
    ({"diff_method": param_shift}, shots_2_10k, "reference.qubit"),  # 9
]


def atol_for_shots(shots):
    """Return higher tolerance if finite shots."""
    return 3e-2 if shots else 1e-6


@pytest.mark.parametrize("execute_kwargs, shots, device_name", test_matrix)
class TestJaxExecuteIntegration:
    """Test the jax interface execute function
    integrates well for both forward and backward execution"""

    def test_execution(self, execute_kwargs, shots, device_name, seed):
        """Test execution"""

        device = get_device(device_name, seed)

        def cost(a, b):
            ops1 = [qml.RY(a, wires=0), qml.RX(b, wires=0)]
            tape1 = qml.tape.QuantumScript(ops1, [qml.expval(qml.PauliZ(0))], shots=shots)

            ops2 = [qml.RY(a, wires="a"), qml.RX(b, wires="a")]
            tape2 = qml.tape.QuantumScript(ops2, [qml.expval(qml.PauliZ("a"))], shots=shots)

            return execute([tape1, tape2], device, **execute_kwargs)

        a = jnp.array(0.1)
        b = np.array(0.2)
        with device.tracker:
            res = cost(a, b)

        if execute_kwargs.get("diff_method", None) == "adjoint":
            assert device.tracker.totals.get("execute_and_derivative_batches", 0) == 0
        else:
            assert device.tracker.totals["batches"] == 1
        assert device.tracker.totals["executions"] == 2  # different wires so different hashes

        assert len(res) == 2
        if not shots.has_partitioned_shots:
            assert res[0].shape == ()
            assert res[1].shape == ()

        assert qml.math.allclose(res[0], jnp.cos(a) * jnp.cos(b), atol=atol_for_shots(shots))
        assert qml.math.allclose(res[1], jnp.cos(a) * jnp.cos(b), atol=atol_for_shots(shots))

    def test_scalar_jacobian(self, execute_kwargs, shots, device_name, seed):
        """Test scalar jacobian calculation"""
        a = jnp.array(0.1)

        device = get_device(device_name, seed)

        def cost(a):
            tape = qml.tape.QuantumScript([qml.RY(a, 0)], [qml.expval(qml.PauliZ(0))], shots=shots)
            return execute([tape], device, **execute_kwargs)[0]

        res = jax.jacobian(cost)(a)
        if not shots.has_partitioned_shots:
            assert res.shape == ()  # pylint: disable=no-member

        # compare to standard tape jacobian
        tape = qml.tape.QuantumScript([qml.RY(a, wires=0)], [qml.expval(qml.PauliZ(0))])
        tape.trainable_params = [0]
        tapes, fn = param_shift(tape)
        expected = fn(device.execute(tapes))

        assert expected.shape == ()
        assert np.allclose(res, expected, atol=atol_for_shots(shots), rtol=0)
        assert np.allclose(res, -jnp.sin(a), atol=atol_for_shots(shots))

    def test_jacobian(self, execute_kwargs, shots, device_name, seed):
        """Test jacobian calculation"""

        a = jnp.array(0.1)
        b = jnp.array(0.2)

        device = get_device(device_name, seed)

        def cost(a, b):
            ops = [qml.RY(a, wires=0), qml.RX(b, wires=1), qml.CNOT(wires=[0, 1])]
            m = [qml.expval(qml.PauliZ(0)), qml.expval(qml.PauliY(1))]
            tape = qml.tape.QuantumScript(ops, m, shots=shots)
            return execute([tape], device, **execute_kwargs)[0]

        res = cost(a, b)
        expected = [jnp.cos(a), -jnp.cos(a) * jnp.sin(b)]
        if shots.has_partitioned_shots:
            assert np.allclose(res[0], expected, atol=atol_for_shots(shots), rtol=0)
            assert np.allclose(res[1], expected, atol=2 * atol_for_shots(shots), rtol=0)
        else:
            assert np.allclose(res, expected, atol=atol_for_shots(shots), rtol=0)

        g = jax.jacobian(cost, argnums=[0, 1])(a, b)
        assert isinstance(g, tuple) and len(g) == 2

        expected = ([-jnp.sin(a), jnp.sin(a) * jnp.sin(b)], [0, -jnp.cos(a) * jnp.cos(b)])

        if shots.has_partitioned_shots:
            for i in (0, 1):
                assert np.allclose(g[i][0][0], expected[0][0], atol=atol_for_shots(shots), rtol=0)
                assert np.allclose(g[i][1][0], expected[0][1], atol=atol_for_shots(shots), rtol=0)
                assert np.allclose(g[i][0][1], expected[1][0], atol=atol_for_shots(shots), rtol=0)
                assert np.allclose(g[i][1][1], expected[1][1], atol=atol_for_shots(shots), rtol=0)
        else:
            assert np.allclose(g[0][0], expected[0][0], atol=atol_for_shots(shots), rtol=0)
            assert np.allclose(g[1][0], expected[0][1], atol=atol_for_shots(shots), rtol=0)
            assert np.allclose(g[0][1], expected[1][0], atol=atol_for_shots(shots), rtol=0)
            assert np.allclose(g[1][1], expected[1][1], atol=atol_for_shots(shots), rtol=0)

    def test_tape_no_parameters(self, execute_kwargs, shots, device_name, seed):
        """Test that a tape with no parameters is correctly
        ignored during the gradient computation"""

        device = get_device(device_name, seed)

        def cost(params):
            tape1 = qml.tape.QuantumScript(
                [qml.Hadamard(0)], [qml.expval(qml.PauliX(0))], shots=shots
            )

            tape2 = qml.tape.QuantumScript(
                [qml.RY(jnp.array(0.5), wires=0)],
                [qml.expval(qml.PauliZ(0))],
                shots=shots,
            )

            tape3 = qml.tape.QuantumScript(
                [qml.RY(params[0], 0), qml.RX(params[1], 0)],
                [qml.expval(qml.PauliZ(0))],
                shots=shots,
            )

            tape4 = qml.tape.QuantumScript(
                [qml.RY(jnp.array(0.5), 0)], [qml.probs(wires=[0, 1])], shots=shots
            )
            res = execute([tape1, tape2, tape3, tape4], device, **execute_kwargs)
            res = jax.tree_util.tree_leaves(res)
            out = sum(jnp.hstack(res))
            if shots.has_partitioned_shots:
                out = out / shots.num_copies
            return out

        params = jnp.array([0.1, 0.2])

        x, y = params

        res = cost(params)
        expected = 2 + jnp.cos(0.5) + jnp.cos(x) * jnp.cos(y)
        assert np.allclose(res, expected, atol=atol_for_shots(shots), rtol=0)

        grad = jax.grad(cost)(params)
        expected = [-jnp.cos(y) * jnp.sin(x), -jnp.cos(x) * jnp.sin(y)]
        assert np.allclose(grad, expected, atol=atol_for_shots(shots), rtol=0)

    # pylint: disable=too-many-statements
    def test_tapes_with_different_return_size(self, execute_kwargs, shots, device_name, seed):
        """Test that tapes wit different can be executed and differentiated."""

        device = get_device(device_name, seed)

        def cost(params):
            tape1 = qml.tape.QuantumScript(
                [qml.RY(params[0], 0), qml.RX(params[1], 0)],
                [qml.expval(qml.PauliZ(0)), qml.expval(qml.PauliZ(1))],
                shots=shots,
            )

            tape2 = qml.tape.QuantumScript(
                [qml.RY(np.array(0.5), 0)], [qml.expval(qml.PauliZ(0))], shots=shots
            )

            tape3 = qml.tape.QuantumScript(
                [qml.RY(params[0], 0), qml.RX(params[1], 0)],
                [qml.expval(qml.PauliZ(0))],
                shots=shots,
            )
            res = qml.execute([tape1, tape2, tape3], device, **execute_kwargs)
            leaves = jax.tree_util.tree_leaves(res)
            return jnp.hstack(leaves)

        params = jnp.array([0.1, 0.2])
        x, y = params

        res = cost(params)
        assert isinstance(res, jax.Array)
        assert res.shape == (4 * shots.num_copies,) if shots.has_partitioned_shots else (4,)

        if shots.has_partitioned_shots:
            assert np.allclose(res[0], jnp.cos(x) * jnp.cos(y), atol=atol_for_shots(shots))
            assert np.allclose(res[2], jnp.cos(x) * jnp.cos(y), atol=atol_for_shots(shots))
            assert np.allclose(res[1], 1, atol=atol_for_shots(shots))
            assert np.allclose(res[3], 1, atol=atol_for_shots(shots))
            assert np.allclose(res[4], jnp.cos(0.5), atol=atol_for_shots(shots))
            assert np.allclose(res[5], jnp.cos(0.5), atol=atol_for_shots(shots))
            assert np.allclose(res[6], jnp.cos(x) * jnp.cos(y), atol=atol_for_shots(shots))
            assert np.allclose(res[7], jnp.cos(x) * jnp.cos(y), atol=atol_for_shots(shots))
        else:
            assert np.allclose(res[0], jnp.cos(x) * jnp.cos(y), atol=atol_for_shots(shots))
            assert np.allclose(res[1], 1, atol=atol_for_shots(shots))
            assert np.allclose(res[2], jnp.cos(0.5), atol=atol_for_shots(shots))
            assert np.allclose(res[3], jnp.cos(x) * jnp.cos(y), atol=atol_for_shots(shots))

        jac = jax.jacobian(cost)(params)
        assert isinstance(jac, jnp.ndarray)
        assert (
            jac.shape == (8, 2) if shots.has_partitioned_shots else (4, 2)
        )  # pylint: disable=no-member

        if shots.has_partitioned_shots:
            assert np.allclose(jac[1], 0, atol=atol_for_shots(shots))
            assert np.allclose(jac[3:5], 0, atol=atol_for_shots(shots))
        else:
            assert np.allclose(jac[1:3], 0, atol=atol_for_shots(shots))

        d1 = -jnp.sin(x) * jnp.cos(y)
        if shots.has_partitioned_shots:
            assert np.allclose(jac[0, 0], d1, atol=atol_for_shots(shots))
            assert np.allclose(jac[2, 0], d1, atol=atol_for_shots(shots))
            assert np.allclose(jac[6, 0], d1, atol=atol_for_shots(shots))
            assert np.allclose(jac[7, 0], d1, atol=atol_for_shots(shots))
        else:
            assert np.allclose(jac[0, 0], d1, atol=atol_for_shots(shots))
            assert np.allclose(jac[3, 0], d1, atol=atol_for_shots(shots))

        d2 = -jnp.cos(x) * jnp.sin(y)
        if shots.has_partitioned_shots:
            assert np.allclose(jac[0, 1], d2, atol=atol_for_shots(shots))
            assert np.allclose(jac[2, 1], d2, atol=atol_for_shots(shots))
            assert np.allclose(jac[6, 1], d2, atol=atol_for_shots(shots))
            assert np.allclose(jac[7, 1], d2, atol=atol_for_shots(shots))
        else:
            assert np.allclose(jac[0, 1], d2, atol=atol_for_shots(shots))
            assert np.allclose(jac[3, 1], d2, atol=atol_for_shots(shots))

    def test_reusing_quantum_tape(self, execute_kwargs, shots, device_name, seed):
        """Test re-using a quantum tape by passing new parameters"""
        if execute_kwargs["diff_method"] == param_shift:
            pytest.skip("Basic QNode execution wipes out trainable params with param-shift")

        device = get_device(device_name, seed)

        a = jnp.array(0.1)
        b = jnp.array(0.2)

        tape = qml.tape.QuantumScript(
            [qml.RY(a, 0), qml.RX(b, 1), qml.CNOT((0, 1))],
            [qml.expval(qml.PauliZ(0)), qml.expval(qml.PauliY(1))],
            shots=shots,
        )
        assert tape.trainable_params == [0, 1]

        def cost(a, b):
            new_tape = tape.bind_new_parameters([a, b], [0, 1])
            return jnp.hstack(execute([new_tape], device, **execute_kwargs)[0])

        jac_fn = jax.jacobian(cost, argnums=[0, 1])
        jac = jac_fn(a, b)

        a = jnp.array(0.54)
        b = jnp.array(0.8)

        # check that the cost function continues to depend on the
        # values of the parameters for subsequent calls
        res2 = cost(2 * a, b)
        expected = [jnp.cos(2 * a), -jnp.cos(2 * a) * jnp.sin(b)]
        if shots.has_partitioned_shots:
            assert np.allclose(res2[:2], expected, atol=atol_for_shots(shots), rtol=0)
            assert np.allclose(res2[2:], expected, atol=atol_for_shots(shots), rtol=0)
        else:
            assert np.allclose(res2, expected, atol=atol_for_shots(shots), rtol=0)

        jac_fn = jax.jacobian(lambda a, b: cost(2 * a, b), argnums=[0, 1])
        jac = jac_fn(a, b)
        expected = (
            [-2 * jnp.sin(2 * a), 2 * jnp.sin(2 * a) * jnp.sin(b)],
            [0, -jnp.cos(2 * a) * jnp.cos(b)],
        )
        assert isinstance(jac, tuple) and len(jac) == 2
        if shots.has_partitioned_shots:
            for offset in (0, 2):
                assert np.allclose(jac[0][0 + offset], expected[0][0], atol=atol_for_shots(shots))
                assert np.allclose(jac[0][1 + offset], expected[0][1], atol=atol_for_shots(shots))
                assert np.allclose(jac[1][0 + offset], expected[1][0], atol=atol_for_shots(shots))
                assert np.allclose(jac[1][1 + offset], expected[1][1], atol=atol_for_shots(shots))
        else:
            for _j, _e in zip(jac, expected):
                assert np.allclose(_j, _e, atol=atol_for_shots(shots), rtol=0)

    def test_classical_processing(self, execute_kwargs, shots, device_name, seed):
        """Test classical processing within the quantum tape"""
        a = jnp.array(0.1)
        b = jnp.array(0.2)
        c = jnp.array(0.3)

        device = get_device(device_name, seed)

        def cost(a, b, c):
            ops = [
                qml.RY(a * c, wires=0),
                qml.RZ(b, wires=0),
                qml.RX(c + c**2 + jnp.sin(a), wires=0),
            ]

            tape = qml.tape.QuantumScript(ops, [qml.expval(qml.PauliZ(0))], shots=shots)
            return execute([tape], device, **execute_kwargs)[0]

        res = jax.jacobian(cost, argnums=[0, 2])(a, b, c)

        # Only two arguments are trainable
        assert isinstance(res, tuple) and len(res) == 2
        if not shots.has_partitioned_shots:
            assert res[0].shape == ()
            assert res[1].shape == ()

        # I tried getting analytic results for this circuit but I kept being wrong and am giving up

    def test_matrix_parameter(self, execute_kwargs, device_name, seed, shots):
        """Test that the jax interface works correctly
        with a matrix parameter"""
        U = jnp.array([[0, 1], [1, 0]])
        a = jnp.array(0.1)

        device = get_device(device_name, seed)

        def cost(a, U):
            ops = [qml.QubitUnitary(U, wires=0), qml.RY(a, wires=0)]
            tape = qml.tape.QuantumScript(ops, [qml.expval(qml.PauliZ(0))], shots=shots)
            return execute([tape], device, **execute_kwargs)[0]

        res = cost(a, U)
        assert np.allclose(res, -jnp.cos(a), atol=atol_for_shots(shots), rtol=0)

        jac_fn = jax.jacobian(cost)
        jac = jac_fn(a, U)
        if not shots.has_partitioned_shots:
            assert isinstance(jac, jnp.ndarray)
        assert np.allclose(jac, jnp.sin(a), atol=atol_for_shots(shots), rtol=0)

    def test_differentiable_expand(self, execute_kwargs, device_name, seed, shots):
        """Test that operation and nested tapes expansion
        is differentiable"""

        device = get_device(device_name, seed)

        class U3(qml.U3):
            """Dummy operator."""

            def decomposition(self):
                theta, phi, lam = self.data
                wires = self.wires
                return [
                    qml.Rot(lam, theta, -lam, wires=wires),
                    qml.PhaseShift(phi + lam, wires=wires),
                ]

        def cost_fn(a, p):
            tape = qml.tape.QuantumScript(
                [qml.RX(a, wires=0), U3(*p, wires=0)],
                [qml.expval(qml.PauliX(0))],
                shots=shots,
            )
            diff_method = execute_kwargs["diff_method"]
            if diff_method is None:
                _gradient_method = None
            elif isinstance(diff_method, str):
                _gradient_method = diff_method
            else:
                _gradient_method = "gradient-transform"
            conf = qml.devices.ExecutionConfig(
                interface="autograd",
                gradient_method=_gradient_method,
                grad_on_execution=execute_kwargs.get("grad_on_execution", None),
            )
            program, _ = device.preprocess(execution_config=conf)
            return execute([tape], device, **execute_kwargs, transform_program=program)[0]

        a = jnp.array(0.1)
        p = jnp.array([0.1, 0.2, 0.3])

        res = cost_fn(a, p)
        expected = jnp.cos(a) * jnp.cos(p[1]) * jnp.sin(p[0]) + jnp.sin(a) * (
            jnp.cos(p[2]) * jnp.sin(p[1]) + jnp.cos(p[0]) * jnp.cos(p[1]) * jnp.sin(p[2])
        )
        assert np.allclose(res, expected, atol=atol_for_shots(shots), rtol=0)

        jac_fn = jax.jacobian(cost_fn, argnums=[1])
        res = jac_fn(a, p)
        expected = jnp.array(
            [
                jnp.cos(p[1])
                * (jnp.cos(a) * jnp.cos(p[0]) - jnp.sin(a) * jnp.sin(p[0]) * jnp.sin(p[2])),
                jnp.cos(p[1]) * jnp.cos(p[2]) * jnp.sin(a)
                - jnp.sin(p[1])
                * (jnp.cos(a) * jnp.sin(p[0]) + jnp.cos(p[0]) * jnp.sin(a) * jnp.sin(p[2])),
                jnp.sin(a)
                * (jnp.cos(p[0]) * jnp.cos(p[1]) * jnp.cos(p[2]) - jnp.sin(p[1]) * jnp.sin(p[2])),
            ]
        )
        assert np.allclose(res, expected, atol=atol_for_shots(shots), rtol=0)

    def test_probability_differentiation(self, execute_kwargs, device_name, seed, shots):
        """Tests correct output shape and evaluation for a tape
        with prob outputs"""

        device = get_device(device_name, seed)

        def cost(x, y):
            ops = [qml.RX(x, 0), qml.RY(y, 1), qml.CNOT((0, 1))]
            m = [qml.probs(wires=0), qml.probs(wires=1)]
            tape = qml.tape.QuantumScript(ops, m, shots=shots)
            return jnp.hstack(execute([tape], device, **execute_kwargs)[0])

        x = jnp.array(0.543)
        y = jnp.array(-0.654)

        res = cost(x, y)
        expected = jnp.array(
            [
                [
                    jnp.cos(x / 2) ** 2,
                    jnp.sin(x / 2) ** 2,
                    (1 + jnp.cos(x) * jnp.cos(y)) / 2,
                    (1 - jnp.cos(x) * jnp.cos(y)) / 2,
                ],
            ]
        )
        if shots.has_partitioned_shots:
            assert np.allclose(res[:, 0:2].flatten(), expected, atol=atol_for_shots(shots))
            assert np.allclose(res[:, 2:].flatten(), expected, atol=atol_for_shots(shots))
        else:
            assert np.allclose(res, expected, atol=atol_for_shots(shots), rtol=0)

        jac_fn = jax.jacobian(cost, argnums=[0, 1])
        res = jac_fn(x, y)
        assert isinstance(res, tuple) and len(res) == 2
        assert res[0].shape == (2, 4) if shots.has_partitioned_shots else (4,)
        assert res[1].shape == (2, 4) if shots.has_partitioned_shots else (4,)

        expected = (
            jnp.array(
                [
                    [
                        -jnp.sin(x) / 2,
                        jnp.sin(x) / 2,
                        -jnp.sin(x) * jnp.cos(y) / 2,
                        jnp.sin(x) * jnp.cos(y) / 2,
                    ],
                ]
            ),
            jnp.array(
                [
                    [0, 0, -jnp.cos(x) * jnp.sin(y) / 2, jnp.cos(x) * jnp.sin(y) / 2],
                ]
            ),
        )

        if shots.has_partitioned_shots:
            assert np.allclose(res[0][:, 0:2].flatten(), expected[0], atol=atol_for_shots(shots))
            assert np.allclose(res[0][:, 2:].flatten(), expected[0], atol=atol_for_shots(shots))
            assert np.allclose(res[1][:, :2].flatten(), expected[1], atol=atol_for_shots(shots))
            assert np.allclose(res[1][:, 2:].flatten(), expected[1], atol=atol_for_shots(shots))
        else:
            assert np.allclose(res[0], expected[0], atol=atol_for_shots(shots), rtol=0)
            assert np.allclose(res[1], expected[1], atol=atol_for_shots(shots), rtol=0)

    def test_ragged_differentiation(self, execute_kwargs, device_name, seed, shots):
        """Tests correct output shape and evaluation for a tape
        with prob and expval outputs"""

        device = get_device(device_name, seed)

        def cost(x, y):
            ops = [qml.RX(x, wires=0), qml.RY(y, 1), qml.CNOT((0, 1))]
            m = [qml.expval(qml.PauliZ(0)), qml.probs(wires=1)]
            tape = qml.tape.QuantumScript(ops, m, shots=shots)
            res = qml.execute([tape], device, **execute_kwargs)[0]
            return jnp.hstack(jax.tree_util.tree_leaves(res))

        x = jnp.array(0.543)
        y = jnp.array(-0.654)

        res = cost(x, y)
        expected = jnp.array(
            [jnp.cos(x), (1 + jnp.cos(x) * jnp.cos(y)) / 2, (1 - jnp.cos(x) * jnp.cos(y)) / 2]
        )
        if shots.has_partitioned_shots:
            assert np.allclose(res[:3], expected, atol=atol_for_shots(shots), rtol=0)
            assert np.allclose(res[3:], expected, atol=atol_for_shots(shots), rtol=0)
        else:
            assert np.allclose(res, expected, atol=atol_for_shots(shots), rtol=0)

        jac_fn = jax.jacobian(cost, argnums=[0, 1])
        res = jac_fn(x, y)
        assert isinstance(res, tuple) and len(res) == 2
        assert res[0].shape == (3 * shots.num_copies,) if shots.has_partitioned_shots else (3,)
        assert res[1].shape == (3 * shots.num_copies,) if shots.has_partitioned_shots else (3,)

        expected = (
            jnp.array([-jnp.sin(x), -jnp.sin(x) * jnp.cos(y) / 2, jnp.sin(x) * jnp.cos(y) / 2]),
            jnp.array([0, -jnp.cos(x) * jnp.sin(y) / 2, jnp.cos(x) * jnp.sin(y) / 2]),
        )
        if shots.has_partitioned_shots:
            assert np.allclose(res[0][:3], expected[0], atol=atol_for_shots(shots), rtol=0)
            assert np.allclose(res[0][3:], expected[0], atol=atol_for_shots(shots), rtol=0)
            assert np.allclose(res[1][:3], expected[1], atol=atol_for_shots(shots), rtol=0)
            assert np.allclose(res[1][3:], expected[1], atol=atol_for_shots(shots), rtol=0)
        else:
            assert np.allclose(res[0], expected[0], atol=atol_for_shots(shots), rtol=0)
            assert np.allclose(res[1], expected[1], atol=atol_for_shots(shots), rtol=0)


class TestHigherOrderDerivatives:
    """Test that the jax execute function can be differentiated"""

    @pytest.mark.parametrize(
        "params",
        [
            jnp.array([0.543, -0.654]),
            jnp.array([0, -0.654]),
            jnp.array([-2.0, 0]),
        ],
    )
    def test_parameter_shift_hessian(self, params, tol):
        """Tests that the output of the parameter-shift transform
        can be differentiated using jax, yielding second derivatives."""
        dev = DefaultQubit()

        def cost_fn(x):
            ops1 = [qml.RX(x[0], 0), qml.RY(x[1], 1), qml.CNOT((0, 1))]
            tape1 = qml.tape.QuantumScript(ops1, [qml.var(qml.PauliZ(0) @ qml.PauliX(1))])

            ops2 = [qml.RX(x[0], 0), qml.RY(x[0], 1), qml.CNOT((0, 1))]
            tape2 = qml.tape.QuantumScript(ops2, [qml.probs(wires=1)])
            result = execute([tape1, tape2], dev, diff_method=param_shift, max_diff=2)
            return result[0] + result[1][0]

        res = cost_fn(params)
        x, y = params
        expected = 0.5 * (3 + jnp.cos(x) ** 2 * jnp.cos(2 * y))
        assert np.allclose(res, expected, atol=tol, rtol=0)

        res = jax.grad(cost_fn)(params)
        expected = jnp.array(
            [-jnp.cos(x) * jnp.cos(2 * y) * jnp.sin(x), -jnp.cos(x) ** 2 * jnp.sin(2 * y)]
        )
        assert np.allclose(res, expected, atol=tol, rtol=0)

        res = jax.jacobian(jax.grad(cost_fn))(params)
        expected = jnp.array(
            [
                [-jnp.cos(2 * x) * jnp.cos(2 * y), jnp.sin(2 * x) * jnp.sin(2 * y)],
                [jnp.sin(2 * x) * jnp.sin(2 * y), -2 * jnp.cos(x) ** 2 * jnp.cos(2 * y)],
            ]
        )
        assert np.allclose(res, expected, atol=tol, rtol=0)

    def test_max_diff(self, tol):
        """Test that setting the max_diff parameter blocks higher-order
        derivatives"""
        dev = DefaultQubit()
        params = jnp.array([0.543, -0.654])

        def cost_fn(x):
            ops = [qml.RX(x[0], 0), qml.RY(x[1], 1), qml.CNOT((0, 1))]
            tape1 = qml.tape.QuantumScript(ops, [qml.var(qml.PauliZ(0) @ qml.PauliX(1))])

            ops2 = [qml.RX(x[0], 0), qml.RY(x[0], 1), qml.CNOT((0, 1))]
            tape2 = qml.tape.QuantumScript(ops2, [qml.probs(wires=1)])

            result = execute([tape1, tape2], dev, diff_method=param_shift, max_diff=1)
            return result[0] + result[1][0]

        res = cost_fn(params)
        x, y = params
        expected = 0.5 * (3 + jnp.cos(x) ** 2 * jnp.cos(2 * y))
        assert np.allclose(res, expected, atol=tol, rtol=0)

        res = jax.grad(cost_fn)(params)
        expected = jnp.array(
            [-jnp.cos(x) * jnp.cos(2 * y) * jnp.sin(x), -jnp.cos(x) ** 2 * jnp.sin(2 * y)]
        )
        assert np.allclose(res, expected, atol=tol, rtol=0)

        res = jax.jacobian(jax.grad(cost_fn))(params)
        expected = jnp.zeros([2, 2])
        assert np.allclose(res, expected, atol=tol, rtol=0)


@pytest.mark.parametrize("execute_kwargs, shots, device_name", test_matrix)
class TestHamiltonianWorkflows:
    """Test that tapes ending with expectations
    of Hamiltonians provide correct results and gradients"""

    @pytest.fixture
    def cost_fn(self, execute_kwargs, shots, device_name, seed):
        """Cost function for gradient tests"""

        device = get_device(device_name, seed)

        def _cost_fn(weights, coeffs1, coeffs2):
            obs1 = [qml.PauliZ(0), qml.PauliZ(0) @ qml.PauliX(1), qml.PauliY(0)]
            H1 = qml.Hamiltonian(coeffs1, obs1)
            H1 = qml.pauli.pauli_sentence(H1).operation()

            obs2 = [qml.PauliZ(0)]
            H2 = qml.Hamiltonian(coeffs2, obs2)
            H2 = qml.pauli.pauli_sentence(H2).operation()

            with qml.queuing.AnnotatedQueue() as q:
                qml.RX(weights[0], wires=0)
                qml.RY(weights[1], wires=1)
                qml.CNOT(wires=[0, 1])
                qml.expval(H1)
                qml.expval(H2)

            tape = qml.tape.QuantumScript.from_queue(q, shots=shots)
            res = execute([tape], device, **execute_kwargs)[0]
            if shots.has_partitioned_shots:
                return jnp.hstack(res[0] + res[1])
            return jnp.hstack(res)

        return _cost_fn

    @staticmethod
    def cost_fn_expected(weights, coeffs1, coeffs2):
        """Analytic value of cost_fn above"""
        a, b, c = coeffs1
        d = coeffs2[0]
        x, y = weights
        return [-c * jnp.sin(x) * jnp.sin(y) + jnp.cos(x) * (a + b * jnp.sin(y)), d * jnp.cos(x)]

    @staticmethod
    def cost_fn_jacobian(weights, coeffs1, coeffs2):
        """Analytic jacobian of cost_fn above"""
        a, b, c = coeffs1
        d = coeffs2[0]
        x, y = weights
        return jnp.array(
            [
                [
                    -c * jnp.cos(x) * jnp.sin(y) - jnp.sin(x) * (a + b * jnp.sin(y)),
                    b * jnp.cos(x) * jnp.cos(y) - c * jnp.cos(y) * jnp.sin(x),
                    jnp.cos(x),
                    jnp.cos(x) * jnp.sin(y),
                    -(jnp.sin(x) * jnp.sin(y)),
                    0,
                ],
                [-d * jnp.sin(x), 0, 0, 0, 0, jnp.cos(x)],
            ]
        )

    def test_multiple_hamiltonians_not_trainable(self, execute_kwargs, cost_fn, shots):
        """Test hamiltonian with no trainable parameters."""

<<<<<<< HEAD
=======
        if execute_kwargs["diff_method"] == "adjoint" and not qml.operation.active_new_opmath():
            pytest.skip("adjoint differentiation does not suppport hamiltonians.")

>>>>>>> e218c912
        coeffs1 = jnp.array([0.1, 0.2, 0.3])
        coeffs2 = jnp.array([0.7])
        weights = jnp.array([0.4, 0.5])

        res = cost_fn(weights, coeffs1, coeffs2)
        expected = self.cost_fn_expected(weights, coeffs1, coeffs2)
        if shots.has_partitioned_shots:
            assert np.allclose(res[:2], expected, atol=atol_for_shots(shots), rtol=0)
            assert np.allclose(res[2:], expected, atol=atol_for_shots(shots), rtol=0)
        else:
            assert np.allclose(res, expected, atol=atol_for_shots(shots), rtol=0)

        res = jax.jacobian(cost_fn)(weights, coeffs1, coeffs2)
        expected = self.cost_fn_jacobian(weights, coeffs1, coeffs2)[:, :2]
        if shots.has_partitioned_shots:
            assert np.allclose(res[:2, :], expected, atol=atol_for_shots(shots), rtol=0)
            assert np.allclose(res[2:, :], expected, atol=atol_for_shots(shots), rtol=0)
        else:
            assert np.allclose(res, expected, atol=atol_for_shots(shots), rtol=0)

    @pytest.mark.xfail(reason="parameter shift derivatives do not yet support sums.")
    def test_multiple_hamiltonians_trainable(self, execute_kwargs, cost_fn, shots):
        """Test hamiltonian with trainable parameters."""
        if execute_kwargs["diff_method"] == "adjoint":
            pytest.skip("trainable hamiltonians not supported with adjoint")

        coeffs1 = jnp.array([0.1, 0.2, 0.3])
        coeffs2 = jnp.array([0.7])
        weights = jnp.array([0.4, 0.5])

        res = cost_fn(weights, coeffs1, coeffs2)
        expected = self.cost_fn_expected(weights, coeffs1, coeffs2)
        if shots.has_partitioned_shots:
            assert np.allclose(res[:2], expected, atol=atol_for_shots(shots), rtol=0)
            assert np.allclose(res[2:], expected, atol=atol_for_shots(shots), rtol=0)
        else:
            assert np.allclose(res, expected, atol=atol_for_shots(shots), rtol=0)

        res = jnp.hstack(jax.jacobian(cost_fn, argnums=[0, 1, 2])(weights, coeffs1, coeffs2))
        expected = self.cost_fn_jacobian(weights, coeffs1, coeffs2)
        if shots.has_partitioned_shots:
            pytest.xfail(
                "multiple hamiltonians with shot vectors does not seem to be differentiable."
            )
        else:
            assert np.allclose(res, expected, atol=atol_for_shots(shots), rtol=0)<|MERGE_RESOLUTION|>--- conflicted
+++ resolved
@@ -795,12 +795,6 @@
     def test_multiple_hamiltonians_not_trainable(self, execute_kwargs, cost_fn, shots):
         """Test hamiltonian with no trainable parameters."""
 
-<<<<<<< HEAD
-=======
-        if execute_kwargs["diff_method"] == "adjoint" and not qml.operation.active_new_opmath():
-            pytest.skip("adjoint differentiation does not suppport hamiltonians.")
-
->>>>>>> e218c912
         coeffs1 = jnp.array([0.1, 0.2, 0.3])
         coeffs2 = jnp.array([0.7])
         weights = jnp.array([0.4, 0.5])
