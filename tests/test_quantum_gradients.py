# Copyright 2018 Xanadu Quantum Technologies Inc.

# Licensed under the Apache License, Version 2.0 (the "License");
# you may not use this file except in compliance with the License.
# You may obtain a copy of the License at

#     http://www.apache.org/licenses/LICENSE-2.0

# Unless required by applicable law or agreed to in writing, software
# distributed under the License is distributed on an "AS IS" BASIS,
# WITHOUT WARRANTIES OR CONDITIONS OF ANY KIND, either express or implied.
# See the License for the specific language governing permissions and
# limitations under the License.
"""
Unit tests for the computing gradients of quantum functions.
"""
<<<<<<< HEAD

import pytest
import unittest
import logging as log
log.getLogger('defaults')

=======
import pytest
>>>>>>> 6e6bc135
import autograd
import autograd.numpy as np

import pennylane as qml
from pennylane.plugins.default_qubit import Rotx as Rx, Roty as Ry, Rotz as Rz


def expZ(state):
    return np.abs(state[0]) ** 2 - np.abs(state[1]) ** 2

hbar = 2
mag_alphas = np.linspace(0, 1.5, 5)
thetas = np.linspace(-2*np.pi, 2*np.pi, 8)
sqz_vals = np.linspace(0., 1., 5)


@pytest.fixture(scope="function")
def gaussian_dev():
    return qml.device('default.gaussian', wires=2)

@pytest.fixture(scope="function")
def qubit1_dev():
    return qml.device('default.qubit', wires=1)

@pytest.fixture(scope="function")
def qubit2_dev():
    return qml.device('default.qubit', wires=2)


class TestCVGradient:
    """Tests of the automatic gradient method for CV circuits.
    """
    def test_rotation_gradient(self, gaussian_dev, tol):
        "Tests that the automatic gradient of a phase space rotation is correct."

        alpha = 0.5

        @qml.qnode(gaussian_dev)
        def circuit(y):
            qml.Displacement(alpha, 0., wires=[0])
            qml.Rotation(y, wires=[0])
            return qml.expval(qml.X(0))

        grad_fn = autograd.grad(circuit)

        for theta in thetas:
            autograd_val = grad_fn(theta)
            # qfunc evalutes to hbar * alpha * cos(theta)
            manualgrad_val = - hbar * alpha * np.sin(theta)

            assert autograd_val == pytest.approx(manualgrad_val, abs=tol)

    def test_beamsplitter_gradient(self, gaussian_dev, tol):
        "Tests that the automatic gradient of a beamsplitter is correct."

        alpha = 0.5

        @qml.qnode(gaussian_dev)
        def circuit(y):
            qml.Displacement(alpha, 0., wires=[0])
            qml.Beamsplitter(y, 0, wires=[0, 1])
            return qml.expval(qml.X(0))

        grad_fn = autograd.grad(circuit)

        for theta in thetas:
            autograd_val = grad_fn(theta)
            # qfunc evalutes to hbar * alpha * cos(theta)
            manualgrad_val = - hbar * alpha * np.sin(theta)

            assert autograd_val == pytest.approx(manualgrad_val, abs=tol)

    def test_displacement_gradient(self, gaussian_dev, tol):
        "Tests that the automatic gradient of a phase space displacement is correct."

        @qml.qnode(gaussian_dev)
        def circuit(r, phi):
            qml.Displacement(r, phi, wires=[0])
            return qml.expval(qml.X(0))

        grad_fn = autograd.grad(circuit)

        for mag in mag_alphas:
            for theta in thetas:
                #alpha = mag * np.exp(1j * theta)
                autograd_val = grad_fn(mag, theta)
                # qfunc evalutes to hbar * Re(alpha)
                manualgrad_val = hbar * np.cos(theta)

                assert autograd_val == pytest.approx(manualgrad_val, abs=tol)

    def test_squeeze_gradient(self, gaussian_dev, tol):
        "Tests that the automatic gradient of a phase space squeezing is correct."

        alpha = 0.5

        @qml.qnode(gaussian_dev)
        def circuit(y, r=0.5):
            qml.Displacement(r, 0., wires=[0])
            qml.Squeezing(y, 0., wires=[0])
            return qml.expval(qml.X(0))

        grad_fn = autograd.grad(circuit, 0)

        for r in sqz_vals:
            autograd_val = grad_fn(r)
            # qfunc evaluates to -exp(-r) * hbar * Re(alpha)
            manualgrad_val = -np.exp(-r) * hbar * alpha
            assert autograd_val == pytest.approx(manualgrad_val, abs=tol)

    def test_number_state_gradient(self, gaussian_dev, tol):
        "Tests that the automatic gradient of a squeezed state with number state expectation is correct."

        @qml.qnode(gaussian_dev)
        def circuit(y):
            qml.Squeezing(y, 0., wires=[0])
            return qml.expval(qml.FockStateProjector(np.array([2, 0]), wires=[0, 1]))

        grad_fn = autograd.grad(circuit, 0)

        # (d/dr) |<2|S(r)>|^2 = 0.5 tanh(r)^3 (2 csch(r)^2 - 1) sech(r)
        for r in sqz_vals[1:]: # formula above is not valid for r=0
            autograd_val = grad_fn(r)
            manualgrad_val = 0.5*np.tanh(r)**3 * (2/(np.sinh(r)**2)-1) / np.cosh(r)
            assert autograd_val == pytest.approx(manualgrad_val, abs=tol)

<<<<<<< HEAD
    @pytest.mark.skip('FIXME')
    def test_cv_gradients_gaussian_circuit(self):
=======
    def test_cv_gradients_gaussian_circuit(self, gaussian_dev, tol):
>>>>>>> 6e6bc135
        """Tests that the gradients of circuits of gaussian gates match between the finite difference and analytic methods."""

        class PolyN(qml.ops.PolyXP):
            "Mimics NumberOperator using the arbitrary 2nd order observable interface. Results should be identical."
            def __init__(self, wires):
                hbar = 2
                q = np.diag([-0.5, 0.5/hbar, 0.5/hbar])
                super().__init__(q, wires=wires)
                self.name = 'PolyXP'

        gates = []
        for name in qml.ops._cv__ops__:
            cls = getattr(qml.ops, name)

            if cls.supports_analytic:
                gates.append(cls)

        obs   = [qml.ops.X, qml.ops.NumberOperator, PolyN]
        par = [0.4]

        for G in reversed(gates):
            #log.debug('Testing gate %s...', G.__name__[0])
            for O in obs:
                #log.debug('Testing observable %s...', O.__name__[0])
                def circuit(x):
                    args = [0.3] * G.num_params
                    args[0] = x
                    qml.Displacement(0.5, 0, wires=0)
                    G(*args, wires=range(G.num_wires))
                    qml.Beamsplitter(1.3, -2.3, wires=[0, 1])
                    qml.Displacement(-0.5, 0, wires=0)
                    qml.Squeezing(0.5, -1.5, wires=0)
                    qml.Rotation(-1.1, wires=0)
                    return qml.expval(O(wires=0))

                q = qml.QNode(circuit, gaussian_dev)
                val = q.evaluate(par)
                # log.info('  value:', val)
                grad_F  = q.jacobian(par, method='F')
                grad_A2 = q.jacobian(par, method='A', force_order2=True)
                # log.info('  grad_F: ', grad_F)
                # log.info('  grad_A2: ', grad_A2)
                if O.ev_order == 1:
                    grad_A = q.jacobian(par, method='A')
                    # log.info('  grad_A: ', grad_A)
                    # the different methods agree
                    assert grad_A == pytest.approx(grad_F, abs=tol)

                # analytic method works for every parameter
                assert q.grad_method_for_par == {0:'A'}
                # the different methods agree
                assert grad_A2 == pytest.approx(grad_F, abs=tol)

    def test_cv_gradients_multiple_gate_parameters(self, gaussian_dev, tol):
        "Tests that gates with multiple free parameters yield correct gradients."
        par = [0.4, -0.3, -0.7, 0.2]

        def qf(r0, phi0, r1, phi1):
            qml.Squeezing(r0, phi0, wires=[0])
            qml.Squeezing(r1, phi1, wires=[0])
            return qml.expval(qml.NumberOperator(0))

        q = qml.QNode(qf, gaussian_dev)
        grad_F = q.jacobian(par, method='F')
        grad_A = q.jacobian(par, method='A')
        grad_A2 = q.jacobian(par, method='A', force_order2=True)

        # analytic method works for every parameter
        assert q.grad_method_for_par == {i:'A' for i in range(4)}
        # the different methods agree
        assert grad_A == pytest.approx(grad_F, abs=tol)
        assert grad_A2 == pytest.approx(grad_F, abs=tol)

        # check against the known analytic formula
        r0, phi0, r1, phi1 = par
        dn = np.zeros([4])
        dn[0] = np.cosh(2 * r1) * np.sinh(2 * r0) + np.cos(phi0 - phi1) * np.cosh(2 * r0) * np.sinh(2 * r1)
        dn[1] = -0.5 * np.sin(phi0 - phi1) * np.sinh(2 * r0) * np.sinh(2 * r1)
        dn[2] = np.cos(phi0 - phi1) * np.cosh(2 * r1) * np.sinh(2 * r0) + np.cosh(2 * r0) * np.sinh(2 * r1)
        dn[3] = 0.5 * np.sin(phi0 - phi1) * np.sinh(2 * r0) * np.sinh(2 * r1)

        assert dn[np.newaxis, :] == pytest.approx(grad_F, abs=tol)

    def test_cv_gradients_repeated_gate_parameters(self, gaussian_dev, tol):
        "Tests that repeated use of a free parameter in a multi-parameter gate yield correct gradients."
        par = [0.2, 0.3]

        def qf(x, y):
            qml.Displacement(x, 0, wires=[0])
            qml.Squeezing(y, -1.3*y, wires=[0])
            return qml.expval(qml.X(0))

        q = qml.QNode(qf, gaussian_dev)
        grad_F = q.jacobian(par, method='F')
        grad_A = q.jacobian(par, method='A')
        grad_A2 = q.jacobian(par, method='A', force_order2=True)

        # analytic method works for every parameter
        assert q.grad_method_for_par == {0:'A', 1:'A'}
        # the different methods agree
        assert grad_A == pytest.approx(grad_F, abs=tol)
        assert grad_A2 == pytest.approx(grad_F, abs=tol)


    def test_cv_gradients_parameters_inside_array(self, gaussian_dev, tol):
        "Tests that free parameters inside an array passed to an Operation yield correct gradients."
        par = [0.4, 1.3]

        def qf(x, y):
            qml.Displacement(0.5, 0, wires=[0])
            qml.Squeezing(x, 0, wires=[0])
            M = np.zeros((5, 5), dtype=object)
            M[1,1] = y
            M[1,2] = 1.0
            M[2,1] = 1.0
            return qml.expval(qml.PolyXP(M, [0, 1]))

        q = qml.QNode(qf, gaussian_dev)
        grad = q.jacobian(par)
        grad_F = q.jacobian(par, method='F')
        grad_A = q.jacobian(par, method='B')
        grad_A2 = q.jacobian(par, method='B', force_order2=True)

        # par[0] can use the 'A' method, par[1] cannot
        assert q.grad_method_for_par == {0:'A', 1:'F'}
        # the different methods agree
        assert grad == pytest.approx(grad_F, abs=tol)


    def test_cv_gradient_fanout(self, gaussian_dev, tol):
        "Tests that qnodes can compute the correct gradient when the same parameter is used in multiple gates."
        par = [0.5, 1.3]

        def circuit(x, y):
            qml.Displacement(x, 0, wires=[0])
            qml.Rotation(y, wires=[0])
            qml.Displacement(0, x, wires=[0])
            return qml.expval(qml.X(0))

        q = qml.QNode(circuit, gaussian_dev)
        grad_F = q.jacobian(par, method='F')
        grad_A = q.jacobian(par, method='A')
        grad_A2 = q.jacobian(par, method='A', force_order2=True)

        # analytic method works for every parameter
        assert q.grad_method_for_par == {0:'A', 1:'A'}
        # the different methods agree
        assert grad_A == pytest.approx(grad_F, abs=tol)
        assert grad_A2 == pytest.approx(grad_F, abs=tol)

    def test_CVOperation_with_heisenberg_and_no_params(self, gaussian_dev, tol):
        """An integration test for CV gates that support analytic differentiation
        if succeeding the gate to be differentiated, but cannot be differentiated
        themselves (for example, they may be Gaussian but accept no parameters).

        This ensures that, assuming their _heisenberg_rep is defined, the quantum
        gradient analytic method can still be used, and returns the correct result."""

        for name in qml.ops._cv__ops__:
            cls = getattr(qml.ops, name)
            if cls.supports_heisenberg and (not cls.supports_analytic):
                dev = qml.device('default.gaussian', wires=2)

                U = np.array([[0.51310276+0.81702166j, 0.13649626+0.22487759j],
                              [0.26300233+0.00556194j, -0.96414101-0.03508489j]])

                if cls.num_wires <= 0:
                    w = list(range(2))
                else:
                    w = list(range(cls.num_wires))

                def circuit(x):
                    qml.Displacement(x, 0, wires=0)

                    if cls.par_domain == 'A':
                        cls(U, wires=w)
                    else:
                        cls(wires=w)
                    return qml.expval(qml.X(0))

                qnode = qml.QNode(circuit, dev)
                grad_F = qnode.jacobian(0.5, method='F')
                grad_A = qnode.jacobian(0.5, method='A')
                grad_A2 = qnode.jacobian(0.5, method='A', force_order2=True)

                # par[0] can use the 'A' method
                assert qnode.grad_method_for_par == {0: 'A'}

                # the different methods agree
                assert grad_A == pytest.approx(grad_F, abs=tol)
                assert grad_A2 == pytest.approx(grad_F, abs=tol)


class TestQubitGradient:
    """Tests of the automatic gradient method for qubit gates.
    """
    def test_RX_gradient(self, qubit1_dev, tol):
        "Tests that the automatic gradient of a Pauli X-rotation is correct."

        @qml.qnode(qubit1_dev)
        def circuit(x):
            qml.RX(x, wires=[0])
            return qml.expval(qml.PauliZ(0))

        grad_fn = autograd.grad(circuit)

        for theta in thetas:
            autograd_val = grad_fn(theta)
            manualgrad_val = (circuit(theta + np.pi / 2) - circuit(theta - np.pi / 2)) / 2
            assert autograd_val == pytest.approx(manualgrad_val, abs=tol)

    def test_RY_gradient(self, qubit1_dev, tol):
        "Tests that the automatic gradient of a Pauli Y-rotation is correct."

        @qml.qnode(qubit1_dev)
        def circuit(x):
            qml.RY(x, wires=[0])
            return qml.expval(qml.PauliZ(0))

        grad_fn = autograd.grad(circuit)

        for theta in thetas:
            autograd_val = grad_fn(theta)
            manualgrad_val = (circuit(theta + np.pi / 2) - circuit(theta - np.pi / 2)) / 2
            assert autograd_val == pytest.approx(manualgrad_val, abs=tol)

    def test_RZ_gradient(self, qubit1_dev, tol):
        "Tests that the automatic gradient of a Pauli Z-rotation is correct."

        @qml.qnode(qubit1_dev)
        def circuit(x):
            qml.RZ(x, wires=[0])
            return qml.expval(qml.PauliZ(0))

        grad_fn = autograd.grad(circuit)

        for theta in thetas:
            autograd_val = grad_fn(theta)
            manualgrad_val = (circuit(theta + np.pi / 2) - circuit(theta - np.pi / 2)) / 2
            assert autograd_val == pytest.approx(manualgrad_val, abs=tol)

    def test_Rot(self, qubit1_dev, tol):
        "Tests that the automatic gradient of a arbitrary Euler-angle-parameterized gate is correct."

        @qml.qnode(qubit1_dev)
        def circuit(x,y,z):
            qml.Rot(x,y,z, wires=[0])
            return qml.expval(qml.PauliZ(0))

        grad_fn = autograd.grad(circuit, argnum=[0,1,2])

        eye = np.eye(3)
        for theta in thetas:
            angle_inputs = np.array([theta, theta ** 3, np.sqrt(2) * theta])
            autograd_val = grad_fn(*angle_inputs)
            for idx in range(3):
                onehot_idx = eye[idx]
                param1 = angle_inputs + np.pi / 2 * onehot_idx
                param2 = angle_inputs - np.pi / 2 * onehot_idx
                manualgrad_val = (circuit(*param1) - circuit(*param2)) / 2
                assert autograd_val[idx] == pytest.approx(manualgrad_val, abs=tol)

    def test_qfunc_gradients(self, qubit2_dev, tol):
        "Tests that the various ways of computing the gradient of a qfunc all agree."

        def circuit(x, y, z):
            qml.RX(x, wires=[0])
            qml.CNOT(wires=[0, 1])
            qml.RY(-1.6, wires=[0])
            qml.RY(y, wires=[1])
            qml.CNOT(wires=[1, 0])
            qml.RX(z, wires=[0])
            qml.CNOT(wires=[0, 1])
            return qml.expval(qml.PauliZ(0))

        qnode = qml.QNode(circuit, qubit2_dev)
        params = np.array([0.1, -1.6, np.pi / 5])

        # manual gradients
        grad_fd1 = qnode.jacobian(params, method='F', order=1)
        grad_fd2 = qnode.jacobian(params, method='F', order=2)
        grad_angle = qnode.jacobian(params, method='A')

        # automatic gradient
        grad_fn = autograd.grad(qnode.evaluate)
        grad_auto = grad_fn(params)[np.newaxis, :]  # so shapes will match

        # gradients computed with different methods must agree
        assert grad_fd1 == pytest.approx(grad_fd2, abs=tol)
        assert grad_fd1 == pytest.approx(grad_angle, abs=tol)
        assert grad_fd1 == pytest.approx(grad_auto, abs=tol)

    def test_hybrid_gradients(self, qubit2_dev, tol):
        "Tests that the various ways of computing the gradient of a hybrid computation all agree."

        # input data is the first parameter
        def classifier_circuit(in_data, x):
            qml.RX(in_data, wires=[0])
            qml.CNOT(wires=[0, 1])
            qml.RY(-1.6, wires=[0])
            qml.RY(in_data, wires=[1])
            qml.CNOT(wires=[1, 0])
            qml.RX(x, wires=[0])
            qml.CNOT(wires=[0, 1])
            return qml.expval(qml.PauliZ(0))

        classifier = qml.QNode(classifier_circuit, qubit2_dev)

        param = -0.1259
        in_data = np.array([-0.1, -0.88, np.exp(0.5)])
        out_data = np.array([1.5, np.pi / 3, 0.0])

        def error(p):
            "Total square error of classifier predictions."
            ret = 0
            for d_in, d_out in zip(in_data, out_data):
                #args = np.array([d_in, p])
                square_diff = (classifier(d_in, p) - d_out) ** 2
                ret = ret + square_diff
            return ret

        def d_error(p, grad_method):
            "Gradient of error, computed manually."
            ret = 0
            for d_in, d_out in zip(in_data, out_data):
                args = np.array([d_in, p])
                diff = (classifier(*args) - d_out)
                ret = ret + 2 * diff * classifier.jacobian(args, which=[1], method=grad_method)
            return ret

        y0 = error(param)
        grad = autograd.grad(error)
        grad_auto = grad(param)

        grad_fd1 = d_error(param, 'F')
        grad_angle = d_error(param, 'A')

        # gradients computed with different methods must agree
        assert grad_fd1 == pytest.approx(grad_angle, abs=tol)
        assert grad_fd1 == pytest.approx(grad_auto, abs=tol)
        assert grad_angle == pytest.approx(grad_auto, abs=tol)

    def test_qnode_gradient_fanout(self, qubit1_dev, tol):
        "Tests that the correct gradient is computed for qnodes which use the same parameter in multiple gates."

        extra_param = 0.31
        def circuit(reused_param, other_param):
            qml.RX(extra_param, wires=[0])
            qml.RY(reused_param, wires=[0])
            qml.RZ(other_param, wires=[0])
            qml.RX(reused_param, wires=[0])
            return qml.expval(qml.PauliZ(0))

        f = qml.QNode(circuit, qubit1_dev)
        zero_state = np.array([1., 0.])

        for reused_p in thetas:
            reused_p = reused_p ** 3 / 19
            for other_p in thetas:
                other_p = other_p ** 2 / 11

                # autograd gradient
                grad = autograd.grad(f)
                grad_eval = grad(reused_p, other_p)

                # manual gradient
                grad_true0 = (expZ(Rx(reused_p) @ Rz(other_p) @ Ry(reused_p + np.pi / 2) @ Rx(extra_param) @ zero_state) \
                             -expZ(Rx(reused_p) @ Rz(other_p) @ Ry(reused_p - np.pi / 2) @ Rx(extra_param) @ zero_state)) / 2
                grad_true1 = (expZ(Rx(reused_p + np.pi / 2) @ Rz(other_p) @ Ry(reused_p) @ Rx(extra_param) @ zero_state) \
                             -expZ(Rx(reused_p - np.pi / 2) @ Rz(other_p) @ Ry(reused_p) @ Rx(extra_param) @ zero_state)) / 2
                grad_true = grad_true0 + grad_true1 # product rule

                assert grad_eval == pytest.approx(grad_true, abs=tol)

    def test_gradient_exception_on_sample(self, qubit2_dev):
        """Tests that the proper exception is raised if differentiation of sampling is attempted."""

        @qml.qnode(qubit2_dev)
        def circuit(x):
            qml.RX(x, wires=[0])
            return qml.sample(qml.PauliZ(0)), qml.sample(qml.PauliX(1))

        with pytest.raises(qml.QuantumFunctionError,
                           match="Circuits that include sampling can not be differentiated."):
            grad_fn = autograd.jacobian(circuit)
            grad_fn(1.0)<|MERGE_RESOLUTION|>--- conflicted
+++ resolved
@@ -14,16 +14,8 @@
 """
 Unit tests for the computing gradients of quantum functions.
 """
-<<<<<<< HEAD
 
 import pytest
-import unittest
-import logging as log
-log.getLogger('defaults')
-
-=======
-import pytest
->>>>>>> 6e6bc135
 import autograd
 import autograd.numpy as np
 
@@ -150,12 +142,8 @@
             manualgrad_val = 0.5*np.tanh(r)**3 * (2/(np.sinh(r)**2)-1) / np.cosh(r)
             assert autograd_val == pytest.approx(manualgrad_val, abs=tol)
 
-<<<<<<< HEAD
     @pytest.mark.skip('FIXME')
     def test_cv_gradients_gaussian_circuit(self):
-=======
-    def test_cv_gradients_gaussian_circuit(self, gaussian_dev, tol):
->>>>>>> 6e6bc135
         """Tests that the gradients of circuits of gaussian gates match between the finite difference and analytic methods."""
 
         class PolyN(qml.ops.PolyXP):
