# Copyright 2018-2020 Xanadu Quantum Technologies Inc.

# Licensed under the Apache License, Version 2.0 (the "License");
# you may not use this file except in compliance with the License.
# You may obtain a copy of the License at

#     http://www.apache.org/licenses/LICENSE-2.0

# Unless required by applicable law or agreed to in writing, software
# distributed under the License is distributed on an "AS IS" BASIS,
# WITHOUT WARRANTIES OR CONDITIONS OF ANY KIND, either express or implied.
# See the License for the specific language governing permissions and
# limitations under the License.
"""
Unit tests for computing Autograd gradients of quantum functions.
"""

import pytest
import autograd
import pennylane.numpy as anp  # only to be used inside classical computational nodes
import numpy as np

import pennylane as qml
from gate_data import Rotx as Rx, Roty as Ry, Rotz as Rz


alpha = 0.5  # displacement in tests
hbar = 2
mag_alphas = np.linspace(0, 1.5, 5)
thetas = np.linspace(-2 * np.pi, 2 * np.pi, 8)
sqz_vals = np.linspace(0.0, 1.0, 5)


class PolyN(qml.ops.PolyXP):
    "Mimics NumberOperator using the arbitrary 2nd order observable interface. Results should be identical."

    def __init__(self, wires):
        hbar = 2
        q = np.diag([-0.5, 0.5 / hbar, 0.5 / hbar])
        super().__init__(q, wires=wires)
        self.name = "PolyXP"


@pytest.fixture(scope="module")
def gaussian_dev():
    return qml.device("default.gaussian", wires=2)


@pytest.fixture(scope="module")
def grad_fn_R(gaussian_dev):
    @qml.qnode(gaussian_dev)
    def circuit(y):
        qml.Displacement(alpha, 0.0, wires=[0])
        qml.Rotation(y, wires=[0])
        return qml.expval(qml.X(0))

    return autograd.grad(circuit)


@pytest.fixture(scope="module")
def grad_fn_BS(gaussian_dev):
    @qml.qnode(gaussian_dev)
    def circuit(y):
        qml.Displacement(alpha, 0.0, wires=[0])
        qml.Beamsplitter(y, 0, wires=[0, 1])
        return qml.expval(qml.X(0))

    return autograd.grad(circuit)


@pytest.fixture(scope="module")
def grad_fn_D(gaussian_dev):
    @qml.qnode(gaussian_dev)
    def circuit(r, phi):
        qml.Displacement(r, phi, wires=[0])
        return qml.expval(qml.X(0))

    return autograd.grad(circuit)


@pytest.fixture(scope="module")
def grad_fn_S(gaussian_dev):
    @qml.qnode(gaussian_dev)
    def circuit(y):
        qml.Displacement(alpha, 0.0, wires=[0])
        qml.Squeezing(y, 0.0, wires=[0])
        return qml.expval(qml.X(0))

    return autograd.grad(circuit)


@pytest.fixture(scope="module")
def grad_fn_S_Fock(gaussian_dev):
    @qml.qnode(gaussian_dev)
    def circuit(y):
        qml.Squeezing(y, 0.0, wires=[0])
        return qml.expval(qml.FockStateProjector(np.array([2, 0]), wires=[0, 1]))

    return autograd.grad(circuit)


class TestCVGradient:
    """Tests of the automatic gradient method for CV circuits."""

    @pytest.mark.parametrize("theta", thetas)
    def test_rotation_gradient(self, theta, grad_fn_R, tol):
        "Tests that the automatic gradient of a phase space rotation is correct."

        autograd_val = grad_fn_R(theta)
        # qfunc evalutes to hbar * alpha * cos(theta)
        manualgrad_val = -hbar * alpha * np.sin(theta)
        assert autograd_val == pytest.approx(manualgrad_val, abs=tol)

    @pytest.mark.parametrize("theta", thetas)
    def test_beamsplitter_gradient(self, theta, grad_fn_BS, tol):
        "Tests that the automatic gradient of a beamsplitter is correct."

        autograd_val = grad_fn_BS(theta)
        # qfunc evalutes to hbar * alpha * cos(theta)
        manualgrad_val = -hbar * alpha * np.sin(theta)
        assert autograd_val == pytest.approx(manualgrad_val, abs=tol)

    @pytest.mark.parametrize("mag", mag_alphas)
    @pytest.mark.parametrize("theta", thetas)
    def test_displacement_gradient(self, mag, theta, grad_fn_D, tol):
        "Tests that the automatic gradient of a phase space displacement is correct."

        # alpha = mag * np.exp(1j * theta)
        autograd_val = grad_fn_D(mag, theta)
        # qfunc evalutes to hbar * Re(alpha)
        manualgrad_val = hbar * np.cos(theta)
        assert autograd_val == pytest.approx(manualgrad_val, abs=tol)

    @pytest.mark.parametrize("r", sqz_vals)
    def test_squeeze_gradient(self, r, grad_fn_S, tol):
        "Tests that the automatic gradient of a phase space squeezing is correct."

        autograd_val = grad_fn_S(r)
        # qfunc evaluates to -exp(-r) * hbar * Re(alpha)
        manualgrad_val = -np.exp(-r) * hbar * alpha
        assert autograd_val == pytest.approx(manualgrad_val, abs=tol)

    @pytest.mark.parametrize("r", sqz_vals[1:])  # formula is not valid for r=0
    def test_number_state_gradient(self, r, grad_fn_S_Fock, tol):
        "Tests that the automatic gradient of a squeezed state with number state expectation is correct."

        # (d/dr) |<2|S(r)>|^2 = 0.5 tanh(r)^3 (2 csch(r)^2 - 1) sech(r)
        autograd_val = grad_fn_S_Fock(r)
        manualgrad_val = 0.5 * np.tanh(r) ** 3 * (2 / (np.sinh(r) ** 2) - 1) / np.cosh(r)
        assert autograd_val == pytest.approx(manualgrad_val, abs=tol)

<<<<<<< HEAD
=======
    @pytest.mark.parametrize("O", [qml.ops.X, qml.ops.NumberOperator])
    @pytest.mark.parametrize(
        "make_gate",
        [lambda x: qml.Rotation(x, wires=0), lambda x: qml.ControlledPhase(x, wires=[0, 1])],
    )
    def test_cv_gradients_gaussian_circuit(self, make_gate, O, gaussian_dev, tol):
        """Tests that the gradients of circuits of gaussian gates match
        between the finite difference and analytic methods."""

        tol = 1e-5
        par = 0.4

        def circuit(x):
            qml.Displacement(0.5, 0, wires=0)
            make_gate(x)
            qml.Beamsplitter(1.3, -2.3, wires=[0, 1])
            qml.Displacement(-0.5, 0.1, wires=0)
            qml.Squeezing(0.5, -1.5, wires=0)
            qml.Rotation(-1.1, wires=0)
            return qml.expval(O(wires=0))

        q = qml.QNode(circuit, gaussian_dev)
        val = q(par)

        grad_F = qml.gradients.finite_diff(q)(par)
        grad_A2 = qml.gradients.param_shift_cv(q, dev=gaussian_dev, force_order2=True)(par)
        if O.ev_order == 1:
            grad_A = qml.gradients.param_shift_cv(q, dev=gaussian_dev)(par)
            # the different methods agree
            assert grad_A == pytest.approx(grad_F, abs=tol)

        # the different methods agree
        assert grad_A2 == pytest.approx(grad_F, abs=tol)

>>>>>>> 0c59d04d
    def test_cv_gradients_multiple_gate_parameters(self, gaussian_dev, tol):
        "Tests that gates with multiple free parameters yield correct gradients."
        par = [0.4, -0.3, -0.7, 0.2]

        def qf(r0, phi0, r1, phi1):
            qml.Squeezing(r0, phi0, wires=[0])
            qml.Squeezing(r1, phi1, wires=[0])
            return qml.expval(qml.NumberOperator(0))

        q = qml.QNode(qf, gaussian_dev)
        q(*par)
        grad_F = qml.gradients.finite_diff(q)(*par)
        grad_A = qml.gradients.param_shift_cv(q, dev=gaussian_dev)(*par)
        grad_A2 = qml.gradients.param_shift_cv(q, dev=gaussian_dev, force_order2=True)(*par)

        # the different methods agree
        assert grad_A == pytest.approx(grad_F, abs=tol)
        assert grad_A2 == pytest.approx(grad_F, abs=tol)

        # check against the known analytic formula
        r0, phi0, r1, phi1 = par
        dn = np.zeros([4])
        dn[0] = np.cosh(2 * r1) * np.sinh(2 * r0) + np.cos(phi0 - phi1) * np.cosh(2 * r0) * np.sinh(
            2 * r1
        )
        dn[1] = -0.5 * np.sin(phi0 - phi1) * np.sinh(2 * r0) * np.sinh(2 * r1)
        dn[2] = np.cos(phi0 - phi1) * np.cosh(2 * r1) * np.sinh(2 * r0) + np.cosh(2 * r0) * np.sinh(
            2 * r1
        )
        dn[3] = 0.5 * np.sin(phi0 - phi1) * np.sinh(2 * r0) * np.sinh(2 * r1)

        assert dn[np.newaxis, :] == pytest.approx(grad_F, abs=tol)

    def test_cv_gradients_repeated_gate_parameters(self, gaussian_dev, tol):
        "Tests that repeated use of a free parameter in a multi-parameter gate yield correct gradients."
        par = [0.2, 0.3]

        def qf(x, y):
            qml.Displacement(x, 0, wires=[0])
            qml.Squeezing(y, -1.3 * y, wires=[0])
            return qml.expval(qml.X(0))

        q = qml.QNode(qf, gaussian_dev)
        q(*par)
        grad_F = qml.gradients.finite_diff(q)(*par)
        grad_A = qml.gradients.param_shift_cv(q, dev=gaussian_dev)(*par)
        grad_A2 = qml.gradients.param_shift_cv(q, dev=gaussian_dev, force_order2=True)(*par)

        # the different methods agree
        assert grad_A == pytest.approx(grad_F, abs=tol)
        assert grad_A2 == pytest.approx(grad_F, abs=tol)

    def test_cv_gradients_parameters_inside_array(self, gaussian_dev, tol):
        "Tests that free parameters inside an array passed to an Operation yield correct gradients."
        par = [0.4, 1.3]

        def qf(x, y):
            qml.Displacement(0.5, 0, wires=[0])
            qml.Squeezing(x, 0, wires=[0])
            M = np.zeros((5, 5))
            M[1, 1] = y
            M[1, 2] = 1.0
            M[2, 1] = 1.0
            return qml.expval(qml.PolyXP(M, [0, 1]))

        q = qml.QNode(qf, gaussian_dev)
        q(*par)
        grad_F = qml.gradients.finite_diff(q, hybrid=False)(*par)
        grad_A = qml.gradients.param_shift_cv(q, dev=gaussian_dev, hybrid=False)(*par)
        grad_A2 = qml.gradients.param_shift_cv(
            q, dev=gaussian_dev, force_order2=True, hybrid=False
        )(*par)

        # the different methods agree
        assert grad_A2 == pytest.approx(grad_F, abs=tol)

    def test_cv_gradient_fanout(self, gaussian_dev, tol):
        "Tests that qnodes can compute the correct gradient when the same parameter is used in multiple gates."
        par = [0.5, 1.3]

        def circuit(x, y):
            qml.Displacement(x, 0, wires=[0])
            qml.Rotation(y, wires=[0])
            qml.Displacement(0, x, wires=[0])
            return qml.expval(qml.X(0))

        q = qml.QNode(circuit, gaussian_dev)
        q(*par)
        grad_F = qml.gradients.finite_diff(q)(*par)
        grad_A = qml.gradients.param_shift_cv(q, dev=gaussian_dev)(*par)
        grad_A2 = qml.gradients.param_shift_cv(q, dev=gaussian_dev, force_order2=True)(*par)

        # the different methods agree
        assert grad_A == pytest.approx(grad_F, abs=tol)
        assert grad_A2 == pytest.approx(grad_F, abs=tol)

    @pytest.mark.parametrize("name", qml.ops._cv__ops__)
    def test_CVOperation_with_heisenberg_and_no_params(self, name, gaussian_dev, tol):
        """An integration test for CV gates that support analytic differentiation
        if succeeding the gate to be differentiated, but cannot be differentiated
        themselves (for example, they may be Gaussian but accept no parameters).

        This ensures that, assuming their _heisenberg_rep is defined, the quantum
        gradient analytic method can still be used, and returns the correct result.
        """

        cls = getattr(qml.ops, name)
        if cls.supports_heisenberg and (not cls.supports_parameter_shift):
            U = np.array(
                [
                    [0.51310276 + 0.81702166j, 0.13649626 + 0.22487759j],
                    [0.26300233 + 0.00556194j, -0.96414101 - 0.03508489j],
                ]
            )

            if cls.num_wires <= 0:
                w = list(range(2))
            else:
                w = list(range(cls.num_wires))

            def circuit(x):
                qml.Displacement(x, 0, wires=0)

                if cls.par_domain == "A":
                    cls(U, wires=w)
                else:
                    cls(wires=w)
                return qml.expval(qml.X(0))

            qnode = qml.QNode(circuit, gaussian_dev)
            qnode(0.5)
            grad_F = qml.gradients.finite_diff(qnode)(0.5)
            grad_A = qml.gradients.param_shift_cv(qnode, dev=gaussian_dev)(0.5)
            grad_A2 = qml.gradients.param_shift_cv(qnode, dev=gaussian_dev, force_order2=True)(0.5)

            # the different methods agree
            assert grad_A == pytest.approx(grad_F, abs=tol)
            assert grad_A2 == pytest.approx(grad_F, abs=tol)


class TestQubitGradient:
    """Tests of the automatic gradient method for qubit gates."""

    def test_RX_gradient(self, qubit_device_1_wire, tol):
        "Tests that the automatic gradient of a Pauli X-rotation is correct."

        @qml.qnode(qubit_device_1_wire)
        def circuit(x):
            qml.RX(x, wires=[0])
            return qml.expval(qml.PauliZ(0))

        grad_fn = autograd.grad(circuit)

        for theta in thetas:
            autograd_val = grad_fn(theta)
            manualgrad_val = (circuit(theta + np.pi / 2) - circuit(theta - np.pi / 2)) / 2
            assert autograd_val == pytest.approx(manualgrad_val, abs=tol)

    def test_RY_gradient(self, qubit_device_1_wire, tol):
        "Tests that the automatic gradient of a Pauli Y-rotation is correct."

        @qml.qnode(qubit_device_1_wire)
        def circuit(x):
            qml.RY(x, wires=[0])
            return qml.expval(qml.PauliZ(0))

        grad_fn = autograd.grad(circuit)

        for theta in thetas:
            autograd_val = grad_fn(theta)
            manualgrad_val = (circuit(theta + np.pi / 2) - circuit(theta - np.pi / 2)) / 2
            assert autograd_val == pytest.approx(manualgrad_val, abs=tol)

    def test_RZ_gradient(self, qubit_device_1_wire, tol):
        "Tests that the automatic gradient of a Pauli Z-rotation is correct."

        @qml.qnode(qubit_device_1_wire)
        def circuit(x):
            qml.RZ(x, wires=[0])
            return qml.expval(qml.PauliZ(0))

        grad_fn = autograd.grad(circuit)

        for theta in thetas:
            autograd_val = grad_fn(theta)
            manualgrad_val = (circuit(theta + np.pi / 2) - circuit(theta - np.pi / 2)) / 2
            assert autograd_val == pytest.approx(manualgrad_val, abs=tol)

    def test_Rot(self, qubit_device_1_wire, tol):
        "Tests that the automatic gradient of a arbitrary Euler-angle-parameterized gate is correct."

        @qml.qnode(qubit_device_1_wire)
        def circuit(x, y, z):
            qml.Rot(x, y, z, wires=[0])
            return qml.expval(qml.PauliZ(0))

        grad_fn = autograd.grad(circuit, argnum=[0, 1, 2])

        eye = np.eye(3)
        for theta in thetas:
            angle_inputs = np.array([theta, theta ** 3, np.sqrt(2) * theta])
            autograd_val = grad_fn(*angle_inputs)
            for idx in range(3):
                onehot_idx = eye[idx]
                param1 = angle_inputs + np.pi / 2 * onehot_idx
                param2 = angle_inputs - np.pi / 2 * onehot_idx
                manualgrad_val = (circuit(*param1) - circuit(*param2)) / 2
                assert autograd_val[idx] == pytest.approx(manualgrad_val, abs=tol)

    def test_U2(self, tol):
        """Tests that the gradient of an arbitrary U2 gate is correct"""
        dev = qml.device("default.qubit", wires=1)

        @qml.qnode(dev)
        def circuit(x, y):
            qml.QubitStateVector(1j * np.array([1, -1]) / np.sqrt(2), wires=[0])
            qml.U2(x, y, wires=[0])
            return qml.expval(qml.PauliX(0))

        phi = -0.234
        lam = 0.654

        res = circuit(phi, lam)
        expected = np.sin(lam) * np.sin(phi)
        assert np.allclose(res, expected, atol=tol, rtol=0)

        grad_fn = autograd.grad(circuit, argnum=[0, 1])
        res = grad_fn(phi, lam)
        expected = np.array([np.sin(lam) * np.cos(phi), np.cos(lam) * np.sin(phi)])
        assert np.allclose(res, expected, atol=tol, rtol=0)

    def test_U3(self, tol):
        """Tests that the gradient of an arbitrary U3 gate is correct"""
        dev = qml.device("default.qubit", wires=1)

        @qml.qnode(dev)
        def circuit(x, y, z):
            qml.QubitStateVector(1j * np.array([1, -1]) / np.sqrt(2), wires=[0])
            qml.U3(x, y, z, wires=[0])
            return qml.expval(qml.PauliX(0))

        theta = 0.543
        phi = -0.234
        lam = 0.654

        res = circuit(theta, phi, lam)
        expected = np.sin(lam) * np.sin(phi) - np.cos(theta) * np.cos(lam) * np.cos(phi)
        assert np.allclose(res, expected, atol=tol, rtol=0)

        grad_fn = autograd.grad(circuit, argnum=[0, 1, 2])
        res = grad_fn(theta, phi, lam)
        expected = np.array(
            [
                np.sin(theta) * np.cos(lam) * np.cos(phi),
                np.cos(theta) * np.cos(lam) * np.sin(phi) + np.sin(lam) * np.cos(phi),
                np.cos(theta) * np.sin(lam) * np.cos(phi) + np.cos(lam) * np.sin(phi),
            ]
        )
        assert np.allclose(res, expected, atol=tol, rtol=0)

    def test_qfunc_gradients(self, qubit_device_2_wires, tol):
        "Tests that the various ways of computing the gradient of a qfunc all agree."

        def circuit(x, y, z):
            qml.RX(x, wires=[0])
            qml.CNOT(wires=[0, 1])
            qml.RY(-1.6, wires=[0])
            qml.RY(y, wires=[1])
            qml.CNOT(wires=[1, 0])
            qml.RX(z, wires=[0])
            qml.CNOT(wires=[0, 1])
            return qml.expval(qml.PauliZ(0))

        qnode = qml.QNode(circuit, qubit_device_2_wires, diff_method="parameter-shift")
        params = np.array([0.1, -1.6, np.pi / 5])

        # manual gradients
        grad_fd1 = qml.gradients.finite_diff(qnode, approx_order=1)(*params)
        grad_fd2 = qml.gradients.finite_diff(qnode, approx_order=2)(*params)
        grad_angle = qml.gradients.param_shift(qnode)(*params)

        # automatic gradient
        grad_fn = qml.grad(qnode)
        grad_auto = grad_fn(*params)

        # gradients computed with different methods must agree
        assert grad_fd1 == pytest.approx(grad_fd2, abs=tol)
        assert grad_fd1 == pytest.approx(grad_angle, abs=tol)
        assert np.allclose(grad_fd1, grad_auto, atol=tol, rtol=0)

    def test_hybrid_gradients(self, qubit_device_2_wires, tol):
        "Tests that the various ways of computing the gradient of a hybrid computation all agree."

        # input data is the first parameter
        def classifier_circuit(in_data, x):
            qml.RX(in_data, wires=[0])
            qml.CNOT(wires=[0, 1])
            qml.RY(-1.6, wires=[0])
            qml.RY(in_data, wires=[1])
            qml.CNOT(wires=[1, 0])
            qml.RX(x, wires=[0])
            qml.CNOT(wires=[0, 1])
            return qml.expval(qml.PauliZ(0))

        classifier = qml.QNode(
            classifier_circuit, qubit_device_2_wires, diff_method="parameter-shift"
        )

        param = -0.1259
        in_data = qml.numpy.array([-0.1, -0.88, np.exp(0.5)], requires_grad=False)
        out_data = np.array([1.5, np.pi / 3, 0.0])

        def error(p):
            "Total square error of classifier predictions."
            ret = 0
            for d_in, d_out in zip(in_data, out_data):
                square_diff = (classifier(d_in, p) - d_out) ** 2
                ret = ret + square_diff
            return ret

        def d_error(p, grad_method):
            "Gradient of error, computed manually."
            ret = 0
            for d_in, d_out in zip(in_data, out_data):
                args = (d_in, p)
                diff = classifier(*args) - d_out
                ret = ret + 2 * diff * grad_method(classifier)(d_in, p)
            return ret

        y0 = error(param)
        grad = autograd.grad(error)
        grad_auto = grad(param)

        grad_fd1 = d_error(param, qml.gradients.finite_diff)
        grad_angle = d_error(param, qml.gradients.param_shift)

        # gradients computed with different methods must agree
        assert grad_fd1 == pytest.approx(grad_angle, abs=tol)
        assert grad_fd1 == pytest.approx(grad_auto, abs=tol)
        assert grad_angle == pytest.approx(grad_auto, abs=tol)

    def test_hybrid_gradients_autograd_numpy(self, qubit_device_2_wires, tol):
        "Test the gradient of a hybrid computation requiring autograd.numpy functions."

        def circuit(x, y):
            "Quantum node."
            qml.RX(x, wires=[0])
            qml.CNOT(wires=[0, 1])
            qml.RY(y, wires=[0])
            qml.CNOT(wires=[0, 1])
            return qml.expval(qml.PauliZ(0)), qml.expval(qml.PauliZ(1))

        quantum = qml.QNode(circuit, qubit_device_2_wires, diff_method="parameter-shift")

        def classical(p):
            "Classical node, requires autograd.numpy functions."
            return anp.exp(anp.sum(quantum(p[0], anp.log(p[1]))))

        def d_classical(a, b, grad_method):
            "Gradient of classical computed symbolically, can use normal numpy functions."
            val = classical((a, b))
            J = grad_method(quantum)(a, np.log(b))
            return val * np.array([J[0, 0] + J[1, 0], (J[0, 1] + J[1, 1]) / b])

        param = np.array([-0.1259, 1.53])
        y0 = classical(param)
        grad_classical = autograd.jacobian(classical)
        grad_auto = grad_classical(param)

        grad_fd1 = d_classical(*param, qml.gradients.finite_diff)
        grad_angle = d_classical(*param, qml.gradients.param_shift)

        # gradients computed with different methods must agree
        assert grad_fd1 == pytest.approx(grad_angle, abs=tol)
        assert grad_fd1 == pytest.approx(grad_auto, abs=tol)
        assert grad_angle == pytest.approx(grad_auto, abs=tol)

    def test_qnode_gradient_fanout(self, qubit_device_1_wire, tol):
        "Tests that the correct gradient is computed for qnodes which use the same parameter in multiple gates."

        def expZ(state):
            return np.abs(state[0]) ** 2 - np.abs(state[1]) ** 2

        extra_param = 0.31

        def circuit(reused_param, other_param):
            qml.RX(extra_param, wires=[0])
            qml.RY(reused_param, wires=[0])
            qml.RZ(other_param, wires=[0])
            qml.RX(reused_param, wires=[0])
            return qml.expval(qml.PauliZ(0))

        f = qml.QNode(circuit, qubit_device_1_wire)
        zero_state = np.array([1.0, 0.0])

        for reused_p in thetas:
            reused_p = reused_p ** 3 / 19
            for other_p in thetas:
                other_p = other_p ** 2 / 11

                # autograd gradient
                grad = autograd.grad(f)
                grad_eval = grad(reused_p, other_p)

                # manual gradient
                grad_true0 = (
                    expZ(
                        Rx(reused_p)
                        @ Rz(other_p)
                        @ Ry(reused_p + np.pi / 2)
                        @ Rx(extra_param)
                        @ zero_state
                    )
                    - expZ(
                        Rx(reused_p)
                        @ Rz(other_p)
                        @ Ry(reused_p - np.pi / 2)
                        @ Rx(extra_param)
                        @ zero_state
                    )
                ) / 2
                grad_true1 = (
                    expZ(
                        Rx(reused_p + np.pi / 2)
                        @ Rz(other_p)
                        @ Ry(reused_p)
                        @ Rx(extra_param)
                        @ zero_state
                    )
                    - expZ(
                        Rx(reused_p - np.pi / 2)
                        @ Rz(other_p)
                        @ Ry(reused_p)
                        @ Rx(extra_param)
                        @ zero_state
                    )
                ) / 2
                grad_true = grad_true0 + grad_true1  # product rule

                assert grad_eval == pytest.approx(grad_true, abs=tol)

    def test_gradient_exception_on_sample(self):
        """Tests that the proper exception is raised if differentiation of sampling is attempted."""
        dev = qml.device("default.qubit", wires=2, shots=1000)

        @qml.qnode(dev, diff_method="parameter-shift")
        def circuit(x):
            qml.RX(x, wires=[0])
            return qml.sample(qml.PauliZ(0)), qml.sample(qml.PauliX(1))

        with pytest.raises(
            qml.QuantumFunctionError,
            match="Circuits that include sampling can not be differentiated.",
        ):
            grad_fn = autograd.jacobian(circuit)
            grad_fn(1.0)

    def test_autograd_positional_non_trainable_warns_grad(self):
        """Test that a warning is raised if a positional argument without the
        requires_grad attribute set is passed when differentiating a QNode with a
        scalar output."""
        dev = qml.device("default.qubit", wires=5)

        @qml.qnode(dev)
        def test(x):
            qml.RY(x, wires=[0])
            return qml.expval(qml.PauliZ(0))

        with pytest.warns(
            UserWarning, match="inputs have to explicitly specify requires_grad=True"
        ):
            qml.grad(test)(0.3)

    def test_autograd_positional_non_trainable_warns_jacobian(self):
        """Test that a warning is raised if a positional argument without the
        requires_grad attribute set is passed when differentiating a QNode with a
        vector output."""
        dev = qml.device("default.qubit", wires=5)

        @qml.qnode(dev)
        def test(x):
            qml.RY(x, wires=[0])
            return qml.probs(wires=[0])

        with pytest.warns(
            UserWarning, match="inputs have to explicitly specify requires_grad=True"
        ):
            qml.jacobian(test)(0.3)

    def test_autograd_trainable_no_warn_grad(self, recwarn):
        """Test that no warning is raised if positional arguments are marked as
        trainable using the requires_grad attribute."""
        dev = qml.device("default.qubit", wires=5)

        @qml.qnode(dev)
        def test(x):
            qml.RZ(x, wires=[0])
            return qml.expval(qml.PauliZ(0))

        par = anp.array(0.3, requires_grad=True)
        qml.grad(test)(par)
        assert len(recwarn) == 0

    def test_autograd_trainable_argnum_no_warn_grad(self, recwarn):
        """Test that no warning is raised if positional arguments are marked as
        trainable using the argnum argument."""
        dev = qml.device("default.qubit", wires=5)

        @qml.qnode(dev)
        def test(x):
            qml.RZ(x, wires=[0])
            return qml.expval(qml.PauliZ(0))

        par = np.array(0.3)
        qml.grad(test, argnum=0)(par)
        assert len(recwarn) == 0

    def test_autograd_trainable_no_warn_jacobian(self, recwarn):
        """Test that no warning is raised if positional arguments are marked as
        trainable using the requires_grad attribute."""
        dev = qml.device("default.qubit", wires=5)

        @qml.qnode(dev)
        def test(x):
            qml.RZ(x, wires=[0])
            return qml.probs(wires=[0])

        par = anp.array(0.3, requires_grad=True)
        qml.jacobian(test)(par)
        assert len(recwarn) == 0

    def test_autograd_trainable_argnum_no_warn_jacobian(self, recwarn):
        """Test that no warning is raised if positional arguments are marked as
        trainable using the argnum argument."""
        dev = qml.device("default.qubit", wires=5)

        @qml.qnode(dev)
        def test(x):
            qml.RZ(x, wires=[0])
            return qml.probs(wires=[0])

        par = np.array(0.3)
        qml.jacobian(test, argnum=0)(par)
        assert len(recwarn) == 0


class TestFourTermParameterShifts:
    """Tests for quantum gradients that require a 4-term shift formula"""

    @pytest.mark.parametrize("G", [qml.CRX, qml.CRY, qml.CRZ])
    def test_controlled_rotation_gradient(self, G, tol):
        """Test gradient of controlled RX gate"""
        dev = qml.device("default.qubit", wires=2)
        b = 0.123

        @qml.qnode(dev, diff_method="parameter-shift")
        def circuit(b):
            qml.QubitStateVector(np.array([1.0, -1.0]) / np.sqrt(2), wires=0)
            G(b, wires=[0, 1])
            return qml.expval(qml.PauliX(0))

        res = circuit(b)
        assert np.allclose(res, -np.cos(b / 2), atol=tol, rtol=0)

        grad = qml.grad(circuit)(b)
        expected = np.sin(b / 2) / 2
        assert np.allclose(grad, expected, atol=tol, rtol=0)

    @pytest.mark.parametrize("theta", np.linspace(-2 * np.pi, np.pi, 7))
    def test_CRot_gradient(self, theta, tol):
        """Tests that the automatic gradient of a arbitrary controlled Euler-angle-parameterized
        gate is correct."""
        dev = qml.device("default.qubit", wires=2)
        a, b, c = np.array([theta, theta ** 3, np.sqrt(2) * theta])

        @qml.qnode(dev, diff_method="parameter-shift")
        def circuit(a, b, c):
            qml.QubitStateVector(np.array([1.0, -1.0]) / np.sqrt(2), wires=0)
            qml.CRot(a, b, c, wires=[0, 1])
            return qml.expval(qml.PauliX(0))

        res = circuit(a, b, c)
        expected = -np.cos(b / 2) * np.cos(0.5 * (a + c))
        assert np.allclose(res, expected, atol=tol, rtol=0)

        grad = qml.grad(circuit)(a, b, c)
        expected = np.array(
            [
                [
                    0.5 * np.cos(b / 2) * np.sin(0.5 * (a + c)),
                    0.5 * np.sin(b / 2) * np.cos(0.5 * (a + c)),
                    0.5 * np.cos(b / 2) * np.sin(0.5 * (a + c)),
                ]
            ]
        )
        assert np.allclose(grad, expected, atol=tol, rtol=0)<|MERGE_RESOLUTION|>--- conflicted
+++ resolved
@@ -149,8 +149,6 @@
         manualgrad_val = 0.5 * np.tanh(r) ** 3 * (2 / (np.sinh(r) ** 2) - 1) / np.cosh(r)
         assert autograd_val == pytest.approx(manualgrad_val, abs=tol)
 
-<<<<<<< HEAD
-=======
     @pytest.mark.parametrize("O", [qml.ops.X, qml.ops.NumberOperator])
     @pytest.mark.parametrize(
         "make_gate",
@@ -185,7 +183,6 @@
         # the different methods agree
         assert grad_A2 == pytest.approx(grad_F, abs=tol)
 
->>>>>>> 0c59d04d
     def test_cv_gradients_multiple_gate_parameters(self, gaussian_dev, tol):
         "Tests that gates with multiple free parameters yield correct gradients."
         par = [0.4, -0.3, -0.7, 0.2]
