"""
Unit tests for the :mod:`pennylane.io.qasm_interpreter` module.
"""

import pytest

from pennylane import (
    CH,
    CNOT,
    CRX,
    CRY,
    CRZ,
    CSWAP,
    CY,
    CZ,
    RX,
    RY,
    RZ,
    SWAP,
    SX,
    U1,
    U2,
    U3,
    Hadamard,
    Identity,
    PauliX,
    PauliY,
    PauliZ,
    PhaseShift,
    S,
    T,
    Toffoli,
<<<<<<< HEAD
    device,
    queuing, measure,
=======
    queuing,
>>>>>>> 76eb8891
)
from pennylane.measurements import MeasurementValue, MidMeasureMP
from pennylane.ops import Adjoint, Controlled, ControlledPhaseShift, MultiControlledX
from pennylane.ops.op_math.pow import PowOperation, PowOpObs
from pennylane.wires import Wires

try:
    pytest.importorskip("openqasm3")

    from openqasm3.parser import parse

    from pennylane.io.qasm_interpreter import QasmInterpreter  # pylint: disable=ungrouped-imports
except (ModuleNotFoundError, ImportError) as import_error:
    pass


@pytest.mark.external
class TestInterpreter:

    def test_subroutines(self):
        # parse the QASM
        ast = parse(open("subroutines.qasm", mode="r").read(), permissive=True)

        # run the program
        with queuing.AnnotatedQueue() as q:
            QasmInterpreter(permissive=True).interpret(
                ast, context={"name": "subroutines", "wire_map": None}
            )

        assert q.queue[0] == Hadamard('q0')
        assert isinstance(q.queue[1], MidMeasureMP)

    def test_param_as_expression(self):
        # parse the QASM
        ast = parse(
            """
            qubit q0;
            int p = 1;
            pow(p * 2) @ x q0;
            """,
            permissive=True,
        )

        with queuing.AnnotatedQueue() as q:
            QasmInterpreter().interpret(
                ast, context={"wire_map": None, "name": "expression-implemented"}
            )

        assert q.queue == [PauliX('q0')**2]

    def test_nested_modifiers(self):
        # parse the QASM program
        ast = parse(
            """
            qubit q0;
            qubit q1;
            qubit q2;
            inv @ negctrl @ x q0, q1;
            ctrl @ ctrl @ x q2, q1, q0;
            inv @ ctrl @ x q0, q1;
            pow(2) @ ctrl @ x q1, q0;
            pow(2) @ inv @ y q0;
            inv @ pow(2) @ ctrl @ y q0, q1;
            """,
            permissive=True,
        )
        # execute
        with queuing.AnnotatedQueue() as q:
            QasmInterpreter().interpret(ast, context={"wire_map": None, "name": "nested-modifiers"})

        assert q.queue == [
            Adjoint(MultiControlledX(wires=["q0", "q1"], control_values=[False])),
            Toffoli(wires=["q2", "q1", "q0"]),
            Adjoint(CNOT(wires=["q0", "q1"])),
            (CNOT(wires=["q1", "q0"])) ** 2,
            (Adjoint(PauliY("q0"))) ** 2,
            Adjoint((CY(wires=["q0", "q1"])) ** 2),
        ]

    def test_variables(self, mocker):
        # parse the QASM
        ast = parse(open("variables.qasm", mode="r").read(), permissive=True)

        # run the program
        context = QasmInterpreter(permissive=True).interpret(
            ast, context={"wire_map": None, "name": "advanced-vars"}
        )

        # static vars
        assert context["vars"]["f"]["val"] == 3.2
        assert context["vars"]["g"]["val"] == 3
        assert context["vars"]["h"]["val"] == 2
        assert context["vars"]["k"]["val"] == 3

        # dynamic vars
        assert context["vars"]["l"]["val"] == True
        assert context["vars"]["m"]["val"] == (3.14159 / 2) * 3.3
        assert context["vars"]["a"]["val"] == 3.3333333

    def test_updating_constant(self):
        # parse the QASM
        ast = parse(
            """
            const int i = 2;
            i = 3;
            """,
            permissive=True,
        )
        with pytest.raises(
            ValueError,
            match=f"Attempt to mutate a constant i on line 3 that was defined on line 2",
        ):
            QasmInterpreter().interpret(ast, context={"wire_map": None, "name": "mutate-error"})

    def test_integer_wire_maps(self):
        # parse the QASM program
        ast = parse(
            """
            qubit q0;
            qubit q1;
            qubit q2;
            id q0;
            h q2;
            x q1;
            y q2;
            """,
            permissive=True,
        )

        # we would initialize the device like so
        # device("default.qubit", wires=[0, 1, 2])

        # execute
        with queuing.AnnotatedQueue() as q:
            QasmInterpreter().interpret(
                ast,
                context={
                    "name": "single-qubit-gates",
                    "wire_map": {"q0": 0, "q1": 1, "q2": 2},
                },
            )

        assert q.queue == [Identity(0), Hadamard(2), PauliX(1), PauliY(2)]

    def test_wire_maps(self):
        # parse the QASM program
        ast = parse(
            """
            qubit q0;
            qubit q1;
            qubit q2;
            id q0;
            h q2;
            x q1;
            y q2;
            """,
            permissive=True,
        )

        # we would initialize the device like so
        # device("default.qubit", wires=["0q", "1q", "2q"])

        # execute
        with queuing.AnnotatedQueue() as q:
            QasmInterpreter().interpret(
                ast,
                context={
                    "name": "single-qubit-gates",
                    "wire_map": {"q0": "0q", "q1": "1q", "q2": "2q"},
                },
            )

        assert q.queue == [Identity("0q"), Hadamard("2q"), PauliX("1q"), PauliY("2q")]

    def test_classical_variables(self):
        # parse the QASM
        ast = parse(open("classical.qasm", mode="r").read(), permissive=True)

        # run the program
        context = QasmInterpreter(permissive=True).interpret(
            ast, context={"wire_map": None, "name": "basic-vars"}
        )

        assert context["vars"]["i"]["val"] == 4
        assert context["vars"]["j"]["val"] == 4
        assert context["vars"]["c"]["val"] == 0

    def test_updating_variables(self):
        # parse the QASM
        ast = parse(
            open("updating_variables.qasm", mode="r").read(),
            permissive=True,
        )

        # run the program
        with queuing.AnnotatedQueue() as q:
            QasmInterpreter(permissive=True).interpret(
                ast, context={"name": "updating-vars", "wire_map": None}
            )

        assert q.queue == [
            PauliX('q0'),
            PauliY('q0'),
            RX(0.1, 'q0'),
            PauliY('q0'),
        ]

    def test_loops(self, mocker):

        # parse the QASM
        ast = parse(open("loops.qasm", mode="r").read(), permissive=True)

        # execute the callable
        with queuing.AnnotatedQueue() as q:
            QasmInterpreter(permissive=True).interpret(ast, context={"name": "loops", "wire_map": None})

        assert q.queue == [PauliZ('q0')] + \
            [PauliX('q0') for _ in range(10)] + \
            [RX(phi, wires=['q0']) for phi in range(4294967296, 4294967306)] + \
            [RY(phi, wires=['q0']) for phi in [1.2, -3.4, 0.5, 9.8]] + \
            [RZ(0.1, wires=['q0']) for _ in range(6)] + \
            [PauliY('q0') for _ in range(6)] + \
            [PauliZ('q0') for _ in range(5)]

    def test_switch(self, mocker):

        # parse the QASM
        ast = parse(open("switch.qasm", mode="r").read(), permissive=True)

        # execute the callable
        with queuing.AnnotatedQueue() as q:
            QasmInterpreter(permissive=True).interpret(ast, context={"name": "switch", "wire_map": None})

        assert q.queue == [
            PauliX('q0'),
            PauliY('q0'),
            RX(0.1, wires=['q0'])
        ]

    def test_if_else(self, mocker):
        from pennylane import ops

        # parse the QASM
        ast = parse(open("if_else.qasm", mode="r").read(), permissive=True)

        # setup mocks
        cond = mocker.spy(ops, "cond")

        # run the program
        with queuing.AnnotatedQueue() as q:
            QasmInterpreter(permissive=True).interpret(
                ast, context={"name": "if_else", "wire_map": None}
            )

        # assertions
        assert cond.call_count == 3

        assert q.queue == [
            PauliX('q0'),
            PauliY('q0')
        ]

    def test_mod_with_declared_param(self):

        # parse the QASM program
        ast = parse(
            """
            int power = 2;
            float phi = 0.2;
            qubit q0;
            pow(power) @ rx(phi) q0;
            """,
            permissive=True,
        )

        # execute the callable
        with queuing.AnnotatedQueue() as q:
            QasmInterpreter().interpret(
                ast, context={"wire_map": None, "name": "parameterized-gate"}
            )

        assert q.queue[0] == PowOperation(RX(0.2, wires=["q0"]), 2)

    def test_uninitialized_param(self):

        # parse the QASM program
        ast = parse(
            """
            qubit q0;
            float phi;
            rx(phi) q0;
            """,
            permissive=True,
        )

        with pytest.raises(
            NameError,
            match="Attempt to reference uninitialized parameter phi!",
        ):
            QasmInterpreter().interpret(ast, context={"wire_map": None, "name": "name-error"})

    def test_unsupported_node_type_raises(self):

        # parse the QASM program
        ast = parse(
            """
            include "stdgates.inc";
            """,
            permissive=True,
        )

        with pytest.raises(
            NotImplementedError,
            match="An unsupported QASM instruction Include was encountered "
            "on line 2, in unsupported-error.",
        ):
            QasmInterpreter().interpret(
                ast, context={"wire_map": None, "name": "unsupported-error"}
            )

    def test_no_qubits(self):

        # parse the QASM program
        ast = parse(
            """
            float theta = 0.1;
            rx(theta) q0;
            """,
            permissive=True,
        )

        with pytest.raises(
            NameError,
            match=r"Attempt to reference wire\(s\): \['q0'\] that have not been declared in uninit-qubit",
        ):
            QasmInterpreter().interpret(ast, context={"wire_map": None, "name": "uninit-qubit"})

    def test_unsupported_gate(self):

        # parse the QASM program
        ast = parse(
            """
            qubit q0;
            qubit q1;
            float theta = 0.5;
            Rxx(theta) q0, q1;
            """,
            permissive=True,
        )

        with pytest.raises(NotImplementedError, match="Unsupported gate encountered in QASM: Rxx"):
            QasmInterpreter().interpret(ast, context={"wire_map": None, "name": "unsupported-gate"})

    def test_missing_param(self):

        # parse the QASM program
        ast = parse(
            """
            qubit q0;
            float theta;
            rx() q0;
            """,
            permissive=True,
        )

        with pytest.raises(
            TypeError, match=r"Missing required argument\(s\) for parameterized gate rx"
        ):
            QasmInterpreter().interpret(ast, context={"wire_map": None, "name": "missing-param"})

    def test_uninitialized_var(self):

        # parse the QASM program
        ast = parse(
            """
            qubit q0;
            float theta;
            rx(theta) q0;
            """,
            permissive=True,
        )

        with pytest.raises(NameError, match="Attempt to reference uninitialized parameter theta!"):
            QasmInterpreter().interpret(ast, context={"wire_map": None, "name": "uninit-param"})

    def test_parses_simple_qasm(self):

        # parse the QASM program
        ast = parse(
            """
            qubit q0;
            qubit q1;
            float theta = 0.5;
            x q0;
            cx q0, q1;
            rx(theta) q0;
            ry(0.2) q0;
            inv @ rx(theta) q0;
            pow(2) @ x q0;
            ctrl @ id q0, q1;
            """,
            permissive=True,
        )

        # execute the callable
        with queuing.AnnotatedQueue() as q:
            QasmInterpreter().interpret(ast, context={"wire_map": None, "name": "gates"})

        assert q.queue == [
            PauliX("q0"),
            CNOT(wires=["q0", "q1"]),
            RX(0.5, wires=["q0"]),
            RY(0.2, wires=["q0"]),
            Adjoint(RX(0.5, wires=["q0"])),
            PowOpObs(PauliX(wires=["q0"]), 2),
            Controlled(Identity("q1"), control_wires=["q0"]),
        ]

    def test_interprets_two_qubit_gates(self):

        # parse the QASM program
        ast = parse(
            """
            qubit q0;
            qubit q1;
            ch q0, q1;
            cx q1, q0;
            cy q0, q1;
            cz q1, q0;
            swap q0, q1;
            """,
            permissive=True,
        )

        # execute the callable
        with queuing.AnnotatedQueue() as q:
            QasmInterpreter().interpret(ast, context={"wire_map": None, "name": "two-qubit-gates"})

        assert q.queue == [
            CH(wires=["q0", "q1"]),
            CNOT(wires=["q1", "q0"]),
            CY(wires=["q0", "q1"]),
            CZ(wires=["q1", "q0"]),
            SWAP(wires=["q0", "q1"]),
        ]

    def test_interprets_parameterized_two_qubit_gates(self):

        # parse the QASM program
        ast = parse(
            """
            qubit q0;
            qubit q1;
            cp(0.4) q0, q1;
            cphase(0.4) q0, q1;
            crx(0.2) q0, q1;
            cry(0.1) q0, q1;
            crz(0.3) q1, q0;
            """,
            permissive=True,
        )

        # execute the callable
        with queuing.AnnotatedQueue() as q:
            QasmInterpreter().interpret(
                ast, context={"wire_map": None, "name": "param-two-qubit-gates"}
            )

        assert q.queue == [
            ControlledPhaseShift(0.4, wires=Wires(["q0", "q1"])),
            ControlledPhaseShift(0.4, wires=Wires(["q0", "q1"])),
            CRX(0.2, wires=["q0", "q1"]),
            CRY(0.1, wires=["q0", "q1"]),
            CRZ(0.3, wires=Wires(["q1", "q0"])),
        ]

    def test_interprets_multi_qubit_gates(self):

        # parse the QASM program
        ast = parse(
            """
            qubit q0;
            qubit q1;
            qubit[1] q2;
            ccx q0, q2, q1;
            cswap q1, q2, q0;
            """,
            permissive=True,
        )

        # execute the callable
        with queuing.AnnotatedQueue() as q:
            QasmInterpreter().interpret(
                ast, context={"wire_map": None, "name": "multi-qubit-gates"}
            )

        assert q.queue == [Toffoli(wires=["q0", "q2", "q1"]), CSWAP(wires=["q1", "q2", "q0"])]

    def test_interprets_parameterized_single_qubit_gates(self):

        # parse the QASM program
        ast = parse(
            """
            qubit q0;
            qubit q1;
            qubit q2;
            rx(0.9) q0;
            ry(0.8) q1;
            rz(1.1) q2;
            p(8) q0;
            phase(2.0) q1;
            u1(3.3) q0;
            u2(1.0, 2.0) q1;
            u3(1.0, 2.0, 3.0) q2;
            """,
            permissive=True,
        )

        # execute the callable
        with queuing.AnnotatedQueue() as q:
            QasmInterpreter().interpret(
                ast, context={"wire_map": None, "name": "param-single-qubit-gates"}
            )

        assert q.queue == [
            RX(0.9, wires=["q0"]),
            RY(0.8, wires=["q1"]),
            RZ(1.1, wires=["q2"]),
            PhaseShift(8, wires=["q0"]),
            PhaseShift(2.0, wires=["q1"]),
            U1(3.3, wires=["q0"]),
            U2(1.0, 2.0, wires=["q1"]),
            U3(1.0, 2.0, 3.0, wires=["q2"]),
        ]

    def test_single_qubit_gates(self):

        # parse the QASM program
        ast = parse(
            """
            qubit q0;
            qubit q1;
            qubit q2;
            id q0;
            h q2;
            x q1;
            y q2;
            z q0;
            s q2;
            t q1;
            sx q0;
            ctrl @ id q0, q1;
            inv @ h q2;
            pow(2) @ t q1;
            """,
            permissive=True,
        )

        # setup mocks

        # execute the callable
        with queuing.AnnotatedQueue() as q:
            QasmInterpreter().interpret(
                ast, context={"wire_map": None, "name": "single-qubit-gates"}
            )

        assert q.queue == [
            Identity("q0"),
            Hadamard("q2"),
            PauliX("q1"),
            PauliY("q2"),
            PauliZ("q0"),
            S("q2"),
            T("q1"),
            SX("q0"),
            Controlled(Identity("q1"), control_wires=["q0"]),
            Adjoint(Hadamard("q2")),
            T("q1") ** 2,
        ]<|MERGE_RESOLUTION|>--- conflicted
+++ resolved
@@ -30,14 +30,9 @@
     S,
     T,
     Toffoli,
-<<<<<<< HEAD
-    device,
-    queuing, measure,
-=======
     queuing,
->>>>>>> 76eb8891
 )
-from pennylane.measurements import MeasurementValue, MidMeasureMP
+from pennylane.measurements import MidMeasureMP
 from pennylane.ops import Adjoint, Controlled, ControlledPhaseShift, MultiControlledX
 from pennylane.ops.op_math.pow import PowOperation, PowOpObs
 from pennylane.wires import Wires
