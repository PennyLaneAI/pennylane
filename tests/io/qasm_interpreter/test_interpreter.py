--- conflicted
+++ resolved
@@ -158,10 +158,12 @@
             PauliX("q0") ** 24,
         ]
 
-<<<<<<< HEAD
     def test_stand_alone_call_of_subroutine(self):
         # parse the QASM
-        ast = parse(open("tests/io/qasm_interpreter/standalone_subroutines.qasm", mode="r").read(), permissive=True)
+        ast = parse(
+            open("tests/io/qasm_interpreter/standalone_subroutines.qasm", mode="r").read(),
+            permissive=True,
+        )
 
         # run the program
         with queuing.AnnotatedQueue() as q:
@@ -173,7 +175,10 @@
 
     def test_complex_subroutines(self):
         # parse the QASM
-        ast = parse(open("tests/io/qasm_interpreter/complex_subroutines.qasm", mode="r").read(), permissive=True)
+        ast = parse(
+            open("tests/io/qasm_interpreter/complex_subroutines.qasm", mode="r").read(),
+            permissive=True,
+        )
 
         # run the program
         with queuing.AnnotatedQueue() as q:
@@ -186,18 +191,16 @@
 
     def test_subroutines(self):
         # parse the QASM
-        ast = parse(open("tests/io/qasm_interpreter/subroutines.qasm", mode="r").read(), permissive=True)
+        ast = parse(
+            open("tests/io/qasm_interpreter/subroutines.qasm", mode="r").read(), permissive=True
+        )
 
         # run the program
         with queuing.AnnotatedQueue() as q:
-            QasmInterpreter().interpret(
-                ast, context={"name": "subroutines", "wire_map": None}
-            )
+            QasmInterpreter().interpret(ast, context={"name": "subroutines", "wire_map": None})
 
         assert q.queue == [Hadamard("q0")]
 
-    def test_param_as_expression(self):
-=======
 
 @pytest.mark.external
 class TestVariables:
@@ -213,7 +216,6 @@
             print(context.potato)
 
     def test_bad_alias(self):
->>>>>>> 0fe1c7df
         # parse the QASM
         ast = parse(
             """
@@ -221,18 +223,12 @@
             """,
             permissive=True,
         )
-<<<<<<< HEAD
-        with queuing.AnnotatedQueue() as q:
-            QasmInterpreter().interpret(
-                ast, context={"wire_map": None, "name": "expression-implemented"}
-=======
 
         with pytest.raises(
             TypeError, match="Attempt to alias an undeclared variable j in bad-alias"
         ):
             context = QasmInterpreter().interpret(
                 ast, context={"wire_map": None, "name": "bad-alias"}
->>>>>>> 0fe1c7df
             )
             context.aliases["k"](context)
 
