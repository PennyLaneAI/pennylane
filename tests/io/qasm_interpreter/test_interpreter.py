"""
Unit tests for the :mod:`pennylane.io.qasm_interpreter` module.
"""

import pytest

from pennylane import (
    CH,
    CNOT,
    CRX,
    CRY,
    CRZ,
    CSWAP,
    CY,
    CZ,
    RX,
    RY,
    RZ,
    SWAP,
    SX,
    U1,
    U2,
    U3,
    Hadamard,
    Identity,
    PauliX,
    PauliY,
    PauliZ,
    PhaseShift,
    S,
    T,
    Toffoli,
    queuing,
)
from pennylane.ops import Adjoint, Controlled, ControlledPhaseShift, MultiControlledX
from pennylane.ops.op_math.pow import PowOperation, PowOpObs
from pennylane.wires import Wires

try:
    pytest.importorskip("openqasm3")

    from openqasm3.parser import parse

    from pennylane.io.qasm_interpreter import QasmInterpreter  # pylint: disable=ungrouped-imports
except (ModuleNotFoundError, ImportError) as import_error:
    pass


@pytest.mark.external
class TestInterpreter:

    def test_stand_alone_call_of_subroutine(self):
        # parse the QASM
        ast = parse(open("standalone_subroutines.qasm", mode="r").read(), permissive=True)

        # run the program
        with queuing.AnnotatedQueue() as q:
            QasmInterpreter().interpret(
                ast, context={"name": "standalone-subroutines", "wire_map": None}
            )

        assert q.queue == [Hadamard("q0"), PauliY("q0")]

    def test_complex_subroutines(self):
        # parse the QASM
        ast = parse(open("complex_subroutines.qasm", mode="r").read(), permissive=True)

        # run the program
        with queuing.AnnotatedQueue() as q:
            context = QasmInterpreter().interpret(
                ast, context={"name": "complex-subroutines", "wire_map": None}
            )

        assert q.queue == [Hadamard("q0"), PauliY("q0")]
        assert context["vars"]["c"]["val"] == 0

    def test_subroutines(self):
        # parse the QASM
        ast = parse(open("subroutines.qasm", mode="r").read(), permissive=True)

        # run the program
        with queuing.AnnotatedQueue() as q:
            QasmInterpreter().interpret(
                ast, context={"name": "subroutines", "wire_map": None}
            )

        assert q.queue == [Hadamard("q0")]

    def test_param_as_expression(self):
        # parse the QASM
        ast = parse(
            """
            qubit q0;
            int p = 1;
            pow(p * 2) @ x q0;
            """,
            permissive=True,
        )

        with queuing.AnnotatedQueue() as q:
            QasmInterpreter().interpret(
                ast, context={"wire_map": None, "name": "expression-implemented"}
            )

        assert q.queue == [PauliX("q0") ** 2]

    def test_nested_modifiers(self):
        # parse the QASM program
        ast = parse(
            """
            qubit q0;
            qubit q1;
            qubit q2;
            inv @ negctrl @ x q0, q1;
            ctrl @ ctrl @ x q2, q1, q0;
            inv @ ctrl @ x q0, q1;
            pow(2) @ ctrl @ x q1, q0;
            pow(2) @ inv @ y q0;
            inv @ pow(2) @ ctrl @ y q0, q1;
            """,
            permissive=True,
        )
        # execute
        with queuing.AnnotatedQueue() as q:
            QasmInterpreter().interpret(ast, context={"wire_map": None, "name": "nested-modifiers"})

        assert q.queue == [
            Adjoint(MultiControlledX(wires=["q0", "q1"], control_values=[False])),
            Toffoli(wires=["q2", "q1", "q0"]),
            Adjoint(CNOT(wires=["q0", "q1"])),
            (CNOT(wires=["q1", "q0"])) ** 2,
            (Adjoint(PauliY("q0"))) ** 2,
            Adjoint((CY(wires=["q0", "q1"])) ** 2),
        ]

    def test_variables(self, mocker):
        # parse the QASM
        ast = parse(open("variables.qasm", mode="r").read(), permissive=True)

        # run the program
        context = QasmInterpreter().interpret(
            ast, context={"wire_map": None, "name": "advanced-vars"}
        )

        # static vars
        assert context["vars"]["f"]["val"] == 3.2
        assert context["vars"]["g"]["val"] == 3
        assert context["vars"]["h"]["val"] == 2
        assert context["vars"]["k"]["val"] == 3

        # dynamic vars
        assert context["vars"]["l"]["val"] == True
        assert context["vars"]["m"]["val"] == (3.14159 / 2) * 3.3
        assert context["vars"]["a"]["val"] == 3.3333333

    def test_updating_constant(self):
        # parse the QASM
        ast = parse(
            """
            const int i = 2;
            i = 3;
            """,
            permissive=True,
        )
        with pytest.raises(
            ValueError,
            match=f"Attempt to mutate a constant i on line 3 that was defined on line 2",
        ):
            QasmInterpreter().interpret(ast, context={"wire_map": None, "name": "mutate-error"})

    def test_integer_wire_maps(self):
        # parse the QASM program
        ast = parse(
            """
            qubit q0;
            qubit q1;
            qubit q2;
            id q0;
            h q2;
            x q1;
            y q2;
            """,
            permissive=True,
        )

        # we would initialize the device like so
        # device("default.qubit", wires=[0, 1, 2])

        # execute
        with queuing.AnnotatedQueue() as q:
            QasmInterpreter().interpret(
                ast,
                context={
                    "name": "single-qubit-gates",
                    "wire_map": {"q0": 0, "q1": 1, "q2": 2},
                },
            )

        assert q.queue == [Identity(0), Hadamard(2), PauliX(1), PauliY(2)]

    def test_wire_maps(self):
        # parse the QASM program
        ast = parse(
            """
            qubit q0;
            qubit q1;
            qubit q2;
            id q0;
            h q2;
            x q1;
            y q2;
            """,
            permissive=True,
        )

        # we would initialize the device like so
        # device("default.qubit", wires=["0q", "1q", "2q"])

        # execute
        with queuing.AnnotatedQueue() as q:
            QasmInterpreter().interpret(
                ast,
                context={
                    "name": "single-qubit-gates",
                    "wire_map": {"q0": "0q", "q1": "1q", "q2": "2q"},
                },
            )

        assert q.queue == [Identity("0q"), Hadamard("2q"), PauliX("1q"), PauliY("2q")]

    def test_classical_variables(self):
        # parse the QASM
        ast = parse(open("classical.qasm", mode="r").read(), permissive=True)

        # run the program
<<<<<<< HEAD
        context = QasmInterpreter().interpret(
            ast, context={"wire_map": None, "name": "basic-vars"}
        )
=======
        context = QasmInterpreter().interpret(ast, context={"wire_map": None, "name": "basic-vars"})
>>>>>>> 7c14166b

        assert context["vars"]["i"]["val"] == 4
        assert context["vars"]["j"]["val"] == 4
        assert context["vars"]["c"]["val"] == 0

    def test_updating_variables(self):
        # parse the QASM
        ast = parse(
            open("updating_variables.qasm", mode="r").read(),
            permissive=True,
        )

        # run the program
        with queuing.AnnotatedQueue() as q:
<<<<<<< HEAD
            QasmInterpreter().interpret(
                ast, context={"wire_map": None, "name": "updating-vars"}
            )
=======
            QasmInterpreter().interpret(ast, context={"wire_map": None, "name": "updating-vars"})
>>>>>>> 7c14166b

        assert q.queue == [
            RX(1, "q0"),
            RX(2, "q0"),
            RX(0, "q0"),
            RX(2, "q0"),
        ]

    def test_mod_with_declared_param(self):

        # parse the QASM program
        ast = parse(
            """
            int power = 2;
            float phi = 0.2;
            qubit q0;
            pow(power) @ rx(phi) q0;
            """,
            permissive=True,
        )

        # execute the callable
        with queuing.AnnotatedQueue() as q:
            QasmInterpreter().interpret(
                ast, context={"wire_map": None, "name": "parameterized-gate"}
            )

        assert q.queue[0] == PowOperation(RX(0.2, wires=["q0"]), 2)

    def test_uninitialized_param(self):

        # parse the QASM program
        ast = parse(
            """
            qubit q0;
            float phi;
            rx(phi) q0;
            """,
            permissive=True,
        )

        with pytest.raises(
            NameError,
            match="Attempt to reference uninitialized parameter phi!",
        ):
            QasmInterpreter().interpret(ast, context={"wire_map": None, "name": "name-error"})

    def test_unsupported_node_type_raises(self):

        # parse the QASM program
        ast = parse(
            """
            bit b;
            qubit q0;
            float theta = 0.2;
            rx(theta) q0;
            measure q0 -> b;
            """,
            permissive=True,
        )

        with pytest.raises(
            NotImplementedError,
            match="An unsupported QASM instruction QuantumMeasurementStatement was "
            "encountered on line 6, in unsupported-error.",
        ):
            QasmInterpreter().interpret(
                ast, context={"wire_map": None, "name": "unsupported-error"}
            )

    def test_no_qubits(self):

        # parse the QASM program
        ast = parse(
            """
            float theta = 0.1;
            rx(theta) q0;
            """,
            permissive=True,
        )

        with pytest.raises(
            NameError,
            match=r"Attempt to reference wire\(s\): \['q0'\] that have not been declared in uninit-qubit",
        ):
            QasmInterpreter().interpret(ast, context={"wire_map": None, "name": "uninit-qubit"})

    def test_unsupported_gate(self):

        # parse the QASM program
        ast = parse(
            """
            qubit q0;
            qubit q1;
            float theta = 0.5;
            Rxx(theta) q0, q1;
            """,
            permissive=True,
        )

        with pytest.raises(NotImplementedError, match="Unsupported gate encountered in QASM: Rxx"):
            QasmInterpreter().interpret(ast, context={"wire_map": None, "name": "unsupported-gate"})

    def test_missing_param(self):

        # parse the QASM program
        ast = parse(
            """
            qubit q0;
            float theta;
            rx() q0;
            """,
            permissive=True,
        )

        with pytest.raises(
            TypeError, match=r"Missing required argument\(s\) for parameterized gate rx"
        ):
            QasmInterpreter().interpret(ast, context={"wire_map": None, "name": "missing-param"})

    def test_uninitialized_var(self):

        # parse the QASM program
        ast = parse(
            """
            qubit q0;
            float theta;
            rx(theta) q0;
            """,
            permissive=True,
        )

        with pytest.raises(NameError, match="Attempt to reference uninitialized parameter theta!"):
            QasmInterpreter().interpret(ast, context={"wire_map": None, "name": "uninit-param"})

    def test_parses_simple_qasm(self):

        # parse the QASM program
        ast = parse(
            """
            qubit q0;
            qubit q1;
            float theta = 0.5;
            x q0;
            cx q0, q1;
            rx(theta) q0;
            ry(0.2) q0;
            inv @ rx(theta) q0;
            pow(2) @ x q0;
            ctrl @ id q0, q1;
            """,
            permissive=True,
        )

        # execute the callable
        with queuing.AnnotatedQueue() as q:
            QasmInterpreter().interpret(ast, context={"wire_map": None, "name": "gates"})

        assert q.queue == [
            PauliX("q0"),
            CNOT(wires=["q0", "q1"]),
            RX(0.5, wires=["q0"]),
            RY(0.2, wires=["q0"]),
            Adjoint(RX(0.5, wires=["q0"])),
            PowOpObs(PauliX(wires=["q0"]), 2),
            Controlled(Identity("q1"), control_wires=["q0"]),
        ]

    def test_interprets_two_qubit_gates(self):

        # parse the QASM program
        ast = parse(
            """
            qubit q0;
            qubit q1;
            ch q0, q1;
            cx q1, q0;
            cy q0, q1;
            cz q1, q0;
            swap q0, q1;
            """,
            permissive=True,
        )

        # setup mocks

        # execute the callable
        with queuing.AnnotatedQueue() as q:
            QasmInterpreter().interpret(ast, context={"wire_map": None, "name": "two-qubit-gates"})

        assert q.queue == [
            CH(wires=["q0", "q1"]),
            CNOT(wires=["q1", "q0"]),
            CY(wires=["q0", "q1"]),
            CZ(wires=["q1", "q0"]),
            SWAP(wires=["q0", "q1"]),
        ]

    def test_interprets_parameterized_two_qubit_gates(self):

        # parse the QASM program
        ast = parse(
            """
            qubit q0;
            qubit q1;
            cp(0.4) q0, q1;
            cphase(0.4) q0, q1;
            crx(0.2) q0, q1;
            cry(0.1) q0, q1;
            crz(0.3) q1, q0;
            """,
            permissive=True,
        )

        # setup mocks

        # execute the callable
        with queuing.AnnotatedQueue() as q:
            QasmInterpreter().interpret(
                ast, context={"wire_map": None, "name": "param-two-qubit-gates"}
            )

        assert q.queue == [
            ControlledPhaseShift(0.4, wires=Wires(["q0", "q1"])),
            ControlledPhaseShift(0.4, wires=Wires(["q0", "q1"])),
            CRX(0.2, wires=["q0", "q1"]),
            CRY(0.1, wires=["q0", "q1"]),
            CRZ(0.3, wires=Wires(["q1", "q0"])),
        ]

    def test_interprets_multi_qubit_gates(self):

        # parse the QASM program
        ast = parse(
            """
            qubit q0;
            qubit q1;
            qubit[1] q2;
            ccx q0, q2, q1;
            cswap q1, q2, q0;
            """,
            permissive=True,
        )

        # setup mocks

        # execute the callable
        with queuing.AnnotatedQueue() as q:
            QasmInterpreter().interpret(
                ast, context={"wire_map": None, "name": "multi-qubit-gates"}
            )

        assert q.queue == [Toffoli(wires=["q0", "q2", "q1"]), CSWAP(wires=["q1", "q2", "q0"])]

    def test_interprets_parameterized_single_qubit_gates(self):

        # parse the QASM program
        ast = parse(
            """
            qubit q0;
            qubit q1;
            qubit q2;
            rx(0.9) q0;
            ry(0.8) q1;
            rz(1.1) q2;
            p(8) q0;
            phase(2.0) q1;
            u1(3.3) q0;
            u2(1.0, 2.0) q1;
            u3(1.0, 2.0, 3.0) q2;
            """,
            permissive=True,
        )

        # execute the callable
        with queuing.AnnotatedQueue() as q:
            QasmInterpreter().interpret(
                ast, context={"wire_map": None, "name": "param-single-qubit-gates"}
            )

        assert q.queue == [
            RX(0.9, wires=["q0"]),
            RY(0.8, wires=["q1"]),
            RZ(1.1, wires=["q2"]),
            PhaseShift(8, wires=["q0"]),
            PhaseShift(2.0, wires=["q1"]),
            U1(3.3, wires=["q0"]),
            U2(1.0, 2.0, wires=["q1"]),
            U3(1.0, 2.0, 3.0, wires=["q2"]),
        ]

    def test_single_qubit_gates(self):

        # parse the QASM program
        ast = parse(
            """
            qubit q0;
            qubit q1;
            qubit q2;
            id q0;
            h q2;
            x q1;
            y q2;
            z q0;
            s q2;
            t q1;
            sx q0;
            ctrl @ id q0, q1;
            inv @ h q2;
            pow(2) @ t q1;
            """,
            permissive=True,
        )

        # setup mocks

        # execute the callable
        with queuing.AnnotatedQueue() as q:
            QasmInterpreter().interpret(
                ast, context={"wire_map": None, "name": "single-qubit-gates"}
            )

        assert q.queue == [
            Identity("q0"),
            Hadamard("q2"),
            PauliX("q1"),
            PauliY("q2"),
            PauliZ("q0"),
            S("q2"),
            T("q1"),
            SX("q0"),
            Controlled(Identity("q1"), control_wires=["q0"]),
            Adjoint(Hadamard("q2")),
            T("q1") ** 2,
        ]<|MERGE_RESOLUTION|>--- conflicted
+++ resolved
@@ -233,13 +233,7 @@
         ast = parse(open("classical.qasm", mode="r").read(), permissive=True)
 
         # run the program
-<<<<<<< HEAD
-        context = QasmInterpreter().interpret(
-            ast, context={"wire_map": None, "name": "basic-vars"}
-        )
-=======
         context = QasmInterpreter().interpret(ast, context={"wire_map": None, "name": "basic-vars"})
->>>>>>> 7c14166b
 
         assert context["vars"]["i"]["val"] == 4
         assert context["vars"]["j"]["val"] == 4
@@ -254,13 +248,7 @@
 
         # run the program
         with queuing.AnnotatedQueue() as q:
-<<<<<<< HEAD
-            QasmInterpreter().interpret(
-                ast, context={"wire_map": None, "name": "updating-vars"}
-            )
-=======
             QasmInterpreter().interpret(ast, context={"wire_map": None, "name": "updating-vars"})
->>>>>>> 7c14166b
 
         assert q.queue == [
             RX(1, "q0"),
