--- conflicted
+++ resolved
@@ -50,7 +50,6 @@
 @pytest.mark.external
 class TestInterpreter:
 
-<<<<<<< HEAD
     def test_subroutines(self, mocker):
         # parse the QASM
         ast = parse(open("subroutines.qasm", mode="r").read(), permissive=True)
@@ -67,8 +66,6 @@
 
         spy.assert_called_with(Hadamard('q0'), 'q0')
 
-    def test_variables(self):
-=======
     def test_raises_on_expressions(self):
         # parse the QASM
         ast = parse(
@@ -117,7 +114,6 @@
         ]
 
     def test_variables(self, mocker):
->>>>>>> a532497d
         # parse the QASM
         ast = parse(open("variables.qasm", mode="r").read(), permissive=True)
 
@@ -510,14 +506,6 @@
             """,
             permissive=True,
         )
-<<<<<<< HEAD
-        context, _ = QasmInterpreter().generic_visit(
-            ast, context={"name": "param-single-qubit-gates"}
-        )
-=======
->>>>>>> a532497d
-
-        # setup mocks
 
         # execute the callable
         with queuing.AnnotatedQueue() as q:
