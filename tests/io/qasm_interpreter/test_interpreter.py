"""
Unit tests for the :mod:`pennylane.io.qasm_interpreter` module.
"""

from re import escape

import pytest

from pennylane import (
    CH,
    CNOT,
    CRX,
    CRY,
    CRZ,
    CSWAP,
    CY,
    CZ,
    RX,
    RY,
    RZ,
    SWAP,
    SX,
    U1,
    U2,
    U3,
    Hadamard,
    Identity,
    PauliX,
    PauliY,
    PauliZ,
    PhaseShift,
    S,
    T,
    Toffoli,
    queuing,
)
from pennylane.ops import Adjoint, Controlled, ControlledPhaseShift, MultiControlledX
from pennylane.ops.op_math.pow import PowOperation, PowOpObs
from pennylane.wires import Wires

try:
    pytest.importorskip("openqasm3")

    from openqasm3.parser import parse

    from pennylane.io.qasm_interpreter import (  # pylint: disable=ungrouped-imports
        Context,
        QasmInterpreter,
    )
except (ModuleNotFoundError, ImportError) as import_error:
    pass


@pytest.mark.external
class TestExpressions:

    def test_different_unary_exprs(self):
        # parse the QASM
        ast = parse(
            open("unary_expressions.qasm", mode="r").read(),
            permissive=True,
        )

        context = QasmInterpreter().interpret(
            ast, context={"wire_map": None, "name": "unary-exprs"}
        )

        # unary expressions
        assert context.vars["a"].val == -1
        assert context.vars["b"].val == ~2
        assert context.vars["c"].val == (not False)

    def test_different_binary_exprs(self):
        # parse the QASM
        ast = parse(
            open("binary_expressions.qasm", mode="r").read(),
            permissive=True,
        )

        context = QasmInterpreter().interpret(
            ast, context={"wire_map": None, "name": "binary-exprs"}
        )

        # comparison expressions
        assert context.vars["a"].val == (0 == 1)
        assert context.vars["b"].val == (0 != 1)
        assert context.vars["c"].val == (0 > 1)
        assert context.vars["d"].val == (0 < 1)
        assert context.vars["e"].val == (0 >= 1)
        assert context.vars["f"].val == (0 <= 1)

        # bitwise operations
        assert context.vars["g"].val == 2 >> 1
        assert context.vars["h"].val == 2 << 1
        assert context.vars["i"].val == 2 | 1
        assert context.vars["j"].val == 2 ^ 1
        assert context.vars["k"].val == 2 & 1

        # arithmetic operators
        assert context.vars["m"].val == 3 + 2
        assert context.vars["o"].val == 3 - 2
        assert context.vars["p"].val == 3 * 2
        assert context.vars["q"].val == 3**2
        assert context.vars["n"].val == 3 / 2
        assert context.vars["s"].val == 3 % 2

        # boolean operators
        assert context.vars["t"].val == (True or False)
        assert context.vars["u"].val == (True and False)

    def test_different_assignments(self):
        # parse the QASM
        ast = parse(
            open("assignment.qasm", mode="r").read(),
            permissive=True,
        )

        context = QasmInterpreter().interpret(
            ast, context={"wire_map": None, "name": "assignment-exprs"}
        )
        assert context.vars["a"].val == 1
        assert context.vars["b"].val == 1 + 2
        assert context.vars["c"].val == 2 - 3
        assert context.vars["d"].val == 3 * 4
        assert context.vars["e"].val == 4 / 5
        assert context.vars["f"].val == True and True
        assert context.vars["g"].val == True or False
        assert context.vars["h"].val == ~8
        assert context.vars["i"].val == 2 ^ 9
        assert context.vars["j"].val == 2 << 10
        assert context.vars["k"].val == 3 >> 1
        assert context.vars["l"].val == 5 % 2
        assert context.vars["m"].val == 6**13

    def test_nested_expr(self):
        # parse the QASM
        ast = parse(
            """
            qubit q0;
            int p = 3 + 3;
            pow(p * 2) @ x q0;
            pow(p * (2 + 1)) @ x q0;
            pow((8.0 - 0.0) * (2.0 + 1)) @ x q0;
            """,
            permissive=True,
        )

        with queuing.AnnotatedQueue() as q:
            QasmInterpreter().interpret(
                ast, context={"wire_map": None, "name": "expression-implemented"}
            )

        assert q.queue == [
            PauliX("q0") ** 12,
            PauliX("q0") ** 18,
            PauliX("q0") ** 24,
        ]

    def test_param_as_expression(self):
        # parse the QASM
        ast = parse(
            """
            qubit q0;
            int p = 1;
            pow(p * 2) @ x q0;
            """,
            permissive=True,
        )

        with queuing.AnnotatedQueue() as q:
            QasmInterpreter().interpret(
                ast, context={"wire_map": None, "name": "expression-implemented"}
            )

        assert q.queue == [PauliX("q0") ** 2]

    def test_bare_expression(self):
        # parse the QASM
        ast = parse(
            """
            bit[8] a = "1001";
            a << 1;
            let b = a;
            """,
            permissive=True,
        )

        context = QasmInterpreter().interpret(
            ast, context={"wire_map": None, "name": "expression-visit"}
        )

        # exprs are not in-place modifiers without an assignment
        assert context.aliases["b"](context).val == 9

    def test_ref_undeclared_var_in_expr(self):
        # parse the QASM program
        ast = parse(
            """
            const float phi = theta + 1.0;
            """,
            permissive=True,
        )

        with pytest.raises(
            TypeError, match="Attempt to use undeclared variable theta in undeclared-var"
        ):
            QasmInterpreter().interpret(ast, context={"wire_map": None, "name": "undeclared-var"})

    def test_ref_uninitialized_var_in_expr(self):
        # parse the QASM program
        ast = parse(
            """
            qubit q0;
            float theta;
            const float phi = theta + 1.0;
            """,
            permissive=True,
        )

        with pytest.raises(ValueError, match="Attempt to reference uninitialized parameter theta!"):
            QasmInterpreter().interpret(ast, context={"wire_map": None, "name": "uninit-var"})


@pytest.mark.external
class TestVariables:
    def test_retrieve_non_existent_attr(self):
        context = Context({"wire_map": None, "name": "retrieve-non-existent-attr"})

        with pytest.raises(
            KeyError,
            match=r"No attribute potato on Context and no potato key found "
            r"on context retrieve-non-existent-attr",
        ):
            print(context.potato)

    def test_bad_alias(self):
        # parse the QASM
        ast = parse(
            """
            let k = j;
            """,
            permissive=True,
        )

        with pytest.raises(
            TypeError, match="Attempt to alias an undeclared variable j in bad-alias"
        ):
            context = QasmInterpreter().interpret(
                ast, context={"wire_map": None, "name": "bad-alias"}
            )
            context.aliases["k"](context)

    def test_alias(self):
        ast = parse(
            """
            bit[6] register = "011011";
            let alias = register[0:5];
            bool z = alias[0] + "1";
            bit single = "0";
            let single_alias = single;
            bool x = single_alias + "0";
            """,
            permissive=True,
        )

        # run the program
        context = QasmInterpreter().interpret(ast, context={"wire_map": None, "name": "aliases"})
        assert context.aliases["alias"](context) == "01101"
        assert context.vars["z"].val == 1
        assert context.vars["x"].val == 0

    def test_variables(self):
        # parse the QASM
        ast = parse(
            open("tests/io/qasm_interpreter/variables.qasm", mode="r").read(), permissive=True
        )

        # run the program
        context = QasmInterpreter().interpret(
            ast, context={"wire_map": None, "name": "advanced-vars"}
        )

        # static vars
        assert context.vars["f"].val == 3.2
        assert context.vars["g"].val == 3
        assert context.vars["h"].val == 2
        assert context.vars["k"].val == 3

        # dynamic vars
        assert context.vars["l"].val
        assert context.vars["m"].val == (3.14159 / 2) * 3.3
        assert context.vars["a"].val == 3.3333333
        assert context.aliases["alias"](context) == "01101"

    def test_updating_constant(self):
        # parse the QASM
        ast = parse(
            """
            const int i = 2;
            i = 3;
            """,
            permissive=True,
        )
        with pytest.raises(
            ValueError,
            match="Attempt to mutate a constant i on line 3 that was defined on line 2",
        ):
            QasmInterpreter().interpret(ast, context={"wire_map": None, "name": "mutate-error"})

    def test_retrieve_wire(self):
        # parse the QASM
        ast = parse(
            """
            qubit[0] q;
            let s = q;
            """,
            permissive=True,
        )

        # run the program
        context = QasmInterpreter().interpret(
            ast, context={"wire_map": None, "name": "qubit-retrieve"}
        )

        assert context.aliases["s"](context) == "q"

<<<<<<< HEAD
=======
    def test_retrieve_uninitialized_var(self):
        # parse the QASM program
        ast = parse(
            """
            float theta;
            float phi;
            phi = theta;
            """,
            permissive=True,
        )

        with pytest.raises(ValueError, match="Attempt to reference uninitialized parameter theta"):
            QasmInterpreter().interpret(
                ast, context={"wire_map": None, "name": "ref-uninitialized-var"}
            )

    def test_update_non_existent_var(self):
        # parse the QASM program
        ast = parse(
            """
            p = 1;
            """,
            permissive=True,
        )

        with pytest.raises(
            TypeError, match="Attempt to use undeclared variable p in non-existent-var"
        ):
            QasmInterpreter().interpret(ast, context={"wire_map": None, "name": "non-existent-var"})

    def test_ref_undeclared_var_in_expr(self):
        # parse the QASM program
        ast = parse(
            """
            const float phi = theta;
            """,
            permissive=True,
        )

        with pytest.raises(
            TypeError, match="Attempt to use undeclared variable theta in undeclared-var"
        ):
            QasmInterpreter().interpret(ast, context={"wire_map": None, "name": "undeclared-var"})

    def test_ref_uninitialized_alias_in_expr(self):
        # parse the QASM program
        ast = parse(
            """
            qubit q0;
            float theta;
            let alpha = theta;
            const float phi = alpha;
            """,
            permissive=True,
        )

        with pytest.raises(ValueError, match="Attempt to reference uninitialized parameter theta!"):
            QasmInterpreter().interpret(ast, context={"wire_map": None, "name": "uninit-var"})

    def test_ref_uninitialized_var_in_expr(self):
        # parse the QASM program
        ast = parse(
            """
            qubit q0;
            float theta;
            const float phi = theta;
            """,
            permissive=True,
        )

        with pytest.raises(ValueError, match="Attempt to reference uninitialized parameter theta!"):
            QasmInterpreter().interpret(ast, context={"wire_map": None, "name": "uninit-var"})

>>>>>>> 3afd579f
    def test_invalid_index(self):
        # parse the QASM
        ast = parse(
            """
            qubit q0;
            const float[2] arr = {0.0, 1.0};
            const float[2] arr_two = {0.0, 1.0};
            const [float[2]] index = {arr, arr_two};
            let slice = arr[index];
            """,
            permissive=True,
        )

        # run the program
        with pytest.raises(
            NotImplementedError,
            match="Array index does not evaluate to a single RangeDefinition or Literal at line 6.",
        ):
            context = QasmInterpreter().interpret(
                ast, context={"wire_map": None, "name": "bad-index"}
            )
            context.aliases["slice"](context)

    def test_classical_variables(self):
        # parse the QASM
        ast = parse(
            open("tests/io/qasm_interpreter/classical.qasm", mode="r").read(), permissive=True
        )

        # run the program
        context = QasmInterpreter().interpret(ast, context={"wire_map": None, "name": "basic-vars"})

        assert context.vars["i"].val == 4
        assert context.vars["j"].val == 4
        assert context.vars["c"].val == 0
        assert context.vars["k"].val == 4
        assert context.vars["neg"].val == -4
        assert context.vars["comp"].val == 3.5j + 2.5
        assert context.aliases["arr_alias"](context) == [0.0, 1.0]
        assert context.aliases["literal_alias"](context) == 0.0

    def test_updating_variables(self):
        # parse the QASM
        ast = parse(
            open("tests/io/qasm_interpreter/updating_variables.qasm", mode="r").read(),
            permissive=True,
        )

        # run the program
        with queuing.AnnotatedQueue() as q:
            QasmInterpreter().interpret(ast, context={"wire_map": None, "name": "updating-vars"})

        assert q.queue == [
            RX(1, "q0"),
            RX(2, "q0"),
            RX(0, "q0"),
            RX(2, "q0"),
        ]

    def test_uninitialized_var(self):

        # parse the QASM program
        ast = parse(
            """
            qubit q0;
            float theta;
            rx(theta) q0;
            """,
            permissive=True,
        )

        with pytest.raises(ValueError, match="Attempt to reference uninitialized parameter theta!"):
            QasmInterpreter().interpret(ast, context={"wire_map": None, "name": "uninit-param"})

    def test_cannot_cast(self):
        # parse the QASM program
        ast = parse(
            """
            complex k = 3.0 + 2.0im;
            const uint l = uint(k);
            """,
            permissive=True,
        )

        with pytest.raises(
            TypeError,
            match=escape(
                "Unable to cast complex to UintType: int() argument must be a string, "
                "a bytes-like object or a real number, not 'complex'"
            ),
        ):
            QasmInterpreter().interpret(ast, context={"wire_map": None, "name": "cannot-cast"})

    def test_cast(self):
        # parse the QASM program
        ast = parse(
            """
            float i = 3.0;
            const uint j = int(i);
            float k = 3.0;
            const complex l = complex(k);
            """,
            permissive=True,
        )

        context = QasmInterpreter().interpret(ast, context={"wire_map": None, "name": "cast"})

        assert type(context.vars["j"].val) == int
        assert type(context.vars["l"].val) == complex


@pytest.mark.external
class TestGates:

    def test_nested_modifiers(self):
        # parse the QASM program
        ast = parse(
            """
            qubit q0;
            qubit q1;
            qubit q2;
            inv @ negctrl @ x q0, q1;
            ctrl @ ctrl @ x q2, q1, q0;
            inv @ ctrl @ x q0, q1;
            pow(2) @ ctrl @ x q1, q0;
            pow(2) @ inv @ y q0;
            inv @ pow(2) @ ctrl @ y q0, q1;
            """,
            permissive=True,
        )

        # execute
        with queuing.AnnotatedQueue() as q:
            QasmInterpreter().interpret(ast, context={"wire_map": None, "name": "nested-modifiers"})
        assert q.queue == [
            Adjoint(MultiControlledX(wires=["q0", "q1"], control_values=[False])),
            Toffoli(wires=["q2", "q1", "q0"]),
            Adjoint(CNOT(wires=["q0", "q1"])),
            (CNOT(wires=["q1", "q0"])) ** 2,
            (Adjoint(PauliY("q0"))) ** 2,
            Adjoint((CY(wires=["q0", "q1"])) ** 2),
        ]

    def test_integer_wire_maps(self):
        # parse the QASM program
        ast = parse(
            """
            qubit q0;
            qubit q1;
            qubit q2;
            id q0;
            h q2;
            x q1;
            y q2;
            """,
            permissive=True,
        )

        # we would initialize the device like so
        # device("default.qubit", wires=[0, 1, 2])

        # execute
        with queuing.AnnotatedQueue() as q:
            QasmInterpreter().interpret(
                ast,
                context={
                    "name": "single-qubit-gates",
                    "wire_map": {"q0": 0, "q1": 1, "q2": 2},
                },
            )

        assert q.queue == [Identity(0), Hadamard(2), PauliX(1), PauliY(2)]

    def test_wire_maps(self):
        # parse the QASM program
        ast = parse(
            """
            qubit q0;
            qubit q1;
            qubit q2;
            id q0;
            h q2;
            x q1;
            y q2;
            """,
            permissive=True,
        )

        # we would initialize the device like so
        # device("default.qubit", wires=["0q", "1q", "2q"])

        # execute
        with queuing.AnnotatedQueue() as q:
            QasmInterpreter().interpret(
                ast,
                context={
                    "name": "single-qubit-gates",
                    "wire_map": {"q0": "0q", "q1": "1q", "q2": "2q"},
                },
            )

        assert q.queue == [Identity("0q"), Hadamard("2q"), PauliX("1q"), PauliY("2q")]

    def test_end_statement(self):
        # parse the QASM program
        ast = parse(
            """
            qubit q0;
            qubit q1;
            ch q0, q1;
            cx q1, q0;
            end;
            cy q0, q1;
            cz q1, q0;
            swap q0, q1;
            """,
            permissive=True,
        )

        # execute the callable
        with queuing.AnnotatedQueue() as q:
            QasmInterpreter().interpret(ast, context={"wire_map": None, "name": "end-early"})

        assert q.queue == [
            CH(wires=["q0", "q1"]),
            CNOT(wires=["q1", "q0"]),
        ]

    def test_mod_with_declared_param(self):

        # parse the QASM program
        ast = parse(
            """
            int power = 2;
            float phi = 0.2;
            qubit q0;
            pow(power) @ rx(phi) q0;
            """,
            permissive=True,
        )

        # execute the callable
        with queuing.AnnotatedQueue() as q:
            QasmInterpreter().interpret(
                ast, context={"wire_map": None, "name": "parameterized-gate"}
            )

        assert q.queue[0] == PowOperation(RX(0.2, wires=["q0"]), 2)

    def test_uninitialized_param(self):

        # parse the QASM program
        ast = parse(
            """
            qubit q0;
            float phi;
            rx(phi) q0;
            """,
            permissive=True,
        )

        with pytest.raises(
            ValueError,
            match="Attempt to reference uninitialized parameter phi!",
        ):
            QasmInterpreter().interpret(ast, context={"wire_map": None, "name": "name-error"})

    def test_unsupported_node_type_raises(self):

        # parse the QASM program
        ast = parse(
            """
            bit b;
            qubit q0;
            float theta = 0.2;
            rx(theta) q0;
            measure q0 -> b;
            """,
            permissive=True,
        )

        with pytest.raises(
            NotImplementedError,
            match="An unsupported QASM instruction QuantumMeasurementStatement was "
            "encountered on line 6, in unsupported-error.",
        ):
            QasmInterpreter().interpret(
                ast, context={"wire_map": None, "name": "unsupported-error"}
            )

    def test_no_qubits(self):

        # parse the QASM program
        ast = parse(
            """
            float theta = 0.1;
            rx(theta) q0;
            """,
            permissive=True,
        )

        with pytest.raises(
            NameError,
            match=escape(
                "Attempt to reference wire(s): {'q0'} that have not been declared in uninit-qubit"
            ),
        ):
            QasmInterpreter().interpret(ast, context={"wire_map": None, "name": "uninit-qubit"})

    def test_unsupported_gate(self):

        # parse the QASM program
        ast = parse(
            """
            qubit q0;
            qubit q1;
            float theta = 0.5;
            Rxx(theta) q0, q1;
            """,
            permissive=True,
        )

        with pytest.raises(NotImplementedError, match="Unsupported gate encountered in QASM: Rxx"):
            QasmInterpreter().interpret(ast, context={"wire_map": None, "name": "unsupported-gate"})

    def test_missing_param(self):

        # parse the QASM program
        ast = parse(
            """
            qubit q0;
            float theta;
            rx() q0;
            """,
            permissive=True,
        )

        with pytest.raises(
            TypeError, match=r"Missing required argument\(s\) for parameterized gate rx"
        ):
            QasmInterpreter().interpret(ast, context={"wire_map": None, "name": "missing-param"})

    def test_parses_simple_qasm(self):

        # parse the QASM program
        ast = parse(
            """
            qubit q0;
            qubit q1;
            float theta = 0.5;
            x q0;
            cx q0, q1;
            rx(theta) q0;
            ry(0.2) q0;
            inv @ rx(theta) q0;
            pow(2) @ x q0;
            ctrl @ x q1, q0;
            """,
            permissive=True,
        )

        # execute the callable
        with queuing.AnnotatedQueue() as q:
            QasmInterpreter().interpret(ast, context={"wire_map": None, "name": "gates"})

        assert q.queue == [
            PauliX("q0"),
            CNOT(wires=["q0", "q1"]),
            RX(0.5, wires=["q0"]),
            RY(0.2, wires=["q0"]),
            Adjoint(RX(0.5, wires=["q0"])),
            PowOpObs(PauliX(wires=["q0"]), 2),
            CNOT(wires=["q1", "q0"]),
        ]

    def test_interprets_two_qubit_gates(self):

        # parse the QASM program
        ast = parse(
            """
            qubit q0;
            qubit q1;
            ch q0, q1;
            cx q1, q0;
            cy q0, q1;
            cz q1, q0;
            swap q0, q1;
            """,
            permissive=True,
        )

        # execute the callable
        with queuing.AnnotatedQueue() as q:
            QasmInterpreter().interpret(ast, context={"wire_map": None, "name": "two-qubit-gates"})

        assert q.queue == [
            CH(wires=["q0", "q1"]),
            CNOT(wires=["q1", "q0"]),
            CY(wires=["q0", "q1"]),
            CZ(wires=["q1", "q0"]),
            SWAP(wires=["q0", "q1"]),
        ]

    def test_interprets_parameterized_two_qubit_gates(self):

        # parse the QASM program
        ast = parse(
            """
            qubit q0;
            qubit q1;
            cp(0.4) q0, q1;
            cphase(0.4) q0, q1;
            crx(0.2) q0, q1;
            cry(0.1) q0, q1;
            crz(0.3) q1, q0;
            """,
            permissive=True,
        )

        # execute the callable
        with queuing.AnnotatedQueue() as q:
            QasmInterpreter().interpret(
                ast, context={"wire_map": None, "name": "param-two-qubit-gates"}
            )

        assert q.queue == [
            ControlledPhaseShift(0.4, wires=Wires(["q0", "q1"])),
            ControlledPhaseShift(0.4, wires=Wires(["q0", "q1"])),
            CRX(0.2, wires=["q0", "q1"]),
            CRY(0.1, wires=["q0", "q1"]),
            CRZ(0.3, wires=Wires(["q1", "q0"])),
        ]

    def test_interprets_multi_qubit_gates(self):

        # parse the QASM program
        ast = parse(
            """
            qubit q0;
            qubit q1;
            qubit[1] q2;
            ccx q0, q2, q1;
            cswap q1, q2, q0;
            """,
            permissive=True,
        )

        # execute the callable
        with queuing.AnnotatedQueue() as q:
            QasmInterpreter().interpret(
                ast, context={"wire_map": None, "name": "multi-qubit-gates"}
            )

        assert q.queue == [Toffoli(wires=["q0", "q2", "q1"]), CSWAP(wires=["q1", "q2", "q0"])]

    def test_interprets_parameterized_single_qubit_gates(self):

        # parse the QASM program
        ast = parse(
            """
            qubit q0;
            qubit q1;
            qubit q2;
            rx(0.9) q0;
            ry(0.8) q1;
            rz(1.1) q2;
            p(8) q0;
            phase(2.0) q1;
            u1(3.3) q0;
            u2(1.0, 2.0) q1;
            u3(1.0, 2.0, 3.0) q2;
            """,
            permissive=True,
        )

        # execute the callable
        with queuing.AnnotatedQueue() as q:
            QasmInterpreter().interpret(
                ast, context={"wire_map": None, "name": "param-single-qubit-gates"}
            )

        assert q.queue == [
            RX(0.9, wires=["q0"]),
            RY(0.8, wires=["q1"]),
            RZ(1.1, wires=["q2"]),
            PhaseShift(8, wires=["q0"]),
            PhaseShift(2.0, wires=["q1"]),
            U1(3.3, wires=["q0"]),
            U2(1.0, 2.0, wires=["q1"]),
            U3(1.0, 2.0, 3.0, wires=["q2"]),
        ]

    def test_single_qubit_gates(self):

        # parse the QASM program
        ast = parse(
            """
            qubit q0;
            qubit q1;
            qubit q2;
            id q0;
            h q2;
            x q1;
            y q2;
            z q0;
            s q2;
            t q1;
            sx q0;
            ctrl @ id q0, q1;
            inv @ h q2;
            pow(2) @ t q1;
            """,
            permissive=True,
        )

        # execute the callable
        with queuing.AnnotatedQueue() as q:
            QasmInterpreter().interpret(
                ast, context={"wire_map": None, "name": "single-qubit-gates"}
            )

        assert q.queue == [
            Identity("q0"),
            Hadamard("q2"),
            PauliX("q1"),
            PauliY("q2"),
            PauliZ("q0"),
            S("q2"),
            T("q1"),
            SX("q0"),
            Controlled(Identity("q1"), control_wires=["q0"]),
            Adjoint(Hadamard("q2")),
            T("q1") ** 2,
        ]<|MERGE_RESOLUTION|>--- conflicted
+++ resolved
@@ -220,6 +220,21 @@
         with pytest.raises(ValueError, match="Attempt to reference uninitialized parameter theta!"):
             QasmInterpreter().interpret(ast, context={"wire_map": None, "name": "uninit-var"})
 
+    def test_ref_uninitialized_alias_in_expr(self):
+        # parse the QASM program
+        ast = parse(
+            """
+            qubit q0;
+            float theta;
+            let alpha = theta;
+            const float phi = alpha;
+            """,
+            permissive=True,
+        )
+
+        with pytest.raises(ValueError, match="Attempt to reference uninitialized parameter theta!"):
+            QasmInterpreter().interpret(ast, context={"wire_map": None, "name": "uninit-var"})
+
 
 @pytest.mark.external
 class TestVariables:
@@ -324,8 +339,6 @@
 
         assert context.aliases["s"](context) == "q"
 
-<<<<<<< HEAD
-=======
     def test_retrieve_uninitialized_var(self):
         # parse the QASM program
         ast = parse(
@@ -356,50 +369,6 @@
         ):
             QasmInterpreter().interpret(ast, context={"wire_map": None, "name": "non-existent-var"})
 
-    def test_ref_undeclared_var_in_expr(self):
-        # parse the QASM program
-        ast = parse(
-            """
-            const float phi = theta;
-            """,
-            permissive=True,
-        )
-
-        with pytest.raises(
-            TypeError, match="Attempt to use undeclared variable theta in undeclared-var"
-        ):
-            QasmInterpreter().interpret(ast, context={"wire_map": None, "name": "undeclared-var"})
-
-    def test_ref_uninitialized_alias_in_expr(self):
-        # parse the QASM program
-        ast = parse(
-            """
-            qubit q0;
-            float theta;
-            let alpha = theta;
-            const float phi = alpha;
-            """,
-            permissive=True,
-        )
-
-        with pytest.raises(ValueError, match="Attempt to reference uninitialized parameter theta!"):
-            QasmInterpreter().interpret(ast, context={"wire_map": None, "name": "uninit-var"})
-
-    def test_ref_uninitialized_var_in_expr(self):
-        # parse the QASM program
-        ast = parse(
-            """
-            qubit q0;
-            float theta;
-            const float phi = theta;
-            """,
-            permissive=True,
-        )
-
-        with pytest.raises(ValueError, match="Attempt to reference uninitialized parameter theta!"):
-            QasmInterpreter().interpret(ast, context={"wire_map": None, "name": "uninit-var"})
-
->>>>>>> 3afd579f
     def test_invalid_index(self):
         # parse the QASM
         ast = parse(
