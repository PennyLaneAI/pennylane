--- conflicted
+++ resolved
@@ -61,44 +61,6 @@
             permissive=True,
         )
 
-<<<<<<< HEAD
-    def test_stand_alone_call_of_subroutine(self):
-        # parse the QASM
-        ast = parse(open("standalone_subroutines.qasm", mode="r").read(), permissive=True)
-
-        # run the program
-        with queuing.AnnotatedQueue() as q:
-            QasmInterpreter().interpret(
-                ast, context={"name": "standalone-subroutines", "wire_map": None}
-            )
-
-        assert q.queue == [Hadamard("q0"), PauliY("q0")]
-
-    def test_complex_subroutines(self):
-        # parse the QASM
-        ast = parse(open("complex_subroutines.qasm", mode="r").read(), permissive=True)
-
-        # run the program
-        with queuing.AnnotatedQueue() as q:
-            context = QasmInterpreter().interpret(
-                ast, context={"name": "complex-subroutines", "wire_map": None}
-            )
-
-        assert q.queue == [Hadamard("q0"), PauliY("q0")]
-        assert context["vars"]["c"]["val"] == 0
-
-    def test_subroutines(self):
-        # parse the QASM
-        ast = parse(open("subroutines.qasm", mode="r").read(), permissive=True)
-
-        # run the program
-        with queuing.AnnotatedQueue() as q:
-            QasmInterpreter().interpret(
-                ast, context={"name": "subroutines", "wire_map": None}
-            )
-
-        assert q.queue == [Hadamard("q0")]
-=======
         with queuing.AnnotatedQueue() as q:
             QasmInterpreter().interpret(
                 ast, context={"wire_map": None, "name": "expression-implemented"}
@@ -109,7 +71,43 @@
             PauliX("q0") ** 18,
             PauliX("q0") ** 24,
         ]
->>>>>>> 81572c85
+
+    def test_stand_alone_call_of_subroutine(self):
+        # parse the QASM
+        ast = parse(open("standalone_subroutines.qasm", mode="r").read(), permissive=True)
+
+        # run the program
+        with queuing.AnnotatedQueue() as q:
+            QasmInterpreter().interpret(
+                ast, context={"name": "standalone-subroutines", "wire_map": None}
+            )
+
+        assert q.queue == [Hadamard("q0"), PauliY("q0")]
+
+    def test_complex_subroutines(self):
+        # parse the QASM
+        ast = parse(open("complex_subroutines.qasm", mode="r").read(), permissive=True)
+
+        # run the program
+        with queuing.AnnotatedQueue() as q:
+            context = QasmInterpreter().interpret(
+                ast, context={"name": "complex-subroutines", "wire_map": None}
+            )
+
+        assert q.queue == [Hadamard("q0"), PauliY("q0")]
+        assert context["vars"]["c"]["val"] == 0
+
+    def test_subroutines(self):
+        # parse the QASM
+        ast = parse(open("subroutines.qasm", mode="r").read(), permissive=True)
+
+        # run the program
+        with queuing.AnnotatedQueue() as q:
+            QasmInterpreter().interpret(
+                ast, context={"name": "subroutines", "wire_map": None}
+            )
+
+        assert q.queue == [Hadamard("q0")]
 
     def test_param_as_expression(self):
         # parse the QASM
@@ -121,10 +119,6 @@
             """,
             permissive=True,
         )
-<<<<<<< HEAD
-=======
-
->>>>>>> 81572c85
         with queuing.AnnotatedQueue() as q:
             QasmInterpreter().interpret(
                 ast, context={"wire_map": None, "name": "expression-implemented"}
@@ -132,8 +126,6 @@
 
         assert q.queue == [PauliX("q0") ** 2]
 
-<<<<<<< HEAD
-=======
     def test_variables(self):
         # parse the QASM
         ast = parse(open("tests/io/qasm_interpreter/variables.qasm", mode="r").read(), permissive=True)
@@ -218,7 +210,6 @@
 @pytest.mark.external
 class TestGates:
 
->>>>>>> 81572c85
     def test_nested_modifiers(self):
         # parse the QASM program
         ast = parse(
@@ -248,41 +239,6 @@
             Adjoint((CY(wires=["q0", "q1"])) ** 2),
         ]
 
-    def test_variables(self, mocker):
-        # parse the QASM
-        ast = parse(open("variables.qasm", mode="r").read(), permissive=True)
-
-        # run the program
-        context = QasmInterpreter().interpret(
-            ast, context={"wire_map": None, "name": "advanced-vars"}
-        )
-
-        # static vars
-        assert context["vars"]["f"]["val"] == 3.2
-        assert context["vars"]["g"]["val"] == 3
-        assert context["vars"]["h"]["val"] == 2
-        assert context["vars"]["k"]["val"] == 3
-
-        # dynamic vars
-        assert context["vars"]["l"]["val"] == True
-        assert context["vars"]["m"]["val"] == (3.14159 / 2) * 3.3
-        assert context["vars"]["a"]["val"] == 3.3333333
-
-    def test_updating_constant(self):
-        # parse the QASM
-        ast = parse(
-            """
-            const int i = 2;
-            i = 3;
-            """,
-            permissive=True,
-        )
-        with pytest.raises(
-            ValueError,
-            match=f"Attempt to mutate a constant i on line 3 that was defined on line 2",
-        ):
-            QasmInterpreter().interpret(ast, context={"wire_map": None, "name": "mutate-error"})
-
     def test_integer_wire_maps(self):
         # parse the QASM program
         ast = parse(
@@ -342,35 +298,6 @@
             )
 
         assert q.queue == [Identity("0q"), Hadamard("2q"), PauliX("1q"), PauliY("2q")]
-
-    def test_classical_variables(self):
-        # parse the QASM
-        ast = parse(open("classical.qasm", mode="r").read(), permissive=True)
-
-        # run the program
-        context = QasmInterpreter().interpret(ast, context={"wire_map": None, "name": "basic-vars"})
-
-        assert context["vars"]["i"]["val"] == 4
-        assert context["vars"]["j"]["val"] == 4
-        assert context["vars"]["c"]["val"] == 0
-
-    def test_updating_variables(self):
-        # parse the QASM
-        ast = parse(
-            open("updating_variables.qasm", mode="r").read(),
-            permissive=True,
-        )
-
-        # run the program
-        with queuing.AnnotatedQueue() as q:
-            QasmInterpreter().interpret(ast, context={"wire_map": None, "name": "updating-vars"})
-
-        assert q.queue == [
-            RX(1, "q0"),
-            RX(2, "q0"),
-            RX(0, "q0"),
-            RX(2, "q0"),
-        ]
 
     def test_mod_with_declared_param(self):
 
