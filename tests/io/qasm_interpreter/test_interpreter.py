--- conflicted
+++ resolved
@@ -83,7 +83,7 @@
         with queuing.AnnotatedQueue() as q:
             QasmInterpreter().interpret(ast, context={"name": "subroutines", "wire_map": None})
 
-        assert q.queue[0] == Hadamard('q0')
+        assert q.queue[0] == Hadamard("q0")
         assert isinstance(q.queue[1], MidMeasureMP)
 
     def test_param_as_expression(self):
@@ -264,13 +264,7 @@
 
         # execute the callable
         with queuing.AnnotatedQueue() as q:
-<<<<<<< HEAD
             QasmInterpreter().interpret(ast, context={"name": "loops", "wire_map": None})
-=======
-            QasmInterpreter().interpret(
-                ast, context={"name": "loops", "wire_map": None}
-            )
->>>>>>> 58cb8a13
 
         assert q.queue == [PauliZ("q0")] + [PauliX("q0") for _ in range(10)] + [
             RX(phi, wires=["q0"]) for phi in range(4294967296, 4294967306)
@@ -289,13 +283,7 @@
 
         # execute the callable
         with queuing.AnnotatedQueue() as q:
-<<<<<<< HEAD
             QasmInterpreter().interpret(ast, context={"name": "switch", "wire_map": None})
-=======
-            QasmInterpreter().interpret(
-                ast, context={"name": "switch", "wire_map": None}
-            )
->>>>>>> 58cb8a13
 
         assert q.queue == [PauliX("q0"), PauliY("q0"), RX(0.1, wires=["q0"])]
 
@@ -310,9 +298,7 @@
 
         # run the program
         with queuing.AnnotatedQueue() as q:
-            QasmInterpreter().interpret(
-                ast, context={"name": "if_else", "wire_map": None}
-            )
+            QasmInterpreter().interpret(ast, context={"name": "if_else", "wire_map": None})
 
         # assertions
         assert cond.call_count == 3
