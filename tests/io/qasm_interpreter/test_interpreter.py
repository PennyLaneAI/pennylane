"""
Unit tests for the :mod:`pennylane.io.qasm_interpreter` module.
"""

from re import escape
from unittest.mock import MagicMock

import pytest

from pennylane import (
    CH,
    CNOT,
    CRX,
    CRY,
    CRZ,
    CSWAP,
    CY,
    CZ,
    RX,
    RY,
    RZ,
    SWAP,
    SX,
    U1,
    U2,
    U3,
    Hadamard,
    Identity,
    PauliX,
    PauliY,
    PauliZ,
    PhaseShift,
    S,
    T,
    Toffoli,
    device,
    measure,
    probs,
    qnode,
    queuing,
)
from pennylane.measurements import MeasurementValue, MidMeasureMP
from pennylane.ops import Adjoint, Controlled, ControlledPhaseShift, MultiControlledX
from pennylane.ops.op_math.pow import PowOperation, PowOpObs
from pennylane.wires import Wires

try:
    pytest.importorskip("openqasm3")

    from openqasm3.parser import parse

    from pennylane.io.qasm_interpreter import (  # pylint: disable=ungrouped-imports
        Context,
        QasmInterpreter,
        Variable,
        preprocess_operands,
    )
except (ModuleNotFoundError, ImportError) as import_error:
    pass


@pytest.mark.external
class TestIO:

<<<<<<< HEAD
    def test_output(self):
        ast = parse(
            """
            output float v;
            output bit b;
            qubit q;
            v = 2.2;
            measure q -> b;
            """
        )

        context = QasmInterpreter().interpret(ast, context={"name": "outputs", "wire_map": None})

        assert context["return"]["v"].val == 2.2
        assert isinstance(context["return"]["b"].val, MeasurementValue)
=======
    def test_wrong_input(self):
        ast = parse(
            """
            input float theta;
            qubit q;
            rx(theta) q;
            """
        )

        with pytest.raises(
            ValueError,
            match=escape(
                "Got the wrong input parameters ['theta', 'phi'] to QASM, expecting ['theta']."
            ),
        ):
            QasmInterpreter().interpret(
                ast, context={"name": "wrong-input", "wire_map": None}, theta=0.2, phi=0.1
            )
>>>>>>> 98f6735b

    def test_missing_input(self):
        ast = parse(
            """
            input float theta;
            qubit q;
            rx(theta) q;
            """
        )

        with pytest.raises(
            ValueError,
            match="Missing input theta. Please pass theta as a keyword argument to from_qasm3.",
        ):
            QasmInterpreter().interpret(ast, context={"name": "missing-input", "wire_map": None})

    def test_input(self):
        ast = parse(
            """
            input float theta;
            qubit q;
            rx(theta) q;
            """
        )

        with queuing.AnnotatedQueue() as q:
            QasmInterpreter().interpret(
                ast, context={"name": "inputs", "wire_map": None}, theta=0.1
            )
            QasmInterpreter().interpret(
                ast, context={"name": "inputs", "wire_map": None}, theta=0.2
            )

        assert q.queue == [
            RX(0.1, "q"),
            RX(0.2, "q"),
        ]


@pytest.mark.external
class TestMeasurementReset:

    def test_condition_on_measurement(self):
        # parse the QASM
        ast = parse(
            open("tests/io/qasm_interpreter/condition_on_measurement.qasm", mode="r").read(),
            permissive=True,
        )

        with pytest.raises(
            ValueError, match="Mid circuit measurement outcomes can not be used as conditions"
        ):
            QasmInterpreter().interpret(ast, context={"name": "cond_meas", "wire_map": None})

    def test_combine_processing_functions(self):
        # parse the QASM
        ast = parse(
            open("tests/io/qasm_interpreter/add_multiple_measurements.qasm", mode="r").read(),
            permissive=True,
        )

        results = {
            "res_1": None,
            "res_2": None,
            "res_3": None,
        }

        @qnode(device("default.qubit", wires=[0, 1, 2]))
        def add_meas(results):
            m1 = measure(0)
            m2 = measure(1)
            m = m1 + m2
            results["res_1"] = m1.processing_fn(1)
            results["res_2"] = m2.processing_fn(2)
            results["res_3"] = m.processing_fn(1, 2)
            return probs(0)

        context = QasmInterpreter().interpret(ast, context={"name": "add_meas", "wire_map": None})

        add_meas(results)

        assert results["res_1"] == context.vars["c"].val.processing_fn(1) == 1
        assert results["res_2"] == context.vars["d"].val.processing_fn(2) == 2
        assert results["res_3"] == context.vars["res"].val.processing_fn(1, 2) == 3

    def test_resets(self):
        # parse the QASM
        ast = parse(open("tests/io/qasm_interpreter/resets.qasm", mode="r").read(), permissive=True)

        with queuing.AnnotatedQueue() as q:
            QasmInterpreter().interpret(ast, context={"name": "post_processing", "wire_map": None})

        assert isinstance(q.queue[0], MidMeasureMP)
        assert q.queue[0].wires == Wires(["q"])
        assert q.queue[0].reset

    def test_post_processing_measurement(self, mocker):
        import pennylane

        # parse the QASM
        ast = parse(
            open("tests/io/qasm_interpreter/post_processing.qasm", mode="r").read(), permissive=True
        )

        # setup mocks
        eval_binary = mocker.spy(pennylane.io.qasm_interpreter, "_eval_binary_op")

        mock_one = MagicMock(return_value=1)
        mock_zero = MagicMock(return_value=0)

        vars = {
            "c": Variable(
                "MeasurementValue", MeasurementValue([PauliX(0)], mock_one), -1, 0, False
            ),
            "d": Variable(
                "MeasurementValue", MeasurementValue([PauliX(0)], mock_zero), -1, 0, False
            ),
        }

        # run the program
        context = QasmInterpreter().interpret(
            ast, context={"name": "post_processing", "wire_map": None, "vars": vars}
        )

        # ops on MeasurementValues should yield MeasurementValues
        assert isinstance(context["vars"]["c"].val, MeasurementValue)
        assert isinstance(context["vars"]["d"].val, MeasurementValue)

        # the right ops should have been called

        # Note: we can't compare MeasurementValues using __eq__ as they don't have a truthiness,
        # __eq__ returns a MeasurementValue
        def compare_measurement_values(mv_1: MeasurementValue[T], mv_2: MeasurementValue[T]):
            res_1 = mv_1.processing_fn()
            res_2 = mv_2.processing_fn()
            meas_1 = mv_1.measurements
            meas_2 = mv_2.measurements
            return res_1 == res_2 and meas_1 == meas_2

        # first call
        curr_call = 0
        # c = c + 1;
        assert compare_measurement_values(
            MeasurementValue([PauliX(0)], mock_one), eval_binary.call_args_list[curr_call].args[0]
        )
        assert eval_binary.call_args_list[curr_call].args[1:] == ("+", 1, 4)

        # second call
        curr_call += 1
        # c = d / c;
        assert compare_measurement_values(
            MeasurementValue([PauliX(0)], mock_zero), eval_binary.call_args_list[curr_call].args[0]
        )
        assert eval_binary.call_args_list[curr_call].args[1] == "/"
        assert compare_measurement_values(
            MeasurementValue([PauliX(0)], (lambda: mock_one() + 1)),
            eval_binary.call_args_list[curr_call].args[2],
        )
        assert eval_binary.call_args_list[curr_call].args[3] == 5

    def test_measurement(self):
        # parse the QASM
        ast = parse(
            open("tests/io/qasm_interpreter/measurements.qasm", mode="r").read(), permissive=True
        )

        # run the program
        context = QasmInterpreter().interpret(
            ast, context={"name": "measurements", "wire_map": None}
        )

        assert isinstance(context["vars"]["c"].val, MeasurementValue)
        assert isinstance(context["vars"]["d"].val, MeasurementValue)


@pytest.mark.external
class TestControlFlow:

    def test_nested_control_flow(self):
        # parse the QASM
        ast = parse(
            open("tests/io/qasm_interpreter/nested_control_flow.qasm", mode="r").read(),
            permissive=True,
        )

        # run the program
        with queuing.AnnotatedQueue() as q:
            QasmInterpreter().interpret(
                ast, context={"name": "nested-control-flow", "wire_map": None}
            )

        assert q.queue == [
            # first we have PauliX 5 times in the first loop within the first nested if
            PauliX("q0"),
            PauliX("q0"),
            PauliX("q0"),
            PauliX("q0"),
            PauliX("q0"),
            # next we have PauliZ from the while loop within the first case of the switch
            PauliZ("q0"),
            # finally we have the repeated pattern XYY four times from the nested for loops at the bottom
            PauliX("q0"),
            PauliY("q0"),
            PauliY("q0"),
            PauliX("q0"),
            PauliY("q0"),
            PauliY("q0"),
            PauliX("q0"),
            PauliY("q0"),
            PauliY("q0"),
            PauliX("q0"),
            PauliY("q0"),
            PauliY("q0"),
        ]

    def test_nested_end(self):
        # parse the QASM
        ast = parse(
            open("tests/io/qasm_interpreter/nested_end.qasm", mode="r").read(), permissive=True
        )

        # run the program
        with queuing.AnnotatedQueue() as q:
            QasmInterpreter().interpret(ast, context={"name": "nested-end", "wire_map": None})

        assert q.queue == [PauliX("q0")]

    def test_loops(self):

        # parse the QASM
        ast = parse(open("tests/io/qasm_interpreter/loops.qasm", mode="r").read(), permissive=True)

        # execute the callable
        with queuing.AnnotatedQueue() as q:
            QasmInterpreter().interpret(ast, context={"name": "loops", "wire_map": None})

        assert q.queue == [PauliZ("q0")] + [PauliX("q0") for _ in range(10)] + [
            RX(phi, wires=["q0"]) for phi in range(4294967296, 4294967306)
        ] + [RY(phi, wires=["q0"]) for phi in [1.2, -3.4, 0.5, 9.8]] + [
            RY(phi, wires=["q0"]) for phi in [1.2, -3.4, 0.5, 9.8]
        ] + [
            RZ(0.1, wires=["q0"]) for _ in range(6)
        ] + [
            PauliY("q0") for _ in range(6)
        ] + [
            PauliZ("q0") for _ in range(5)
        ] + [
            RX(phi, wires=["q0"]) for phi in range(4294967296, 4294967306)
        ] + [
            PauliZ("q0")
        ]

    def test_switch(self):

        # parse the QASM
        ast = parse(open("tests/io/qasm_interpreter/switch.qasm", mode="r").read(), permissive=True)

        # execute the callable
        with queuing.AnnotatedQueue() as q:
            QasmInterpreter().interpret(ast, context={"name": "switch", "wire_map": None})

        assert q.queue == [PauliX("q0"), PauliY("q0"), RX(0.1, wires=["q0"])]

    def test_if_else(self, mocker):
        from pennylane import ops

        # parse the QASM
        ast = parse(
            open("tests/io/qasm_interpreter/if_else.qasm", mode="r").read(), permissive=True
        )

        # setup mocks
        cond = mocker.spy(ops, "cond")

        # run the program
        with queuing.AnnotatedQueue() as q:
            QasmInterpreter().interpret(ast, context={"name": "if_else", "wire_map": None})

        # assertions
        assert cond.call_count == 3

        assert q.queue == [PauliX("q0"), PauliY("q0")]

    def test_end_statement(self):
        # parse the QASM program
        ast = parse(
            """
            qubit q0;
            qubit q1;
            ch q0, q1;
            cx q1, q0;
            end;
            cy q0, q1;
            cz q1, q0;
            swap q0, q1;
            """,
            permissive=True,
        )

        # execute the callable
        with queuing.AnnotatedQueue() as q:
            QasmInterpreter().interpret(ast, context={"wire_map": None, "name": "end-early"})

        assert q.queue == [
            CH(wires=["q0", "q1"]),
            CNOT(wires=["q1", "q0"]),
        ]


@pytest.mark.external
class TestSubroutine:

    def test_scoping_const(self):
        # parse the QASM
        ast = parse(
            open("tests/io/qasm_interpreter/scoping_const.qasm", mode="r").read(),
            permissive=True,
        )

        context = QasmInterpreter().interpret(
            ast, context={"name": "nested-subroutines", "wire_map": None}
        )

        assert context.vars["a"].val == 0.5
        assert context.vars["c"].val == 2
        assert context.vars["d"].val == 2.5

    def test_nested_renaming(self):
        # parse the QASM
        ast = parse(
            open("tests/io/qasm_interpreter/nested_renaming.qasm", mode="r").read(),
            permissive=True,
        )

        # run the program
        with queuing.AnnotatedQueue() as q:
            QasmInterpreter().interpret(
                ast, context={"name": "nested-subroutines", "wire_map": None}
            )

        assert q.queue == [PauliY("q0"), PauliX("q0"), Hadamard("q0")]

    def test_repeated_calls(self):
        # parse the QASM
        ast = parse(
            open("tests/io/qasm_interpreter/repeated_calls.qasm", mode="r").read(),
            permissive=True,
        )

        # run the program
        with queuing.AnnotatedQueue() as q:
            QasmInterpreter().interpret(
                ast, context={"name": "repeated-subroutines", "wire_map": None}
            )

        assert q.queue == [
            RX(2, "q0"),
            RY(0.5, "q0"),
            RX(2, "q0"),
            RY(0.5, "q0"),
            RX(11, "q0"),
            RY(0.5, "q0"),
        ]

    def test_subroutine_not_defined(self):
        ast = parse(
            """
            undefined_subroutine();
            """,
            permissive=True,
        )

        with pytest.raises(
            NameError,
            match="Reference to subroutine undefined_subroutine not "
            "available in calling namespace on line 2.",
        ):
            QasmInterpreter().interpret(
                ast, context={"name": "undefined-subroutine", "wire_map": None}
            )

    def test_stand_alone_call_of_subroutine(self):
        # parse the QASM
        ast = parse(
            open("tests/io/qasm_interpreter/standalone_subroutines.qasm", mode="r").read(),
            permissive=True,
        )

        # run the program
        with queuing.AnnotatedQueue() as q:
            QasmInterpreter().interpret(
                ast, context={"name": "standalone-subroutines", "wire_map": None}
            )

        assert q.queue == [Hadamard("q0"), PauliY("q0")]

    def test_complex_subroutines(self):
        # parse the QASM
        ast = parse(
            open("tests/io/qasm_interpreter/complex_subroutines.qasm", mode="r").read(),
            permissive=True,
        )

        # run the program
        with queuing.AnnotatedQueue() as q:
            context = QasmInterpreter().interpret(
                ast, context={"name": "complex-subroutines", "wire_map": None}
            )

        assert q.queue == [Hadamard("q0"), PauliY("q0"), Hadamard("q0"), RX(0.1, "q0")]
        assert context.vars["c"].val == 0

    def test_subroutines(self):
        # parse the QASM
        ast = parse(
            open("tests/io/qasm_interpreter/subroutines.qasm", mode="r").read(), permissive=True
        )

        # run the program
        with queuing.AnnotatedQueue() as q:
            QasmInterpreter().interpret(ast, context={"name": "subroutines", "wire_map": None})

        assert q.queue[0] == Hadamard("q0")
        assert isinstance(q.queue[1], MidMeasureMP)


@pytest.mark.external
class TestExpressions:

    def test_different_unary_exprs(self):
        # parse the QASM
        ast = parse(
            open("tests/io/qasm_interpreter/unary_expressions.qasm", mode="r").read(),
            permissive=True,
        )

        context = QasmInterpreter().interpret(
            ast, context={"wire_map": None, "name": "unary-exprs"}
        )

        # unary expressions
        assert context.vars["a"].val == -1
        assert context.vars["b"].val == ~2
        assert context.vars["c"].val == (not False)

    def test_different_binary_exprs(self):
        # parse the QASM
        ast = parse(
            open("tests/io/qasm_interpreter/binary_expressions.qasm", mode="r").read(),
            permissive=True,
        )

        context = QasmInterpreter().interpret(
            ast, context={"wire_map": None, "name": "binary-exprs"}
        )

        # comparison expressions
        assert context.vars["a"].val == (0 == 1)
        assert context.vars["b"].val == (0 != 1)
        assert context.vars["c"].val == (0 > 1)
        assert context.vars["d"].val == (0 < 1)
        assert context.vars["e"].val == (0 >= 1)
        assert context.vars["f"].val == (0 <= 1)

        # bitwise operations
        assert context.vars["g"].val == 2 >> 1
        assert context.vars["h"].val == 2 << 1
        assert context.vars["i"].val == 2 | 1
        assert context.vars["j"].val == 2 ^ 1
        assert context.vars["k"].val == 2 & 1

        # arithmetic operators
        assert context.vars["m"].val == 3 + 2
        assert context.vars["o"].val == 3 - 2
        assert context.vars["p"].val == 3 * 2
        assert context.vars["q"].val == 3**2
        assert context.vars["n"].val == 3 / 2
        assert context.vars["s"].val == 3 % 2

        # boolean operators
        assert context.vars["t"].val == (True or False)
        assert context.vars["u"].val == (True and False)

    def test_different_assignments(self):
        # parse the QASM
        ast = parse(
            open("tests/io/qasm_interpreter/assignment.qasm", mode="r").read(),
            permissive=True,
        )

        context = QasmInterpreter().interpret(
            ast, context={"wire_map": None, "name": "assignment-exprs"}
        )
        assert context.vars["a"].val == 1
        assert context.vars["b"].val == 1 + 2
        assert context.vars["c"].val == 2 - 3
        assert context.vars["d"].val == 3 * 4
        assert context.vars["e"].val == 4 / 5
        assert context.vars["f"].val == (True and True)
        assert context.vars["g"].val == (True or False)
        assert context.vars["i"].val == 2 ^ 9
        assert context.vars["j"].val == 2 << 10
        assert context.vars["k"].val == 3 >> 1
        assert context.vars["l"].val == 5 % 2
        assert context.vars["m"].val == 6**13

    def test_nested_expr(self):
        # parse the QASM
        ast = parse(
            """
            qubit q0;
            int p = 3 + 3;
            pow(p * 2) @ x q0;
            pow(p * (2 + 1)) @ x q0;
            pow((8.0 - 0.0) * (2.0 + 1)) @ x q0;
            """,
            permissive=True,
        )

        with queuing.AnnotatedQueue() as q:
            QasmInterpreter().interpret(
                ast, context={"wire_map": None, "name": "expression-implemented"}
            )

        assert q.queue == [
            PauliX("q0") ** 12,
            PauliX("q0") ** 18,
            PauliX("q0") ** 24,
        ]

    def test_bare_expression(self):
        # parse the QASM
        ast = parse(
            """
            bit[8] a = "1001";
            a << 1;
            let b = a;
            """,
            permissive=True,
        )

        context = QasmInterpreter().interpret(
            ast, context={"wire_map": None, "name": "expression-visit"}
        )

        # exprs are not in-place modifiers without an assignment
        assert context.aliases["b"](context).val == 9

    operands = [
        0.0,
        0.1,
        -0.1,
        5.0,
        99999.99,
        -9999.99,
        0,
        1,
        -1,
        10,
        -10,
        -99999,
        99999,
        "0.0",
        "0.1",
        "-0.1",
        "5.0",
        "99999.99",
        "-9999.99",
        "0",
        "1",
        "-1",
        "10",
        "-10",
        "-99999",
        "99999",
    ]

    @pytest.mark.parametrize("operand", operands)
    def test_preprocess_operands(self, operand):
        if isinstance(operand, float):
            assert isinstance(preprocess_operands(operand), float)
        elif isinstance(operand, int):
            assert isinstance(preprocess_operands(operand), int)
        elif operand.isdigit():
            assert isinstance(preprocess_operands(operand), int)
        elif operand.replace(".", "").isnumeric():
            assert isinstance(preprocess_operands(operand), float)


@pytest.mark.external
class TestVariables:

    def test_retrieve_non_existent_attr(self):
        context = Context({"wire_map": None, "name": "retrieve-non-existent-attr"})

        with pytest.raises(
            KeyError,
            match=r"No attribute potato on Context and no potato key found "
            r"on context retrieve-non-existent-attr",
        ):
            print(context.potato)

    def test_bad_alias(self):
        # parse the QASM
        ast = parse(
            """
            let k = j;
            """,
            permissive=True,
        )

        with pytest.raises(
            TypeError, match="Attempt to alias an undeclared variable j in bad-alias"
        ):
            context = QasmInterpreter().interpret(
                ast, context={"wire_map": None, "name": "bad-alias"}
            )
            context.aliases["k"](context)

    def test_ref_undeclared_var_in_expr(self):
        # parse the QASM program
        ast = parse(
            """
            const float phi = theta + 1.0;
            """,
            permissive=True,
        )

        with pytest.raises(
            TypeError, match="Attempt to use undeclared variable theta in undeclared-var"
        ):
            QasmInterpreter().interpret(ast, context={"wire_map": None, "name": "undeclared-var"})

    def test_ref_uninitialized_var_in_expr(self):
        # parse the QASM program
        ast = parse(
            """
            qubit q0;
            float theta;
            const float phi = theta + 1.0;
            """,
            permissive=True,
        )

        with pytest.raises(ValueError, match="Attempt to reference uninitialized parameter theta!"):
            QasmInterpreter().interpret(ast, context={"wire_map": None, "name": "uninit-var"})

    def test_ref_uninitialized_alias_in_expr(self):
        # parse the QASM program
        ast = parse(
            """
            qubit q0;
            float theta;
            let alpha = theta;
            const float phi = alpha;
            """,
            permissive=True,
        )

        with pytest.raises(ValueError, match="Attempt to reference uninitialized parameter theta!"):
            QasmInterpreter().interpret(ast, context={"wire_map": None, "name": "uninit-var"})

    def test_alias(self):
        ast = parse(
            """
            bit[6] register = "011011";
            let alias = register[0:5];
            bool z = alias[0] + "1";
            bit single = "0";
            let single_alias = single;
            bool x = single_alias + "0";
            """,
            permissive=True,
        )

        # run the program
        context = QasmInterpreter().interpret(ast, context={"wire_map": None, "name": "aliases"})
        assert context.aliases["alias"](context) == "01101"
        assert context.vars["z"].val == 1
        assert context.vars["x"].val == 0

    def test_variables(self):
        # parse the QASM
        ast = parse(
            open("tests/io/qasm_interpreter/variables.qasm", mode="r").read(), permissive=True
        )

        # run the program
        context = QasmInterpreter().interpret(
            ast, context={"wire_map": None, "name": "advanced-vars"}
        )

        # static vars
        assert context.vars["f"].val == 3.2
        assert context.vars["g"].val == 3
        assert context.vars["h"].val == 2
        assert context.vars["k"].val == 3

        # dynamic vars
        assert context.vars["l"].val
        assert context.vars["m"].val == (3.14159 / 2) * 3.3
        assert context.vars["a"].val == 3.3333333
        assert context.aliases["alias"](context) == "01101"

    def test_updating_constant(self):
        # parse the QASM
        ast = parse(
            """
            const int i = 2;
            i = 3;
            """,
            permissive=True,
        )
        with pytest.raises(
            ValueError,
            match="Attempt to mutate a constant i on line 3 that was defined on line 2",
        ):
            QasmInterpreter().interpret(ast, context={"wire_map": None, "name": "mutate-error"})

    def test_declare_register(self):
        # parse the QASM
        ast = parse(
            """
            qubit[2] q;
            """,
            permissive=True,
        )

        with pytest.raises(
            TypeError,
            match="Qubit registers are not yet supported, "
            "please declare each qubit individually.",
        ):
            QasmInterpreter().interpret(ast, context={"wire_map": None, "name": "qubit-register"})

    def test_retrieve_wire(self):
        # parse the QASM
        ast = parse(
            """
            qubit q;
            let s = q;
            """,
            permissive=True,
        )

        # run the program
        context = QasmInterpreter().interpret(
            ast, context={"wire_map": None, "name": "qubit-retrieve"}
        )

        assert context.aliases["s"](context) == "q"

    def test_retrieve_uninitialized_var(self):
        # parse the QASM program
        ast = parse(
            """
            float theta;
            float phi;
            phi = theta;
            """,
            permissive=True,
        )

        with pytest.raises(ValueError, match="Attempt to reference uninitialized parameter theta"):
            QasmInterpreter().interpret(
                ast, context={"wire_map": None, "name": "ref-uninitialized-var"}
            )

    def test_classical_variables(self):
        # parse the QASM
        ast = parse(
            open("tests/io/qasm_interpreter/classical.qasm", mode="r").read(), permissive=True
        )

        # run the program
        context = QasmInterpreter().interpret(ast, context={"wire_map": None, "name": "basic-vars"})

        assert context.vars["i"].val == 4
        assert context.vars["j"].val == 4
        assert context.vars["c"].val == 0
        assert context.vars["k"].val == 4
        assert context.vars["neg"].val == -4
        assert context.vars["comp"].val == 3.5j + 2.5
        assert context.aliases["arr_alias"](context) == [0.0, 1.0]
        assert context.aliases["literal_alias"](context) == 0.0

    def test_updating_variables(self):
        # parse the QASM
        ast = parse(
            open("tests/io/qasm_interpreter/updating_variables.qasm", mode="r").read(),
            permissive=True,
        )

        # run the program
        with queuing.AnnotatedQueue() as q:
            QasmInterpreter().interpret(ast, context={"wire_map": None, "name": "updating-vars"})

        assert q.queue == [PauliX("q0"), PauliY("q0"), RX(0.1, wires=["q0"]), PauliY("q0")]

    def test_uninitialized_var(self):

        # parse the QASM program
        ast = parse(
            """
            qubit q0;
            float theta;
            rx(theta) q0;
            """,
            permissive=True,
        )

        with pytest.raises(ValueError, match="Attempt to reference uninitialized parameter theta!"):
            QasmInterpreter().interpret(ast, context={"wire_map": None, "name": "uninit-param"})

    def test_unsupported_cast(self):
        # parse the QASM program
        ast = parse(
            """
            complex k = 3.0;
            const duration l = duration(k);
            """,
            permissive=True,
        )

        with pytest.raises(
            TypeError,
            match="Unable to cast float to DurationType: Unsupported cast type DurationType",
        ):
            QasmInterpreter().interpret(ast, context={"wire_map": None, "name": "cannot-cast"})

    def test_cannot_cast(self):
        # parse the QASM program
        ast = parse(
            """
            complex k = 3.0 + 2.0im;
            const uint l = uint(k);
            """,
            permissive=True,
        )

        with pytest.raises(
            TypeError,
            match=escape(
                "Unable to cast complex to UintType: int() argument must be a string, "
                "a bytes-like object or a real number, not 'complex'"
            ),
        ):
            QasmInterpreter().interpret(ast, context={"wire_map": None, "name": "cannot-cast"})

    def test_cast(self):
        # parse the QASM program
        ast = parse(
            """
            float i = 3.0;
            const uint j = int(i);
            float k = 3.0;
            const complex l = complex(k);
            int m = 1;
            float n = float(m);
            bool o = bool(m);
            """,
            permissive=True,
        )

        context = QasmInterpreter().interpret(ast, context={"wire_map": None, "name": "cast"})

        assert isinstance(context.vars["j"].val, int)
        assert isinstance(context.vars["l"].val, complex)
        assert isinstance(context.vars["n"].val, float)
        assert isinstance(context.vars["o"].val, bool)

    def test_update_non_existent_var(self):
        # parse the QASM program
        ast = parse(
            """
            p = 1;
            """,
            permissive=True,
        )

        with pytest.raises(
            TypeError, match="Attempt to use undeclared variable p in non-existent-var"
        ):
            QasmInterpreter().interpret(ast, context={"wire_map": None, "name": "non-existent-var"})

    def test_invalid_index(self):
        # parse the QASM
        ast = parse(
            """
            qubit q0;
            const float[2] arr = {0.0, 1.0};
            const float[2] arr_two = {0.0, 1.0};
            const [float[2]] index = {arr, arr_two};
            let slice = arr[index];
            """,
            permissive=True,
        )

        # run the program
        with pytest.raises(
            NotImplementedError,
            match="Array index does not evaluate to a single RangeDefinition or Literal at line 6.",
        ):
            context = QasmInterpreter().interpret(
                ast, context={"wire_map": None, "name": "bad-index"}
            )
            context.aliases["slice"](context)


@pytest.mark.external
class TestGates:

    def test_nested_modifiers(self):
        # parse the QASM program
        ast = parse(
            """
            qubit q0;
            qubit q1;
            qubit q2;
            inv @ negctrl @ x q0, q1;
            ctrl @ ctrl @ x q2, q1, q0;
            inv @ ctrl @ x q0, q1;
            pow(2) @ ctrl @ x q1, q0;
            pow(2) @ inv @ y q0;
            inv @ pow(2) @ ctrl @ y q0, q1;
            """,
            permissive=True,
        )

        # execute
        with queuing.AnnotatedQueue() as q:
            QasmInterpreter().interpret(ast, context={"wire_map": None, "name": "nested-modifiers"})
        assert q.queue == [
            Adjoint(MultiControlledX(wires=["q0", "q1"], control_values=[False])),
            Toffoli(wires=["q2", "q1", "q0"]),
            Adjoint(CNOT(wires=["q0", "q1"])),
            (CNOT(wires=["q1", "q0"])) ** 2,
            (Adjoint(PauliY("q0"))) ** 2,
            Adjoint((CY(wires=["q0", "q1"])) ** 2),
        ]

    def test_integer_wire_maps(self):
        # parse the QASM program
        ast = parse(
            """
            qubit q0;
            qubit q1;
            qubit q2;
            id q0;
            h q2;
            x q1;
            y q2;
            """,
            permissive=True,
        )

        # we would initialize the device like so
        # device("default.qubit", wires=[0, 1, 2])

        # execute
        with queuing.AnnotatedQueue() as q:
            QasmInterpreter().interpret(
                ast,
                context={
                    "name": "single-qubit-gates",
                    "wire_map": {"q0": 0, "q1": 1, "q2": 2},
                },
            )

        assert q.queue == [Identity(0), Hadamard(2), PauliX(1), PauliY(2)]

    def test_wire_maps(self):
        # parse the QASM program
        ast = parse(
            """
            qubit q0;
            qubit q1;
            qubit q2;
            id q0;
            h q2;
            x q1;
            y q2;
            """,
            permissive=True,
        )

        # we would initialize the device like so
        # device("default.qubit", wires=["0q", "1q", "2q"])

        # execute
        with queuing.AnnotatedQueue() as q:
            QasmInterpreter().interpret(
                ast,
                context={
                    "name": "single-qubit-gates",
                    "wire_map": {"q0": "0q", "q1": "1q", "q2": "2q"},
                },
            )

        assert q.queue == [Identity("0q"), Hadamard("2q"), PauliX("1q"), PauliY("2q")]

    def test_updating_variables(self):
        # parse the QASM
        ast = parse(
            open("tests/io/qasm_interpreter/updating_variables.qasm", mode="r").read(),
            permissive=True,
        )

        # run the program
        with queuing.AnnotatedQueue() as q:
            QasmInterpreter().interpret(ast, context={"wire_map": None, "name": "updating-vars"})

        assert q.queue == [
            PauliX("q0"),
            PauliY("q0"),
            RX(0.1, "q0"),
            PauliY("q0"),
        ]

    def test_mod_with_declared_param(self):

        # parse the QASM program
        ast = parse(
            """
            int power = 2;
            float phi = 0.2;
            qubit q0;
            pow(power) @ rx(phi) q0;
            """,
            permissive=True,
        )

        # execute the callable
        with queuing.AnnotatedQueue() as q:
            QasmInterpreter().interpret(
                ast, context={"wire_map": None, "name": "parameterized-gate"}
            )

        assert q.queue[0] == PowOperation(RX(0.2, wires=["q0"]), 2)

    def test_uninitialized_param(self):

        # parse the QASM program
        ast = parse(
            """
            qubit q0;
            float phi;
            rx(phi) q0;
            """,
            permissive=True,
        )

        with pytest.raises(
            ValueError,
            match="Attempt to reference uninitialized parameter phi!",
        ):
            QasmInterpreter().interpret(ast, context={"wire_map": None, "name": "name-error"})

    def test_unsupported_node_type_raises(self):

        # parse the QASM program
        ast = parse(
            """
            include "stdgates.inc";
            """,
            permissive=True,
        )

        with pytest.raises(
            NotImplementedError,
            match="An unsupported QASM instruction Include was encountered "
            "on line 2, in unsupported-error.",
        ):
            QasmInterpreter().interpret(
                ast, context={"wire_map": None, "name": "unsupported-error"}
            )

    def test_no_qubits(self):

        # parse the QASM program
        ast = parse(
            """
            float theta = 0.1;
            rx(theta) q0;
            """,
            permissive=True,
        )

        with pytest.raises(
            NameError,
            match=escape(
                "Attempt to reference wire(s): {'q0'} that have not been declared in uninit-qubit"
            ),
        ):
            QasmInterpreter().interpret(ast, context={"wire_map": None, "name": "uninit-qubit"})

    def test_unsupported_gate(self):

        # parse the QASM program
        ast = parse(
            """
            qubit q0;
            qubit q1;
            float theta = 0.5;
            Rxx(theta) q0, q1;
            """,
            permissive=True,
        )

        with pytest.raises(NotImplementedError, match="Unsupported gate encountered in QASM: Rxx"):
            QasmInterpreter().interpret(ast, context={"wire_map": None, "name": "unsupported-gate"})

    def test_missing_param(self):

        # parse the QASM program
        ast = parse(
            """
            qubit q0;
            float theta;
            rx() q0;
            """,
            permissive=True,
        )

        with pytest.raises(
            TypeError, match=r"Missing required argument\(s\) for parameterized gate rx"
        ):
            QasmInterpreter().interpret(ast, context={"wire_map": None, "name": "missing-param"})

    def test_parses_simple_qasm(self):

        # parse the QASM program
        ast = parse(
            """
            qubit q0;
            qubit q1;
            float theta = 0.5;
            x q0;
            cx q0, q1;
            rx(theta) q0;
            ry(0.2) q0;
            inv @ rx(theta) q0;
            pow(2) @ x q0;
            ctrl @ x q1, q0;
            """,
            permissive=True,
        )

        # execute the callable
        with queuing.AnnotatedQueue() as q:
            QasmInterpreter().interpret(ast, context={"wire_map": None, "name": "gates"})

        assert q.queue == [
            PauliX("q0"),
            CNOT(wires=["q0", "q1"]),
            RX(0.5, wires=["q0"]),
            RY(0.2, wires=["q0"]),
            Adjoint(RX(0.5, wires=["q0"])),
            PowOpObs(PauliX(wires=["q0"]), 2),
            CNOT(wires=["q1", "q0"]),
        ]

    def test_interprets_two_qubit_gates(self):

        # parse the QASM program
        ast = parse(
            """
            qubit q0;
            qubit q1;
            ch q0, q1;
            cx q1, q0;
            cy q0, q1;
            cz q1, q0;
            swap q0, q1;
            """,
            permissive=True,
        )

        # execute the callable
        with queuing.AnnotatedQueue() as q:
            QasmInterpreter().interpret(ast, context={"wire_map": None, "name": "two-qubit-gates"})

        assert q.queue == [
            CH(wires=["q0", "q1"]),
            CNOT(wires=["q1", "q0"]),
            CY(wires=["q0", "q1"]),
            CZ(wires=["q1", "q0"]),
            SWAP(wires=["q0", "q1"]),
        ]

    def test_interprets_parameterized_two_qubit_gates(self):

        # parse the QASM program
        ast = parse(
            """
            qubit q0;
            qubit q1;
            cp(0.4) q0, q1;
            cphase(0.4) q0, q1;
            crx(0.2) q0, q1;
            cry(0.1) q0, q1;
            crz(0.3) q1, q0;
            """,
            permissive=True,
        )

        # execute the callable
        with queuing.AnnotatedQueue() as q:
            QasmInterpreter().interpret(
                ast, context={"wire_map": None, "name": "param-two-qubit-gates"}
            )

        assert q.queue == [
            ControlledPhaseShift(0.4, wires=Wires(["q0", "q1"])),
            ControlledPhaseShift(0.4, wires=Wires(["q0", "q1"])),
            CRX(0.2, wires=["q0", "q1"]),
            CRY(0.1, wires=["q0", "q1"]),
            CRZ(0.3, wires=Wires(["q1", "q0"])),
        ]

    def test_interprets_multi_qubit_gates(self):

        # parse the QASM program
        ast = parse(
            """
            qubit q0;
            qubit q1;
            qubit q2;
            ccx q0, q2, q1;
            cswap q1, q2, q0;
            """,
            permissive=True,
        )

        # execute the callable
        with queuing.AnnotatedQueue() as q:
            QasmInterpreter().interpret(
                ast, context={"wire_map": None, "name": "multi-qubit-gates"}
            )

        assert q.queue == [Toffoli(wires=["q0", "q2", "q1"]), CSWAP(wires=["q1", "q2", "q0"])]

    def test_interprets_parameterized_single_qubit_gates(self):

        # parse the QASM program
        ast = parse(
            """
            qubit q0;
            qubit q1;
            qubit q2;
            rx(0.9) q0;
            ry(0.8) q1;
            rz(1.1) q2;
            p(8) q0;
            phase(2.0) q1;
            u1(3.3) q0;
            u2(1.0, 2.0) q1;
            u3(1.0, 2.0, 3.0) q2;
            """,
            permissive=True,
        )

        # execute the callable
        with queuing.AnnotatedQueue() as q:
            QasmInterpreter().interpret(
                ast, context={"wire_map": None, "name": "param-single-qubit-gates"}
            )

        assert q.queue == [
            RX(0.9, wires=["q0"]),
            RY(0.8, wires=["q1"]),
            RZ(1.1, wires=["q2"]),
            PhaseShift(8, wires=["q0"]),
            PhaseShift(2.0, wires=["q1"]),
            U1(3.3, wires=["q0"]),
            U2(1.0, 2.0, wires=["q1"]),
            U3(1.0, 2.0, 3.0, wires=["q2"]),
        ]

    def test_single_qubit_gates(self):

        # parse the QASM program
        ast = parse(
            """
            qubit q0;
            qubit q1;
            qubit q2;
            id q0;
            h q2;
            x q1;
            y q2;
            z q0;
            s q2;
            t q1;
            sx q0;
            ctrl @ id q0, q1;
            inv @ h q2;
            pow(2) @ t q1;
            """,
            permissive=True,
        )

        # execute the callable
        with queuing.AnnotatedQueue() as q:
            QasmInterpreter().interpret(
                ast, context={"wire_map": None, "name": "single-qubit-gates"}
            )

        assert q.queue == [
            Identity("q0"),
            Hadamard("q2"),
            PauliX("q1"),
            PauliY("q2"),
            PauliZ("q0"),
            S("q2"),
            T("q1"),
            SX("q0"),
            Controlled(Identity("q1"), control_wires=["q0"]),
            Adjoint(Hadamard("q2")),
            T("q1") ** 2,
        ]<|MERGE_RESOLUTION|>--- conflicted
+++ resolved
@@ -62,7 +62,6 @@
 @pytest.mark.external
 class TestIO:
 
-<<<<<<< HEAD
     def test_output(self):
         ast = parse(
             """
@@ -78,7 +77,7 @@
 
         assert context["return"]["v"].val == 2.2
         assert isinstance(context["return"]["b"].val, MeasurementValue)
-=======
+
     def test_wrong_input(self):
         ast = parse(
             """
@@ -97,7 +96,6 @@
             QasmInterpreter().interpret(
                 ast, context={"name": "wrong-input", "wire_map": None}, theta=0.2, phi=0.1
             )
->>>>>>> 98f6735b
 
     def test_missing_input(self):
         ast = parse(
