"""
Unit tests for the :mod:`pennylane.io.qasm_interpreter` module.
"""

import pytest
from re import escape

from pennylane import (
    CH,
    CNOT,
    CRX,
    CRY,
    CRZ,
    CSWAP,
    CY,
    CZ,
    RX,
    RY,
    RZ,
    SWAP,
    SX,
    U1,
    U2,
    U3,
    Hadamard,
    Identity,
    PauliX,
    PauliY,
    PauliZ,
    PhaseShift,
    S,
    T,
    Toffoli,
    queuing,
)
from pennylane.ops import Adjoint, Controlled, ControlledPhaseShift, MultiControlledX
from pennylane.ops.op_math.pow import PowOperation, PowOpObs
from pennylane.wires import Wires

try:
    pytest.importorskip("openqasm3")

    from openqasm3.parser import parse

    from pennylane.io.qasm_interpreter import QasmInterpreter, Context  # pylint: disable=ungrouped-imports
except (ModuleNotFoundError, ImportError) as import_error:
    pass


@pytest.mark.external
class TestVariables:

    def test_retrieve_non_existent_attr(self):
        context = Context({"wire_map": None, "name": "retrieve-non-existent-attr"})

        with pytest.raises(
            KeyError,
            match=r"No attribute potato on Context and no potato key found "
                  r"on context retrieve-non-existent-attr",
        ):
<<<<<<< HEAD
            potato = context.potato


@pytest.mark.external
class TestVariables:
    def test_nested_expr(self):
        # parse the QASM
        ast = parse(
            """
            qubit q0;
            int p = 3 + 3;
            pow(p * 2) @ x q0;
            pow(p * (2 + 1)) @ x q0;
            pow((8.0 - 0.0) * (2.0 + 1)) @ x q0;
            """,
            permissive=True,
        )

        with queuing.AnnotatedQueue() as q:
            QasmInterpreter().interpret(
                ast, context={"wire_map": None, "name": "expression-implemented"}
            )

        assert q.queue == [
            PauliX("q0") ** 12,
            PauliX("q0") ** 18,
            PauliX("q0") ** 24,
        ]
=======
            print(context.potato)
>>>>>>> e804d6bf

    def test_bad_alias(self):
        # parse the QASM
        ast = parse(
            """
            let k = j;
            """,
            permissive=True,
        )

        with pytest.raises(
            TypeError,
            match="Attempt to alias an undeclared variable j in bad-alias"
        ):
            context = QasmInterpreter().interpret(
                ast, context={"wire_map": None, "name": "bad-alias"}
            )
            context.aliases["k"](context)

    def test_bare_expression(self):
        # parse the QASM
        ast = parse(
            """
            bit[8] a = "1001";
            a << 1;
            let b = a;
            """,
            permissive=True,
        )

        context = QasmInterpreter().interpret(
            ast, context={"wire_map": None, "name": "expression-visit"}
        )

        # exprs are not in-place modifiers without an assignment
        assert context.aliases["b"](context).val == 9

    def test_param_as_expression(self):
        # parse the QASM
        ast = parse(
            """
            qubit q0;
            int p = 1;
            pow(p * 2) @ x q0;
            """,
            permissive=True,
        )

        with queuing.AnnotatedQueue() as q:
            QasmInterpreter().interpret(
                ast, context={"wire_map": None, "name": "expression-implemented"}
            )

        assert q.queue == [PauliX("q0") ** 2]

    def test_alias(self):
        ast = parse(
            """
            bit[6] register = "011011";
            let alias = register[0:5];
            bool z = alias[0] + "1";
            bit single = "0";
            let single_alias = single;
            bool x = single_alias + "0";
            """,
            permissive=True,
        )

        # run the program
        context = QasmInterpreter().interpret(
            ast, context={"wire_map": None, "name": "aliases"}
        )
        assert context.aliases["alias"](context) == "01101"
        assert context.vars["z"].val == 1
        assert context.vars["x"].val == 0

    def test_variables(self):
        # parse the QASM
        ast = parse(
<<<<<<< HEAD
            open("variables.qasm", mode="r").read(), permissive=True
=======
            open("tests/io/qasm_interpreter/variables.qasm", mode="r").read(), permissive=True
>>>>>>> e804d6bf
        )

        # run the program
        context = QasmInterpreter().interpret(
            ast, context={"wire_map": None, "name": "advanced-vars"}
        )

        # static vars
        assert context.vars["f"].val == 3.2
        assert context.vars["g"].val == 3
        assert context.vars["h"].val == 2
        assert context.vars["k"].val == 3

        # dynamic vars
        assert context.vars["l"].val
        assert context.vars["m"].val == (3.14159 / 2) * 3.3
        assert context.vars["a"].val == 3.3333333
        assert context.aliases["alias"](context) == "01101"

    def test_updating_constant(self):
        # parse the QASM
        ast = parse(
            """
            const int i = 2;
            i = 3;
            """,
            permissive=True,
        )
        with pytest.raises(
            ValueError,
            match="Attempt to mutate a constant i on line 3 that was defined on line 2",
        ):
            QasmInterpreter().interpret(ast, context={"wire_map": None, "name": "mutate-error"})

    def test_retrieve_wire(self):
        # parse the QASM
        ast = parse(
            """
            qubit[0] q;
            let s = q;
            """,
            permissive=True
        )

        # run the program
        context = QasmInterpreter().interpret(ast, context={"wire_map": None, "name": "qubit-retrieve"})

        assert context.aliases["s"](context) == "q"

    def test_ref_undeclared_var_in_expr(self):
        # parse the QASM program
        ast = parse(
            """
            const float phi = theta + 1.0;
            """,
            permissive=True,
        )

        with pytest.raises(TypeError, match="Attempt to use undeclared variable theta in undeclared-var"):
            QasmInterpreter().interpret(ast, context={"wire_map": None, "name": "undeclared-var"})

    def test_ref_uninitialized_var_in_expr(self):
        # parse the QASM program
        ast = parse(
            """
            qubit q0;
            float theta;
            const float phi = theta + 1.0;
            """,
            permissive=True,
        )

        with pytest.raises(ValueError, match="Attempt to reference uninitialized parameter theta!"):
            QasmInterpreter().interpret(ast, context={"wire_map": None, "name": "uninit-var"})

    def test_invalid_index(self):
        # parse the QASM
        ast = parse(
            """
            qubit q0;
            const float[2] arr = {0.0, 1.0};
            const float[2] arr_two = {0.0, 1.0};
            const [float[2]] index = {arr, arr_two};
            let slice = arr[index];
            """,
            permissive=True
        )

        # run the program
        with pytest.raises(
<<<<<<< HEAD
            TypeError,
            match="Array index is not a RangeDefinition or Literal at line 4."
=======
            NotImplementedError, match="Array index does not evaluate to a single RangeDefinition or Literal at line 6."
>>>>>>> e804d6bf
        ):
            context = QasmInterpreter().interpret(ast, context={"wire_map": None, "name": "bad-index"})
            context.aliases["slice"](context)

    def test_classical_variables(self):
        # parse the QASM
        ast = parse(
<<<<<<< HEAD
            open("classical.qasm", mode="r").read(), permissive=True
=======
            open("tests/io/qasm_interpreter/classical.qasm", mode="r").read(), permissive=True
>>>>>>> e804d6bf
        )

        # run the program
        context = QasmInterpreter().interpret(ast, context={"wire_map": None, "name": "basic-vars"})

        assert context.vars["i"].val == 4
        assert context.vars["j"].val == 4
        assert context.vars["c"].val == 0
        assert context.vars["k"].val == 4
        assert context.vars["neg"].val == -4
        assert context.vars["comp"].val == 3.5j + 2.5
        assert context.aliases["arr_alias"](context) == [0.0, 1.0]
        assert context.aliases["literal_alias"](context) == 0.0

    def test_updating_variables(self):
        # parse the QASM
        ast = parse(
            open("tests/io/qasm_interpreter/updating_variables.qasm", mode="r").read(),
            permissive=True,
        )

        # run the program
        with queuing.AnnotatedQueue() as q:
            QasmInterpreter().interpret(ast, context={"wire_map": None, "name": "updating-vars"})

        assert q.queue == [
            RX(1, "q0"),
            RX(2, "q0"),
            RX(0, "q0"),
            RX(2, "q0"),
        ]

    def test_uninitialized_var(self):

        # parse the QASM program
        ast = parse(
            """
            qubit q0;
            float theta;
            rx(theta) q0;
            """,
            permissive=True,
        )

        with pytest.raises(ValueError, match="Attempt to reference uninitialized parameter theta!"):
            QasmInterpreter().interpret(ast, context={"wire_map": None, "name": "uninit-param"})

    def test_cannot_cast(self):
        # parse the QASM program
        ast = parse(
            """
            complex k = 3.0 + 2.0im;
            const uint l = uint(k);
            """,
            permissive=True,
        )

        with pytest.raises(
            TypeError,
            match=escape("Unable to cast complex to UintType: int() argument must be a string, "
                  "a bytes-like object or a real number, not 'complex'")
        ):
            QasmInterpreter().interpret(ast, context={"wire_map": None, "name": "cannot-cast"})

    def test_cast(self):
        # parse the QASM program
        ast = parse(
            """
            float i = 3.0;
            const uint j = int(i);
            float k = 3.0;
            const complex l = complex(k);
            """,
            permissive=True,
        )

        context = QasmInterpreter().interpret(ast, context={"wire_map": None, "name": "cast"})

        assert type(context.vars["j"].val) == int
        assert type(context.vars["l"].val) == complex


@pytest.mark.external
class TestGates:

    def test_nested_modifiers(self):
        # parse the QASM program
        ast = parse(
            """
            qubit q0;
            qubit q1;
            qubit q2;
            inv @ negctrl @ x q0, q1;
            ctrl @ ctrl @ x q2, q1, q0;
            inv @ ctrl @ x q0, q1;
            pow(2) @ ctrl @ x q1, q0;
            pow(2) @ inv @ y q0;
            inv @ pow(2) @ ctrl @ y q0, q1;
            """,
            permissive=True,
        )

        # execute
        with queuing.AnnotatedQueue() as q:
            QasmInterpreter().interpret(ast, context={"wire_map": None, "name": "nested-modifiers"})
        assert q.queue == [
            Adjoint(MultiControlledX(wires=["q0", "q1"], control_values=[False])),
            Toffoli(wires=["q2", "q1", "q0"]),
            Adjoint(CNOT(wires=["q0", "q1"])),
            (CNOT(wires=["q1", "q0"])) ** 2,
            (Adjoint(PauliY("q0"))) ** 2,
            Adjoint((CY(wires=["q0", "q1"])) ** 2),
        ]

    def test_integer_wire_maps(self):
        # parse the QASM program
        ast = parse(
            """
            qubit q0;
            qubit q1;
            qubit q2;
            id q0;
            h q2;
            x q1;
            y q2;
            """,
            permissive=True,
        )

        # we would initialize the device like so
        # device("default.qubit", wires=[0, 1, 2])

        # execute
        with queuing.AnnotatedQueue() as q:
            QasmInterpreter().interpret(
                ast,
                context={
                    "name": "single-qubit-gates",
                    "wire_map": {"q0": 0, "q1": 1, "q2": 2},
                },
            )

        assert q.queue == [Identity(0), Hadamard(2), PauliX(1), PauliY(2)]

    def test_wire_maps(self):
        # parse the QASM program
        ast = parse(
            """
            qubit q0;
            qubit q1;
            qubit q2;
            id q0;
            h q2;
            x q1;
            y q2;
            """,
            permissive=True,
        )

        # we would initialize the device like so
        # device("default.qubit", wires=["0q", "1q", "2q"])

        # execute
        with queuing.AnnotatedQueue() as q:
            QasmInterpreter().interpret(
                ast,
                context={
                    "name": "single-qubit-gates",
                    "wire_map": {"q0": "0q", "q1": "1q", "q2": "2q"},
                },
            )

        assert q.queue == [Identity("0q"), Hadamard("2q"), PauliX("1q"), PauliY("2q")]

    def test_end_statement(self):
        # parse the QASM program
        ast = parse(
            """
            qubit q0;
            qubit q1;
            ch q0, q1;
            cx q1, q0;
            end;
            cy q0, q1;
            cz q1, q0;
            swap q0, q1;
            """,
            permissive=True,
        )

        # execute the callable
        with queuing.AnnotatedQueue() as q:
            QasmInterpreter().interpret(ast, context={"wire_map": None, "name": "end-early"})

        assert q.queue == [
            CH(wires=["q0", "q1"]),
            CNOT(wires=["q1", "q0"]),
        ]

    def test_mod_with_declared_param(self):

        # parse the QASM program
        ast = parse(
            """
            int power = 2;
            float phi = 0.2;
            qubit q0;
            pow(power) @ rx(phi) q0;
            """,
            permissive=True,
        )

        # execute the callable
        with queuing.AnnotatedQueue() as q:
            QasmInterpreter().interpret(
                ast, context={"wire_map": None, "name": "parameterized-gate"}
            )

        assert q.queue[0] == PowOperation(RX(0.2, wires=["q0"]), 2)

    def test_uninitialized_param(self):

        # parse the QASM program
        ast = parse(
            """
            qubit q0;
            float phi;
            rx(phi) q0;
            """,
            permissive=True,
        )

        with pytest.raises(
            ValueError,
            match="Attempt to reference uninitialized parameter phi!",
        ):
            QasmInterpreter().interpret(ast, context={"wire_map": None, "name": "name-error"})

    def test_unsupported_node_type_raises(self):

        # parse the QASM program
        ast = parse(
            """
            bit b;
            qubit q0;
            float theta = 0.2;
            rx(theta) q0;
            measure q0 -> b;
            """,
            permissive=True,
        )

        with pytest.raises(
            NotImplementedError,
            match="An unsupported QASM instruction QuantumMeasurementStatement was "
            "encountered on line 6, in unsupported-error.",
        ):
            QasmInterpreter().interpret(
                ast, context={"wire_map": None, "name": "unsupported-error"}
            )

    def test_no_qubits(self):

        # parse the QASM program
        ast = parse(
            """
            float theta = 0.1;
            rx(theta) q0;
            """,
            permissive=True,
        )

        with pytest.raises(
            NameError,
            match=escape("Attempt to reference wire(s): {'q0'} that have not been declared in uninit-qubit"),
        ):
            QasmInterpreter().interpret(ast, context={"wire_map": None, "name": "uninit-qubit"})

    def test_unsupported_gate(self):

        # parse the QASM program
        ast = parse(
            """
            qubit q0;
            qubit q1;
            float theta = 0.5;
            Rxx(theta) q0, q1;
            """,
            permissive=True,
        )

        with pytest.raises(NotImplementedError, match="Unsupported gate encountered in QASM: Rxx"):
            QasmInterpreter().interpret(ast, context={"wire_map": None, "name": "unsupported-gate"})

    def test_missing_param(self):

        # parse the QASM program
        ast = parse(
            """
            qubit q0;
            float theta;
            rx() q0;
            """,
            permissive=True,
        )

        with pytest.raises(
            TypeError, match=r"Missing required argument\(s\) for parameterized gate rx"
        ):
            QasmInterpreter().interpret(ast, context={"wire_map": None, "name": "missing-param"})

    def test_parses_simple_qasm(self):

        # parse the QASM program
        ast = parse(
            """
            qubit q0;
            qubit q1;
            float theta = 0.5;
            x q0;
            cx q0, q1;
            rx(theta) q0;
            ry(0.2) q0;
            inv @ rx(theta) q0;
            pow(2) @ x q0;
            ctrl @ x q1, q0;
            """,
            permissive=True,
        )

        # execute the callable
        with queuing.AnnotatedQueue() as q:
            QasmInterpreter().interpret(ast, context={"wire_map": None, "name": "gates"})

        assert q.queue == [
            PauliX("q0"),
            CNOT(wires=["q0", "q1"]),
            RX(0.5, wires=["q0"]),
            RY(0.2, wires=["q0"]),
            Adjoint(RX(0.5, wires=["q0"])),
            PowOpObs(PauliX(wires=["q0"]), 2),
            CNOT(wires=["q1", "q0"]),
        ]

    def test_interprets_two_qubit_gates(self):

        # parse the QASM program
        ast = parse(
            """
            qubit q0;
            qubit q1;
            ch q0, q1;
            cx q1, q0;
            cy q0, q1;
            cz q1, q0;
            swap q0, q1;
            """,
            permissive=True,
        )

        # execute the callable
        with queuing.AnnotatedQueue() as q:
            QasmInterpreter().interpret(ast, context={"wire_map": None, "name": "two-qubit-gates"})

        assert q.queue == [
            CH(wires=["q0", "q1"]),
            CNOT(wires=["q1", "q0"]),
            CY(wires=["q0", "q1"]),
            CZ(wires=["q1", "q0"]),
            SWAP(wires=["q0", "q1"]),
        ]

    def test_interprets_parameterized_two_qubit_gates(self):

        # parse the QASM program
        ast = parse(
            """
            qubit q0;
            qubit q1;
            cp(0.4) q0, q1;
            cphase(0.4) q0, q1;
            crx(0.2) q0, q1;
            cry(0.1) q0, q1;
            crz(0.3) q1, q0;
            """,
            permissive=True,
        )

        # execute the callable
        with queuing.AnnotatedQueue() as q:
            QasmInterpreter().interpret(
                ast, context={"wire_map": None, "name": "param-two-qubit-gates"}
            )

        assert q.queue == [
            ControlledPhaseShift(0.4, wires=Wires(["q0", "q1"])),
            ControlledPhaseShift(0.4, wires=Wires(["q0", "q1"])),
            CRX(0.2, wires=["q0", "q1"]),
            CRY(0.1, wires=["q0", "q1"]),
            CRZ(0.3, wires=Wires(["q1", "q0"])),
        ]

    def test_interprets_multi_qubit_gates(self):

        # parse the QASM program
        ast = parse(
            """
            qubit q0;
            qubit q1;
            qubit[1] q2;
            ccx q0, q2, q1;
            cswap q1, q2, q0;
            """,
            permissive=True,
        )

        # execute the callable
        with queuing.AnnotatedQueue() as q:
            QasmInterpreter().interpret(
                ast, context={"wire_map": None, "name": "multi-qubit-gates"}
            )

        assert q.queue == [Toffoli(wires=["q0", "q2", "q1"]), CSWAP(wires=["q1", "q2", "q0"])]

    def test_interprets_parameterized_single_qubit_gates(self):

        # parse the QASM program
        ast = parse(
            """
            qubit q0;
            qubit q1;
            qubit q2;
            rx(0.9) q0;
            ry(0.8) q1;
            rz(1.1) q2;
            p(8) q0;
            phase(2.0) q1;
            u1(3.3) q0;
            u2(1.0, 2.0) q1;
            u3(1.0, 2.0, 3.0) q2;
            """,
            permissive=True,
        )

        # execute the callable
        with queuing.AnnotatedQueue() as q:
            QasmInterpreter().interpret(
                ast, context={"wire_map": None, "name": "param-single-qubit-gates"}
            )

        assert q.queue == [
            RX(0.9, wires=["q0"]),
            RY(0.8, wires=["q1"]),
            RZ(1.1, wires=["q2"]),
            PhaseShift(8, wires=["q0"]),
            PhaseShift(2.0, wires=["q1"]),
            U1(3.3, wires=["q0"]),
            U2(1.0, 2.0, wires=["q1"]),
            U3(1.0, 2.0, 3.0, wires=["q2"]),
        ]

    def test_single_qubit_gates(self):

        # parse the QASM program
        ast = parse(
            """
            qubit q0;
            qubit q1;
            qubit q2;
            id q0;
            h q2;
            x q1;
            y q2;
            z q0;
            s q2;
            t q1;
            sx q0;
            ctrl @ id q0, q1;
            inv @ h q2;
            pow(2) @ t q1;
            """,
            permissive=True,
        )

        # execute the callable
        with queuing.AnnotatedQueue() as q:
            QasmInterpreter().interpret(
                ast, context={"wire_map": None, "name": "single-qubit-gates"}
            )

        assert q.queue == [
            Identity("q0"),
            Hadamard("q2"),
            PauliX("q1"),
            PauliY("q2"),
            PauliZ("q0"),
            S("q2"),
            T("q1"),
            SX("q0"),
            Controlled(Identity("q1"), control_wires=["q0"]),
            Adjoint(Hadamard("q2")),
            T("q1") ** 2,
        ]<|MERGE_RESOLUTION|>--- conflicted
+++ resolved
@@ -58,8 +58,7 @@
             match=r"No attribute potato on Context and no potato key found "
                   r"on context retrieve-non-existent-attr",
         ):
-<<<<<<< HEAD
-            potato = context.potato
+            print(context.potato)
 
 
 @pytest.mark.external
@@ -87,9 +86,6 @@
             PauliX("q0") ** 18,
             PauliX("q0") ** 24,
         ]
-=======
-            print(context.potato)
->>>>>>> e804d6bf
 
     def test_bad_alias(self):
         # parse the QASM
@@ -169,11 +165,7 @@
     def test_variables(self):
         # parse the QASM
         ast = parse(
-<<<<<<< HEAD
-            open("variables.qasm", mode="r").read(), permissive=True
-=======
             open("tests/io/qasm_interpreter/variables.qasm", mode="r").read(), permissive=True
->>>>>>> e804d6bf
         )
 
         # run the program
@@ -264,12 +256,7 @@
 
         # run the program
         with pytest.raises(
-<<<<<<< HEAD
-            TypeError,
-            match="Array index is not a RangeDefinition or Literal at line 4."
-=======
             NotImplementedError, match="Array index does not evaluate to a single RangeDefinition or Literal at line 6."
->>>>>>> e804d6bf
         ):
             context = QasmInterpreter().interpret(ast, context={"wire_map": None, "name": "bad-index"})
             context.aliases["slice"](context)
@@ -277,11 +264,7 @@
     def test_classical_variables(self):
         # parse the QASM
         ast = parse(
-<<<<<<< HEAD
-            open("classical.qasm", mode="r").read(), permissive=True
-=======
             open("tests/io/qasm_interpreter/classical.qasm", mode="r").read(), permissive=True
->>>>>>> e804d6bf
         )
 
         # run the program
