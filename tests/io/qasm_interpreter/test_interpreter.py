"""
Unit tests for the :mod:`pennylane.io.qasm_interpreter` module.
"""

import pytest

from pennylane import (
    CH,
    CNOT,
    CRX,
    CRY,
    CRZ,
    CSWAP,
    CY,
    CZ,
    RX,
    RY,
    RZ,
    SWAP,
    SX,
    U1,
    U2,
    U3,
    CPhase,
    Hadamard,
    Identity,
    PauliX,
    PauliY,
    PauliZ,
    PhaseShift,
    S,
    T,
    Toffoli,
)


@pytest.fixture
def skip_if_no_openqasm_support():
    """Fixture to skip if openqasm3 is not available"""
    pytest.importorskip("openqasm3.parser")


@pytest.mark.external
@pytest.mark.usefixtures("skip_if_no_openqasm_support")
class TestInterpreter:

<<<<<<< HEAD
    qasm_programs = [
        (open("adder.qasm", mode="r").read(), 22, "adder"),
        (open("qec.qasm", mode="r").read(), 32, "qec"),
        (open("teleport.qasm", mode="r").read(), 25, "teleport"),
    ]

    @pytest.mark.parametrize("qasm_program, count_nodes, program_name", qasm_programs)
    def test_visits_each_node(self, qasm_program, count_nodes, program_name, mocker):
        """Tests that visitor is called on each element of the AST."""
        ast = parser.parse(qasm_program, permissive=True)
        spy = mocker.spy(QasmInterpreter, "visit")
        QasmInterpreter(permissive=True).generic_visit(ast, context={"name": program_name})
        assert spy.call_count == count_nodes
=======
    def test_mod_with_declared_param(self, mocker):
        from openqasm3.parser import parse

        from pennylane.io.qasm_interpreter import QasmInterpreter

        # parse the QASM program
        ast = parse(
            """
            int power = 2;
            float phi = 0.2;
            qubit q0;
            pow(power) @ rx(phi) q0;
            """,
            permissive=True,
        )

        context = QasmInterpreter().generic_visit(ast, context={"name": "parameterized-gate"})

        # setup mocks
        rx = mocker.spy(RX, "__init__")

        # execute the callable
        context["callable"]()

        assert rx.call_count == 1  # RX calls PauliX under the hood
        rx.assert_called_with(RX(2, 0), 2, wires=0)

    def test_uninitialized_param(self):
        from openqasm3.parser import parse

        from pennylane.io.qasm_interpreter import QasmInterpreter

        # parse the QASM program
        ast = parse(
            """
            qubit q0;
            rx(phi) q0;
            """,
            permissive=True,
        )

        with pytest.raises(
            NameError,
            match="Uninitialized variable phi encountered in QASM.",
        ):
            QasmInterpreter().generic_visit(ast, context={"name": "name-error"})

    def test_unsuppoted_node_type_raises(self):
        from openqasm3.parser import parse

        from pennylane.io.qasm_interpreter import QasmInterpreter

        # parse the QASM program
        ast = parse(
            """
            bit b;
            qubit q0;
            float theta = 0.2;
            rx(theta) q0;
            measure q0 -> b;
            """,
            permissive=True,
        )

        with pytest.raises(
            NotImplementedError,
            match="An unsupported QASM instruction was encountered: QuantumMeasurementStatement",
        ):
            QasmInterpreter().generic_visit(ast, context={"name": "unsupported-error"})
>>>>>>> 9e162c5e

    def test_no_qubits(self):
        from openqasm3.parser import parse

        from pennylane.io.qasm_interpreter import QasmInterpreter

        # parse the QASM program
        ast = parse(
            """
            float theta;
            rx(theta) q0;
            """,
            permissive=True,
        )

<<<<<<< HEAD
        with pytest.raises(NameError, match="Attempt to reference wires that have not been declared in uninit-qubit"):
            QasmInterpreter(permissive=False).generic_visit(ast, context={"name": "uninit-qubit"})
=======
        with pytest.raises(
            NameError,
            match="Attempt to reference wires that have not been declared in uninit-qubit",
        ):
            QasmInterpreter().generic_visit(ast, context={"name": "uninit-qubit"})
>>>>>>> 9e162c5e

    def test_unsupported_gate(self):
        from openqasm3.parser import parse

        from pennylane.io.qasm_interpreter import QasmInterpreter

        # parse the QASM program
        ast = parse(
            """
            qubit q0;
            qubit q1;
            float theta = 0.5;
            Rxx(theta) q0, q1;
            """,
            permissive=True,
        )

        with pytest.raises(NotImplementedError, match="Unsupported gate encountered in QASM: Rxx"):
            QasmInterpreter(permissive=False).generic_visit(ast, context={"name": "unsupported-gate"})

    def test_missing_param(self):
        from openqasm3.parser import parse

        from pennylane.io.qasm_interpreter import QasmInterpreter

        # parse the QASM program
        ast = parse(
            """
            qubit q0;
            float theta;
            rx() q0;
            """,
            permissive=True,
        )

<<<<<<< HEAD
        with pytest.raises(TypeError, match="Missing required argument\(s\) for parameterized gate rx"):
            QasmInterpreter(permissive=False).generic_visit(ast, context={"name": "missing-param"})
=======
        with pytest.raises(
            TypeError, match=r"Missing required argument\(s\) for parameterized gate rx"
        ):
            QasmInterpreter().generic_visit(ast, context={"name": "missing-param"})
>>>>>>> 9e162c5e

    def test_uninitialized_var(self):
        from openqasm3.parser import parse

        from pennylane.io.qasm_interpreter import QasmInterpreter

        # parse the QASM program
        ast = parse(
            """
            qubit q0;
            float theta;
            rx(theta) q0;
            """,
            permissive=True,
        )

        with pytest.raises(NameError, match="Attempt to reference uninitialized parameter theta!"):
            QasmInterpreter(permissive=False).generic_visit(ast, context={"name": "uninit-param"})

    def test_parses_simple_qasm(self, mocker):
        from openqasm3.parser import parse

        from pennylane.io.qasm_interpreter import QasmInterpreter

        # parse the QASM program
        ast = parse(
            """
            qubit q0;
            qubit q1;
            float theta = 0.5;
            x q0;
            cx q0, q1;
            rx(theta) q0;
            ry(0.2) q0;
            inv @ rx(theta) q0;
            pow(2) @ x q0;
            ctrl @ x q1, q0;
            """,
            permissive=True,
        )
        context = QasmInterpreter().generic_visit(ast, context={"name": "gates"})

        # setup mocks
        x = mocker.spy(PauliX, "__init__")
        cx = mocker.spy(CNOT, "__init__")
        rx = mocker.spy(RX, "__init__")
        ry = mocker.spy(RY, "__init__")

        # execute the callable
        context["callable"]()

        # asserts
        assert len(context["wires"]) == 2

        assert x.call_count == 5  # RX calls PauliX under the hood
        x.assert_called_with(PauliX(0), wires=0)

        assert cx.call_count == 2  # verifies that ctrl @ x q1, q0 calls cx too
        cx.assert_called_with(CNOT([0, 1]), wires=[0, 1])
        cx.assert_called_with(CNOT([1, 0]), wires=[1, 0])

        assert rx.call_count == 2  # one adjoint call and one direct call
        rx.assert_called_with(RX(0.5, 0), 0.5, wires=0)

        assert ry.call_count == 1
        ry.assert_called_with(RY(0.2, [0]), 0.2, wires=[0])

    def test_interprets_two_qubit_gates(self, mocker):
        from openqasm3.parser import parse

        from pennylane.io.qasm_interpreter import QasmInterpreter

        # parse the QASM program
        ast = parse(
            """
            qubit q0;
            qubit q1;
            ch q0, q1;
            cx q1, q0;
            cy q0, q1;
            cz q1, q0;
            swap q0, q1;
            """,
            permissive=True,
        )
        context = QasmInterpreter().generic_visit(ast, context={"name": "two-qubit-gates"})

        # setup mocks

        # two qubit gate ops
        ch = mocker.spy(CH, "__init__")
        cx = mocker.spy(CNOT, "__init__")
        cy = mocker.spy(CY, "__init__")
        cz = mocker.spy(CZ, "__init__")
        swap = mocker.spy(SWAP, "__init__")

        # execute the callable
        context["callable"]()

        assert ch.call_count == 1
        ch.assert_called_with(CH([0, 1]), wires=[0, 1])

        assert cx.call_count == 1
        cx.assert_called_with(CNOT([1, 0]), wires=[1, 0])

        assert cy.call_count == 1
        cy.assert_called_with(CY([0, 1]), wires=[0, 1])

        assert cz.call_count == 1
        cz.assert_called_with(CZ([1, 0]), wires=[1, 0])

        assert swap.call_count == 1
        swap.assert_called_with(SWAP([0, 1]), [0, 1])

    def test_interprets_parameterized_two_qubit_gates(self, mocker):
        from openqasm3.parser import parse

        from pennylane.io.qasm_interpreter import QasmInterpreter

        # parse the QASM program
        ast = parse(
            """
            qubit q0;
            qubit q1;
            cp(0.4) q0, q1;
            cphase(0.4) q0, q1;
            crx(0.2) q0, q1;
            cry(0.1) q0, q1;
            crz(0.3) q1, q0;
            """,
            permissive=True,
        )
        context = QasmInterpreter().generic_visit(ast, context={"name": "param-two-qubit-gates"})

        # setup mocks

        # parameterized two qubit gate ops
        cp = mocker.spy(CPhase, "__init__")
        crx = mocker.spy(CRX, "__init__")
        cry = mocker.spy(CRY, "__init__")
        crz = mocker.spy(CRZ, "__init__")

        # execute the callable
        context["callable"]()

        assert cp.call_count == 2
        cp.assert_called_with(CPhase(0.4, [0, 1]), 0.4, wires=[0, 1])

        assert crx.call_count == 1
        crx.assert_called_with(CRX(0.2, [0, 1]), 0.2, wires=[0, 1])

        assert cry.call_count == 1
        cry.assert_called_with(CRY(0.1, [0, 1]), 0.1, wires=[0, 1])

        assert crz.call_count == 1
        crz.assert_called_with(CRZ(0.1, [0, 1]), 0.1, wires=[0, 1])

    def test_interprets_multi_qubit_gates(self, mocker):
        from openqasm3.parser import parse

        from pennylane.io.qasm_interpreter import QasmInterpreter

        # parse the QASM program
        ast = parse(
            """
            qubit q0;
            qubit q1;
            qubit[1] q2;
            ccx q0, q2, q1;
            cswap q1, q2, q0;
            """,
            permissive=True,
        )
        context = QasmInterpreter().generic_visit(ast, context={"name": "multi-qubit-gates"})

        # setup mocks

        # multi qubit gate ops
        ccx = mocker.spy(Toffoli, "__init__")
        cswap = mocker.spy(CSWAP, "__init__")

        # execute the callable
        context["callable"]()

        assert ccx.call_count == 1
        ccx.assert_called_with(Toffoli([0, 1, 2]), wires=[0, 1, 2])

        assert cswap.call_count == 1
        cswap.assert_called_with(CSWAP([1, 2, 0]), wires=[1, 2, 0])

    def test_interprets_parameterized_single_qubit_gates(self, mocker):
        from openqasm3.parser import parse

        from pennylane.io.qasm_interpreter import QasmInterpreter

        # parse the QASM program
        ast = parse(
            """
            qubit q0;
            qubit q1;
            qubit q2;
            rx(0.9) q0;
            ry(0.8) q1;
            rz(1.1) q2;
            p(8) q0;
            phase(2.0) q1;
            u1(3.3) q0;
            u2(1.0, 2.0) q1;
            u3(1.0, 2.0, 3.0) q2;
            """,
            permissive=True,
        )
        context = QasmInterpreter().generic_visit(ast, context={"name": "param-single-qubit-gates"})

        # setup mocks

        # parameterized single qubit gate ops
        rx = mocker.spy(RX, "__init__")
        ry = mocker.spy(RY, "__init__")
        rz = mocker.spy(RZ, "__init__")
        p = mocker.spy(PhaseShift, "__init__")
        u1 = mocker.spy(U1, "__init__")
        u2 = mocker.spy(U2, "__init__")
        u3 = mocker.spy(U3, "__init__")

        # execute the callable
        context["callable"]()

        assert rx.call_count == 1
        rx.assert_called_with(RX(0.9, [0]), 0.9, wires=[0])

        assert ry.call_count == 1
        ry.assert_called_with(RY(0.8, [0]), 0.8, wires=[0])

        assert rz.call_count == 1
        rz.assert_called_with(RZ(1.1, [2]), 1.1, wires=[2])

        assert p.call_count == 2
        p.assert_called_with(PhaseShift(8, 0), 8, wires=0)
        p.assert_called_with(PhaseShift(2.0, 1), 2.0, wires=1)

        assert u1.call_count == 1
        u1.assert_called_with(U1(3.3, 0), 3.3, wires=0)

        assert u2.call_count == 1
        u2.assert_called_with(U2(1.0, 2.0, 1), 1.0, 2.0, wires=1)

        assert u3.call_count == 1
        u3.assert_called_with(U3(1.0, 2.0, 3.0, 2), 1.0, 2.0, 3.0, wires=2)

    def test_single_qubit_gates(self, mocker):
        from openqasm3.parser import parse

        from pennylane.io.qasm_interpreter import QasmInterpreter

        # parse the QASM program
        ast = parse(
            """
            qubit q0;
            qubit q1;
            qubit q2;
            id q0;
            h q2;
            x q1;
            y q2;
            z q0;
            s q2;
            t q1;
            sx q0;
            ctrl @ id q0, q1;
            inv @ h q2;
            pow(2) @ t q1;
            """,
            permissive=True,
        )
        context = QasmInterpreter().generic_visit(ast, context={"name": "single-qubit-gates"})

        # setup mocks

        # single qubit gate ops
        id = mocker.spy(Identity, "__init__")
        h = mocker.spy(Hadamard, "__init__")
        x = mocker.spy(PauliX, "__init__")
        y = mocker.spy(PauliY, "__init__")
        z = mocker.spy(PauliZ, "__init__")
        s = mocker.spy(S, "__init__")
        t = mocker.spy(T, "__init__")
        sx = mocker.spy(SX, "__init__")

        # execute the callable
        context["callable"]()

        assert id.call_count == 2
        id.assert_called_with(Identity(0), wires=0)
        id.assert_called_with(Identity(1), wires=1)

        assert h.call_count == 2
        h.assert_called_with(Hadamard(2), wires=2)

        assert x.call_count == 1
        x.assert_called_with(PauliX(1), wires=1)

        assert y.call_count == 1
        y.assert_called_with(PauliY(2), wires=2)

        assert z.call_count == 1
        z.assert_called_with(PauliZ(0), wires=0)

        assert s.call_count == 1
        s.assert_called_with(S(2), 2)

        assert t.call_count == 2
        t.assert_called_with(T(1), 1)

        assert sx.call_count == 1
        sx.assert_called_with(SX(1), 1)<|MERGE_RESOLUTION|>--- conflicted
+++ resolved
@@ -44,21 +44,24 @@
 @pytest.mark.usefixtures("skip_if_no_openqasm_support")
 class TestInterpreter:
 
-<<<<<<< HEAD
     qasm_programs = [
-        (open("adder.qasm", mode="r").read(), 22, "adder"),
-        (open("qec.qasm", mode="r").read(), 32, "qec"),
-        (open("teleport.qasm", mode="r").read(), 25, "teleport"),
+        (open("tests/io/qasm_interpreter/adder.qasm", mode="r").read(), 22, "adder"),
+        (open("tests/io/qasm_interpreter/qec.qasm", mode="r").read(), 32, "qec"),
+        (open("tests/io/qasm_interpreter/teleport.qasm", mode="r").read(), 25, "teleport"),
     ]
 
     @pytest.mark.parametrize("qasm_program, count_nodes, program_name", qasm_programs)
     def test_visits_each_node(self, qasm_program, count_nodes, program_name, mocker):
         """Tests that visitor is called on each element of the AST."""
-        ast = parser.parse(qasm_program, permissive=True)
+        from openqasm3.parser import parse
+
+        from pennylane.io.qasm_interpreter import QasmInterpreter
+
+        ast = parse(qasm_program, permissive=True)
         spy = mocker.spy(QasmInterpreter, "visit")
         QasmInterpreter(permissive=True).generic_visit(ast, context={"name": program_name})
         assert spy.call_count == count_nodes
-=======
+
     def test_mod_with_declared_param(self, mocker):
         from openqasm3.parser import parse
 
@@ -128,7 +131,6 @@
             match="An unsupported QASM instruction was encountered: QuantumMeasurementStatement",
         ):
             QasmInterpreter().generic_visit(ast, context={"name": "unsupported-error"})
->>>>>>> 9e162c5e
 
     def test_no_qubits(self):
         from openqasm3.parser import parse
@@ -144,16 +146,8 @@
             permissive=True,
         )
 
-<<<<<<< HEAD
         with pytest.raises(NameError, match="Attempt to reference wires that have not been declared in uninit-qubit"):
             QasmInterpreter(permissive=False).generic_visit(ast, context={"name": "uninit-qubit"})
-=======
-        with pytest.raises(
-            NameError,
-            match="Attempt to reference wires that have not been declared in uninit-qubit",
-        ):
-            QasmInterpreter().generic_visit(ast, context={"name": "uninit-qubit"})
->>>>>>> 9e162c5e
 
     def test_unsupported_gate(self):
         from openqasm3.parser import parse
@@ -189,15 +183,9 @@
             permissive=True,
         )
 
-<<<<<<< HEAD
-        with pytest.raises(TypeError, match="Missing required argument\(s\) for parameterized gate rx"):
+        with pytest.raises(TypeError, match=r"Missing required argument\(s\) for parameterized gate rx"):
             QasmInterpreter(permissive=False).generic_visit(ast, context={"name": "missing-param"})
-=======
-        with pytest.raises(
-            TypeError, match=r"Missing required argument\(s\) for parameterized gate rx"
-        ):
-            QasmInterpreter().generic_visit(ast, context={"name": "missing-param"})
->>>>>>> 9e162c5e
+
 
     def test_uninitialized_var(self):
         from openqasm3.parser import parse
