--- conflicted
+++ resolved
@@ -310,23 +310,13 @@
         ast = parse(open("tests/io/qasm_interpreter/resets.qasm", mode="r").read(), permissive=True)
 
         with queuing.AnnotatedQueue() as q:
-<<<<<<< HEAD
-            QasmInterpreter().interpret(ast, context={"name": "resets", "wire_map": None})
+            context = QasmInterpreter().interpret(ast, context={"name": "resets", "wire_map": None})
 
         for i in range(10):
             assert isinstance(q.queue[i], MidMeasureMP)
-            assert q.queue[i].wires == Wires([f"qubits[{i}]"])
+            assert q.queue[i].wires == Wires([f"q[{i}]"])
             assert q.queue[i].reset
-=======
-            context = QasmInterpreter().interpret(
-                ast, context={"name": "post_processing", "wire_map": None}
-            )
-
-        assert isinstance(q.queue[0], MidMeasureMP)
-        assert q.queue[0].wires == Wires(["q"])
-        assert q.queue[0].reset
-        assert context.vars["a"].val.wires == Wires(["q"])
->>>>>>> 63d20e38
+            assert context.vars["a"].val[i].wires == Wires([f"q[{i}]"])
 
     def test_post_processing_measurement(self, mocker):
         import pennylane
