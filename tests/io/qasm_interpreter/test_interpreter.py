--- conflicted
+++ resolved
@@ -57,7 +57,7 @@
     def test_different_unary_exprs(self):
         # parse the QASM
         ast = parse(
-            open("tests/io/qasm_interpreter/unary_expressions.qasm", mode="r").read(),
+            open("unary_expressions.qasm", mode="r").read(),
             permissive=True,
         )
 
@@ -73,7 +73,7 @@
     def test_different_binary_exprs(self):
         # parse the QASM
         ast = parse(
-            open("tests/io/qasm_interpreter/binary_expressions.qasm", mode="r").read(),
+            open("binary_expressions.qasm", mode="r").read(),
             permissive=True,
         )
 
@@ -111,7 +111,7 @@
     def test_different_assignments(self):
         # parse the QASM
         ast = parse(
-            open("tests/io/qasm_interpreter/assignment.qasm", mode="r").read(),
+            open("assignment.qasm", mode="r").read(),
             permissive=True,
         )
 
@@ -158,19 +158,22 @@
 
     def test_nested_end(self):
         # parse the QASM
-        ast = parse(open("tests/io/qasm_interpreter/nested_end.qasm", mode="r").read(), permissive=True)
-
-        # run the program
-        with queuing.AnnotatedQueue() as q:
-            QasmInterpreter().interpret(
-                ast, context={"name": "nested-end", "wire_map": None}
-            )
+        ast = parse(
+            open("nested_end.qasm", mode="r").read(), permissive=True
+        )
+
+        # run the program
+        with queuing.AnnotatedQueue() as q:
+            QasmInterpreter().interpret(ast, context={"name": "nested-end", "wire_map": None})
 
         assert q.queue == [PauliX("q0")]
 
     def test_stand_alone_call_of_subroutine(self):
         # parse the QASM
-        ast = parse(open("tests/io/qasm_interpreter/standalone_subroutines.qasm", mode="r").read(), permissive=True)
+        ast = parse(
+            open("standalone_subroutines.qasm", mode="r").read(),
+            permissive=True,
+        )
 
         # run the program
         with queuing.AnnotatedQueue() as q:
@@ -182,7 +185,10 @@
 
     def test_complex_subroutines(self):
         # parse the QASM
-        ast = parse(open("tests/io/qasm_interpreter/complex_subroutines.qasm", mode="r").read(), permissive=True)
+        ast = parse(
+            open("complex_subroutines.qasm", mode="r").read(),
+            permissive=True,
+        )
 
         # run the program
         with queuing.AnnotatedQueue() as q:
@@ -195,7 +201,9 @@
 
     def test_subroutines(self):
         # parse the QASM
-        ast = parse(open("tests/io/qasm_interpreter/subroutines.qasm", mode="r").read(), permissive=True)
+        ast = parse(
+            open("subroutines.qasm", mode="r").read(), permissive=True
+        )
 
         # run the program
         with queuing.AnnotatedQueue() as q:
@@ -296,9 +304,6 @@
 
     def test_bad_alias(self):
         # parse the QASM
-<<<<<<< HEAD
-        ast = parse(open("tests/io/qasm_interpreter/variables.qasm", mode="r").read(), permissive=True)
-=======
         ast = parse(
             """
             let k = j;
@@ -336,9 +341,8 @@
     def test_variables(self):
         # parse the QASM
         ast = parse(
-            open("tests/io/qasm_interpreter/variables.qasm", mode="r").read(), permissive=True
-        )
->>>>>>> 2ceb1d94
+            open("variables.qasm", mode="r").read(), permissive=True
+        )
 
         # run the program
         context = QasmInterpreter().interpret(
@@ -445,7 +449,7 @@
     def test_classical_variables(self):
         # parse the QASM
         ast = parse(
-            open("tests/io/qasm_interpreter/classical.qasm", mode="r").read(), permissive=True
+            open("classical.qasm", mode="r").read(), permissive=True
         )
 
         # run the program
@@ -463,7 +467,7 @@
     def test_updating_variables(self):
         # parse the QASM
         ast = parse(
-            open("tests/io/qasm_interpreter/updating_variables.qasm", mode="r").read(),
+            open("updating_variables.qasm", mode="r").read(),
             permissive=True,
         )
 
@@ -472,10 +476,10 @@
             QasmInterpreter().interpret(ast, context={"wire_map": None, "name": "updating-vars"})
 
         assert q.queue == [
-            RX(1, "q0"),
-            RX(2, "q0"),
-            RX(0, "q0"),
-            RX(2, "q0"),
+            PauliX('q0'),
+            PauliY('q0'),
+            RX(0.1, wires=['q0']),
+            PauliY('q0')
         ]
 
     def test_uninitialized_var(self):
@@ -622,46 +626,18 @@
 
         assert q.queue == [Identity("0q"), Hadamard("2q"), PauliX("1q"), PauliY("2q")]
 
-<<<<<<< HEAD
-    def test_classical_variables(self):
-        # parse the QASM
-        ast = parse(open("tests/io/qasm_interpreter/classical.qasm", mode="r").read(), permissive=True)
-
-        # run the program
-        context = QasmInterpreter().interpret(ast, context={"wire_map": None, "name": "basic-vars"})
-
-        assert context["vars"]["i"]["val"] == 4
-        assert context["vars"]["j"]["val"] == 4
-        assert context["vars"]["c"]["val"] == 0
-
     def test_updating_variables(self):
         # parse the QASM
         ast = parse(
-            open("tests/io/qasm_interpreter/updating_variables.qasm", mode="r").read(),
-=======
-    def test_end_statement(self):
-        # parse the QASM program
-        ast = parse(
-            """
-            qubit q0;
-            qubit q1;
-            ch q0, q1;
-            cx q1, q0;
-            end;
-            cy q0, q1;
-            cz q1, q0;
-            swap q0, q1;
-            """,
->>>>>>> 2ceb1d94
-            permissive=True,
-        )
-
-        # execute the callable
-        with queuing.AnnotatedQueue() as q:
-            QasmInterpreter().interpret(ast, context={"wire_map": None, "name": "end-early"})
+            open("updating_variables.qasm", mode="r").read(),
+            permissive=True,
+        )
+
+        # run the program
+        with queuing.AnnotatedQueue() as q:
+            QasmInterpreter().interpret(ast, context={"wire_map": None, "name": "updating-vars"})
 
         assert q.queue == [
-<<<<<<< HEAD
             PauliX("q0"),
             PauliY("q0"),
             RX(0.1, "q0"),
@@ -671,13 +647,11 @@
     def test_loops(self, mocker):
 
         # parse the QASM
-        ast = parse(open("tests/io/qasm_interpreter/loops.qasm", mode="r").read(), permissive=True)
+        ast = parse(open("loops.qasm", mode="r").read(), permissive=True)
 
         # execute the callable
         with queuing.AnnotatedQueue() as q:
-            QasmInterpreter().interpret(
-                ast, context={"name": "loops", "wire_map": None}
-            )
+            QasmInterpreter().interpret(ast, context={"name": "loops", "wire_map": None})
 
         assert q.queue == [PauliZ("q0")] + [PauliX("q0") for _ in range(10)] + [
             RX(phi, wires=["q0"]) for phi in range(4294967296, 4294967306)
@@ -692,13 +666,11 @@
     def test_switch(self, mocker):
 
         # parse the QASM
-        ast = parse(open("tests/io/qasm_interpreter/switch.qasm", mode="r").read(), permissive=True)
+        ast = parse(open("switch.qasm", mode="r").read(), permissive=True)
 
         # execute the callable
         with queuing.AnnotatedQueue() as q:
-            QasmInterpreter().interpret(
-                ast, context={"name": "switch", "wire_map": None}
-            )
+            QasmInterpreter().interpret(ast, context={"name": "switch", "wire_map": None})
 
         assert q.queue == [PauliX("q0"), PauliY("q0"), RX(0.1, wires=["q0"])]
 
@@ -713,9 +685,7 @@
 
         # run the program
         with queuing.AnnotatedQueue() as q:
-            QasmInterpreter().interpret(
-                ast, context={"name": "if_else", "wire_map": None}
-            )
+            QasmInterpreter().interpret(ast, context={"name": "if_else", "wire_map": None})
 
         # assertions
         assert cond.call_count == 3
@@ -743,8 +713,6 @@
             QasmInterpreter().interpret(ast, context={"wire_map": None, "name": "end-early"})
 
         assert q.queue == [
-=======
->>>>>>> 2ceb1d94
             CH(wires=["q0", "q1"]),
             CNOT(wires=["q1", "q0"]),
         ]
