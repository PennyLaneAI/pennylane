--- conflicted
+++ resolved
@@ -475,23 +475,24 @@
                 ),
                 # Inspired by Resource Superposition
                 {
-                    qml.ToBloq(
+                    (
                         qml.StatePrep(
                             np.array([0.57735027, 0.57735027, 0.57735027]), wires=[2, 3], pad_with=0
-                        )
+                        ),
+                        False,
                     ): 1,
-                    _map_to_bloq()(qml.CNOT([0, 1])): 2,
-                    qml.ToBloq(qml.MultiControlledX(wires=range(4), control_values=[1, 0, 0])): 4,
+                    (qml.CNOT([0, 1]), True): 2,
+                    (qml.MultiControlledX(wires=range(4), control_values=[1, 0, 0]), False): 4,
                 },
             ),
-            (qml.BasisState(np.array([1, 1]), wires=[0, 1]), {_map_to_bloq()(qml.X(0)): 2}),
+            (qml.BasisState(np.array([1, 1]), wires=[0, 1]), {(qml.X(0), True): 2}),
             (
                 qml.QFT(wires=range(5)),
                 # From ResourceQFT
                 {
-                    _map_to_bloq()(qml.H(0)): 5,
-                    _map_to_bloq()(qml.ControlledPhaseShift(1, [0, 1])): 10,
-                    _map_to_bloq()(qml.SWAP([0, 1])): 2,
+                    (qml.H(0), True): 5,
+                    (qml.ControlledPhaseShift(1, [0, 1]), True): 10,
+                    (qml.SWAP([0, 1]), True): 2,
                 },
             ),
             (
@@ -499,43 +500,51 @@
                     np.sqrt(np.array([0.5, 0.0, 0.25, 0.25])), [4, 5], [1, 2, 3], [0]
                 ),
                 {
-                    _map_to_bloq()(
+                    (
                         qml.QROM(
                             bitstrings=["001"],
                             control_wires=[],
                             target_wires=[1, 2, 3],
                             work_wires=[0],
                             clean=False,
-                        )
+                        ),
+                        True,
                     ): 1,
-                    _map_to_bloq()(
-                        qml.QROM(
-                            bitstrings=["001"],
-                            control_wires=[],
-                            target_wires=[1, 2, 3],
-                            work_wires=[0],
-                            clean=False,
-                        )
-                    ).adjoint(): 1,
-                    _map_to_bloq()(
+                    (
+                        qml.adjoint(
+                            qml.QROM(
+                                bitstrings=["001"],
+                                control_wires=[],
+                                target_wires=[1, 2, 3],
+                                work_wires=[0],
+                                clean=False,
+                            )
+                        ),
+                        True,
+                    ): 1,
+                    (
                         qml.QROM(
                             bitstrings=["000", "001"],
                             control_wires=[4],
                             target_wires=[1, 2, 3],
                             work_wires=[0],
                             clean=False,
-                        )
+                        ),
+                        True,
                     ): 1,
-                    _map_to_bloq()(
-                        qml.QROM(
-                            bitstrings=["000", "001"],
-                            control_wires=[4],
-                            target_wires=[1, 2, 3],
-                            work_wires=[0],
-                            clean=False,
-                        )
-                    ).adjoint(): 1,
-                    _map_to_bloq()(qml.CRY(0.0, wires=[0, 1])): 6,
+                    (
+                        qml.adjoint(
+                            qml.QROM(
+                                bitstrings=["000", "001"],
+                                control_wires=[4],
+                                target_wires=[1, 2, 3],
+                                work_wires=[0],
+                                clean=False,
+                            )
+                        ),
+                        True,
+                    ): 1,
+                    (qml.CRY(0.0, wires=[0, 1]), True): 6,
                 },
             ),
             (
@@ -548,14 +557,15 @@
                 ),
                 # From ResourceQROM
                 {
-                    _map_to_bloq()(qml.CNOT([0, 1])): 1,
-                    _map_to_bloq()(
+                    (qml.CNOT([0, 1]), True): 1,
+                    (
                         qml.MultiControlledX(
                             wires=[0, 1], control_values=[True], work_wires=range(2, 3)
-                        )
+                        ),
+                        True,
                     ): 4,
-                    _map_to_bloq()(qml.X(0)): 4,
-                    _map_to_bloq()(qml.CSWAP([0, 1, 2])): 0.0,
+                    (qml.X(0), True): 4,
+                    (qml.CSWAP([0, 1, 2]), True): 0.0,
                 },
             ),
             (
@@ -567,9 +577,9 @@
                     work_wires=[5, 6, 7, 8, 9],
                 ),
                 {
-                    _map_to_bloq()(qml.QFT(range(4))).adjoint().controlled(): 1,
-                    _map_to_bloq()(qml.QFT(range(4))).controlled(): 1,
-                    _map_to_bloq()(qml.Toffoli([0, 1, 2])): 6,
+                    (qml.ctrl(qml.adjoint(qml.QFT(range(4))), control=[4]), True): 1,
+                    (qml.ctrl(qml.QFT(range(4)), control=[4]), True): 1,
+                    (qml.Toffoli([0, 1, 2]), True): 6,
                 },
             ),
             (
@@ -578,10 +588,10 @@
                     projectors=[qml.RZ(-2 * theta, wires=0) for theta in (1.23, -0.5, -0.3)],
                 ),
                 {
-                    _map_to_bloq()(qml.RZ(phi=-2.46, wires=0)): 1,
-                    _map_to_bloq()(qml.RZ(phi=1.0, wires=0)): 1,
-                    _map_to_bloq()(qml.Hadamard(0)): 2,
-                    _map_to_bloq()(qml.RZ(phi=0.6, wires=0)): 1,
+                    (qml.RZ(phi=-2.46, wires=0), True): 1,
+                    (qml.RZ(phi=1.0, wires=0), True): 1,
+                    (qml.Hadamard(0), True): 2,
+                    (qml.RZ(phi=0.6, wires=0), True): 1,
                 },
             ),
         ],
@@ -596,13 +606,8 @@
             else:
                 bloq_call_graph[qml.ToBloq(k[0])] = v
 
-<<<<<<< HEAD
-    from qualtran.bloqs.phase_estimation import LPResourceState, RectangularWindowState
-    from qualtran.bloqs.phase_estimation.text_book_qpe import TextbookQPE
-=======
         call_graph = _get_op_call_graph()(op)
         assert dict(call_graph) == bloq_call_graph
->>>>>>> 1579dca6
 
     @pytest.mark.parametrize(
         (
