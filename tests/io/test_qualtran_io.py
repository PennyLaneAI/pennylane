--- conflicted
+++ resolved
@@ -31,11 +31,7 @@
 def test_to_bloq_error():
     """Test import error message when ToBloq() is instantiated without qualtran installed"""
     try:
-<<<<<<< HEAD
-        import qualtran  # pylint: disable=unused-argument
-=======
         import qualtran  # pylint: disable=unused-import
->>>>>>> 26a9f41e
     except (ModuleNotFoundError, ImportError):
         with pytest.raises(ImportError, match="Optional dependency"):
             qml.ToBloq()
