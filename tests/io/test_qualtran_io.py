--- conflicted
+++ resolved
@@ -439,7 +439,6 @@
                     qml.ToBloq(qml.adjoint(qml.QFT(wires=range(1, 5)))): 1,
                 },
             ),
-<<<<<<< HEAD
             (
                 qml.Superposition(
                     coeffs=np.sqrt(np.array([1 / 3, 1 / 3, 1 / 3])),
@@ -558,8 +557,6 @@
                     _map_to_bloq()(qml.RZ(phi=0.6, wires=0)): 1,
                 },
             ),
-=======
->>>>>>> 89c13aa9
         ],
     )
     def test_build_call_graph(self, op, expected_call_graph):
