--- conflicted
+++ resolved
@@ -208,11 +208,7 @@
 
 @pytest.mark.external
 class TestOpenQasm:
-<<<<<<< HEAD
-    """Test the qml.to_openqasm and qml.io.from_qasm3 functions."""
-=======
     """Test the qml.to_openqasm and qml.from_qasm3 functions."""
->>>>>>> 8f314ff3
 
     dev = qml.device("default.qubit", wires=2, shots=100)
 
