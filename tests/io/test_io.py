--- conflicted
+++ resolved
@@ -21,14 +21,10 @@
 import pytest
 
 import pennylane as qml
-<<<<<<< HEAD
-from pennylane.measurements import MeasurementValue
-=======
 from pennylane import queuing
 from pennylane.measurements import MeasurementValue
 from pennylane.ops import RX
 from pennylane.wires import Wires
->>>>>>> ea0364b3
 
 has_openqasm = True
 try:
@@ -237,8 +233,6 @@
         assert isinstance(b, MeasurementValue)
         assert v == 2.2
 
-<<<<<<< HEAD
-=======
     @pytest.mark.skipif(not has_openqasm, reason="requires openqasm3")
     def test_qasm3_inputs(self):
         circuit = """\
@@ -256,7 +250,6 @@
         assert q.queue == [RX(1.1, Wires(["q0"]))]
 
     @pytest.mark.skipif(not has_openqasm, reason="requires openqasm3")
->>>>>>> ea0364b3
     def test_invalid_qasm3(self):
         circuit = """\
             OPENQASM 3.0;
