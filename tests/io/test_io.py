# Copyright 2018-2025 Xanadu Quantum Technologies Inc.

# Licensed under the Apache License, Version 2.0 (the "License");
# you may not use this file except in compliance with the License.
# You may obtain a copy of the License at

#     http://www.apache.org/licenses/LICENSE-2.0

# Unless required by applicable law or agreed to in writing, software
# distributed under the License is distributed on an "AS IS" BASIS,
# WITHOUT WARRANTIES OR CONDITIONS OF ANY KIND, either express or implied.
# See the License for the specific language governing permissions and
# limitations under the License.
"""
Unit tests for the :mod:`pennylane.io` module.
"""
from textwrap import dedent
from unittest.mock import Mock

import numpy as np
import pytest

import pennylane as qml
from pennylane.measurements import MeasurementValue

has_openqasm = True
try:
    import openqasm3

    from pennylane.io.io import from_qasm3  # pylint: disable=ungrouped-imports
    from pennylane.io.qasm_interpreter import QasmInterpreter  # pylint: disable=ungrouped-imports
except (ModuleNotFoundError, ImportError) as import_error:
    has_openqasm = False


class MockPluginConverter:
    """Mocks a real plugin converter entry point."""

    def __init__(self, name):
        self.name = name
        self.mock_loader = Mock()

    def load(self):
        """Return the mocked loader function."""
        return self.mock_loader

    @property
    def called(self):
        """True if the mocked loader was called."""
        return self.mock_loader.called

    # pylint: disable=unsubscriptable-object
    @property
    def last_args(self):
        """The last call arguments of the mocked loader."""
        return self.mock_loader.call_args[0]

    @property
    def call_args(self):
        """The last call arguments of the mocked loader."""
        return self.mock_loader.call_args


load_entry_points = [
    "pyquil_program",
    "qasm_file",
    "qasm",
    "qiskit_op",
    "qiskit_noise",
    "qiskit",
    "quil_file",
    "quil",
]


@pytest.fixture(name="mock_plugin_converters")
def mock_plugin_converters_fixture(monkeypatch):
    mock_plugin_converter_dict = {
        entry_point: MockPluginConverter(entry_point) for entry_point in load_entry_points
    }
    monkeypatch.setattr(qml.io.io, "plugin_converters", mock_plugin_converter_dict)

    yield mock_plugin_converter_dict


class TestLoad:
    """Test that the convenience load functions access the correct entrypoint."""

    @pytest.mark.parametrize(
        "method, entry_point_name",
        [
            (qml.from_qiskit, "qiskit"),
            (qml.from_qiskit_op, "qiskit_op"),
            (qml.from_qiskit_noise, "qiskit_noise"),
        ],
    )
    def test_qiskit_converter_does_not_exist(self, monkeypatch, method, entry_point_name):
        """Test that a RuntimeError with an appropriate message is raised if a Qiskit convenience
        method is called but the Qiskit plugin converter is not found.
        """
        # Temporarily make a mock_converter_dict without the Qiskit entry point.
        mock_plugin_converter_dict = {
            entry_point: MockPluginConverter(entry_point) for entry_point in load_entry_points
        }
        del mock_plugin_converter_dict[entry_point_name]
        monkeypatch.setattr(qml.io, "plugin_converters", mock_plugin_converter_dict)

        # Check that the specific RuntimeError is raised as opposed to a generic ValueError.
        with pytest.raises(RuntimeError, match=r"Conversion from Qiskit requires..."):
            method("Test")

    @pytest.mark.parametrize(
        "method, entry_point_name",
        [
            (qml.from_qiskit, "qiskit"),
            (qml.from_qiskit_op, "qiskit_op"),
            (qml.from_qiskit_noise, "qiskit_noise"),
        ],
    )
    def test_qiskit_converter_load_fails(self, monkeypatch, method, entry_point_name):
        """Test that an exception which is raised while calling a Qiskit convenience method (but
        after the Qiskit plugin converter is found) is propagated correctly.
        """
        mock_plugin_converter = MockPluginConverter(entry_point_name)
        mock_plugin_converter.mock_loader.side_effect = ValueError("Some Other Error")

        mock_plugin_converter_dict = {entry_point_name: mock_plugin_converter}
        monkeypatch.setattr(qml.io.io, "plugin_converters", mock_plugin_converter_dict)

        with pytest.raises(ValueError, match=r"Some Other Error"):
            method("Test")

    @pytest.mark.parametrize(
        "method, entry_point_name",
        [
            (qml.from_qiskit, "qiskit"),
            (qml.from_qiskit_op, "qiskit_op"),
            (qml.from_qiskit_noise, "qiskit_noise"),
            (qml.from_pyquil, "pyquil_program"),
            (qml.from_quil, "quil"),
            (qml.from_quil_file, "quil_file"),
        ],
    )
    def test_convenience_functions(self, method, entry_point_name, mock_plugin_converters):
        """Test that the convenience load functions access the correct entry point."""

        method("Test")

        assert mock_plugin_converters[entry_point_name].called
        assert mock_plugin_converters[entry_point_name].last_args == ("Test",)

        for plugin_converter in mock_plugin_converters:
            if plugin_converter == entry_point_name:
                continue

            if mock_plugin_converters[plugin_converter].called:
                raise RuntimeError(f"The other plugin converter {plugin_converter} was called.")

    def test_from_qasm(self, mock_plugin_converters):
        """Tests that the correct entry point is called for from_qasm."""

        qml.from_qasm("Test")
        assert mock_plugin_converters["qasm"].called
        assert mock_plugin_converters["qasm"].last_args == ("Test",)

        for plugin_converter in mock_plugin_converters:
            if mock_plugin_converters[plugin_converter].called and plugin_converter != "qasm":
                raise RuntimeError(f"The other plugin converter {plugin_converter} was called.")

    @pytest.mark.parametrize(
        "method, entry_point_name, args, kwargs",
        [
            (qml.from_qiskit, "qiskit", ("Circuit",), {"measurements": []}),
            (qml.from_qiskit_op, "qiskit_op", ("Op",), {"params": [1, 2], "wires": [3, 4]}),
            (
                qml.from_qasm,
                "qasm",
                ("Circuit",),
                {"measurements": []},
            ),
        ],
    )
    def test_convenience_function_arguments(
        self,
        method,
        entry_point_name,
        mock_plugin_converters,
        args,
        kwargs,
    ):  # pylint: disable=too-many-arguments
        """Test that the convenience load functions access the correct entry point and forward their
        arguments correctly.
        """
        method(*args, **kwargs)

        assert mock_plugin_converters[entry_point_name].called

        called_args, called_kwargs = mock_plugin_converters[entry_point_name].call_args
        assert called_args == args
        assert called_kwargs == kwargs

        for plugin_converter in mock_plugin_converters:
            if plugin_converter == entry_point_name:
                continue

            if mock_plugin_converters[plugin_converter].called:
                raise RuntimeError(f"The other plugin converter {plugin_converter} was called.")


@pytest.mark.external
class TestOpenQasm:
    """Test the qml.to_openqasm and qml.from_qasm3 functions."""

    dev = qml.device("default.qubit", wires=2, shots=100)

    @pytest.mark.skipif(not has_openqasm, reason="requires openqasm3")
<<<<<<< HEAD
    def test_return_from_qasm3(self):
        circuit = """\
            OPENQASM 3.0;
            output bit b;
            output float v;
            qubit q0;
            rx(1.2) q0;
            measure q0 -> b;
            v = 2.2;
            """

        # call the method
        b, v = from_qasm3(circuit)  # the return order is the declaration order
        assert isinstance(b, MeasurementValue)
        assert v == 2.2
=======
    def test_invalid_qasm3(self):
        circuit = """\
            OPENQASM 3.0;
            qubit q0;
            bit output = "0";
            rz(0.9) q0;
            measure q0 -> output;
            """

        with pytest.raises(
            SyntaxError, match="Something went wrong when parsing the provided OpenQASM 3.0 code"
        ):
            from_qasm3(circuit)()
>>>>>>> 582ea900

    @pytest.mark.skipif(not has_openqasm, reason="requires openqasm3")
    def test_from_qasm3(self, mocker):
        circuit = """\
            OPENQASM 3.0;
            qubit q0;
            rx(1.2) q0;
            rz(0.9) q0;
            """

        # setup mocks
        parse = mocker.spy(openqasm3.parser, "parse")
        visit = mocker.spy(QasmInterpreter, "interpret")

        # call the method
        from_qasm3(circuit)()

        # assertions
        parse.assert_called_with(circuit, permissive=True)
        visit.assert_called_once()

    def test_basic_example(self):
        """Test basic usage on simple circuit with parameters."""

        @qml.qnode(self.dev)
        def circuit(theta, phi):
            qml.RX(theta, wires=0)
            qml.CNOT(wires=[0, 1])
            qml.RZ(phi, wires=1)
            return qml.sample()

        qasm = qml.to_openqasm(circuit)(1.2, 0.9)

        expected = dedent(
            """\
            OPENQASM 2.0;
            include "qelib1.inc";
            qreg q[2];
            creg c[2];
            rx(1.2) q[0];
            cx q[0],q[1];
            rz(0.9) q[1];
            measure q[0] -> c[0];
            measure q[1] -> c[1];
            """
        )
        assert qasm == expected

    def test_measure_qubits_subset_only(self):
        """Test OpenQASM program includes measurements only over the qubits subset specified in the QNode."""

        @qml.qnode(self.dev)
        def circuit():
            qml.Hadamard(0)
            qml.CNOT(wires=[0, 1])
            return qml.sample(wires=1)

        qasm = qml.to_openqasm(circuit, measure_all=False)()

        expected = dedent(
            """\
            OPENQASM 2.0;
            include "qelib1.inc";
            qreg q[2];
            creg c[2];
            h q[0];
            cx q[0],q[1];
            measure q[1] -> c[1];
            """
        )
        assert qasm == expected

    def test_rotations_with_expval(self):
        """Test OpenQASM program includes gates that make the measured observables diagonal in the computational basis."""

        @qml.qnode(self.dev)
        def circuit():
            qml.Hadamard(0)
            qml.CNOT(wires=[0, 1])
            return qml.expval(qml.PauliX(0) @ qml.PauliY(1))

        qasm = qml.to_openqasm(circuit, rotations=True)()

        expected = dedent(
            """\
            OPENQASM 2.0;
            include "qelib1.inc";
            qreg q[2];
            creg c[2];
            h q[0];
            cx q[0],q[1];
            h q[0];
            z q[1];
            s q[1];
            h q[1];
            measure q[0] -> c[0];
            measure q[1] -> c[1];
            """
        )
        assert qasm == expected

    def test_precision(self):
        """Test OpenQASM program takes into account the desired numerical precision of the circuit's parameters."""

        @qml.qnode(self.dev)
        def circuit():
            qml.RX(np.pi, wires=0)
            qml.CNOT(wires=[0, 1])
            return qml.expval(qml.PauliZ(0) @ qml.PauliZ(1))

        qasm = qml.to_openqasm(circuit, precision=4)()

        expected = dedent(
            """\
            OPENQASM 2.0;
            include "qelib1.inc";
            qreg q[2];
            creg c[2];
            rx(3.142) q[0];
            cx q[0],q[1];
            measure q[0] -> c[0];
            measure q[1] -> c[1];
            """
        )

        assert qasm == expected<|MERGE_RESOLUTION|>--- conflicted
+++ resolved
@@ -214,7 +214,7 @@
     dev = qml.device("default.qubit", wires=2, shots=100)
 
     @pytest.mark.skipif(not has_openqasm, reason="requires openqasm3")
-<<<<<<< HEAD
+
     def test_return_from_qasm3(self):
         circuit = """\
             OPENQASM 3.0;
@@ -230,7 +230,7 @@
         b, v = from_qasm3(circuit)  # the return order is the declaration order
         assert isinstance(b, MeasurementValue)
         assert v == 2.2
-=======
+
     def test_invalid_qasm3(self):
         circuit = """\
             OPENQASM 3.0;
@@ -244,7 +244,6 @@
             SyntaxError, match="Something went wrong when parsing the provided OpenQASM 3.0 code"
         ):
             from_qasm3(circuit)()
->>>>>>> 582ea900
 
     @pytest.mark.skipif(not has_openqasm, reason="requires openqasm3")
     def test_from_qasm3(self, mocker):
