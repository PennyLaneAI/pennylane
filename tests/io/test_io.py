--- conflicted
+++ resolved
@@ -217,8 +217,6 @@
     dev = qml.device("default.qubit", wires=2, shots=100)
 
     @pytest.mark.skipif(not has_openqasm, reason="requires openqasm3")
-<<<<<<< HEAD
-=======
     def test_return_from_qasm3(self):
         circuit = """\
             OPENQASM 3.0;
@@ -252,7 +250,6 @@
         assert q.queue == [RX(1.1, Wires(["q0"]))]
 
     @pytest.mark.skipif(not has_openqasm, reason="requires openqasm3")
->>>>>>> 04764cca
     def test_invalid_qasm3(self):
         circuit = """\
             OPENQASM 3.0;
