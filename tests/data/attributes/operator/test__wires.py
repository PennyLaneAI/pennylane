--- conflicted
+++ resolved
@@ -15,25 +15,6 @@
         return 1
 
 
-<<<<<<< HEAD
-@pytest.mark.parametrize(
-    "in_, out",
-    [
-        (np.array([0, 1, 2]), "[0, 1, 2]"),
-        ([0, 1, 2], "[0, 1, 2]"),
-        ((0, 1, 2), "[0, 1, 2]"),
-        (range(3), "[0, 1, 2]"),
-        (["a", "b"], '["a", "b"]'),
-        ([0, 1, None], "[0, 1, null]"),
-        (["a", 1, None], '["a", 1, null]'),
-        (None, "[null]"),
-        (1, "[1]"),
-        ("a", '["a"]'),
-        (np.int64(1), "[1]"),
-    ],
-)
-=======
->>>>>>> 289bbef5
 class TestWiresToJson:
     @pytest.mark.parametrize(
         "in_, out",
