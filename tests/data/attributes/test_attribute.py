--- conflicted
+++ resolved
@@ -6,23 +6,15 @@
     DatasetNone,
     DatasetScalar,
     DatasetString,
-<<<<<<< HEAD
-    DatasetWires,
     DatasetSparseArray,
-=======
     DatasetHamiltonian,
     DatasetOperator,
->>>>>>> 58a70434
 )
 from pennylane.data.attributes import DatasetArray, DatasetScalar, DatasetString, DatasetNone
 from pennylane.data.base.attribute import match_obj_type
-<<<<<<< HEAD
 from pennylane.wires import Wires
 from pennylane.data.attributes.sparse_array import _ALL_SPARSE
-=======
 import pennylane as qml
-from pennylane.operation import Tensor
->>>>>>> 58a70434
 
 
 @pytest.mark.parametrize(
@@ -44,14 +36,9 @@
         (np.zeros(shape=(5, 5, 7)), DatasetArray),
         (None, DatasetNone),
         (type(None), DatasetNone),
-<<<<<<< HEAD
-        (Wires([1]), DatasetWires),
-        (Wires, DatasetWires),
         *((sp_cls, DatasetSparseArray) for sp_cls in _ALL_SPARSE),
-=======
         (qml.Hamiltonian, DatasetHamiltonian),
         *((op, DatasetOperator) for op in DatasetOperator.consumes_types()),
->>>>>>> 58a70434
     ],
 )
 def test_match_obj_type(type_or_obj, attribute_type):
