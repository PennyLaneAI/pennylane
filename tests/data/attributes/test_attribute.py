--- conflicted
+++ resolved
@@ -6,18 +6,12 @@
     DatasetNone,
     DatasetScalar,
     DatasetString,
-<<<<<<< HEAD
     DatasetSparseArray,
-    DatasetHamiltonian,
-=======
->>>>>>> c2537cd1
     DatasetOperator,
 )
 from pennylane.data.attributes import DatasetArray, DatasetScalar, DatasetString, DatasetNone
 from pennylane.data.base.attribute import match_obj_type
-from pennylane.wires import Wires
 from pennylane.data.attributes.sparse_array import _ALL_SPARSE
-import pennylane as qml
 
 
 @pytest.mark.parametrize(
@@ -39,11 +33,7 @@
         (np.zeros(shape=(5, 5, 7)), DatasetArray),
         (None, DatasetNone),
         (type(None), DatasetNone),
-<<<<<<< HEAD
         *((sp_cls, DatasetSparseArray) for sp_cls in _ALL_SPARSE),
-        (qml.Hamiltonian, DatasetHamiltonian),
-=======
->>>>>>> c2537cd1
         *((op, DatasetOperator) for op in DatasetOperator.consumes_types()),
     ],
 )
