# Copyright 2018-2022 Xanadu Quantum Technologies Inc.

# Licensed under the Apache License, Version 2.0 (the "License");
# you may not use this file except in compliance with the License.
# You may obtain a copy of the License at

#     http://www.apache.org/licenses/LICENSE-2.0

# Unless required by applicable law or agreed to in writing, software
# distributed under the License is distributed on an "AS IS" BASIS,
# WITHOUT WARRANTIES OR CONDITIONS OF ANY KIND, either express or implied.
# See the License for the specific language governing permissions and
# limitations under the License.
"""
Unit tests for the debugging module.
"""
from unittest.mock import patch

import numpy as np
import pytest

import pennylane as qml
from pennylane import numpy as qnp
from pennylane.debugging import PLDB, pldb_device_manager


class TestSnapshot:
    """Test the Snapshot instruction for simulators."""

    # pylint: disable=protected-access
    @pytest.mark.parametrize("method", [None, "backprop", "parameter-shift", "adjoint"])
    def test_default_qubit_legacy_opmath(self, method):
        """Test that multiple snapshots are returned correctly on the state-vector simulator."""
        dev = qml.device("default.qubit.legacy", wires=2)

        @qml.qnode(dev, diff_method=method)
        def circuit():
            qml.Snapshot()
            qml.Hadamard(wires=0)
            qml.Snapshot("very_important_state")
            qml.CNOT(wires=[0, 1])
            qml.Snapshot()
            return qml.expval(qml.PauliX(0))

        circuit()
        assert dev._debugger is None
        if method is not None:
            assert circuit.interface == "auto"

        result = qml.snapshots(circuit)()
        expected = {
            0: np.array([1, 0, 0, 0]),
            "very_important_state": np.array([1 / np.sqrt(2), 0, 1 / np.sqrt(2), 0]),
            2: np.array([1 / np.sqrt(2), 0, 0, 1 / np.sqrt(2)]),
            "execution_results": np.array(0),
        }

        assert all(k1 == k2 for k1, k2 in zip(result.keys(), expected.keys()))
        assert all(np.allclose(v1, v2) for v1, v2 in zip(result.values(), expected.values()))

    # pylint: disable=protected-access
    @pytest.mark.parametrize("method", [None, "backprop", "parameter-shift", "adjoint"])
    def test_default_qubit2(self, method):
        """Test that multiple snapshots are returned correctly on the new
        state-vector simulator."""
        dev = qml.device("default.qubit")

        # TODO: add additional QNode test once the new device supports it

        @qml.qnode(dev, diff_method=method)
        def circuit():
            qml.Snapshot()
            qml.Hadamard(wires=0)
            qml.Snapshot("very_important_state")
            qml.CNOT(wires=[0, 1])
            qml.Snapshot()
            return qml.expval(qml.PauliX(0))

        circuit()
        assert dev._debugger is None
        if method is not None:
            assert circuit.interface == "auto"

        result = qml.snapshots(circuit)()
        expected = {
            0: np.array([1, 0, 0, 0]),
            "very_important_state": np.array([1 / np.sqrt(2), 0, 1 / np.sqrt(2), 0]),
            2: np.array([1 / np.sqrt(2), 0, 0, 1 / np.sqrt(2)]),
            "execution_results": np.array(0),
        }

        assert all(k1 == k2 for k1, k2 in zip(result.keys(), expected.keys()))
        assert all(np.allclose(v1, v2) for v1, v2 in zip(result.values(), expected.values()))

    # pylint: disable=protected-access
    @pytest.mark.parametrize("method", [None, "parameter-shift"])
    def test_default_mixed(self, method):
        """Test that multiple snapshots are returned correctly on the density-matrix simulator."""
        dev = qml.device("default.mixed", wires=2)

        @qml.qnode(dev, diff_method=method)
        def circuit():
            qml.Snapshot()
            qml.Hadamard(wires=0)
            qml.Snapshot("very_important_state")
            qml.CNOT(wires=[0, 1])
            qml.Snapshot()
            return qml.expval(qml.PauliX(0))

        circuit()
        assert dev._debugger is None

        result = qml.snapshots(circuit)()
        expected = {
            0: np.array([[1, 0, 0, 0], [0, 0, 0, 0], [0, 0, 0, 0], [0, 0, 0, 0]]),
            "very_important_state": np.array(
                [[0.5, 0, 0.5, 0], [0, 0, 0, 0], [0.5, 0, 0.5, 0], [0, 0, 0, 0]]
            ),
            2: np.array([[0.5, 0, 0, 0.5], [0, 0, 0, 0], [0, 0, 0, 0], [0.5, 0, 0, 0.5]]),
            "execution_results": np.array(0),
        }

        assert all(k1 == k2 for k1, k2 in zip(result.keys(), expected.keys()))
        assert all(np.allclose(v1, v2) for v1, v2 in zip(result.values(), expected.values()))

    # pylint: disable=protected-access
    @pytest.mark.parametrize("method", [None, "parameter-shift"])
    def test_default_gaussian(self, method):
        """Test that multiple snapshots are returned correctly on the CV simulator."""
        dev = qml.device("default.gaussian", wires=2)

        @qml.qnode(dev, diff_method=method)
        def circuit():
            qml.Snapshot()
            qml.Displacement(0.5, 0, wires=0)
            qml.Snapshot("very_important_state")
            qml.Beamsplitter(0.5, 0.7, wires=[0, 1])
            qml.Snapshot()
            return qml.expval(qml.QuadX(0))

        circuit()
        assert dev._debugger is None

        result = qml.snapshots(circuit)()
        expected = {
            0: {
                "cov_matrix": np.array([[1, 0, 0, 0], [0, 1, 0, 0], [0, 0, 1, 0], [0, 0, 0, 1]]),
                "means": np.array([0, 0, 0, 0]),
            },
            1: {
                "cov_matrix": np.array([[1, 0, 0, 0], [0, 1, 0, 0], [0, 0, 1, 0], [0, 0, 0, 1]]),
                "means": np.array([1, 0, 0, 0]),
            },
            2: {
                "cov_matrix": np.array([[1, 0, 0, 0], [0, 1, 0, 0], [0, 0, 1, 0], [0, 0, 0, 1]]),
                "means": np.array([0.87758256, 0.36668488, 0, 0.30885441]),
            },
            "execution_results": np.array(0.87758256),
        }

        assert all(k1 == k2 for k1, k2 in zip(result.keys(), expected.keys()))
        assert np.allclose(result["execution_results"], expected["execution_results"])
        del result["execution_results"]
        del expected["execution_results"]
        assert all(
            np.allclose(v1["cov_matrix"], v2["cov_matrix"])
            for v1, v2 in zip(result.values(), expected.values())
        )
        assert all(
            np.allclose(v1["means"], v2["means"])
            for v1, v2 in zip(result.values(), expected.values())
        )

    @pytest.mark.parametrize("method", [None, "parameter-shift", "adjoint"])
    def test_lightning_qubit(self, method):
        """Test that an error is (currently) raised on the lightning simulator."""
        dev = qml.device("lightning.qubit", wires=2)

        @qml.qnode(dev, diff_method=method)
        def circuit():
            qml.Snapshot()
            qml.Hadamard(wires=0)
            qml.Snapshot("very_important_state")
            qml.CNOT(wires=[0, 1])
            qml.Snapshot()
            return qml.expval(qml.PauliX(0))

        # can run the circuit
        result = circuit()
        assert result == 0

        with pytest.raises(qml.DeviceError, match="Device does not support snapshots."):
            qml.snapshots(circuit)()

    def test_unsupported_device(self):
        """Test that an error is raised on unsupported devices."""
        dev = qml.device("default.qubit.legacy", wires=2)
        # remove attributes to simulate unsupported device
        delattr(dev, "_debugger")
        dev.operations.remove("Snapshot")

        @qml.qnode(dev, interface=None)  # iterface=None prevents new device creation internally
        def circuit():
            qml.Snapshot()
            qml.Hadamard(wires=0)
            qml.Snapshot("very_important_state")
            qml.CNOT(wires=[0, 1])
            qml.Snapshot()
            return qml.expval(qml.PauliX(0))

        # can run the circuit
        result = circuit()
        assert result == 0

        with pytest.raises(qml.DeviceError, match="Device does not support snapshots."):
            qml.snapshots(circuit)()

        # need to revert change to not affect other tests (since operations a static attribute)
        dev.operations.add("Snapshot")

    def test_unsupported_device_new(self):
        """Test that an error is raised on unsupported devices."""

        class DummyDevice(qml.devices.Device):  # pylint: disable=too-few-public-methods
            def execute(self, *args, **kwargs):
                return args, kwargs

        dev = DummyDevice()

        with pytest.raises(qml.DeviceError, match="Device does not support snapshots."):
            with qml.debugging._Debugger(dev):
                dev.execute([])

    def test_empty_snapshots(self):
        """Test that snapshots function in the absence of any Snapshot operations."""
        dev = qml.device("default.qubit", wires=2)

        @qml.qnode(dev)
        def circuit():
            qml.Hadamard(wires=0)
            qml.CNOT(wires=[0, 1])
            return qml.expval(qml.PauliX(0))

        result = qml.snapshots(circuit)()
        expected = {"execution_results": np.array(0)}

        assert result == expected

    @pytest.mark.parametrize("shots", [None, 1, 1000000])
    def test_different_shots(self, shots):
        """Test that snapshots are returned correctly with different QNode shot values."""
        dev = qml.device("default.qubit", wires=2, shots=shots)

        @qml.qnode(dev)
        def circuit():
            qml.Snapshot()
            qml.Hadamard(wires=0)
            qml.Snapshot("very_important_state")
            qml.CNOT(wires=[0, 1])
            qml.Snapshot()
            return qml.expval(qml.PauliX(0))

        result = qml.snapshots(circuit)()
        expected = {
            0: np.array([1, 0, 0, 0]),
            "very_important_state": np.array([1 / np.sqrt(2), 0, 1 / np.sqrt(2), 0]),
            2: np.array([1 / np.sqrt(2), 0, 0, 1 / np.sqrt(2)]),
            "execution_results": np.array(0),
        }

        assert all(k1 == k2 for k1, k2 in zip(result.keys(), expected.keys()))
        for v1, v2 in zip(result.values(), expected.values()):
            if v1.shape == ():
                # Expectation value comparison
                assert v2.shape == ()
                if shots != 1:
                    # If many shots or analytic mode, we can compare the result
                    assert np.allclose(v1, v2, atol=0.006)
                else:
                    # If a single shot, it must be in the eigvals of qml.Z
                    assert v1.item() in {-1.0, 1.0}
            else:
                assert np.allclose(v1, v2)

    @pytest.mark.parametrize(
        "m,expected_result",
        [
            ("expval", np.array(0)),
            ("var", np.array(1)),
            ("probs", np.array([0.5, 0, 0, 0.5])),
            ("state", np.array([1 / np.sqrt(2), 0, 0, 1 / np.sqrt(2)])),
        ],
    )
    def test_different_measurements(self, m, expected_result):
        """Test that snapshots are returned correctly with different QNode measurements."""
        dev = qml.device("default.qubit", wires=2)

        @qml.qnode(dev, interface=None)
        def circuit():
            qml.Snapshot()
            qml.Hadamard(wires=0)
            qml.Snapshot("very_important_state")
            qml.CNOT(wires=[0, 1])
            qml.Snapshot()
            if m == "expval":
                return qml.expval(qml.PauliZ(0))
            if m == "var":
                return qml.var(qml.PauliY(1))
            if m == "probs":
                return qml.probs([0, 1])
            return qml.state()

        result = qml.snapshots(circuit)()
        expected = {
            0: np.array([1, 0, 0, 0]),
            "very_important_state": np.array([1 / np.sqrt(2), 0, 1 / np.sqrt(2), 0]),
            2: np.array([1 / np.sqrt(2), 0, 0, 1 / np.sqrt(2)]),
            "execution_results": expected_result,
        }

        assert all(k1 == k2 for k1, k2 in zip(result.keys(), expected.keys()))
        assert all(np.allclose(v1, v2) for v1, v2 in zip(result.values(), expected.values()))

        if m == "state":
            assert np.allclose(result[2], result["execution_results"])

    def test_controlled_circuit(self):
        """Test that snapshots are returned correctly even with a controlled circuit."""
        dev = qml.device("default.qubit", wires=2)

        def circuit(params, wire):
            qml.Hadamard(wire)
            qml.Snapshot()
            qml.Rot(*params, wire)

        @qml.qnode(dev)
        def qnode(params):
            qml.Hadamard(0)
            qml.ctrl(circuit, 0)(params, wire=1)
            return qml.expval(qml.PauliZ(1))

        params = np.array([1.3, 1.4, 0.2])
        result = qml.snapshots(qnode)(params)
        expected = {
            0: np.array([1 / np.sqrt(2), 0, 0.5, 0.5]),
            "execution_results": np.array(0.36819668),
        }

        assert all(k1 == k2 for k1, k2 in zip(result.keys(), expected.keys()))
        assert all(np.allclose(v1, v2) for v1, v2 in zip(result.values(), expected.values()))

    def test_all_measurement_snapshot(self):
        """Test that the correct measurement snapshots are returned for different measurement types."""
        dev = qml.device("default.qubit")

        @qml.qnode(dev)
        def circuit(x):
            qml.Snapshot(measurement=qml.expval(qml.PauliZ(0)))
            qml.RX(x, wires=0)
            qml.Snapshot(measurement=qml.var(qml.PauliZ(0)))
            qml.Snapshot(measurement=qml.probs(0))
            qml.Snapshot(measurement=qml.state())
            return qml.expval(qml.PauliZ(0))

        phi = 0.1
        result = qml.snapshots(circuit)(phi)
        expected = {
            0: np.array(1),
            1: np.array(1 - np.cos(phi) ** 2),
            2: np.array([np.cos(phi / 2) ** 2, np.sin(phi / 2) ** 2]),
            3: np.array([np.cos(phi / 2), -1j * np.sin(phi / 2)]),
            "execution_results": np.array(np.cos(phi)),
        }

        assert all(k1 == k2 for k1, k2 in zip(result.keys(), expected.keys()))
        assert all(np.allclose(v1, v2) for v1, v2 in zip(result.values(), expected.values()))

    def test_unsupported_snapshot_measurement(self):
        """Test that an exception is raised when an unsupported measurement is provided to the snapshot."""
        dev = qml.device("default.qubit")

        @qml.qnode(dev)
        def circuit():
            qml.Hadamard(0)
            with pytest.raises(
                ValueError,
                match="The measurement PauliZ is not supported as it is not an instance "
                "of <class 'pennylane.measurements.measurements.StateMeasurement'>",
            ):
                qml.Snapshot(measurement=qml.PauliZ(0))
            return qml.expval(qml.PauliZ(0))

        qml.snapshots(circuit)()


# pylint: disable=protected-access
class TestPLDB:
    """Test the interactive debugging integration"""

    def test_pldb_init(self):
        """Test that PLDB initializes correctly"""
        debugger = PLDB()
        assert debugger.prompt == "[pldb]: "
        assert getattr(debugger, "_PLDB__active_dev") is None

    def test_valid_context_outside_qnode(self):
        """Test that valid_context raises an error when breakpoint
        is called outside of a qnode execution."""

        with pytest.raises(
            RuntimeError, match="Can't call breakpoint outside of a qnode execution"
        ):
            with qml.queuing.AnnotatedQueue() as _:
                qml.X(0)
                qml.breakpoint()
                qml.Hadamard(0)

        def my_qfunc():
            qml.X(0)
            qml.breakpoint()
            qml.Hadamard(0)
            return qml.expval(qml.Z(0))

        with pytest.raises(
            RuntimeError, match="Can't call breakpoint outside of a qnode execution"
        ):
            _ = my_qfunc()

    def test_valid_context_not_compatible_device(self):
        """Test that valid_context raises an error when breakpoint
        is called with an incompatible device."""
        dev = qml.device("default.mixed", wires=2)

        @qml.qnode(dev)
        def my_circ():
            qml.X(0)
            qml.breakpoint()
            qml.Hadamard(0)
            return qml.expva(qml.Z(0))

        with pytest.raises(TypeError, match="Breakpoints not supported on this device"):
            _ = my_circ()

        PLDB.reset_active_dev()

    def test_add_device(self):
        """Test that we can add a device to the global active device list."""
        assert not PLDB.has_active_dev()

        dev1, dev2, dev3 = (
            qml.device("default.qubit", wires=3),
            qml.device("default.qubit"),
            qml.device("lightning.qubit", wires=1),
        )

        PLDB.add_device(dev1)
        assert PLDB.get_active_device() == dev1

        PLDB.add_device(dev2)  # overwrites dev1
        PLDB.add_device(dev3)  # overwrites dev2

        assert PLDB.get_active_device() == dev3

        PLDB.reset_active_dev()  # clean up the debugger active devices

    dev_names = (
        "default.qubit",
        "lightning.qubit",
    )

    @pytest.mark.parametrize("device_name", dev_names)
    def test_get_active_device(self, device_name):
        """Test that we can access the active device."""
        dev = qml.device(device_name, wires=2)
        with pldb_device_manager(dev) as _:
            assert PLDB.get_active_device() is dev

    def test_get_active_device_error_when_no_active_device(self):
        """Test that an error is raised if we try to get
        the active device when there are no active devices."""
        assert not PLDB.has_active_dev()

        with pytest.raises(RuntimeError, match="No active device to get"):
            _ = PLDB.get_active_device()

    @pytest.mark.parametrize("device_name", dev_names)
    def test_reset_active_device(self, device_name):
        """Test that we can rest the global active device list."""
        dev = qml.device(device_name, wires=2)
        PLDB.add_device(dev)
        assert PLDB.get_active_device() == dev

        PLDB.reset_active_dev()
        assert not PLDB.has_active_dev()

    def test_has_active_device(self):
        """Test that we can determine if there is an active device."""
        assert getattr(PLDB, "_PLDB__active_dev") is None

        dev = qml.device("default.qubit")
        PLDB.add_device(dev)
        assert PLDB.has_active_dev()

        PLDB.reset_active_dev()
        assert not PLDB.has_active_dev()

    tapes = (
        qml.tape.QuantumScript(
            ops=[qml.Hadamard(0), qml.CNOT([0, 1])],
            measurements=[qml.state()],
        ),
        qml.tape.QuantumScript(
            ops=[qml.Hadamard(0), qml.X(1)],
            measurements=[qml.expval(qml.Z(1))],
        ),
        qml.tape.QuantumScript(
            ops=[qml.Hadamard(0), qml.CNOT([0, 1])],
            measurements=[qml.probs()],
        ),
        qml.tape.QuantumScript(
            ops=[qml.Hadamard(0), qml.CNOT([0, 1])],
            measurements=[qml.probs(wires=[0])],
        ),
        qml.tape.QuantumScript(
            ops=[qml.Hadamard(0)],
            measurements=[qml.state()],
        ),  # Test that state expands to number of device wires
    )

    results = (
        qnp.array([1 / qnp.sqrt(2), 0, 0, 1 / qnp.sqrt(2)], dtype=complex),
        qnp.array(-1),
        qnp.array([1 / 2, 0, 0, 1 / 2]),
        qnp.array([1 / 2, 1 / 2]),
        qnp.array([1 / qnp.sqrt(2), 0, 1 / qnp.sqrt(2), 0], dtype=complex),
    )

    @pytest.mark.parametrize("tape, expected_result", zip(tapes, results))
    @pytest.mark.parametrize(
        "dev", (qml.device("default.qubit", wires=2), qml.device("lightning.qubit", wires=2))
    )
    def test_execute(self, dev, tape, expected_result):
        """Test that the _execute method works as expected."""
        PLDB.add_device(dev)
        executed_results = PLDB._execute((tape,))
        assert qnp.allclose(expected_result, executed_results)
        PLDB.reset_active_dev()


def test_tape():
    """Test that we can access the tape from the active queue."""
    with qml.queuing.AnnotatedQueue() as queue:
        qml.X(0)
<<<<<<< HEAD
        [qml.Hadamard(i) for i in range(3)]
=======

        for i in range(3):
            qml.Hadamard(i)

>>>>>>> cf7e0123
        qml.Y(1)
        qml.Z(0)
        qml.expval(qml.Z(0))

        executed_tape = qml.debugging.tape()

    expected_tape = qml.tape.QuantumScript.from_queue(queue)
    assert qml.equal(expected_tape, executed_tape)


@pytest.mark.parametrize("measurement_process", (qml.expval(qml.Z(0)), qml.state(), qml.probs()))
@patch.object(PLDB, "_execute")
def test_measure(mock_method, measurement_process):
    """Test that the private measure function doesn't modify the active queue"""
    with qml.queuing.AnnotatedQueue() as queue:
        ops = [qml.X(0), qml.Y(1), qml.Z(0)] + [qml.Hadamard(i) for i in range(3)]
        measurements = [qml.expval(qml.X(2)), qml.state(), qml.probs(), qml.var(qml.Z(3))]
<<<<<<< HEAD
        _ = qml.debugging._measure(measurement_process)
=======
        qml.debugging._measure(measurement_process)
>>>>>>> cf7e0123

    executed_tape = qml.tape.QuantumScript.from_queue(queue)
    expected_tape = qml.tape.QuantumScript(ops, measurements)

    assert qml.equal(expected_tape, executed_tape)  # no unexpected queuing

    expected_debugging_tape = qml.tape.QuantumScript(ops, measurements + [measurement_process])
    executed_debugging_tape = mock_method.call_args.args[0][0]

    assert qml.equal(
        expected_debugging_tape, executed_debugging_tape
    )  # _execute was called with new measurements


@patch.object(PLDB, "_execute")
def test_state(_mock_method):
    """Test that the state function works as expected."""
    with qml.queuing.AnnotatedQueue() as queue:
        qml.RX(1.23, 0)
        qml.RY(0.45, 2)
        qml.sample()

<<<<<<< HEAD
        _ = qml.debugging.state()
=======
        qml.debugging.state()
>>>>>>> cf7e0123

    assert qml.state() not in queue


@patch.object(PLDB, "_execute")
def test_expval(_mock_method):
    """Test that the expval function works as expected."""
    for op in [qml.X(0), qml.Y(1), qml.Z(2), qml.Hadamard(0)]:
        with qml.queuing.AnnotatedQueue() as queue:
            qml.RX(1.23, 0)
            qml.RY(0.45, 2)
            qml.sample()

<<<<<<< HEAD
            _ = qml.debugging.expval(op)
=======
            qml.debugging.expval(op)
>>>>>>> cf7e0123

        assert op not in queue
        assert qml.expval(op) not in queue


@patch.object(PLDB, "_execute")
def test_probs_with_op(_mock_method):
    """Test that the probs function works as expected."""

    for op in [None, qml.X(0), qml.Y(1), qml.Z(2)]:
        with qml.queuing.AnnotatedQueue() as queue:
            qml.RX(1.23, 0)
            qml.RY(0.45, 2)
            qml.sample()

<<<<<<< HEAD
            _ = qml.debugging.probs(op=op)
=======
            qml.debugging.probs(op=op)
>>>>>>> cf7e0123

        assert op not in queue
        assert qml.probs(op=op) not in queue


@patch.object(PLDB, "_execute")
def test_probs_with_wires(_mock_method):
    """Test that the probs function works as expected."""

    for wires in [None, [0, 1], [2]]:
        with qml.queuing.AnnotatedQueue() as queue:
            qml.RX(1.23, 0)
            qml.RY(0.45, 2)
            qml.sample()

<<<<<<< HEAD
            _ = qml.debugging.probs(wires=wires)
=======
            qml.debugging.probs(wires=wires)
>>>>>>> cf7e0123

        assert qml.probs(wires=wires) not in queue


@pytest.mark.parametrize("device_name", ("default.qubit", "lightning.qubit"))
def test_pldb_device_manager(device_name):
    """Test that the context manager works as expected."""
    assert not PLDB.has_active_dev()
    dev = qml.device(device_name, wires=2)

    with pldb_device_manager(dev) as _:
        assert PLDB.get_active_device() == dev

    assert not PLDB.has_active_dev()


@patch.object(PLDB, "set_trace")
def test_breakpoint_integration(mock_method):
    """Test that qml.breakpoint behaves as expected"""
    dev = qml.device("default.qubit")

    @qml.qnode(dev)
    def my_circ():
        qml.Hadamard(0)
        qml.CNOT([0, 1])
        qml.breakpoint()
        return qml.expval(qml.Z(1))

    mock_method.assert_not_called()  # Did not hit breakpoint
    my_circ()
    mock_method.assert_called_once()  # Hit breakpoint once.


@patch.object(PLDB, "set_trace")
def test_breakpoint_integration_with_valid_context_error(mock_method):
    """Test that the PLDB.valid_context() integrates well with qml.breakpoint"""
    dev = qml.device("default.mixed", wires=2)

    @qml.qnode(dev)
    def my_circ():
        qml.Hadamard(0)
        qml.CNOT([0, 1])
        qml.breakpoint()
        return qml.expval(qml.Z(1))

    with pytest.raises(TypeError, match="Breakpoints not supported on this device"):
        _ = my_circ()

    mock_method.assert_not_called()  # Error was raised before we triggered breakpoint<|MERGE_RESOLUTION|>--- conflicted
+++ resolved
@@ -551,14 +551,10 @@
     """Test that we can access the tape from the active queue."""
     with qml.queuing.AnnotatedQueue() as queue:
         qml.X(0)
-<<<<<<< HEAD
-        [qml.Hadamard(i) for i in range(3)]
-=======
 
         for i in range(3):
             qml.Hadamard(i)
 
->>>>>>> cf7e0123
         qml.Y(1)
         qml.Z(0)
         qml.expval(qml.Z(0))
@@ -576,11 +572,8 @@
     with qml.queuing.AnnotatedQueue() as queue:
         ops = [qml.X(0), qml.Y(1), qml.Z(0)] + [qml.Hadamard(i) for i in range(3)]
         measurements = [qml.expval(qml.X(2)), qml.state(), qml.probs(), qml.var(qml.Z(3))]
-<<<<<<< HEAD
-        _ = qml.debugging._measure(measurement_process)
-=======
         qml.debugging._measure(measurement_process)
->>>>>>> cf7e0123
+
 
     executed_tape = qml.tape.QuantumScript.from_queue(queue)
     expected_tape = qml.tape.QuantumScript(ops, measurements)
@@ -603,11 +596,7 @@
         qml.RY(0.45, 2)
         qml.sample()
 
-<<<<<<< HEAD
-        _ = qml.debugging.state()
-=======
         qml.debugging.state()
->>>>>>> cf7e0123
 
     assert qml.state() not in queue
 
@@ -621,11 +610,7 @@
             qml.RY(0.45, 2)
             qml.sample()
 
-<<<<<<< HEAD
-            _ = qml.debugging.expval(op)
-=======
             qml.debugging.expval(op)
->>>>>>> cf7e0123
 
         assert op not in queue
         assert qml.expval(op) not in queue
@@ -641,11 +626,7 @@
             qml.RY(0.45, 2)
             qml.sample()
 
-<<<<<<< HEAD
-            _ = qml.debugging.probs(op=op)
-=======
             qml.debugging.probs(op=op)
->>>>>>> cf7e0123
 
         assert op not in queue
         assert qml.probs(op=op) not in queue
@@ -661,11 +642,7 @@
             qml.RY(0.45, 2)
             qml.sample()
 
-<<<<<<< HEAD
-            _ = qml.debugging.probs(wires=wires)
-=======
             qml.debugging.probs(wires=wires)
->>>>>>> cf7e0123
 
         assert qml.probs(wires=wires) not in queue
 
