# Copyright 2018-2022 Xanadu Quantum Technologies Inc.

# Licensed under the Apache License, Version 2.0 (the "License");
# you may not use this file except in compliance with the License.
# You may obtain a copy of the License at

#     http://www.apache.org/licenses/LICENSE-2.0

# Unless required by applicable law or agreed to in writing, software
# distributed under the License is distributed on an "AS IS" BASIS,
# WITHOUT WARRANTIES OR CONDITIONS OF ANY KIND, either express or implied.
# See the License for the specific language governing permissions and
# limitations under the License.
"""
Unit tests for the debugging module.
"""
import pytest
import numpy as np
import pennylane as qml


class TestSnapshot:
    """Test the Snapshot instruction for simulators."""

    # pylint: disable=protected-access
    @pytest.mark.parametrize("method", [None, "backprop", "parameter-shift", "adjoint"])
    def test_default_qubit(self, method):
        """Test that multiple snapshots are returned correctly on the state-vector simulator."""
        dev = qml.device("default.qubit", wires=2)

        @qml.qnode(dev, diff_method=method)
        def circuit():
            qml.Snapshot()
            qml.Hadamard(wires=0)
            qml.Snapshot("very_important_state")
            qml.CNOT(wires=[0, 1])
            qml.Snapshot()
            return qml.expval(qml.PauliX(0))

        circuit()
        assert dev._debugger is None
        if method is not None:
            assert circuit.interface == "auto"

        result = qml.snapshots(circuit)()
        expected = {
            0: np.array([1, 0, 0, 0]),
            "very_important_state": np.array([1 / np.sqrt(2), 0, 1 / np.sqrt(2), 0]),
            2: np.array([1 / np.sqrt(2), 0, 0, 1 / np.sqrt(2)]),
            "execution_results": np.array(0),
        }

        assert all(k1 == k2 for k1, k2 in zip(result.keys(), expected.keys()))
        assert all(np.allclose(v1, v2) for v1, v2 in zip(result.values(), expected.values()))

<<<<<<< HEAD
    @pytest.mark.parametrize("method", [None, "backprop", "parameter-shift", "adjoint"])
    def test_default_qubit2(self, method):
        """Test that multiple snapshots are returned correctly on the new
        state-vector simulator."""
        dev = qml.devices.experimental.DefaultQubit2()

        # TODO: add additional QNode test once the new device supports it

        ops = [
            qml.Snapshot(),
            qml.Hadamard(wires=0),
            qml.Snapshot("very_important_state"),
            qml.CNOT(wires=[0, 1]),
            qml.Snapshot(),
        ]
        qs = qml.tape.QuantumScript(ops, [qml.expval(qml.PauliX(0))])

        dev.execute(qs)
        assert dev._debugger is None

        with qml.debugging._Debugger(dev) as dbg:
            dev.execute(qs)

        result = dbg.snapshots

        expected = {
            0: np.array([1, 0, 0, 0]),
            "very_important_state": np.array([1 / np.sqrt(2), 0, 1 / np.sqrt(2), 0]),
            2: np.array([1 / np.sqrt(2), 0, 0, 1 / np.sqrt(2)]),
            "execution_results": np.array(0),
        }

        assert all(k1 == k2 for k1, k2 in zip(result.keys(), expected.keys()))
        assert all(np.allclose(v1, v2) for v1, v2 in zip(result.values(), expected.values()))

=======
    # pylint: disable=protected-access
>>>>>>> 88a1c614
    @pytest.mark.parametrize("method", [None, "parameter-shift"])
    def test_default_mixed(self, method):
        """Test that multiple snapshots are returned correctly on the density-matrix simulator."""
        dev = qml.device("default.mixed", wires=2)

        @qml.qnode(dev, diff_method=method)
        def circuit():
            qml.Snapshot()
            qml.Hadamard(wires=0)
            qml.Snapshot("very_important_state")
            qml.CNOT(wires=[0, 1])
            qml.Snapshot()
            return qml.expval(qml.PauliX(0))

        circuit()
        assert dev._debugger is None

        result = qml.snapshots(circuit)()
        expected = {
            0: np.array([[1, 0, 0, 0], [0, 0, 0, 0], [0, 0, 0, 0], [0, 0, 0, 0]]),
            "very_important_state": np.array(
                [[0.5, 0, 0.5, 0], [0, 0, 0, 0], [0.5, 0, 0.5, 0], [0, 0, 0, 0]]
            ),
            2: np.array([[0.5, 0, 0, 0.5], [0, 0, 0, 0], [0, 0, 0, 0], [0.5, 0, 0, 0.5]]),
            "execution_results": np.array(0),
        }

        assert all(k1 == k2 for k1, k2 in zip(result.keys(), expected.keys()))
        assert all(np.allclose(v1, v2) for v1, v2 in zip(result.values(), expected.values()))

    # pylint: disable=protected-access
    @pytest.mark.parametrize("method", [None, "parameter-shift"])
    def test_default_gaussian(self, method):
        """Test that multiple snapshots are returned correctly on the CV simulator."""
        dev = qml.device("default.gaussian", wires=2)

        @qml.qnode(dev, diff_method=method)
        def circuit():
            qml.Snapshot()
            qml.Displacement(0.5, 0, wires=0)
            qml.Snapshot("very_important_state")
            qml.Beamsplitter(0.5, 0.7, wires=[0, 1])
            qml.Snapshot()
            return qml.expval(qml.X(0))

        circuit()
        assert dev._debugger is None

        result = qml.snapshots(circuit)()
        expected = {
            0: {
                "cov_matrix": np.array([[1, 0, 0, 0], [0, 1, 0, 0], [0, 0, 1, 0], [0, 0, 0, 1]]),
                "means": np.array([0, 0, 0, 0]),
            },
            1: {
                "cov_matrix": np.array([[1, 0, 0, 0], [0, 1, 0, 0], [0, 0, 1, 0], [0, 0, 0, 1]]),
                "means": np.array([1, 0, 0, 0]),
            },
            2: {
                "cov_matrix": np.array([[1, 0, 0, 0], [0, 1, 0, 0], [0, 0, 1, 0], [0, 0, 0, 1]]),
                "means": np.array([0.87758256, 0.36668488, 0, 0.30885441]),
            },
            "execution_results": np.array(0.87758256),
        }

        assert all(k1 == k2 for k1, k2 in zip(result.keys(), expected.keys()))
        assert np.allclose(result["execution_results"], expected["execution_results"])
        del result["execution_results"]
        del expected["execution_results"]
        assert all(
            np.allclose(v1["cov_matrix"], v2["cov_matrix"])
            for v1, v2 in zip(result.values(), expected.values())
        )
        assert all(
            np.allclose(v1["means"], v2["means"])
            for v1, v2 in zip(result.values(), expected.values())
        )

    @pytest.mark.parametrize("method", [None, "parameter-shift", "adjoint"])
    def test_lightning_qubit(self, method):
        """Test that an error is (currently) raised on the lightning simulator."""
        dev = qml.device("lightning.qubit", wires=2)

        @qml.qnode(dev, diff_method=method)
        def circuit():
            qml.Snapshot()
            qml.Hadamard(wires=0)
            qml.Snapshot("very_important_state")
            qml.CNOT(wires=[0, 1])
            qml.Snapshot()
            return qml.expval(qml.PauliX(0))

        # can run the circuit
        result = circuit()
        assert result == 0

        with pytest.raises(qml.DeviceError, match="Device does not support snapshots."):
            qml.snapshots(circuit)()

    def test_unsupported_device(self):
        """Test that an error is raised on unsupported devices."""
        dev = qml.device("default.qubit", wires=2)
        # remove attributes to simulate unsupported device
        delattr(dev, "_debugger")
        dev.operations.remove("Snapshot")

        @qml.qnode(dev, interface=None)  # iterface=None prevents new device creation internally
        def circuit():
            qml.Snapshot()
            qml.Hadamard(wires=0)
            qml.Snapshot("very_important_state")
            qml.CNOT(wires=[0, 1])
            qml.Snapshot()
            return qml.expval(qml.PauliX(0))

        # can run the circuit
        result = circuit()
        assert result == 0

        with pytest.raises(qml.DeviceError, match="Device does not support snapshots."):
            qml.snapshots(circuit)()

        # need to revert change to not affect other tests (since operations a static attribute)
        dev.operations.add("Snapshot")

    def test_unsupported_device_new(self):
        """Test that an error is raised on unsupported devices."""

        class DummyDevice(qml.devices.experimental.Device):
            def execute(self, *args, **kwargs):
                return None

        dev = DummyDevice()

        with pytest.raises(qml.DeviceError, match="Device does not support snapshots."):
            with qml.debugging._Debugger(dev) as dbg:
                dev.execute([])

    def test_empty_snapshots(self):
        """Test that snapshots function in the absence of any Snapshot operations."""
        dev = qml.device("default.qubit", wires=2)

        @qml.qnode(dev)
        def circuit():
            qml.Hadamard(wires=0)
            qml.CNOT(wires=[0, 1])
            return qml.expval(qml.PauliX(0))

        result = qml.snapshots(circuit)()
        expected = {"execution_results": np.array(0)}

        assert result == expected

    @pytest.mark.parametrize("shots", [None, 0, 1, 100])
    def test_different_shots(self, shots):
        """Test that snapshots are returned correctly with different QNode shot values."""
        dev = qml.device("default.qubit", wires=2)

        @qml.qnode(dev, shots=shots)
        def circuit():
            qml.Snapshot()
            qml.Hadamard(wires=0)
            qml.Snapshot("very_important_state")
            qml.CNOT(wires=[0, 1])
            qml.Snapshot()
            return qml.expval(qml.PauliX(0))

        result = qml.snapshots(circuit)()
        expected = {
            0: np.array([1, 0, 0, 0]),
            "very_important_state": np.array([1 / np.sqrt(2), 0, 1 / np.sqrt(2), 0]),
            2: np.array([1 / np.sqrt(2), 0, 0, 1 / np.sqrt(2)]),
            "execution_results": np.array(0),
        }

        assert all(k1 == k2 for k1, k2 in zip(result.keys(), expected.keys()))
        assert all(np.allclose(v1, v2) for v1, v2 in zip(result.values(), expected.values()))

    @pytest.mark.parametrize(
        "m,expected_result",
        [
            ("expval", np.array(0)),
            ("var", np.array(1)),
            ("probs", np.array([0.5, 0, 0, 0.5])),
            ("state", np.array([1 / np.sqrt(2), 0, 0, 1 / np.sqrt(2)])),
        ],
    )
    def test_different_measurements(self, m, expected_result):
        """Test that snapshots are returned correctly with different QNode measurements."""
        dev = qml.device("default.qubit", wires=2)

        @qml.qnode(dev, interface=None)
        def circuit():
            qml.Snapshot()
            qml.Hadamard(wires=0)
            qml.Snapshot("very_important_state")
            qml.CNOT(wires=[0, 1])
            qml.Snapshot()
            if m == "expval":
                return qml.expval(qml.PauliZ(0))
            if m == "var":
                return qml.var(qml.PauliY(1))
            if m == "probs":
                return qml.probs([0, 1])
            return qml.state()

        result = qml.snapshots(circuit)()
        expected = {
            0: np.array([1, 0, 0, 0]),
            "very_important_state": np.array([1 / np.sqrt(2), 0, 1 / np.sqrt(2), 0]),
            2: np.array([1 / np.sqrt(2), 0, 0, 1 / np.sqrt(2)]),
            "execution_results": expected_result,
        }

        assert all(k1 == k2 for k1, k2 in zip(result.keys(), expected.keys()))
        assert all(np.allclose(v1, v2) for v1, v2 in zip(result.values(), expected.values()))

        if m == "state":
            assert np.allclose(result[2], result["execution_results"])

    def test_controlled_circuit(self):
        """Test that snapshots are returned correctly even with a controlled circuit."""
        dev = qml.device("default.qubit", wires=2)

        def circuit(params, wire):
            qml.Hadamard(wire)
            qml.Snapshot()
            qml.Rot(*params, wire)

        @qml.qnode(dev)
        def qnode(params):
            qml.Hadamard(0)
            qml.ctrl(circuit, 0)(params, wire=1)
            return qml.expval(qml.PauliZ(1))

        params = np.array([1.3, 1.4, 0.2])
        result = qml.snapshots(qnode)(params)
        expected = {
            0: np.array([1 / np.sqrt(2), 0, 0.5, 0.5]),
            "execution_results": np.array(0.36819668),
        }

        assert all(k1 == k2 for k1, k2 in zip(result.keys(), expected.keys()))
        assert all(np.allclose(v1, v2) for v1, v2 in zip(result.values(), expected.values()))<|MERGE_RESOLUTION|>--- conflicted
+++ resolved
@@ -53,7 +53,7 @@
         assert all(k1 == k2 for k1, k2 in zip(result.keys(), expected.keys()))
         assert all(np.allclose(v1, v2) for v1, v2 in zip(result.values(), expected.values()))
 
-<<<<<<< HEAD
+    # pylint: disable=protected-access
     @pytest.mark.parametrize("method", [None, "backprop", "parameter-shift", "adjoint"])
     def test_default_qubit2(self, method):
         """Test that multiple snapshots are returned correctly on the new
@@ -89,9 +89,7 @@
         assert all(k1 == k2 for k1, k2 in zip(result.keys(), expected.keys()))
         assert all(np.allclose(v1, v2) for v1, v2 in zip(result.values(), expected.values()))
 
-=======
     # pylint: disable=protected-access
->>>>>>> 88a1c614
     @pytest.mark.parametrize("method", [None, "parameter-shift"])
     def test_default_mixed(self, method):
         """Test that multiple snapshots are returned correctly on the density-matrix simulator."""
