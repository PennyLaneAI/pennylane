--- conflicted
+++ resolved
@@ -659,22 +659,9 @@
 
         dev = qml.device("lightning.qubit", wires=2)
 
-<<<<<<< HEAD
-        with (
-            pytest.raises(
-                DeviceError,
-                match=r"not accepted for analytic simulation on adjoint \+ lightning.qubit",
-            )
-            if diff_method == "adjoint"
-            else pytest.raises(
-                QuantumFunctionError,
-                match=f"does not support {diff_method} with requested circuit",
-            )
-=======
         with pytest.raises(
-            qml.QuantumFunctionError,
+            QuantumFunctionError,
             match=f"does not support {diff_method} with requested circuit",
->>>>>>> 3e2c1d85
         ):
 
             @qml.qnode(dev, diff_method=diff_method)
