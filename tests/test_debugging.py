# Copyright 2018-2022 Xanadu Quantum Technologies Inc.

# Licensed under the Apache License, Version 2.0 (the "License");
# you may not use this file except in compliance with the License.
# You may obtain a copy of the License at

#     http://www.apache.org/licenses/LICENSE-2.0

# Unless required by applicable law or agreed to in writing, software
# distributed under the License is distributed on an "AS IS" BASIS,
# WITHOUT WARRANTIES OR CONDITIONS OF ANY KIND, either express or implied.
# See the License for the specific language governing permissions and
# limitations under the License.
"""
Unit tests for the debugging module.
"""
import pytest
import numpy as np
import pennylane as qml


class TestSnapshot:
    """Test the Snapshot instruction for simulators."""

    # pylint: disable=protected-access
    @pytest.mark.parametrize("method", [None, "backprop", "parameter-shift", "adjoint"])
    def test_default_qubit_legacy(self, method):
        """Test that multiple snapshots are returned correctly on the state-vector simulator."""
        dev = qml.device("default.qubit.legacy", wires=2)

        @qml.qnode(dev, diff_method=method)
        def circuit():
            qml.Snapshot()
            qml.Hadamard(wires=0)
            qml.Snapshot("very_important_state")
            qml.CNOT(wires=[0, 1])
            qml.Snapshot()
            return qml.expval(qml.PauliX(0))

        circuit()
        assert dev._debugger is None
        if method is not None:
            assert circuit.interface == "auto"

        result = qml.snapshots(circuit)()
        expected = {
            0: np.array([1, 0, 0, 0]),
            "very_important_state": np.array([1 / np.sqrt(2), 0, 1 / np.sqrt(2), 0]),
            2: np.array([1 / np.sqrt(2), 0, 0, 1 / np.sqrt(2)]),
            "execution_results": np.array(0),
        }

        assert all(k1 == k2 for k1, k2 in zip(result.keys(), expected.keys()))
        assert all(np.allclose(v1, v2) for v1, v2 in zip(result.values(), expected.values()))

    # pylint: disable=protected-access
    def test_default_qubit2(self):
        """Test that multiple snapshots are returned correctly on the new
        state-vector simulator."""
        dev = qml.device("default.qubit")

        # TODO: add additional QNode test once the new device supports it

        ops = [
            qml.Snapshot(),
            qml.Hadamard(wires=0),
            qml.Snapshot("very_important_state"),
            qml.CNOT(wires=[0, 1]),
            qml.Snapshot(),
        ]
        qs = qml.tape.QuantumScript(ops, [qml.expval(qml.PauliX(0))])

        dev.execute(qs)
        assert dev._debugger is None

        with qml.debugging._Debugger(dev) as dbg:
            dev.execute(qs)

        result = dbg.snapshots

        expected = {
            0: np.array([1, 0, 0, 0]),
            "very_important_state": np.array([1 / np.sqrt(2), 0, 1 / np.sqrt(2), 0]),
            2: np.array([1 / np.sqrt(2), 0, 0, 1 / np.sqrt(2)]),
            "execution_results": np.array(0),
        }

        assert all(k1 == k2 for k1, k2 in zip(result.keys(), expected.keys()))
        assert all(np.allclose(v1, v2) for v1, v2 in zip(result.values(), expected.values()))

    # pylint: disable=protected-access
    @pytest.mark.parametrize("method", [None, "parameter-shift"])
    def test_default_mixed(self, method):
        """Test that multiple snapshots are returned correctly on the density-matrix simulator."""
        dev = qml.device("default.mixed", wires=2)

        @qml.qnode(dev, diff_method=method)
        def circuit():
            qml.Snapshot()
            qml.Hadamard(wires=0)
            qml.Snapshot("very_important_state")
            qml.CNOT(wires=[0, 1])
            qml.Snapshot()
            return qml.expval(qml.PauliX(0))

        circuit()
        assert dev._debugger is None

        result = qml.snapshots(circuit)()
        expected = {
            0: np.array([[1, 0, 0, 0], [0, 0, 0, 0], [0, 0, 0, 0], [0, 0, 0, 0]]),
            "very_important_state": np.array(
                [[0.5, 0, 0.5, 0], [0, 0, 0, 0], [0.5, 0, 0.5, 0], [0, 0, 0, 0]]
            ),
            2: np.array([[0.5, 0, 0, 0.5], [0, 0, 0, 0], [0, 0, 0, 0], [0.5, 0, 0, 0.5]]),
            "execution_results": np.array(0),
        }

        assert all(k1 == k2 for k1, k2 in zip(result.keys(), expected.keys()))
        assert all(np.allclose(v1, v2) for v1, v2 in zip(result.values(), expected.values()))

    # pylint: disable=protected-access
    @pytest.mark.parametrize("method", [None, "parameter-shift"])
    def test_default_gaussian(self, method):
        """Test that multiple snapshots are returned correctly on the CV simulator."""
        dev = qml.device("default.gaussian", wires=2)

        @qml.qnode(dev, diff_method=method)
        def circuit():
            qml.Snapshot()
            qml.Displacement(0.5, 0, wires=0)
            qml.Snapshot("very_important_state")
            qml.Beamsplitter(0.5, 0.7, wires=[0, 1])
            qml.Snapshot()
            return qml.expval(qml.QuadX(0))

        circuit()
        assert dev._debugger is None

        result = qml.snapshots(circuit)()
        expected = {
            0: {
                "cov_matrix": np.array([[1, 0, 0, 0], [0, 1, 0, 0], [0, 0, 1, 0], [0, 0, 0, 1]]),
                "means": np.array([0, 0, 0, 0]),
            },
            1: {
                "cov_matrix": np.array([[1, 0, 0, 0], [0, 1, 0, 0], [0, 0, 1, 0], [0, 0, 0, 1]]),
                "means": np.array([1, 0, 0, 0]),
            },
            2: {
                "cov_matrix": np.array([[1, 0, 0, 0], [0, 1, 0, 0], [0, 0, 1, 0], [0, 0, 0, 1]]),
                "means": np.array([0.87758256, 0.36668488, 0, 0.30885441]),
            },
            "execution_results": np.array(0.87758256),
        }

        assert all(k1 == k2 for k1, k2 in zip(result.keys(), expected.keys()))
        assert np.allclose(result["execution_results"], expected["execution_results"])
        del result["execution_results"]
        del expected["execution_results"]
        assert all(
            np.allclose(v1["cov_matrix"], v2["cov_matrix"])
            for v1, v2 in zip(result.values(), expected.values())
        )
        assert all(
            np.allclose(v1["means"], v2["means"])
            for v1, v2 in zip(result.values(), expected.values())
        )

    @pytest.mark.parametrize("method", [None, "parameter-shift", "adjoint"])
    def test_lightning_qubit(self, method):
        """Test that an error is (currently) raised on the lightning simulator."""
        dev = qml.device("lightning.qubit", wires=2)

        @qml.qnode(dev, diff_method=method)
        def circuit():
            qml.Snapshot()
            qml.Hadamard(wires=0)
            qml.Snapshot("very_important_state")
            qml.CNOT(wires=[0, 1])
            qml.Snapshot()
            return qml.expval(qml.PauliX(0))

        # can run the circuit
        result = circuit()
        assert result == 0

        with pytest.raises(qml.DeviceError, match="Device does not support snapshots."):
            qml.snapshots(circuit)()

<<<<<<< HEAD
=======
    def test_unsupported_device(self):
        """Test that an error is raised on unsupported devices."""
        dev = qml.device("default.qubit.legacy", wires=2)
        # remove attributes to simulate unsupported device
        delattr(dev, "_debugger")
        dev.operations.remove("Snapshot")

        @qml.qnode(dev, interface=None)  # iterface=None prevents new device creation internally
        def circuit():
            qml.Snapshot()
            qml.Hadamard(wires=0)
            qml.Snapshot("very_important_state")
            qml.CNOT(wires=[0, 1])
            qml.Snapshot()
            return qml.expval(qml.PauliX(0))

        # can run the circuit
        result = circuit()
        assert result == 0

        with pytest.raises(qml.DeviceError, match="Device does not support snapshots."):
            qml.snapshots(circuit)()

        # need to revert change to not affect other tests (since operations a static attribute)
        dev.operations.add("Snapshot")

>>>>>>> 078c4503
    def test_unsupported_device_new(self):
        """Test that an error is raised on unsupported devices."""

        class DummyDevice(
            qml.devices.experimental.Device
        ):  # pylint: disable=too-few-public-methods
            def execute(self, *args, **kwargs):
                return args, kwargs

        dev = DummyDevice()

        with pytest.raises(qml.DeviceError, match="Device does not support snapshots."):
            with qml.debugging._Debugger(dev):
                dev.execute([])

    def test_empty_snapshots(self):
        """Test that snapshots function in the absence of any Snapshot operations."""
        dev = qml.device("default.qubit", wires=2)

        @qml.qnode(dev)
        def circuit():
            qml.Hadamard(wires=0)
            qml.CNOT(wires=[0, 1])
            return qml.expval(qml.PauliX(0))

        result = qml.snapshots(circuit)()
        expected = {"execution_results": np.array(0)}

        assert result == expected

    @pytest.mark.parametrize("shots", [None, 0, 1, 100])
    def test_different_shots(self, shots):
        """Test that snapshots are returned correctly with different QNode shot values."""
        dev = qml.device("default.qubit", wires=2)

        @qml.qnode(dev, shots=shots)
        def circuit():
            qml.Snapshot()
            qml.Hadamard(wires=0)
            qml.Snapshot("very_important_state")
            qml.CNOT(wires=[0, 1])
            qml.Snapshot()
            return qml.expval(qml.PauliX(0))

        result = qml.snapshots(circuit)()
        expected = {
            0: np.array([1, 0, 0, 0]),
            "very_important_state": np.array([1 / np.sqrt(2), 0, 1 / np.sqrt(2), 0]),
            2: np.array([1 / np.sqrt(2), 0, 0, 1 / np.sqrt(2)]),
            "execution_results": np.array(0),
        }

        assert all(k1 == k2 for k1, k2 in zip(result.keys(), expected.keys()))
        assert all(np.allclose(v1, v2) for v1, v2 in zip(result.values(), expected.values()))

    @pytest.mark.parametrize(
        "m,expected_result",
        [
            ("expval", np.array(0)),
            ("var", np.array(1)),
            ("probs", np.array([0.5, 0, 0, 0.5])),
            ("state", np.array([1 / np.sqrt(2), 0, 0, 1 / np.sqrt(2)])),
        ],
    )
    def test_different_measurements(self, m, expected_result):
        """Test that snapshots are returned correctly with different QNode measurements."""
        dev = qml.device("default.qubit", wires=2)

        @qml.qnode(dev, interface=None)
        def circuit():
            qml.Snapshot()
            qml.Hadamard(wires=0)
            qml.Snapshot("very_important_state")
            qml.CNOT(wires=[0, 1])
            qml.Snapshot()
            if m == "expval":
                return qml.expval(qml.PauliZ(0))
            if m == "var":
                return qml.var(qml.PauliY(1))
            if m == "probs":
                return qml.probs([0, 1])
            return qml.state()

        result = qml.snapshots(circuit)()
        expected = {
            0: np.array([1, 0, 0, 0]),
            "very_important_state": np.array([1 / np.sqrt(2), 0, 1 / np.sqrt(2), 0]),
            2: np.array([1 / np.sqrt(2), 0, 0, 1 / np.sqrt(2)]),
            "execution_results": expected_result,
        }

        assert all(k1 == k2 for k1, k2 in zip(result.keys(), expected.keys()))
        assert all(np.allclose(v1, v2) for v1, v2 in zip(result.values(), expected.values()))

        if m == "state":
            assert np.allclose(result[2], result["execution_results"])

    def test_controlled_circuit(self):
        """Test that snapshots are returned correctly even with a controlled circuit."""
        dev = qml.device("default.qubit", wires=2)

        def circuit(params, wire):
            qml.Hadamard(wire)
            qml.Snapshot()
            qml.Rot(*params, wire)

        @qml.qnode(dev)
        def qnode(params):
            qml.Hadamard(0)
            qml.ctrl(circuit, 0)(params, wire=1)
            return qml.expval(qml.PauliZ(1))

        params = np.array([1.3, 1.4, 0.2])
        result = qml.snapshots(qnode)(params)
        expected = {
            0: np.array([1 / np.sqrt(2), 0, 0.5, 0.5]),
            "execution_results": np.array(0.36819668),
        }

        assert all(k1 == k2 for k1, k2 in zip(result.keys(), expected.keys()))
        assert all(np.allclose(v1, v2) for v1, v2 in zip(result.values(), expected.values()))<|MERGE_RESOLUTION|>--- conflicted
+++ resolved
@@ -188,8 +188,6 @@
         with pytest.raises(qml.DeviceError, match="Device does not support snapshots."):
             qml.snapshots(circuit)()
 
-<<<<<<< HEAD
-=======
     def test_unsupported_device(self):
         """Test that an error is raised on unsupported devices."""
         dev = qml.device("default.qubit.legacy", wires=2)
@@ -216,7 +214,6 @@
         # need to revert change to not affect other tests (since operations a static attribute)
         dev.operations.add("Snapshot")
 
->>>>>>> 078c4503
     def test_unsupported_device_new(self):
         """Test that an error is raised on unsupported devices."""
 
