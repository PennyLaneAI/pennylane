# Copyright 2018-2022 Xanadu Quantum Technologies Inc.

# Licensed under the Apache License, Version 2.0 (the "License");
# you may not use this file except in compliance with the License.
# You may obtain a copy of the License at

#     http://www.apache.org/licenses/LICENSE-2.0

# Unless required by applicable law or agreed to in writing, software
# distributed under the License is distributed on an "AS IS" BASIS,
# WITHOUT WARRANTIES OR CONDITIONS OF ANY KIND, either express or implied.
# See the License for the specific language governing permissions and
# limitations under the License.
"""
Unit tests for the debugging module.
"""
import pytest
import numpy as np
import pennylane as qml


class TestSnapshot:
    """Test the Snapshot instruction for simulators."""

    @pytest.mark.parametrize("method", [None, "backprop", "parameter-shift", "adjoint"])
    def test_default_qubit(self, method):
        """Test that multiple snapshots are returned correctly on the state-vector simulator."""
        dev = qml.device("default.qubit", wires=2)

        @qml.qnode(dev, diff_method=method)
        def circuit():
            qml.Snapshot()
            qml.Hadamard(wires=0)
            qml.Snapshot("very_important_state")
            qml.CNOT(wires=[0, 1])
            qml.Snapshot()
            return qml.expval(qml.PauliX(0))

        circuit()
        assert dev._debugger is None

        result = qml.snapshots(circuit)()
        expected = {
            0: np.array([1, 0, 0, 0]),
            "very_important_state": np.array([1 / np.sqrt(2), 0, 1 / np.sqrt(2), 0]),
            2: np.array([1 / np.sqrt(2), 0, 0, 1 / np.sqrt(2)]),
            "execution_results": np.array(0),
        }

        assert all(k1 == k2 for k1, k2 in zip(result.keys(), expected.keys()))
        assert all(np.allclose(v1, v2) for v1, v2 in zip(result.values(), expected.values()))

    @pytest.mark.parametrize("method", [None, "parameter-shift"])
    def test_default_mixed(self, method):
        """Test that multiple snapshots are returned correctly on the density-matrix simulator."""
        dev = qml.device("default.mixed", wires=2)

        @qml.qnode(dev, diff_method=method)
        def circuit():
            qml.Snapshot()
            qml.Hadamard(wires=0)
            qml.Snapshot("very_important_state")
            qml.CNOT(wires=[0, 1])
            qml.Snapshot()
            return qml.expval(qml.PauliX(0))

        circuit()
        assert dev._debugger is None

        result = qml.snapshots(circuit)()
        expected = {
            0: np.array([[1, 0, 0, 0], [0, 0, 0, 0], [0, 0, 0, 0], [0, 0, 0, 0]]),
            "very_important_state": np.array(
                [[0.5, 0, 0.5, 0], [0, 0, 0, 0], [0.5, 0, 0.5, 0], [0, 0, 0, 0]]
            ),
            2: np.array([[0.5, 0, 0, 0.5], [0, 0, 0, 0], [0, 0, 0, 0], [0.5, 0, 0, 0.5]]),
            "execution_results": np.array(0),
        }

        assert all(k1 == k2 for k1, k2 in zip(result.keys(), expected.keys()))
        assert all(np.allclose(v1, v2) for v1, v2 in zip(result.values(), expected.values()))

    @pytest.mark.parametrize("method", [None, "parameter-shift"])
    def test_default_gaussian(self, method):
        """Test that multiple snapshots are returned correctly on the CV simulator."""
        dev = qml.device("default.gaussian", wires=2)

        @qml.qnode(dev, diff_method=method)
        def circuit():
            qml.Snapshot()
            qml.Displacement(0.5, 0, wires=0)
            qml.Snapshot("very_important_state")
            qml.Beamsplitter(0.5, 0.7, wires=[0, 1])
            qml.Snapshot()
            return qml.expval(qml.X(0))

        circuit()
        assert dev._debugger is None

        result = qml.snapshots(circuit)()
        expected = {
            0: {
                "cov_matrix": np.array([[1, 0, 0, 0], [0, 1, 0, 0], [0, 0, 1, 0], [0, 0, 0, 1]]),
                "means": np.array([0, 0, 0, 0]),
            },
            1: {
                "cov_matrix": np.array([[1, 0, 0, 0], [0, 1, 0, 0], [0, 0, 1, 0], [0, 0, 0, 1]]),
                "means": np.array([1, 0, 0, 0]),
            },
            2: {
                "cov_matrix": np.array([[1, 0, 0, 0], [0, 1, 0, 0], [0, 0, 1, 0], [0, 0, 0, 1]]),
                "means": np.array([0.87758256, 0.36668488, 0, 0.30885441]),
            },
            "execution_results": np.array(0.87758256),
        }

        assert all(k1 == k2 for k1, k2 in zip(result.keys(), expected.keys()))
        assert np.allclose(result["execution_results"], expected["execution_results"])
        del result["execution_results"]
        del expected["execution_results"]
        assert all(
            np.allclose(v1["cov_matrix"], v2["cov_matrix"])
            for v1, v2 in zip(result.values(), expected.values())
        )
        assert all(
            np.allclose(v1["means"], v2["means"])
            for v1, v2 in zip(result.values(), expected.values())
        )

    @pytest.mark.parametrize("method", [None, "parameter-shift", "adjoint"])
    def test_lightning_qubit(self, method):
        """Test that an error is (currently) raised on the lightning simulator."""
        dev = qml.device("lightning.qubit", wires=2)

        @qml.qnode(dev, diff_method=method)
        def circuit():
            qml.Snapshot()
            qml.Hadamard(wires=0)
            qml.Snapshot("very_important_state")
            qml.CNOT(wires=[0, 1])
            qml.Snapshot()
            return qml.expval(qml.PauliX(0))

        # can run the circuit
        result = circuit()
        assert result == 0

        with pytest.raises(qml.DeviceError, match="Device does not support snapshots."):
            qml.snapshots(circuit)()

    def test_unsupported_device(self):
        """Test that an error is raised on unsupported devices."""
        dev = qml.device("default.qubit", wires=2)
        # remove attributes to simulate unsupported device
        delattr(dev, "_debugger")
        dev.operations.remove("Snapshot")

        @qml.qnode(dev, interface=None)  # iterface=None prevents new device creation internally
        def circuit():
            qml.Snapshot()
            qml.Hadamard(wires=0)
            qml.Snapshot("very_important_state")
            qml.CNOT(wires=[0, 1])
            qml.Snapshot()
            return qml.expval(qml.PauliX(0))

        # can run the circuit
        result = circuit()
        assert result == 0

        with pytest.raises(qml.DeviceError, match="Device does not support snapshots."):
            qml.snapshots(circuit)()

        # need to revert change to not affect other tests (since operations a static attribute)
        dev.operations.add("Snapshot")

    def test_empty_snapshots(self):
        """Test that snapshots function in the absence of any Snapshot operations."""
        dev = qml.device("default.qubit", wires=2)

        @qml.qnode(dev)
        def circuit():
            qml.Hadamard(wires=0)
            qml.CNOT(wires=[0, 1])
            return qml.expval(qml.PauliX(0))

        result = qml.snapshots(circuit)()
        expected = {"execution_results": np.array(0)}

        assert result == expected

    @pytest.mark.parametrize("shots", [None, 0, 1, 100])
    def test_different_shots(self, shots):
        """Test that snapshots are returned correctly with different QNode shot values."""
        dev = qml.device("default.qubit", wires=2)

        @qml.qnode(dev, shots=shots)
        def circuit():
            qml.Snapshot()
            qml.Hadamard(wires=0)
            qml.Snapshot("very_important_state")
            qml.CNOT(wires=[0, 1])
            qml.Snapshot()
            return qml.expval(qml.PauliX(0))

        result = qml.snapshots(circuit)()
        expected = {
            0: np.array([1, 0, 0, 0]),
            "very_important_state": np.array([1 / np.sqrt(2), 0, 1 / np.sqrt(2), 0]),
            2: np.array([1 / np.sqrt(2), 0, 0, 1 / np.sqrt(2)]),
            "execution_results": np.array(0),
        }

        assert all(k1 == k2 for k1, k2 in zip(result.keys(), expected.keys()))
        assert all(np.allclose(v1, v2) for v1, v2 in zip(result.values(), expected.values()))

    @pytest.mark.parametrize(
        "m,expected_result",
        [
            ("expval", np.array(0)),
            ("var", np.array(1)),
            ("probs", np.array([0.5, 0, 0, 0.5])),
            ("state", np.array([1 / np.sqrt(2), 0, 0, 1 / np.sqrt(2)])),
        ],
    )
    def test_different_measurements(self, m, expected_result):
        """Test that snapshots are returned correctly with different QNode measurements."""
        dev = qml.device("default.qubit", wires=2)

        @qml.qnode(dev, interface=None)
        def circuit():
            qml.Snapshot()
            qml.Hadamard(wires=0)
            qml.Snapshot("very_important_state")
            qml.CNOT(wires=[0, 1])
            qml.Snapshot()
            if m == "expval":
                return qml.expval(qml.PauliZ(0))
            elif m == "var":
                return qml.var(qml.PauliY(1))
            elif m == "probs":
                return qml.probs([0, 1])
            else:
                return qml.state()

        result = qml.snapshots(circuit)()
        expected = {
            0: np.array([1, 0, 0, 0]),
            "very_important_state": np.array([1 / np.sqrt(2), 0, 1 / np.sqrt(2), 0]),
            2: np.array([1 / np.sqrt(2), 0, 0, 1 / np.sqrt(2)]),
            "execution_results": expected_result,
        }

        assert all(k1 == k2 for k1, k2 in zip(result.keys(), expected.keys()))
        assert all(np.allclose(v1, v2) for v1, v2 in zip(result.values(), expected.values()))

        if m == "state":
            assert np.allclose(result[2], result["execution_results"])

<<<<<<< HEAD
    @pytest.mark.parametrize("method", [None, "backprop", "parameter-shift", "adjoint"])
    def test_different_diff_methods(self, method):
        """Test that snapshots work with different differentiation methods."""
        dev = qml.device("default.qubit", wires=2)

        @qml.qnode(dev, diff_method=method)
        def circuit():
            qml.Snapshot()
            qml.Hadamard(wires=0)
            qml.Snapshot("very_important_state")
            qml.CNOT(wires=[0, 1])
            qml.Snapshot()
            return qml.expval(qml.PauliZ(0))

        result = qml.snapshots(circuit)()
        expected = {
            0: np.array([1, 0, 0, 0]),
            "very_important_state": np.array([1 / np.sqrt(2), 0, 1 / np.sqrt(2), 0]),
            2: np.array([1 / np.sqrt(2), 0, 0, 1 / np.sqrt(2)]),
            "execution_results": np.array(0),
=======
    def test_controlled_circuit(self):
        """Test that snapshots are returned correctly even with a controlled circuit."""
        dev = qml.device("default.qubit", wires=2)

        def circuit(params, wire):
            qml.Hadamard(wire)
            qml.Snapshot()
            qml.Rot(*params, wire)

        @qml.qnode(dev)
        def qnode(params):
            qml.Hadamard(0)
            qml.ctrl(circuit, 0)(params, wire=1)
            return qml.expval(qml.PauliZ(1))

        params = np.array([1.3, 1.4, 0.2])
        result = qml.snapshots(qnode)(params)
        expected = {
            0: np.array([1 / np.sqrt(2), 0, 0.5, 0.5]),
            "execution_results": np.array(0.36819668),
>>>>>>> 9a7b10c4
        }

        assert all(k1 == k2 for k1, k2 in zip(result.keys(), expected.keys()))
        assert all(np.allclose(v1, v2) for v1, v2 in zip(result.values(), expected.values()))<|MERGE_RESOLUTION|>--- conflicted
+++ resolved
@@ -257,28 +257,6 @@
         if m == "state":
             assert np.allclose(result[2], result["execution_results"])
 
-<<<<<<< HEAD
-    @pytest.mark.parametrize("method", [None, "backprop", "parameter-shift", "adjoint"])
-    def test_different_diff_methods(self, method):
-        """Test that snapshots work with different differentiation methods."""
-        dev = qml.device("default.qubit", wires=2)
-
-        @qml.qnode(dev, diff_method=method)
-        def circuit():
-            qml.Snapshot()
-            qml.Hadamard(wires=0)
-            qml.Snapshot("very_important_state")
-            qml.CNOT(wires=[0, 1])
-            qml.Snapshot()
-            return qml.expval(qml.PauliZ(0))
-
-        result = qml.snapshots(circuit)()
-        expected = {
-            0: np.array([1, 0, 0, 0]),
-            "very_important_state": np.array([1 / np.sqrt(2), 0, 1 / np.sqrt(2), 0]),
-            2: np.array([1 / np.sqrt(2), 0, 0, 1 / np.sqrt(2)]),
-            "execution_results": np.array(0),
-=======
     def test_controlled_circuit(self):
         """Test that snapshots are returned correctly even with a controlled circuit."""
         dev = qml.device("default.qubit", wires=2)
@@ -299,7 +277,6 @@
         expected = {
             0: np.array([1 / np.sqrt(2), 0, 0.5, 0.5]),
             "execution_results": np.array(0.36819668),
->>>>>>> 9a7b10c4
         }
 
         assert all(k1 == k2 for k1, k2 in zip(result.keys(), expected.keys()))
