# Copyright 2018-2022 Xanadu Quantum Technologies Inc.

# Licensed under the Apache License, Version 2.0 (the "License");
# you may not use this file except in compliance with the License.
# You may obtain a copy of the License at

#     http://www.apache.org/licenses/LICENSE-2.0

# Unless required by applicable law or agreed to in writing, software
# distributed under the License is distributed on an "AS IS" BASIS,
# WITHOUT WARRANTIES OR CONDITIONS OF ANY KIND, either express or implied.
# See the License for the specific language governing permissions and
# limitations under the License.
"""
Unit tests for the debugging module.
"""
import pytest
import numpy as np
import pennylane as qml


class TestSnapshot:
    """Test the Snapshot instruction for simulators."""

    # pylint: disable=protected-access
    @pytest.mark.parametrize("method", [None, "backprop", "parameter-shift", "adjoint"])
    def test_default_qubit_legacy(self, method):
        """Test that multiple snapshots are returned correctly on the state-vector simulator."""
        dev = qml.device("default.qubit.legacy", wires=2)

        @qml.qnode(dev, diff_method=method)
        def circuit():
            qml.Snapshot()
            qml.Hadamard(wires=0)
            qml.Snapshot("very_important_state")
            qml.CNOT(wires=[0, 1])
            qml.Snapshot()
            return qml.expval(qml.PauliX(0))

        circuit()
        assert dev._debugger is None
        if method is not None:
            assert circuit.interface == "auto"

        result = qml.snapshots(circuit)()
        expected = {
            0: np.array([1, 0, 0, 0]),
            "very_important_state": np.array([1 / np.sqrt(2), 0, 1 / np.sqrt(2), 0]),
            2: np.array([1 / np.sqrt(2), 0, 0, 1 / np.sqrt(2)]),
            "execution_results": np.array(0),
        }

        assert all(k1 == k2 for k1, k2 in zip(result.keys(), expected.keys()))
        assert all(np.allclose(v1, v2) for v1, v2 in zip(result.values(), expected.values()))

    # pylint: disable=protected-access
    def test_default_qubit2(self):
        """Test that multiple snapshots are returned correctly on the new
        state-vector simulator."""
<<<<<<< HEAD
        dev = qml.device("default.qubit")
=======
        dev = qml.devices.DefaultQubit()
>>>>>>> cbc8d19e

        # TODO: add additional QNode test once the new device supports it

        ops = [
            qml.Snapshot(),
            qml.Hadamard(wires=0),
            qml.Snapshot("very_important_state"),
            qml.CNOT(wires=[0, 1]),
            qml.Snapshot(),
        ]
        qs = qml.tape.QuantumScript(ops, [qml.expval(qml.PauliX(0))])

        dev.execute(qs)
        assert dev._debugger is None

        with qml.debugging._Debugger(dev) as dbg:
            dev.execute(qs)

        result = dbg.snapshots

        expected = {
            0: np.array([1, 0, 0, 0]),
            "very_important_state": np.array([1 / np.sqrt(2), 0, 1 / np.sqrt(2), 0]),
            2: np.array([1 / np.sqrt(2), 0, 0, 1 / np.sqrt(2)]),
            "execution_results": np.array(0),
        }

        assert all(k1 == k2 for k1, k2 in zip(result.keys(), expected.keys()))
        assert all(np.allclose(v1, v2) for v1, v2 in zip(result.values(), expected.values()))

    # pylint: disable=protected-access
    @pytest.mark.parametrize("method", [None, "parameter-shift"])
    def test_default_mixed(self, method):
        """Test that multiple snapshots are returned correctly on the density-matrix simulator."""
        dev = qml.device("default.mixed", wires=2)

        @qml.qnode(dev, diff_method=method)
        def circuit():
            qml.Snapshot()
            qml.Hadamard(wires=0)
            qml.Snapshot("very_important_state")
            qml.CNOT(wires=[0, 1])
            qml.Snapshot()
            return qml.expval(qml.PauliX(0))

        circuit()
        assert dev._debugger is None

        result = qml.snapshots(circuit)()
        expected = {
            0: np.array([[1, 0, 0, 0], [0, 0, 0, 0], [0, 0, 0, 0], [0, 0, 0, 0]]),
            "very_important_state": np.array(
                [[0.5, 0, 0.5, 0], [0, 0, 0, 0], [0.5, 0, 0.5, 0], [0, 0, 0, 0]]
            ),
            2: np.array([[0.5, 0, 0, 0.5], [0, 0, 0, 0], [0, 0, 0, 0], [0.5, 0, 0, 0.5]]),
            "execution_results": np.array(0),
        }

        assert all(k1 == k2 for k1, k2 in zip(result.keys(), expected.keys()))
        assert all(np.allclose(v1, v2) for v1, v2 in zip(result.values(), expected.values()))

    # pylint: disable=protected-access
    @pytest.mark.parametrize("method", [None, "parameter-shift"])
    def test_default_gaussian(self, method):
        """Test that multiple snapshots are returned correctly on the CV simulator."""
        dev = qml.device("default.gaussian", wires=2)

        @qml.qnode(dev, diff_method=method)
        def circuit():
            qml.Snapshot()
            qml.Displacement(0.5, 0, wires=0)
            qml.Snapshot("very_important_state")
            qml.Beamsplitter(0.5, 0.7, wires=[0, 1])
            qml.Snapshot()
            return qml.expval(qml.QuadX(0))

        circuit()
        assert dev._debugger is None

        result = qml.snapshots(circuit)()
        expected = {
            0: {
                "cov_matrix": np.array([[1, 0, 0, 0], [0, 1, 0, 0], [0, 0, 1, 0], [0, 0, 0, 1]]),
                "means": np.array([0, 0, 0, 0]),
            },
            1: {
                "cov_matrix": np.array([[1, 0, 0, 0], [0, 1, 0, 0], [0, 0, 1, 0], [0, 0, 0, 1]]),
                "means": np.array([1, 0, 0, 0]),
            },
            2: {
                "cov_matrix": np.array([[1, 0, 0, 0], [0, 1, 0, 0], [0, 0, 1, 0], [0, 0, 0, 1]]),
                "means": np.array([0.87758256, 0.36668488, 0, 0.30885441]),
            },
            "execution_results": np.array(0.87758256),
        }

        assert all(k1 == k2 for k1, k2 in zip(result.keys(), expected.keys()))
        assert np.allclose(result["execution_results"], expected["execution_results"])
        del result["execution_results"]
        del expected["execution_results"]
        assert all(
            np.allclose(v1["cov_matrix"], v2["cov_matrix"])
            for v1, v2 in zip(result.values(), expected.values())
        )
        assert all(
            np.allclose(v1["means"], v2["means"])
            for v1, v2 in zip(result.values(), expected.values())
        )

    @pytest.mark.parametrize("method", [None, "parameter-shift", "adjoint"])
    def test_lightning_qubit(self, method):
        """Test that an error is (currently) raised on the lightning simulator."""
        dev = qml.device("lightning.qubit", wires=2)

        @qml.qnode(dev, diff_method=method)
        def circuit():
            qml.Snapshot()
            qml.Hadamard(wires=0)
            qml.Snapshot("very_important_state")
            qml.CNOT(wires=[0, 1])
            qml.Snapshot()
            return qml.expval(qml.PauliX(0))

        # can run the circuit
        result = circuit()
        assert result == 0

        with pytest.raises(qml.DeviceError, match="Device does not support snapshots."):
            qml.snapshots(circuit)()

    def test_unsupported_device(self):
        """Test that an error is raised on unsupported devices."""
        dev = qml.device("default.qubit.legacy", wires=2)
        # remove attributes to simulate unsupported device
        delattr(dev, "_debugger")
        dev.operations.remove("Snapshot")

        @qml.qnode(dev, interface=None)  # iterface=None prevents new device creation internally
        def circuit():
            qml.Snapshot()
            qml.Hadamard(wires=0)
            qml.Snapshot("very_important_state")
            qml.CNOT(wires=[0, 1])
            qml.Snapshot()
            return qml.expval(qml.PauliX(0))

        # can run the circuit
        result = circuit()
        assert result == 0

        with pytest.raises(qml.DeviceError, match="Device does not support snapshots."):
            qml.snapshots(circuit)()

        # need to revert change to not affect other tests (since operations a static attribute)
        dev.operations.add("Snapshot")

    def test_unsupported_device_new(self):
        """Test that an error is raised on unsupported devices."""

        class DummyDevice(qml.devices.Device):  # pylint: disable=too-few-public-methods
            def execute(self, *args, **kwargs):
                return args, kwargs

        dev = DummyDevice()

        with pytest.raises(qml.DeviceError, match="Device does not support snapshots."):
            with qml.debugging._Debugger(dev):
                dev.execute([])

    def test_empty_snapshots(self):
        """Test that snapshots function in the absence of any Snapshot operations."""
        dev = qml.device("default.qubit", wires=2)

        @qml.qnode(dev)
        def circuit():
            qml.Hadamard(wires=0)
            qml.CNOT(wires=[0, 1])
            return qml.expval(qml.PauliX(0))

        result = qml.snapshots(circuit)()
        expected = {"execution_results": np.array(0)}

        assert result == expected

    @pytest.mark.parametrize("shots", [None, 0, 1, 100])
    def test_different_shots(self, shots):
        """Test that snapshots are returned correctly with different QNode shot values."""
        dev = qml.device("default.qubit", wires=2)

        @qml.qnode(dev, shots=shots)
        def circuit():
            qml.Snapshot()
            qml.Hadamard(wires=0)
            qml.Snapshot("very_important_state")
            qml.CNOT(wires=[0, 1])
            qml.Snapshot()
            return qml.expval(qml.PauliX(0))

        result = qml.snapshots(circuit)()
        expected = {
            0: np.array([1, 0, 0, 0]),
            "very_important_state": np.array([1 / np.sqrt(2), 0, 1 / np.sqrt(2), 0]),
            2: np.array([1 / np.sqrt(2), 0, 0, 1 / np.sqrt(2)]),
            "execution_results": np.array(0),
        }

        assert all(k1 == k2 for k1, k2 in zip(result.keys(), expected.keys()))
        assert all(np.allclose(v1, v2) for v1, v2 in zip(result.values(), expected.values()))

    @pytest.mark.parametrize(
        "m,expected_result",
        [
            ("expval", np.array(0)),
            ("var", np.array(1)),
            ("probs", np.array([0.5, 0, 0, 0.5])),
            ("state", np.array([1 / np.sqrt(2), 0, 0, 1 / np.sqrt(2)])),
        ],
    )
    def test_different_measurements(self, m, expected_result):
        """Test that snapshots are returned correctly with different QNode measurements."""
        dev = qml.device("default.qubit", wires=2)

        @qml.qnode(dev, interface=None)
        def circuit():
            qml.Snapshot()
            qml.Hadamard(wires=0)
            qml.Snapshot("very_important_state")
            qml.CNOT(wires=[0, 1])
            qml.Snapshot()
            if m == "expval":
                return qml.expval(qml.PauliZ(0))
            if m == "var":
                return qml.var(qml.PauliY(1))
            if m == "probs":
                return qml.probs([0, 1])
            return qml.state()

        result = qml.snapshots(circuit)()
        expected = {
            0: np.array([1, 0, 0, 0]),
            "very_important_state": np.array([1 / np.sqrt(2), 0, 1 / np.sqrt(2), 0]),
            2: np.array([1 / np.sqrt(2), 0, 0, 1 / np.sqrt(2)]),
            "execution_results": expected_result,
        }

        assert all(k1 == k2 for k1, k2 in zip(result.keys(), expected.keys()))
        assert all(np.allclose(v1, v2) for v1, v2 in zip(result.values(), expected.values()))

        if m == "state":
            assert np.allclose(result[2], result["execution_results"])

    def test_controlled_circuit(self):
        """Test that snapshots are returned correctly even with a controlled circuit."""
        dev = qml.device("default.qubit", wires=2)

        def circuit(params, wire):
            qml.Hadamard(wire)
            qml.Snapshot()
            qml.Rot(*params, wire)

        @qml.qnode(dev)
        def qnode(params):
            qml.Hadamard(0)
            qml.ctrl(circuit, 0)(params, wire=1)
            return qml.expval(qml.PauliZ(1))

        params = np.array([1.3, 1.4, 0.2])
        result = qml.snapshots(qnode)(params)
        expected = {
            0: np.array([1 / np.sqrt(2), 0, 0.5, 0.5]),
            "execution_results": np.array(0.36819668),
        }

        assert all(k1 == k2 for k1, k2 in zip(result.keys(), expected.keys()))
        assert all(np.allclose(v1, v2) for v1, v2 in zip(result.values(), expected.values()))<|MERGE_RESOLUTION|>--- conflicted
+++ resolved
@@ -57,11 +57,7 @@
     def test_default_qubit2(self):
         """Test that multiple snapshots are returned correctly on the new
         state-vector simulator."""
-<<<<<<< HEAD
         dev = qml.device("default.qubit")
-=======
-        dev = qml.devices.DefaultQubit()
->>>>>>> cbc8d19e
 
         # TODO: add additional QNode test once the new device supports it
 
