--- conflicted
+++ resolved
@@ -280,8 +280,6 @@
         with pytest.raises(NotImplementedError, match="Received unsupported gate of type"):
             queue_corrections(qml.Identity, measurements=[0, 0, 0, 0])
 
-<<<<<<< HEAD
-=======
     def test_invalid_op_in_tape_raises_error(self):
         """Test that a NotImplemented error is raised if the tape isn't valid for conversion
         to the MBQC formalism using this transform"""
@@ -293,7 +291,6 @@
         with pytest.raises(NotImplementedError, match="unsupported gate"):
             _, _ = convert_to_mbqc_formalism(tape)
 
->>>>>>> 6b5b7900
     @pytest.mark.parametrize(
         "op",
         [qml.H(2), qml.S(2), qml.RZ(1.23, 2), RotXZX(0, 1.23, 0, 2), RotXZX(0.12, 0.34, 0.56, 2)],
@@ -332,21 +329,14 @@
         # tape yields expected results
         (diagonalized_tape,), _ = diagonalize_mcms(tape)
         res, res_ref = qml.execute([diagonalized_tape, ref_tape], device=dev, mcm_method="one-shot")
-<<<<<<< HEAD
-        assert np.allclose(res, res_ref, atol=0.05)
-=======
+
         assert np.allclose(res, res_ref, atol=0.07)
->>>>>>> 6b5b7900
 
     def test_queue_cnot(self):
         """Test that the queue_cnot function queues state preparation, MCMs and byproduct
         corrections that are equivalent to the input operator"""
 
-<<<<<<< HEAD
-        dev = qml.device("lightning.qubit", wires=15)
-=======
         dev = qml.device("lightning.qubit", wires=15, seed=42)
->>>>>>> 6b5b7900
         q_mgr = QubitMgr(num_qubits=15, start_idx=0)
 
         op = qml.CNOT([2, 3])
@@ -394,11 +384,7 @@
         (diagonalized_tape,), _ = diagonalize_mcms(tape)
 
         res, res_ref = qml.execute([diagonalized_tape, ref_tape], device=dev, mcm_method="one-shot")
-<<<<<<< HEAD
-        assert np.allclose(res, res_ref, atol=0.05)
-=======
         assert np.allclose(res, res_ref, atol=0.1)
->>>>>>> 6b5b7900
 
     @pytest.mark.parametrize(
         "gate, wire",
@@ -506,8 +492,6 @@
         else:
             assert len(transformed_tape.measurements[0].wires) == len(tape.wires)
 
-<<<<<<< HEAD
-=======
     # this test takes 15-20 seconds for a run locally with 500 shots. It tests inherently
     # probabilistic behaviour. The low shot count means a high variance in the results,
     # but we want to ensure they are *usually* quite close to the analytic output, in order
@@ -516,16 +500,11 @@
     # this test as flaky and keeping it here for the time being.
     @flaky(max_runs=5, min_passes=3)
     @pytest.mark.slow
->>>>>>> 6b5b7900
     def test_conversion_of_multi_wire_circuit(self):
         """Test that the transform converts the tape to the expected set of gates
         correctly, and the returned tape continues to produce the expected output"""
 
-<<<<<<< HEAD
-        dev = qml.device("lightning.qubit")
-=======
         dev = qml.device("lightning.qubit", seed=1234)
->>>>>>> 6b5b7900
 
         theta = 2.5
         with qml.queuing.AnnotatedQueue() as q:
