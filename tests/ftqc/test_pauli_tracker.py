# Copyright 2018-2025 Xanadu Quantum Technologies Inc.

# Licensed under the Apache License, Version 2.0 (the "License");
# you may not use this file except in compliance with the License.
# You may obtain a copy of the License at

#     http://www.apache.org/licenses/LICENSE-2.0

# Unless required by applicable law or agreed to in writing, software
# distributed under the License is distributed on an "AS IS" BASIS,
# WITHOUT WARRANTIES OR CONDITIONS OF ANY KIND, either express or implied.
# See the License for the specific language governing permissions and
# limitations under the License.
"""Unit tests for the ftqc.pauli_tracker module"""

import networkx as nx
import numpy as np
import pytest

import pennylane as qml
<<<<<<< HEAD
from pennylane.ftqc import (
    GraphStatePrep,
    QubitMgr,
    apply_clifford_op,
    diagonalize_mcms,
    generate_lattice,
    get_byproduct_corrections,
    measure_x,
    measure_y,
    pauli_encode_xz,
    pauli_prod_to_xz,
)
=======
from pennylane.ftqc.pauli_tracker import apply_clifford_op, pauli_prod, pauli_to_xz, xz_to_pauli
>>>>>>> a8836ba2

TOL = 2e-1

class TestPauliTracker:
    """Test for the pauli tracker related functions."""

    @pytest.mark.parametrize(
        "op, expected",
        [(qml.I(0), (0, 0)), (qml.X(1), (1, 0)), (qml.Y(0), (1, 1)), (qml.Z(0), (0, 1))],
    )
    def test_pauli_to_xz(self, op, expected):
        xz = pauli_to_xz(op)
        assert xz == expected

    @pytest.mark.parametrize("op", [qml.S(0), qml.CNOT(wires=[0, 1]), qml.H(2)])
    def test_unsuppored_ops_pauli_to_xz(self, op):
        with pytest.raises(NotImplementedError):
            _ = pauli_to_xz(op)

    @pytest.mark.parametrize(
        "x, z, expected", [(0, 0, qml.I), (1, 0, qml.X), (1, 1, qml.Y), (0, 1, qml.Z)]
    )
    def test_xz_to_pauli(self, x, z, expected):
        op = xz_to_pauli(x, z)
        assert op == expected

    @pytest.mark.parametrize("x, z", [(0, -1), (-1, 0), (-1, -1)])
    def test_xz_decode_pauli_unsupported_error(self, x, z):
        with pytest.raises(ValueError):
            _ = xz_to_pauli(x, z)

    @pytest.mark.parametrize(
        "ops, expected",
        [
            ([qml.I(0)], qml.I(0)),
            ([qml.X(1)], qml.X(1)),
            ([qml.Y(2)], qml.Y(2)),
            ([qml.Z(3)], qml.Z(3)),
            ([qml.I(0), qml.I(0)], qml.I(0)),
            ([qml.I(1), qml.X(1)], qml.X(1)),
            ([qml.I(2), qml.Y(2)], qml.Y(2)),
            ([qml.I(3), qml.Z(3)], qml.Z(3)),
            ([qml.X(0), qml.I(0)], qml.X(0)),
            ([qml.X(1), qml.X(1)], qml.I(1)),
            ([qml.X(2), qml.Y(2)], qml.Z(2)),
            ([qml.X(3), qml.Z(3)], qml.Y(3)),
            ([qml.Y(0), qml.I(0)], qml.Y(0)),
            ([qml.Y(1), qml.X(1)], qml.Z(1)),
            ([qml.Y(2), qml.Y(2)], qml.I(2)),
            ([qml.Y(3), qml.Z(3)], qml.X(3)),
            ([qml.Z(0), qml.I(0)], qml.Z(0)),
            ([qml.Z(1), qml.X(1)], qml.Y(1)),
            ([qml.Z(2), qml.Y(2)], qml.X(2)),
            ([qml.Z(3), qml.Z(3)], qml.I(3)),
            ([qml.X(4), qml.Y(4), qml.Z(4), qml.I(4), qml.Z(4)], qml.Z(4)),
        ],
    )
    def test_pauli_prod(self, ops, expected):
        op = pauli_prod(ops)
        assert op == expected

    @pytest.mark.parametrize(
        "ops", [([]), ([qml.X(0), qml.I(1)]), ([qml.X(0), qml.Y(0), qml.Z(1)])]
    )
    def test_pauli_prod_to_xz_unsupported_error(self, ops):
        with pytest.raises(ValueError):
            _ = pauli_prod(ops)

    @pytest.mark.parametrize(
        "clifford_op, pauli, res",
        [
            (qml.S(0), [qml.I(0)], [qml.I(0)]),
            (qml.S(1), [qml.X(1)], [qml.Y(1)]),
            (qml.S(2), [qml.Y(2)], [qml.X(2)]),
            (qml.S(3), [qml.Z(3)], [qml.Z(3)]),
            (qml.H(0), [qml.I(0)], [qml.I(0)]),
            (qml.H(1), [qml.X(1)], [qml.Z(1)]),
            (qml.H(2), [qml.Y(2)], [qml.Y(2)]),
            (qml.H(3), [qml.Z(3)], [qml.X(3)]),
            (qml.CNOT(wires=[0, 1]), [qml.I(0), qml.I(1)], [qml.I(0), qml.I(1)]),
            (qml.CNOT(wires=[0, 1]), [qml.X(0), qml.I(1)], [qml.X(0), qml.X(1)]),
            (qml.CNOT(wires=[0, 1]), [qml.Y(0), qml.I(1)], [qml.Y(0), qml.X(1)]),
            (qml.CNOT(wires=[0, 1]), [qml.Z(0), qml.I(1)], [qml.Z(0), qml.I(1)]),
            (qml.CNOT(wires=[0, 1]), [qml.I(0), qml.X(1)], [qml.I(0), qml.X(1)]),
            (qml.CNOT(wires=[0, 1]), [qml.X(0), qml.X(1)], [qml.X(0), qml.I(1)]),
            (qml.CNOT(wires=[0, 1]), [qml.Y(0), qml.X(1)], [qml.Y(0), qml.I(1)]),
            (qml.CNOT(wires=[0, 1]), [qml.Z(0), qml.X(1)], [qml.Z(0), qml.X(1)]),
            (qml.CNOT(wires=[0, 1]), [qml.I(0), qml.Y(1)], [qml.Z(0), qml.Y(1)]),
            (qml.CNOT(wires=[0, 1]), [qml.X(0), qml.Y(1)], [qml.Y(0), qml.Z(1)]),
            (qml.CNOT(wires=[0, 2]), [qml.Y(0), qml.Y(2)], [qml.X(0), qml.Z(2)]),
            (qml.CNOT(wires=[0, 2]), [qml.Z(0), qml.Y(2)], [qml.I(0), qml.Y(2)]),
            (qml.CNOT(wires=[1, 2]), [qml.I(1), qml.Z(2)], [qml.Z(1), qml.Z(2)]),
            (qml.CNOT(wires=[1, 2]), [qml.X(1), qml.Z(2)], [qml.Y(1), qml.Y(2)]),
            (qml.CNOT(wires=[1, 2]), [qml.Y(1), qml.Z(2)], [qml.X(1), qml.Y(2)]),
            (qml.CNOT(wires=[1, 2]), [qml.Z(1), qml.Z(2)], [qml.I(1), qml.Z(2)]),
            (qml.CNOT(wires=[0, 1]), [qml.I(1), qml.I(0)], [qml.I(0), qml.I(1)]),
            (qml.CNOT(wires=[0, 1]), [qml.X(1), qml.I(0)], [qml.I(0), qml.X(1)]),
            (qml.CNOT(wires=[0, 1]), [qml.Y(1), qml.I(0)], [qml.Z(0), qml.Y(1)]),
            (qml.CNOT(wires=[0, 1]), [qml.Z(1), qml.I(0)], [qml.Z(0), qml.Z(1)]),
            (qml.CNOT(wires=[0, 1]), [qml.I(1), qml.X(0)], [qml.X(0), qml.X(1)]),
            (qml.CNOT(wires=[0, 1]), [qml.X(1), qml.X(0)], [qml.X(0), qml.I(1)]),
            (qml.CNOT(wires=[0, 1]), [qml.Y(1), qml.X(0)], [qml.Y(0), qml.Z(1)]),
            (qml.CNOT(wires=[0, 1]), [qml.Z(1), qml.X(0)], [qml.Y(0), qml.Y(1)]),
            (qml.CNOT(wires=[0, 1]), [qml.I(1), qml.Y(0)], [qml.Y(0), qml.X(1)]),
            (qml.CNOT(wires=[0, 1]), [qml.X(1), qml.Y(0)], [qml.Y(0), qml.I(1)]),
            (qml.CNOT(wires=[0, 2]), [qml.Y(2), qml.Y(0)], [qml.X(0), qml.Z(2)]),
            (qml.CNOT(wires=[0, 2]), [qml.Z(2), qml.Y(0)], [qml.X(0), qml.Y(2)]),
            (qml.CNOT(wires=[1, 2]), [qml.I(2), qml.Z(1)], [qml.Z(1), qml.I(2)]),
            (qml.CNOT(wires=[1, 2]), [qml.X(2), qml.Z(1)], [qml.Z(1), qml.X(2)]),
            (qml.CNOT(wires=[1, 2]), [qml.Y(2), qml.Z(1)], [qml.I(1), qml.Y(2)]),
            (qml.CNOT(wires=[1, 2]), [qml.Z(2), qml.Z(1)], [qml.I(1), qml.Z(2)]),
        ],
    )
    def test_apply_clifford_ops(self, clifford_op, pauli, res):
        new_pauli = apply_clifford_op(clifford_op, pauli)

        assert new_pauli == res

    @pytest.mark.parametrize(
        "clifford_op", [qml.X(0), qml.RZ(phi=0.123, wires=0), qml.RX(phi=0.123, wires=0)]
    )
    @pytest.mark.parametrize("paulis", [[qml.I(0)]])
    def test_apply_clifford_ops_not_imp(self, clifford_op, paulis):
        with pytest.raises(
            NotImplementedError, match="Only qml.H, qml.S and qml.CNOT are supported."
        ):
            _ = apply_clifford_op(clifford_op, paulis)

    @pytest.mark.parametrize(
        "clifford_op, paulis",
        [
            (qml.S(0), [qml.S(0)]),
            (qml.CNOT(wires=[0, 1]), [qml.H(0), qml.H(1)]),
            (qml.CNOT(wires=[0, 1]), [qml.I(0), qml.H(1)]),
        ],
    )
    def test_apply_clifford_ops_val_err(self, clifford_op, paulis):
<<<<<<< HEAD
        with pytest.raises(ValueError):
            _ = apply_clifford_op(clifford_op, paulis)


def generate_random_state(n, seed=42):
    rng = np.random.default_rng(seed=seed)
    input_state = rng.random(2**n) + 1j * rng.random(2**n)
    return input_state / np.linalg.norm(input_state)


def generate_rot_gate_graph():
    lattice = generate_lattice([4], "chain")
    return lattice.graph


def generate_cnot_graph():
    wires = [0, 1, 2, 3, 4, 5, 6, 7, 8, 9, 10, 11, 12]
    g = nx.Graph()
    g.add_nodes_from(wires)
    g.add_edges_from(
        [
            (0, 1),
            (1, 2),
            (2, 3),
            (3, 4),
            (4, 5),
            (2, 6),
            (6, 9),
            (7, 8),
            (8, 9),
            (9, 10),
            (10, 11),
            (11, 12),
        ]
    )
    return g


def h_stencil(q_mgr, target_idx):
    # Acquire 4 free qubit indices
    graph_wires = q_mgr.acquire_qubits(4)

    # Denote the index for the final output state
    output_idx = graph_wires[-1]

    # Prepare the state
    qml.ftqc.GraphStatePrep(generate_rot_gate_graph(), wires=graph_wires)

    # entangle input and graph using first qubit
    qml.CZ([target_idx, graph_wires[0]])

    m = []
    # MBQC Hadamard: X, Y, Y, Y
    # Reset operations allow qubits to be returned to the pool
    m0 = measure_x(target_idx, reset=True)
    m1 = measure_y(graph_wires[0], reset=True)
    m2 = measure_y(graph_wires[1], reset=True)
    m3 = measure_y(graph_wires[2], reset=True)

    m.extend([m0, m1, m2, m3])

    # The input qubit can be freed and the output qubit becomes the next iteration's input
    q_mgr.release_qubit(target_idx)
    # We can now free all but the last qubit, which has become the new input_idx
    q_mgr.release_qubits(graph_wires[0:-1])

    return output_idx, m


def s_stencil(q_mgr, target_idx):
    # Acquire 4 free qubit indices
    graph_wires = q_mgr.acquire_qubits(4)

    # Denote the index for the final output state
    output_idx = graph_wires[-1]

    # Prepare the state
    GraphStatePrep(generate_rot_gate_graph(), wires=graph_wires)

    # entangle input and graph using first qubit
    qml.CZ([target_idx, graph_wires[0]])

    m = []
    # MBQC Z rotation: X, X, Y, X
    # Reset operations allow qubits to be returned to the pool
    m0 = measure_x(target_idx, reset=True)
    m1 = measure_x(graph_wires[0], reset=True)
    m2 = measure_y(graph_wires[1], reset=True)
    m3 = measure_x(graph_wires[2], reset=True)

    m.extend([m0, m1, m2, m3])

    # The input qubit can be freed and the output qubit becomes the next iteration's input
    q_mgr.release_qubit(target_idx)
    # We can now free all but the last qubit, which has become the new input_idx
    q_mgr.release_qubits(graph_wires[0:-1])

    return output_idx, m


def cnot_stencil(q_mgr, ctrl_idx, target_idx):
    graph_wires = q_mgr.acquire_qubits(13)

    # Denote the index for the final output state
    output_ctrl_idx = graph_wires[5]
    output_target_idx = graph_wires[12]

    # Prepare the state
    GraphStatePrep(generate_cnot_graph(), wires=graph_wires)

    # entangle input and graph using first qubit
    qml.CZ([ctrl_idx, graph_wires[0]])
    qml.CZ([target_idx, graph_wires[7]])

    m = []
    m1 = qml.ftqc.measure_x(ctrl_idx, reset=True)
    m2 = qml.ftqc.measure_y(graph_wires[0], reset=True)
    m3 = qml.ftqc.measure_y(graph_wires[1], reset=True)
    m4 = qml.ftqc.measure_y(graph_wires[2], reset=True)
    m5 = qml.ftqc.measure_y(graph_wires[3], reset=True)
    m6 = qml.ftqc.measure_y(graph_wires[4], reset=True)

    m8 = qml.ftqc.measure_y(graph_wires[6], reset=True)

    m9 = qml.ftqc.measure_x(target_idx, reset=True)
    m10 = qml.ftqc.measure_x(graph_wires[7], reset=True)
    m11 = qml.ftqc.measure_x(graph_wires[8], reset=True)
    m12 = qml.ftqc.measure_y(graph_wires[9], reset=True)
    m13 = qml.ftqc.measure_x(graph_wires[10], reset=True)
    m14 = qml.ftqc.measure_x(graph_wires[11], reset=True)

    m.extend([m1, m2, m3, m4, m5, m6, m8, m9, m10, m11, m12, m13, m14])
    q_mgr.release_qubit(ctrl_idx)
    q_mgr.release_qubit(target_idx)

    # We can now free all but the last qubit, which has become the new input_idx
    q_mgr.release_qubits(graph_wires[0:5] + graph_wires[6:-1])
    return output_ctrl_idx, output_target_idx, m


class TestOfflineCorrection:

    @pytest.mark.parametrize("num_shots", [10000])
    @pytest.mark.parametrize("num_iter", [1, 2, 3])
    def test_cnot(self, num_shots, num_iter):
        start_state = generate_random_state(2)
        dev = qml.device("lightning.qubit", shots=num_shots)

        @diagonalize_mcms
        @qml.qnode(dev, mcm_method="one-shot")
        def circuit_mbqc(start_state, num_iter):
            q_mgr = QubitMgr(num_qubits=15, start_idx=0)
            ctrl_idx, target_idx = q_mgr.acquire_qubits(2)
            wire_map = {0: ctrl_idx, 1: target_idx}

            # prep input node
            qml.StatePrep(start_state, wires=[wire_map[0], wire_map[1]])
            mid_meas = []
            for _ in range(num_iter):
                wire_map[0], wire_map[1], m = cnot_stencil(q_mgr, wire_map[0], wire_map[1])
                mid_meas.extend(m)

            mid_meas = [qml.Z(wire_map[0]), qml.Z(wire_map[1])] + mid_meas

            return [qml.sample(op=m) for m in mid_meas]

        res = circuit_mbqc(start_state, num_iter)
        ops = []
        for _ in range(num_iter):
            ops.extend([qml.CNOT(wires=[0, 1])])

        measurements = [qml.sample(qml.Z(0)), qml.sample(qml.Z(1))]

        script = qml.tape.QuantumScript(ops, measurements, shots=num_shots)

        meas_res = res[0 : len(measurements)]

        mid_meas_res = res[len(measurements) :]

        for i in range(num_shots):
            mid_meas = [row[i] for row in mid_meas_res]
            phase_cor = get_byproduct_corrections(script, mid_meas)
            for j in range(len(measurements)):
                meas_res[j][i] = meas_res[j][i] * phase_cor[j]

        cor_res = []
        for i in range(len(measurements)):
            cor_res.append(np.sum(meas_res[i]) / num_shots)

        dev_ref = qml.device("lightning.qubit")

        @qml.qnode(dev_ref)
        def circuit_ref(start_state, num_iter):
            qml.StatePrep(start_state, wires=[0, 1])
            for _ in range(num_iter):
                qml.CNOT(wires=[0, 1])

            return qml.expval(qml.Z(0)), qml.expval(qml.Z(1))

        res_ref = circuit_ref(start_state, num_iter)

        assert np.allclose(res_ref, cor_res, rtol=TOL)

    @pytest.mark.parametrize("num_shots", [10000])
    @pytest.mark.parametrize("num_iter", [1, 2, 3])
    def test_h(self, num_shots, num_iter):
        start_state = generate_random_state(2)
        dev = qml.device("lightning.qubit", shots=num_shots)

        @diagonalize_mcms
        @qml.qnode(dev, mcm_method="one-shot")
        def circuit_mbqc(start_state, num_iter):
            q_mgr = QubitMgr(num_qubits=6, start_idx=0)
            ctrl_idx, target_idx = q_mgr.acquire_qubits(2)
            wire_map = {0: ctrl_idx, 1: target_idx}

            # prep input node
            qml.StatePrep(start_state, wires=[wire_map[0], wire_map[1]])
            mid_meas = []
            for _ in range(num_iter):
                wire_map[0], m = h_stencil(q_mgr, wire_map[0])
                mid_meas.extend(m)
                wire_map[1], m = h_stencil(q_mgr, wire_map[1])
                mid_meas.extend(m)

            mid_meas = [qml.Z(wire_map[0]), qml.Z(wire_map[1])] + mid_meas

            return [qml.sample(op=m) for m in mid_meas]

        res = circuit_mbqc(start_state, num_iter)
        ops = []
        for _ in range(num_iter):
            ops.extend([qml.H(wires=[0]), qml.H(wires=[1])])

        measurements = [qml.sample(qml.Z(0)), qml.sample(qml.Z(1))]

        script = qml.tape.QuantumScript(ops, measurements, shots=num_shots)

        meas_res = res[0 : len(measurements)]

        mid_meas_res = res[len(measurements) :]

        for i in range(num_shots):
            mid_meas = [row[i] for row in mid_meas_res]
            phase_cor = get_byproduct_corrections(script, mid_meas)
            for j in range(len(measurements)):
                meas_res[j][i] = meas_res[j][i] * phase_cor[j]

        cor_res = []
        for i in range(len(measurements)):
            cor_res.append(np.sum(meas_res[i]) / num_shots)

        dev_ref = qml.device("lightning.qubit")

        @qml.qnode(dev_ref)
        def circuit_ref(start_state, num_iter):
            qml.StatePrep(start_state, wires=[0, 1])
            for _ in range(num_iter):
                qml.H(wires=[0])
                qml.H(wires=[1])

            return qml.expval(qml.Z(0)), qml.expval(qml.Z(1))

        res_ref = circuit_ref(start_state, num_iter)

        assert np.allclose(res_ref, cor_res, rtol=TOL)

    @pytest.mark.parametrize("num_shots", [10000])
    @pytest.mark.parametrize("num_iter", [1, 2, 3])
    def test_s(self, num_shots, num_iter):
        start_state = generate_random_state(2)
        dev = qml.device("lightning.qubit", shots=num_shots)

        @diagonalize_mcms
        @qml.qnode(dev, mcm_method="one-shot")
        def circuit_mbqc(start_state, num_iter):
            q_mgr = QubitMgr(num_qubits=6, start_idx=0)
            ctrl_idx, target_idx = q_mgr.acquire_qubits(2)
            wire_map = {0: ctrl_idx, 1: target_idx}

            # prep input node
            qml.StatePrep(start_state, wires=[wire_map[0], wire_map[1]])
            mid_meas = []
            for _ in range(num_iter):
                wire_map[0], m = s_stencil(q_mgr, wire_map[0])
                mid_meas.extend(m)
                wire_map[1], m = s_stencil(q_mgr, wire_map[1])
                mid_meas.extend(m)

            mid_meas = [qml.Z(wire_map[0]), qml.Z(wire_map[1])] + mid_meas

            return [qml.sample(op=m) for m in mid_meas]

        res = circuit_mbqc(start_state, num_iter)
        ops = []
        for _ in range(num_iter):
            ops.extend([qml.S(wires=[0]), qml.S(wires=[1])])

        measurements = [qml.sample(qml.Z(0)), qml.sample(qml.Z(1))]

        script = qml.tape.QuantumScript(ops, measurements, shots=num_shots)

        meas_res = res[0 : len(measurements)]

        mid_meas_res = res[len(measurements) :]

        for i in range(num_shots):
            mid_meas = [row[i] for row in mid_meas_res]
            phase_cor = get_byproduct_corrections(script, mid_meas)
            for j in range(len(measurements)):
                meas_res[j][i] = meas_res[j][i] * phase_cor[j]

        cor_res = []
        for i in range(len(measurements)):
            cor_res.append(np.sum(meas_res[i]) / num_shots)

        dev_ref = qml.device("lightning.qubit")

        @qml.qnode(dev_ref)
        def circuit_ref(start_state, num_iter):
            qml.StatePrep(start_state, wires=[0, 1])
            for _ in range(num_iter):
                qml.S(wires=[0])
                qml.S(wires=[1])

            return qml.expval(qml.Z(0)), qml.expval(qml.Z(1))

        res_ref = circuit_ref(start_state, num_iter)

        assert np.allclose(res_ref, cor_res, rtol=TOL)

    @pytest.mark.parametrize("num_shots", [10000])
    def test_clifford(self, num_shots):
        start_state = generate_random_state(2)
        dev = qml.device("lightning.qubit", shots=num_shots)

        @diagonalize_mcms
        @qml.qnode(dev, mcm_method="one-shot")
        def circuit_mbqc(start_state):
            q_mgr = QubitMgr(num_qubits=15, start_idx=0)
            ctrl_idx, target_idx = q_mgr.acquire_qubits(2)
            wire_map = {0: ctrl_idx, 1: target_idx}

            # prep input node
            qml.StatePrep(start_state, wires=[wire_map[0], wire_map[1]])
            mid_meas = []
            wire_map[0], wire_map[1], m = cnot_stencil(q_mgr, wire_map[0], wire_map[1])
            mid_meas.extend(m)
            wire_map[0], m = s_stencil(q_mgr, wire_map[0])
            mid_meas.extend(m)
            wire_map[1], m = h_stencil(q_mgr, wire_map[1])
            mid_meas.extend(m)

            mid_meas = [qml.Z(wire_map[0]), qml.Z(wire_map[1])] + mid_meas

            return [qml.sample(op=m) for m in mid_meas]

        res = circuit_mbqc(start_state)
        ops = []
        ops.extend([qml.CNOT(wires=[0, 1])])
        ops.extend([qml.S(wires=[0])])
        ops.extend([qml.H(wires=[1])])

        measurements = [qml.sample(qml.Z(0)), qml.sample(qml.Z(1))]

        script = qml.tape.QuantumScript(ops, measurements, shots=num_shots)

        meas_res = res[0 : len(measurements)]

        mid_meas_res = res[len(measurements) :]

        for i in range(num_shots):
            mid_meas = [row[i] for row in mid_meas_res]
            phase_cor = get_byproduct_corrections(script, mid_meas)
            for j in range(len(measurements)):
                meas_res[j][i] = meas_res[j][i] * phase_cor[j]

        cor_res = []
        for i in range(len(measurements)):
            cor_res.append(np.sum(meas_res[i]) / num_shots)

        dev_ref = qml.device("lightning.qubit")

        @qml.qnode(dev_ref)
        def circuit_ref(start_state):
            qml.StatePrep(start_state, wires=[0, 1])
            qml.CNOT(wires=[0, 1])
            qml.S(wires=[0])
            qml.H(wires=[1])

            return qml.expval(qml.Z(0)), qml.expval(qml.Z(1))

        res_ref = circuit_ref(start_state)

        assert np.allclose(res_ref, cor_res, rtol=TOL)

    @pytest.mark.parametrize("num_shots", [10000])
    def test_clifford_paulis(self, num_shots):
        start_state = generate_random_state(2)
        dev = qml.device("lightning.qubit", shots=num_shots)

        @diagonalize_mcms
        @qml.qnode(dev, mcm_method="one-shot")
        def circuit_mbqc(start_state):
            q_mgr = QubitMgr(num_qubits=15, start_idx=0)
            ctrl_idx, target_idx = q_mgr.acquire_qubits(2)
            wire_map = {0: ctrl_idx, 1: target_idx}

            # prep input node
            qml.StatePrep(start_state, wires=[wire_map[0], wire_map[1]])
            mid_meas = []
            wire_map[0], wire_map[1], m = cnot_stencil(q_mgr, wire_map[0], wire_map[1])
            mid_meas.extend(m)
            wire_map[0], m = s_stencil(q_mgr, wire_map[0])
            mid_meas.extend(m)
            wire_map[1], m = h_stencil(q_mgr, wire_map[1])
            mid_meas.extend(m)

            mid_meas = [qml.Z(wire_map[0]), qml.Z(wire_map[1])] + mid_meas

            return [qml.sample(op=m) for m in mid_meas]

        res = circuit_mbqc(start_state)
        ops = []
        ops.extend([qml.X(0)])
        ops.extend([qml.CNOT(wires=[0, 1])])
        ops.extend([qml.Y(1)])
        ops.extend([qml.S(wires=[0])])
        ops.extend([qml.Z(0)])
        ops.extend([qml.H(wires=[1])])

        measurements = [qml.sample(qml.Z(0)), qml.sample(qml.Z(1))]

        script = qml.tape.QuantumScript(ops, measurements, shots=num_shots)

        meas_res = res[0 : len(measurements)]

        mid_meas_res = res[len(measurements) :]

        for i in range(num_shots):
            mid_meas = [row[i] for row in mid_meas_res]
            phase_cor = get_byproduct_corrections(script, mid_meas)
            for j in range(len(measurements)):
                meas_res[j][i] = meas_res[j][i] * phase_cor[j]

        cor_res = []
        for i in range(len(measurements)):
            cor_res.append(np.sum(meas_res[i]) / num_shots)

        dev_ref = qml.device("lightning.qubit")

        @qml.qnode(dev_ref)
        def circuit_ref(start_state):
            qml.StatePrep(start_state, wires=[0, 1])
            qml.X(0)
            qml.CNOT(wires=[0, 1])
            qml.Y(1)
            qml.S(wires=[0])
            qml.Z(0)
            qml.H(wires=[1])

            return qml.expval(qml.Z(0)), qml.expval(qml.Z(1))

        res_ref = circuit_ref(start_state)

        assert np.allclose(res_ref, cor_res, rtol=TOL)

    @pytest.mark.parametrize("p0", [qml.X, qml.Y, qml.Z, qml.I])
    @pytest.mark.parametrize("p1", [qml.X, qml.Y, qml.Z, qml.I])
    @pytest.mark.parametrize("num_shots", [10000])
    def test_clifford_paulis_tensorprod(self, p0, p1, num_shots):
        start_state = generate_random_state(2)
        dev = qml.device("lightning.qubit", shots=num_shots)

        @diagonalize_mcms
        @qml.qnode(dev, mcm_method="one-shot")
        def circuit_mbqc(start_state):
            q_mgr = QubitMgr(num_qubits=15, start_idx=0)
            ctrl_idx, target_idx = q_mgr.acquire_qubits(2)
            wire_map = {0: ctrl_idx, 1: target_idx}

            # prep input node
            qml.StatePrep(start_state, wires=[wire_map[0], wire_map[1]])
            mid_meas = []
            wire_map[0], wire_map[1], m = cnot_stencil(q_mgr, wire_map[0], wire_map[1])
            mid_meas.extend(m)
            wire_map[0], m = s_stencil(q_mgr, wire_map[0])
            mid_meas.extend(m)
            wire_map[1], m = h_stencil(q_mgr, wire_map[1])
            mid_meas.extend(m)

            mid_meas = [p0(wire_map[0]) @ p1(wire_map[1])] + mid_meas

            return [qml.sample(op=m) for m in mid_meas]

        res = circuit_mbqc(start_state)
        ops = []
        ops.extend([qml.X(0)])
        ops.extend([qml.CNOT(wires=[0, 1])])
        ops.extend([qml.Y(1)])
        ops.extend([qml.S(wires=[0])])
        ops.extend([qml.Z(0)])
        ops.extend([qml.H(wires=[1])])

        measurements = [qml.sample(p0(0) @ p1(1))]

        script = qml.tape.QuantumScript(ops, measurements, shots=num_shots)

        meas_res = res[0 : len(measurements)]

        mid_meas_res = res[len(measurements) :]

        for i in range(num_shots):
            mid_meas = [row[i] for row in mid_meas_res]
            phase_cor = get_byproduct_corrections(script, mid_meas)
            for j in range(len(measurements)):
                meas_res[j][i] = meas_res[j][i] * phase_cor[j]

        cor_res = []
        for i in range(len(measurements)):
            cor_res.append(np.sum(meas_res[i]) / num_shots)

        dev_ref = qml.device("lightning.qubit")

        @qml.qnode(dev_ref)
        def circuit_ref(start_state):
            qml.StatePrep(start_state, wires=[0, 1])
            qml.X(0)
            qml.CNOT(wires=[0, 1])
            qml.Y(1)
            qml.S(wires=[0])
            qml.Z(0)
            qml.H(wires=[1])

            return qml.expval(p0(0) @ p1(1))

        res_ref = circuit_ref(start_state)

        assert np.allclose(res_ref, cor_res, rtol=TOL)
=======
        with pytest.raises(ValueError, match="Please ensure the operator passed in are Paulis."):
            _ = apply_clifford_op(clifford_op, paulis)

    @pytest.mark.parametrize(
        "clifford_op, paulis",
        [
            (qml.CNOT(wires=[0, 1]), [qml.X(1), qml.Y(1)]),
            (qml.CNOT(wires=[0, 1]), [qml.I(0), qml.Z(0)]),
        ],
    )
    def test_apply_clifford_ops_pauli_wire_err(self, clifford_op, paulis):
        with pytest.raises(
            ValueError, match="Please ensure each Pauli target at a different wire."
        ):
            _ = apply_clifford_op(clifford_op, paulis)

    @pytest.mark.parametrize(
        "clifford_op, paulis",
        [
            (qml.S(0), [qml.I(1)]),
            (qml.CNOT(wires=[0, 1]), [qml.X(2), qml.X(1)]),
            (qml.CNOT(wires=[0, 1]), [qml.I(0), qml.Y(3)]),
        ],
    )
    def test_apply_clifford_ops_pauli_wire_err(self, clifford_op, paulis):
        with pytest.raises(
            ValueError, match="Please the target wires of Clifford op match those of Paulis."
        ):
            _ = apply_clifford_op(clifford_op, paulis)
>>>>>>> a8836ba2
<|MERGE_RESOLUTION|>--- conflicted
+++ resolved
@@ -18,22 +18,16 @@
 import pytest
 
 import pennylane as qml
-<<<<<<< HEAD
 from pennylane.ftqc import (
     GraphStatePrep,
     QubitMgr,
-    apply_clifford_op,
     diagonalize_mcms,
     generate_lattice,
     get_byproduct_corrections,
     measure_x,
     measure_y,
-    pauli_encode_xz,
-    pauli_prod_to_xz,
 )
-=======
 from pennylane.ftqc.pauli_tracker import apply_clifford_op, pauli_prod, pauli_to_xz, xz_to_pauli
->>>>>>> a8836ba2
 
 TOL = 2e-1
 
@@ -171,8 +165,34 @@
         ],
     )
     def test_apply_clifford_ops_val_err(self, clifford_op, paulis):
-<<<<<<< HEAD
-        with pytest.raises(ValueError):
+        with pytest.raises(ValueError, match="Please ensure the operator passed in are Paulis."):
+            _ = apply_clifford_op(clifford_op, paulis)
+
+    @pytest.mark.parametrize(
+        "clifford_op, paulis",
+        [
+            (qml.CNOT(wires=[0, 1]), [qml.X(1), qml.Y(1)]),
+            (qml.CNOT(wires=[0, 1]), [qml.I(0), qml.Z(0)]),
+        ],
+    )
+    def test_apply_clifford_ops_pauli_wire_err(self, clifford_op, paulis):
+        with pytest.raises(
+            ValueError, match="Please ensure each Pauli target at a different wire."
+        ):
+            _ = apply_clifford_op(clifford_op, paulis)
+
+    @pytest.mark.parametrize(
+        "clifford_op, paulis",
+        [
+            (qml.S(0), [qml.I(1)]),
+            (qml.CNOT(wires=[0, 1]), [qml.X(2), qml.X(1)]),
+            (qml.CNOT(wires=[0, 1]), [qml.I(0), qml.Y(3)]),
+        ],
+    )
+    def test_apply_clifford_ops_pauli_wire_err(self, clifford_op, paulis):
+        with pytest.raises(
+            ValueError, match="Please the target wires of Clifford op match those of Paulis."
+        ):
             _ = apply_clifford_op(clifford_op, paulis)
 
 
@@ -314,7 +334,7 @@
 
 class TestOfflineCorrection:
 
-    @pytest.mark.parametrize("num_shots", [10000])
+    @pytest.mark.parametrize("num_shots", [20000])
     @pytest.mark.parametrize("num_iter", [1, 2, 3])
     def test_cnot(self, num_shots, num_iter):
         start_state = generate_random_state(2)
@@ -375,7 +395,7 @@
 
         assert np.allclose(res_ref, cor_res, rtol=TOL)
 
-    @pytest.mark.parametrize("num_shots", [10000])
+    @pytest.mark.parametrize("num_shots", [20000])
     @pytest.mark.parametrize("num_iter", [1, 2, 3])
     def test_h(self, num_shots, num_iter):
         start_state = generate_random_state(2)
@@ -439,7 +459,7 @@
 
         assert np.allclose(res_ref, cor_res, rtol=TOL)
 
-    @pytest.mark.parametrize("num_shots", [10000])
+    @pytest.mark.parametrize("num_shots", [20000])
     @pytest.mark.parametrize("num_iter", [1, 2, 3])
     def test_s(self, num_shots, num_iter):
         start_state = generate_random_state(2)
@@ -503,7 +523,7 @@
 
         assert np.allclose(res_ref, cor_res, rtol=TOL)
 
-    @pytest.mark.parametrize("num_shots", [10000])
+    @pytest.mark.parametrize("num_shots", [20000])
     def test_clifford(self, num_shots):
         start_state = generate_random_state(2)
         dev = qml.device("lightning.qubit", shots=num_shots)
@@ -568,7 +588,7 @@
 
         assert np.allclose(res_ref, cor_res, rtol=TOL)
 
-    @pytest.mark.parametrize("num_shots", [10000])
+    @pytest.mark.parametrize("num_shots", [20000])
     def test_clifford_paulis(self, num_shots):
         start_state = generate_random_state(2)
         dev = qml.device("lightning.qubit", shots=num_shots)
@@ -641,7 +661,7 @@
 
     @pytest.mark.parametrize("p0", [qml.X, qml.Y, qml.Z, qml.I])
     @pytest.mark.parametrize("p1", [qml.X, qml.Y, qml.Z, qml.I])
-    @pytest.mark.parametrize("num_shots", [10000])
+    @pytest.mark.parametrize("num_shots", [20000])
     def test_clifford_paulis_tensorprod(self, p0, p1, num_shots):
         start_state = generate_random_state(2)
         dev = qml.device("lightning.qubit", shots=num_shots)
@@ -710,35 +730,4 @@
 
         res_ref = circuit_ref(start_state)
 
-        assert np.allclose(res_ref, cor_res, rtol=TOL)
-=======
-        with pytest.raises(ValueError, match="Please ensure the operator passed in are Paulis."):
-            _ = apply_clifford_op(clifford_op, paulis)
-
-    @pytest.mark.parametrize(
-        "clifford_op, paulis",
-        [
-            (qml.CNOT(wires=[0, 1]), [qml.X(1), qml.Y(1)]),
-            (qml.CNOT(wires=[0, 1]), [qml.I(0), qml.Z(0)]),
-        ],
-    )
-    def test_apply_clifford_ops_pauli_wire_err(self, clifford_op, paulis):
-        with pytest.raises(
-            ValueError, match="Please ensure each Pauli target at a different wire."
-        ):
-            _ = apply_clifford_op(clifford_op, paulis)
-
-    @pytest.mark.parametrize(
-        "clifford_op, paulis",
-        [
-            (qml.S(0), [qml.I(1)]),
-            (qml.CNOT(wires=[0, 1]), [qml.X(2), qml.X(1)]),
-            (qml.CNOT(wires=[0, 1]), [qml.I(0), qml.Y(3)]),
-        ],
-    )
-    def test_apply_clifford_ops_pauli_wire_err(self, clifford_op, paulis):
-        with pytest.raises(
-            ValueError, match="Please the target wires of Clifford op match those of Paulis."
-        ):
-            _ = apply_clifford_op(clifford_op, paulis)
->>>>>>> a8836ba2
+        assert np.allclose(res_ref, cor_res, rtol=TOL)