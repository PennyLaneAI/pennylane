--- conflicted
+++ resolved
@@ -16,11 +16,7 @@
 import pytest
 
 import pennylane as qml
-<<<<<<< HEAD
-from pennylane.ftqc import apply_clifford_op, pauli_encode_xz, pauli_prod_to_xz
-=======
-from pennylane.ftqc.pauli_tracker import pauli_prod, pauli_to_xz, xz_to_pauli
->>>>>>> cd93e656
+from pennylane.ftqc.pauli_tracker import apply_clifford_op, pauli_prod, pauli_to_xz, xz_to_pauli
 
 
 class TestPauliTracker:
@@ -54,92 +50,6 @@
     @pytest.mark.parametrize(
         "ops, expected",
         [
-<<<<<<< HEAD
-            ([], None),
-            ([qml.I], qml.I),
-            ([qml.X], qml.X),
-            ([qml.Y], qml.Y),
-            ([qml.Z], qml.Z),
-            ([qml.I, qml.I], qml.I),
-            ([qml.I, qml.X], qml.X),
-            ([qml.I, qml.Y], qml.Y),
-            ([qml.I, qml.Z], qml.Z),
-            ([qml.X, qml.I], qml.X),
-            ([qml.X, qml.X], qml.I),
-            ([qml.X, qml.Y], qml.Z),
-            ([qml.X, qml.Z], qml.Y),
-            ([qml.Y, qml.I], qml.Y),
-            ([qml.Y, qml.X], qml.Z),
-            ([qml.Y, qml.Y], qml.I),
-            ([qml.Y, qml.Z], qml.X),
-            ([qml.Z, qml.I], qml.Z),
-            ([qml.Z, qml.X], qml.Y),
-            ([qml.Z, qml.Y], qml.X),
-            ([qml.Z, qml.Z], qml.I),
-            ([qml.X, qml.Y, qml.Z, qml.I, qml.Z], qml.Z),
-        ],
-    )
-    def test_pauli_prod_to_xz(self, ops, res):
-        if len(ops) == 0:
-            with pytest.raises(
-                ValueError,
-                match="Please ensure that a valid list of operators are passed to the method.",
-            ):
-                _ = pauli_prod_to_xz(ops)
-        else:
-            op = pauli_prod_to_xz(ops)
-            assert res == op
-
-    @pytest.mark.parametrize(
-        "clifford_op, pauli, res",
-        [
-            (qml.S, [qml.I], [qml.I]),
-            (qml.S, [qml.X], [qml.Y]),
-            (qml.S, [qml.Y], [qml.X]),
-            (qml.S, [qml.Z], [qml.Z]),
-            (qml.H, [qml.I], [qml.I]),
-            (qml.H, [qml.X], [qml.Z]),
-            (qml.H, [qml.Y], [qml.Y]),
-            (qml.H, [qml.Z], [qml.X]),
-            (qml.CNOT, [qml.I, qml.I], [qml.I, qml.I]),
-            (qml.CNOT, [qml.X, qml.I], [qml.X, qml.X]),
-            (qml.CNOT, [qml.Y, qml.I], [qml.Y, qml.X]),
-            (qml.CNOT, [qml.Z, qml.I], [qml.Z, qml.I]),
-            (qml.CNOT, [qml.I, qml.X], [qml.I, qml.X]),
-            (qml.CNOT, [qml.X, qml.X], [qml.X, qml.I]),
-            (qml.CNOT, [qml.Y, qml.X], [qml.Y, qml.I]),
-            (qml.CNOT, [qml.Z, qml.X], [qml.Z, qml.X]),
-            (qml.CNOT, [qml.I, qml.Y], [qml.Z, qml.Y]),
-            (qml.CNOT, [qml.X, qml.Y], [qml.Y, qml.Z]),
-            (qml.CNOT, [qml.Y, qml.Y], [qml.X, qml.Z]),
-            (qml.CNOT, [qml.Z, qml.Y], [qml.I, qml.Y]),
-            (qml.CNOT, [qml.I, qml.Z], [qml.Z, qml.Z]),
-            (qml.CNOT, [qml.X, qml.Z], [qml.Y, qml.Y]),
-            (qml.CNOT, [qml.Y, qml.Z], [qml.X, qml.Y]),
-            (qml.CNOT, [qml.Z, qml.Z], [qml.I, qml.Z]),
-        ],
-    )
-    def test_apply_clifford_ops(self, clifford_op, pauli, res):
-        new_pauli = apply_clifford_op(clifford_op, pauli)
-
-        assert new_pauli == res
-
-    @pytest.mark.parametrize("clifford_op", [qml.X, qml.RZ, qml.RX, qml.T])
-    @pytest.mark.parametrize("paulis", [[qml.I]])
-    def test_apply_clifford_ops_not_imp(self, clifford_op, paulis):
-        with pytest.raises(
-            NotImplementedError, match="Only qml.H, qml.S and qml.CNOT are supported."
-        ):
-            _ = apply_clifford_op(clifford_op, paulis)
-
-    @pytest.mark.parametrize(
-        "clifford_op, paulis",
-        [(qml.S, [qml.I, qml.I]), (qml.S, [qml.RZ]), (qml.CNOT, [qml.I])],
-    )
-    def test_apply_clifford_ops_val_err(self, clifford_op, paulis):
-        with pytest.raises(ValueError):
-            _ = apply_clifford_op(clifford_op, paulis)
-=======
             ([qml.I(0)], qml.I(0)),
             ([qml.X(1)], qml.X(1)),
             ([qml.Y(2)], qml.Y(2)),
@@ -173,4 +83,102 @@
     def test_pauli_prod_to_xz_unsupported_error(self, ops):
         with pytest.raises(ValueError):
             _ = pauli_prod(ops)
->>>>>>> cd93e656
+
+    @pytest.mark.parametrize(
+        "clifford_op, pauli, res",
+        [
+            (qml.S(0), [qml.I(0)], [qml.I(0)]),
+            (qml.S(1), [qml.X(1)], [qml.Y(1)]),
+            (qml.S(2), [qml.Y(2)], [qml.X(2)]),
+            (qml.S(3), [qml.Z(3)], [qml.Z(3)]),
+            (qml.H(0), [qml.I(0)], [qml.I(0)]),
+            (qml.H(1), [qml.X(1)], [qml.Z(1)]),
+            (qml.H(2), [qml.Y(2)], [qml.Y(2)]),
+            (qml.H(3), [qml.Z(3)], [qml.X(3)]),
+            (qml.CNOT(wires=[0, 1]), [qml.I(0), qml.I(1)], [qml.I(0), qml.I(1)]),
+            (qml.CNOT(wires=[0, 1]), [qml.X(0), qml.I(1)], [qml.X(0), qml.X(1)]),
+            (qml.CNOT(wires=[0, 1]), [qml.Y(0), qml.I(1)], [qml.Y(0), qml.X(1)]),
+            (qml.CNOT(wires=[0, 1]), [qml.Z(0), qml.I(1)], [qml.Z(0), qml.I(1)]),
+            (qml.CNOT(wires=[0, 1]), [qml.I(0), qml.X(1)], [qml.I(0), qml.X(1)]),
+            (qml.CNOT(wires=[0, 1]), [qml.X(0), qml.X(1)], [qml.X(0), qml.I(1)]),
+            (qml.CNOT(wires=[0, 1]), [qml.Y(0), qml.X(1)], [qml.Y(0), qml.I(1)]),
+            (qml.CNOT(wires=[0, 1]), [qml.Z(0), qml.X(1)], [qml.Z(0), qml.X(1)]),
+            (qml.CNOT(wires=[0, 1]), [qml.I(0), qml.Y(1)], [qml.Z(0), qml.Y(1)]),
+            (qml.CNOT(wires=[0, 1]), [qml.X(0), qml.Y(1)], [qml.Y(0), qml.Z(1)]),
+            (qml.CNOT(wires=[0, 2]), [qml.Y(0), qml.Y(2)], [qml.X(0), qml.Z(2)]),
+            (qml.CNOT(wires=[0, 2]), [qml.Z(0), qml.Y(2)], [qml.I(0), qml.Y(2)]),
+            (qml.CNOT(wires=[1, 2]), [qml.I(1), qml.Z(2)], [qml.Z(1), qml.Z(2)]),
+            (qml.CNOT(wires=[1, 2]), [qml.X(1), qml.Z(2)], [qml.Y(1), qml.Y(2)]),
+            (qml.CNOT(wires=[1, 2]), [qml.Y(1), qml.Z(2)], [qml.X(1), qml.Y(2)]),
+            (qml.CNOT(wires=[1, 2]), [qml.Z(1), qml.Z(2)], [qml.I(1), qml.Z(2)]),
+            (qml.CNOT(wires=[0, 1]), [qml.I(1), qml.I(0)], [qml.I(0), qml.I(1)]),
+            (qml.CNOT(wires=[0, 1]), [qml.X(1), qml.I(0)], [qml.I(0), qml.X(1)]),
+            (qml.CNOT(wires=[0, 1]), [qml.Y(1), qml.I(0)], [qml.Z(0), qml.Y(1)]),
+            (qml.CNOT(wires=[0, 1]), [qml.Z(1), qml.I(0)], [qml.Z(0), qml.Z(1)]),
+            (qml.CNOT(wires=[0, 1]), [qml.I(1), qml.X(0)], [qml.X(0), qml.X(1)]),
+            (qml.CNOT(wires=[0, 1]), [qml.X(1), qml.X(0)], [qml.X(0), qml.I(1)]),
+            (qml.CNOT(wires=[0, 1]), [qml.Y(1), qml.X(0)], [qml.Y(0), qml.Z(1)]),
+            (qml.CNOT(wires=[0, 1]), [qml.Z(1), qml.X(0)], [qml.Y(0), qml.Y(1)]),
+            (qml.CNOT(wires=[0, 1]), [qml.I(1), qml.Y(0)], [qml.Y(0), qml.X(1)]),
+            (qml.CNOT(wires=[0, 1]), [qml.X(1), qml.Y(0)], [qml.Y(0), qml.I(1)]),
+            (qml.CNOT(wires=[0, 2]), [qml.Y(2), qml.Y(0)], [qml.X(0), qml.Z(2)]),
+            (qml.CNOT(wires=[0, 2]), [qml.Z(2), qml.Y(0)], [qml.X(0), qml.Y(2)]),
+            (qml.CNOT(wires=[1, 2]), [qml.I(2), qml.Z(1)], [qml.Z(1), qml.I(2)]),
+            (qml.CNOT(wires=[1, 2]), [qml.X(2), qml.Z(1)], [qml.Z(1), qml.X(2)]),
+            (qml.CNOT(wires=[1, 2]), [qml.Y(2), qml.Z(1)], [qml.I(1), qml.Y(2)]),
+            (qml.CNOT(wires=[1, 2]), [qml.Z(2), qml.Z(1)], [qml.I(1), qml.Z(2)]),
+        ],
+    )
+    def test_apply_clifford_ops(self, clifford_op, pauli, res):
+        new_pauli = apply_clifford_op(clifford_op, pauli)
+
+        assert new_pauli == res
+
+    @pytest.mark.parametrize(
+        "clifford_op", [qml.X(0), qml.RZ(phi=0.123, wires=0), qml.RX(phi=0.123, wires=0)]
+    )
+    @pytest.mark.parametrize("paulis", [[qml.I(0)]])
+    def test_apply_clifford_ops_not_imp(self, clifford_op, paulis):
+        with pytest.raises(
+            NotImplementedError, match="Only qml.H, qml.S and qml.CNOT are supported."
+        ):
+            _ = apply_clifford_op(clifford_op, paulis)
+
+    @pytest.mark.parametrize(
+        "clifford_op, paulis",
+        [
+            (qml.S(0), [qml.S(0)]),
+            (qml.CNOT(wires=[0, 1]), [qml.H(0), qml.H(1)]),
+            (qml.CNOT(wires=[0, 1]), [qml.I(0), qml.H(1)]),
+        ],
+    )
+    def test_apply_clifford_ops_val_err(self, clifford_op, paulis):
+        with pytest.raises(ValueError, match="Please ensure the operator passed in are Paulis."):
+            _ = apply_clifford_op(clifford_op, paulis)
+
+    @pytest.mark.parametrize(
+        "clifford_op, paulis",
+        [
+            (qml.CNOT(wires=[0, 1]), [qml.X(1), qml.Y(1)]),
+            (qml.CNOT(wires=[0, 1]), [qml.I(0), qml.Z(0)]),
+        ],
+    )
+    def test_apply_clifford_ops_pauli_wire_err(self, clifford_op, paulis):
+        with pytest.raises(
+            ValueError, match="Please ensure each Pauli target at a different wire."
+        ):
+            _ = apply_clifford_op(clifford_op, paulis)
+
+    @pytest.mark.parametrize(
+        "clifford_op, paulis",
+        [
+            (qml.S(0), [qml.I(1)]),
+            (qml.CNOT(wires=[0, 1]), [qml.X(2), qml.X(1)]),
+            (qml.CNOT(wires=[0, 1]), [qml.I(0), qml.Y(3)]),
+        ],
+    )
+    def test_apply_clifford_ops_pauli_wire_err(self, clifford_op, paulis):
+        with pytest.raises(
+            ValueError, match="Please the target wires of Clifford op match those of Paulis."
+        ):
+            _ = apply_clifford_op(clifford_op, paulis)