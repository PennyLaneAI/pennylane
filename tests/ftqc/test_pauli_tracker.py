--- conflicted
+++ resolved
@@ -13,18 +13,14 @@
 # limitations under the License.
 """Unit tests for the ftqc.pauli_tracker module"""
 
-<<<<<<< HEAD
 import networkx as nx
-=======
 import random
 
->>>>>>> b9f8625c
 import numpy as np
 import pytest
 from flaky import flaky
 
 import pennylane as qml
-<<<<<<< HEAD
 from pennylane.ftqc import (
     GraphStatePrep,
     QubitMgr,
@@ -34,8 +30,7 @@
     measure_x,
     measure_y,
 )
-from pennylane.ftqc.pauli_tracker import apply_clifford_op, pauli_prod, pauli_to_xz, xz_to_pauli
-=======
+
 from pennylane.ftqc.pauli_tracker import commute_clifford_op, pauli_prod, pauli_to_xz, xz_to_pauli
 
 _PAULIS = (qml.I, qml.X, qml.Y, qml.Z)
@@ -48,7 +43,6 @@
         pauli_list.append(random.choice(_PAULIS)(wire))
 
     return pauli_list
->>>>>>> b9f8625c
 
 RTOL = 2.5e-1
 ATOL = 5e-2
@@ -197,8 +191,7 @@
             ValueError,
             match="Please ensure xz are either 0 or 1.",
         ):
-<<<<<<< HEAD
-            _ = apply_clifford_op(clifford_op, xz)
+            _ = commute_clifford_op(clifford_op, xz)
 
 
 def generate_random_state(n, seed=0):
@@ -344,7 +337,7 @@
     @pytest.mark.parametrize("num_iter", [1, 2, 3])
     def test_cnot(self, num_shots, num_iter):
         start_state = generate_random_state(2)
-        dev = qml.device("lightning.qubit", shots=num_shots)
+        dev = qml.device("default.qubit", shots=num_shots)
 
         @diagonalize_mcms
         @qml.qnode(dev, mcm_method="one-shot")
@@ -387,7 +380,7 @@
         for i in range(len(measurements)):
             cor_res.append(np.sum(meas_res[i]) / num_shots)
 
-        dev_ref = qml.device("lightning.qubit")
+        dev_ref = qml.device("default.qubit")
 
         @qml.qnode(dev_ref)
         def circuit_ref(start_state, num_iter):
@@ -405,7 +398,7 @@
     @pytest.mark.parametrize("num_iter", [1, 2, 3])
     def test_h(self, num_shots, num_iter):
         start_state = generate_random_state(2)
-        dev = qml.device("lightning.qubit", shots=num_shots)
+        dev = qml.device("default.qubit", shots=num_shots)
 
         @diagonalize_mcms
         @qml.qnode(dev, mcm_method="one-shot")
@@ -450,7 +443,7 @@
         for i in range(len(measurements)):
             cor_res.append(np.sum(meas_res[i]) / num_shots)
 
-        dev_ref = qml.device("lightning.qubit")
+        dev_ref = qml.device("default.qubit")
 
         @qml.qnode(dev_ref)
         def circuit_ref(start_state, num_iter):
@@ -469,7 +462,7 @@
     @pytest.mark.parametrize("num_iter", [1, 2, 3])
     def test_s(self, num_shots, num_iter):
         start_state = generate_random_state(2)
-        dev = qml.device("lightning.qubit", shots=num_shots)
+        dev = qml.device("default.qubit", shots=num_shots)
 
         @diagonalize_mcms
         @qml.qnode(dev, mcm_method="one-shot")
@@ -514,7 +507,7 @@
         for i in range(len(measurements)):
             cor_res.append(np.sum(meas_res[i]) / num_shots)
 
-        dev_ref = qml.device("lightning.qubit")
+        dev_ref = qml.device("default.qubit")
 
         @qml.qnode(dev_ref)
         def circuit_ref(start_state, num_iter):
@@ -532,7 +525,7 @@
     @pytest.mark.parametrize("num_shots", [1000])
     def test_clifford(self, num_shots):
         start_state = generate_random_state(2)
-        dev = qml.device("lightning.qubit", shots=num_shots)
+        dev = qml.device("default.qubit", shots=num_shots)
 
         @diagonalize_mcms
         @qml.qnode(dev, mcm_method="one-shot")
@@ -579,7 +572,7 @@
         for i in range(len(measurements)):
             cor_res.append(np.sum(meas_res[i]) / num_shots)
 
-        dev_ref = qml.device("lightning.qubit")
+        dev_ref = qml.device("default.qubit")
 
         @qml.qnode(dev_ref)
         def circuit_ref(start_state):
@@ -597,7 +590,7 @@
     @pytest.mark.parametrize("num_shots", [1000])
     def test_clifford_paulis(self, num_shots):
         start_state = generate_random_state(2)
-        dev = qml.device("lightning.qubit", shots=num_shots)
+        dev = qml.device("default.qubit", shots=num_shots)
 
         @diagonalize_mcms
         @qml.qnode(dev, mcm_method="one-shot")
@@ -647,7 +640,7 @@
         for i in range(len(measurements)):
             cor_res.append(np.sum(meas_res[i]) / num_shots)
 
-        dev_ref = qml.device("lightning.qubit")
+        dev_ref = qml.device("default.qubit")
 
         @qml.qnode(dev_ref)
         def circuit_ref(start_state):
@@ -670,7 +663,7 @@
     @pytest.mark.parametrize("num_shots", [1000])
     def test_clifford_paulis_tensorprod(self, p0, p1, num_shots):
         start_state = generate_random_state(2)
-        dev = qml.device("lightning.qubit", shots=num_shots)
+        dev = qml.device("default.qubit", shots=num_shots)
 
         @diagonalize_mcms
         @qml.qnode(dev, mcm_method="one-shot")
@@ -720,7 +713,7 @@
         for i in range(len(measurements)):
             cor_res.append(np.sum(meas_res[i]) / num_shots)
 
-        dev_ref = qml.device("lightning.qubit")
+        dev_ref = qml.device("default.qubit")
 
         @qml.qnode(dev_ref)
         def circuit_ref(start_state):
@@ -736,7 +729,4 @@
 
         res_ref = circuit_ref(start_state)
 
-        assert np.allclose(cor_res, res_ref, rtol=RTOL, atol=ATOL)
-=======
-            _ = commute_clifford_op(clifford_op, xz)
->>>>>>> b9f8625c
+        assert np.allclose(cor_res, res_ref, rtol=RTOL, atol=ATOL)