--- conflicted
+++ resolved
@@ -18,7 +18,7 @@
 import pytest
 
 import pennylane as qml
-<<<<<<< HEAD
+
 from pennylane.devices import ExecutionConfig
 from pennylane.ftqc import RotXZX
 from pennylane.ftqc.ftqc_device import (
@@ -29,12 +29,8 @@
     split_at_non_clifford_gates,
 )
 from pennylane.measurements import MidMeasureMP, Shots
-from pennylane.ops import CZ, RZ, Conditional, H, S, X, Y, Z
-=======
-from pennylane.ftqc.ftqc_device import FTQCQubit, LightningQubitBackend, NullQubitBackend
-from pennylane.measurements import MidMeasureMP
-from pennylane.ops import CZ, Adjoint, Conditional, H
->>>>>>> a6efc5f4
+from pennylane.ops import Adjoint, Conditional, CZ, H, RZ, S, X, Y, Z
+
 
 
 @pytest.mark.parametrize(
@@ -67,11 +63,7 @@
 
 @pytest.mark.parametrize("wires", ([0, 1], ["a", "b"]))
 @pytest.mark.parametrize("backend_cls", [LightningQubitBackend, NullQubitBackend])
-<<<<<<< HEAD
-def test_executing_arbitrary_circuit(backend_cls, wires):
-=======
 def test_executing_arbitrary_circuit(wires, backend_cls):
->>>>>>> a6efc5f4
     """Test that an arbitrary circuit is preprocessed to be expressed in the
     MBQC formalism before executing, and executes as expected"""
 
@@ -81,16 +73,10 @@
     dev = FTQCQubit(wires=wires, backend=backend)
 
     def circ():
-<<<<<<< HEAD
-        qml.RY(1.2, wires[1])  # first wire on tape is not first wire on device
-        qml.RX(0.45, wires[0])
-        return qml.expval(X(wires[1])), qml.expval(Y(wires[0])), qml.expval(Y(wires[1]))
-=======
         qml.RY(1.2, wires[1])  # tape and device wire order do not match
         qml.RX(0.45, wires[0])
         # observables don't commute
         return qml.expval(qml.X(wires[1])), qml.expval(qml.Y(wires[0])), qml.expval(qml.Y(wires[1]))
->>>>>>> a6efc5f4
 
     ftqc_circ = qml.qnode(device=dev)(circ)
     ftqc_circ = qml.set_shots(ftqc_circ, shots=1500)
@@ -116,8 +102,46 @@
 
     assert np.allclose(res, expected_res, atol=0.05)
 
-
-<<<<<<< HEAD
+    
+@pytest.mark.parametrize("wires", ([0, 1], ["a", "b"]))
+@pytest.mark.parametrize("backend_cls", [LightningQubitBackend, NullQubitBackend])
+def test_executing_arbitrary_circuit_two_qubit_gate(wires, backend_cls):
+    """Test that an arbitrary circuit is preprocessed to be expressed in the
+    MBQC formalism before executing, and executes as expected"""
+
+    qml.decomposition.enable_graph()
+
+    backend = backend_cls()
+    dev = FTQCQubit(wires=wires, backend=backend)
+
+    def circ():
+        qml.RX(np.pi / 4, wires[1])
+        qml.CNOT([wires[1], wires[0]])
+        return qml.expval(qml.Z(wires[0]))
+
+    ftqc_circ = qml.qnode(device=dev)(circ)
+    ftqc_circ = qml.set_shots(ftqc_circ, shots=3000)
+
+    ref_circ = qml.qnode(device=qml.device("lightning.qubit", wires=wires))(circ)
+
+    # the processed circuit is two tapes (split_non_commuting), returning
+    # only samples, and expressed in the MBQC formalism
+    tapes, _ = qml.workflow.construct_batch(ftqc_circ, level="device")()
+    assert len(tapes) == 1
+    assert all(isinstance(mp, qml.measurements.SampleMP) for mp in tapes[0].measurements)
+    # CZ, H, MCMs, Conditional MCMs/Pauli corrections, + Adjoint for diagonalizing gates
+    assert all(
+        isinstance(op, (Conditional, CZ, H, MidMeasureMP, Adjoint)) for op in tapes[0].operations
+    )
+
+    # circuit executes
+    res = ftqc_circ()
+
+    expected_res = (1.0, 1.0, 1.0) if backend_cls is NullQubitBackend else ref_circ()
+
+    assert np.allclose(res, expected_res, atol=0.05)
+
+
 class TestQuantumScriptSequence:
     """Test the behaviour of the class introduced to represent a QuantumScript
     that is broken into multipe execution steps (potentially with additional runtime
@@ -428,43 +452,4 @@
         assert len(results) == 3
         for res in results:
             assert len(res) == 2
-            assert np.allclose(res, 0)
-=======
-@pytest.mark.parametrize("wires", ([0, 1], ["a", "b"]))
-@pytest.mark.parametrize("backend_cls", [LightningQubitBackend, NullQubitBackend])
-def test_executing_arbitrary_circuit_two_qubit_gate(wires, backend_cls):
-    """Test that an arbitrary circuit is preprocessed to be expressed in the
-    MBQC formalism before executing, and executes as expected"""
-
-    qml.decomposition.enable_graph()
-
-    backend = backend_cls()
-    dev = FTQCQubit(wires=wires, backend=backend)
-
-    def circ():
-        qml.RX(np.pi / 4, wires[1])
-        qml.CNOT([wires[1], wires[0]])
-        return qml.expval(qml.Z(wires[0]))
-
-    ftqc_circ = qml.qnode(device=dev)(circ)
-    ftqc_circ = qml.set_shots(ftqc_circ, shots=3000)
-
-    ref_circ = qml.qnode(device=qml.device("lightning.qubit", wires=wires))(circ)
-
-    # the processed circuit is two tapes (split_non_commuting), returning
-    # only samples, and expressed in the MBQC formalism
-    tapes, _ = qml.workflow.construct_batch(ftqc_circ, level="device")()
-    assert len(tapes) == 1
-    assert all(isinstance(mp, qml.measurements.SampleMP) for mp in tapes[0].measurements)
-    # CZ, H, MCMs, Conditional MCMs/Pauli corrections, + Adjoint for diagonalizing gates
-    assert all(
-        isinstance(op, (Conditional, CZ, H, MidMeasureMP, Adjoint)) for op in tapes[0].operations
-    )
-
-    # circuit executes
-    res = ftqc_circ()
-
-    expected_res = (1.0, 1.0, 1.0) if backend_cls is NullQubitBackend else ref_circ()
-
-    assert np.allclose(res, expected_res, atol=0.05)
->>>>>>> a6efc5f4
+            assert np.allclose(res, 0)