--- conflicted
+++ resolved
@@ -14,25 +14,6 @@
 """
 Unit tests for the :mod:`pennylane` :class:`QueuingContext` class.
 """
-<<<<<<< HEAD
-# Copyright 2018-2020 Xanadu Quantum Technologies Inc.
-
-# Licensed under the Apache License, Version 2.0 (the "License");
-# you may not use this file except in compliance with the License.
-# You may obtain a copy of the License at
-
-#     http://www.apache.org/licenses/LICENSE-2.0
-
-# Unless required by applicable law or agreed to in writing, software
-# distributed under the License is distributed on an "AS IS" BASIS,
-# WITHOUT WARRANTIES OR CONDITIONS OF ANY KIND, either express or implied.
-# See the License for the specific language governing permissions and
-# limitations under the License.
-"""
-Unit tests for the :mod:`pennylane` :class:`QueuingContext` class.
-"""
-=======
->>>>>>> c02ec789
 import contextlib
 
 import pytest
@@ -384,11 +365,7 @@
             + "CNOT(wires=[0, 1])\n"
             + "\n"
             + "Observables\n"
-<<<<<<< HEAD
-            + "==========\n"
-=======
             + "===========\n"
->>>>>>> c02ec789
         )
 
         dev = qml.device("default.qubit", wires=2)
@@ -427,11 +404,7 @@
             + "RZ(12, wires=[0])\n"
             + "\n"
             + "Observables\n"
-<<<<<<< HEAD
-            + "==========\n"
-=======
             + "===========\n"
->>>>>>> c02ec789
         )
 
         def template(x):
@@ -456,11 +429,7 @@
             + "RZ(12, wires=[0])\n"
             + "\n"
             + "Observables\n"
-<<<<<<< HEAD
-            + "==========\n"
-=======
             + "===========\n"
->>>>>>> c02ec789
             + "var(PauliZ(wires=[0]))\n"
             + "sample(PauliX(wires=[1]))\n"
         )
