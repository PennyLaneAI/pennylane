# Copyright 2018-2021 Xanadu Quantum Technologies Inc.

# Licensed under the Apache License, Version 2.0 (the "License");
# you may not use this file except in compliance with the License.
# You may obtain a copy of the License at

#     http://www.apache.org/licenses/LICENSE-2.0

# Unless required by applicable law or agreed to in writing, software
# distributed under the License is distributed on an "AS IS" BASIS,
# WITHOUT WARRANTIES OR CONDITIONS OF ANY KIND, either express or implied.
# See the License for the specific language governing permissions and
# limitations under the License.
"""Unit tests for the JAX-Python interface"""
import sys
import pytest

pytestmark = pytest.mark.jax

jax = pytest.importorskip("jax")
jnp = pytest.importorskip("jax.numpy")

from jax.config import config

config.update("jax_enable_x64", True)

import numpy as np

import pennylane as qml
from pennylane.gradients import param_shift
from pennylane.interfaces import execute, InterfaceUnsupportedError


class TestJaxExecuteUnitTests:
    """Unit tests for jax execution"""

    def test_import_error(self, mocker):
        """Test that an exception is caught on import error"""

        mock = mocker.patch.object(jax, "custom_jvp")
        mock.side_effect = ImportError()

        dev = qml.device("default.qubit", wires=2, shots=None)

        with qml.queuing.AnnotatedQueue() as q:
            qml.expval(qml.PauliY(1))

        tape = qml.tape.QuantumScript.from_queue(q)
        with pytest.raises(
            qml.QuantumFunctionError,
            match="jax not found. Please install the latest version "
            "of jax to enable the 'jax' interface",
        ):
            qml.execute([tape], dev, gradient_fn=qml.gradients.param_shift, interface="jax-python")

    def test_jacobian_options(self, mocker, tol):
        """Test setting jacobian options"""
        spy = mocker.spy(qml.gradients, "param_shift")

        a = jnp.array([0.1, 0.2])

        dev = qml.device("default.qubit", wires=1)

        def cost(a, device):
            with qml.queuing.AnnotatedQueue() as q:
                qml.RY(a[0], wires=0)
                qml.RX(a[1], wires=0)
                qml.expval(qml.PauliZ(0))

            tape = qml.tape.QuantumScript.from_queue(q)
            return execute(
                [tape],
                device,
                gradient_fn=param_shift,
                gradient_kwargs={"shifts": [(np.pi / 4,)] * 2},
                interface="jax-python",
            )[0]

        res = jax.grad(cost)(a, device=dev)

        for args in spy.call_args_list:
            assert args[1]["shifts"] == [(np.pi / 4,)] * 2

    def test_incorrect_mode(self):
        """Test that an error is raised if an gradient transform
        is used with mode=forward"""
        a = jnp.array([0.1, 0.2])

        dev = qml.device("default.qubit", wires=1)

        def cost(a, device):
            with qml.queuing.AnnotatedQueue() as q:
                qml.RY(a[0], wires=0)
                qml.RX(a[1], wires=0)
                qml.expval(qml.PauliZ(0))

            tape = qml.tape.QuantumScript.from_queue(q)
            return execute(
                [tape],
                device,
                gradient_fn=param_shift,
                mode="forward",
                interface="jax-python",
            )[0]

        with pytest.raises(
            ValueError, match="Gradient transforms cannot be used with mode='forward'"
        ):
            res = jax.grad(cost)(a, device=dev)

    def test_unknown_interface(self):
        """Test that an error is raised if the interface is unknown"""
        a = jnp.array([0.1, 0.2])

        dev = qml.device("default.qubit", wires=1)

        def cost(a, device):
            with qml.queuing.AnnotatedQueue() as q:
                qml.RY(a[0], wires=0)
                qml.RX(a[1], wires=0)
                qml.expval(qml.PauliZ(0))

            tape = qml.tape.QuantumScript.from_queue(q)
            return execute(
                [tape],
                device,
                gradient_fn=param_shift,
                interface="None",
            )[0]

        with pytest.raises(ValueError, match="Unknown interface"):
            cost(a, device=dev)

    def test_forward_mode(self, mocker):
        """Test that forward mode uses the `device.execute_and_gradients` pathway"""
        dev = qml.device("default.qubit", wires=1)
        spy = mocker.spy(dev, "execute_and_gradients")

        def cost(a):
            with qml.queuing.AnnotatedQueue() as q:
                qml.RY(a[0], wires=0)
                qml.RX(a[1], wires=0)
                qml.expval(qml.PauliZ(0))

            tape = qml.tape.QuantumScript.from_queue(q)
            return execute(
                [tape],
                dev,
                gradient_fn="device",
                interface="jax-python",
                gradient_kwargs={
                    "method": "adjoint_jacobian",
                    "use_device_state": True,
                },
            )[0]

        a = jnp.array([0.1, 0.2])
        cost(a)

        # adjoint method only performs a single device execution, but gets both result and gradient
        assert dev.num_executions == 1
        spy.assert_called()

    def test_backward_mode(self, mocker):
        """Test that backward mode uses the `device.batch_execute` and `device.gradients` pathway"""
        dev = qml.device("default.qubit", wires=1)
        spy_execute = mocker.spy(qml.devices.DefaultQubit, "batch_execute")
        spy_gradients = mocker.spy(qml.devices.DefaultQubit, "gradients")

        def cost(a):
            with qml.queuing.AnnotatedQueue() as q:
                qml.RY(a[0], wires=0)
                qml.RX(a[1], wires=0)
                qml.expval(qml.PauliZ(0))

            tape = qml.tape.QuantumScript.from_queue(q)
            return execute(
                [tape],
                dev,
                gradient_fn="device",
                mode="backward",
                interface="jax-python",
                gradient_kwargs={"method": "adjoint_jacobian"},
            )[0]

        a = jnp.array([0.1, 0.2])
        cost(a)

        assert dev.num_executions == 1
        spy_execute.assert_called()
        spy_gradients.assert_not_called()

        jax.grad(cost)(a)
        spy_gradients.assert_called()


class TestCaching:
    """Test for caching behaviour"""

    def test_cache_maxsize(self, mocker):
        """Test the cachesize property of the cache"""
        dev = qml.device("default.qubit", wires=1)
        spy = mocker.spy(qml.interfaces, "cache_execute")

        def cost(a, cachesize):
            with qml.queuing.AnnotatedQueue() as q:
                qml.RY(a[0], wires=0)
                qml.RX(a[1], wires=0)
                qml.expval(qml.PauliZ(0))

            tape = qml.tape.QuantumScript.from_queue(q)
            return execute(
                [tape],
                dev,
                gradient_fn=param_shift,
                cachesize=cachesize,
                interface="jax-python",
            )[0]

        params = jnp.array([0.1, 0.2])
        jax.grad(cost)(params, cachesize=2)
        cache = spy.call_args[0][1]

        assert cache.maxsize == 2
        assert cache.currsize == 2
        assert len(cache) == 2

    def test_custom_cache(self, mocker):
        """Test the use of a custom cache object"""
        dev = qml.device("default.qubit", wires=1)
        spy = mocker.spy(qml.interfaces, "cache_execute")

        def cost(a, cache):
            with qml.queuing.AnnotatedQueue() as q:
                qml.RY(a[0], wires=0)
                qml.RX(a[1], wires=0)
                qml.expval(qml.PauliZ(0))

            tape = qml.tape.QuantumScript.from_queue(q)
            return execute(
                [tape],
                dev,
                gradient_fn=param_shift,
                cache=cache,
                interface="jax-python",
            )[0]

        custom_cache = {}
        params = jnp.array([0.1, 0.2])
        jax.grad(cost)(params, cache=custom_cache)

        cache = spy.call_args[0][1]
        assert cache is custom_cache

    def test_custom_cache_multiple(self, mocker):
        """Test the use of a custom cache object with multiple tapes"""
        dev = qml.device("default.qubit", wires=1)
        spy = mocker.spy(qml.interfaces, "cache_execute")

        a = jnp.array(0.1)
        b = jnp.array(0.2)

        def cost(a, b, cache):
            with qml.queuing.AnnotatedQueue() as q1:
                qml.RY(a, wires=0)
                qml.RX(b, wires=0)
                qml.expval(qml.PauliZ(0))

            tape1 = qml.tape.QuantumScript.from_queue(q1)
            with qml.queuing.AnnotatedQueue() as q2:
                qml.RY(a, wires=0)
                qml.RX(b, wires=0)
                qml.expval(qml.PauliZ(0))

            tape2 = qml.tape.QuantumScript.from_queue(q2)
            res = execute(
                [tape1, tape2],
                dev,
                gradient_fn=param_shift,
                cache=cache,
                interface="jax-python",
            )
            return res[0]

        custom_cache = {}
        jax.grad(cost)(a, b, cache=custom_cache)

        cache = spy.call_args[0][1]
        assert cache is custom_cache

    def test_caching_param_shift(self, tol):
        """Test that, when using parameter-shift transform,
        caching produces the optimum number of evaluations."""
        dev = qml.device("default.qubit", wires=1)

        def cost(a, cache):
            with qml.queuing.AnnotatedQueue() as q:
                qml.RY(a[0], wires=0)
                qml.RX(a[1], wires=0)
                qml.expval(qml.PauliZ(0))

            tape = qml.tape.QuantumScript.from_queue(q)
            return execute(
                [tape],
                dev,
                gradient_fn=param_shift,
                cache=cache,
                interface="jax-python",
            )[0]

        # Without caching, 5 evaluations are required to compute
        # the Jacobian: 1 (forward pass) + 2 (backward pass) * (2 shifts * 2 params)
        params = jnp.array([0.1, 0.2])
        jax.grad(cost)(params, cache=None)
        assert dev.num_executions == 5

        # With caching, 5 evaluations are required to compute
        # the Jacobian: 1 (forward pass) + (2 shifts * 2 params)
        dev._num_executions = 0
        jac_fn = jax.grad(cost)
        grad1 = jac_fn(params, cache=True)
        assert dev.num_executions == 5

        # Check that calling the cost function again
        # continues to evaluate the device (that is, the cache
        # is emptied between calls)
        grad2 = jac_fn(params, cache=True)
        assert dev.num_executions == 10
        assert np.allclose(grad1, grad2, atol=tol, rtol=0)

        # Check that calling the cost function again
        # with different parameters produces a different Jacobian
        grad2 = jac_fn(2 * params, cache=True)
        assert dev.num_executions == 15
        assert not np.allclose(grad1, grad2, atol=tol, rtol=0)

    def test_caching_adjoint_backward(self):
        """Test that caching produces the optimum number of adjoint evaluations
        when mode=backward"""
        dev = qml.device("default.qubit", wires=2)
        params = jnp.array([0.1, 0.2, 0.3])

        def cost(a, cache):
            with qml.queuing.AnnotatedQueue() as q:
                qml.RY(a[0], wires=0)
                qml.RX(a[1], wires=0)
                qml.RY(a[2], wires=0)
                qml.expval(qml.PauliZ(0))

            tape = qml.tape.QuantumScript.from_queue(q)
            return execute(
                [tape],
                dev,
                gradient_fn="device",
                cache=cache,
                mode="backward",
                interface="jax-python",
                gradient_kwargs={"method": "adjoint_jacobian"},
            )[0]

        # Without caching, 2 evaluations are required.
        # 1 for the forward pass, and one per output dimension
        # on the backward pass.
        jax.grad(cost)(params, cache=None)
        assert dev.num_executions == 2

        # With caching, also 2 evaluations are required. One
        # for the forward pass, and one for the backward pass.
        dev._num_executions = 0
        jac_fn = jax.grad(cost)
        grad1 = jac_fn(params, cache=True)
        assert dev.num_executions == 2


execute_kwargs = [
    {"gradient_fn": param_shift},
    {
        "gradient_fn": "device",
        "mode": "forward",
        "gradient_kwargs": {"method": "adjoint_jacobian", "use_device_state": True},
    },
    {
        "gradient_fn": "device",
        "mode": "backward",
        "gradient_kwargs": {"method": "adjoint_jacobian"},
    },
]


@pytest.mark.parametrize("execute_kwargs", execute_kwargs)
class TestJaxExecuteIntegration:
    """Test the jax interface execute function
    integrates well for both forward and backward execution"""

    def test_execution(self, execute_kwargs):
        """Test execution"""
        dev = qml.device("default.qubit", wires=1)

        def cost(a, b):
            with qml.queuing.AnnotatedQueue() as q1:
                qml.RY(a, wires=0)
                qml.RX(b, wires=0)
                qml.expval(qml.PauliZ(0))

            tape1 = qml.tape.QuantumScript.from_queue(q1)
            with qml.queuing.AnnotatedQueue() as q2:
                qml.RY(a, wires=0)
                qml.RX(b, wires=0)
                qml.expval(qml.PauliZ(0))

<<<<<<< HEAD
            tape2 = qml.tape.QuantumScript.from_queue(q2)
            return execute([tape1, tape2], dev, interface=interface, **execute_kwargs)
=======
            return execute([tape1, tape2], dev, interface="jax-python", **execute_kwargs)
>>>>>>> 3707d636

        a = jnp.array(0.1)
        b = jnp.array(0.2)
        res = cost(a, b)

        assert len(res) == 2
        assert res[0].shape == ()
        assert res[1].shape == ()

    def test_scalar_jacobian(self, execute_kwargs, tol):
        """Test scalar jacobian calculation"""
        a = jnp.array(0.1)
        dev = qml.device("default.qubit", wires=2)

        def cost(a):
            with qml.queuing.AnnotatedQueue() as q:
                qml.RY(a, wires=0)
                qml.expval(qml.PauliZ(0))
<<<<<<< HEAD
            tape = qml.tape.QuantumScript.from_queue(q)
            return execute([tape], dev, interface=interface, **execute_kwargs)[0]
=======
            return execute([tape], dev, interface="jax-python", **execute_kwargs)[0]
>>>>>>> 3707d636

        res = jax.grad(cost)(a)
        assert res.shape == ()

        # compare to standard tape jacobian
        with qml.queuing.AnnotatedQueue() as q:
            qml.RY(a, wires=0)
            qml.expval(qml.PauliZ(0))

        tape = qml.tape.QuantumScript.from_queue(q)
        tape.trainable_params = [0]
        tapes, fn = param_shift(tape)
        expected = fn(dev.batch_execute(tapes))

        assert expected.shape == ()
        assert np.allclose(res, expected, atol=tol, rtol=0)

    def test_reusing_quantum_tape(self, execute_kwargs, tol):
        """Test re-using a quantum tape by passing new parameters"""
        a = jnp.array(0.1)
        b = jnp.array(0.2)

        dev = qml.device("default.qubit", wires=2)

        with qml.queuing.AnnotatedQueue() as q:
            qml.RY(a, wires=0)
            qml.RX(b, wires=1)
            qml.CNOT(wires=[0, 1])
            qml.expval(qml.PauliZ(0))

        tape = qml.tape.QuantumScript.from_queue(q)
        assert tape.trainable_params == [0, 1]

        def cost(a, b):

            # An explicit call to _update() is required here to update the
            # trainable parameters in between tape executions.
            # This is different from how the autograd interface works.
            # Unless the update is issued, the validation check related to the
            # number of provided parameters fails in the tape: (len(params) !=
            # required_length) and the tape produces incorrect results.
            tape._update()
            tape.set_parameters([a, b])
            return execute([tape], dev, interface="jax-python", **execute_kwargs)[0]

        jac_fn = jax.grad(cost)
        jac = jac_fn(a, b)

        a = jnp.array(0.54)
        b = jnp.array(0.8)

        # check that the cost function continues to depend on the
        # values of the parameters for subsequent calls
        res2 = cost(2 * a, b)
        expected = [np.cos(2 * a)]
        assert np.allclose(res2, expected, atol=tol, rtol=0)

        jac_fn = jax.grad(lambda a, b: cost(2 * a, b))
        jac = jac_fn(a, b)
        expected = -2 * np.sin(2 * a)
        assert np.allclose(jac, expected, atol=tol, rtol=0)

    def test_grad_with_backward_mode(self, execute_kwargs):
        """Test jax grad for adjoint diff method in backward mode"""
        dev = qml.device("default.qubit", wires=2)
        params = jnp.array([0.1, 0.2, 0.3])
        expected_results = jnp.array([-0.3875172, -0.18884787, -0.38355705])

        def cost(a, cache):
            with qml.queuing.AnnotatedQueue() as q:
                qml.RY(a[0], wires=0)
                qml.RX(a[1], wires=0)
                qml.RY(a[2], wires=0)
                qml.expval(qml.PauliZ(0))

            tape = qml.tape.QuantumScript.from_queue(q)
            res = qml.interfaces.execute(
                [tape], dev, cache=cache, interface="jax-python", **execute_kwargs
            )[0]
            return res

        results = jax.grad(cost)(params, cache=None)
        for r, e in zip(results, expected_results):
            assert jnp.allclose(r, e, atol=1e-7)

    def test_classical_processing_single_tape(self, execute_kwargs, tol):
        """Test classical processing within the quantum tape for a single tape"""
        a = jnp.array(0.1)
        b = jnp.array(0.2)
        c = jnp.array(0.3)

        def cost(a, b, c, device):
            with qml.queuing.AnnotatedQueue() as q:
                qml.RY(a * c, wires=0)
                qml.RZ(b, wires=0)
                qml.RX(c + c**2 + jnp.sin(a), wires=0)
                qml.expval(qml.PauliZ(0))

<<<<<<< HEAD
            tape = qml.tape.QuantumScript.from_queue(q)
            return execute([tape], device, interface=interface, **execute_kwargs)[0]
=======
            return execute([tape], device, interface="jax-python", **execute_kwargs)[0]
>>>>>>> 3707d636

        dev = qml.device("default.qubit", wires=2)
        res = jax.grad(cost, argnums=(0, 1, 2))(a, b, c, device=dev)
        assert len(res) == 3

    def test_classical_processing_multiple_tapes(self, execute_kwargs, tol):
        """Test classical processing within the quantum tape for multiple
        tapes"""
        dev = qml.device("default.qubit", wires=2)
        params = jax.numpy.array([0.3, 0.2])

        def cost_fn(x):
            with qml.queuing.AnnotatedQueue() as q1:
                qml.Hadamard(0)
                qml.RY(x[0], wires=[0])
                qml.CNOT(wires=[0, 1])
                qml.expval(qml.PauliZ(0))

            tape1 = qml.tape.QuantumScript.from_queue(q1)
            with qml.queuing.AnnotatedQueue() as q2:
                qml.Hadamard(0)
                qml.CRX(2 * x[0] * x[1], wires=[0, 1])
                qml.RX(2 * x[1], wires=[1])
                qml.expval(qml.PauliZ(0))

            tape2 = qml.tape.QuantumScript.from_queue(q2)
            result = execute(
                tapes=[tape1, tape2], device=dev, interface="jax-python", **execute_kwargs
            )
            return result[0] + result[1] - 7 * result[1]

        res = jax.grad(cost_fn)(params)
        assert res.shape == (2,)

    def test_multiple_tapes_output(self, execute_kwargs, tol):
        """Test the output types for the execution of multiple quantum tapes"""
        dev = qml.device("default.qubit", wires=2)
        params = jax.numpy.array([0.3, 0.2])

        def cost_fn(x):
            with qml.queuing.AnnotatedQueue() as q1:
                qml.Hadamard(0)
                qml.RY(x[0], wires=[0])
                qml.CNOT(wires=[0, 1])
                qml.expval(qml.PauliZ(0))

            tape1 = qml.tape.QuantumScript.from_queue(q1)
            with qml.queuing.AnnotatedQueue() as q2:
                qml.Hadamard(0)
                qml.CRX(2 * x[0] * x[1], wires=[0, 1])
                qml.RX(2 * x[1], wires=[1])
                qml.expval(qml.PauliZ(0))

<<<<<<< HEAD
            tape2 = qml.tape.QuantumScript.from_queue(q2)
            return execute(tapes=[tape1, tape2], device=dev, interface=interface, **execute_kwargs)
=======
            return execute(
                tapes=[tape1, tape2], device=dev, interface="jax-python", **execute_kwargs
            )
>>>>>>> 3707d636

        res = cost_fn(params)
        assert isinstance(res, list)
        assert all(isinstance(r, jnp.ndarray) for r in res)
        assert all(r.shape == () for r in res)

    def test_matrix_parameter(self, execute_kwargs, tol):
        """Test that the jax interface works correctly
        with a matrix parameter"""
        a = jnp.array(0.1)
        U = jnp.array([[0, 1], [1, 0]])

        def cost(a, U, device):
            with qml.queuing.AnnotatedQueue() as q:
                qml.QubitUnitary(U, wires=0)
                qml.RY(a, wires=0)
                qml.expval(qml.PauliZ(0))

            tape = qml.tape.QuantumScript.from_queue(q)
            tape.trainable_params = [0]
            return execute([tape], device, interface="jax-python", **execute_kwargs)[0]

        dev = qml.device("default.qubit", wires=2)
        res = cost(a, U, device=dev)
        assert np.allclose(res, -np.cos(a), atol=tol, rtol=0)

        jac_fn = jax.grad(cost, argnums=(0))
        res = jac_fn(a, U, device=dev)
        assert np.allclose(res, np.sin(a), atol=tol, rtol=0)

    def test_differentiable_expand(self, execute_kwargs, tol):
        """Test that operation and nested tapes expansion
        is differentiable"""

        class U3(qml.U3):
            def expand(self):
                theta, phi, lam = self.data
                wires = self.wires
                return qml.tape.QuantumScript(
                    [
                        qml.Rot(lam, theta, -lam, wires=wires),
                        qml.PhaseShift(phi + lam, wires=wires),
                    ]
                )

        def cost_fn(a, p, device):
            with qml.queuing.AnnotatedQueue() as q_tape:
                qml.RX(a, wires=0)
                U3(*p, wires=0)
                qml.expval(qml.PauliX(0))

            tape = qml.tape.QuantumScript.from_queue(q_tape)
            tape = tape.expand(stop_at=lambda obj: device.supports_operation(obj.name))
            return execute([tape], device, interface="jax-python", **execute_kwargs)[0]

        a = jnp.array(0.1)
        p = jnp.array([0.1, 0.2, 0.3])

        dev = qml.device("default.qubit", wires=1)
        res = cost_fn(a, p, device=dev)
        expected = np.cos(a) * np.cos(p[1]) * np.sin(p[0]) + np.sin(a) * (
            np.cos(p[2]) * np.sin(p[1]) + np.cos(p[0]) * np.cos(p[1]) * np.sin(p[2])
        )
        assert np.allclose(res, expected, atol=tol, rtol=0)

        jac_fn = jax.grad(cost_fn, argnums=(1))
        res = jac_fn(a, p, device=dev)
        expected = jnp.array(
            [
                np.cos(p[1]) * (np.cos(a) * np.cos(p[0]) - np.sin(a) * np.sin(p[0]) * np.sin(p[2])),
                np.cos(p[1]) * np.cos(p[2]) * np.sin(a)
                - np.sin(p[1])
                * (np.cos(a) * np.sin(p[0]) + np.cos(p[0]) * np.sin(a) * np.sin(p[2])),
                np.sin(a)
                * (np.cos(p[0]) * np.cos(p[1]) * np.cos(p[2]) - np.sin(p[1]) * np.sin(p[2])),
            ]
        )
        assert np.allclose(res, expected, atol=tol, rtol=0)

    def test_independent_expval(self, execute_kwargs):
        """Tests computing an expectation value that is independent of trainable
        parameters."""
        dev = qml.device("default.qubit", wires=2)
        params = jnp.array([0.1, 0.2, 0.3])

        def cost(a, cache):
            with qml.queuing.AnnotatedQueue() as q:
                qml.RY(a[0], wires=0)
                qml.RX(a[1], wires=0)
                qml.RY(a[2], wires=0)
                qml.expval(qml.PauliZ(1))

<<<<<<< HEAD
            tape = qml.tape.QuantumScript.from_queue(q)
            res = execute([tape], dev, cache=cache, interface=interface, **execute_kwargs)
=======
            res = execute([tape], dev, cache=cache, interface="jax-python", **execute_kwargs)
>>>>>>> 3707d636
            return res[0]

        res = jax.grad(cost)(params, cache=None)
        assert res.shape == (3,)


@pytest.mark.parametrize("execute_kwargs", execute_kwargs)
class TestVectorValued:
    """Test vector-valued jacobian returns for the JAX Python interface."""

    def test_multiple_expvals(self, execute_kwargs):
        """Tests computing multiple expectation values in a tape."""

        dev = qml.device("default.qubit", wires=2)
        params = jnp.array([0.1, 0.2, 0.3])

        def cost(a, cache):
            with qml.queuing.AnnotatedQueue() as q:
                qml.RY(a[0], wires=0)
                qml.RX(a[1], wires=0)
                qml.RY(a[2], wires=0)
                qml.expval(qml.PauliZ(0))
                qml.expval(qml.PauliZ(1))

            tape = qml.tape.QuantumScript.from_queue(q)
            res = qml.interfaces.execute(
                [tape], dev, cache=cache, interface="jax-python", **execute_kwargs
            )
            return res[0]

        res = jax.jacobian(cost)(params, cache=None)

        assert isinstance(res, tuple)
        assert len(res) == 2

        assert res[0].shape == (3,)
        assert isinstance(res[0], jax.numpy.ndarray)

        assert res[1].shape == (3,)
        assert isinstance(res[1], jax.numpy.ndarray)

    def test_multiple_expvals_single_par(self, execute_kwargs):
        """Tests computing multiple expectation values in a tape with a single
        trainable parameter."""
        dev = qml.device("default.qubit", wires=2)
        params = jnp.array([0.1])

        def cost(a, cache):
            with qml.queuing.AnnotatedQueue() as q:
                qml.RY(a[0], wires=0)
                qml.expval(qml.PauliZ(0))
                qml.expval(qml.PauliZ(1))

            tape = qml.tape.QuantumScript.from_queue(q)
            res = qml.interfaces.execute(
                [tape], dev, cache=cache, interface="jax-python", **execute_kwargs
            )
            return res[0]

        res = jax.jacobian(cost)(params, cache=None)

        assert isinstance(res, tuple)

        assert isinstance(res[0], jax.numpy.ndarray)
        assert res[0].shape == (1,)

        assert isinstance(res[1], jax.numpy.ndarray)
        assert res[1].shape == (1,)

    def test_multi_tape_fwd(self, execute_kwargs):
        """Test the forward evaluation of a cost function that uses the output
        of multiple tapes that be vector-valued."""
        dev = qml.device("default.qubit", wires=2)
        params = jax.numpy.array([0.3, 0.2])

        def cost_fn(x):
            with qml.queuing.AnnotatedQueue() as q1:
                qml.RX(x[0], wires=[0])
                qml.expval(qml.PauliY(0))

            tape1 = qml.tape.QuantumScript.from_queue(q1)
            with qml.queuing.AnnotatedQueue() as q2:
                qml.RX(x[1], wires=[0])
                qml.RX(x[1], wires=[0])
                qml.RX(-x[1], wires=[0])
                qml.expval(qml.PauliY(0))
                qml.expval(qml.PauliY(1))

            tape2 = qml.tape.QuantumScript.from_queue(q2)
            result = qml.execute(
                tapes=[tape1, tape2], device=dev, interface="jax", **execute_kwargs
            )
            return result[0] + result[1][0]

        expected = -jnp.sin(params[0]) + -jnp.sin(params[1])
        res = cost_fn(params)
        assert jnp.allclose(expected, res)

    def test_multi_tape_jacobian(self, execute_kwargs):
        """Test the jacobian computation with multiple tapes."""

        def cost(x, y, device, interface, ek):
            with qml.queuing.AnnotatedQueue() as q1:
                qml.RX(x, wires=[0])
                qml.RY(y, wires=[1])
                qml.CNOT(wires=[0, 1])
                qml.expval(qml.PauliZ(0))
                qml.expval(qml.PauliZ(1))

            tape1 = qml.tape.QuantumScript.from_queue(q1)
            with qml.queuing.AnnotatedQueue() as q2:
                qml.RX(x, wires=[0])
                qml.RY(y, wires=[1])
                qml.CNOT(wires=[0, 1])
                qml.expval(qml.PauliZ(0))
                qml.expval(qml.PauliZ(1))

            tape2 = qml.tape.QuantumScript.from_queue(q2)
            return qml.execute([tape1, tape2], device, **ek, interface=interface)

        dev = qml.device("default.qubit", wires=2)
        x = jnp.array(0.543)
        y = jnp.array(-0.654)

        x_ = np.array(0.543)
        y_ = np.array(-0.654)

        exec_jax = cost(x, y, dev, interface="jax-python", ek=execute_kwargs)
        exec_autograd = cost(x_, y_, dev, interface="autograd", ek=execute_kwargs)

        assert np.allclose(exec_jax, exec_autograd)

        res = jax.jacobian(cost, argnums=(0, 1))(
            x, y, dev, interface="jax-python", ek=execute_kwargs
        )

        import autograd.numpy as anp

        def cost_stack(x, y, device, interface, ek):
            return anp.hstack(cost(x, y, device, interface, ek))

        exp = qml.jacobian(cost_stack, argnum=(0, 1))(
            x_, y_, dev, interface="autograd", ek=execute_kwargs
        )
        res_0 = jnp.array([res[0][0][0], res[0][1][0], res[1][0][0], res[1][1][0]])
        res_1 = jnp.array([res[0][0][1], res[0][1][1], res[1][0][1], res[1][1][1]])

        assert np.allclose(res_0, exp[0])
        assert np.allclose(res_1, exp[1])

    def test_multi_tape_jacobian_probs_expvals(self, execute_kwargs):
        """Test the jacobian computation with multiple tapes with probability
        and expectation value computations."""

        adjoint = execute_kwargs.get("gradient_kwargs", {}).get("method", "") == "adjoint_jacobian"
        if adjoint:
            pytest.skip("The adjoint diff method doesn't support probabilities.")

        def cost(x, y, device, interface, ek):
            with qml.queuing.AnnotatedQueue() as q1:
                qml.RX(x, wires=[0])
                qml.RY(y, wires=[1])
                qml.CNOT(wires=[0, 1])
                qml.expval(qml.PauliZ(0))
                qml.expval(qml.PauliZ(1))

            tape1 = qml.tape.QuantumScript.from_queue(q1)
            with qml.queuing.AnnotatedQueue() as q2:
                qml.RX(x, wires=[0])
                qml.RY(y, wires=[1])
                qml.CNOT(wires=[0, 1])
                qml.probs(wires=[0])
                qml.probs(wires=[1])

            tape2 = qml.tape.QuantumScript.from_queue(q2)
            return qml.execute([tape1, tape2], device, **ek, interface=interface)

        dev = qml.device("default.qubit", wires=2)
        x = jnp.array(0.543)
        y = jnp.array(-0.654)

        x_ = np.array(0.543)
        y_ = np.array(-0.654)

        exec_jax = cost(x, y, dev, interface="jax-python", ek=execute_kwargs)
        exec_autograd = cost(x_, y_, dev, interface="autograd", ek=execute_kwargs)

        assert np.allclose(exec_jax[0][0], exec_autograd[0][0])
        assert np.allclose(exec_jax[0][1], exec_autograd[0][1])
        assert np.allclose(exec_jax[1][0], exec_autograd[1][0])
        assert np.allclose(exec_jax[1][1], exec_autograd[1][1])

        res = jax.jacobian(cost, argnums=(0, 1))(
            x, y, dev, interface="jax-python", ek=execute_kwargs
        )

        assert isinstance(res, list)
        assert len(res) == 2

        assert isinstance(res[0], tuple)
        assert len(res[0]) == 2
        assert len(res[0][0]) == 2
        assert isinstance(res[0][0][0], jax.numpy.ndarray)
        assert res[0][0][0].shape == ()
        assert isinstance(res[0][0][1], jax.numpy.ndarray)
        assert res[0][0][1].shape == ()
        assert len(res[0][1]) == 2
        assert isinstance(res[0][1][0], jax.numpy.ndarray)
        assert res[0][1][0].shape == ()
        assert isinstance(res[0][1][1], jax.numpy.ndarray)
        assert res[0][1][1].shape == ()

        assert isinstance(res[1], tuple)
        assert len(res[1]) == 2
        assert len(res[1][0]) == 2
        assert isinstance(res[1][0][0], jax.numpy.ndarray)
        assert res[1][0][0].shape == (2,)
        assert isinstance(res[1][0][1], jax.numpy.ndarray)
        assert res[1][0][1].shape == (2,)
        assert len(res[1][1]) == 2
        assert isinstance(res[1][1][0], jax.numpy.ndarray)
        assert res[1][1][0].shape == (2,)
        assert isinstance(res[1][1][1], jax.numpy.ndarray)
<<<<<<< HEAD
        assert res[1][1][1].shape == (2,)


# TODO: add jit tests
@pytest.mark.xfail(reason="Add interface for Jax-jit")
@pytest.mark.parametrize("execute_kwargs", execute_kwargs)
class TestVectorValuedJIT:
    """Test vector-valued returns for the JAX jit Python interface."""

    @pytest.mark.parametrize(
        "ret_type, shape",
        [
            ([qml.expval(qml.PauliZ(0)), qml.expval(qml.PauliZ(1))], (2,)),
            ([qml.probs(wires=[0, 1])], (1, 4)),
        ],
    )
    def test_shapes(self, execute_kwargs, ret_type, shape):
        """Test the shape of the result of vector-valued QNodes."""
        adjoint = execute_kwargs.get("gradient_kwargs", {}).get("method", "") == "adjoint_jacobian"
        if adjoint:
            pytest.skip("The adjoint diff method doesn't support probabilities.")

        dev = qml.device("default.qubit", wires=2)
        params = jnp.array([0.1, 0.2, 0.3])

        idx = 0

        def cost(a, cache):
            with qml.queuing.AnnotatedQueue() as q:
                qml.RY(a[0], wires=0)
                qml.RX(a[1], wires=0)
                qml.RY(a[2], wires=0)
                for r in ret_type:
                    qml.apply(r)

            tape = qml.tape.QuantumScript.from_queue(q)
            res = qml.interfaces.execute(
                [tape], dev, cache=cache, interface="jax-jit", **execute_kwargs
            )
            return res[0]

        res = cost(params, cache=None)
        assert res.shape == shape

    def test_independent_expval(self, execute_kwargs):
        """Tests computing an expectation value that is independent trainable
        parameters."""
        dev = qml.device("default.qubit", wires=2)
        params = jnp.array([0.1, 0.2, 0.3])

        def cost(a, cache):
            with qml.queuing.AnnotatedQueue() as q:
                qml.RY(a[0], wires=0)
                qml.RX(a[1], wires=0)
                qml.RY(a[2], wires=0)
                qml.expval(qml.PauliZ(1))

            tape = qml.tape.QuantumScript.from_queue(q)
            res = qml.interfaces.execute(
                [tape], dev, cache=cache, interface="jax-jit", **execute_kwargs
            )
            return res[0][0]

        res = jax.grad(cost)(params, cache=None)
        assert res.shape == (3,)

    ret_and_output_dim = [
        ([qml.probs(wires=0)], (1, 2)),
        ([qml.state()], (1, 4)),
        ([qml.density_matrix(wires=0)], (1, 2, 2)),
        # Multi measurements
        ([qml.expval(qml.PauliZ(0)), qml.expval(qml.PauliZ(1))], (2,)),
        ([qml.var(qml.PauliZ(0)), qml.var(qml.PauliZ(1))], (2,)),
        ([qml.probs(wires=0), qml.probs(wires=1)], (2, 2)),
    ]

    @pytest.mark.parametrize("ret, out_dim", ret_and_output_dim)
    def test_vector_valued_qnode(self, execute_kwargs, ret, out_dim):
        """Tests the shape of vector-valued QNode results."""

        dev = qml.device("default.qubit", wires=2)
        params = jnp.array([0.1, 0.2, 0.3])

        grad_meth = (
            execute_kwargs["gradient_kwargs"]["method"]
            if "gradient_kwargs" in execute_kwargs
            else ""
        )
        if "adjoint" in grad_meth and any(
            r.return_type
            in (qml.measurements.Probability, qml.measurements.State, qml.measurements.Variance)
            for r in ret
        ):
            pytest.skip("Adjoint does not support probs")

        def cost(a, cache):
            with qml.queuing.AnnotatedQueue() as q:
                qml.RY(a[0], wires=0)
                qml.RX(a[1], wires=0)
                qml.RY(a[2], wires=0)

                for r in ret:
                    qml.apply(r)

            tape = qml.tape.QuantumScript.from_queue(q)
            res = qml.interfaces.execute(
                [tape], dev, cache=cache, interface="jax-jit", **execute_kwargs
            )[0]
            return res

        res = cost(params, cache=None)
        assert res.shape == out_dim

    def test_qnode_sample(self, execute_kwargs):
        """Tests computing multiple expectation values in a tape."""
        dev = qml.device("default.qubit", wires=2, shots=10)
        params = jnp.array([0.1, 0.2, 0.3])

        grad_meth = (
            execute_kwargs["gradient_kwargs"]["method"]
            if "gradient_kwargs" in execute_kwargs
            else ""
        )
        if "adjoint" in grad_meth or "backprop" in grad_meth:
            pytest.skip("Adjoint does not support probs")

        def cost(a, cache):
            with qml.queuing.AnnotatedQueue() as q:
                qml.RY(a[0], wires=0)
                qml.RX(a[1], wires=0)
                qml.RY(a[2], wires=0)
                qml.sample(qml.PauliZ(0))

            tape = qml.tape.QuantumScript.from_queue(q)
            res = qml.interfaces.execute(
                [tape], dev, cache=cache, interface="jax-jit", **execute_kwargs
            )[0]
            return res

        res = cost(params, cache=None)
        assert res.shape == (1, dev.shots)

    def test_multiple_expvals_grad(self, execute_kwargs):
        """Tests computing multiple expectation values in a tape."""
        dev = qml.device("default.qubit", wires=2)
        params = jnp.array([0.1, 0.2, 0.3])
        fwd_mode = execute_kwargs.get("mode", "not forward") == "forward"
        if fwd_mode:
            pytest.skip("The forward mode is tested separately as it should raise an error.")

        def cost(a, cache):
            with qml.queuing.AnnotatedQueue() as q:
                qml.RY(a[0], wires=0)
                qml.RX(a[1], wires=0)
                qml.RY(a[2], wires=0)
                qml.expval(qml.PauliZ(0))
                qml.expval(qml.PauliZ(1))

            tape = qml.tape.QuantumScript.from_queue(q)
            res = qml.interfaces.execute(
                [tape], dev, cache=cache, interface="jax-jit", **execute_kwargs
            )[0]
            return res[0] + res[1]

        res = jax.grad(cost)(params, cache=None)
        assert res.shape == (3,)

    def test_multi_tape_jacobian_probs_expvals(self, execute_kwargs):
        """Test the jacobian computation with multiple tapes with probability
        and expectation value computations."""
        fwd_mode = execute_kwargs.get("mode", "not forward") == "forward"
        if fwd_mode:
            pytest.skip("The forward mode is tested separately as it should raise an error.")

        adjoint = execute_kwargs.get("gradient_kwargs", {}).get("method", "") == "adjoint_jacobian"
        if adjoint:
            pytest.skip("The adjoint diff method doesn't support probabilities.")

        def cost(x, y, device, interface, ek):
            with qml.queuing.AnnotatedQueue() as q1:
                qml.RX(x, wires=[0])
                qml.RY(y, wires=[1])
                qml.CNOT(wires=[0, 1])
                qml.expval(qml.PauliZ(0))
                qml.expval(qml.PauliZ(1))

            tape1 = qml.tape.QuantumScript.from_queue(q1)
            with qml.queuing.AnnotatedQueue() as q2:
                qml.RX(x, wires=[0])
                qml.RY(y, wires=[1])
                qml.CNOT(wires=[0, 1])
                qml.probs(wires=[0])
                qml.probs(wires=[1])

            tape2 = qml.tape.QuantumScript.from_queue(q2)
            return qml.execute([tape1, tape2], device, **ek, interface=interface)[0]

        dev = qml.device("default.qubit", wires=2)
        x = jnp.array(0.543)
        y = jnp.array(-0.654)

        x_ = np.array(0.543)
        y_ = np.array(-0.654)

        res = cost(x, y, dev, interface="jax-jit", ek=execute_kwargs)

        exp = cost(x_, y_, dev, interface="autograd", ek=execute_kwargs)

        for r, e in zip(res, exp):
            assert jnp.allclose(r, e, atol=1e-7)

    def test_multiple_expvals_raises_fwd_device_grad(self, execute_kwargs):
        """Tests computing multiple expectation values in a tape."""
        fwd_mode = execute_kwargs.get("mode", "not forward") == "forward"
        if not fwd_mode:
            pytest.skip("Forward mode is not turned on.")

        dev = qml.device("default.qubit", wires=2)
        params = jnp.array([0.1, 0.2, 0.3])

        def cost(a, cache):
            with qml.queuing.AnnotatedQueue() as q:
                qml.RY(a[0], wires=0)
                qml.RX(a[1], wires=0)
                qml.RY(a[2], wires=0)
                qml.expval(qml.PauliZ(0))
                qml.expval(qml.PauliZ(1))

            tape = qml.tape.QuantumScript.from_queue(q)
            res = qml.interfaces.execute(
                [tape], dev, cache=cache, interface="jax-jit", **execute_kwargs
            )
            return res[0]

        with pytest.raises(InterfaceUnsupportedError):
            jax.jacobian(cost)(params, cache=None)

    def test_assertion_error_fwd(self, execute_kwargs):
        """Test that an assertion is raised if by chance there is a difference
        in the number of tapes and the number of parameters sequences passed
        to _execute_with_fwd."""
        a = 0.3
        b = 0.3

        with qml.queuing.AnnotatedQueue() as q:
            qml.RY(a, wires=0)
            qml.RY(b, wires=0)
            qml.expval(qml.PauliZ(0))

        tape = qml.tape.QuantumScript.from_queue(q)
        device = qml.device("default.qubit", wires=2)

        # Create arguments for 2 tapes
        params = [[0.2], [0.3]]

        # But pass only 1 tape
        tapes = [tape]

        with pytest.raises(AssertionError):
            _execute_with_fwd(
                params,
                tapes=tapes,
                device=device,
                execute_fn=lambda a: a,  # Some dummy function
                gradient_kwargs=None,
                _n=1,
            )


# TODO: add jit tests
@pytest.mark.xfail(reason="Add interface for Jax-jit")
def test_diff_method_None_jit():
    """Test that jitted execution works when `gradient_fn=None`."""

    dev = qml.device("default.qubit.jax", wires=1, shots=10)

    @jax.jit
    def wrapper(x):
        with qml.queuing.AnnotatedQueue() as q:
            qml.RX(x, wires=0)
            qml.expval(qml.PauliZ(0))

        tape = qml.tape.QuantumScript.from_queue(q)
        return qml.execute([tape], dev, gradient_fn=None)

    assert jnp.allclose(wrapper(jnp.array(0.0))[0], 1.0)
=======
        assert res[1][1][1].shape == (2,)
>>>>>>> 3707d636
<|MERGE_RESOLUTION|>--- conflicted
+++ resolved
@@ -408,12 +408,9 @@
                 qml.RX(b, wires=0)
                 qml.expval(qml.PauliZ(0))
 
-<<<<<<< HEAD
             tape2 = qml.tape.QuantumScript.from_queue(q2)
-            return execute([tape1, tape2], dev, interface=interface, **execute_kwargs)
-=======
+
             return execute([tape1, tape2], dev, interface="jax-python", **execute_kwargs)
->>>>>>> 3707d636
 
         a = jnp.array(0.1)
         b = jnp.array(0.2)
@@ -432,12 +429,10 @@
             with qml.queuing.AnnotatedQueue() as q:
                 qml.RY(a, wires=0)
                 qml.expval(qml.PauliZ(0))
-<<<<<<< HEAD
-            tape = qml.tape.QuantumScript.from_queue(q)
-            return execute([tape], dev, interface=interface, **execute_kwargs)[0]
-=======
+
+            tape = qml.tape.QuantumScript.from_queue(q)
+
             return execute([tape], dev, interface="jax-python", **execute_kwargs)[0]
->>>>>>> 3707d636
 
         res = jax.grad(cost)(a)
         assert res.shape == ()
@@ -536,12 +531,10 @@
                 qml.RX(c + c**2 + jnp.sin(a), wires=0)
                 qml.expval(qml.PauliZ(0))
 
-<<<<<<< HEAD
-            tape = qml.tape.QuantumScript.from_queue(q)
-            return execute([tape], device, interface=interface, **execute_kwargs)[0]
-=======
+            tape = qml.tape.QuantumScript.from_queue(q)
+            
             return execute([tape], device, interface="jax-python", **execute_kwargs)[0]
->>>>>>> 3707d636
+
 
         dev = qml.device("default.qubit", wires=2)
         res = jax.grad(cost, argnums=(0, 1, 2))(a, b, c, device=dev)
@@ -594,15 +587,12 @@
                 qml.CRX(2 * x[0] * x[1], wires=[0, 1])
                 qml.RX(2 * x[1], wires=[1])
                 qml.expval(qml.PauliZ(0))
-
-<<<<<<< HEAD
+                
             tape2 = qml.tape.QuantumScript.from_queue(q2)
-            return execute(tapes=[tape1, tape2], device=dev, interface=interface, **execute_kwargs)
-=======
+
             return execute(
                 tapes=[tape1, tape2], device=dev, interface="jax-python", **execute_kwargs
             )
->>>>>>> 3707d636
 
         res = cost_fn(params)
         assert isinstance(res, list)
@@ -695,12 +685,9 @@
                 qml.RY(a[2], wires=0)
                 qml.expval(qml.PauliZ(1))
 
-<<<<<<< HEAD
-            tape = qml.tape.QuantumScript.from_queue(q)
-            res = execute([tape], dev, cache=cache, interface=interface, **execute_kwargs)
-=======
+            tape = qml.tape.QuantumScript.from_queue(q)
+
             res = execute([tape], dev, cache=cache, interface="jax-python", **execute_kwargs)
->>>>>>> 3707d636
             return res[0]
 
         res = jax.grad(cost)(params, cache=None)
@@ -924,293 +911,4 @@
         assert isinstance(res[1][1][0], jax.numpy.ndarray)
         assert res[1][1][0].shape == (2,)
         assert isinstance(res[1][1][1], jax.numpy.ndarray)
-<<<<<<< HEAD
-        assert res[1][1][1].shape == (2,)
-
-
-# TODO: add jit tests
-@pytest.mark.xfail(reason="Add interface for Jax-jit")
-@pytest.mark.parametrize("execute_kwargs", execute_kwargs)
-class TestVectorValuedJIT:
-    """Test vector-valued returns for the JAX jit Python interface."""
-
-    @pytest.mark.parametrize(
-        "ret_type, shape",
-        [
-            ([qml.expval(qml.PauliZ(0)), qml.expval(qml.PauliZ(1))], (2,)),
-            ([qml.probs(wires=[0, 1])], (1, 4)),
-        ],
-    )
-    def test_shapes(self, execute_kwargs, ret_type, shape):
-        """Test the shape of the result of vector-valued QNodes."""
-        adjoint = execute_kwargs.get("gradient_kwargs", {}).get("method", "") == "adjoint_jacobian"
-        if adjoint:
-            pytest.skip("The adjoint diff method doesn't support probabilities.")
-
-        dev = qml.device("default.qubit", wires=2)
-        params = jnp.array([0.1, 0.2, 0.3])
-
-        idx = 0
-
-        def cost(a, cache):
-            with qml.queuing.AnnotatedQueue() as q:
-                qml.RY(a[0], wires=0)
-                qml.RX(a[1], wires=0)
-                qml.RY(a[2], wires=0)
-                for r in ret_type:
-                    qml.apply(r)
-
-            tape = qml.tape.QuantumScript.from_queue(q)
-            res = qml.interfaces.execute(
-                [tape], dev, cache=cache, interface="jax-jit", **execute_kwargs
-            )
-            return res[0]
-
-        res = cost(params, cache=None)
-        assert res.shape == shape
-
-    def test_independent_expval(self, execute_kwargs):
-        """Tests computing an expectation value that is independent trainable
-        parameters."""
-        dev = qml.device("default.qubit", wires=2)
-        params = jnp.array([0.1, 0.2, 0.3])
-
-        def cost(a, cache):
-            with qml.queuing.AnnotatedQueue() as q:
-                qml.RY(a[0], wires=0)
-                qml.RX(a[1], wires=0)
-                qml.RY(a[2], wires=0)
-                qml.expval(qml.PauliZ(1))
-
-            tape = qml.tape.QuantumScript.from_queue(q)
-            res = qml.interfaces.execute(
-                [tape], dev, cache=cache, interface="jax-jit", **execute_kwargs
-            )
-            return res[0][0]
-
-        res = jax.grad(cost)(params, cache=None)
-        assert res.shape == (3,)
-
-    ret_and_output_dim = [
-        ([qml.probs(wires=0)], (1, 2)),
-        ([qml.state()], (1, 4)),
-        ([qml.density_matrix(wires=0)], (1, 2, 2)),
-        # Multi measurements
-        ([qml.expval(qml.PauliZ(0)), qml.expval(qml.PauliZ(1))], (2,)),
-        ([qml.var(qml.PauliZ(0)), qml.var(qml.PauliZ(1))], (2,)),
-        ([qml.probs(wires=0), qml.probs(wires=1)], (2, 2)),
-    ]
-
-    @pytest.mark.parametrize("ret, out_dim", ret_and_output_dim)
-    def test_vector_valued_qnode(self, execute_kwargs, ret, out_dim):
-        """Tests the shape of vector-valued QNode results."""
-
-        dev = qml.device("default.qubit", wires=2)
-        params = jnp.array([0.1, 0.2, 0.3])
-
-        grad_meth = (
-            execute_kwargs["gradient_kwargs"]["method"]
-            if "gradient_kwargs" in execute_kwargs
-            else ""
-        )
-        if "adjoint" in grad_meth and any(
-            r.return_type
-            in (qml.measurements.Probability, qml.measurements.State, qml.measurements.Variance)
-            for r in ret
-        ):
-            pytest.skip("Adjoint does not support probs")
-
-        def cost(a, cache):
-            with qml.queuing.AnnotatedQueue() as q:
-                qml.RY(a[0], wires=0)
-                qml.RX(a[1], wires=0)
-                qml.RY(a[2], wires=0)
-
-                for r in ret:
-                    qml.apply(r)
-
-            tape = qml.tape.QuantumScript.from_queue(q)
-            res = qml.interfaces.execute(
-                [tape], dev, cache=cache, interface="jax-jit", **execute_kwargs
-            )[0]
-            return res
-
-        res = cost(params, cache=None)
-        assert res.shape == out_dim
-
-    def test_qnode_sample(self, execute_kwargs):
-        """Tests computing multiple expectation values in a tape."""
-        dev = qml.device("default.qubit", wires=2, shots=10)
-        params = jnp.array([0.1, 0.2, 0.3])
-
-        grad_meth = (
-            execute_kwargs["gradient_kwargs"]["method"]
-            if "gradient_kwargs" in execute_kwargs
-            else ""
-        )
-        if "adjoint" in grad_meth or "backprop" in grad_meth:
-            pytest.skip("Adjoint does not support probs")
-
-        def cost(a, cache):
-            with qml.queuing.AnnotatedQueue() as q:
-                qml.RY(a[0], wires=0)
-                qml.RX(a[1], wires=0)
-                qml.RY(a[2], wires=0)
-                qml.sample(qml.PauliZ(0))
-
-            tape = qml.tape.QuantumScript.from_queue(q)
-            res = qml.interfaces.execute(
-                [tape], dev, cache=cache, interface="jax-jit", **execute_kwargs
-            )[0]
-            return res
-
-        res = cost(params, cache=None)
-        assert res.shape == (1, dev.shots)
-
-    def test_multiple_expvals_grad(self, execute_kwargs):
-        """Tests computing multiple expectation values in a tape."""
-        dev = qml.device("default.qubit", wires=2)
-        params = jnp.array([0.1, 0.2, 0.3])
-        fwd_mode = execute_kwargs.get("mode", "not forward") == "forward"
-        if fwd_mode:
-            pytest.skip("The forward mode is tested separately as it should raise an error.")
-
-        def cost(a, cache):
-            with qml.queuing.AnnotatedQueue() as q:
-                qml.RY(a[0], wires=0)
-                qml.RX(a[1], wires=0)
-                qml.RY(a[2], wires=0)
-                qml.expval(qml.PauliZ(0))
-                qml.expval(qml.PauliZ(1))
-
-            tape = qml.tape.QuantumScript.from_queue(q)
-            res = qml.interfaces.execute(
-                [tape], dev, cache=cache, interface="jax-jit", **execute_kwargs
-            )[0]
-            return res[0] + res[1]
-
-        res = jax.grad(cost)(params, cache=None)
-        assert res.shape == (3,)
-
-    def test_multi_tape_jacobian_probs_expvals(self, execute_kwargs):
-        """Test the jacobian computation with multiple tapes with probability
-        and expectation value computations."""
-        fwd_mode = execute_kwargs.get("mode", "not forward") == "forward"
-        if fwd_mode:
-            pytest.skip("The forward mode is tested separately as it should raise an error.")
-
-        adjoint = execute_kwargs.get("gradient_kwargs", {}).get("method", "") == "adjoint_jacobian"
-        if adjoint:
-            pytest.skip("The adjoint diff method doesn't support probabilities.")
-
-        def cost(x, y, device, interface, ek):
-            with qml.queuing.AnnotatedQueue() as q1:
-                qml.RX(x, wires=[0])
-                qml.RY(y, wires=[1])
-                qml.CNOT(wires=[0, 1])
-                qml.expval(qml.PauliZ(0))
-                qml.expval(qml.PauliZ(1))
-
-            tape1 = qml.tape.QuantumScript.from_queue(q1)
-            with qml.queuing.AnnotatedQueue() as q2:
-                qml.RX(x, wires=[0])
-                qml.RY(y, wires=[1])
-                qml.CNOT(wires=[0, 1])
-                qml.probs(wires=[0])
-                qml.probs(wires=[1])
-
-            tape2 = qml.tape.QuantumScript.from_queue(q2)
-            return qml.execute([tape1, tape2], device, **ek, interface=interface)[0]
-
-        dev = qml.device("default.qubit", wires=2)
-        x = jnp.array(0.543)
-        y = jnp.array(-0.654)
-
-        x_ = np.array(0.543)
-        y_ = np.array(-0.654)
-
-        res = cost(x, y, dev, interface="jax-jit", ek=execute_kwargs)
-
-        exp = cost(x_, y_, dev, interface="autograd", ek=execute_kwargs)
-
-        for r, e in zip(res, exp):
-            assert jnp.allclose(r, e, atol=1e-7)
-
-    def test_multiple_expvals_raises_fwd_device_grad(self, execute_kwargs):
-        """Tests computing multiple expectation values in a tape."""
-        fwd_mode = execute_kwargs.get("mode", "not forward") == "forward"
-        if not fwd_mode:
-            pytest.skip("Forward mode is not turned on.")
-
-        dev = qml.device("default.qubit", wires=2)
-        params = jnp.array([0.1, 0.2, 0.3])
-
-        def cost(a, cache):
-            with qml.queuing.AnnotatedQueue() as q:
-                qml.RY(a[0], wires=0)
-                qml.RX(a[1], wires=0)
-                qml.RY(a[2], wires=0)
-                qml.expval(qml.PauliZ(0))
-                qml.expval(qml.PauliZ(1))
-
-            tape = qml.tape.QuantumScript.from_queue(q)
-            res = qml.interfaces.execute(
-                [tape], dev, cache=cache, interface="jax-jit", **execute_kwargs
-            )
-            return res[0]
-
-        with pytest.raises(InterfaceUnsupportedError):
-            jax.jacobian(cost)(params, cache=None)
-
-    def test_assertion_error_fwd(self, execute_kwargs):
-        """Test that an assertion is raised if by chance there is a difference
-        in the number of tapes and the number of parameters sequences passed
-        to _execute_with_fwd."""
-        a = 0.3
-        b = 0.3
-
-        with qml.queuing.AnnotatedQueue() as q:
-            qml.RY(a, wires=0)
-            qml.RY(b, wires=0)
-            qml.expval(qml.PauliZ(0))
-
-        tape = qml.tape.QuantumScript.from_queue(q)
-        device = qml.device("default.qubit", wires=2)
-
-        # Create arguments for 2 tapes
-        params = [[0.2], [0.3]]
-
-        # But pass only 1 tape
-        tapes = [tape]
-
-        with pytest.raises(AssertionError):
-            _execute_with_fwd(
-                params,
-                tapes=tapes,
-                device=device,
-                execute_fn=lambda a: a,  # Some dummy function
-                gradient_kwargs=None,
-                _n=1,
-            )
-
-
-# TODO: add jit tests
-@pytest.mark.xfail(reason="Add interface for Jax-jit")
-def test_diff_method_None_jit():
-    """Test that jitted execution works when `gradient_fn=None`."""
-
-    dev = qml.device("default.qubit.jax", wires=1, shots=10)
-
-    @jax.jit
-    def wrapper(x):
-        with qml.queuing.AnnotatedQueue() as q:
-            qml.RX(x, wires=0)
-            qml.expval(qml.PauliZ(0))
-
-        tape = qml.tape.QuantumScript.from_queue(q)
-        return qml.execute([tape], dev, gradient_fn=None)
-
-    assert jnp.allclose(wrapper(jnp.array(0.0))[0], 1.0)
-=======
-        assert res[1][1][1].shape == (2,)
->>>>>>> 3707d636
+        assert res[1][1][1].shape == (2,)