--- conflicted
+++ resolved
@@ -987,43 +987,6 @@
         for r, e in zip(res, exp):
             assert jax.numpy.allclose(r, e, atol=1e-7)
 
-<<<<<<< HEAD
-    # TODO: update when fwd mode is implemented
-    def test_multiple_expvals_raises_fwd_device_grad(self, execute_kwargs):
-        """Tests computing multiple expectation values in a tape."""
-        execute_kwargs = {
-            "gradient_fn": "device",
-            "mode": "forward",
-            "gradient_kwargs": {"method": "adjoint_jacobian", "use_device_state": True},
-        }
-        # fwd_mode = execute_kwargs.get("mode", "not forward") == "forward"
-        # if not fwd_mode:
-        #     pytest.skip("Forward mode is not turned on.")
-
-        dev = qml.device("default.qubit", wires=2)
-        params = jax.numpy.array([0.1, 0.2, 0.3])
-
-        def cost(a, cache):
-            with qml.queuing.AnnotatedQueue() as q:
-                qml.RY(a[0], wires=0)
-                qml.RX(a[1], wires=0)
-                qml.RY(a[2], wires=0)
-                qml.expval(qml.PauliZ(0))
-                qml.expval(qml.PauliZ(1))
-
-            tape = qml.tape.QuantumScript.from_queue(q)
-
-            res = qml.interfaces.execute(
-                [tape], dev, cache=cache, interface="jax-jit", **execute_kwargs
-            )
-            return res[0]
-
-        with pytest.raises(NotImplementedError):
-            # with pytest.raises(InterfaceUnsupportedError):
-            jax.jacobian(cost)(params, cache=None)
-
-=======
->>>>>>> 4a00b9bb
     def test_assertion_error_fwd(self, execute_kwargs):
         """Test that an assertion is raised if by chance there is a difference
         in the number of tapes and the number of parameters sequences passed
