# Copyright 2018-2020 Xanadu Quantum Technologies Inc.

# Licensed under the Apache License, Version 2.0 (the "License");
# you may not use this file except in compliance with the License.
# You may obtain a copy of the License at

#     http://www.apache.org/licenses/LICENSE-2.0

# Unless required by applicable law or agreed to in writing, software
# distributed under the License is distributed on an "AS IS" BASIS,
# WITHOUT WARRANTIES OR CONDITIONS OF ANY KIND, either express or implied.
# See the License for the specific language governing permissions and
# limitations under the License.
"""Unit tests for the measure module"""
from _pytest.nodes import Node
import pytest
import numpy as np

import pennylane as qml
from pennylane import numpy as pnp
from pennylane.devices import DefaultQubit
from pennylane.operation import DecompositionUndefinedError

from pennylane.queuing import AnnotatedQueue
from pennylane.measurements import (
    expval,
    var,
    sample,
    probs,
    state,
    density_matrix,
    Expectation,
    Sample,
    State,
    Variance,
    Probability,
    MidMeasure,
    MeasurementProcess,
    MeasurementValue,
    MeasurementValueError,
)


<<<<<<< HEAD
obs_lst = [
    qml.PauliX(wires=0) @ qml.PauliY(wires=1),
    qml.PauliX(wires=1) @ qml.PauliY(wires=0),
    qml.PauliX(wires=1) @ qml.PauliZ(wires=2),
    qml.PauliX(wires=2) @ qml.PauliZ(wires=1),
    qml.Identity(wires=0) @ qml.Identity(wires=1) @ qml.PauliZ(wires=2),
    qml.PauliZ(wires=0) @ qml.PauliX(wires=1) @ qml.PauliY(wires=2),
]

obs_permuted_lst = [
    qml.PauliY(wires=1) @ qml.PauliX(wires=0),
    qml.PauliY(wires=0) @ qml.PauliX(wires=1),
    qml.PauliZ(wires=2) @ qml.PauliX(wires=1),
    qml.PauliZ(wires=1) @ qml.PauliX(wires=2),
    qml.PauliZ(wires=2) @ qml.Identity(wires=0) @ qml.Identity(wires=1),
    qml.PauliX(wires=1) @ qml.PauliY(wires=2) @ qml.PauliZ(wires=0),
]


label_maps = [[0, 1, 2], ["a", "b", "c"], ["beta", "alpha", "gamma"], [3, "beta", "a"]]


def sub_routine(label_map):
    qml.Hadamard(wires=label_map[0])
    qml.CNOT(wires=[label_map[0], label_map[1]])
    qml.RX(0.12, wires=label_map[1])
    qml.CNOT(wires=[label_map[1], label_map[2]])
    qml.RY(3.45, wires=label_map[2])
=======
@pytest.mark.parametrize(
    "return_type, value",
    [
        (Expectation, "expval"),
        (Sample, "sample"),
        (Variance, "var"),
        (Probability, "probs"),
        (State, "state"),
        (MidMeasure, "measure"),
    ],
)
def test_ObservableReturnTypes(return_type, value):
    """Test the ObservableReturnTypes enum value, repr, and enum membership."""

    assert return_type.value == value
    assert isinstance(return_type, qml.measurements.ObservableReturnTypes)
    assert repr(return_type) == value
>>>>>>> e8d8371d


def test_no_measure(tol):
    """Test that failing to specify a measurement
    raises an exception"""
    dev = qml.device("default.qubit", wires=2)

    @qml.qnode(dev)
    def circuit(x):
        qml.RX(x, wires=0)
        return qml.PauliY(0)

    with pytest.raises(qml.QuantumFunctionError, match="must return either a single measurement"):
        res = circuit(0.65)


class TestExpval:
    """Tests for the expval function"""

    def test_value(self, tol):
        """Test that the expval interface works"""
        dev = qml.device("default.qubit", wires=2)

        @qml.qnode(dev)
        def circuit(x):
            qml.RX(x, wires=0)
            return qml.expval(qml.PauliY(0))

        x = 0.54
        res = circuit(x)
        expected = -np.sin(x)

        assert np.allclose(res, expected, atol=tol, rtol=0)

    def test_not_an_observable(self):
        """Test that a qml.QuantumFunctionError is raised if the provided
        argument is not an observable"""
        dev = qml.device("default.qubit", wires=2)

        @qml.qnode(dev)
        def circuit():
            qml.RX(0.52, wires=0)
            return qml.expval(qml.CNOT(wires=[0, 1]))

        with pytest.raises(qml.QuantumFunctionError, match="CNOT is not an observable"):
            res = circuit()

    def test_observable_return_type_is_expectation(self):
        """Test that the return type of the observable is :attr:`ObservableReturnTypes.Expectation`"""
        dev = qml.device("default.qubit", wires=2)

        @qml.qnode(dev)
        def circuit():
            res = qml.expval(qml.PauliZ(0))
            assert res.return_type is Expectation
            return res

        circuit()

    def test_wire_order_in_tensor_prod_observables(self, tol):
        dev = qml.device("default.qubit", wires=3)

        @qml.qnode(dev)
        def circ(obs):
            sub_routine(label_map=range(3))
            return qml.expval(obs)

        for obs, permuted_obs in zip(obs_lst, obs_permuted_lst):
            assert np.allclose(circ(obs), circ(permuted_obs), atol=tol, rtol=0)

    @pytest.mark.parametrize("label_map", label_maps)
    def test_wire_label_in_tensor_prod_observables(self, label_map, tol):
        dev = qml.device("default.qubit", wires=3)
        dev_custom_labels = qml.device("default.qubit", wires=[label_map[i] for i in range(3)])

        def circ(wire_labels):
            sub_routine(wire_labels)
            return qml.expval(
                qml.PauliX(wire_labels[0]) @ qml.PauliY(wire_labels[1]) @ qml.PauliZ(wire_labels[2])
            )

        circ_base_label = qml.QNode(circ, device=dev)
        circ_custom_label = qml.QNode(circ, device=dev_custom_labels)

        assert np.allclose(
            circ_base_label(wire_labels=range(3)),
            circ_custom_label(wire_labels=label_map),
            atol=tol,
            rtol=0,
        )


class TestVar:
    """Tests for the var function"""

    def test_value(self, tol):
        """Test that the var function works"""
        dev = qml.device("default.qubit", wires=2)

        @qml.qnode(dev)
        def circuit(x):
            qml.RX(x, wires=0)
            return qml.var(qml.PauliZ(0))

        x = 0.54
        res = circuit(x)
        expected = np.sin(x) ** 2

        assert np.allclose(res, expected, atol=tol, rtol=0)

    def test_not_an_observable(self):
        """Test that a qml.QuantumFunctionError is raised if the provided
        argument is not an observable"""
        dev = qml.device("default.qubit", wires=2)

        @qml.qnode(dev)
        def circuit():
            qml.RX(0.52, wires=0)
            return qml.var(qml.CNOT(wires=[0, 1]))

        with pytest.raises(qml.QuantumFunctionError, match="CNOT is not an observable"):
            res = circuit()

    def test_observable_return_type_is_variance(self):
        """Test that the return type of the observable is :attr:`ObservableReturnTypes.Variance`"""
        dev = qml.device("default.qubit", wires=2)

        @qml.qnode(dev)
        def circuit():
            res = qml.var(qml.PauliZ(0))
            assert res.return_type is Variance
            return res

        circuit()

    def test_wire_order_in_tensor_prod_observables(self, tol):
        dev = qml.device("default.qubit", wires=3)

        @qml.qnode(dev)
        def circ(obs):
            sub_routine(label_map=range(3))
            return qml.var(obs)

        for obs, permuted_obs in zip(obs_lst, obs_permuted_lst):
            assert np.allclose(circ(obs), circ(permuted_obs), atol=tol, rtol=0)

    @pytest.mark.parametrize("label_map", label_maps)
    def test_wire_label_in_tensor_prod_observables(self, label_map, tol):
        dev = qml.device("default.qubit", wires=3)
        dev_custom_labels = qml.device("default.qubit", wires=[label_map[i] for i in range(3)])

        def circ(wire_labels):
            sub_routine(wire_labels)
            return qml.var(
                qml.PauliX(wire_labels[0]) @ qml.PauliY(wire_labels[1]) @ qml.PauliZ(wire_labels[2])
            )

        circ_base_label = qml.QNode(circ, device=dev)
        circ_custom_label = qml.QNode(circ, device=dev_custom_labels)

        assert np.allclose(
            circ_base_label(wire_labels=range(3)),
            circ_custom_label(wire_labels=label_map),
            atol=tol,
            rtol=0,
        )


class TestSample:
    """Tests for the sample function"""

    def test_sample_dimension(self, tol):
        """Test that the sample function outputs samples of the right size"""
        n_sample = 10

        dev = qml.device("default.qubit", wires=2, shots=n_sample)

        @qml.qnode(dev)
        def circuit():
            qml.RX(0.54, wires=0)
            return qml.sample(qml.PauliZ(0)), qml.sample(qml.PauliX(1))

        sample = circuit()

        assert np.array_equal(sample.shape, (2, n_sample))

    def test_sample_combination(self, tol):
        """Test the output of combining expval, var and sample"""
        n_sample = 10

        dev = qml.device("default.qubit", wires=3, shots=n_sample)

        @qml.qnode(dev, diff_method="parameter-shift")
        def circuit():
            qml.RX(0.54, wires=0)

            return qml.sample(qml.PauliZ(0)), qml.expval(qml.PauliX(1)), qml.var(qml.PauliY(2))

        result = circuit()

        assert len(result) == 3
        assert np.array_equal(result[0].shape, (n_sample,))
        assert isinstance(result[1], np.ndarray)
        assert isinstance(result[2], np.ndarray)

    def test_single_wire_sample(self, tol):
        """Test the return type and shape of sampling a single wire"""
        n_sample = 10

        dev = qml.device("default.qubit", wires=1, shots=n_sample)

        @qml.qnode(dev)
        def circuit():
            qml.RX(0.54, wires=0)

            return qml.sample(qml.PauliZ(0))

        result = circuit()

        assert isinstance(result, np.ndarray)
        assert np.array_equal(result.shape, (n_sample,))

    def test_multi_wire_sample_regular_shape(self, tol):
        """Test the return type and shape of sampling multiple wires
        where a rectangular array is expected"""
        n_sample = 10

        dev = qml.device("default.qubit", wires=3, shots=n_sample)

        @qml.qnode(dev)
        def circuit():
            return qml.sample(qml.PauliZ(0)), qml.sample(qml.PauliZ(1)), qml.sample(qml.PauliZ(2))

        result = circuit()

        # If all the dimensions are equal the result will end up to be a proper rectangular array
        assert isinstance(result, np.ndarray)
        assert np.array_equal(result.shape, (3, n_sample))
        assert result.dtype == np.dtype("int")

    def test_sample_output_type_in_combination(self, tol):
        """Test the return type and shape of sampling multiple works
        in combination with expvals and vars"""
        n_sample = 10

        dev = qml.device("default.qubit", wires=3, shots=n_sample)

        @qml.qnode(dev, diff_method="parameter-shift")
        def circuit():
            return qml.expval(qml.PauliZ(0)), qml.var(qml.PauliZ(1)), qml.sample(qml.PauliZ(2))

        result = circuit()

        # If all the dimensions are equal the result will end up to be a proper rectangular array
        assert len(result) == 3
        assert isinstance(result[0], np.ndarray)
        assert isinstance(result[1], np.ndarray)
        assert result[2].dtype == np.dtype("int")
        assert np.array_equal(result[2].shape, (n_sample,))

    def test_not_an_observable(self):
        """Test that a qml.QuantumFunctionError is raised if the provided
        argument is not an observable"""
        dev = qml.device("default.qubit", wires=2)

        @qml.qnode(dev)
        def circuit():
            qml.RX(0.52, wires=0)
            return qml.sample(qml.CNOT(wires=[0, 1]))

        with pytest.raises(qml.QuantumFunctionError, match="CNOT is not an observable"):
            sample = circuit()

    def test_observable_return_type_is_sample(self):
        """Test that the return type of the observable is :attr:`ObservableReturnTypes.Sample`"""
        n_shots = 10
        dev = qml.device("default.qubit", wires=1, shots=n_shots)

        @qml.qnode(dev)
        def circuit():
            res = qml.sample(qml.PauliZ(0))
            assert res.return_type is Sample
            return res

        circuit()

    def test_providing_observable_and_wires(self):
        """Test that a ValueError is raised if both an observable is provided and wires are specified"""
        dev = qml.device("default.qubit", wires=2)

        @qml.qnode(dev)
        def circuit():
            qml.Hadamard(wires=0)
            return qml.sample(qml.PauliZ(0), wires=[0, 1])

        with pytest.raises(
            ValueError,
            match="Cannot specify the wires to sample if an observable is provided."
            " The wires to sample will be determined directly from the observable.",
        ):
            res = circuit()

    def test_providing_no_observable_and_no_wires(self):
        """Test that we can provide no observable and no wires to sample function"""
        dev = qml.device("default.qubit", wires=2, shots=1000)

        @qml.qnode(dev)
        def circuit():
            qml.Hadamard(wires=0)
            res = qml.sample()
            assert res.obs is None
            assert res.wires == qml.wires.Wires([])
            return res

        circuit()

    def test_providing_no_observable_and_wires(self):
        """Test that we can provide no observable but specify wires to the sample function"""
        wires = [0, 2]
        wires_obj = qml.wires.Wires(wires)
        dev = qml.device("default.qubit", wires=3, shots=1000)

        @qml.qnode(dev)
        def circuit():
            qml.Hadamard(wires=0)
            res = qml.sample(wires=wires)

            assert res.obs is None
            assert res.wires == wires_obj
            return res

        circuit()


class TestMeasure:
    """Tests for the measure function"""

    def test_many_wires_error(self):
        """Test that an error is raised if multiple wires are passed to
        measure."""
        with pytest.raises(
            qml.QuantumFunctionError,
            match="Only a single qubit can be measured in the middle of the circuit",
        ):
            qml.measure(wires=[0, 1])


class TestMeasurementValue:
    """Tests for the MeasurementValue class"""

    @pytest.mark.parametrize("val_pair", [(0, 1), (1, 0), (-1, 1)])
    @pytest.mark.parametrize("control_val_idx", [0, 1])
    def test_measurement_value_assertion(self, val_pair, control_val_idx):
        """Test that asserting the value of a measurement works well."""
        zero_case = val_pair[0]
        one_case = val_pair[1]
        mv = MeasurementValue(measurement_id="1234", zero_case=zero_case, one_case=one_case)
        mv == val_pair[control_val_idx]
        assert mv._control_value == val_pair[control_val_idx]

    @pytest.mark.parametrize("val_pair", [(0, 1), (1, 0), (-1, 1)])
    @pytest.mark.parametrize("num_inv, expected_idx", [(1, 0), (2, 1), (3, 0)])
    def test_measurement_value_inversion(self, val_pair, num_inv, expected_idx):
        """Test that inverting the value of a measurement works well even with
        multiple inversions.

        Double-inversion should leave the control value of the measurement
        value in place.
        """
        zero_case = val_pair[0]
        one_case = val_pair[1]
        mv = MeasurementValue(measurement_id="1234", zero_case=zero_case, one_case=one_case)
        for _ in range(num_inv):
            mv_new = mv.__invert__()

            # Check that inversion involves creating a copy
            assert not mv_new is mv

            mv = mv_new

        assert mv._control_value == val_pair[expected_idx]

    def test_measurement_value_assertion_error_wrong_type(self):
        """Test that the return_type related info is updated for a
        measurement."""
        mv1 = MeasurementValue(measurement_id="1111")
        mv2 = MeasurementValue(measurement_id="2222")

        with pytest.raises(
            MeasurementValueError,
            match="The equality operator is used to assert measurement outcomes, but got a value with type",
        ):
            mv1 == mv2

    def test_measurement_value_assertion_error(self):
        """Test that the return_type related info is updated for a
        measurement."""
        mv = MeasurementValue(measurement_id="1234")

        with pytest.raises(MeasurementValueError, match="Unknown measurement value asserted"):
            mv == -1


@pytest.mark.parametrize(
    "stat_func,return_type", [(expval, Expectation), (var, Variance), (sample, Sample)]
)
class TestStatisticsQueuing:
    """Tests for annotating the return types of the statistics functions"""

    @pytest.mark.parametrize(
        "op",
        [qml.PauliX, qml.PauliY, qml.PauliZ, qml.Hadamard, qml.Identity],
    )
    def test_annotating_obs_return_type(self, stat_func, return_type, op):
        """Test that the return_type related info is updated for a
        measurement"""
        with AnnotatedQueue() as q:
            A = op(0)
            stat_func(A)

        assert q.queue[:-1] == [A]
        meas_proc = q.queue[-1]
        assert isinstance(meas_proc, MeasurementProcess)
        assert meas_proc.return_type == return_type

        assert q._get_info(A) == {"owner": meas_proc}
        assert q._get_info(meas_proc) == {"owns": (A)}

    def test_annotating_tensor_hermitian(self, stat_func, return_type):
        """Test that the return_type related info is updated for a measurement
        when called for an Hermitian observable"""

        mx = np.array([[1, 0], [0, 1]])

        with AnnotatedQueue() as q:
            Herm = qml.Hermitian(mx, wires=[1])
            stat_func(Herm)

        assert q.queue[:-1] == [Herm]
        meas_proc = q.queue[-1]
        assert isinstance(meas_proc, MeasurementProcess)
        assert meas_proc.return_type == return_type

        assert q._get_info(Herm) == {"owner": meas_proc}
        assert q._get_info(meas_proc) == {"owns": (Herm)}

    @pytest.mark.parametrize(
        "op1,op2",
        [
            (qml.PauliY, qml.PauliX),
            (qml.Hadamard, qml.Hadamard),
            (qml.PauliY, qml.Identity),
            (qml.Identity, qml.Identity),
        ],
    )
    def test_annotating_tensor_return_type(self, op1, op2, stat_func, return_type):
        """Test that the return_type related info is updated for a measurement
        when called for an Tensor observable"""
        with AnnotatedQueue() as q:
            A = op1(0)
            B = op2(1)
            tensor_op = A @ B
            stat_func(tensor_op)

        assert q.queue[:-1] == [A, B, tensor_op]
        meas_proc = q.queue[-1]
        assert isinstance(meas_proc, MeasurementProcess)
        assert meas_proc.return_type == return_type

        assert q._get_info(A) == {"owner": tensor_op}
        assert q._get_info(B) == {"owner": tensor_op}
        assert q._get_info(tensor_op) == {"owns": (A, B), "owner": meas_proc}

    @pytest.mark.parametrize(
        "op1,op2",
        [
            (qml.PauliY, qml.PauliX),
            (qml.Hadamard, qml.Hadamard),
            (qml.PauliY, qml.Identity),
            (qml.Identity, qml.Identity),
        ],
    )
    def test_queueing_tensor_observable(self, op1, op2, stat_func, return_type):
        """Test that if the constituent components of a tensor operation are not
        found in the queue for annotation, that they are queued first and then annotated."""
        A = op1(0)
        B = op2(1)

        with AnnotatedQueue() as q:
            tensor_op = A @ B
            stat_func(tensor_op)

        assert q.queue[:-1] == [A, B, tensor_op]
        meas_proc = q.queue[-1]
        assert isinstance(meas_proc, MeasurementProcess)
        assert meas_proc.return_type == return_type

        assert q._get_info(A) == {"owner": tensor_op}
        assert q._get_info(B) == {"owner": tensor_op}
        assert q._get_info(tensor_op) == {"owns": (A, B), "owner": meas_proc}


@pytest.mark.parametrize("stat_func", [expval, var, sample])
class TestBetaStatisticsError:
    """Tests for errors arising for the beta statistics functions"""

    def test_not_an_observable(self, stat_func):
        """Test that a qml.QuantumFunctionError is raised if the provided
        argument is not an observable"""
        dev = qml.device("default.qubit", wires=2)

        @qml.qnode(dev)
        def circuit():
            qml.RX(0.52, wires=0)
            return stat_func(qml.CNOT(wires=[0, 1]))

        with pytest.raises(qml.QuantumFunctionError, match="CNOT is not an observable"):
            res = circuit()


class TestBetaProbs:
    """Tests for annotating the return types of the probs function"""

    @pytest.mark.parametrize("wires", [[0], [0, 1], [1, 0, 2]])
    def test_annotating_probs(self, wires):
        with AnnotatedQueue() as q:
            probs(wires)

        assert len(q.queue) == 1

        meas_proc = q.queue[0]
        assert isinstance(meas_proc, MeasurementProcess)
        assert meas_proc.return_type == Probability


class TestProperties:
    """Test for the properties"""

    def test_wires_match_observable(self):
        """Test that the wires of the measurement process
        match an internal observable"""
        obs = qml.Hermitian(np.diag([1, 2, 3]), wires=["a", "b", "c"])
        m = MeasurementProcess(Expectation, obs=obs)

        assert np.all(m.wires == obs.wires)

    def test_eigvals_match_observable(self):
        """Test that the eigenvalues of the measurement process
        match an internal observable"""
        obs = qml.Hermitian(np.diag([1, 2, 3]), wires=[0, 1, 2])
        m = MeasurementProcess(Expectation, obs=obs)

        assert np.all(m.get_eigvals() == np.array([1, 2, 3]))

        # changing the observable data should be reflected
        obs.data = [np.diag([5, 6, 7])]
        assert np.all(m.get_eigvals() == np.array([5, 6, 7]))

    def test_error_obs_and_eigvals(self):
        """Test that providing both eigenvalues and an observable
        results in an error"""
        obs = qml.Hermitian(np.diag([1, 2, 3]), wires=[0, 1, 2])

        with pytest.raises(ValueError, match="Cannot set the eigenvalues"):
            MeasurementProcess(Expectation, obs=obs, eigvals=[0, 1])

    def test_error_obs_and_wires(self):
        """Test that providing both wires and an observable
        results in an error"""
        obs = qml.Hermitian(np.diag([1, 2, 3]), wires=[0, 1, 2])

        with pytest.raises(ValueError, match="Cannot set the wires"):
            MeasurementProcess(Expectation, obs=obs, wires=qml.wires.Wires([0, 1]))

    def test_observable_with_no_eigvals(self):
        """An observable with no eigenvalues defined should cause
        the eigvals method to return a NotImplementedError"""
        obs = qml.NumberOperator(wires=0)
        m = MeasurementProcess(Expectation, obs=obs)
        assert m.get_eigvals() is None

    def test_repr(self):
        """Test the string representation of a MeasurementProcess."""
        m = MeasurementProcess(Expectation, obs=qml.PauliZ(wires="a") @ qml.PauliZ(wires="b"))
        expected = "expval(PauliZ(wires=['a']) @ PauliZ(wires=['b']))"
        assert str(m) == expected

        m = MeasurementProcess(Probability, obs=qml.PauliZ(wires="a"))
        expected = "probs(PauliZ(wires=['a']))"
        assert str(m) == expected


class TestExpansion:
    """Test for measurement expansion"""

    def test_expand_pauli(self):
        """Test the expansion of a Pauli observable"""
        obs = qml.PauliX(0) @ qml.PauliY(1)
        m = MeasurementProcess(Expectation, obs=obs)
        tape = m.expand()

        assert len(tape.operations) == 4

        assert tape.operations[0].name == "Hadamard"
        assert tape.operations[0].wires.tolist() == [0]

        assert tape.operations[1].name == "PauliZ"
        assert tape.operations[1].wires.tolist() == [1]
        assert tape.operations[2].name == "S"
        assert tape.operations[2].wires.tolist() == [1]
        assert tape.operations[3].name == "Hadamard"
        assert tape.operations[3].wires.tolist() == [1]

        assert len(tape.measurements) == 1
        assert tape.measurements[0].return_type is Expectation
        assert tape.measurements[0].wires.tolist() == [0, 1]
        assert np.all(tape.measurements[0].get_eigvals() == np.array([1, -1, -1, 1]))

    def test_expand_hermitian(self, tol):
        """Test the expansion of an hermitian observable"""
        H = np.array([[1, 2], [2, 4]])
        obs = qml.Hermitian(H, wires=["a"])

        m = MeasurementProcess(Expectation, obs=obs)
        tape = m.expand()

        assert len(tape.operations) == 1

        assert tape.operations[0].name == "QubitUnitary"
        assert tape.operations[0].wires.tolist() == ["a"]
        assert np.allclose(
            tape.operations[0].parameters[0],
            np.array([[-2, 1], [1, 2]]) / np.sqrt(5),
            atol=tol,
            rtol=0,
        )

        assert len(tape.measurements) == 1
        assert tape.measurements[0].return_type is Expectation
        assert tape.measurements[0].wires.tolist() == ["a"]
        assert np.all(tape.measurements[0].get_eigvals() == np.array([0, 5]))

    def test_expand_no_observable(self):
        """Check that an exception is raised if the measurement to
        be expanded has no observable"""
        with pytest.raises(DecompositionUndefinedError):
            MeasurementProcess(Probability, wires=qml.wires.Wires([0, 1])).expand()


class TestDiagonalizingGates:
    def test_no_expansion(self):
        """Test a measurement that has no expansion"""
        m = qml.sample()

        assert m.diagonalizing_gates() == []

    def test_obs_diagonalizing_gates(self):
        """Test diagonalizing_gates method with and observable."""
        m = qml.expval(qml.PauliY(0))

        res = m.diagonalizing_gates()

        assert len(res) == 3

        expected_classes = [qml.PauliZ, qml.S, qml.Hadamard]
        for op, c in zip(res, expected_classes):
            assert isinstance(op, c)


class TestState:
    """Tests for the state function"""

    @pytest.mark.parametrize("wires", range(2, 5))
    def test_state_shape_and_dtype(self, wires):
        """Test that the state is of correct size and dtype for a trivial circuit"""

        dev = qml.device("default.qubit", wires=wires)

        @qml.qnode(dev)
        def func():
            return state()

        state_val = func()
        assert state_val.shape == (2**wires,)
        assert state_val.dtype == np.complex128

    def test_return_type_is_state(self):
        """Test that the return type of the observable is State"""

        dev = qml.device("default.qubit", wires=1)

        @qml.qnode(dev)
        def func():
            qml.Hadamard(0)
            return state()

        func()
        obs = func.qtape.observables
        assert len(obs) == 1
        assert obs[0].return_type is State

    @pytest.mark.parametrize("wires", range(2, 5))
    def test_state_correct_ghz(self, wires):
        """Test that the correct state is returned when the circuit prepares a GHZ state"""

        dev = qml.device("default.qubit", wires=wires)

        @qml.qnode(dev)
        def func():
            qml.Hadamard(wires=0)
            for i in range(wires - 1):
                qml.CNOT(wires=[i, i + 1])
            return state()

        state_val = func()
        assert np.allclose(np.sum(np.abs(state_val) ** 2), 1)
        assert np.allclose(state_val[0], 1 / np.sqrt(2))
        assert np.allclose(state_val[-1], 1 / np.sqrt(2))

    def test_return_with_other_types(self):
        """Test that an exception is raised when a state is returned along with another return
        type"""

        dev = qml.device("default.qubit", wires=2)

        @qml.qnode(dev)
        def func():
            qml.Hadamard(wires=0)
            return state(), expval(qml.PauliZ(1))

        with pytest.raises(
            qml.QuantumFunctionError,
            match="The state or density matrix cannot be returned in combination with other return types",
        ):
            func()

    @pytest.mark.parametrize("wires", range(2, 5))
    def test_state_equal_to_dev_state(self, wires):
        """Test that the returned state is equal to the one stored in dev.state for a template
        circuit"""

        dev = qml.device("default.qubit", wires=wires)

        weights = np.random.random(
            qml.templates.StronglyEntanglingLayers.shape(n_layers=3, n_wires=wires)
        )

        @qml.qnode(dev)
        def func():
            qml.templates.StronglyEntanglingLayers(weights, wires=range(wires))
            return state()

        state_val = func()
        assert np.allclose(state_val, func.device.state)

    @pytest.mark.usefixtures("skip_if_no_tf_support")
    def test_interface_tf(self, skip_if_no_tf_support):
        """Test that the state correctly outputs in the tensorflow interface"""
        import tensorflow as tf

        dev = qml.device("default.qubit", wires=4)

        @qml.qnode(dev, interface="tf")
        def func():
            for i in range(4):
                qml.Hadamard(i)
            return state()

        state_expected = 0.25 * tf.ones(16)
        state_val = func()

        assert isinstance(state_val, tf.Tensor)
        assert state_val.dtype == tf.complex128
        assert np.allclose(state_expected, state_val.numpy())
        assert state_val.shape == (16,)

    def test_interface_torch(self):
        """Test that the state correctly outputs in the torch interface"""
        torch = pytest.importorskip("torch", minversion="1.6")

        dev = qml.device("default.qubit", wires=4)

        @qml.qnode(dev, interface="torch")
        def func():
            for i in range(4):
                qml.Hadamard(i)
            return state()

        state_expected = 0.25 * torch.ones(16, dtype=torch.complex128)
        state_val = func()

        assert isinstance(state_val, torch.Tensor)
        assert state_val.dtype == torch.complex128
        assert torch.allclose(state_expected, state_val)
        assert state_val.shape == (16,)

    def test_jacobian_not_supported(self):
        """Test if an error is raised if the jacobian method is called via qml.grad"""
        dev = qml.device("default.qubit", wires=4)

        @qml.qnode(dev, diff_method="parameter-shift")
        def func(x):
            for i in range(4):
                qml.RX(x, wires=i)
            return state()

        d_func = qml.jacobian(func)

        with pytest.raises(
            ValueError,
            match="Computing the gradient of circuits that return the state is not supported",
        ):
            d_func(pnp.array(0.1, requires_grad=True))

    def test_no_state_capability(self, monkeypatch):
        """Test if an error is raised for devices that are not capable of returning the state.
        This is tested by changing the capability of default.qubit"""
        dev = qml.device("default.qubit", wires=1)
        capabilities = dev.capabilities().copy()
        capabilities["returns_state"] = False

        @qml.qnode(dev)
        def func():
            return state()

        with monkeypatch.context() as m:
            m.setattr(DefaultQubit, "capabilities", lambda *args, **kwargs: capabilities)
            with pytest.raises(qml.QuantumFunctionError, match="The current device is not capable"):
                func()

    def test_state_not_supported(self, monkeypatch):
        """Test if an error is raised for devices inheriting from the base Device class,
        which do not currently support returning the state"""
        dev = qml.device("default.gaussian", wires=1)

        @qml.qnode(dev)
        def func():
            return state()

        with pytest.raises(qml.QuantumFunctionError, match="Returning the state is not supported"):
            func()

    @pytest.mark.usefixtures("skip_if_no_tf_support")
    @pytest.mark.parametrize(
        "device", ["default.qubit", "default.qubit.tf", "default.qubit.autograd"]
    )
    @pytest.mark.parametrize("diff_method", ["best", "finite-diff", "parameter-shift"])
    def test_devices(self, device, diff_method, skip_if_no_tf_support):
        """Test that the returned state is equal to the expected returned state for all of
        PennyLane's built in statevector devices"""

        dev = qml.device(device, wires=4)

        @qml.qnode(dev, diff_method=diff_method)
        def func():
            for i in range(4):
                qml.Hadamard(i)
            return state()

        state_val = func()
        state_expected = 0.25 * np.ones(16)

        assert np.allclose(state_val, state_expected)
        assert np.allclose(state_val, dev.state)

    @pytest.mark.usefixtures("skip_if_no_tf_support")
    def test_gradient_with_passthru_tf(self, skip_if_no_tf_support):
        """Test that the gradient of the state is accessible when using default.qubit.tf with the
        backprop diff_method."""
        import tensorflow as tf

        dev = qml.device("default.qubit.tf", wires=1)

        @qml.qnode(dev, interface="tf", diff_method="backprop")
        def func(x):
            qml.RY(x, wires=0)
            return state()

        x = tf.Variable(0.1, dtype=tf.float64)

        with tf.GradientTape() as tape:
            result = func(x)

        grad = tape.jacobian(result, x)
        expected = tf.stack([-0.5 * tf.sin(x / 2), 0.5 * tf.cos(x / 2)])
        assert np.allclose(grad, expected)

    def test_gradient_with_passthru_autograd(self):
        """Test that the gradient of the state is accessible when using default.qubit.autograd
        with the backprop diff_method."""
        from pennylane import numpy as anp

        dev = qml.device("default.qubit.autograd", wires=1)

        @qml.qnode(dev, interface="autograd", diff_method="backprop")
        def func(x):
            qml.RY(x, wires=0)
            return state()

        x = anp.array(0.1, requires_grad=True)

        def loss_fn(x):
            res = func(x)
            return anp.real(res)  # This errors without the real. Likely an issue with complex
            # numbers in autograd

        d_loss_fn = qml.jacobian(loss_fn)

        grad = d_loss_fn(x)
        expected = np.array([-0.5 * np.sin(x / 2), 0.5 * np.cos(x / 2)])
        assert np.allclose(grad, expected)

    @pytest.mark.parametrize("wires", [[0, 2, 3, 1], ["a", -1, "b", 1000]])
    def test_custom_wire_labels(self, wires):
        """Test if an error is raised when custom wire labels are used"""
        dev = qml.device("default.qubit", wires=wires)

        @qml.qnode(dev, diff_method="parameter-shift")
        def func():
            qml.Hadamard(wires=wires[0])
            for i in range(3):
                qml.CNOT(wires=[wires[i], wires[i + 1]])
            return state()

        with pytest.raises(qml.QuantumFunctionError, match="custom wire labels"):
            func()


class TestDensityMatrix:
    """Tests for the density matrix function"""

    @pytest.mark.parametrize("wires", range(2, 5))
    @pytest.mark.parametrize("dev_name", ["default.qubit", "default.mixed"])
    def test_density_matrix_shape_and_dtype(self, dev_name, wires):
        """Test that the density matrix is of correct size and dtype for a
        trivial circuit"""

        dev = qml.device(dev_name, wires=wires)

        @qml.qnode(dev)
        def circuit():
            return density_matrix([0])

        state_val = circuit()

        assert state_val.shape == (2, 2)
        assert state_val.dtype == np.complex128

    @pytest.mark.parametrize("dev_name", ["default.qubit", "default.mixed"])
    def test_return_type_is_state(self, dev_name):
        """Test that the return type of the observable is State"""

        dev = qml.device(dev_name, wires=2)

        @qml.qnode(dev)
        def func():
            qml.Hadamard(0)
            return density_matrix(0)

        func()
        obs = func.qtape.observables
        assert len(obs) == 1
        assert obs[0].return_type is State

    @pytest.mark.parametrize("dev_name", ["default.qubit", "default.mixed"])
    def test_correct_density_matrix_product_state_first(self, dev_name):
        """Test that the correct density matrix is returned when
        tracing out a product state"""

        dev = qml.device(dev_name, wires=2)

        @qml.qnode(dev)
        def func():
            qml.Hadamard(wires=1)
            qml.PauliY(wires=0)
            return density_matrix(0)

        density_first = func()

        assert np.allclose(
            np.array([[0.0 + 0.0j, 0.0 + 0.0j], [0.0 + 0.0j, 1.0 + 0.0j]]), density_first
        )

    @pytest.mark.parametrize("dev_name", ["default.qubit", "default.mixed"])
    def test_correct_density_matrix_product_state_second(self, dev_name):
        """Test that the correct density matrix is returned when
        tracing out a product state"""

        dev = qml.device(dev_name, wires=2)

        @qml.qnode(dev)
        def func():
            qml.Hadamard(wires=1)
            qml.PauliY(wires=0)
            return density_matrix(1)

        density_second = func()
        assert np.allclose(
            np.array([[0.5 + 0.0j, 0.5 + 0.0j], [0.5 + 0.0j, 0.5 + 0.0j]]), density_second
        )

    @pytest.mark.parametrize("dev_name", ["default.qubit", "default.mixed"])
    def test_correct_density_matrix_three_wires_first(self, dev_name):
        """Test that the correct density matrix for an example with three wires"""

        dev = qml.device(dev_name, wires=3)

        @qml.qnode(dev)
        def func():
            qml.Hadamard(wires=1)
            qml.PauliY(wires=0)
            return density_matrix([0, 1])

        density_full = func()
        assert np.allclose(
            np.array(
                [
                    [0.0 + 0.0j, 0.0 + 0.0j, 0.0 + 0.0j, 0.0 + 0.0j],
                    [0.0 + 0.0j, 0.0 + 0.0j, 0.0 + 0.0j, 0.0 + 0.0j],
                    [0.0 + 0.0j, 0.0 + 0.0j, 0.5 + 0.0j, 0.5 + 0.0j],
                    [0.0 + 0.0j, 0.0 + 0.0j, 0.5 + 0.0j, 0.5 + 0.0j],
                ]
            ),
            density_full,
        )

    @pytest.mark.parametrize("dev_name", ["default.qubit", "default.mixed"])
    def test_correct_density_matrix_three_wires_second(self, dev_name):
        """Test that the correct density matrix for an example with three wires"""

        dev = qml.device(dev_name, wires=3)

        @qml.qnode(dev)
        def func():
            qml.Hadamard(0)
            qml.Hadamard(1)
            qml.CNOT(wires=[1, 2])
            return qml.density_matrix(wires=[1, 2])

        density = func()

        assert np.allclose(
            np.array(
                [
                    [
                        [0.5 + 0.0j, 0.0 + 0.0j, 0.0 + 0.0j, 0.5 + 0.0j],
                        [0.0 + 0.0j, 0.0 + 0.0j, 0.0 + 0.0j, 0.0 + 0.0j],
                        [0.0 + 0.0j, 0.0 + 0.0j, 0.0 + 0.0j, 0.0 + 0.0j],
                        [0.5 + 0.0j, 0.0 + 0.0j, 0.0 + 0.0j, 0.5 + 0.0j],
                    ]
                ]
            ),
            density,
        )

    @pytest.mark.parametrize("dev_name", ["default.qubit", "default.mixed"])
    def test_correct_density_matrix_mixed_state(self, dev_name):
        """Test that the correct density matrix for an example with a mixed state"""

        dev = qml.device(dev_name, wires=2)

        @qml.qnode(dev)
        def func():
            qml.Hadamard(0)
            qml.CNOT(wires=[0, 1])
            return qml.density_matrix(wires=[1])

        density = func()

        assert np.allclose(np.array([[0.5 + 0.0j, 0.0 + 0.0j], [0.0 + 0.0j, 0.5 + 0.0j]]), density)

    @pytest.mark.parametrize("dev_name", ["default.qubit", "default.mixed"])
    def test_correct_density_matrix_all_wires(self, dev_name):
        """Test that the correct density matrix is returned when all wires are given"""

        dev = qml.device(dev_name, wires=2)

        @qml.qnode(dev)
        def func():
            qml.Hadamard(0)
            qml.CNOT(wires=[0, 1])
            return qml.density_matrix(wires=[0, 1])

        density = func()

        assert np.allclose(
            np.array(
                [
                    [0.5 + 0.0j, 0.0 + 0.0j, 0.0 + 0.0j, 0.5 + 0.0j],
                    [0.0 + 0.0j, 0.0 + 0.0j, 0.0 + 0.0j, 0.0 + 0.0j],
                    [0.0 + 0.0j, 0.0 + 0.0j, 0.0 + 0.0j, 0.0 + 0.0j],
                    [0.5 + 0.0j, 0.0 + 0.0j, 0.0 + 0.0j, 0.5 + 0.0j],
                ]
            ),
            density,
        )

    @pytest.mark.parametrize("dev_name", ["default.qubit", "default.mixed"])
    def test_return_with_other_types(self, dev_name):
        """Test that an exception is raised when a state is returned along with another return
        type"""

        dev = qml.device(dev_name, wires=2)

        @qml.qnode(dev)
        def func():
            qml.Hadamard(wires=0)
            return density_matrix(0), expval(qml.PauliZ(1))

        with pytest.raises(
            qml.QuantumFunctionError,
            match="The state or density matrix"
            " cannot be returned in combination"
            " with other return types",
        ):
            func()

    def test_no_state_capability(self, monkeypatch):
        """Test if an error is raised for devices that are not capable of returning
        the density matrix. This is tested by changing the capability of default.qubit"""
        dev = qml.device("default.qubit", wires=2)
        capabilities = dev.capabilities().copy()
        capabilities["returns_state"] = False

        @qml.qnode(dev)
        def func():
            return density_matrix(0)

        with monkeypatch.context() as m:
            m.setattr(DefaultQubit, "capabilities", lambda *args, **kwargs: capabilities)
            with pytest.raises(
                qml.QuantumFunctionError,
                match="The current device is not capable" " of returning the state",
            ):
                func()

    def test_density_matrix_not_supported(self):
        """Test if an error is raised for devices inheriting from the base Device class,
        which do not currently support returning the state"""
        dev = qml.device("default.gaussian", wires=2)

        @qml.qnode(dev)
        def func():
            return density_matrix(0)

        with pytest.raises(qml.QuantumFunctionError, match="Returning the state is not supported"):
            func()

    @pytest.mark.parametrize("wires", [[0, 2, 3, 1], ["a", -1, "b", 1000]])
    @pytest.mark.parametrize("dev_name", ["default.qubit", "default.mixed"])
    def test_custom_wire_labels(self, wires, dev_name):
        """Test if an error is raised when custom wire labels are used"""
        dev = qml.device(dev_name, wires=wires)

        @qml.qnode(dev, diff_method="parameter-shift")
        def func():
            qml.Hadamard(wires=wires[0])
            for i in range(3):
                qml.CNOT(wires=[wires[i], wires[i + 1]])
            return density_matrix(0)

        with pytest.raises(qml.QuantumFunctionError, match="custom wire labels"):
            func()<|MERGE_RESOLUTION|>--- conflicted
+++ resolved
@@ -41,7 +41,6 @@
 )
 
 
-<<<<<<< HEAD
 obs_lst = [
     qml.PauliX(wires=0) @ qml.PauliY(wires=1),
     qml.PauliX(wires=1) @ qml.PauliY(wires=0),
@@ -70,7 +69,8 @@
     qml.RX(0.12, wires=label_map[1])
     qml.CNOT(wires=[label_map[1], label_map[2]])
     qml.RY(3.45, wires=label_map[2])
-=======
+
+
 @pytest.mark.parametrize(
     "return_type, value",
     [
@@ -88,7 +88,6 @@
     assert return_type.value == value
     assert isinstance(return_type, qml.measurements.ObservableReturnTypes)
     assert repr(return_type) == value
->>>>>>> e8d8371d
 
 
 def test_no_measure(tol):
