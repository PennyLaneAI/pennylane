# Copyright 2018 Xanadu Quantum Technologies Inc.

# Licensed under the Apache License, Version 2.0 (the "License");
# you may not use this file except in compliance with the License.
# You may obtain a copy of the License at

#     http://www.apache.org/licenses/LICENSE-2.0

# Unless required by applicable law or agreed to in writing, software
# distributed under the License is distributed on an "AS IS" BASIS,
# WITHOUT WARRANTIES OR CONDITIONS OF ANY KIND, either express or implied.
# See the License for the specific language governing permissions and
# limitations under the License.
"""
Unit tests for :mod:`pennylane.variable`.
"""
import pytest
import numpy.random as nr

from pennylane.variable import VariableRef


# make test deterministic
nr.seed(42)

n = 10
keyword_par_names = ['foo', 'bar']
par_inds = [0, 9]
par_mults = [1, 0.4, -2.7]


@pytest.fixture(scope="function")
def par_positional():
    "QNode: positional parameters"
    temp = nr.randn(n)
    VariableRef.positional_arg_values = temp  # set the values
    return temp

@pytest.fixture(scope="function")
def par_keyword():
    "QNode: keyword parameters"
    temp = {name: nr.randn(n) for name in keyword_par_names}
    VariableRef.kwarg_values = temp  # set the values
    return temp


def test_variable_str():
    """variable: Tests the positional variable reference string."""
    p = VariableRef(0)
    assert str(p) == "<VariableRef(None:0)>"
    assert str(-p) == "<VariableRef(None:0 * -1)>"
    assert str(1.2 * p * 0.4) == "<VariableRef(None:0 * 0.48)>"
    assert str(1.2 * p / 2.5) == "<VariableRef(None:0 * 0.48)>"

    p = VariableRef(0, name="kw1")
    assert str(p) == "<VariableRef(kw1:0)>"
    assert str(-p) == "<VariableRef(kw1:0 * -1)>"
    assert str(1.2 * p * 0.4) == "<VariableRef(kw1:0 * 0.48)>"
    assert str(1.2 * p / 2.5) == "<VariableRef(kw1:0 * 0.48)>"


def variable_eval_asserts(v, p, m, tol):
    """Check that variable evaluation (with scalar multiplication) yields the expected results."""
    assert v.val == p  # normal evaluation
    assert (m * v).val == m * p  # left scalar mul
    assert (v * m).val == m * p  # right scalar mul
    assert (v / m).val == pytest.approx(p / m, abs=tol)  # right scalar div
    assert (-v).val == -p   # unary minus
    assert (m * -v * m).val == -m**2 * p  # compound expression


@pytest.mark.parametrize("ind", par_inds)
@pytest.mark.parametrize("mult", par_mults)
def test_variable_val(par_positional, ind, mult, tol):
    """Positional variable evaluation."""
    v = VariableRef(ind)

    assert v.name is None
    assert v.mult == 1
    assert v.idx == ind
    variable_eval_asserts(v, par_positional[ind], mult, tol)


@pytest.mark.parametrize("ind", par_inds)
@pytest.mark.parametrize("mult", par_mults)
@pytest.mark.parametrize("name", keyword_par_names)
def test_keyword_variable(par_keyword, name, ind, mult, tol):
    """Keyword variable evaluation."""
<<<<<<< HEAD
    v = VariableRef(ind, name)
=======
    v = Variable(ind, name, is_kwarg=True)
>>>>>>> 5edef855

    assert v.name == name
    assert v.mult == 1
    assert v.idx == ind
    variable_eval_asserts(v, par_keyword[name][ind], mult, tol)<|MERGE_RESOLUTION|>--- conflicted
+++ resolved
@@ -86,11 +86,7 @@
 @pytest.mark.parametrize("name", keyword_par_names)
 def test_keyword_variable(par_keyword, name, ind, mult, tol):
     """Keyword variable evaluation."""
-<<<<<<< HEAD
-    v = VariableRef(ind, name)
-=======
-    v = Variable(ind, name, is_kwarg=True)
->>>>>>> 5edef855
+    v = VariableRef(ind, name, is_kwarg=True)
 
     assert v.name == name
     assert v.mult == 1
