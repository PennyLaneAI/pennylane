# Copyright 2018 Xanadu Quantum Technologies Inc.

# Licensed under the Apache License, Version 2.0 (the "License");
# you may not use this file except in compliance with the License.
# You may obtain a copy of the License at

#     http://www.apache.org/licenses/LICENSE-2.0

# Unless required by applicable law or agreed to in writing, software
# distributed under the License is distributed on an "AS IS" BASIS,
# WITHOUT WARRANTIES OR CONDITIONS OF ANY KIND, either express or implied.
# See the License for the specific language governing permissions and
# limitations under the License.
"""
Integration tests for templates, including integration of passing outputs of initialization functions
in :mod:`pennylane.init`, and running templates in larger circuits.
"""
# pylint: disable=protected-access,cell-var-from-loop
import pytest
import torch
import tensorflow as tf
import numpy as np
import pennylane as qml
from pennylane.templates.layers import Interferometer
from pennylane.templates.layers import (CVNeuralNetLayers,
                                        StronglyEntanglingLayers,
                                        RandomLayers)
from pennylane.templates.embeddings import (AmplitudeEmbedding,
                                            BasisEmbedding,
                                            AngleEmbedding,
                                            SqueezingEmbedding,
                                            DisplacementEmbedding)
from pennylane.init import (strong_ent_layers_uniform,
                            strong_ent_layers_normal,
                            random_layers_uniform,
                            random_layers_normal,
                            cvqnn_layers_uniform,
                            cvqnn_layers_normal)

# When adding a new template,
# extend the appropriate lists with the template function
# and the desired inputs (i.e., features and/or weights) that need to be tested

<<<<<<< HEAD
# Constant input fixtures for qubit templates
qubit_func = [(StronglyEntanglingLayers, strong_ent_layers_uniform),
              (StronglyEntanglingLayers, strong_ent_layers_normal),
              (RandomLayers, random_layers_uniform),
              (RandomLayers, random_layers_normal)]

# Constant input fixtures for continuous-variable templates
cv_func = [(CVNeuralNetLayers, cvqnn_layers_uniform),
           (CVNeuralNetLayers, cvqnn_layers_normal)]

# Constant input fixtures for qubit templates
qubit_const = [(RandomLayers, [[[0.53479316, 5.88709314], [2.21352321, 4.28468607]]]),
               (AmplitudeEmbedding, [[1 / 2, 1 / 2, 1 / 2, 1 / 2]]),
               (BasisEmbedding, [[1, 0]]),
               (AngleEmbedding, [[1., 2.]])]

=======
fixture = "template, inpts"

# Constant input fixtures for qubit templates
qubit_func = [(StronglyEntanglingLayers, strong_ent_layers_uniform),
              (StronglyEntanglingLayers, strong_ent_layers_normal),
              (RandomLayers, random_layers_uniform),
              (RandomLayers, random_layers_normal)]

# Constant input fixtures for continuous-variable templates
cv_func = [(CVNeuralNetLayers, cvqnn_layers_uniform),
           (CVNeuralNetLayers, cvqnn_layers_normal)]

# Constant input fixtures for qubit templates
qubit_const = [(RandomLayers, [[[0.53479316, 5.88709314], [2.21352321, 4.28468607]]]),
               (AmplitudeEmbedding, [[1 / 2, 1 / 2, 1 / 2, 1 / 2]]),
               (BasisEmbedding, [[1, 0]]),
               (AngleEmbedding, [[1., 2.]])]

>>>>>>> 432e5352
# Constant input fixtures for continuous-variable templates
cv_const = [(DisplacementEmbedding, [[1., 2.]]),
            (SqueezingEmbedding, [[1., 2.]]),
            (CVNeuralNetLayers, [[[2.33312851], [1.20670562]],
                                 [[3.49488327], [2.01683706]],
                                 [[0.9868003, 1.58798724], [5.06301407, 4.83852562]],
                                 [[0.21358641,  0.120304], [-0.00724019, 0.01996744]],
                                 [[4.62040076, 6.08773452], [6.09056998, 6.22395862]],
                                 [[4.10336783], [1.70001985]],
                                 [[4.74112903], [5.31462729]],
                                 [[0.89758198, 0.41604762], [1.09680782, 3.08223802]],
                                 [[-0.0807571, -0.00908855], [0.06051908, -0.1667079]],
                                 [[1.87210909, 3.59695024], [1.42759279, 3.84330071]],
                                 [[0.00389139,  0.05125553], [-0.12120044,  0.03111934]]
                                 ]),
            (Interferometer, [[2.33312851], [3.49488327], [0.9868003, 1.58798724]])
            ]


<<<<<<< HEAD
class TestIntegrationInitialization:
    """Tests integration with the parameter initialization functions from pennylane.init"""

    @pytest.mark.parametrize("template, inpts", qubit_func)
    def test_integration_qubit_init(self, template, inpts, qubit_device, n_subsystems, n_layers):
        """Checks parameter initialization compatible with continuous-variable templates."""
=======
class TestInitializationIntegration:
    """Tests integration with the parameter initialization functions from pennylane.init"""

    @pytest.mark.parametrize(fixture, qubit_func)
    def test_integration_qubit_init(self, template, inpts, qubit_device, n_subsystems, n_layers):
        """Checks parameter initialization compatible with qubit templates."""
>>>>>>> 432e5352

        inp = inpts(n_layers=n_layers, n_wires=n_subsystems)

        @qml.qnode(qubit_device)
        def circuit(inp_):
            template(*inp_, wires=range(n_subsystems))
            return qml.expval(qml.Identity(0))

        circuit(inp)

<<<<<<< HEAD
    @pytest.mark.parametrize("template, inpts", cv_func)
=======
    @pytest.mark.parametrize(fixture, cv_func)
>>>>>>> 432e5352
    def test_integration_cv_init(self, template, inpts, gaussian_device, n_subsystems, n_layers):
        """Checks parameter initialization compatible with continuous-variable templates."""

        inp = inpts(n_layers=n_layers, n_wires=n_subsystems)

        @qml.qnode(gaussian_device)
        def circuit(inp_):
            template(*inp_, wires=range(n_subsystems))
            return qml.expval(qml.Identity(0))

        circuit(inp)


class TestIntegrationCircuit:
    """Tests the integration of templates into circuits using the NumPy interface. """

<<<<<<< HEAD
    @pytest.mark.parametrize("template, inpts", qubit_const)
=======
    @pytest.mark.parametrize(fixture, qubit_const)
>>>>>>> 432e5352
    def test_integration_qubit_positional_arg(self, template, inpts):
        """Checks integration of qubit templates using positional arguments to qnode."""

        inpts = [np.array(i) for i in inpts]
        dev = qml.device('default.qubit', wires=2)

        @qml.qnode(dev)
        def circuit(inp_):
            qml.PauliX(wires=0)
            template(*inp_, wires=range(2))
            template(*inp_, wires=range(2))
            qml.PauliX(wires=1)
            return [qml.expval(qml.Identity(0)), qml.expval(qml.PauliX(1))]

        circuit(inpts)

<<<<<<< HEAD
    @pytest.mark.parametrize("template, inpts", qubit_const)
=======
    @pytest.mark.parametrize(fixture, qubit_const)
>>>>>>> 432e5352
    def test_integration_qubit_keyword_arg(self, template, inpts):
        """Checks integration of qubit templates using keyword arguments to qnode."""

        inpts = [np.array(i) for i in inpts]
        dev = qml.device('default.qubit', wires=2)

        @qml.qnode(dev)
        def circuit(inp_=None):
            qml.PauliX(wires=0)
            template(*inp_, wires=range(2))
            template(*inp_, wires=range(2))
            qml.PauliX(wires=1)
            return [qml.expval(qml.Identity(0)), qml.expval(qml.PauliX(1))]

        circuit(inp_=inpts)

<<<<<<< HEAD
    @pytest.mark.parametrize("template, inpts", cv_const)
=======
    @pytest.mark.parametrize(fixture, cv_const)
>>>>>>> 432e5352
    def test_integration_cv_positional_args(self, gaussian_device_2_wires, template, inpts):
        """Checks integration of continuous-variable templates using positional arguments to qnode."""

        inpts = [np.array(i) for i in inpts]

        @qml.qnode(gaussian_device_2_wires)
        def circuit(inp_):
            qml.Displacement(1., 1., wires=0)
            template(*inp_, wires=range(2))
            template(*inp_, wires=range(2))
            qml.Displacement(1., 1., wires=1)
            return [qml.expval(qml.Identity(0)), qml.expval(qml.X(1))]

        circuit(inpts)

<<<<<<< HEAD
    @pytest.mark.parametrize("template, inpts", cv_const)
=======
    @pytest.mark.parametrize(fixture, cv_const)
>>>>>>> 432e5352
    def test_integration_cv_keyword_args(self, gaussian_device_2_wires, template, inpts):
        """Checks integration of continuous-variable templates using keyword arguments to qnode."""

        inpts = {"w"+str(i): np.array(inpts[i]) for i in range(len(inpts))}

        @qml.qnode(gaussian_device_2_wires)
        def circuit(**inp_):
            qml.Displacement(1., 1., wires=0)
            template(*inp_.values(), wires=range(2))
            template(*inp_.values(), wires=range(2))
            qml.Displacement(1., 1., wires=1)
            return [qml.expval(qml.Identity(0)), qml.expval(qml.X(1))]

        circuit(**inpts)


class TestIntegrationCircuitTorch:
    """Tests the integration of templates into circuits using the Torch interface."""

<<<<<<< HEAD
    @pytest.mark.parametrize("template, inpts", qubit_const)
=======
    @pytest.mark.parametrize(fixture, qubit_const)
>>>>>>> 432e5352
    def test_integration_qubit_positional_arg(self, template, inpts):
        """Checks integration of qubit templates using positional arguments to qnode."""

        inpts = [torch.tensor(i) for i in inpts]
        dev = qml.device('default.qubit', wires=2)

        @qml.qnode(dev, interface='torch')
        def circuit(*inp_):
            qml.PauliX(wires=0)
            template(*inp_, wires=range(2))
            template(*inp_, wires=range(2))
            qml.PauliX(wires=1)
            return [qml.expval(qml.Identity(0)), qml.expval(qml.PauliX(1))]

        circuit(*inpts)

<<<<<<< HEAD
    @pytest.mark.parametrize("template, inpts", qubit_const)
=======
    @pytest.mark.parametrize(fixture, qubit_const)
>>>>>>> 432e5352
    def test_integration_qubit_keyword_arg(self, template, inpts):
        """Checks integration of qubit templates using keyword arguments to qnode."""

        inpts = {"w"+str(1): torch.tensor(inpts[i]) for i in range(len(inpts))}
        dev = qml.device('default.qubit', wires=2)

        @qml.qnode(dev, interface='torch')
        def circuit(**inp_):
            qml.PauliX(wires=0)
            template(*inp_.values(), wires=range(2))
            template(*inp_.values(), wires=range(2))
            qml.PauliX(wires=1)
            return [qml.expval(qml.Identity(0)), qml.expval(qml.PauliX(1))]

        circuit(**inpts)

<<<<<<< HEAD
    @pytest.mark.parametrize("template, inpts", cv_const)
=======
    @pytest.mark.parametrize(fixture, cv_const)
>>>>>>> 432e5352
    def test_integration_cv_positional_args(self, gaussian_device_2_wires, template, inpts):
        """Checks integration of continuous-variable templates using positional arguments to qnode."""

        inpts = [torch.tensor(i) for i in inpts]

        @qml.qnode(gaussian_device_2_wires, interface='torch')
        def circuit(*inp_):
            qml.Displacement(1., 1., wires=0)
            template(*inp_, wires=range(2))
            template(*inp_, wires=range(2))
            qml.Displacement(1., 1., wires=1)
            return [qml.expval(qml.Identity(0)), qml.expval(qml.X(1))]

        circuit(*inpts)

<<<<<<< HEAD
    @pytest.mark.parametrize("template, inpts", cv_const)
=======
    @pytest.mark.parametrize(fixture, cv_const)
>>>>>>> 432e5352
    def test_integration_cv_keyword_args(self, gaussian_device_2_wires, template, inpts):
        """Checks integration of continuous-variable templates using keyword arguments to qnode."""

        inpts = {"w"+str(i): torch.tensor(inpts[i]) for i in range(len(inpts))}

        @qml.qnode(gaussian_device_2_wires, interface='torch')
        def circuit(**inp_):
            qml.Displacement(1., 1., wires=0)
            template(*inp_.values(), wires=range(2))
            template(*inp_.values(), wires=range(2))
            qml.Displacement(1., 1., wires=1)
            return [qml.expval(qml.Identity(0)), qml.expval(qml.X(1))]

        circuit(**inpts)


class TestIntegrationCircuitTf:
    """Tests the integration of templates into circuits using the TensorFlow interface."""

<<<<<<< HEAD
    @pytest.mark.parametrize("template, inpts", qubit_const)
=======
    @pytest.mark.parametrize(fixture, qubit_const)
>>>>>>> 432e5352
    def test_integration_qubit_positional_arg(self, template, inpts):
        """Checks integration of qubit templates using positional arguments to qnode."""

        inpts = [tf.Variable(i) for i in inpts]
        dev = qml.device('default.qubit', wires=2)

        @qml.qnode(dev, interface='tf')
        def circuit(*inp_):
            qml.PauliX(wires=0)
            template(*inp_, wires=range(2))
            template(*inp_, wires=range(2))
            qml.PauliX(wires=1)
            return [qml.expval(qml.Identity(0)), qml.expval(qml.PauliX(1))]

        circuit(*inpts)

<<<<<<< HEAD
    @pytest.mark.parametrize("template, inpts", qubit_const)
=======
    @pytest.mark.parametrize(fixture, qubit_const)
>>>>>>> 432e5352
    def test_integration_qubit_keyword_arg(self, template, inpts):
        """Checks integration of qubit templates using keyword arguments to qnode."""

        inpts = {"w"+str(1): tf.Variable(inpts[i]) for i in range(len(inpts))}
        dev = qml.device('default.qubit', wires=2)

        @qml.qnode(dev, interface='tf')
        def circuit(**inp_):
            qml.PauliX(wires=0)
            template(*inp_.values(), wires=range(2))
            template(*inp_.values(), wires=range(2))
            qml.PauliX(wires=1)
            return [qml.expval(qml.Identity(0)), qml.expval(qml.PauliX(1))]

        circuit(**inpts)

<<<<<<< HEAD
    @pytest.mark.parametrize("template, inpts", cv_const)
=======
    @pytest.mark.parametrize(fixture, cv_const)
>>>>>>> 432e5352
    def test_integration_cv_positional_args(self, gaussian_device_2_wires, template, inpts):
        """Checks integration of continuous-variable templates using positional arguments to qnode."""

        inpts = [tf.Variable(i) for i in inpts]

        @qml.qnode(gaussian_device_2_wires, interface='tf')
        def circuit(*inp_):
            qml.Displacement(1., 1., wires=0)
            template(*inp_, wires=range(2))
            template(*inp_, wires=range(2))
            qml.Displacement(1., 1., wires=1)
            return [qml.expval(qml.Identity(0)), qml.expval(qml.X(1))]

        circuit(*inpts)

<<<<<<< HEAD
    @pytest.mark.parametrize("template, inpts", cv_const)
=======
    @pytest.mark.parametrize(fixture, cv_const)
>>>>>>> 432e5352
    def test_integration_cv_keyword_args(self, gaussian_device_2_wires, template, inpts):
        """Checks integration of continuous-variable templates using keyword arguments to qnode."""

        inpts = {"w"+str(i): tf.Variable(inpts[i]) for i in range(len(inpts))}

        @qml.qnode(gaussian_device_2_wires, interface='tf')
        def circuit(**inp_):
            qml.Displacement(1., 1., wires=0)
            template(*inp_.values(), wires=range(2))
            template(*inp_.values(), wires=range(2))
            qml.Displacement(1., 1., wires=1)
            return [qml.expval(qml.Identity(0)), qml.expval(qml.X(1))]

        circuit(**inpts)<|MERGE_RESOLUTION|>--- conflicted
+++ resolved
@@ -41,7 +41,6 @@
 # extend the appropriate lists with the template function
 # and the desired inputs (i.e., features and/or weights) that need to be tested
 
-<<<<<<< HEAD
 # Constant input fixtures for qubit templates
 qubit_func = [(StronglyEntanglingLayers, strong_ent_layers_uniform),
               (StronglyEntanglingLayers, strong_ent_layers_normal),
@@ -58,26 +57,6 @@
                (BasisEmbedding, [[1, 0]]),
                (AngleEmbedding, [[1., 2.]])]
 
-=======
-fixture = "template, inpts"
-
-# Constant input fixtures for qubit templates
-qubit_func = [(StronglyEntanglingLayers, strong_ent_layers_uniform),
-              (StronglyEntanglingLayers, strong_ent_layers_normal),
-              (RandomLayers, random_layers_uniform),
-              (RandomLayers, random_layers_normal)]
-
-# Constant input fixtures for continuous-variable templates
-cv_func = [(CVNeuralNetLayers, cvqnn_layers_uniform),
-           (CVNeuralNetLayers, cvqnn_layers_normal)]
-
-# Constant input fixtures for qubit templates
-qubit_const = [(RandomLayers, [[[0.53479316, 5.88709314], [2.21352321, 4.28468607]]]),
-               (AmplitudeEmbedding, [[1 / 2, 1 / 2, 1 / 2, 1 / 2]]),
-               (BasisEmbedding, [[1, 0]]),
-               (AngleEmbedding, [[1., 2.]])]
-
->>>>>>> 432e5352
 # Constant input fixtures for continuous-variable templates
 cv_const = [(DisplacementEmbedding, [[1., 2.]]),
             (SqueezingEmbedding, [[1., 2.]]),
@@ -97,21 +76,12 @@
             ]
 
 
-<<<<<<< HEAD
-class TestIntegrationInitialization:
+class TestInitializationIntegration:
     """Tests integration with the parameter initialization functions from pennylane.init"""
 
     @pytest.mark.parametrize("template, inpts", qubit_func)
     def test_integration_qubit_init(self, template, inpts, qubit_device, n_subsystems, n_layers):
-        """Checks parameter initialization compatible with continuous-variable templates."""
-=======
-class TestInitializationIntegration:
-    """Tests integration with the parameter initialization functions from pennylane.init"""
-
-    @pytest.mark.parametrize(fixture, qubit_func)
-    def test_integration_qubit_init(self, template, inpts, qubit_device, n_subsystems, n_layers):
         """Checks parameter initialization compatible with qubit templates."""
->>>>>>> 432e5352
 
         inp = inpts(n_layers=n_layers, n_wires=n_subsystems)
 
@@ -122,11 +92,7 @@
 
         circuit(inp)
 
-<<<<<<< HEAD
     @pytest.mark.parametrize("template, inpts", cv_func)
-=======
-    @pytest.mark.parametrize(fixture, cv_func)
->>>>>>> 432e5352
     def test_integration_cv_init(self, template, inpts, gaussian_device, n_subsystems, n_layers):
         """Checks parameter initialization compatible with continuous-variable templates."""
 
@@ -143,11 +109,7 @@
 class TestIntegrationCircuit:
     """Tests the integration of templates into circuits using the NumPy interface. """
 
-<<<<<<< HEAD
-    @pytest.mark.parametrize("template, inpts", qubit_const)
-=======
-    @pytest.mark.parametrize(fixture, qubit_const)
->>>>>>> 432e5352
+    @pytest.mark.parametrize("template, inpts", qubit_const)
     def test_integration_qubit_positional_arg(self, template, inpts):
         """Checks integration of qubit templates using positional arguments to qnode."""
 
@@ -164,11 +126,7 @@
 
         circuit(inpts)
 
-<<<<<<< HEAD
-    @pytest.mark.parametrize("template, inpts", qubit_const)
-=======
-    @pytest.mark.parametrize(fixture, qubit_const)
->>>>>>> 432e5352
+    @pytest.mark.parametrize("template, inpts", qubit_const)
     def test_integration_qubit_keyword_arg(self, template, inpts):
         """Checks integration of qubit templates using keyword arguments to qnode."""
 
@@ -185,11 +143,7 @@
 
         circuit(inp_=inpts)
 
-<<<<<<< HEAD
-    @pytest.mark.parametrize("template, inpts", cv_const)
-=======
-    @pytest.mark.parametrize(fixture, cv_const)
->>>>>>> 432e5352
+    @pytest.mark.parametrize("template, inpts", cv_const)
     def test_integration_cv_positional_args(self, gaussian_device_2_wires, template, inpts):
         """Checks integration of continuous-variable templates using positional arguments to qnode."""
 
@@ -205,11 +159,7 @@
 
         circuit(inpts)
 
-<<<<<<< HEAD
-    @pytest.mark.parametrize("template, inpts", cv_const)
-=======
-    @pytest.mark.parametrize(fixture, cv_const)
->>>>>>> 432e5352
+    @pytest.mark.parametrize("template, inpts", cv_const)
     def test_integration_cv_keyword_args(self, gaussian_device_2_wires, template, inpts):
         """Checks integration of continuous-variable templates using keyword arguments to qnode."""
 
@@ -229,11 +179,7 @@
 class TestIntegrationCircuitTorch:
     """Tests the integration of templates into circuits using the Torch interface."""
 
-<<<<<<< HEAD
-    @pytest.mark.parametrize("template, inpts", qubit_const)
-=======
-    @pytest.mark.parametrize(fixture, qubit_const)
->>>>>>> 432e5352
+    @pytest.mark.parametrize("template, inpts", qubit_const)
     def test_integration_qubit_positional_arg(self, template, inpts):
         """Checks integration of qubit templates using positional arguments to qnode."""
 
@@ -250,11 +196,7 @@
 
         circuit(*inpts)
 
-<<<<<<< HEAD
-    @pytest.mark.parametrize("template, inpts", qubit_const)
-=======
-    @pytest.mark.parametrize(fixture, qubit_const)
->>>>>>> 432e5352
+    @pytest.mark.parametrize("template, inpts", qubit_const)
     def test_integration_qubit_keyword_arg(self, template, inpts):
         """Checks integration of qubit templates using keyword arguments to qnode."""
 
@@ -271,11 +213,7 @@
 
         circuit(**inpts)
 
-<<<<<<< HEAD
-    @pytest.mark.parametrize("template, inpts", cv_const)
-=======
-    @pytest.mark.parametrize(fixture, cv_const)
->>>>>>> 432e5352
+    @pytest.mark.parametrize("template, inpts", cv_const)
     def test_integration_cv_positional_args(self, gaussian_device_2_wires, template, inpts):
         """Checks integration of continuous-variable templates using positional arguments to qnode."""
 
@@ -291,11 +229,7 @@
 
         circuit(*inpts)
 
-<<<<<<< HEAD
-    @pytest.mark.parametrize("template, inpts", cv_const)
-=======
-    @pytest.mark.parametrize(fixture, cv_const)
->>>>>>> 432e5352
+    @pytest.mark.parametrize("template, inpts", cv_const)
     def test_integration_cv_keyword_args(self, gaussian_device_2_wires, template, inpts):
         """Checks integration of continuous-variable templates using keyword arguments to qnode."""
 
@@ -315,11 +249,7 @@
 class TestIntegrationCircuitTf:
     """Tests the integration of templates into circuits using the TensorFlow interface."""
 
-<<<<<<< HEAD
-    @pytest.mark.parametrize("template, inpts", qubit_const)
-=======
-    @pytest.mark.parametrize(fixture, qubit_const)
->>>>>>> 432e5352
+    @pytest.mark.parametrize("template, inpts", qubit_const)
     def test_integration_qubit_positional_arg(self, template, inpts):
         """Checks integration of qubit templates using positional arguments to qnode."""
 
@@ -336,11 +266,7 @@
 
         circuit(*inpts)
 
-<<<<<<< HEAD
-    @pytest.mark.parametrize("template, inpts", qubit_const)
-=======
-    @pytest.mark.parametrize(fixture, qubit_const)
->>>>>>> 432e5352
+    @pytest.mark.parametrize("template, inpts", qubit_const)
     def test_integration_qubit_keyword_arg(self, template, inpts):
         """Checks integration of qubit templates using keyword arguments to qnode."""
 
@@ -357,11 +283,7 @@
 
         circuit(**inpts)
 
-<<<<<<< HEAD
-    @pytest.mark.parametrize("template, inpts", cv_const)
-=======
-    @pytest.mark.parametrize(fixture, cv_const)
->>>>>>> 432e5352
+    @pytest.mark.parametrize("template, inpts", cv_const)
     def test_integration_cv_positional_args(self, gaussian_device_2_wires, template, inpts):
         """Checks integration of continuous-variable templates using positional arguments to qnode."""
 
@@ -377,11 +299,7 @@
 
         circuit(*inpts)
 
-<<<<<<< HEAD
-    @pytest.mark.parametrize("template, inpts", cv_const)
-=======
-    @pytest.mark.parametrize(fixture, cv_const)
->>>>>>> 432e5352
+    @pytest.mark.parametrize("template, inpts", cv_const)
     def test_integration_cv_keyword_args(self, gaussian_device_2_wires, template, inpts):
         """Checks integration of continuous-variable templates using keyword arguments to qnode."""
 
