# Copyright 2018-2020 Xanadu Quantum Technologies Inc.

# Licensed under the Apache License, Version 2.0 (the "License");
# you may not use this file except in compliance with the License.
# You may obtain a copy of the License at

#     http://www.apache.org/licenses/LICENSE-2.0

# Unless required by applicable law or agreed to in writing, software
# distributed under the License is distributed on an "AS IS" BASIS,
# WITHOUT WARRANTIES OR CONDITIONS OF ANY KIND, either express or implied.
# See the License for the specific language governing permissions and
# limitations under the License.
"""
Integration tests for templates, including integration with initialization functions
in :mod:`pennylane.init`, running templates in larger circuits,
combining templates, feeding positional and keyword arguments of qnodes into templates,
and using different interfaces.

New tests are added as follows:

* When adding a new interface, try to import it and extend the fixture ``interfaces``. Also add the interface
  gradient computation to the TestGradientIntegration tests.

* When adding a new template, extend the fixtures ``QUBIT_DIFFABLE_NONDIFFABLE`` or ``CV_DIFFABLE_NONDIFFABLE``
  by a tuple of three entries: an instance of the template, a *dict* of arguments that are differentiable,
  as well as a dict of arguments that are not differentiable. The tests will pass the differentiable arguments
  as positional AND keyword arguments to a qnode, while the nondifferentiable arguments are only passed as
  keyword arguments.

* When adding a new parameter initialization function, extend the fixtures ``QUBIT_INIT`` or
``CV_INIT``.

"""
# pylint: disable=protected-access,cell-var-from-loop
import pytest
import numpy as np
import pennylane as qml
from pennylane.templates import (Interferometer,
                                 CVNeuralNetLayers,
                                 StronglyEntanglingLayers,
                                 RandomLayers,
                                 AmplitudeEmbedding,
                                 BasisEmbedding,
                                 AngleEmbedding,
                                 SqueezingEmbedding,
                                 DisplacementEmbedding,
                                 BasisStatePreparation,
                                 MottonenStatePreparation,
                                 QAOAEmbedding,
<<<<<<< HEAD
                                 Broadcast,
                                 broadcast_double)
=======
                                 broadcast)
>>>>>>> 16f97f71
from pennylane.init import (strong_ent_layers_uniform,
                            strong_ent_layers_normal,
                            random_layers_uniform,
                            random_layers_normal,
                            cvqnn_layers_a_normal,
                            cvqnn_layers_a_uniform,
                            cvqnn_layers_kappa_normal,
                            cvqnn_layers_kappa_uniform,
                            cvqnn_layers_phi_a_normal,
                            cvqnn_layers_phi_a_uniform,
                            cvqnn_layers_phi_normal,
                            cvqnn_layers_phi_r_normal,
                            cvqnn_layers_phi_r_uniform,
                            cvqnn_layers_phi_uniform,
                            cvqnn_layers_r_normal,
                            cvqnn_layers_r_uniform,
                            cvqnn_layers_theta_normal,
                            cvqnn_layers_theta_uniform,
                            cvqnn_layers_varphi_normal,
                            cvqnn_layers_varphi_uniform,
                            interferometer_phi_normal,
                            interferometer_phi_uniform,
                            interferometer_varphi_normal,
                            interferometer_varphi_uniform,
                            interferometer_theta_normal,
                            interferometer_theta_uniform,
                            qaoa_embedding_uniform,
                            qaoa_embedding_normal)

#######################################
# Interfaces

INTERFACES = [('numpy', np.array)]

try:
    import torch
    from torch.autograd import Variable as TorchVariable

    INTERFACES.append(('torch', torch.tensor))
except ImportError as e:
    pass

try:
    import tensorflow as tf

    if tf.__version__[0] == "1":
        import tensorflow.contrib.eager as tfe

        tf.enable_eager_execution()
        TFVariable = tfe.Variable
    else:
        from tensorflow import Variable as TFVariable
    INTERFACES.append(('tf', TFVariable))

except ImportError as e:
    pass

#########################################
# Parameters shared between test classes

# qubit templates, dict of differentiable arguments, dict of non-differentiable arguments
QUBIT_DIFFABLE_NONDIFFABLE = [(StronglyEntanglingLayers,
                               {'weights': [[[4.54, 4.79, 2.98], [4.93, 4.11, 5.58]],
                                            [[6.08, 5.94, 0.05], [2.44, 5.07, 0.95]]]},
                               {}),
                              (RandomLayers,
                               {'weights': [[0.56, 5.14], [2.21, 4.27]]},
                               {}),
                              (AngleEmbedding,
                               {'features': [1., 2.]},
                               {}),
                              (QAOAEmbedding,
                               {'features': [1., 2.],
                                'weights': [[0.1, 0.1, 0.1]]},
                               {}),
                              (Broadcast,
                               {'parameters': [[1.], [1.]]},
                               {'block': qml.RX,
                                'wires': [0, 1]}),
                              (broadcast_double,
                               {'parameters': [[1., 1., 1.]]},
                               {'block': qml.CRot,
                                'even': True,
                                'wires': [0, 1]})
                              ]

# cv templates, dict of differentiable arguments, dict of non-differentiable arguments
CV_DIFFABLE_NONDIFFABLE = [(DisplacementEmbedding,
                            {'features': [1., 2.]},
                            {}),
                           (SqueezingEmbedding,
                            {'features': [1., 2.]},
                            {}),
                           (CVNeuralNetLayers,
                            {'theta_1': [[2.31], [1.22]],
                             'phi_1': [[3.47], [2.01]],
                             'varphi_1': [[0.93, 1.58], [5.07, 4.82]],
                             'r': [[0.21, 0.12], [-0.09, 0.04]],
                             'phi_r': [[4.76, 6.08], [6.09, 6.22]],
                             'theta_2': [[4.83], [1.70]],
                             'phi_2': [[4.74], [5.39]],
                             'varphi_2': [[0.88, 0.62], [1.09, 3.02]],
                             'a': [[-0.01, -0.05], [0.08, -0.19]],
                             'phi_a': [[1.89, 3.59], [1.49, 3.71]],
                             'k': [[0.09, 0.03], [-0.14, 0.04]]},
                            {}),
                           (Interferometer,
                            {'theta': [2.31],
                             'phi': [3.49],
                             'varphi': [0.98, 1.54]},
                            {})
                           ]

#########################################
# Circuits shared by test classes


def qnode_qubit_args(dev, interface, template1, template2, n_args1):
    """Qubit qnode factory passing differentiable parameters as positional arguments"""

    # Signature to pass diffable arguments as single positional arg, but keep track of input names
    # in the 'keys_diffable' arguments
    @qml.qnode(dev, interface=interface)
    def circuit(*diffable, keys_diffable1=None, keys_diffable2=None, nondiffable1=None, nondiffable2=None):
        # Separate differentiable arguments
        diffable1 = diffable[:n_args1]
        diffable2 = diffable[n_args1:]

        # Turn diffables back into dictionaries
        dict1 = {key: item for key, item in zip(keys_diffable1, diffable1)}
        dict2 = {key: item for key, item in zip(keys_diffable2, diffable2)}

        # Merge with nondiffables
        dict1.update(nondiffable1)
        dict2.update(nondiffable2)

        # Add number of wires
        dict1['wires'] = range(2)
        dict2['wires'] = range(2)

        # Actual circuit
        qml.PauliX(wires=0)
        template1(**dict1)
        template2(**dict2)
        qml.PauliX(wires=1)
        return [qml.expval(qml.Identity(0)), qml.expval(qml.PauliX(1))]

    return circuit


def qnode_cv_args(dev, interface, template1, template2, n_args1):
    """CV qnode factory passing differentiable parameters as positional arguments"""

    # Signature juggling to pass diffable as single positional arg, but keep track of input names

    @qml.qnode(dev, interface=interface)
    def circuit(*diffable, keys_diffable1=None, keys_diffable2=None, nondiffable1=None, nondiffable2=None):
        # Separate differentiable arguments
        diffable1 = diffable[:n_args1]
        diffable2 = diffable[n_args1:]

        # Turn diffables back into dictionaries
        dict1 = {key: item for key, item in zip(keys_diffable1, diffable1)}
        dict2 = {key: item for key, item in zip(keys_diffable2, diffable2)}

        # Merge with nondiffables
        dict1.update(nondiffable1)
        dict2.update(nondiffable2)

        # Add number of wires
        dict1['wires'] = range(2)
        dict2['wires'] = range(2)

        # Actual circuit
        qml.Displacement(1., 1., wires=0)
        template1(**dict1)
        template2(**dict2)
        qml.Displacement(1., 1., wires=1)
        return [qml.expval(qml.Identity(0)), qml.expval(qml.X(1))]

    return circuit


def qnode_qubit_kwargs(dev, interface, template1, template2):
    """Qubit qnode factory passing differentiable parameters as keyword arguments"""

    @qml.qnode(dev, interface=interface)
    def circuit(nondiffable1=None, nondiffable2=None):
        # Add wires
        nondiffable1['wires'] = range(2)
        nondiffable2['wires'] = range(2)

        # Circuit
        qml.PauliX(wires=0)
        template1(**nondiffable1)
        template2(**nondiffable2)
        qml.PauliX(wires=1)
        return [qml.expval(qml.Identity(0)), qml.expval(qml.PauliX(1))]

    return circuit


def qnode_cv_kwargs(dev, interface, template1, template2):
    """CV qnode factory passing differentiable parameters as keyword arguments"""

    @qml.qnode(dev, interface=interface)
    def circuit(nondiffable1=None, nondiffable2=None):
        # Add wires
        nondiffable1['wires'] = range(2)
        nondiffable2['wires'] = range(2)

        # Circuit
        qml.Displacement(1., 1., wires=0)
        template1(**nondiffable1)
        template2(**nondiffable2)
        qml.Displacement(1., 1., wires=1)
        return [qml.expval(qml.Identity(0)), qml.expval(qml.X(1))]

    return circuit


######################


class TestIntegrationCircuit:
    """Tests the integration of templates into circuits using different interfaces. """

    @pytest.mark.parametrize("template1, diffable1, nondiffable1", QUBIT_DIFFABLE_NONDIFFABLE)
    @pytest.mark.parametrize("template2, diffable2, nondiffable2", QUBIT_DIFFABLE_NONDIFFABLE)
    @pytest.mark.parametrize("interface, to_var", INTERFACES)
    def test_integration_qubit_diffable(self, template1, diffable1, nondiffable1,
                                        template2, diffable2, nondiffable2,
                                        interface, to_var):
        """Tests integration of qubit templates passing differentiable arguments as positional arguments to qnode."""

        # Extract keys and items
        keys_diffable1 = [*diffable1]
        diffable1 = list(diffable1.values())
        keys_diffable2 = [*diffable2]
        diffable2 = list(diffable2.values())

        # Combine diffable inputs to allow passing with *
        diffable = diffable1 + diffable2

        # Turn into correct format
        diffable = [to_var(i) for i in diffable]

        # Generate qnode
        dev = qml.device('default.qubit', wires=2)
        circuit = qnode_qubit_args(dev, interface, template1, template2, len(diffable1))

        # Check that execution does not throw error
        circuit(*diffable, keys_diffable1=keys_diffable1, keys_diffable2=keys_diffable2,
                nondiffable1=nondiffable1, nondiffable2=nondiffable2)

    @pytest.mark.parametrize("template1, diffable1, nondiffable1", CV_DIFFABLE_NONDIFFABLE)
    @pytest.mark.parametrize("template2, diffable2, nondiffable2", CV_DIFFABLE_NONDIFFABLE)
    @pytest.mark.parametrize("interface, to_var", INTERFACES)
    def test_integration_cv_diffable(self, template1, diffable1, nondiffable1,
                                     template2, diffable2, nondiffable2,
                                     interface, to_var, gaussian_device_2_wires):
        """Tests integration of cv templates passing differentiable arguments as positional arguments to qnode."""

        # Extract keys and items
        keys_diffable1 = [*diffable1]
        diffable1 = list(diffable1.values())
        keys_diffable2 = [*diffable2]
        diffable2 = list(diffable2.values())

        # Combine diffable inputs to allow passing with *
        diffable = diffable1 + diffable2

        # Turn into correct format
        diffable = [to_var(i) for i in diffable]

        # Generate qnode
        circuit = qnode_cv_args(gaussian_device_2_wires, interface, template1, template2, len(diffable1))

        # Check that execution does not throw error
        circuit(*diffable, keys_diffable1=keys_diffable1, keys_diffable2=keys_diffable2,
                nondiffable1=nondiffable1, nondiffable2=nondiffable2)

    @pytest.mark.parametrize("template1, diffable1, nondiffable1", QUBIT_DIFFABLE_NONDIFFABLE)
    @pytest.mark.parametrize("template2, diffable2, nondiffable2", QUBIT_DIFFABLE_NONDIFFABLE)
    @pytest.mark.parametrize("interface, to_var", INTERFACES)
    def test_integration_qubit_nondiffable(self, template1, diffable1, nondiffable1,
                                           template2, diffable2, nondiffable2,
                                           interface, to_var):
        """Tests integration of qubit templates passing differentiable arguments as keyword arguments to qnode."""

        # Change type of differentiable arguments
        # TODO: templates should all take arrays AND lists, at the moment this is not the case
        diffable1 = {k: np.array(v) for k, v in diffable1.items()}
        diffable2 = {k: np.array(v) for k, v in diffable2.items()}

        # Merge differentiable and non-differentiable arguments
        nondiffable1.update(diffable1)
        nondiffable2.update(diffable2)

        # Generate qnode
        dev = qml.device('default.qubit', wires=2)
        circuit = qnode_qubit_kwargs(dev, interface, template1, template2)

        # Check that execution does not throw error
        circuit(nondiffable1=nondiffable1, nondiffable2=nondiffable2)

    @pytest.mark.parametrize("template1, diffable1, nondiffable1", CV_DIFFABLE_NONDIFFABLE)
    @pytest.mark.parametrize("template2, diffable2, nondiffable2", CV_DIFFABLE_NONDIFFABLE)
    @pytest.mark.parametrize("interface, to_var", INTERFACES)
    def test_integration_cv_nondiffable(self, template1, diffable1, nondiffable1,
                                        template2, diffable2, nondiffable2,
                                        interface, to_var, gaussian_device_2_wires):
        """Tests integration of cv templates passing differentiable arguments as keyword arguments to qnode."""

        # Change type of differentiable arguments
        # TODO: templates should all take arrays AND lists, at the moment this is not the case
        diffable1 = {k: np.array(v) for k, v in diffable1.items()}
        diffable2 = {k: np.array(v) for k, v in diffable2.items()}

        # Merge differentiable and non-differentiable arguments
        nondiffable1.update(diffable1)
        nondiffable2.update(diffable2)

        # Generate qnode
        circuit = qnode_cv_kwargs(gaussian_device_2_wires, interface, template1, template2)

        # Check that execution does not throw error
        circuit(nondiffable1=nondiffable1, nondiffable2=nondiffable2)


class TestIntegrationCircuitSpecialCases:
    """Tests the integration of templates with special requirements into circuits. """

    FIRST_QUBIT_DIFFABLE_NONDIFFABLE = [(AmplitudeEmbedding,
                                         {'features': [1 / 2, 1 / 2, 1 / 2, 1 / 2]},
                                         {'normalize': False}),
                                        (AmplitudeEmbedding,
                                         {'features': [1 / 2, 1 / 2, 1 / 2, 1 / 2]},
                                         {'normalize': True}),
                                        (BasisEmbedding,
                                         {},
                                         {'features': [1, 0]}),
                                        (MottonenStatePreparation,
                                         {'state_vector': np.array([1 / 2, 1 / 2, 1 / 2, 1 / 2])},
                                         {}),
                                        (BasisStatePreparation,
                                         {},
                                         {'basis_state': np.array([1, 0])})]

    def qnode_first_qubit_args(self, dev, interface, template1, template2, n_args1):
        """Qubit qnode factory passing differentiable parameters as positional arguments, and using
        the template on"""

        # Signature juggling to pass diffable as single positional arg, but keep track of input names
        @qml.qnode(dev, interface=interface)
        def circuit(*diffable, keys_diffable1=None, keys_diffable2=None, nondiffable1=None, nondiffable2=None):
            # Separate differentiable arguments
            diffable1 = diffable[:n_args1]
            diffable2 = diffable[n_args1:]

            # Turn diffables back into dictionaries
            dict1 = {key: item for key, item in zip(keys_diffable1, diffable1)}
            dict2 = {key: item for key, item in zip(keys_diffable2, diffable2)}

            # Merge with nondiffables
            dict1.update(nondiffable1)
            dict2.update(nondiffable2)

            # Add number of wires
            dict1['wires'] = range(2)
            dict2['wires'] = range(2)

            # Actual circuit
            template1(**dict1)
            template2(**dict2)
            qml.PauliX(wires=1)
            return [qml.expval(qml.Identity(0)), qml.expval(qml.PauliX(1))]

        return circuit

    def qnode_first_qubit_kwargs(self, dev, interface, template1, template2):
        """Qubit qnode factory passing differentiable parameters as keyword arguments"""

        @qml.qnode(dev, interface=interface)
        def circuit(nondiffable1=None, nondiffable2=None):
            # Add wires
            nondiffable1['wires'] = range(2)
            nondiffable2['wires'] = range(2)

            # Circuit
            template1(**nondiffable1)
            template2(**nondiffable2)
            qml.PauliX(wires=1)
            return [qml.expval(qml.Identity(0)), qml.expval(qml.PauliX(1))]

        return circuit

    @pytest.mark.parametrize("template1, diffable1, nondiffable1", FIRST_QUBIT_DIFFABLE_NONDIFFABLE)
    @pytest.mark.parametrize("template2, diffable2, nondiffable2", QUBIT_DIFFABLE_NONDIFFABLE)
    @pytest.mark.parametrize("interface, to_var", INTERFACES)
    def test_integration_qubit_diffable(self, template1, diffable1, nondiffable1,
                                        template2, diffable2, nondiffable2,
                                        interface, to_var):
        """Tests integration of qubit templates passing differentiable arguments as positional arguments to qnode."""

        # Extract keys and items
        keys_diffable1 = [*diffable1]
        diffable1 = list(diffable1.values())
        keys_diffable2 = [*diffable2]
        diffable2 = list(diffable2.values())

        # Combine diffable inputs to allow passing with *
        diffable = diffable1 + diffable2

        # Turn into correct format
        diffable = [to_var(i) for i in diffable]

        # Generate qnode
        dev = qml.device('default.qubit', wires=2)
        circuit = self.qnode_first_qubit_args(dev, interface, template1, template2, len(diffable1))

        # Check that execution does not throw error
        circuit(*diffable, keys_diffable1=keys_diffable1, keys_diffable2=keys_diffable2,
                nondiffable1=nondiffable1, nondiffable2=nondiffable2)

    @pytest.mark.parametrize("template1, diffable1, nondiffable1", FIRST_QUBIT_DIFFABLE_NONDIFFABLE)
    @pytest.mark.parametrize("template2, diffable2, nondiffable2", QUBIT_DIFFABLE_NONDIFFABLE)
    @pytest.mark.parametrize("interface, to_var", INTERFACES)
    def test_integration_qubit_nondiffable(self, template1, diffable1, nondiffable1,
                                           template2, diffable2, nondiffable2,
                                           interface, to_var):
        """Tests integration of qubit templates passing differentiable arguments as keyword arguments to qnode."""

        # Change type of differentiable arguments
        # TODO: templates should all take arrays AND lists, at the moment this is not the case
        diffable1 = {k: np.array(v) for k, v in diffable1.items()}
        diffable2 = {k: np.array(v) for k, v in diffable2.items()}

        # Merge differentiable and non-differentiable arguments
        nondiffable1.update(diffable1)
        nondiffable2.update(diffable2)

        # Generate qnode
        dev = qml.device('default.qubit', wires=2)
        circuit = self.qnode_first_qubit_kwargs(dev, interface, template1, template2)

        # Check that execution does not throw error
        circuit(nondiffable1=nondiffable1, nondiffable2=nondiffable2)


class TestInitializationIntegration:
    """Tests integration with the parameter initialization functions from pennylane.init"""

    # TODO: Combine CV and Qubit tests, since the only difference is the device

    def make_n_features(self, n):
        """Helper to prepare dummy feature inputs for templates that have
        as many features as number of wires."""
        return [i for i in range(n)]

    QUBIT_INIT = [(StronglyEntanglingLayers,
                   {'weights': strong_ent_layers_uniform(n_layers=3, n_wires=2), 'wires': range(2)}),
                  (StronglyEntanglingLayers,
                   {'weights': strong_ent_layers_uniform(n_layers=2, n_wires=3), 'wires': range(3)}),
                  (StronglyEntanglingLayers,
                   {'weights': strong_ent_layers_normal(n_layers=3, n_wires=2), 'wires': range(2)}),
                  (StronglyEntanglingLayers,
                   {'weights': strong_ent_layers_normal(n_layers=2, n_wires=3), 'wires': range(3)}),
                  (RandomLayers,
                   {'weights': random_layers_uniform(n_layers=3, n_rots=2, n_wires=2), 'wires': range(2)}),
                  (RandomLayers,
                   {'weights': random_layers_uniform(n_layers=3, n_rots=2, n_wires=2), 'wires': range(2)}),
                  (RandomLayers,
                   {'weights': random_layers_normal(n_layers=2, n_rots=2, n_wires=3), 'wires': range(3)}),
                  (RandomLayers,
                   {'weights': random_layers_normal(n_layers=2, n_rots=2, n_wires=3), 'wires': range(3)}),
                  (QAOAEmbedding,
                   {'features': [1., 2.], 'weights': qaoa_embedding_uniform(n_layers=3, n_wires=2), 'wires': range(2)}),
                  (QAOAEmbedding,
                   {'features': [1., 2.], 'weights': qaoa_embedding_uniform(n_layers=3, n_wires=2), 'wires': range(2)}),
                  (QAOAEmbedding,
                   {'features': [1., 2.], 'weights': qaoa_embedding_normal(n_layers=2, n_wires=3), 'wires': range(3)}),
                  (QAOAEmbedding,
                   {'features': [1., 2.], 'weights': qaoa_embedding_normal(n_layers=2, n_wires=3), 'wires': range(3)}),
                  (QAOAEmbedding,
                   {'features': [1., 2.], 'weights': qaoa_embedding_normal(n_layers=2, n_wires=1), 'wires': range(1)}),
                  (QAOAEmbedding,
                   {'features': [1., 2.], 'weights': qaoa_embedding_uniform(n_layers=2, n_wires=1), 'wires': range(1)})
                  ]

    CV_INIT = [(CVNeuralNetLayers,
                {'theta_1': cvqnn_layers_theta_uniform(n_layers=3, n_wires=2),
                 'phi_1': cvqnn_layers_phi_uniform(n_layers=3, n_wires=2),
                 'varphi_1': cvqnn_layers_varphi_uniform(n_layers=3, n_wires=2),
                 'r': cvqnn_layers_r_uniform(n_layers=3, n_wires=2),
                 'phi_r': cvqnn_layers_phi_r_uniform(n_layers=3, n_wires=2),
                 'theta_2': cvqnn_layers_theta_uniform(n_layers=3, n_wires=2),
                 'phi_2': cvqnn_layers_phi_uniform(n_layers=3, n_wires=2),
                 'varphi_2': cvqnn_layers_varphi_uniform(n_layers=3, n_wires=2),
                 'a': cvqnn_layers_a_uniform(n_layers=3, n_wires=2),
                 'phi_a': cvqnn_layers_phi_a_uniform(n_layers=3, n_wires=2),
                 'k': cvqnn_layers_kappa_uniform(n_layers=3, n_wires=2),
                 'wires': range(2)}),
               (CVNeuralNetLayers,
                {'theta_1': cvqnn_layers_theta_normal(n_layers=3, n_wires=2),
                 'phi_1': cvqnn_layers_phi_normal(n_layers=3, n_wires=2),
                 'varphi_1': cvqnn_layers_varphi_normal(n_layers=3, n_wires=2),
                 'r': cvqnn_layers_r_normal(n_layers=3, n_wires=2),
                 'phi_r': cvqnn_layers_phi_r_normal(n_layers=3, n_wires=2),
                 'theta_2': cvqnn_layers_theta_normal(n_layers=3, n_wires=2),
                 'phi_2': cvqnn_layers_phi_normal(n_layers=3, n_wires=2),
                 'varphi_2': cvqnn_layers_varphi_normal(n_layers=3, n_wires=2),
                 'a': cvqnn_layers_a_normal(n_layers=3, n_wires=2),
                 'phi_a': cvqnn_layers_phi_a_normal(n_layers=3, n_wires=2),
                 'k': cvqnn_layers_kappa_normal(n_layers=3, n_wires=2),
                 'wires': range(2)}),
               (Interferometer,
                {'phi': interferometer_phi_uniform(n_wires=2), 'varphi': interferometer_varphi_uniform(n_wires=2),
                 'theta': interferometer_theta_uniform(n_wires=2), 'wires': range(2)}),
               (Interferometer,
                {'phi': interferometer_phi_normal(n_wires=2), 'varphi': interferometer_varphi_normal(n_wires=2),
                 'theta': interferometer_theta_normal(n_wires=2), 'wires': range(2)}),
               (Interferometer,
                {'phi': interferometer_phi_uniform(n_wires=3), 'varphi': interferometer_varphi_uniform(n_wires=3),
                 'theta': interferometer_theta_uniform(n_wires=3), 'wires': range(3)}),
               (Interferometer,
                {'phi': interferometer_phi_normal(n_wires=3), 'varphi': interferometer_varphi_normal(n_wires=3),
                 'theta': interferometer_theta_normal(n_wires=3), 'wires': range(3)})
               ]

    @pytest.mark.parametrize("template, dict", QUBIT_INIT)
    def test_integration_qubit_init(self, template, dict):
        """Checks parameter initialization compatible with qubit templates."""

        n_wires = len(dict['wires'])
        dev = qml.device('default.qubit', wires=n_wires)

        @qml.qnode(dev)
        def circuit():
            template(**dict)
            return qml.expval(qml.Identity(0))

        # Check that execution does not throw error
        circuit()

    @pytest.mark.parametrize("template, dict", CV_INIT)
    def test_integration_qubit_init(self, template, dict, gaussian_dummy):
        """Checks parameter initialization compatible with qubit templates."""

        n_wires = len(dict['wires'])
        dev = gaussian_dummy(n_wires)

        @qml.qnode(dev)
        def circuit():
            template(**dict)
            return qml.expval(qml.Identity(0))

        # Check that execution does not throw error
        circuit()


class TestGradientIntegration:
    """Tests that gradients of circuits with templates can be computed."""

    QUBIT_DIFFABLE_NONDIFFABLE_ARGNUM = [(StronglyEntanglingLayers,
                                          {'weights': [[[4.54, 4.79, 2.98], [4.93, 4.11, 5.58]],
                                                       [[6.08, 5.94, 0.05], [2.44, 5.07, 0.95]]]},
                                          {'wires': range(2)},
                                          [0]),
                                         (RandomLayers,
                                          {'weights': [[0.56, 5.14], [2.21, 4.27]]},
                                          {'wires': range(2)},
                                          [0]),
                                         (AngleEmbedding,
                                          {'features': [1., 2.]},
                                          {'wires': range(2)},
                                          [0]),
                                         (QAOAEmbedding,
                                          {'features': [1., 2.], 'weights': [[0.1, 0.1, 0.1]]},
                                          {'wires': range(2)},
                                          [0]),
                                         (QAOAEmbedding,
                                          {'features': [1., 2.], 'weights': [[0.1, 0.1, 0.1]]},
                                          {'wires': range(2)},
                                          [1]),
                                         (Broadcast,
                                          {'parameters': [[1.], [1.]]},
                                          {'block': qml.RX,
                                           'wires': [0, 1]},
                                          [0]),
                                         (broadcast_double,
                                          {'parameters': [[1., 1., 1.]]},
                                          {'block': qml.CRot,
                                           'even': True,
                                           'wires': [0, 1]},
                                          [0])
                                         ]

    CV_DIFFABLE_NONDIFFABLE_ARGNUM = [(DisplacementEmbedding,
                                       {'features': [1., 2.]},
                                       {'wires': range(2)},
                                       [0]),
                                      (SqueezingEmbedding,
                                       {'features': [1., 2.]},
                                       {'wires': range(2)},
                                       [0]),
                                      (CVNeuralNetLayers,
                                       {'theta_1': [[2.31], [1.22]],
                                        'phi_1': [[3.47], [2.01]],
                                        'varphi_1': [[0.93, 1.58], [5.07, 4.82]],
                                        'r': [[0.21, 0.12], [-0.09, 0.04]],
                                        'phi_r': [[4.76, 6.08], [6.09, 6.22]],
                                        'theta_2': [[4.83], [1.70]],
                                        'phi_2': [[4.74], [5.39]],
                                        'varphi_2': [[0.88, 0.62], [1.09, 3.02]],
                                        'a': [[-0.01, -0.05], [0.08, -0.19]],
                                        'phi_a': [[1.89, 3.59], [1.49, 3.71]],
                                        'k': [[0.09, 0.03], [-0.14, 0.04]]},
                                       {'wires': range(2)},
                                       list(range(11))),
                                      (Interferometer,
                                       {'theta': [2.31],
                                        'phi': [3.49],
                                        'varphi': [0.98, 1.54]},
                                       {'wires': range(2)},
                                       [0, 1, 2])
                                      ]

    @pytest.mark.parametrize("template, diffable, nondiffable, argnum", QUBIT_DIFFABLE_NONDIFFABLE_ARGNUM)
    @pytest.mark.parametrize("interface, to_var", INTERFACES)
    def test_integration_qubit_grad(self, template, diffable, nondiffable, argnum, interface, to_var):
        """Tests that gradient calculations of qubit templates execute without error."""

        # Extract keys and items
        keys_diffable = [*diffable]
        diffable = list(diffable.values())

        # Turn into correct format
        diffable = [to_var(i) for i in diffable]

        # Make qnode
        n_wires = len(nondiffable['wires'])
        dev = qml.device('default.qubit', wires=n_wires)

        @qml.qnode(dev, interface=interface)
        def circuit(*diffable):

            # Turn diffables back into dictionaries
            dict = {key: item for key, item in zip(keys_diffable, diffable)}

            # Merge diffables and nondiffables
            dict.update(nondiffable)

            # Circuit
            template(**dict)
            return qml.expval(qml.Identity(0))

        # Check gradients in numpy interface
        if interface == 'numpy':
            grd = qml.grad(circuit, argnum=argnum)
            grd(*diffable)

        # Check gradients in torch interface
        if interface == 'torch':
            for a in argnum:
                diffable[a] = TorchVariable(diffable[a], requires_grad=True)
            res = circuit(*diffable)
            res.backward()
            for a in argnum:
                diffable[a].grad.numpy()

        # Check gradients in tf interface
        if interface == 'tf':
            grad_inpts = [diffable[a] for a in argnum]
            with tf.GradientTape() as tape:
                loss = circuit(*diffable)
                tape.gradient(loss, grad_inpts)

    @pytest.mark.parametrize("template, diffable, nondiffable, argnum", CV_DIFFABLE_NONDIFFABLE_ARGNUM)
    @pytest.mark.parametrize("interface, to_var", INTERFACES)
    def test_integration_cv_grad(self, template, diffable, nondiffable, argnum, interface, to_var, gaussian_dummy):
        """Tests that gradient calculations of cv templates execute without error."""

        # Extract keys and items
        keys_diffable = [*diffable]
        diffable = list(diffable.values())

        # Turn into correct format
        diffable = [to_var(i) for i in diffable]

        # Make qnode
        n_wires = len(nondiffable['wires'])
        dev = gaussian_dummy(n_wires)

        @qml.qnode(dev, interface=interface)
        def circuit(*diffable):

            # Turn diffables back into dictionaries
            dict = {key: item for key, item in zip(keys_diffable, diffable)}

            # Merge diffables and nondiffables
            dict.update(nondiffable)

            # Circuit
            template(**dict)
            return qml.expval(qml.Identity(0))

        # Check gradients in numpy interface
        if interface == 'numpy':
            grd = qml.grad(circuit, argnum=argnum)
            grd(*diffable)

        # Check gradients in torch interface
        if interface == 'torch':
            for a in argnum:
                diffable[a] = TorchVariable(diffable[a], requires_grad=True)
            res = circuit(*diffable)
            res.backward()
            for a in argnum:
                diffable[a].grad.numpy()

        # Check gradients in tf interface
        if interface == 'tf':
            grad_inpts = [diffable[a] for a in argnum]
            with tf.GradientTape() as tape:
                loss = circuit(*diffable)
                tape.gradient(loss, grad_inpts)<|MERGE_RESOLUTION|>--- conflicted
+++ resolved
@@ -47,13 +47,10 @@
                                  DisplacementEmbedding,
                                  BasisStatePreparation,
                                  MottonenStatePreparation,
-                                 QAOAEmbedding,
-<<<<<<< HEAD
-                                 Broadcast,
-                                 broadcast_double)
-=======
-                                 broadcast)
->>>>>>> 16f97f71
+                                 QAOAEmbedding)
+
+from pennylane.templates import broadcast
+
 from pennylane.init import (strong_ent_layers_uniform,
                             strong_ent_layers_normal,
                             random_layers_uniform,
@@ -129,15 +126,16 @@
                                {'features': [1., 2.],
                                 'weights': [[0.1, 0.1, 0.1]]},
                                {}),
-                              (Broadcast,
+                              (broadcast,
                                {'parameters': [[1.], [1.]]},
                                {'block': qml.RX,
-                                'wires': [0, 1]}),
-                              (broadcast_double,
+                                'wires': [0, 1],
+                                'structure': 'single'}),
+                              (broadcast,
                                {'parameters': [[1., 1., 1.]]},
                                {'block': qml.CRot,
-                                'even': True,
-                                'wires': [0, 1]})
+                                'wires': [0, 1],
+                                'structure': 'double'})
                               ]
 
 # cv templates, dict of differentiable arguments, dict of non-differentiable arguments
@@ -164,7 +162,7 @@
                             {'theta': [2.31],
                              'phi': [3.49],
                              'varphi': [0.98, 1.54]},
-                            {})
+                            {}),
                            ]
 
 #########################################
@@ -639,15 +637,16 @@
                                           {'features': [1., 2.], 'weights': [[0.1, 0.1, 0.1]]},
                                           {'wires': range(2)},
                                           [1]),
-                                         (Broadcast,
+                                         (broadcast,
                                           {'parameters': [[1.], [1.]]},
                                           {'block': qml.RX,
+                                           'structure': 'single',
                                            'wires': [0, 1]},
                                           [0]),
-                                         (broadcast_double,
+                                         (broadcast,
                                           {'parameters': [[1., 1., 1.]]},
                                           {'block': qml.CRot,
-                                           'even': True,
+                                           'structure': 'double',
                                            'wires': [0, 1]},
                                           [0])
                                          ]
