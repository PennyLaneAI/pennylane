--- conflicted
+++ resolved
@@ -24,13 +24,9 @@
 * When adding a new template, extend the fixtures ``qubit_const`` or ``cv_const`` by a *list* of arguments to the
   template. Note: Even if the template takes only one argument, it has to be wrapped in a list (i.e. [weights]).
 
-<<<<<<< HEAD
 * When adding a new parameter initialization function, extend the fixtures ``qubit_func`` or
 ``cv_func``.
-=======
-* When adding a new parameter initialization function, extend the fixtures ``qubit_func`` or ``cv_func`` by the
-  function.
->>>>>>> f6a9b0b6
+
 """
 # pylint: disable=protected-access,cell-var-from-loop
 import pytest
@@ -53,23 +49,15 @@
                             interferometer_all)
 
 
-<<<<<<< HEAD
 #######################################
 # Interfaces
 
 INTERFACES = [('numpy', np.array)]
-
-try:
-    import torch
-    INTERFACES.append(('torch', torch.tensor))
-=======
-interfaces = [('numpy', np.array)]
 
 try:
     import torch
     from torch.autograd import Variable as TorchVariable
-    interfaces.append(('torch', torch.tensor))
->>>>>>> f6a9b0b6
+    INTERFACES.append(('torch', torch.tensor))
 except ImportError as e:
     pass
 
@@ -81,42 +69,28 @@
         tf.enable_eager_execution()
         TFVariable = tfe.Variable
     else:
-<<<<<<< HEAD
-        from tensorflow import Variable
-    INTERFACES.append(('tf', Variable))
-=======
         from tensorflow import Variable as TFVariable
-    interfaces.append(('tf', TFVariable))
->>>>>>> f6a9b0b6
+    INTERFACES.append(('tf', TFVariable))
+
 except ImportError as e:
     pass
 
 #########################################
 # Templates
 
-<<<<<<< HEAD
+
+# qubit templates, intialization functions and keyword argument
 qubit_func = [(StronglyEntanglingLayers, strong_ent_layers_uniform, {'repeat': None}, {'n_layers': None}),
               (StronglyEntanglingLayers, strong_ent_layers_normal, {'repeat': None}, {'n_layers': None}),
               (RandomLayers, random_layers_uniform, {'repeat': None, 'n_rots': 2}, {'n_layers': None, 'n_rots': 2}),
               (RandomLayers, random_layers_normal, {'repeat': None, 'n_rots': 2}, {'n_layers': None, 'n_rots': 2})]
 
+# qubit templates, intialization functions and keyword argument
 cv_func = [(CVNeuralNetLayers, cvqnn_layers_all, {'repeat': None}, {'n_layers': None}),
            (Interferometer, interferometer_all, {}, {})]
-=======
-# qubit templates and intialization functions
-qubit_func = [(StronglyEntanglingLayers, strong_ent_layers_uniform),
-              (StronglyEntanglingLayers, strong_ent_layers_normal),
-              (RandomLayers, random_layers_uniform),
-              (RandomLayers, random_layers_normal)]
-
-# cv templates and intialization functions
-cv_func = [(CVNeuralNetLayers, cvqnn_layers_uniform),
-           (CVNeuralNetLayers, cvqnn_layers_normal)]
->>>>>>> f6a9b0b6
-
-# qubit templates and constant inputs
+
+# qubit templates, constant inputs and keyword argument
 qubit_const = [(StronglyEntanglingLayers, [[[[4.54, 4.79, 2.98], [4.93, 4.11, 5.58]],
-<<<<<<< HEAD
                                            [[6.08, 5.94, 0.05], [2.44, 5.07, 0.95]]]], {'repeat': 2}),
                (RandomLayers, [[[0.56, 5.14], [2.21, 4.27]]], {'repeat': 2, 'n_rots': 2}),
                (AngleEmbedding, [[1., 2.]], {})
@@ -124,20 +98,9 @@
 qubit_const_kwargs = qubit_const + [(AmplitudeEmbedding, [[1 / 2, 1 / 2, 1 / 2, 1 / 2]], {}),
                                     (BasisEmbedding, [[1, 0]], {})]
 
+# cv templates, constant inputs and keyword argument
 cv_const = [(DisplacementEmbedding, [[1., 2.]], {}),
             (SqueezingEmbedding, [[1., 2.]], {}),
-=======
-                                           [[6.08, 5.94, 0.05], [2.44, 5.07, 0.95]]]]),
-               (RandomLayers, [[[0.56, 5.14], [2.21, 4.27]]]),
-               (AmplitudeEmbedding, [[1 / 2, 1 / 2, 1 / 2, 1 / 2]]),
-               (BasisEmbedding, [[1, 0]]),
-               (AngleEmbedding, [[1., 2.]]),
-               ]
-
-# cv templates and constant inputs
-cv_const = [(DisplacementEmbedding, [[1., 2.]]),
-            (SqueezingEmbedding, [[1., 2.]]),
->>>>>>> f6a9b0b6
             (CVNeuralNetLayers, [[[2.31], [1.22]],
                                  [[3.47], [2.01]],
                                  [[0.93, 1.58], [5.07, 4.82]],
@@ -194,13 +157,8 @@
         inp2 = inp[n:]
 
         qml.PauliX(wires=0)
-<<<<<<< HEAD
-        templ1(*inp1_, **hyperp1)
-        templ2(*inp2_, **hyperp2)
-=======
-        templ1(*inp1, wires=range(2))
-        templ2(*inp2, wires=range(2))
->>>>>>> f6a9b0b6
+        templ1(*inp1, **hyperp1)
+        templ2(*inp2, **hyperp2)
         qml.PauliX(wires=1)
         return [qml.expval(qml.Identity(0)), qml.expval(qml.PauliX(1))]
     return circuit
@@ -221,13 +179,8 @@
         inp2 = inp[n:]
 
         qml.PauliX(wires=0)
-<<<<<<< HEAD
-        templ1(*inp1_, **hyperp1)
-        templ2(*inp2_, **hyperp2)
-=======
-        templ1(*inp1, wires=range(2))
-        templ2(*inp2, wires=range(2))
->>>>>>> f6a9b0b6
+        templ1(*inp1, **hyperp1)
+        templ2(*inp2, **hyperp2)
         qml.PauliX(wires=1)
         return [qml.expval(qml.Identity(0)), qml.expval(qml.PauliX(1))]
 
@@ -246,13 +199,8 @@
         inp2 = inp[n:]
 
         qml.Displacement(1., 1., wires=0)
-<<<<<<< HEAD
-        templ1(*inp1_, **hyperp1)
-        templ2(*inp2_, **hyperp2)
-=======
-        templ1(*inp1, wires=range(2))
-        templ2(*inp2, wires=range(2))
->>>>>>> f6a9b0b6
+        templ1(*inp1, **hyperp1)
+        templ2(*inp2, **hyperp2)
         qml.Displacement(1., 1., wires=1)
         return [qml.expval(qml.Identity(0)), qml.expval(qml.X(1))]
 
@@ -274,13 +222,8 @@
         inp2 = inp[n:]
 
         qml.Displacement(1., 1., wires=0)
-<<<<<<< HEAD
-        templ1(*inp1_, **hyperp1)
-        templ2(*inp2_, **hyperp2)
-=======
-        templ1(*inp1, wires=range(2))
-        templ2(*inp2, wires=range(2))
->>>>>>> f6a9b0b6
+        templ1(*inp1, **hyperp1)
+        templ2(*inp2, **hyperp2)
         qml.Displacement(1., 1., wires=1)
         return [qml.expval(qml.Identity(0)), qml.expval(qml.X(1))]
 
@@ -301,12 +244,8 @@
         inpts = inpts1 + inpts2  # Combine inputs to allow passing with *
         inpts = [to_var(i) for i in inpts]
         dev = qml.device('default.qubit', wires=2)
-<<<<<<< HEAD
         circuit = qnode_qubit_args(dev, intrfc, template1, template2, len(inpts1), hyperp1, hyperp2)
-=======
-        circuit = qnode_qubit_args(dev, intrfc, template1, template2, len(inpts1))
-        # Check that execution does not throw error
->>>>>>> f6a9b0b6
+        # Check that execution does not throw error
         circuit(*inpts)
 
     @pytest.mark.parametrize("template1, inpts1, hyperp1", qubit_const_kwargs)
@@ -318,12 +257,8 @@
         inpts = inpts1 + inpts2  # Combine inputs to allow passing with **
         inpts = {str(i): to_var(inp) for i, inp in enumerate(inpts)}
         dev = qml.device('default.qubit', wires=2)
-<<<<<<< HEAD
         circuit = qnode_qubit_kwargs(dev, intrfc, template1, template2, len(inpts1), hyperp1, hyperp2)
-=======
-        circuit = qnode_qubit_kwargs(dev, intrfc, template1, template2, len(inpts1))
-        # Check that execution does not throw error
->>>>>>> f6a9b0b6
+        # Check that execution does not throw error
         circuit(**inpts)
 
     @pytest.mark.parametrize("template1, inpts1, hyperp1", cv_const)
@@ -335,12 +270,8 @@
         inpts = inpts1 + inpts2  # Combine inputs to allow passing with *
         inpts = [to_var(i) for i in inpts]
         dev = gaussian_device_2_wires
-<<<<<<< HEAD
         circuit = qnode_cv_args(dev, intrfc, template1, template2, len(inpts1), hyperp1, hyperp2)
-=======
-        circuit = qnode_cv_args(dev, intrfc, template1, template2, len(inpts1))
-        # Check that execution does not throw error
->>>>>>> f6a9b0b6
+        # Check that execution does not throw error
         circuit(*inpts)
 
     @pytest.mark.parametrize("template1, inpts1, hyperp1", cv_const)
@@ -352,12 +283,8 @@
         inpts = inpts1 + inpts2  # Combine inputs to allow passing with **
         inpts = {str(i): to_var(inp) for i, inp in enumerate(inpts)}
         dev = gaussian_device_2_wires
-<<<<<<< HEAD
         circuit = qnode_cv_kwargs(dev, intrfc, template1, template2, len(inpts1), hyperp1, hyperp2)
-=======
-        circuit = qnode_cv_kwargs(dev, intrfc, template1, template2, len(inpts1))
-        # Check that execution does not throw error
->>>>>>> f6a9b0b6
+        # Check that execution does not throw error
         circuit(**inpts)
 
 
@@ -383,11 +310,8 @@
         def circuit(inp_):
             template(*inp_, **hyperp)
             return qml.expval(qml.Identity(0))
-<<<<<<< HEAD
-
-=======
-        # Check that execution does not throw error
->>>>>>> f6a9b0b6
+
+        # Check that execution does not throw error
         circuit(inp)
 
     @pytest.mark.parametrize("template, inpts, hyperp, hyperp_f", cv_func)
@@ -409,10 +333,7 @@
         def circuit(inp_):
             template(*inp_, **hyperp)
             return qml.expval(qml.Identity(0))
-<<<<<<< HEAD
-
-        circuit(inp)
-=======
+
         # Check that execution does not throw error
         circuit(inp)
 
@@ -421,7 +342,7 @@
     """Tests that gradients of circuits with templates can be computed."""
 
     @pytest.mark.parametrize("template, inpts, argnm", qubit_grad)
-    @pytest.mark.parametrize("intrfc, to_var", interfaces)
+    @pytest.mark.parametrize("intrfc, to_var", INTERFACES)
     def test_integration_qubit_grad(self, template, inpts, argnm, intrfc, to_var):
         """Checks that gradient calculations of qubit templates execute without error."""
         inpts = [to_var(i) for i in inpts]
@@ -453,7 +374,7 @@
                 tape.gradient(loss, grad_inpts)
 
     @pytest.mark.parametrize("template, inpts, argnm", cv_grad)
-    @pytest.mark.parametrize("intrfc, to_var", interfaces)
+    @pytest.mark.parametrize("intrfc, to_var", INTERFACES)
     def test_integration_cv_grad(self, gaussian_device_2_wires, template, inpts, argnm, intrfc, to_var):
         """Checks that gradient calculations of cv templates execute without error."""
         inpts = [to_var(i) for i in inpts]
@@ -482,4 +403,3 @@
             with tf.GradientTape() as tape:
                 loss = circuit(*inpts)
                 tape.gradient(loss, grad_inpts)
->>>>>>> f6a9b0b6
