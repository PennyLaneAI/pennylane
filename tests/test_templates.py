--- conflicted
+++ resolved
@@ -130,16 +130,7 @@
                                {'parameters': [[1.], [1.]]},
                                {'block': qml.RX,
                                 'wires': [0, 1],
-<<<<<<< HEAD
                                 'structure': 'single'}),
-=======
-                                'pattern': 'single'}),
-                              (broadcast,
-                               {'parameters': [[1., 1., 1.]]},
-                               {'block': qml.CRot,
-                                'wires': [0, 1],
-                                'pattern': 'double'})
->>>>>>> 57bac64e
                               ]
 
 # cv templates, dict of differentiable arguments, dict of non-differentiable arguments
@@ -647,15 +638,6 @@
                                            'pattern': 'single',
                                            'wires': [0, 1]},
                                           [0]),
-<<<<<<< HEAD
-=======
-                                         (broadcast,
-                                          {'parameters': [[1., 1., 1.]]},
-                                          {'block': qml.CRot,
-                                           'pattern': 'double',
-                                           'wires': [0, 1]},
-                                          [0])
->>>>>>> 57bac64e
                                          ]
 
     CV_DIFFABLE_NONDIFFABLE_ARGNUM = [(DisplacementEmbedding,
