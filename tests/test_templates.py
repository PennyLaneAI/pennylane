# Copyright 2018 Xanadu Quantum Technologies Inc.

# Licensed under the Apache License, Version 2.0 (the "License");
# you may not use this file except in compliance with the License.
# You may obtain a copy of the License at

#     http://www.apache.org/licenses/LICENSE-2.0

# Unless required by applicable law or agreed to in writing, software
# distributed under the License is distributed on an "AS IS" BASIS,
# WITHOUT WARRANTIES OR CONDITIONS OF ANY KIND, either express or implied.
# See the License for the specific language governing permissions and
# limitations under the License.
"""
Integration tests for templates, including integration with initialization functions
in :mod:`pennylane.init`, running templates in larger circuits,
combining templates, using positional and keyword arguments, and using different interfaces.

New tests are added as follows:

* When adding a new interface, try to import it and extend the fixture ``interfaces``. Also add the interface
  gradient computation to the TestGradientIntegration tests.

* When adding a new template, extend the fixtures ``QUBIT_CONSTANT_INPUT`` or ``CV_CONSTANT_INPUT`` by a *list* of arguments to the
  template. Note: Even if the template takes only one argument, it has to be wrapped in a list (i.e. [weights]).

* When adding a new parameter initialization function, extend the fixtures ``qubit_func`` or
``cv_func``.

"""
# pylint: disable=protected-access,cell-var-from-loop
import pytest
import numpy as np
import pennylane as qml
from pennylane.templates.layers import Interferometer
from pennylane.templates.layers import (CVNeuralNetLayers,
                                        StronglyEntanglingLayers,
                                        RandomLayers)
from pennylane.templates.embeddings import (AmplitudeEmbedding,
                                            BasisEmbedding,
                                            AngleEmbedding,
                                            SqueezingEmbedding,
                                            DisplacementEmbedding)
from pennylane.init import (strong_ent_layers_uniform,
                            strong_ent_layers_normal,
                            random_layers_uniform,
                            random_layers_normal,
                            cvqnn_layers_all,
                            interferometer_all)

<<<<<<< HEAD
=======

#######################################
# Interfaces
>>>>>>> 7a4d3764

#######################################
# Interfaces

INTERFACES = [('numpy', np.array)]

try:
    import torch
    from torch.autograd import Variable as TorchVariable
    INTERFACES.append(('torch', torch.tensor))
except ImportError as e:
    pass

try:
    import tensorflow as tf

    if tf.__version__[0] == "1":
        import tensorflow.contrib.eager as tfe
        tf.enable_eager_execution()
        TFVariable = tfe.Variable
    else:
        from tensorflow import Variable as TFVariable
    INTERFACES.append(('tf', TFVariable))

except ImportError as e:
    pass

#########################################
<<<<<<< HEAD
# Parameters shared between test classes

# qubit templates, constant inputs and kwargs
QUBIT_CONSTANT_INPUT = [(StronglyEntanglingLayers, [[[[4.54, 4.79, 2.98], [4.93, 4.11, 5.58]],
                                                     [[6.08, 5.94, 0.05], [2.44, 5.07, 0.95]]]], {}),
                        (RandomLayers, [[[0.56, 5.14], [2.21, 4.27]]], {}),
                        (AngleEmbedding, [[1., 2.]], {})
                        ]

# cv templates, constant inputs and keyword argument
CV_CONSTANT_INPUT = [(DisplacementEmbedding, [[1., 2.]], {}),
                     (SqueezingEmbedding, [[1., 2.]], {}),
                     (CVNeuralNetLayers, [[[2.31], [1.22]],
=======
# Templates

qubit_func_layers = [(StronglyEntanglingLayers, strong_ent_layers_uniform),
                     (StronglyEntanglingLayers, strong_ent_layers_normal),
                     (RandomLayers, random_layers_uniform),
                     (RandomLayers, random_layers_normal)]

cv_func_layers = [(CVNeuralNetLayers, cvqnn_layers_all)]

cv_func_subrtn = [(Interferometer, interferometer_all)]

# qubit templates and constant inputs
qubit_const = [(StronglyEntanglingLayers, [[[[4.54, 4.79, 2.98], [4.93, 4.11, 5.58]],
                                           [[6.08, 5.94, 0.05], [2.44, 5.07, 0.95]]]]),
               (RandomLayers, [[[0.56, 5.14], [2.21, 4.27]]]),
               (AngleEmbedding, [[1., 2.]]),
               ]

# cv templates and constant inputs

cv_const = [(DisplacementEmbedding, [[1., 2.]]),
            (SqueezingEmbedding, [[1., 2.]]),
            (CVNeuralNetLayers, [[[2.31], [1.22]],
>>>>>>> 7a4d3764
                                 [[3.47], [2.01]],
                                 [[0.93, 1.58], [5.07, 4.82]],
                                 [[0.21,  0.12], [-0.09, 0.04]],
                                 [[4.76, 6.08], [6.09, 6.22]],
                                 [[4.83], [1.70]],
                                 [[4.74], [5.39]],
                                 [[0.88, 0.62], [1.09, 3.02]],
                                 [[-0.01, -0.05], [0.08, -0.19]],
                                 [[1.89, 3.59], [1.49, 3.71]],
                                 [[0.09,  0.03], [-0.14,  0.04]]
                                 ], {}),
                     (Interferometer, [[2.31], [3.49], [0.98, 1.54]], {})
                     ]

#########################################
# Circuits shared by test classes


def qnode_qubit_args(dev, intrfc, templ1, templ2, n, hyperp1, hyperp2):
    """QNode for qubit integration circuit using positional arguments"""
    hyperp1['wires'] = range(2)
    hyperp2['wires'] = range(2)

    @qml.qnode(dev, interface=intrfc)
    def circuit(*inp):
        # Split inputs again
        inp1 = inp[:n]
        inp2 = inp[n:]
        # Circuit
        qml.PauliX(wires=0)
        templ1(*inp1, **hyperp1)
        templ2(*inp2, **hyperp2)
        qml.PauliX(wires=1)
        return [qml.expval(qml.Identity(0)), qml.expval(qml.PauliX(1))]
    return circuit


def qnode_qubit_kwargs(dev, intrfc, templ1, templ2, n, hyperp1, hyperp2):
    """QNode for qubit integration circuit using keyword arguments"""
    hyperp1['wires'] = range(2)
    hyperp2['wires'] = range(2)

    @qml.qnode(dev, interface=intrfc)
    def circuit(**inp):
        # Split inputs again
        ks = [int(k) for k in inp.keys()]
        vs = inp.values()
        inp = [x for _, x in sorted(zip(ks, vs))]
        inp1 = inp[:n]
        inp2 = inp[n:]
        # Circuit
        qml.PauliX(wires=0)
        templ1(*inp1, **hyperp1)
        templ2(*inp2, **hyperp2)
        qml.PauliX(wires=1)
        return [qml.expval(qml.Identity(0)), qml.expval(qml.PauliX(1))]

    return circuit


def qnode_cv_args(dev, intrfc, templ1, templ2, n, hyperp1, hyperp2):
    """QNode for CV integration circuit using positional arguments"""
    hyperp1['wires'] = range(2)
    hyperp2['wires'] = range(2)

    @qml.qnode(dev, interface=intrfc)
    def circuit(*inp):
        # Split inputs again
        inp1 = inp[:n]
        inp2 = inp[n:]
        # Circuit
        qml.Displacement(1., 1., wires=0)
        templ1(*inp1, **hyperp1)
        templ2(*inp2, **hyperp2)
        qml.Displacement(1., 1., wires=1)
        return [qml.expval(qml.Identity(0)), qml.expval(qml.X(1))]

    return circuit


def qnode_cv_kwargs(dev, intrfc, templ1, templ2, n, hyperp1, hyperp2):
    """QNode for CV integration circuit using keyword arguments"""
    hyperp1['wires'] = range(2)
    hyperp2['wires'] = range(2)

    @qml.qnode(dev, interface=intrfc)
    def circuit(**inp_):
        # Split inputs again
        ks = [int(k) for k in inp_.keys()]
        vs = inp_.values()
        inp = [x for _, x in sorted(zip(ks, vs))]
        inp1 = inp[:n]
        inp2 = inp[n:]
        # Circuit
        qml.Displacement(1., 1., wires=0)
        templ1(*inp1, **hyperp1)
        templ2(*inp2, **hyperp2)
        qml.Displacement(1., 1., wires=1)
        return [qml.expval(qml.Identity(0)), qml.expval(qml.X(1))]

    return circuit

######################


class TestIntegrationCircuit:
    """Tests the integration of templates into circuits using different interfaces. """

    @pytest.mark.parametrize("template1, inpts1, hyperp1", QUBIT_CONSTANT_INPUT)
    @pytest.mark.parametrize("template2, inpts2, hyperp2", QUBIT_CONSTANT_INPUT)
    @pytest.mark.parametrize("intrfc, to_var", INTERFACES)
    def test_integration_qubit_args(self, template1, inpts1, template2, inpts2,
                                    intrfc, to_var, hyperp1, hyperp2):
        """Checks integration of qubit templates using positional arguments."""
        inpts = inpts1 + inpts2  # Combine inputs to allow passing with *
        inpts = [to_var(i) for i in inpts]
        dev = qml.device('default.qubit', wires=2)
        circuit = qnode_qubit_args(dev, intrfc, template1, template2, len(inpts1), hyperp1, hyperp2)
        # Check that execution does not throw error
        circuit(*inpts)

    @pytest.mark.parametrize("template1, inpts1, hyperp1", QUBIT_CONSTANT_INPUT)
    @pytest.mark.parametrize("template2, inpts2, hyperp2", QUBIT_CONSTANT_INPUT)
    @pytest.mark.parametrize("intrfc, to_var", INTERFACES)
    def test_integration_qubit_kwargs(self, template1, inpts1, template2, inpts2,
                                      intrfc, to_var, hyperp1, hyperp2):
        """Checks integration of qubit templates using keyword arguments."""
        inpts = inpts1 + inpts2  # Combine inputs to allow passing with **
        inpts = {str(i): to_var(inp) for i, inp in enumerate(inpts)}
        dev = qml.device('default.qubit', wires=2)
        circuit = qnode_qubit_kwargs(dev, intrfc, template1, template2, len(inpts1), hyperp1, hyperp2)
        # Check that execution does not throw error
        circuit(**inpts)

    @pytest.mark.parametrize("template1, inpts1, hyperp1", CV_CONSTANT_INPUT)
    @pytest.mark.parametrize("template2, inpts2, hyperp2", CV_CONSTANT_INPUT)
    @pytest.mark.parametrize("intrfc, to_var", INTERFACES)
    def test_integration_cv_args(self, gaussian_device_2_wires, template1, inpts1, template2, inpts2,
                                 intrfc, to_var, hyperp1, hyperp2):
        """Checks integration of continuous-variable templates using positional arguments."""
        inpts = inpts1 + inpts2  # Combine inputs to allow passing with *
        inpts = [to_var(i) for i in inpts]
        dev = gaussian_device_2_wires
        circuit = qnode_cv_args(dev, intrfc, template1, template2, len(inpts1), hyperp1, hyperp2)
        # Check that execution does not throw error
        circuit(*inpts)

    @pytest.mark.parametrize("template1, inpts1, hyperp1", CV_CONSTANT_INPUT)
    @pytest.mark.parametrize("template2, inpts2, hyperp2", CV_CONSTANT_INPUT)
    @pytest.mark.parametrize("intrfc, to_var", INTERFACES)
    def test_integration_cv_kwargs(self, gaussian_device_2_wires, template1, inpts1, template2, inpts2,
                                   intrfc, to_var, hyperp1, hyperp2):
        """Checks integration of continuous-variable templates using keyword arguments."""
        inpts = inpts1 + inpts2  # Combine inputs to allow passing with **
        inpts = {str(i): to_var(inp) for i, inp in enumerate(inpts)}
        dev = gaussian_device_2_wires
        circuit = qnode_cv_kwargs(dev, intrfc, template1, template2, len(inpts1), hyperp1, hyperp2)
        # Check that execution does not throw error
        circuit(**inpts)


class TestIntegrationCircuitSpecialCases:
    """Tests the integration of templates with special requirements into circuits. """

    REQUIRE_FIRST_USING_ARGS = [(AmplitudeEmbedding, [[1 / 2, 1 / 2, 1 / 2, 1 / 2]], {'normalize': False}),
                                (AmplitudeEmbedding, [[1 / 2, 1 / 2, 1 / 2, 1 / 2]], {'normalize': True})]

    REQUIRE_FIRST_USING_KWARGS = [(AmplitudeEmbedding, [[1 / 2, 1 / 2, 1 / 2, 1 / 2]], {'normalize': False}),
                                  (AmplitudeEmbedding, [[1 / 2, 1 / 2, 1 / 2, 1 / 2]], {'normalize': True}),
                                  (BasisEmbedding, [[1, 0]], {})]

    def qnode_first_op_args(self, dev, intrfc, templ1, templ2, hyperparameters1, hyperparameters2, n):
        """QNode for qubit integration circuit without gates before the first template,
         and using positional arguments"""
        hyperparameters1['wires'] = range(2)
        hyperparameters2['wires'] = range(2)

        @qml.qnode(dev, interface=intrfc)
        def circuit(*inp):
            # Split inputs again
            ks = [int(k) for k in inp.keys()]
            vs = inp.values()
            inp = [x for _, x in sorted(zip(ks, vs))]
            inp1 = inp[:n]
            inp2 = inp[n:]
            # Circuit
            templ1(*inp1, **hyperparameters1)
            templ2(*inp2, **hyperparameters2)
            qml.PauliX(wires=1)
            return [qml.expval(qml.Identity(0)), qml.expval(qml.PauliX(1))]

        return circuit

    def qnode_first_op_kwargs(self, dev, intrfc, templ1, templ2, hyperparameters1, hyperparameters2, n):
        """QNode for qubit integration circuit without gates before the first template,
         and using keyword arguments"""
        hyperparameters1['wires'] = range(2)
        hyperparameters2['wires'] = range(2)

        @qml.qnode(dev, interface=intrfc)
        def circuit(**inp):
            # Split inputs again
            ks = [int(k) for k in inp.keys()]
            vs = inp.values()
            inp = [x for _, x in sorted(zip(ks, vs))]
            inp1 = inp[:n]
            inp2 = inp[n:]
            # Circuit
            templ1(*inp1, **hyperparameters1)
            templ2(*inp2, **hyperparameters2)
            qml.PauliX(wires=1)
            return [qml.expval(qml.Identity(0)), qml.expval(qml.PauliX(1))]

        return circuit

    @pytest.mark.parametrize("first_tmpl, first_inpts, first_hyperparams", REQUIRE_FIRST_USING_ARGS)
    @pytest.mark.parametrize("template, inpts, hyperparams", QUBIT_CONSTANT_INPUT)
    @pytest.mark.parametrize("intrfc, to_var", INTERFACES)
    def test_integration_first_template_kwargs(self, first_tmpl, first_inpts, first_hyperparams,
                                               template, inpts, hyperparams, intrfc, to_var):
        """Checks integration of templates that must be the first operation in the circuit while
        using keyword arguments."""
        inpts = first_inpts + inpts  # Combine inputs to allow passing with *
        inpts = {str(i): to_var(inp) for i, inp in enumerate(inpts)}
        dev = qml.device('default.qubit', wires=2)
        circuit = self.qnode_first_op_args(dev, intrfc, first_tmpl, template, first_hyperparams, hyperparams,
                                           len(first_inpts))
        # Check that execution does not throw error
        circuit(**inpts)

    @pytest.mark.parametrize("first_tmpl, first_inpts, first_hyperparams", REQUIRE_FIRST_USING_KWARGS)
    @pytest.mark.parametrize("template, inpts, hyperparams", QUBIT_CONSTANT_INPUT)
    @pytest.mark.parametrize("intrfc, to_var", INTERFACES)
    def test_integration_first_template_kwargs(self, first_tmpl, first_inpts, first_hyperparams,
                                               template, inpts, hyperparams, intrfc, to_var):
        """Checks integration of templates that must be the first operation in the circuit while
        using keyword arguments."""
        inpts = first_inpts + inpts  # Combine inputs to allow passing with *
        inpts = {str(i): to_var(inp) for i, inp in enumerate(inpts)}
        dev = qml.device('default.qubit', wires=2)
        circuit = self.qnode_first_op_kwargs(dev, intrfc, first_tmpl, template, first_hyperparams, hyperparams, len(first_inpts))
        # Check that execution does not throw error
        circuit(**inpts)


class TestInitializationIntegration:
    """Tests integration with the parameter initialization functions from pennylane.init"""

<<<<<<< HEAD
    # qubit templates & their kwargs + intialization functions & their kwargs
    qubit_func = [(StronglyEntanglingLayers, {}, strong_ent_layers_uniform, {'n_layers': None}),
                  (StronglyEntanglingLayers, {}, strong_ent_layers_normal, {'n_layers': None}),
                  (RandomLayers, {}, random_layers_uniform, {'n_layers': None, 'n_rots': 2}),
                  (RandomLayers, {}, random_layers_normal, {'n_layers': None, 'n_rots': 2})]

    # cv templates & their kwargs + intialization functions & their kwargs
    cv_func = [(CVNeuralNetLayers, {}, cvqnn_layers_all, {'n_layers': None}),
               (Interferometer, {}, interferometer_all, {})]

    @pytest.mark.parametrize("template, hyperp, inpts, hyperp_f", qubit_func)
    def test_integration_qubit_init(self, template, inpts, qubit_device, n_subsystems,
                                    n_layers, hyperp, hyperp_f):
=======
    @pytest.mark.parametrize("template, inpts", qubit_func_layers)
    def test_integration_qubit_init(self, template, inpts, qubit_device, n_subsystems, n_layers):
>>>>>>> 7a4d3764
        """Checks parameter initialization compatible with qubit templates."""
        hyperp['wires'] = range(n_subsystems)
        hyperp_f['n_wires'] = n_subsystems
        if 'n_layers' in hyperp_f:
            hyperp_f['n_layers'] = n_layers
        inp = inpts(**hyperp_f)

        if not isinstance(inp, list):
            inp = [inp]  # wrap argument for consistent unpacking

<<<<<<< HEAD
=======
        inp = inpts(n_layers=n_layers, n_wires=n_subsystems)
        if not isinstance(inp, list):
            inp = [inp]  # wrap argument for consistent unpacking

>>>>>>> 7a4d3764
        @qml.qnode(qubit_device)
        def circuit(inp_):
            template(*inp_, **hyperp)
            return qml.expval(qml.Identity(0))

        # Check that execution does not throw error
        circuit(inp)

<<<<<<< HEAD
    @pytest.mark.parametrize("template, hyperp, inpts, hyperp_f", cv_func)
    def test_integration_cv_init(self, template, inpts, gaussian_device, n_subsystems,
                                 n_layers, hyperp, hyperp_f):
        """Checks parameter initialization compatible with continuous-variable templates."""
        hyperp['wires'] = range(n_subsystems)
        hyperp_f['n_wires'] = n_subsystems
        if 'n_layers' in hyperp_f:
            hyperp_f['n_layers'] = n_layers
        inp = inpts(**hyperp_f)

=======

    @pytest.mark.parametrize("template, inpts", cv_func_layers)
    def test_integration_cv_init(self, template, inpts, gaussian_device, n_subsystems, n_layers):
        """Checks parameter initialization compatible with continuous-variable templates."""

        inp = inpts(n_layers=n_layers, n_wires=n_subsystems)
>>>>>>> 7a4d3764
        if not isinstance(inp, list):
            inp = [inp]  # wrap argument for consistent unpacking

        @qml.qnode(gaussian_device)
        def circuit(inp_):
            template(*inp_, **hyperp)
            return qml.expval(qml.Identity(0))

        # Check that execution does not throw error
        circuit(inp)


class TestGradientIntegration:
    """Tests that gradients of circuits with templates can be computed."""

    # qubit templates, constant inputs, kwargs, and ``argnum`` argument of qml.grad
    QUBIT_GRADIENT_INPUT = [(StronglyEntanglingLayers, [[[[4.54, 4.79, 2.98], [4.93, 4.11, 5.58]],
                                                         [[6.08, 5.94, 0.05], [2.44, 5.07, 0.95]]]],
                             {'wires': range(2)}, [0]),
                            (RandomLayers, [[[0.56, 5.14], [2.21, 4.27]]], {'wires': range(2)}, [0]),
                            (AngleEmbedding, [[1., 2.]], {'wires': range(2)}, [0]),
                            ]

    # cv templates, constant inputs, kwargs, and ``argnum`` argument of qml.grad
    CV_GRADIENT_INPUT = [(DisplacementEmbedding, [[1., 2.]], {'wires': range(2)}, [0]),
                         (SqueezingEmbedding, [[1., 2.]], {'wires': range(2)}, [0]),
                         (CVNeuralNetLayers, [[[2.31], [1.22]],
                                    [[3.47], [2.01]],
                                    [[0.93, 1.58], [5.07, 4.82]],
                                    [[0.21, 0.12], [-0.09, 0.04]],
                                    [[4.76, 6.08], [6.09, 6.22]],
                                    [[4.83], [1.70]],
                                    [[4.74], [5.39]],
                                    [[0.88, 0.62], [1.09, 3.02]],
                                    [[-0.01, -0.05], [0.08, -0.19]],
                                    [[1.89, 3.59], [1.49, 3.71]],
                                    [[0.09, 0.03], [-0.14, 0.04]]
                                    ], {'wires': range(2)}, list(range(11))),
                         (Interferometer, [[2.31], [3.49], [0.98, 1.54]], {'wires': range(2)}, [0, 1, 2])
                         ]

    @pytest.mark.parametrize("template, inpts, hyperp, argnm", QUBIT_GRADIENT_INPUT)
    @pytest.mark.parametrize("intrfc, to_var", INTERFACES)
    def test_integration_qubit_grad(self, template, inpts, hyperp, argnm, intrfc, to_var):
        """Checks that gradient calculations of qubit templates execute without error."""
        inpts = [to_var(i) for i in inpts]
        dev = qml.device('default.qubit', wires=2)
        @qml.qnode(dev, interface=intrfc)
        def circuit(*inp):
            template(*inp, **hyperp)
            return qml.expval(qml.Identity(0))

        # Check gradients in numpy interface
        if intrfc == 'numpy':
            grd = qml.grad(circuit, argnum=argnm)
            grd(*inpts)

        # Check gradients in torch interface
        if intrfc == 'torch':
            for a in argnm:
                inpts[a] = TorchVariable(inpts[a], requires_grad=True)
            res = circuit(*inpts)
            res.backward()
            for a in argnm:
                inpts[a].grad.numpy()

        # Check gradients in tf interface
        if intrfc == 'tf':
            grad_inpts = [inpts[a] for a in argnm]
            with tf.GradientTape() as tape:
                loss = circuit(*inpts)
                tape.gradient(loss, grad_inpts)

    @pytest.mark.parametrize("template, inpts, hyperp, argnm", CV_GRADIENT_INPUT)
    @pytest.mark.parametrize("intrfc, to_var", INTERFACES)
    def test_integration_cv_grad(self, gaussian_device_2_wires, template, inpts, hyperp, argnm, intrfc, to_var):
        """Checks that gradient calculations of cv templates execute without error."""
        inpts = [to_var(i) for i in inpts]
        @qml.qnode(gaussian_device_2_wires, interface=intrfc)
        def circuit(*inp):
            template(*inp, **hyperp)
            return qml.expval(qml.Identity(0))

        # Check gradients in numpy interface
        if intrfc == 'numpy':
            grd = qml.grad(circuit, argnum=argnm)
            assert grd(*inpts) is not None

        # Check gradients in torch interface
        if intrfc == 'torch':
            for a in argnm:
                inpts[a] = TorchVariable(inpts[a], requires_grad=True)
            res = circuit(*inpts)
            res.backward()
            for a in argnm:
                assert inpts[a].grad.numpy() is not None

        # Check gradients in tf interface
        if intrfc == 'tf':
            grad_inpts = [inpts[a] for a in argnm]
            with tf.GradientTape() as tape:
                loss = circuit(*inpts)
                assert tape.gradient(loss, grad_inpts) is not None<|MERGE_RESOLUTION|>--- conflicted
+++ resolved
@@ -48,13 +48,6 @@
                             cvqnn_layers_all,
                             interferometer_all)
 
-<<<<<<< HEAD
-=======
-
-#######################################
-# Interfaces
->>>>>>> 7a4d3764
-
 #######################################
 # Interfaces
 
@@ -82,7 +75,6 @@
     pass
 
 #########################################
-<<<<<<< HEAD
 # Parameters shared between test classes
 
 # qubit templates, constant inputs and kwargs
@@ -96,42 +88,17 @@
 CV_CONSTANT_INPUT = [(DisplacementEmbedding, [[1., 2.]], {}),
                      (SqueezingEmbedding, [[1., 2.]], {}),
                      (CVNeuralNetLayers, [[[2.31], [1.22]],
-=======
-# Templates
-
-qubit_func_layers = [(StronglyEntanglingLayers, strong_ent_layers_uniform),
-                     (StronglyEntanglingLayers, strong_ent_layers_normal),
-                     (RandomLayers, random_layers_uniform),
-                     (RandomLayers, random_layers_normal)]
-
-cv_func_layers = [(CVNeuralNetLayers, cvqnn_layers_all)]
-
-cv_func_subrtn = [(Interferometer, interferometer_all)]
-
-# qubit templates and constant inputs
-qubit_const = [(StronglyEntanglingLayers, [[[[4.54, 4.79, 2.98], [4.93, 4.11, 5.58]],
-                                           [[6.08, 5.94, 0.05], [2.44, 5.07, 0.95]]]]),
-               (RandomLayers, [[[0.56, 5.14], [2.21, 4.27]]]),
-               (AngleEmbedding, [[1., 2.]]),
-               ]
-
-# cv templates and constant inputs
-
-cv_const = [(DisplacementEmbedding, [[1., 2.]]),
-            (SqueezingEmbedding, [[1., 2.]]),
-            (CVNeuralNetLayers, [[[2.31], [1.22]],
->>>>>>> 7a4d3764
-                                 [[3.47], [2.01]],
-                                 [[0.93, 1.58], [5.07, 4.82]],
-                                 [[0.21,  0.12], [-0.09, 0.04]],
-                                 [[4.76, 6.08], [6.09, 6.22]],
-                                 [[4.83], [1.70]],
-                                 [[4.74], [5.39]],
-                                 [[0.88, 0.62], [1.09, 3.02]],
-                                 [[-0.01, -0.05], [0.08, -0.19]],
-                                 [[1.89, 3.59], [1.49, 3.71]],
-                                 [[0.09,  0.03], [-0.14,  0.04]]
-                                 ], {}),
+                                         [[3.47], [2.01]],
+                                         [[0.93, 1.58], [5.07, 4.82]],
+                                         [[0.21,  0.12], [-0.09, 0.04]],
+                                         [[4.76, 6.08], [6.09, 6.22]],
+                                         [[4.83], [1.70]],
+                                         [[4.74], [5.39]],
+                                         [[0.88, 0.62], [1.09, 3.02]],
+                                         [[-0.01, -0.05], [0.08, -0.19]],
+                                         [[1.89, 3.59], [1.49, 3.71]],
+                                         [[0.09,  0.03], [-0.14,  0.04]]
+                                         ], {}),
                      (Interferometer, [[2.31], [3.49], [0.98, 1.54]], {})
                      ]
 
@@ -369,7 +336,6 @@
 class TestInitializationIntegration:
     """Tests integration with the parameter initialization functions from pennylane.init"""
 
-<<<<<<< HEAD
     # qubit templates & their kwargs + intialization functions & their kwargs
     qubit_func = [(StronglyEntanglingLayers, {}, strong_ent_layers_uniform, {'n_layers': None}),
                   (StronglyEntanglingLayers, {}, strong_ent_layers_normal, {'n_layers': None}),
@@ -383,10 +349,6 @@
     @pytest.mark.parametrize("template, hyperp, inpts, hyperp_f", qubit_func)
     def test_integration_qubit_init(self, template, inpts, qubit_device, n_subsystems,
                                     n_layers, hyperp, hyperp_f):
-=======
-    @pytest.mark.parametrize("template, inpts", qubit_func_layers)
-    def test_integration_qubit_init(self, template, inpts, qubit_device, n_subsystems, n_layers):
->>>>>>> 7a4d3764
         """Checks parameter initialization compatible with qubit templates."""
         hyperp['wires'] = range(n_subsystems)
         hyperp_f['n_wires'] = n_subsystems
@@ -397,13 +359,6 @@
         if not isinstance(inp, list):
             inp = [inp]  # wrap argument for consistent unpacking
 
-<<<<<<< HEAD
-=======
-        inp = inpts(n_layers=n_layers, n_wires=n_subsystems)
-        if not isinstance(inp, list):
-            inp = [inp]  # wrap argument for consistent unpacking
-
->>>>>>> 7a4d3764
         @qml.qnode(qubit_device)
         def circuit(inp_):
             template(*inp_, **hyperp)
@@ -412,7 +367,6 @@
         # Check that execution does not throw error
         circuit(inp)
 
-<<<<<<< HEAD
     @pytest.mark.parametrize("template, hyperp, inpts, hyperp_f", cv_func)
     def test_integration_cv_init(self, template, inpts, gaussian_device, n_subsystems,
                                  n_layers, hyperp, hyperp_f):
@@ -423,14 +377,6 @@
             hyperp_f['n_layers'] = n_layers
         inp = inpts(**hyperp_f)
 
-=======
-
-    @pytest.mark.parametrize("template, inpts", cv_func_layers)
-    def test_integration_cv_init(self, template, inpts, gaussian_device, n_subsystems, n_layers):
-        """Checks parameter initialization compatible with continuous-variable templates."""
-
-        inp = inpts(n_layers=n_layers, n_wires=n_subsystems)
->>>>>>> 7a4d3764
         if not isinstance(inp, list):
             inp = [inp]  # wrap argument for consistent unpacking
 
