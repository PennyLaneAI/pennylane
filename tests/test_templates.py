--- conflicted
+++ resolved
@@ -48,12 +48,8 @@
                                  BasisStatePreparation,
                                  MottonenStatePreparation,
                                  QAOAEmbedding,
-<<<<<<< HEAD
                                  Broadcast,
                                  broadcast_double)
-=======
-                                 Broadcast)
->>>>>>> ca67cfe9
 from pennylane.init import (strong_ent_layers_uniform,
                             strong_ent_layers_normal,
                             random_layers_uniform,
@@ -114,11 +110,7 @@
 #########################################
 # Parameters shared between test classes
 
-<<<<<<< HEAD
-# qubit templates, dict of differentiable inputs, dict of non-differentiable inputs
-=======
 # qubit templates, dict of differentiable arguments, dict of non-differentiable arguments
->>>>>>> ca67cfe9
 QUBIT_DIFFABLE_NONDIFFABLE = [(StronglyEntanglingLayers,
                                {'weights': [[[4.54, 4.79, 2.98], [4.93, 4.11, 5.58]],
                                             [[6.08, 5.94, 0.05], [2.44, 5.07, 0.95]]]},
@@ -144,11 +136,7 @@
                                 'wires': [0, 1]})
                               ]
 
-<<<<<<< HEAD
-# cv templates, dict of differentiable inputs, dict of non-differentiable inputs
-=======
 # cv templates, dict of differentiable arguments, dict of non-differentiable arguments
->>>>>>> ca67cfe9
 CV_DIFFABLE_NONDIFFABLE = [(DisplacementEmbedding,
                             {'features': [1., 2.]},
                             {}),
