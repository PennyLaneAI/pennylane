--- conflicted
+++ resolved
@@ -31,11 +31,8 @@
 from pennylane.templates.layers.random import random_layer
 from pennylane import RX, RY, RZ, CZ, CNOT
 from pennylane.wires import Wires
-<<<<<<< HEAD
 from pennylane.numpy import tensor
-=======
 from pennylane.init import particle_conserving_u1_normal
->>>>>>> 7393f2d7
 
 TOLERANCE = 1e-8
 
