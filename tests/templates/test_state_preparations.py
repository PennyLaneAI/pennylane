# Copyright 2018-2020 Xanadu Quantum Technologies Inc.

# Licensed under the Apache License, Version 2.0 (the "License");
# you may not use this file except in compliance with the License.
# You may obtain a copy of the License at

#     http://www.apache.org/licenses/LICENSE-2.0

# Unless required by applicable law or agreed to in writing, software
# distributed under the License is distributed on an "AS IS" BASIS,
# WITHOUT WARRANTIES OR CONDITIONS OF ANY KIND, either express or implied.
# See the License for the specific language governing permissions and
# limitations under the License.
"""
Unit tests for the :mod:`pennylane.template.state_preparations` module.
Integration tests should be placed into ``test_templates.py``.
"""
# pylint: disable=protected-access,cell-var-from-loop

import math
from unittest.mock import patch
import numpy as np
import pytest
import pennylane as qml
from pennylane.templates.state_preparations import (BasisStatePreparation,
                                                    MottonenStatePreparation,
                                                    ArbitraryStatePreparation)
from pennylane.templates.state_preparations.mottonen import gray_code
from pennylane.templates.state_preparations.arbitrary_state_preparation import _state_preparation_pauli_words
from pennylane.wires import Wires


class TestHelperFunctions:
    """Tests the functionality of helper functions."""

    # fmt: off
    @pytest.mark.parametrize("rank,expected_gray_code", [
        (1, ['0', '1']),
        (2, ['00', '01', '11', '10']),
        (3, ['000', '001', '011', '010', '110', '111', '101', '100']),
    ])
    # fmt: on
    def test_gray_code(self, rank, expected_gray_code):
        """Tests that the function gray_code generates the proper
        Gray code of given rank."""

        assert gray_code(rank) == expected_gray_code

    @pytest.mark.parametrize("num_wires,expected_pauli_words", [
        (1, ["X", "Y"]),
        (2, ["XI", "YI", "IX", "IY", "XX", "XY"]),
        (3, ["XII", "YII", "IXI", "IYI", "IIX", "IIY", "IXX", "IXY", "XXI", "XYI", "XIX", "XIY", "XXX", "XXY"]),
    ])
    def test_state_preparation_pauli_words(self, num_wires, expected_pauli_words):
        """Test that the correct Pauli words are returned."""
        for idx, pauli_word in enumerate(_state_preparation_pauli_words(num_wires)):
            assert expected_pauli_words[idx] == pauli_word


class TestBasisStatePreparation:
    """Tests the template BasisStatePreparation."""

    # fmt: off
    @pytest.mark.parametrize("basis_state,wires,target_wires", [
        ([0], [0], []),
        ([0], [1], []),
        ([1], [0], [0]),
        ([1], [1], [1]),
        ([0, 1], [0, 1], [1]),
        ([1, 0], [1, 4], [1]),
        ([1, 1], [0, 2], [0, 2]),
        ([1, 0], [4, 5], [4]),
        ([0, 0, 1, 0], [1, 2, 3, 4], [3]),
        ([1, 1, 1, 0], [1, 2, 6, 8], [1, 2, 6]),
        ([1, 0, 1, 1], [1, 2, 6, 8], [1, 6, 8]),
    ])
    # fmt: on
    def test_correct_pl_gates(self, basis_state, wires, target_wires):
        """Tests that the template BasisStatePreparation calls the correct
        PennyLane gates on the correct wires."""

        with patch("pennylane.PauliX") as mock:
            BasisStatePreparation(basis_state, wires)

            called_wires = [args[0] for args, kwargs in mock.call_args_list]

            assert len(target_wires) == len(called_wires)
            assert Wires(called_wires) == Wires(target_wires)

    # fmt: off
    @pytest.mark.parametrize("basis_state,wires,target_state", [
        ([0], [0], [0, 0, 0]),
        ([0], [1], [0, 0, 0]),
        ([1], [0], [1, 0, 0]),
        ([1], [1], [0, 1, 0]),
        ([0, 1], [0, 1], [0, 1, 0]),
        ([1, 1], [0, 2], [1, 0, 1]),
        ([1, 1], [1, 2], [0, 1, 1]),
        ([1, 0], [0, 2], [1, 0, 0]),
        ([1, 1, 0], [0, 1, 2], [1, 1, 0]),
        ([1, 0, 1], [0, 1, 2], [1, 0, 1]),
    ])
    # fmt: on
    def test_state_preparation(self, tol, qubit_device_3_wires, basis_state, wires, target_state):
        """Tests that the template BasisStatePreparation integrates correctly with PennyLane."""

        @qml.qnode(qubit_device_3_wires)
        def circuit():
            BasisStatePreparation(basis_state, wires)

            # Pauli Z gates identify the basis state
            return qml.expval(qml.PauliZ(0)), qml.expval(qml.PauliZ(1)), qml.expval(qml.PauliZ(2))

        # Convert from Pauli Z eigenvalues to basis state
        output_state = [0 if x == 1.0 else 1 for x in circuit()]

        assert np.allclose(output_state, target_state, atol=tol, rtol=0)

    # fmt: off
    @pytest.mark.parametrize("basis_state,wires", [
        ([0], [0, 1]),
        ([0, 1], [0]),
    ])
    # fmt: on
    def test_error_num_qubits(self, basis_state, wires):
        """Tests that the correct error message is raised when the number
        of qubits doesn't match the number of wires."""

        with pytest.raises(ValueError, match="'basis_state' must be of shape"):
            BasisStatePreparation(basis_state, wires)

    # fmt: off
    @pytest.mark.parametrize("basis_state,wires", [
        ([3], [0]),
        ([1, 0, 2], [0, 1, 2]),
    ])
    # fmt: on
    def test_error_basis_state_format(self, basis_state, wires):
        """Tests that the correct error messages is raised when
        the basis state contains numbers different from 0 and 1."""

        with pytest.raises(ValueError, match="'basis_state' must only contain"):
            BasisStatePreparation(basis_state, wires)


class TestMottonenStatePreparation:
    """Tests the template MottonenStatePreparation."""

    # fmt: off
    @pytest.mark.parametrize("state_vector,wires,target_state", [
        ([1, 0], [0], [1, 0, 0, 0, 0, 0, 0, 0]),
        ([1, 0], [1], [1, 0, 0, 0, 0, 0, 0, 0]),
        ([1, 0], [2], [1, 0, 0, 0, 0, 0, 0, 0]),
        ([0, 1], [0], [0, 0, 0, 0, 1, 0, 0, 0]),
        ([0, 1], [1], [0, 0, 1, 0, 0, 0, 0, 0]),
        ([0, 1], [2], [0, 1, 0, 0, 0, 0, 0, 0]),
        ([0, 1, 0, 0], [0, 1], [0, 0, 1, 0, 0, 0, 0, 0]),
        ([0, 0, 0, 1], [0, 2], [0, 0, 0, 0, 0, 1, 0, 0]),
        ([0, 0, 0, 1], [1, 2], [0, 0, 0, 1, 0, 0, 0, 0]),
        ([1, 0, 0, 0, 0, 0, 0, 0], [0, 1, 2], [1, 0, 0, 0, 0, 0, 0, 0]),
        ([0, 0, 0, 0, 1j, 0, 0, 0], [0, 1, 2], [0, 0, 0, 0, 1j, 0, 0, 0]),
        ([1/2, 0, 0, 0, 1/2, 1j/2, -1/2, 0], [0, 1, 2], [1/2, 0, 0, 0, 1/2, 1j/2, -1/2, 0]),
        ([1/3, 0, 0, 0, 2j/3, 2j/3, 0, 0], [0, 1, 2], [1/3, 0, 0, 0, 2j/3, 2j/3, 0, 0]),
        ([2/3, 0, 0, 0, 1/3, 0, 0, 2/3], [0, 1, 2], [2/3, 0, 0, 0, 1/3, 0, 0, 2/3]),
        (
            [1/math.sqrt(8), 1j/math.sqrt(8), 1/math.sqrt(8), -1j/math.sqrt(8), 1/math.sqrt(8), 1/math.sqrt(8), 1/math.sqrt(8), 1j/math.sqrt(8)],
            [0, 1, 2],
            [1/math.sqrt(8), 1j/math.sqrt(8), 1/math.sqrt(8), -1j/math.sqrt(8), 1/math.sqrt(8), 1/math.sqrt(8), 1/math.sqrt(8), 1j/math.sqrt(8)],
        ),
        (
            [-0.17133152-0.18777771j, 0.00240643-0.40704011j, 0.18684538-0.36315606j, -0.07096948+0.104501j, 0.30357755-0.23831927j, -0.38735106+0.36075556j, 0.12351096-0.0539908j, 0.27942828-0.24810483j],
            [0, 1, 2],
            [-0.17133152-0.18777771j, 0.00240643-0.40704011j, 0.18684538-0.36315606j, -0.07096948+0.104501j, 0.30357755-0.23831927j, -0.38735106+0.36075556j, 0.12351096-0.0539908j, 0.27942828-0.24810483j],
        ),
        (
            [-0.29972867+0.04964242j, -0.28309418+0.09873227j, 0.00785743-0.37560696j, -0.3825148 +0.00674343j, -0.03008048+0.31119167j, 0.03666351-0.15935903j, -0.25358831+0.35461265j, -0.32198531+0.33479292j],
            [0, 1, 2],
            [-0.29972867+0.04964242j, -0.28309418+0.09873227j, 0.00785743-0.37560696j, -0.3825148 +0.00674343j, -0.03008048+0.31119167j, 0.03666351-0.15935903j, -0.25358831+0.35461265j, -0.32198531+0.33479292j],
        ),
        (
            [-0.39340123+0.05705932j, 0.1980509 -0.24234781j, 0.27265585-0.0604432j, -0.42641249+0.25767258j, 0.40386614-0.39925987j, 0.03924761+0.13193724j, -0.06059103-0.01753834j, 0.21707136-0.15887973j],
            [0, 1, 2],
            [-0.39340123+0.05705932j, 0.1980509 -0.24234781j, 0.27265585-0.0604432j, -0.42641249+0.25767258j, 0.40386614-0.39925987j, 0.03924761+0.13193724j, -0.06059103-0.01753834j, 0.21707136-0.15887973j],
        ),
        (
            [-1.33865287e-01+0.09802308j, 1.25060033e-01+0.16087698j, -4.14678130e-01-0.00774832j, 1.10121136e-01+0.37805482j, -3.21284864e-01+0.21521063j, -2.23121454e-04+0.28417422j, 5.64131205e-02+0.38135286j, 2.32694503e-01+0.41331133j],
            [0, 1, 2],
            [-1.33865287e-01+0.09802308j, 1.25060033e-01+0.16087698j, -4.14678130e-01-0.00774832j, 1.10121136e-01+0.37805482j, -3.21284864e-01+0.21521063j, -2.23121454e-04+0.28417422j, 5.64131205e-02+0.38135286j, 2.32694503e-01+0.41331133j],
        ),
        ([1/2, 0, 0, 0, 1j/2, 0, 1j/math.sqrt(2), 0], [0, 1, 2], [1/2, 0, 0, 0, 1j/2, 0, 1j/math.sqrt(2), 0]),
        ([1/2, 0, 1j/2, 1j/math.sqrt(2)], [0, 1], [1/2, 0, 0, 0, 1j/2, 0, 1j/math.sqrt(2), 0]),
    ])
    # fmt: on
    def test_state_preparation_fidelity(self, tol, qubit_device_3_wires, state_vector, wires, target_state):
        """Tests that the template MottonenStatePreparation integrates correctly with PennyLane
        and produces states with correct fidelity."""

        @qml.qnode(qubit_device_3_wires)
        def circuit():
            MottonenStatePreparation(state_vector, wires)

            return qml.expval(qml.PauliZ(0)), qml.expval(qml.PauliZ(1)), qml.expval(qml.PauliZ(2))

        circuit()

        state = qubit_device_3_wires._state.ravel()
        fidelity = abs(np.vdot(state, target_state))**2

        # We test for fidelity here, because the vector themselves will hardly match
        # due to imperfect state preparation
        assert np.isclose(fidelity, 1, atol=tol, rtol=0)

    # fmt: off
    @pytest.mark.parametrize("state_vector,wires,target_state", [
        ([1, 0], [0], [1, 0, 0, 0, 0, 0, 0, 0]),
        ([1, 0], [1], [1, 0, 0, 0, 0, 0, 0, 0]),
        ([1, 0], [2], [1, 0, 0, 0, 0, 0, 0, 0]),
        ([0, 1], [0], [0, 0, 0, 0, 1, 0, 0, 0]),
        ([0, 1], [1], [0, 0, 1, 0, 0, 0, 0, 0]),
        ([0, 1], [2], [0, 1, 0, 0, 0, 0, 0, 0]),
        ([0, 1, 0, 0], [0, 1], [0, 0, 1, 0, 0, 0, 0, 0]),
        ([0, 0, 0, 1], [0, 2], [0, 0, 0, 0, 0, 1, 0, 0]),
        ([0, 0, 0, 1], [1, 2], [0, 0, 0, 1, 0, 0, 0, 0]),
        ([1, 0, 0, 0, 0, 0, 0, 0], [0, 1, 2], [1, 0, 0, 0, 0, 0, 0, 0]),
        ([0, 0, 0, 0, 1j, 0, 0, 0], [0, 1, 2], [0, 0, 0, 0, 1j, 0, 0, 0]),
        ([1/2, 0, 0, 0, 1/2, 1j/2, -1/2, 0], [0, 1, 2], [1/2, 0, 0, 0, 1/2, 1j/2, -1/2, 0]),
        ([1/3, 0, 0, 0, 2j/3, 2j/3, 0, 0], [0, 1, 2], [1/3, 0, 0, 0, 2j/3, 2j/3, 0, 0]),
        ([2/3, 0, 0, 0, 1/3, 0, 0, 2/3], [0, 1, 2], [2/3, 0, 0, 0, 1/3, 0, 0, 2/3]),
        (
            [1/math.sqrt(8), 1j/math.sqrt(8), 1/math.sqrt(8), -1j/math.sqrt(8), 1/math.sqrt(8), 1/math.sqrt(8), 1/math.sqrt(8), 1j/math.sqrt(8)],
            [0, 1, 2],
            [1/math.sqrt(8), 1j/math.sqrt(8), 1/math.sqrt(8), -1j/math.sqrt(8), 1/math.sqrt(8), 1/math.sqrt(8), 1/math.sqrt(8), 1j/math.sqrt(8)],
        ),
        (
            [-0.17133152-0.18777771j, 0.00240643-0.40704011j, 0.18684538-0.36315606j, -0.07096948+0.104501j, 0.30357755-0.23831927j, -0.38735106+0.36075556j, 0.12351096-0.0539908j, 0.27942828-0.24810483j],
            [0, 1, 2],
            [-0.17133152-0.18777771j, 0.00240643-0.40704011j, 0.18684538-0.36315606j, -0.07096948+0.104501j, 0.30357755-0.23831927j, -0.38735106+0.36075556j, 0.12351096-0.0539908j, 0.27942828-0.24810483j],
        ),
        (
            [-0.29972867+0.04964242j, -0.28309418+0.09873227j, 0.00785743-0.37560696j, -0.3825148 +0.00674343j, -0.03008048+0.31119167j, 0.03666351-0.15935903j, -0.25358831+0.35461265j, -0.32198531+0.33479292j],
            [0, 1, 2],
            [-0.29972867+0.04964242j, -0.28309418+0.09873227j, 0.00785743-0.37560696j, -0.3825148 +0.00674343j, -0.03008048+0.31119167j, 0.03666351-0.15935903j, -0.25358831+0.35461265j, -0.32198531+0.33479292j],
        ),
        (
            [-0.39340123+0.05705932j, 0.1980509 -0.24234781j, 0.27265585-0.0604432j, -0.42641249+0.25767258j, 0.40386614-0.39925987j, 0.03924761+0.13193724j, -0.06059103-0.01753834j, 0.21707136-0.15887973j],
            [0, 1, 2],
            [-0.39340123+0.05705932j, 0.1980509 -0.24234781j, 0.27265585-0.0604432j, -0.42641249+0.25767258j, 0.40386614-0.39925987j, 0.03924761+0.13193724j, -0.06059103-0.01753834j, 0.21707136-0.15887973j],
        ),
        (
            [-1.33865287e-01+0.09802308j, 1.25060033e-01+0.16087698j, -4.14678130e-01-0.00774832j, 1.10121136e-01+0.37805482j, -3.21284864e-01+0.21521063j, -2.23121454e-04+0.28417422j, 5.64131205e-02+0.38135286j, 2.32694503e-01+0.41331133j],
            [0, 1, 2],
            [-1.33865287e-01+0.09802308j, 1.25060033e-01+0.16087698j, -4.14678130e-01-0.00774832j, 1.10121136e-01+0.37805482j, -3.21284864e-01+0.21521063j, -2.23121454e-04+0.28417422j, 5.64131205e-02+0.38135286j, 2.32694503e-01+0.41331133j],
        ),
        ([1/2, 0, 0, 0, 1j/2, 0, 1j/math.sqrt(2), 0], [0, 1, 2], [1/2, 0, 0, 0, 1j/2, 0, 1j/math.sqrt(2), 0]),
        ([1/2, 0, 1j/2, 1j/math.sqrt(2)], [0, 1], [1/2, 0, 0, 0, 1j/2, 0, 1j/math.sqrt(2), 0]),
    ])
    # fmt: on
    def test_state_preparation_probability_distribution(self, tol, qubit_device_3_wires, state_vector, wires, target_state):
        """Tests that the template MottonenStatePreparation integrates correctly with PennyLane
        and produces states with correct probability distribution."""

        @qml.qnode(qubit_device_3_wires)
        def circuit():
            MottonenStatePreparation(state_vector, wires)

            return qml.expval(qml.PauliZ(0)), qml.expval(qml.PauliZ(1)), qml.expval(qml.PauliZ(2))

        circuit()

        state = qubit_device_3_wires._state.ravel()

        probabilities = np.abs(state)**2
        target_probabilities = np.abs(target_state)**2

        assert np.allclose(probabilities, target_probabilities, atol=tol, rtol=0)

    # fmt: off
    @pytest.mark.parametrize("state_vector, wires", [
        ([1/2, 1/2], [0]),
        ([2/3, 0, 2j/3, -2/3], [0, 1]),
    ])
    # fmt: on
    def test_error_state_vector_not_normalized(self, state_vector, wires):
        """Tests that the correct error messages is raised if
        the given state vector is not normalized."""

        with pytest.raises(ValueError, match="'state_vector' has to be of length"):
            MottonenStatePreparation(state_vector, wires)

    # fmt: off
    @pytest.mark.parametrize("state_vector,wires", [
        ([0, 1, 0], [0, 1]),
        ([0, 1, 0, 0, 0], [0]),
    ])
    # fmt: on
    def test_error_num_entries(self, state_vector, wires):
        """Tests that the correct error messages is raised  if
        the number of entries in the given state vector does not match
        with the number of wires in the system."""

        with pytest.raises(ValueError, match="'state_vector' must be of shape"):
            MottonenStatePreparation(state_vector, wires)


class TestArbitraryStatePreparation:
    """Test the ArbitraryStatePreparation template."""

    def test_correct_gates_single_wire(self):
        """Test that the correct gates are applied on a single wire."""
        weights = np.array([0, 1], dtype=float)

        with qml.utils.OperationRecorder() as rec:
            ArbitraryStatePreparation(weights, wires=[0])

        assert rec.queue[0].name == "PauliRot"
        assert rec.queue[0].params[0] == weights[0]
        assert rec.queue[0].params[1] == "X"
<<<<<<< HEAD
        assert rec.queue[0].wires == qml.wires.Wires([0])
=======
        assert rec.queue[0].wires == Wires([0])
>>>>>>> e5aad50b

        assert rec.queue[1].name == "PauliRot"
        assert rec.queue[1].params[0] == weights[1]
        assert rec.queue[1].params[1] == "Y"
<<<<<<< HEAD
        assert rec.queue[1].wires == qml.wires.Wires([0])
=======
        assert rec.queue[1].wires == Wires([0])
>>>>>>> e5aad50b

    def test_correct_gates_two_wires(self):
        """Test that the correct gates are applied on on two wires."""
        weights = np.array([0, 1, 2, 3, 4, 5], dtype=float)

        with qml.utils.OperationRecorder() as rec:
            ArbitraryStatePreparation(weights, wires=[0, 1])

        assert rec.queue[0].name == "PauliRot"
        assert rec.queue[0].params[0] == weights[0]
        assert rec.queue[0].params[1] == "XI"
<<<<<<< HEAD
        assert rec.queue[0].wires == qml.wires.Wires([0, 1])
=======
        assert rec.queue[0].wires == Wires([0, 1])
>>>>>>> e5aad50b

        assert rec.queue[1].name == "PauliRot"
        assert rec.queue[1].params[0] == weights[1]
        assert rec.queue[1].params[1] == "YI"
<<<<<<< HEAD
        assert rec.queue[1].wires == qml.wires.Wires([0, 1])
=======
        assert rec.queue[1].wires == Wires([0, 1])
>>>>>>> e5aad50b

        assert rec.queue[2].name == "PauliRot"
        assert rec.queue[2].params[0] == weights[2]
        assert rec.queue[2].params[1] == "IX"
<<<<<<< HEAD
        assert rec.queue[2].wires == qml.wires.Wires([0, 1])
=======
        assert rec.queue[2].wires == Wires([0, 1])
>>>>>>> e5aad50b

        assert rec.queue[3].name == "PauliRot"
        assert rec.queue[3].params[0] == weights[3]
        assert rec.queue[3].params[1] == "IY"
<<<<<<< HEAD
        assert rec.queue[3].wires == qml.wires.Wires([0, 1])
=======
        assert rec.queue[3].wires == Wires([0, 1])
>>>>>>> e5aad50b

        assert rec.queue[4].name == "PauliRot"
        assert rec.queue[4].params[0] == weights[4]
        assert rec.queue[4].params[1] == "XX"
<<<<<<< HEAD
        assert rec.queue[4].wires == qml.wires.Wires([0, 1])
=======
        assert rec.queue[4].wires == Wires([0, 1])
>>>>>>> e5aad50b

        assert rec.queue[5].name == "PauliRot"
        assert rec.queue[5].params[0] == weights[5]
        assert rec.queue[5].params[1] == "XY"
<<<<<<< HEAD
        assert rec.queue[5].wires == qml.wires.Wires([0, 1])
=======
        assert rec.queue[5].wires == Wires([0, 1])
>>>>>>> e5aad50b

    def test_GHZ_generation(self, qubit_device_3_wires, tol):
        """Test that the template prepares a GHZ state."""
        GHZ_state = np.array([1/math.sqrt(2), 0, 0, 0, 0, 0, 0, 1/math.sqrt(2)])

        weights = np.zeros(14)
        weights[13] = math.pi / 2

        @qml.qnode(qubit_device_3_wires)
        def circuit(weights):
            ArbitraryStatePreparation(weights, [0, 1, 2])

            return qml.expval(qml.PauliZ(0))

        circuit(weights)

        assert np.allclose(qubit_device_3_wires.state, GHZ_state, atol=tol, rtol=0)

    def test_even_superposition_generation(self, qubit_device_3_wires, tol):
        """Test that the template prepares a even superposition state."""
        even_superposition_state = np.ones(8)/math.sqrt(8)

        weights = np.zeros(14)
        weights[1] = math.pi / 2
        weights[3] = math.pi / 2
        weights[5] = math.pi / 2

        @qml.qnode(qubit_device_3_wires)
        def circuit(weights):
            ArbitraryStatePreparation(weights, [0, 1, 2])

            return qml.expval(qml.PauliZ(0))

        circuit(weights)

        assert np.allclose(qubit_device_3_wires.state, even_superposition_state, atol=tol, rtol=0)<|MERGE_RESOLUTION|>--- conflicted
+++ resolved
@@ -315,20 +315,12 @@
         assert rec.queue[0].name == "PauliRot"
         assert rec.queue[0].params[0] == weights[0]
         assert rec.queue[0].params[1] == "X"
-<<<<<<< HEAD
-        assert rec.queue[0].wires == qml.wires.Wires([0])
-=======
         assert rec.queue[0].wires == Wires([0])
->>>>>>> e5aad50b
 
         assert rec.queue[1].name == "PauliRot"
         assert rec.queue[1].params[0] == weights[1]
         assert rec.queue[1].params[1] == "Y"
-<<<<<<< HEAD
-        assert rec.queue[1].wires == qml.wires.Wires([0])
-=======
         assert rec.queue[1].wires == Wires([0])
->>>>>>> e5aad50b
 
     def test_correct_gates_two_wires(self):
         """Test that the correct gates are applied on on two wires."""
@@ -340,56 +332,32 @@
         assert rec.queue[0].name == "PauliRot"
         assert rec.queue[0].params[0] == weights[0]
         assert rec.queue[0].params[1] == "XI"
-<<<<<<< HEAD
-        assert rec.queue[0].wires == qml.wires.Wires([0, 1])
-=======
         assert rec.queue[0].wires == Wires([0, 1])
->>>>>>> e5aad50b
 
         assert rec.queue[1].name == "PauliRot"
         assert rec.queue[1].params[0] == weights[1]
         assert rec.queue[1].params[1] == "YI"
-<<<<<<< HEAD
-        assert rec.queue[1].wires == qml.wires.Wires([0, 1])
-=======
         assert rec.queue[1].wires == Wires([0, 1])
->>>>>>> e5aad50b
 
         assert rec.queue[2].name == "PauliRot"
         assert rec.queue[2].params[0] == weights[2]
         assert rec.queue[2].params[1] == "IX"
-<<<<<<< HEAD
-        assert rec.queue[2].wires == qml.wires.Wires([0, 1])
-=======
         assert rec.queue[2].wires == Wires([0, 1])
->>>>>>> e5aad50b
 
         assert rec.queue[3].name == "PauliRot"
         assert rec.queue[3].params[0] == weights[3]
         assert rec.queue[3].params[1] == "IY"
-<<<<<<< HEAD
-        assert rec.queue[3].wires == qml.wires.Wires([0, 1])
-=======
         assert rec.queue[3].wires == Wires([0, 1])
->>>>>>> e5aad50b
 
         assert rec.queue[4].name == "PauliRot"
         assert rec.queue[4].params[0] == weights[4]
         assert rec.queue[4].params[1] == "XX"
-<<<<<<< HEAD
-        assert rec.queue[4].wires == qml.wires.Wires([0, 1])
-=======
         assert rec.queue[4].wires == Wires([0, 1])
->>>>>>> e5aad50b
 
         assert rec.queue[5].name == "PauliRot"
         assert rec.queue[5].params[0] == weights[5]
         assert rec.queue[5].params[1] == "XY"
-<<<<<<< HEAD
-        assert rec.queue[5].wires == qml.wires.Wires([0, 1])
-=======
         assert rec.queue[5].wires == Wires([0, 1])
->>>>>>> e5aad50b
 
     def test_GHZ_generation(self, qubit_device_3_wires, tol):
         """Test that the template prepares a GHZ state."""
