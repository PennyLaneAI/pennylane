# Copyright 2018-2020 Xanadu Quantum Technologies Inc.

# Licensed under the Apache License, Version 2.0 (the "License");
# you may not use this file except in compliance with the License.
# You may obtain a copy of the License at

#     http://www.apache.org/licenses/LICENSE-2.0

# Unless required by applicable law or agreed to in writing, software
# distributed under the License is distributed on an "AS IS" BASIS,
# WITHOUT WARRANTIES OR CONDITIONS OF ANY KIND, either express or implied.
# See the License for the specific language governing permissions and
# limitations under the License.
"""
Unit tests for the :mod:`pennylane.template.state_preparations` module.
Integration tests should be placed into ``test_templates.py``.
"""
# pylint: disable=protected-access,cell-var-from-loop

import math
from unittest.mock import patch
import numpy as np
import pytest
import pennylane as qml
<<<<<<< HEAD
import pennylane._queuing
from pennylane.templates.state_preparations import (
    BasisStatePreparation,
    MottonenStatePreparation,
    ArbitraryStatePreparation,
)
=======
from pennylane.templates.state_preparations import (BasisStatePreparation,
                                                    MottonenStatePreparation,
                                                    ArbitraryStatePreparation)
>>>>>>> c02ec789
from pennylane.templates.state_preparations.mottonen import gray_code
from pennylane.templates.state_preparations.arbitrary_state_preparation import (
    _state_preparation_pauli_words,
)
from pennylane.templates.state_preparations.mottonen import _get_alpha_y
from pennylane.wires import Wires


class TestHelperFunctions:
    """Tests the functionality of helper functions."""

    # fmt: off
    @pytest.mark.parametrize("rank,expected_gray_code", [
        (1, ['0', '1']),
        (2, ['00', '01', '11', '10']),
        (3, ['000', '001', '011', '010', '110', '111', '101', '100']),
    ])
    # fmt: on
    def test_gray_code(self, rank, expected_gray_code):
        """Tests that the function gray_code generates the proper
        Gray code of given rank."""

        assert gray_code(rank) == expected_gray_code

    @pytest.mark.parametrize(
        "num_wires,expected_pauli_words",
        [
            (1, ["X", "Y"]),
            (2, ["XI", "YI", "IX", "IY", "XX", "XY"]),
            (
                3,
                [
                    "XII",
                    "YII",
                    "IXI",
                    "IYI",
                    "IIX",
                    "IIY",
                    "IXX",
                    "IXY",
                    "XXI",
                    "XYI",
                    "XIX",
                    "XIY",
                    "XXX",
                    "XXY",
                ],
            ),
        ],
    )
    def test_state_preparation_pauli_words(self, num_wires, expected_pauli_words):
        """Test that the correct Pauli words are returned."""
        for idx, pauli_word in enumerate(_state_preparation_pauli_words(num_wires)):
            assert expected_pauli_words[idx] == pauli_word


class TestBasisStatePreparation:
    """Tests the template BasisStatePreparation."""

    # fmt: off
    @pytest.mark.parametrize("basis_state,wires,target_wires", [
        ([0], [0], []),
        ([0], [1], []),
        ([1], [0], [0]),
        ([1], [1], [1]),
        ([0, 1], [0, 1], [1]),
        ([1, 0], [1, 4], [1]),
        ([1, 1], [0, 2], [0, 2]),
        ([1, 0], [4, 5], [4]),
        ([0, 0, 1, 0], [1, 2, 3, 4], [3]),
        ([1, 1, 1, 0], [1, 2, 6, 8], [1, 2, 6]),
        ([1, 0, 1, 1], [1, 2, 6, 8], [1, 6, 8]),
    ])
    # fmt: on
    def test_correct_pl_gates(self, basis_state, wires, target_wires):
        """Tests that the template BasisStatePreparation calls the correct
        PennyLane gates on the correct wires."""

        with patch("pennylane.PauliX") as mock:
            BasisStatePreparation(basis_state, wires)

            called_wires = [args[0] for args, kwargs in mock.call_args_list]

            assert len(target_wires) == len(called_wires)
            assert Wires(called_wires) == Wires(target_wires)

    # fmt: off
    @pytest.mark.parametrize("basis_state,wires,target_state", [
        ([0], [0], [0, 0, 0]),
        ([0], [1], [0, 0, 0]),
        ([1], [0], [1, 0, 0]),
        ([1], [1], [0, 1, 0]),
        ([0, 1], [0, 1], [0, 1, 0]),
        ([1, 1], [0, 2], [1, 0, 1]),
        ([1, 1], [1, 2], [0, 1, 1]),
        ([1, 0], [0, 2], [1, 0, 0]),
        ([1, 1, 0], [0, 1, 2], [1, 1, 0]),
        ([1, 0, 1], [0, 1, 2], [1, 0, 1]),
    ])
    # fmt: on
    def test_state_preparation(self, tol, qubit_device_3_wires, basis_state, wires, target_state):
        """Tests that the template BasisStatePreparation integrates correctly with PennyLane."""

        @qml.qnode(qubit_device_3_wires)
        def circuit():
            BasisStatePreparation(basis_state, wires)

            # Pauli Z gates identify the basis state
            return qml.expval(qml.PauliZ(0)), qml.expval(qml.PauliZ(1)), qml.expval(qml.PauliZ(2))

        # Convert from Pauli Z eigenvalues to basis state
        output_state = [0 if x == 1.0 else 1 for x in circuit()]

        assert np.allclose(output_state, target_state, atol=tol, rtol=0)

    # fmt: off
    @pytest.mark.parametrize("basis_state,wires", [
        ([0], [0, 1]),
        ([0, 1], [0]),
    ])
    # fmt: on
    def test_error_num_qubits(self, basis_state, wires):
        """Tests that the correct error message is raised when the number
        of qubits doesn't match the number of wires."""

        with pytest.raises(ValueError, match="Basis state must be of (shape|length)"):
            BasisStatePreparation(basis_state, wires)

    # fmt: off
    @pytest.mark.parametrize("basis_state,wires", [
        ([3], [0]),
        ([1, 0, 2], [0, 1, 2]),
    ])
    # fmt: on
    def test_error_basis_state_format(self, basis_state, wires):
        """Tests that the correct error messages is raised when
        the basis state contains numbers different from 0 and 1."""

        with pytest.raises(ValueError, match="Basis state must only (contain|consist)"):
            BasisStatePreparation(basis_state, wires)

    def test_exception_wrong_dim(self):
        """Verifies that exception is raised if the
        number of dimensions of features is incorrect."""
        dev = qml.device("default.qubit", wires=2)

        @qml.qnode(dev)
        def circuit(basis_state):
            BasisStatePreparation(basis_state, wires=range(2))
            return qml.expval(qml.PauliZ(0))

        with pytest.raises(ValueError, match="Basis state must be one-dimensional"):
            basis_state = np.array([[0, 1]])
            circuit(basis_state)

        with pytest.raises(ValueError, match="Basis state must be of length"):
            basis_state = np.array([0, 1, 0])
            circuit(basis_state)

        with pytest.raises(ValueError, match="Basis state must only consist of"):
            basis_state = np.array([0, 2])
            circuit(basis_state)


class TestMottonenStatePreparation:
    """Tests the template MottonenStatePreparation."""

    # fmt: off
    @pytest.mark.parametrize("state_vector,wires,target_state", [
        ([1, 0], [0], [1, 0, 0, 0, 0, 0, 0, 0]),
        ([1, 0], [1], [1, 0, 0, 0, 0, 0, 0, 0]),
        ([1, 0], [2], [1, 0, 0, 0, 0, 0, 0, 0]),
        ([0, 1], [0], [0, 0, 0, 0, 1, 0, 0, 0]),
        ([0, 1], [1], [0, 0, 1, 0, 0, 0, 0, 0]),
        ([0, 1], [2], [0, 1, 0, 0, 0, 0, 0, 0]),
        ([0, 1, 0, 0], [0, 1], [0, 0, 1, 0, 0, 0, 0, 0]),
        ([0, 0, 0, 1], [0, 2], [0, 0, 0, 0, 0, 1, 0, 0]),
        ([0, 0, 0, 1], [1, 2], [0, 0, 0, 1, 0, 0, 0, 0]),
        ([1, 0, 0, 0, 0, 0, 0, 0], [0, 1, 2], [1, 0, 0, 0, 0, 0, 0, 0]),
        ([0, 0, 0, 0, 1j, 0, 0, 0], [0, 1, 2], [0, 0, 0, 0, 1j, 0, 0, 0]),
        ([1/2, 0, 0, 0, 1/2, 1j/2, -1/2, 0], [0, 1, 2], [1/2, 0, 0, 0, 1/2, 1j/2, -1/2, 0]),
        ([1/3, 0, 0, 0, 2j/3, 2j/3, 0, 0], [0, 1, 2], [1/3, 0, 0, 0, 2j/3, 2j/3, 0, 0]),
        ([2/3, 0, 0, 0, 1/3, 0, 0, 2/3], [0, 1, 2], [2/3, 0, 0, 0, 1/3, 0, 0, 2/3]),
        (
            [1/math.sqrt(8), 1j/math.sqrt(8), 1/math.sqrt(8), -1j/math.sqrt(8), 1/math.sqrt(8), 1/math.sqrt(8), 1/math.sqrt(8), 1j/math.sqrt(8)],
            [0, 1, 2],
            [1/math.sqrt(8), 1j/math.sqrt(8), 1/math.sqrt(8), -1j/math.sqrt(8), 1/math.sqrt(8), 1/math.sqrt(8), 1/math.sqrt(8), 1j/math.sqrt(8)],
        ),
        (
            [-0.17133152-0.18777771j, 0.00240643-0.40704011j, 0.18684538-0.36315606j, -0.07096948+0.104501j, 0.30357755-0.23831927j, -0.38735106+0.36075556j, 0.12351096-0.0539908j, 0.27942828-0.24810483j],
            [0, 1, 2],
            [-0.17133152-0.18777771j, 0.00240643-0.40704011j, 0.18684538-0.36315606j, -0.07096948+0.104501j, 0.30357755-0.23831927j, -0.38735106+0.36075556j, 0.12351096-0.0539908j, 0.27942828-0.24810483j],
        ),
        (
            [-0.29972867+0.04964242j, -0.28309418+0.09873227j, 0.00785743-0.37560696j, -0.3825148 +0.00674343j, -0.03008048+0.31119167j, 0.03666351-0.15935903j, -0.25358831+0.35461265j, -0.32198531+0.33479292j],
            [0, 1, 2],
            [-0.29972867+0.04964242j, -0.28309418+0.09873227j, 0.00785743-0.37560696j, -0.3825148 +0.00674343j, -0.03008048+0.31119167j, 0.03666351-0.15935903j, -0.25358831+0.35461265j, -0.32198531+0.33479292j],
        ),
        (
            [-0.39340123+0.05705932j, 0.1980509 -0.24234781j, 0.27265585-0.0604432j, -0.42641249+0.25767258j, 0.40386614-0.39925987j, 0.03924761+0.13193724j, -0.06059103-0.01753834j, 0.21707136-0.15887973j],
            [0, 1, 2],
            [-0.39340123+0.05705932j, 0.1980509 -0.24234781j, 0.27265585-0.0604432j, -0.42641249+0.25767258j, 0.40386614-0.39925987j, 0.03924761+0.13193724j, -0.06059103-0.01753834j, 0.21707136-0.15887973j],
        ),
        (
            [-1.33865287e-01+0.09802308j, 1.25060033e-01+0.16087698j, -4.14678130e-01-0.00774832j, 1.10121136e-01+0.37805482j, -3.21284864e-01+0.21521063j, -2.23121454e-04+0.28417422j, 5.64131205e-02+0.38135286j, 2.32694503e-01+0.41331133j],
            [0, 1, 2],
            [-1.33865287e-01+0.09802308j, 1.25060033e-01+0.16087698j, -4.14678130e-01-0.00774832j, 1.10121136e-01+0.37805482j, -3.21284864e-01+0.21521063j, -2.23121454e-04+0.28417422j, 5.64131205e-02+0.38135286j, 2.32694503e-01+0.41331133j],
        ),
        ([1/2, 0, 0, 0, 1j/2, 0, 1j/math.sqrt(2), 0], [0, 1, 2], [1/2, 0, 0, 0, 1j/2, 0, 1j/math.sqrt(2), 0]),
        ([1/2, 0, 1j/2, 1j/math.sqrt(2)], [0, 1], [1/2, 0, 0, 0, 1j/2, 0, 1j/math.sqrt(2), 0]),
    ])
    # fmt: on
    def test_state_preparation_fidelity(
        self, tol, qubit_device_3_wires, state_vector, wires, target_state
    ):
        """Tests that the template MottonenStatePreparation integrates correctly with PennyLane
        and produces states with correct fidelity."""

        @qml.qnode(qubit_device_3_wires)
        def circuit():
            MottonenStatePreparation(state_vector, wires)

            return qml.expval(qml.PauliZ(0)), qml.expval(qml.PauliZ(1)), qml.expval(qml.PauliZ(2))

        circuit()

        state = circuit.device.state.ravel()
        fidelity = abs(np.vdot(state, target_state)) ** 2

        # We test for fidelity here, because the vector themselves will hardly match
        # due to imperfect state preparation
        assert np.isclose(fidelity, 1, atol=tol, rtol=0)

    # fmt: off
    @pytest.mark.parametrize("state_vector,wires,target_state", [
        ([1, 0], [0], [1, 0, 0, 0, 0, 0, 0, 0]),
        ([1, 0], [1], [1, 0, 0, 0, 0, 0, 0, 0]),
        ([1, 0], [2], [1, 0, 0, 0, 0, 0, 0, 0]),
        ([0, 1], [0], [0, 0, 0, 0, 1, 0, 0, 0]),
        ([0, 1], [1], [0, 0, 1, 0, 0, 0, 0, 0]),
        ([0, 1], [2], [0, 1, 0, 0, 0, 0, 0, 0]),
        ([0, 1, 0, 0], [0, 1], [0, 0, 1, 0, 0, 0, 0, 0]),
        ([0, 0, 0, 1], [0, 2], [0, 0, 0, 0, 0, 1, 0, 0]),
        ([0, 0, 0, 1], [1, 2], [0, 0, 0, 1, 0, 0, 0, 0]),
        ([1, 0, 0, 0, 0, 0, 0, 0], [0, 1, 2], [1, 0, 0, 0, 0, 0, 0, 0]),
        ([0, 0, 0, 0, 1j, 0, 0, 0], [0, 1, 2], [0, 0, 0, 0, 1j, 0, 0, 0]),
        ([1/2, 0, 0, 0, 1/2, 1j/2, -1/2, 0], [0, 1, 2], [1/2, 0, 0, 0, 1/2, 1j/2, -1/2, 0]),
        ([1/3, 0, 0, 0, 2j/3, 2j/3, 0, 0], [0, 1, 2], [1/3, 0, 0, 0, 2j/3, 2j/3, 0, 0]),
        ([2/3, 0, 0, 0, 1/3, 0, 0, 2/3], [0, 1, 2], [2/3, 0, 0, 0, 1/3, 0, 0, 2/3]),
        (
            [1/math.sqrt(8), 1j/math.sqrt(8), 1/math.sqrt(8), -1j/math.sqrt(8), 1/math.sqrt(8), 1/math.sqrt(8), 1/math.sqrt(8), 1j/math.sqrt(8)],
            [0, 1, 2],
            [1/math.sqrt(8), 1j/math.sqrt(8), 1/math.sqrt(8), -1j/math.sqrt(8), 1/math.sqrt(8), 1/math.sqrt(8), 1/math.sqrt(8), 1j/math.sqrt(8)],
        ),
        (
            [-0.17133152-0.18777771j, 0.00240643-0.40704011j, 0.18684538-0.36315606j, -0.07096948+0.104501j, 0.30357755-0.23831927j, -0.38735106+0.36075556j, 0.12351096-0.0539908j, 0.27942828-0.24810483j],
            [0, 1, 2],
            [-0.17133152-0.18777771j, 0.00240643-0.40704011j, 0.18684538-0.36315606j, -0.07096948+0.104501j, 0.30357755-0.23831927j, -0.38735106+0.36075556j, 0.12351096-0.0539908j, 0.27942828-0.24810483j],
        ),
        (
            [-0.29972867+0.04964242j, -0.28309418+0.09873227j, 0.00785743-0.37560696j, -0.3825148 +0.00674343j, -0.03008048+0.31119167j, 0.03666351-0.15935903j, -0.25358831+0.35461265j, -0.32198531+0.33479292j],
            [0, 1, 2],
            [-0.29972867+0.04964242j, -0.28309418+0.09873227j, 0.00785743-0.37560696j, -0.3825148 +0.00674343j, -0.03008048+0.31119167j, 0.03666351-0.15935903j, -0.25358831+0.35461265j, -0.32198531+0.33479292j],
        ),
        (
            [-0.39340123+0.05705932j, 0.1980509 -0.24234781j, 0.27265585-0.0604432j, -0.42641249+0.25767258j, 0.40386614-0.39925987j, 0.03924761+0.13193724j, -0.06059103-0.01753834j, 0.21707136-0.15887973j],
            [0, 1, 2],
            [-0.39340123+0.05705932j, 0.1980509 -0.24234781j, 0.27265585-0.0604432j, -0.42641249+0.25767258j, 0.40386614-0.39925987j, 0.03924761+0.13193724j, -0.06059103-0.01753834j, 0.21707136-0.15887973j],
        ),
        (
            [-1.33865287e-01+0.09802308j, 1.25060033e-01+0.16087698j, -4.14678130e-01-0.00774832j, 1.10121136e-01+0.37805482j, -3.21284864e-01+0.21521063j, -2.23121454e-04+0.28417422j, 5.64131205e-02+0.38135286j, 2.32694503e-01+0.41331133j],
            [0, 1, 2],
            [-1.33865287e-01+0.09802308j, 1.25060033e-01+0.16087698j, -4.14678130e-01-0.00774832j, 1.10121136e-01+0.37805482j, -3.21284864e-01+0.21521063j, -2.23121454e-04+0.28417422j, 5.64131205e-02+0.38135286j, 2.32694503e-01+0.41331133j],
        ),
        ([1/2, 0, 0, 0, 1j/2, 0, 1j/math.sqrt(2), 0], [0, 1, 2], [1/2, 0, 0, 0, 1j/2, 0, 1j/math.sqrt(2), 0]),
        ([1/2, 0, 1j/2, 1j/math.sqrt(2)], [0, 1], [1/2, 0, 0, 0, 1j/2, 0, 1j/math.sqrt(2), 0]),
    ])
    # fmt: on
    def test_state_preparation_probability_distribution(
        self, tol, qubit_device_3_wires, state_vector, wires, target_state
    ):
        """Tests that the template MottonenStatePreparation integrates correctly with PennyLane
        and produces states with correct probability distribution."""

        @qml.qnode(qubit_device_3_wires)
        def circuit():
            MottonenStatePreparation(state_vector, wires)

            return qml.expval(qml.PauliZ(0)), qml.expval(qml.PauliZ(1)), qml.expval(qml.PauliZ(2))

        circuit()

        state = circuit.device.state.ravel()

        probabilities = np.abs(state) ** 2
        target_probabilities = np.abs(target_state) ** 2

        assert np.allclose(probabilities, target_probabilities, atol=tol, rtol=0)

    # fmt: off
    @pytest.mark.parametrize("state_vector, wires", [
        ([1/2, 1/2], [0]),
        ([2/3, 0, 2j/3, -2/3], [0, 1]),
    ])
    # fmt: on
    def test_error_state_vector_not_normalized(self, state_vector, wires):
        """Tests that the correct error messages is raised if
        the given state vector is not normalized."""

        with pytest.raises(ValueError, match="State vector has to be of length"):
            MottonenStatePreparation(state_vector, wires)

    # fmt: off
    @pytest.mark.parametrize("state_vector,wires", [
        ([0, 1, 0], [0, 1]),
        ([0, 1, 0, 0, 0], [0]),
    ])
    # fmt: on
    def test_error_num_entries(self, state_vector, wires):
        """Tests that the correct error messages is raised  if
        the number of entries in the given state vector does not match
        with the number of wires in the system."""

        with pytest.raises(ValueError, match="State vector must be of (length|shape)"):
            MottonenStatePreparation(state_vector, wires)

    @pytest.mark.parametrize(
        "current_qubit, expected",
        [
            (1, np.array([0, 0, 0, 1.23095942])),
            (2, np.array([2.01370737, 3.14159265])),
            (3, np.array([1.15927948])),
        ],
    )
    def test_get_alpha_y(self, current_qubit, expected, tol):
        """Test the _get_alpha_y helper function."""

        state = np.array([np.sqrt(0.2), 0, np.sqrt(0.5), 0, 0, 0, np.sqrt(0.2), np.sqrt(0.1)])
        res = _get_alpha_y(state, 3, current_qubit)
        assert np.allclose(res, expected, atol=tol)

    def test_exception_wrong_dim(self):
        """Verifies that exception is raised if the
        number of dimensions of features is incorrect."""

        dev = qml.device("default.qubit", wires=2)

        @qml.qnode(dev)
        def circuit(state_vector):
            MottonenStatePreparation(state_vector, wires=range(2))
            return qml.expval(qml.PauliZ(0))

        with pytest.raises(ValueError, match="State vector must be a one-dimensional"):
            state_vector = np.array([[0, 1]])
            circuit(state_vector)

        with pytest.raises(ValueError, match="State vector must be of length"):
            state_vector = np.array([0, 1])
            circuit(state_vector)

        with pytest.raises(ValueError, match="State vector has to be of length"):
            state_vector = np.array([0, 2, 0, 0])
            circuit(state_vector)

    # fmt: off
    @pytest.mark.parametrize("state_vector, n_wires", [
        ([.5,.5,.5,.5],2),
        ([1, 0, 0, 0], 2),
        ([0, 1, 0, 0], 2),
        ([0, 0, 0, 1], 2),
        ([0, 1, 0, 0, 0, 0, 0, 0], 3),
        ([0, 0, 0, 0, 1, 0, 0, 0], 3),
        ([2/3, 0, 0, 0, 1/3, 0, 0, 2/3], 3),
        ([1/2, 0, 0, 0, 1/2, 1/2, 1/2, 0], 3),
        ([1/3, 0, 0, 0, 2/3, 2/3, 0, 0], 3),
        ([2/3, 0, 0, 0, 1/3, 0, 0, 2/3], 3),
    ])
    # fmt: on
    
    def test_RZ_skipped(self, state_vector, n_wires):
        """Tests whether the cascade of RZ gates is skipped.
        Note that currently there are also inefficiencies in the number of CNOT gates in the RY cascade.
        When these are updated, this test will become ineffective"""
        qml.enable_tape()
        n_CNOT = 0
        for i in range(1, n_wires):
            n_CNOT = n_CNOT + 2 ** (i)

        dev = qml.device("default.qubit", wires=n_wires)

        @qml.qnode(dev)
        def circuit(state_vector):
            MottonenStatePreparation(state_vector, wires=range(n_wires))
            return qml.expval(qml.PauliX(wires=0))

        # when the RZ cascade is skipped, CNOT gates should only be those required for RY cascade
        circuit(state_vector)

        assert circuit.qtape.get_resources()["CNOT"] == n_CNOT

    @pytest.mark.parametrize("state_vector, n_wires", [
        ([.5,.5j,.5,.5],2),
        ([0, 0, 0, 0, 1j, 0, 0, 0], 3),
        ([1/2, 0, 0, 0, 1/2, 1j/2, -1/2, 0], 3),
        ([1/3, 0, 0, 0, 2j/3, 2j/3, 0, 0], 3),
        ([2/3, 0, 0, 0, 1/3, 0, 0, 2/3], 3),
        (
            [1/math.sqrt(8), 1j/math.sqrt(8), 1/math.sqrt(8), -1j/math.sqrt(8), 1/math.sqrt(8), 1/math.sqrt(8), 1/math.sqrt(8), 1j/math.sqrt(8)],
            3,
        ),
        (
            [-0.17133152-0.18777771j, 0.00240643-0.40704011j, 0.18684538-0.36315606j, -0.07096948+0.104501j, 0.30357755-0.23831927j, -0.38735106+0.36075556j, 0.12351096-0.0539908j, 0.27942828-0.24810483j],
            3,
        ),
        (
            [-0.29972867+0.04964242j, -0.28309418+0.09873227j, 0.00785743-0.37560696j, -0.3825148 +0.00674343j, -0.03008048+0.31119167j, 0.03666351-0.15935903j, -0.25358831+0.35461265j, -0.32198531+0.33479292j],
            3,
        ),
        (
            [-0.39340123+0.05705932j, 0.1980509 -0.24234781j, 0.27265585-0.0604432j, -0.42641249+0.25767258j, 0.40386614-0.39925987j, 0.03924761+0.13193724j, -0.06059103-0.01753834j, 0.21707136-0.15887973j],
            3,
        ),
        (
            [-1.33865287e-01+0.09802308j, 1.25060033e-01+0.16087698j, -4.14678130e-01-0.00774832j, 1.10121136e-01+0.37805482j, -3.21284864e-01+0.21521063j, -2.23121454e-04+0.28417422j, 5.64131205e-02+0.38135286j, 2.32694503e-01+0.41331133j],
            3,
        ),
        ([1/2, 0, 0, 0, 1j/2, 0, 1j/math.sqrt(2), 0], 3),
        ([1/2, 0, 1j/2, 1j/math.sqrt(2)], 2),
    ])
    def test_correct_phase(self, state_vector,n_wires):
        """Tests that the template MottonenStatePreparation produces the correct phases."""
        qml.enable_tape
        dev = qml.device("default.qubit",wires=n_wires)
        @qml.qnode(dev)
        def circuit():
            MottonenStatePreparation(state_vector,wires=range(n_wires))

            return qml.probs(wires=range(n_wires))

        circuit()
        #since this produces a phase up to a global phase difference e**(1j*phi)=phi'
        #we can divide phase state by state_vector (state/desired state)
        #to get phi'
        #if this is the same for all elements, the phase is correct to a global phase
        state = circuit.device.state.ravel()
        indices = []
        for i in range(len(state)):
            if(np.isclose(np.abs(state[i]),np.abs(state_vector[i])) and np.isclose(np.abs(state[i]),0)):
                indices.append(i)
        state=np.delete(state,indices)
        state_vector=np.delete(state_vector,indices)
        ratio=state/state_vector
        assert np.allclose(ratio,ratio[0])

    #def test_differentiability(self):
        """TODO"""



class TestArbitraryStatePreparation:
    """Test the ArbitraryStatePreparation template."""

    def test_correct_gates_single_wire(self):
        """Test that the correct gates are applied on a single wire."""
        weights = np.array([0, 1], dtype=float)

        with qml.tape.OperationRecorder() as rec:
            ArbitraryStatePreparation(weights, wires=[0])

        assert rec.queue[0].name == "PauliRot"

        assert rec.queue[0].data[0] == weights[0]
        assert rec.queue[0].data[1] == "X"
        assert rec.queue[0].wires == Wires([0])

        assert rec.queue[1].name == "PauliRot"
        assert rec.queue[1].data[0] == weights[1]
        assert rec.queue[1].data[1] == "Y"
        assert rec.queue[1].wires == Wires([0])

    def test_correct_gates_two_wires(self):
        """Test that the correct gates are applied on on two wires."""
        weights = np.array([0, 1, 2, 3, 4, 5], dtype=float)

        with qml.tape.OperationRecorder() as rec:
            ArbitraryStatePreparation(weights, wires=[0, 1])

        assert rec.queue[0].name == "PauliRot"

        assert rec.queue[0].data[0] == weights[0]
        assert rec.queue[0].data[1] == "XI"
        assert rec.queue[0].wires == Wires([0, 1])

        assert rec.queue[1].name == "PauliRot"
        assert rec.queue[1].data[0] == weights[1]
        assert rec.queue[1].data[1] == "YI"
        assert rec.queue[1].wires == Wires([0, 1])

        assert rec.queue[2].name == "PauliRot"
        assert rec.queue[2].data[0] == weights[2]
        assert rec.queue[2].data[1] == "IX"
        assert rec.queue[2].wires == Wires([0, 1])

        assert rec.queue[3].name == "PauliRot"
        assert rec.queue[3].data[0] == weights[3]
        assert rec.queue[3].data[1] == "IY"
        assert rec.queue[3].wires == Wires([0, 1])

        assert rec.queue[4].name == "PauliRot"
        assert rec.queue[4].data[0] == weights[4]
        assert rec.queue[4].data[1] == "XX"
        assert rec.queue[4].wires == Wires([0, 1])

        assert rec.queue[5].name == "PauliRot"
        assert rec.queue[5].data[0] == weights[5]
        assert rec.queue[5].data[1] == "XY"
        assert rec.queue[5].wires == Wires([0, 1])

    def test_GHZ_generation(self, qubit_device_3_wires, tol):
        """Test that the template prepares a GHZ state."""
        GHZ_state = np.array([1 / math.sqrt(2), 0, 0, 0, 0, 0, 0, 1 / math.sqrt(2)])

        weights = np.zeros(14)
        weights[13] = math.pi / 2

        @qml.qnode(qubit_device_3_wires)
        def circuit(weights):
            ArbitraryStatePreparation(weights, [0, 1, 2])

            return qml.expval(qml.PauliZ(0))

        circuit(weights)

        assert np.allclose(circuit.device.state, GHZ_state, atol=tol, rtol=0)

    def test_even_superposition_generation(self, qubit_device_3_wires, tol):
        """Test that the template prepares a even superposition state."""
        even_superposition_state = np.ones(8) / math.sqrt(8)

        weights = np.zeros(14)
        weights[1] = math.pi / 2
        weights[3] = math.pi / 2
        weights[5] = math.pi / 2

        @qml.qnode(qubit_device_3_wires)
        def circuit(weights):
            ArbitraryStatePreparation(weights, [0, 1, 2])

            return qml.expval(qml.PauliZ(0))

        circuit(weights)

        assert np.allclose(circuit.device.state, even_superposition_state, atol=tol, rtol=0)

    def test_exception_wrong_dim(self):
        """Verifies that exception is raised if the
        number of dimensions of features is incorrect."""
        dev = qml.device("default.qubit", wires=3)

        @qml.qnode(dev)
        def circuit(weights):
            ArbitraryStatePreparation(weights, wires=range(3))
            return qml.expval(qml.PauliZ(0))

        with pytest.raises(ValueError, match="Weights tensor must be of shape"):
            weights = np.zeros(12)
            circuit(weights)<|MERGE_RESOLUTION|>--- conflicted
+++ resolved
@@ -22,18 +22,9 @@
 import numpy as np
 import pytest
 import pennylane as qml
-<<<<<<< HEAD
-import pennylane._queuing
-from pennylane.templates.state_preparations import (
-    BasisStatePreparation,
-    MottonenStatePreparation,
-    ArbitraryStatePreparation,
-)
-=======
 from pennylane.templates.state_preparations import (BasisStatePreparation,
                                                     MottonenStatePreparation,
                                                     ArbitraryStatePreparation)
->>>>>>> c02ec789
 from pennylane.templates.state_preparations.mottonen import gray_code
 from pennylane.templates.state_preparations.arbitrary_state_preparation import (
     _state_preparation_pauli_words,
@@ -412,12 +403,11 @@
         ([2/3, 0, 0, 0, 1/3, 0, 0, 2/3], 3),
     ])
     # fmt: on
-    
+
     def test_RZ_skipped(self, state_vector, n_wires):
         """Tests whether the cascade of RZ gates is skipped.
         Note that currently there are also inefficiencies in the number of CNOT gates in the RY cascade.
         When these are updated, this test will become ineffective"""
-        qml.enable_tape()
         n_CNOT = 0
         for i in range(1, n_wires):
             n_CNOT = n_CNOT + 2 ** (i)
@@ -465,7 +455,6 @@
     ])
     def test_correct_phase(self, state_vector,n_wires):
         """Tests that the template MottonenStatePreparation produces the correct phases."""
-        qml.enable_tape
         dev = qml.device("default.qubit",wires=n_wires)
         @qml.qnode(dev)
         def circuit():
