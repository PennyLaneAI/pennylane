--- conflicted
+++ resolved
@@ -148,15 +148,13 @@
                                {'wires': [0, 1, 2, 3], 's_wires': [[0, 1, 2], [1, 2, 3]],
                                 'd_wires': [[[0, 1], [2, 3]]], 'init_state':np.array([1, 1, 0, 0])},
                                4),
-<<<<<<< HEAD
                               (qml.templates.ParticleConservingU2,
                                {'weights': np.array([[0.35172862, 0.60808317, 1.44397231]])},
                                {'wires': [0, 1], 'init_state': np.array([1, 0])},
-=======
+                               2),
                               (qml.templates.ParticleConservingU1,
                                {'weights': np.array([[[ 0.17586701, -0.20382066]]])},
                                {'wires': [0, 1], 'init_state':np.array([1, 0])},
->>>>>>> 47b1dfff
                                2),
                               ]
 
@@ -194,11 +192,7 @@
 # before they are called in a quantum function.
 # These templates will be skipped in tests of that nature.
 
-<<<<<<< HEAD
-NO_OP_BEFORE = ["AmplitudeEmbedding", "UCCSD",  "ParticleConservingU2"]
-=======
-NO_OP_BEFORE = ["AmplitudeEmbedding", "UCCSD", "ParticleConservingU1"]
->>>>>>> 47b1dfff
+NO_OP_BEFORE = ["AmplitudeEmbedding", "UCCSD",  "ParticleConservingU2", "ParticleConservingU1"]
 
 # Each entry to QUBIT_INIT and CV_INIT adds a template with specified inputs to the
 # integration tests ``TestIntegrationInitFunctions``
