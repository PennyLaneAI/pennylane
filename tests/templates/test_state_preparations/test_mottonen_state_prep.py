--- conflicted
+++ resolved
@@ -328,8 +328,6 @@
         qml.assert_equal(q[9], qml.CNOT((0, 1)))
         qml.assert_equal(q[10], qml.GlobalPhase(-np.pi / 8, wires=(0, 1)))
 
-<<<<<<< HEAD
-=======
     @pytest.mark.capture
     @pytest.mark.usefixtures("enable_graph_decomposition")
     def test_decomposition_capture(self):
@@ -362,7 +360,6 @@
         qml.assert_equal(q[9], qml.CNOT((0, 1)))
         qml.assert_equal(q[10], qml.GlobalPhase(-pi / 8, wires=(0, 1)))
 
->>>>>>> f42e762f
 
 class TestInputs:
     """Test inputs and pre-processing."""
