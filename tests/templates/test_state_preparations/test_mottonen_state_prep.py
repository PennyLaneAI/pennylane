--- conflicted
+++ resolved
@@ -417,53 +417,6 @@
 
 
 @pytest.mark.jax
-<<<<<<< HEAD
-@pytest.mark.parametrize("state_prep_op", [qml.StatePrep, qml.MottonenStatePreparation])
-def test_jacobian_with_and_without_jit_has_same_output_with_high_shots(state_prep_op):
-    """Test that the jacobian of the circuit is the same with and without jit for high number of shots"""
-    import jax
-
-    dev = qml.device("default.qubit", shots=10000, seed=7890234)
-
-    @qml.qnode(dev)
-    def circuit(coeffs):
-        state_prep_op(coeffs, wires=[0, 1])
-        return qml.expval(qml.PauliZ(0) @ qml.PauliZ(1))
-
-    params = jax.numpy.array([0.5, 0.5, 0.5, 0.5])
-    jac_fn = jax.jacobian(circuit)
-    jac_jit_fn = jax.jit(jac_fn)
-
-    jac = jac_fn(params)
-
-    jac_jit = jac_jit_fn(params)
-
-    assert qml.math.allclose(jac, jac_jit, atol=0.02)
-
-
-@pytest.mark.jax
-@pytest.mark.parametrize("state_prep_op", [qml.StatePrep, qml.MottonenStatePreparation])
-def test_jacobian_with_and_without_jit_has_same_output_with_analytic_mode(state_prep_op):
-    """Test that the jacobian of the circuit is the same with and without jit for analytic mode."""
-    import jax
-
-    dev = qml.device("default.qubit", shots=None)
-
-    @qml.qnode(dev, diff_method="parameter-shift")
-    def circuit(coeffs):
-        state_prep_op(coeffs, wires=[0, 1])
-        return qml.state()
-
-    params = jax.numpy.array([0.5, 0.5, 0.5, 0.5])
-    jac_fn = jax.jacobian(circuit)
-    jac_jit_fn = jax.jit(jac_fn)
-
-    jac = jac_fn(params)
-
-    jac_jit = jac_jit_fn(params)
-
-    assert qml.math.allclose(jac, jac_jit)
-=======
 @pytest.mark.parametrize("shots, atol", [(None, 0.005), (1000000, 0.05)])
 def test_jacobians_with_and_without_jit_match(shots, atol):
     """Test that the Jacobian of the circuit is the same with and without jit."""
@@ -477,17 +430,21 @@
         return qml.probs(wires=[0, 1])
 
     circuit_fd = qml.QNode(circuit, dev, diff_method="finite-diff", h=0.05)
+    circuit_ps = qml.QNode(circuit, dev, diff_method="parameter-shift")
     circuit_exact = qml.QNode(circuit, dev_no_shots)
 
     params = jax.numpy.array([0.5, 0.5, 0.5, 0.5])
     jac_exact_fn = jax.jacobian(circuit_exact)
-    jac_fn = jax.jacobian(circuit_fd)
-    jac_jit_fn = jax.jit(jac_fn)
+    jac_fd_fn = jax.jacobian(circuit_fd)
+    jac_fd_fn_jit = jax.jit(jac_fd_fn)
+    jac_ps_fn = jax.jacobian(circuit_ps)
+    jac_ps_fn_jit = jax.jit(jac_ps_fn)
 
     jac_exact = jac_exact_fn(params)
-    jac = jac_fn(params)
-    jac_jit = jac_jit_fn(params)
-
-    assert qml.math.allclose(jac_exact, jac_jit, atol=atol)
-    assert qml.math.allclose(jac, jac_jit, atol=atol)
->>>>>>> eb5c1926
+    jac_fd = jac_fd_fn(params)
+    jac_fd_jit = jac_fd_fn_jit(params)
+    jac_ps = jac_ps_fn(params)
+    jac_ps_jit = jac_ps_fn_jit(params)
+
+    for compare in [jac_fd, jac_fd_jit, jac_ps, jac_ps_jit]:
+        assert qml.math.allclose(jac_exact, compare, atol=atol)