--- conflicted
+++ resolved
@@ -22,7 +22,7 @@
 
 import pennylane as qml
 from pennylane import numpy as pnp
-<<<<<<< HEAD
+from pennylane.templates.state_preparations.superposition import order_states
 from pennylane.ops.functions.assert_valid import _test_decomposition_rule
 
 PROBS_BASES = [
@@ -56,9 +56,7 @@
         ],
     ),
     ([0.1, 0.9], [[0, 0, 0, 0, 0, 0, 0], [0, 1, 0, 1, 1, 1, 1]]),
-]
-=======
-from pennylane.templates.state_preparations.superposition import order_states
+
 
 
 def int_to_state(i, length):
@@ -112,7 +110,6 @@
 )
 def test_order_states(basis_states, exp_map):
     assert order_states(basis_states) == exp_map
->>>>>>> cc6e16c9
 
 
 def test_standard_validity():
