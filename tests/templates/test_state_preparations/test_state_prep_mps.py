--- conflicted
+++ resolved
@@ -630,10 +630,7 @@
             _test_decomposition_rule(op, rule)
 
     @pytest.mark.capture
-<<<<<<< HEAD
-=======
     @pytest.mark.usefixtures("enable_graph_decomposition")
->>>>>>> 9491e9ca
     def test_decomposition_capture(self):
         """Tests that the new decomposition works with capture."""
 
@@ -659,15 +656,6 @@
         ]
         num_wires = 4
 
-<<<<<<< HEAD
-        def circuit():
-            qml.MPSPrep(mps, wires=range(2, num_wires + 2))
-
-        plxpr = qml.capture.make_plxpr(circuit)()
-        collector = CollectOpsandMeas()
-        collector.eval(plxpr.jaxpr, plxpr.consts)
-        assert collector.state["ops"] == [qml.MPSPrep(mps, wires=range(2, num_wires + 2))]
-=======
         def circuit(*_mps):
             _mps_prep_decomposition(
                 *_mps, wires=range(2, num_wires + 2), work_wires=[0, 1], right_canonicalize=True
@@ -679,7 +667,6 @@
         assert len(collector.state["ops"]) == 4
         for op in collector.state["ops"]:
             assert isinstance(op, qml.QubitUnitary)
->>>>>>> 9491e9ca
 
     def test_decomposition(self):
         """Tests that the template defines the correct decomposition."""
