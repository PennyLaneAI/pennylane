--- conflicted
+++ resolved
@@ -240,13 +240,8 @@
         p = np.ones(4) / 4
         target_wires, estimation_wires = Wires(range(3)), Wires(range(3, 5))
 
-<<<<<<< HEAD
         op = QuantumMonteCarlo(p, self.func, target_wires, estimation_wires)
         tape = op.expand().expand()
-=======
-        with qml.tape.QuantumTape() as tape:
-            QuantumMonteCarlo(p, self.func, target_wires, estimation_wires)
->>>>>>> 032d2b10
 
         queue_before_qpe = tape.operations[:2]
         queue_after_qpe = tape.operations[2:]
