# Copyright 2018-2024 Xanadu Quantum Technologies Inc.

# Licensed under the Apache License, Version 2.0 (the "License");
# you may not use this file except in compliance with the License.
# You may obtain a copy of the License at

#     http://www.apache.org/licenses/LICENSE-2.0

# Unless required by applicable law or agreed to in writing, software
# distributed under the License is distributed on an "AS IS" BASIS,
# WITHOUT WARRANTIES OR CONDITIONS OF ANY KIND, either express or implied.
# See the License for the specific language governing permissions and
# limitations under the License.
"""
Tests for the Qubitization template.
"""

import copy

import pytest

import pennylane as qml
from pennylane import numpy as np


@pytest.mark.parametrize(
    "hamiltonian",
    [
        qml.dot([0.2, -0.5, 0.3], [qml.Y(0) @ qml.X(1), qml.Z(1), qml.X(0) @ qml.Z(2)]),
        qml.dot([0.3, -0.5, 0.3], [qml.Z(0) @ qml.X(1), qml.X(1), qml.X(0) @ qml.Y(2)]),
        qml.dot([0.4, -0.5, -0.3], [qml.Z(0) @ qml.X(2), qml.Y(0), qml.X(1) @ qml.Z(2)]),
    ],
)
def test_operator_definition_qpe(hamiltonian):
    """Tests that Qubitization can be used in QPE to obtain the eigenvalues of a Hamiltonian."""

    from scipy.signal import find_peaks

    @qml.qnode(qml.device("default.qubit"))
    def circuit(theta):

        # initial state
        qml.RX(theta[2], wires=0)
        qml.CRY(theta[3], wires=[0, 2])
        qml.RY(theta[0], wires=2)
        qml.CRY(theta[4], wires=[1, 2])
        qml.RX(theta[1], wires=1)
        qml.CRX(theta[2], wires=[2, 0])

        # apply QPE (used iterative qpe here)
        measurements = qml.iterative_qpe(
            qml.Qubitization(hamiltonian, control=[3, 4]), aux_wire=5, iters=8
        )

        return qml.probs(op=measurements)

    theta = np.array([0.1, 0.2, 0.3, 0.4, 0.5]) * 100

    peaks, _ = find_peaks(circuit(theta))

    # Calculates the eigenvalues from the obtained output
    lamb = sum(abs(c) for c in hamiltonian.terms()[0])
    estimated_eigenvalues = lamb * np.cos(2 * np.pi * peaks / 2**8)

    assert np.allclose(np.sort(estimated_eigenvalues), qml.eigvals(hamiltonian), atol=0.1)


@pytest.mark.parametrize(
    ("lcu", "control", "skip_diff"),
    [
        (qml.dot([0.1, -0.3], [qml.X(2), qml.Z(3)]), [0], False),
        (qml.dot([0.1, -0.3, -0.3], [qml.X(0), qml.Z(1), qml.Y(0) @ qml.Z(2)]), [3, 4], True),
    ],
)
def test_standard_validity(lcu, control, skip_diff):
    """Check the operation using the assert_valid function."""
    op = qml.Qubitization(lcu, control)
    # Skip differentiation for test cases that raise NaNs in gradients (known limitation of ``MottonenStatePreparation``).
    qml.ops.functions.assert_valid(op, skip_differentiation=skip_diff)


<<<<<<< HEAD
def test_legacy_new_opmath():
    coeffs, ops = [0.1, -0.3, -0.3], [qml.X(0), qml.Z(1), qml.Y(0) @ qml.Z(2)]

    H1 = qml.dot(coeffs, ops)
    matrix_H1 = qml.matrix(qml.Qubitization(H1, control=[3, 4]), wire_order=[3, 4, 0, 1, 2])

    H2 = qml.Hamiltonian(coeffs, ops)
    matrix_H2 = qml.matrix(qml.Qubitization(H2, control=[3, 4]), wire_order=[3, 4, 0, 1, 2])

    assert np.allclose(matrix_H1, matrix_H2)


=======
>>>>>>> 44e8421b
@pytest.mark.parametrize(
    "hamiltonian, expected_decomposition",
    (
        (
            qml.ops.LinearCombination(np.array([1.0, 1.0]), [qml.PauliX(0), qml.PauliZ(0)]),
            [
                qml.Reflection(qml.I([1]), 3.141592653589793),
                qml.PrepSelPrep(
                    qml.ops.LinearCombination(np.array([1.0, 1.0]), [qml.PauliX(0), qml.PauliZ(0)]),
                    control=[1],
                ),
            ],
        ),
        (
            qml.ops.LinearCombination(np.array([-1.0, 1.0]), [qml.PauliX(0), qml.PauliZ(0)]),
            [
                qml.Reflection(qml.I(1), 3.141592653589793),
                qml.PrepSelPrep(
                    qml.ops.LinearCombination(
                        np.array([-1.0, 1.0]), [qml.PauliX(0), qml.PauliZ(0)]
                    ),
                    control=[1],
                ),
            ],
        ),
    ),
)
def test_decomposition(hamiltonian, expected_decomposition):
    """Tests that the Qubitization template is correctly decomposed."""

    decomposition = qml.Qubitization.compute_decomposition(hamiltonian=hamiltonian, control=[1])
    for i, op in enumerate(decomposition):
        qml.assert_equal(op, expected_decomposition[i])


def test_lightning_qubit():
    H = qml.ops.LinearCombination([0.1, 0.3, -0.3], [qml.Z(0), qml.Z(1), qml.Z(0) @ qml.Z(2)])

    @qml.qnode(qml.device("lightning.qubit", wires=5))
    def circuit_lightning():
        qml.Hadamard(wires=0)
        qml.Qubitization(H, control=[3, 4])
        return qml.expval(qml.PauliZ(0) @ qml.PauliZ(4))

    @qml.qnode(qml.device("default.qubit", wires=5))
    def circuit_default():
        qml.Hadamard(wires=0)
        qml.Qubitization(H, control=[3, 4])
        return qml.expval(qml.PauliZ(0) @ qml.PauliZ(4))

    assert np.allclose(circuit_lightning(), circuit_default())


class TestDifferentiability:
    """Test that Qubitization is differentiable"""

    @staticmethod
    def circuit(coeffs):
        H = qml.ops.LinearCombination(
            coeffs, [qml.Y(0), qml.Y(1) @ qml.Y(2), qml.X(0), qml.X(1) @ qml.X(2)]
        )
        qml.Qubitization(H, control=(3, 4))
        return qml.expval(qml.PauliZ(3) @ qml.PauliZ(4))

    # calculated numerically with finite diff method (h = 1e-4)
    exp_grad = np.array([0.41177729, -0.21262358, 1.64370464, -0.74256522])

    params = np.array([0.4, 0.5, 0.1, 0.3])

    @pytest.mark.autograd
    def test_qnode_autograd(self):
        """Test that the QNode executes with Autograd."""

        dev = qml.device("default.qubit")
        qnode = qml.QNode(self.circuit, dev, interface="autograd")

        params = qml.numpy.array(self.params, requires_grad=True)
        res = qml.grad(qnode)(params)
        assert qml.math.shape(res) == (4,)
        assert np.allclose(res, self.exp_grad, atol=1e-5)

    @pytest.mark.jax
    @pytest.mark.parametrize("use_jit", (False, True))
    @pytest.mark.parametrize("shots", (None, 50000))
    def test_qnode_jax(self, shots, use_jit, seed):
        """ "Test that the QNode executes and is differentiable with JAX. The shots
        argument controls whether autodiff or parameter-shift gradients are used."""
        import jax

        # TODO: Allow the following cases once their underlying issues are fixed:
        #  (True, 50000): jax.jit on jax.grad does not work with AmplitudeEmbedding currently
        #  (False, 50000): Since #5774, the decomposition of AmplitudeEmbedding triggered by
        #                  param-shift includes a GlobalPhase always. GlobalPhase will only be
        #                  param-shift-compatible again once #5620 is merged in.
        if shots is not None:
            pytest.xfail()

        jax.config.update("jax_enable_x64", True)

        dev = qml.device("default.qubit", shots=shots, seed=seed)

        diff_method = "backprop" if shots is None else "parameter-shift"
        qnode = qml.QNode(self.circuit, dev, interface="jax", diff_method=diff_method)
        if use_jit:
            qnode = jax.jit(qnode)

        params = jax.numpy.array(self.params)

        jac_fn = jax.jacobian(qnode)
        if use_jit:
            jac_fn = jax.jit(jac_fn)

        jac = jac_fn(params)
        assert jac.shape == (4,)
        assert np.allclose(jac, self.exp_grad, atol=0.05)

    @pytest.mark.torch
    @pytest.mark.parametrize("shots", [None, 50000])
    def test_qnode_torch(self, shots, seed):
        """ "Test that the QNode executes and is differentiable with Torch. The shots
        argument controls whether autodiff or parameter-shift gradients are used."""
        import torch

        # TODO: finite shots fails because Prod is not currently differentiable.
        if shots is not None:
            pytest.xfail()

        dev = qml.device("default.qubit", shots=shots, seed=seed)
        diff_method = "backprop" if shots is None else "parameter-shift"
        qnode = qml.QNode(self.circuit, dev, interface="torch", diff_method=diff_method)

        params = torch.tensor(self.params, requires_grad=True)
        jac = torch.autograd.functional.jacobian(qnode, params)
        assert qml.math.shape(jac) == (4,)
        assert qml.math.allclose(jac, self.exp_grad, atol=0.01)

    @pytest.mark.tf
    @pytest.mark.parametrize("shots", [None, 50000])
    @pytest.mark.xfail(reason="tf gradient doesn't seem to be working, returns ()")
    def test_qnode_tf(self, shots, seed):
        """ "Test that the QNode executes and is differentiable with TensorFlow. The shots
        argument controls whether autodiff or parameter-shift gradients are used."""
        import tensorflow as tf

        dev = qml.device("default.qubit", shots=shots, seed=seed)
        diff_method = "backprop" if shots is None else "parameter-shift"
        qnode = qml.QNode(self.circuit, dev, interface="tf", diff_method=diff_method)

        params = tf.Variable(self.params)
        with tf.GradientTape() as tape:
            res = qnode(params)

        jac = tape.gradient(res, params)
        assert qml.math.shape(jac) == (4,)
        assert qml.math.allclose(res, self.exp_grad, atol=0.001)

<<<<<<< HEAD
    @pytest.mark.xfail(reason="see https://github.com/PennyLaneAI/pennylane/issues/5507")
    def test_legacy_new_opmath_diff(self):
        coeffs, ops = np.array([0.1, -0.3, -0.3]), [qml.X(0), qml.Z(1), qml.Y(0) @ qml.Z(2)]

        dev = qml.device("default.qubit")

        @qml.qnode(dev)
        def circuit_dot(coeffs):
            H = qml.dot(coeffs, ops)
            qml.Qubitization(H, control=[3, 4])
            return qml.expval(qml.PauliZ(0))

        @qml.qnode(dev)
        def circuit_Hamiltonian(coeffs):
            H = qml.Hamiltonian(coeffs, ops)
            qml.Qubitization(H, control=[3, 4])
            return qml.expval(qml.PauliZ(0))

        assert np.allclose(qml.grad(circuit_dot)(coeffs), qml.grad(circuit_Hamiltonian)(coeffs))

=======
>>>>>>> 44e8421b

def test_copy():
    """Test that a Qubitization operator can be copied."""

    H = qml.dot([1.0, 2.0], [qml.PauliX(0), qml.PauliZ(1)])

    orig_op = qml.Qubitization(H, control=[2, 3])
    copy_op = copy.copy(orig_op)
    qml.assert_equal(orig_op, copy_op)

    # Ensure the (nested) operations are copied instead of aliased.
    assert orig_op is not copy_op
    assert orig_op.hyperparameters["hamiltonian"] is not copy_op.hyperparameters["hamiltonian"]
    assert orig_op.hyperparameters["control"] is not copy_op.hyperparameters["control"]


def test_map_wires():
    """Test that a Qubitization operator can be mapped to a different wire mapping."""

    H = qml.dot([1.0, 2.0], [qml.PauliX(0), qml.PauliZ(1)])

    op = qml.Qubitization(H, control=[2, 3])
    op2 = op.map_wires({0: 5, 1: 6, 2: 7, 3: 8})

    assert op2.wires == qml.wires.Wires([7, 8, 5, 6])


@pytest.mark.parametrize(
    "hamiltonian, control",
    [
        (qml.dot([1.0, 2.0], [qml.PauliX("a"), qml.PauliZ(1)]), [0]),
        (qml.dot([1.0, -2.0], [qml.PauliX("a"), qml.PauliZ(1)]), [0]),
        (
            qml.dot(
                [1.0, 2.0, 1.0, 1.0],
                [qml.PauliZ("a"), qml.PauliX("a") @ qml.PauliZ(4), qml.PauliX("a"), qml.PauliZ(4)],
            ),
            [0, 1],
        ),
    ],
)
def test_order_wires(hamiltonian, control):
    """Test that the Qubitization operator orders the wires according to other templates."""

    op1 = qml.Qubitization(hamiltonian, control=control)
    op2 = qml.PrepSelPrep(hamiltonian, control=control)
    op3 = qml.Select(hamiltonian.terms()[1], control=control)

    assert op1.wires == op2.wires == op3.wires<|MERGE_RESOLUTION|>--- conflicted
+++ resolved
@@ -79,21 +79,6 @@
     qml.ops.functions.assert_valid(op, skip_differentiation=skip_diff)
 
 
-<<<<<<< HEAD
-def test_legacy_new_opmath():
-    coeffs, ops = [0.1, -0.3, -0.3], [qml.X(0), qml.Z(1), qml.Y(0) @ qml.Z(2)]
-
-    H1 = qml.dot(coeffs, ops)
-    matrix_H1 = qml.matrix(qml.Qubitization(H1, control=[3, 4]), wire_order=[3, 4, 0, 1, 2])
-
-    H2 = qml.Hamiltonian(coeffs, ops)
-    matrix_H2 = qml.matrix(qml.Qubitization(H2, control=[3, 4]), wire_order=[3, 4, 0, 1, 2])
-
-    assert np.allclose(matrix_H1, matrix_H2)
-
-
-=======
->>>>>>> 44e8421b
 @pytest.mark.parametrize(
     "hamiltonian, expected_decomposition",
     (
@@ -250,29 +235,6 @@
         assert qml.math.shape(jac) == (4,)
         assert qml.math.allclose(res, self.exp_grad, atol=0.001)
 
-<<<<<<< HEAD
-    @pytest.mark.xfail(reason="see https://github.com/PennyLaneAI/pennylane/issues/5507")
-    def test_legacy_new_opmath_diff(self):
-        coeffs, ops = np.array([0.1, -0.3, -0.3]), [qml.X(0), qml.Z(1), qml.Y(0) @ qml.Z(2)]
-
-        dev = qml.device("default.qubit")
-
-        @qml.qnode(dev)
-        def circuit_dot(coeffs):
-            H = qml.dot(coeffs, ops)
-            qml.Qubitization(H, control=[3, 4])
-            return qml.expval(qml.PauliZ(0))
-
-        @qml.qnode(dev)
-        def circuit_Hamiltonian(coeffs):
-            H = qml.Hamiltonian(coeffs, ops)
-            qml.Qubitization(H, control=[3, 4])
-            return qml.expval(qml.PauliZ(0))
-
-        assert np.allclose(qml.grad(circuit_dot)(coeffs), qml.grad(circuit_Hamiltonian)(coeffs))
-
-=======
->>>>>>> 44e8421b
 
 def test_copy():
     """Test that a Qubitization operator can be copied."""
