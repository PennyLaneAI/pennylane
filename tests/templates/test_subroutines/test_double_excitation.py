# Copyright 2018-2021 Xanadu Quantum Technologies Inc.

# Licensed under the Apache License, Version 2.0 (the "License");
# you may not use this file except in compliance with the License.
# You may obtain a copy of the License at

#     http://www.apache.org/licenses/LICENSE-2.0

# Unless required by applicable law or agreed to in writing, software
# distributed under the License is distributed on an "AS IS" BASIS,
# WITHOUT WARRANTIES OR CONDITIONS OF ANY KIND, either express or implied.
# See the License for the specific language governing permissions and
# limitations under the License.
"""
Tests for the FermionicDoubleExcitation template.
"""
import numpy as np
import pytest

import pennylane as qml
from pennylane import numpy as pnp
from pennylane.ops.functions.assert_valid import _test_decomposition_rule


def test_standard_validity():
    """Run standard tests of operation validity."""
    weight = 0.5
    wires1 = qml.wires.Wires((0, 1))
    wires2 = qml.wires.Wires((2, 3, 4))
    op = qml.FermionicDoubleExcitation(weight, wires1=wires1, wires2=wires2)
    qml.ops.functions.assert_valid(op)


class TestDecomposition:
    """Tests that the template defines the correct decomposition."""

    @pytest.mark.parametrize(
        ("wires1", "wires2", "ref_gates"),
        [
            (
                [0, 1, 2],
                [4, 5, 6],
                [
                    [0, qml.Hadamard, [0], []],
                    [1, qml.Hadamard, [2], []],
                    [2, qml.RX, [4], [-np.pi / 2]],
                    [3, qml.Hadamard, [6], []],
                    [9, qml.RZ, [6], [np.pi / 24]],
                    [15, qml.Hadamard, [0], []],
                    [16, qml.Hadamard, [2], []],
                    [17, qml.RX, [4], [np.pi / 2]],
                    [18, qml.Hadamard, [6], []],
                ],
            ),
            (
                [0, 1],
                [4, 5],
                [
                    [15, qml.RX, [0], [-np.pi / 2]],
                    [16, qml.Hadamard, [1], []],
                    [17, qml.RX, [4], [-np.pi / 2]],
                    [18, qml.RX, [5], [-np.pi / 2]],
                    [22, qml.RZ, [5], [np.pi / 24]],
                    [26, qml.RX, [0], [np.pi / 2]],
                    [27, qml.Hadamard, [1], []],
                    [28, qml.RX, [4], [np.pi / 2]],
                    [29, qml.RX, [5], [np.pi / 2]],
                ],
            ),
            (
                [1, 2, 3],
                [7, 8, 9, 10, 11],
                [
                    [46, qml.Hadamard, [1], []],
                    [47, qml.RX, [3], [-np.pi / 2]],
                    [48, qml.RX, [7], [-np.pi / 2]],
                    [49, qml.RX, [11], [-np.pi / 2]],
                    [57, qml.RZ, [11], [np.pi / 24]],
                    [65, qml.Hadamard, [1], []],
                    [66, qml.RX, [3], [np.pi / 2]],
                    [67, qml.RX, [7], [np.pi / 2]],
                    [68, qml.RX, [11], [np.pi / 2]],
                ],
            ),
            (
                [2, 3, 4],
                [8, 9, 10],
                [
                    [57, qml.Hadamard, [2], []],
                    [58, qml.Hadamard, [4], []],
                    [59, qml.Hadamard, [8], []],
                    [60, qml.RX, [10], [-np.pi / 2]],
                    [66, qml.RZ, [10], [np.pi / 24]],
                    [72, qml.Hadamard, [2], []],
                    [73, qml.Hadamard, [4], []],
                    [74, qml.Hadamard, [8], []],
                    [75, qml.RX, [10], [np.pi / 2]],
                ],
            ),
            (
                [3, 4, 5],
                [11, 12, 13, 14, 15],
                [
                    [92, qml.RX, [3], [-np.pi / 2]],
                    [93, qml.Hadamard, [5], []],
                    [94, qml.Hadamard, [11], []],
                    [95, qml.Hadamard, [15], []],
                    [103, qml.RZ, [15], [-np.pi / 24]],
                    [111, qml.RX, [3], [np.pi / 2]],
                    [112, qml.Hadamard, [5], []],
                    [113, qml.Hadamard, [11], []],
                    [114, qml.Hadamard, [15], []],
                ],
            ),
            (
                [4, 5, 6, 7],
                [9, 10],
                [
                    [95, qml.Hadamard, [4], []],
                    [96, qml.RX, [7], [-np.pi / 2]],
                    [97, qml.Hadamard, [9], []],
                    [98, qml.Hadamard, [10], []],
                    [104, qml.RZ, [10], [-np.pi / 24]],
                    [110, qml.Hadamard, [4], []],
                    [111, qml.RX, [7], [np.pi / 2]],
                    [112, qml.Hadamard, [9], []],
                    [113, qml.Hadamard, [10], []],
                ],
            ),
            (
                [5, 6],
                [10, 11, 12],
                [
                    [102, qml.RX, [5], [-np.pi / 2]],
                    [103, qml.RX, [6], [-np.pi / 2]],
                    [104, qml.RX, [10], [-np.pi / 2]],
                    [105, qml.Hadamard, [12], []],
                    [110, qml.RZ, [12], [-np.pi / 24]],
                    [115, qml.RX, [5], [np.pi / 2]],
                    [116, qml.RX, [6], [np.pi / 2]],
                    [117, qml.RX, [10], [np.pi / 2]],
                    [118, qml.Hadamard, [12], []],
                ],
            ),
            (
                [3, 4, 5, 6],
                [17, 18, 19],
                [
                    [147, qml.RX, [3], [-np.pi / 2]],
                    [148, qml.RX, [6], [-np.pi / 2]],
                    [149, qml.Hadamard, [17], []],
                    [150, qml.RX, [19], [-np.pi / 2]],
                    [157, qml.RZ, [19], [-np.pi / 24]],
                    [164, qml.RX, [3], [np.pi / 2]],
                    [165, qml.RX, [6], [np.pi / 2]],
                    [166, qml.Hadamard, [17], []],
                    [167, qml.RX, [19], [np.pi / 2]],
                ],
            ),
            (
                [6, 7],
                [8, 9],
                [
                    [4, qml.CNOT, [6, 7], []],
                    [5, qml.CNOT, [7, 8], []],
                    [6, qml.CNOT, [8, 9], []],
                    [8, qml.CNOT, [8, 9], []],
                    [9, qml.CNOT, [7, 8], []],
                    [10, qml.CNOT, [6, 7], []],
                ],
            ),
            (
                [4, 5, 6, 7],
                [8, 9, 10, 11, 12, 13],
                [
                    [58, qml.CNOT, [4, 5], []],
                    [59, qml.CNOT, [5, 6], []],
                    [60, qml.CNOT, [6, 7], []],
                    [61, qml.CNOT, [7, 8], []],
                    [62, qml.CNOT, [8, 9], []],
                    [63, qml.CNOT, [9, 10], []],
                    [64, qml.CNOT, [10, 11], []],
                    [65, qml.CNOT, [11, 12], []],
                    [66, qml.CNOT, [12, 13], []],
                    [122, qml.CNOT, [12, 13], []],
                    [123, qml.CNOT, [11, 12], []],
                    [124, qml.CNOT, [10, 11], []],
                    [125, qml.CNOT, [9, 10], []],
                    [126, qml.CNOT, [8, 9], []],
                    [127, qml.CNOT, [7, 8], []],
                    [128, qml.CNOT, [6, 7], []],
                    [129, qml.CNOT, [5, 6], []],
                    [130, qml.CNOT, [4, 5], []],
                ],
            ),
        ],
    )
    def test_double_ex_unitary_operations(self, wires1, wires2, ref_gates):
        """Test the correctness of the FermionicDoubleExcitation template including the gate count
        and order, the wires each operation acts on and the correct use of parameters
        in the circuit."""

        sqg = 72
        cnots = 16 * (len(wires1) - 1 + len(wires2) - 1 + 1)
        weight = np.pi / 3
        op = qml.FermionicDoubleExcitation(weight, wires1=wires1, wires2=wires2)
        queue = op.decomposition()

        assert len(queue) == sqg + cnots

        for gate in ref_gates:
            idx = gate[0]

            exp_gate = gate[1]
            res_gate = queue[idx]
            assert isinstance(res_gate, exp_gate)

            exp_wires = gate[2]
            res_wires = queue[idx].wires
            assert res_wires.tolist() == exp_wires

            exp_weight = gate[3]
            res_weight = queue[idx].parameters
            assert res_weight == exp_weight

    @pytest.mark.parametrize(
        ("wires1", "wires2"),
        [
            (
                [0, 1, 2],
                [4, 5, 6],
            ),
            (
                [0, 1],
                [4, 5],
            ),
        ],
    )
<<<<<<< HEAD
    @pytest.mark.jax
    @pytest.mark.capture
=======
    @pytest.mark.capture
    def test_decomposition_new_capture(self, wires1, wires2):
        """Tests the decomposition rule implemented with the new system."""
        op = qml.FermionicDoubleExcitation(np.pi / 3, wires1=wires1, wires2=wires2)

        for rule in qml.list_decomps(qml.FermionicDoubleExcitation):
            _test_decomposition_rule(op, rule)

    @pytest.mark.parametrize(
        ("wires1", "wires2"),
        [
            (
                [0, 1, 2],
                [4, 5, 6],
            ),
            (
                [0, 1],
                [4, 5],
            ),
        ],
    )
>>>>>>> 18c7fd8b
    def test_decomposition_new(self, wires1, wires2):
        """Tests the decomposition rule implemented with the new system."""
        op = qml.FermionicDoubleExcitation(np.pi / 3, wires1=wires1, wires2=wires2)

        for rule in qml.list_decomps(qml.FermionicDoubleExcitation):
            _test_decomposition_rule(op, rule)

    def test_custom_wire_labels(self, tol):
        """Test that template can deal with non-numeric, nonconsecutive wire labels."""

        dev = qml.device("default.qubit", wires=5)
        dev2 = qml.device("default.qubit", wires=["z", "a", "k", "t", "s"])

        @qml.qnode(dev)
        def circuit():
            qml.FermionicDoubleExcitation(0.4, wires1=[0, 2], wires2=[1, 4, 3])
            return qml.expval(qml.Identity(0)), qml.state()

        @qml.qnode(dev2)
        def circuit2():
            qml.FermionicDoubleExcitation(0.4, wires1=["z", "k"], wires2=["a", "s", "t"])
            return qml.expval(qml.Identity("z")), qml.state()

        res1, state1 = circuit()
        res2, state2 = circuit2()

        assert np.allclose(res1, res2, atol=tol, rtol=0)
        assert np.allclose(state1, state2, atol=tol, rtol=0)


class TestInputs:
    """Test inputs and pre-processing."""

    @pytest.mark.parametrize(
        ("weight", "wires1", "wires2", "msg_match"),
        [
            (0.2, [0], [1, 2], "expected at least two wires representing the occupied"),
            (0.2, [0, 1], [2], "expected at least two wires representing the unoccupied"),
            (0.2, [0], [1], "expected at least two wires representing the occupied"),
            ([0.2, 1.1], [0, 2], [4, 6], "Weight must be a scalar"),
        ],
    )
    def test_double_excitation_unitary_exceptions(self, weight, wires1, wires2, msg_match):
        """Test exception if ``weight`` or
        ``pphh`` parameter has illegal shapes, types or values."""
        dev = qml.device("default.qubit", wires=10)

        def circuit(weight):
            qml.FermionicDoubleExcitation(weight=weight, wires1=wires1, wires2=wires2)
            return qml.expval(qml.PauliZ(0))

        qnode = qml.QNode(circuit, dev)

        with pytest.raises(ValueError, match=msg_match):
            qnode(weight)

    def test_id(self):
        """Tests that the id attribute can be set."""
        template = qml.FermionicDoubleExcitation(0.4, wires1=[0, 2], wires2=[1, 4, 3], id="a")
        assert template.id == "a"


def circuit_template(weight):
    qml.FermionicDoubleExcitation(weight, wires1=[0, 1], wires2=[2, 3])
    return qml.expval(qml.PauliZ(0))


class TestInterfaces:
    """Tests that the template is compatible with all interfaces, including the computation
    of gradients."""

    @pytest.mark.autograd
    def test_autograd(self):
        """Tests the autograd interface."""

        weight = pnp.array(0.5, requires_grad=True)

        dev = qml.device("default.qubit", wires=4)

        circuit = qml.QNode(circuit_template, dev)

        circuit(weight)
        grad_fn = qml.grad(circuit)

        # since test cases are hard to construct
        # for this template, just check that the gradient is computed
        # without error
        grad_fn(weight)

    @pytest.mark.jax
    @pytest.mark.slow
    def test_jax(self):
        """Tests the jax interface."""

        import jax
        import jax.numpy as jnp

        weight = jnp.array(0.5)
        dev = qml.device("default.qubit", wires=4)

        circuit = qml.QNode(circuit_template, dev)

        circuit(weight)
        grad_fn = jax.grad(circuit)

        # check that the gradient is computed without error
        grad_fn(weight)

    @pytest.mark.jax
    def test_jax_jit(self):
        """Test the template compiles with JAX JIT."""

        import jax
        import jax.numpy as jnp

        weight = jnp.array(0.5)
        dev = qml.device("default.qubit", wires=4)

        circuit = qml.QNode(circuit_template, dev)
        circuit2 = jax.jit(circuit)

        assert qml.math.allclose(circuit(weight), circuit2(weight))

        grad_fn = jax.grad(circuit)
        grad_fn2 = jax.grad(circuit2)

        assert qml.math.allclose(grad_fn(weight), grad_fn2(weight))

    @pytest.mark.tf
    def test_tf(self):
        """Tests the tf interface."""

        import tensorflow as tf

        weight = tf.Variable(0.5)
        dev = qml.device("default.qubit", wires=4)

        circuit = qml.QNode(circuit_template, dev)

        circuit(weight)

        with tf.GradientTape() as tape:
            res = circuit(weight)

        # check that the gradient is computed without error
        tape.gradient(res, [weight])

    @pytest.mark.torch
    def test_torch(self):
        """Tests the torch interface."""

        import torch

        weight = torch.tensor(0.5, requires_grad=True)

        dev = qml.device("default.qubit", wires=4)

        circuit = qml.QNode(circuit_template, dev)

        circuit(weight)

        res = circuit(weight)
        res.backward()
        # check that the gradient is computed without error
        weight.grad  # pylint: disable=pointless-statement<|MERGE_RESOLUTION|>--- conflicted
+++ resolved
@@ -236,10 +236,6 @@
             ),
         ],
     )
-<<<<<<< HEAD
-    @pytest.mark.jax
-    @pytest.mark.capture
-=======
     @pytest.mark.capture
     def test_decomposition_new_capture(self, wires1, wires2):
         """Tests the decomposition rule implemented with the new system."""
@@ -261,7 +257,6 @@
             ),
         ],
     )
->>>>>>> 18c7fd8b
     def test_decomposition_new(self, wires1, wires2):
         """Tests the decomposition rule implemented with the new system."""
         op = qml.FermionicDoubleExcitation(np.pi / 3, wires1=wires1, wires2=wires2)
