--- conflicted
+++ resolved
@@ -29,15 +29,11 @@
 )
 
 
-<<<<<<< HEAD
 @pytest.mark.jax
-@pytest.mark.parametrize("num_ops", [3, 10, 15, 16])
-=======
 @pytest.mark.parametrize(
     "num_ops, num_controls",
     [(0, 1), (1, 1), (2, 1), (1, 2), (4, 2), (3, 4), (10, 4), (15, 4), (16, 4)],
 )
->>>>>>> 495aa65a
 @pytest.mark.parametrize("partial", [True, False])
 @pytest.mark.parametrize("work_wires", [None, [5, 6, 7]])
 @pytest.mark.parametrize("parametrized", [False, True])
