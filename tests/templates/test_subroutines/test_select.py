# Copyright 2018-2021 Xanadu Quantum Technologies Inc.

# Licensed under the Apache License, Version 2.0 (the "License");
# you may not use this file except in compliance with the License.
# You may obtain a copy of the License at

#     http://www.apache.org/licenses/LICENSE-2.0

# Unless required by applicable law or agreed to in writing, software
# distributed under the License is distributed on an "AS IS" BASIS,
# WITHOUT WARRANTIES OR CONDITIONS OF ANY KIND, either express or implied.
# See the License for the specific language governing permissions and
# limitations under the License.
"""
Tests for the Select template.
"""
# pylint: disable=protected-access,too-many-arguments,import-outside-toplevel, no-self-use
import copy

import numpy as np
import pytest
from scipy.stats import unitary_group

import pennylane as qml
from pennylane import numpy as pnp
from pennylane.templates.subroutines.select import (
    _partial_select,
<<<<<<< HEAD
    _select_decomp_partial_unary,
    _select_resources_partial_unary,
    _select_decomp_multi_control_work_wire,
=======
    _select_decomp_unary,
>>>>>>> 901171a0
)


@pytest.mark.parametrize(
    "num_ops, num_controls",
    [(0, 1), (1, 1), (2, 1), (1, 2), (4, 2), (3, 4), (10, 4), (15, 4), (16, 4)],
)
@pytest.mark.parametrize("partial", [True, False])
@pytest.mark.parametrize("work_wires", [None, [5, 6, 7]])
@pytest.mark.parametrize("parametrized", [False, True])
def test_standard_checks(num_ops, num_controls, partial, work_wires, parametrized):
    """Run standard validity tests."""
    if parametrized:
        ops = [qml.RX(0.2, 0) for _ in range(num_ops)]
    else:
        ops = [qml.PauliX(0) for _ in range(num_ops)]
    control = list(range(1, num_controls + 1))

    op = qml.Select(ops, control, work_wires, partial=partial)
    if num_ops > 0:
        assert op.target_wires == qml.wires.Wires(0)
    else:
        assert op.target_wires == qml.wires.Wires([])
    qml.ops.functions.assert_valid(op)


@pytest.mark.unit
def test_repr():
    """Test the repr method."""
    ops = [qml.X(0), qml.Y(0)]
    control = [1]

    op = qml.Select(ops, control)
    assert repr(op) == "Select(ops=(X(0), Y(0)), control=Wires([1]), partial=False)"

    op = qml.Select(ops, control, partial=True)
    assert repr(op) == "Select(ops=(X(0), Y(0)), control=Wires([1]), partial=True)"


@pytest.mark.unit
@pytest.mark.parametrize(
    "K, control, expected",
    [
        (2, ["a"], [[("a",), (0,)], [("a",), (1,)]]),
        (2, ["a", 33], [[(33,), (0,)], [(33,), (1,)]]),
        (3, [7, "aux"], [[(7, "aux"), (0, 0)], [("aux",), (1,)], [(7,), (1,)]]),
        (
            11,
            [0, 1, 2, 3],
            [
                [(0, 1, 2, 3), (0, 0, 0, 0)],
                [(0, 1, 2, 3), (0, 0, 0, 1)],
                [(0, 1, 2, 3), (0, 0, 1, 0)],
                [(1, 2, 3), (0, 1, 1)],
                [(1, 2, 3), (1, 0, 0)],
                [(1, 2, 3), (1, 0, 1)],
                [(1, 2, 3), (1, 1, 0)],
                [(1, 2, 3), (1, 1, 1)],
                [(0, 2, 3), (1, 0, 0)],
                [(0, 3), (1, 1)],
                [(0, 2), (1, 1)],
            ],
        ),
    ],
)
def test_partial_select(K, control, expected):
    """Tests that the _partial_select function produces the correct simplified control
    structure."""
    assert list(_partial_select(K, control)) == expected


@pytest.mark.unit
class TestSelect:
    """Tests that the fundamental methods of Select work properly."""

    def test_copy(self):
        """Test that the copy function of Select works correctly."""
        ops = [qml.X(wires=2), qml.RX(0.2, wires=3), qml.Y(wires=2), qml.SWAP([2, 3])]
        op = qml.Select(ops, control=[0, 1])
        op_copy = copy.copy(op)

        qml.assert_equal(op, op_copy)

    @pytest.mark.parametrize(
        ("ops", "control"),
        [
            ([qml.X(0)], [1]),
            ([qml.X(0), qml.Y(0)], [1]),
            ([qml.RX(0.5, 0), qml.RY(0.7, 1)], [2]),
            ([qml.X(0), qml.I(0), qml.Z(0)], [1, 2]),
            ([qml.RX(0.5, 0), qml.RY(0.7, 1), qml.RZ(0.3, 1), qml.X(2)], [3, 4]),
            ([qml.X(0), qml.I(0), qml.I(0), qml.RX(0.3, 0)], [1, 2]),
            ([qml.X("a"), qml.Z("b"), qml.RX(0.7, "b")], ["c", 1]),
            ([qml.X("a"), qml.RX(0.7, "b")], ["c", 1]),
        ],
    )
    def test_basic_decomposition(self, ops, control):
        """Test the correctness of the Select template decomposition with partial=False.
        Tests both the returned and the queued operations."""
        control_values = [
            list(map(int, np.binary_repr(i, width=len(control)))) for i in range(len(ops))
        ]
        expected_gates = [qml.ctrl(op, control, vals) for op, vals in zip(ops, control_values)]

        select_op = qml.Select(ops, control, partial=False)
        with qml.queuing.AnnotatedQueue() as q0:
            decomp0 = select_op.decomposition()
        decomp_queue0 = qml.tape.QuantumScript.from_queue(q0).operations

        with qml.queuing.AnnotatedQueue() as q1:
            decomp1 = qml.Select.compute_decomposition(ops, control, partial=False)
        decomp_queue1 = qml.tape.QuantumScript.from_queue(q1).operations

        for dec in [decomp0, decomp1, decomp_queue0, decomp_queue1]:
            for op_dec, op_exp in zip(dec, expected_gates, strict=True):
                qml.assert_equal(op_dec, op_exp)

    @pytest.mark.parametrize(
        ("ops", "control", "expected_controls"),
        [
            ([qml.X(0)], [1], [([], [])]),
            ([qml.X(0), qml.Y(0)], [1], [([1], [0]), ([1], [1])]),
            ([qml.RX(0.5, 0), qml.RY(0.7, 1)], [2], [([2], [0]), ([2], [1])]),
            ([qml.X(0), qml.I(0), qml.Z(0)], [1, 2], [([1, 2], [0, 0]), ([2], [1]), ([1], [1])]),
            (
                [qml.RX(0.5, 0), qml.RY(0.7, 1), qml.RZ(0.3, 1), qml.X(2)],
                [3, 4],
                [([3, 4], [0, 0]), ([3, 4], [0, 1]), ([3, 4], [1, 0]), ([3, 4], [1, 1])],
            ),
            (
                [qml.X(0), qml.I(0), qml.I(0), qml.RX(0.3, 0)],
                [1, 2],
                [([1, 2], [0, 0]), ([1, 2], [0, 1]), ([1, 2], [1, 0]), ([1, 2], [1, 1])],
            ),
            (
                [qml.X("a"), qml.Z("b"), qml.RX(0.7, "b")],
                ["c", 1],
                [(["c", 1], [0, 0]), ([1], [1]), (["c"], [1])],
            ),
            ([qml.X("a"), qml.RX(0.7, "b")], ["c", 1], [([1], [0]), ([1], [1])]),
        ],
    )
    def test_basic_decomposition_partial(self, ops, control, expected_controls):
        """Test the correctness of the Select template decomposition with partial=True.
        Tests both the returned and the queued operations."""
        expected_gates = [
            qml.ctrl(op, ctrl, vals) if ctrl else op
            for op, (ctrl, vals) in zip(ops, expected_controls)
        ]

        select_op = qml.Select(ops, control, partial=True)
        with qml.queuing.AnnotatedQueue() as q0:
            decomp0 = select_op.decomposition()
        decomp_queue0 = qml.tape.QuantumScript.from_queue(q0).operations

        with qml.queuing.AnnotatedQueue() as q1:
            decomp1 = qml.Select.compute_decomposition(ops, control, partial=True)
        decomp_queue1 = qml.tape.QuantumScript.from_queue(q1).operations

        for dec in [decomp0, decomp1, decomp_queue0, decomp_queue1]:
            for op_dec, op_exp in zip(dec, expected_gates, strict=True):
                qml.assert_equal(op_dec, op_exp)

    @pytest.mark.parametrize("partial", [False, True])
    def test_new_decomposition_multi_control(self, partial):
        """Test that the multi-control decomposition is properly registered in the new system.
        This test uses two control qubits and four target operators, so that the Select
        template is never a partial Select, and the kwarg ``partial`` has no effect.
        """
        decomp = qml.list_decomps(qml.Select)[0]

        ops = [qml.X(2), qml.X(3), qml.X(4), qml.Y(2)]
        op_reps = (
            qml.resource_rep(qml.X),
            qml.resource_rep(qml.X),
            qml.resource_rep(qml.X),
            qml.resource_rep(qml.Y),
        )
        control = (0, 1)

        resource_obj = decomp.compute_resources(
            op_reps, num_control_wires=2, partial=partial, num_work_wires=0
        )

        assert resource_obj.num_gates == 4

        c_resource = qml.decomposition.resources.controlled_resource_rep

        kwargs = {"base_params": {}, "num_control_wires": 2, "num_work_wires": 0}

        expected_counts = {
            c_resource(base_class=qml.X, **kwargs, num_zero_control_values=2): 1,
            c_resource(base_class=qml.X, **kwargs, num_zero_control_values=1): 2,
            c_resource(base_class=qml.Y, **kwargs, num_zero_control_values=0): 1,
        }
        assert resource_obj.gate_counts == expected_counts

        op = qml.Select(ops, control, partial=partial)
        with qml.queuing.AnnotatedQueue() as q:
            decomp(*op.data, wires=op.wires, **op.hyperparameters)

        decomp_ops = qml.tape.QuantumScript.from_queue(q).operations

        qml.assert_equal(decomp_ops[0], qml.ctrl(qml.X(2), (0, 1), control_values=[0, 0]))
        qml.assert_equal(decomp_ops[1], qml.ctrl(qml.X(3), (0, 1), control_values=[0, 1]))
        qml.assert_equal(decomp_ops[2], qml.ctrl(qml.X(4), (0, 1), control_values=[1, 0]))
        qml.assert_equal(decomp_ops[3], qml.ctrl(qml.Y(2), (0, 1), control_values=[1, 1]))

    @pytest.mark.parametrize("partial", [False, True])
    def test_new_decomposition_multi_control_partial(self, partial):
        """Test that the multi-control decomposition is properly registered in the new system.
        This test uses two control qubits and three target operators, so that the Select
        template is a partial Select, and the kwarg ``partial`` has an effect.
        """

        decomp = qml.list_decomps(qml.Select)[0]

        ops = [qml.X(2), qml.X(3), qml.SWAP([2, 3])]
        op_reps = (
            qml.resource_rep(qml.X),
            qml.resource_rep(qml.X),
            qml.resource_rep(qml.SWAP),
        )
        control = (0, 1)

        resource_obj = decomp.compute_resources(
            op_reps, num_control_wires=2, partial=partial, num_work_wires=0
        )

        assert resource_obj.num_gates == 3

        c_resource = qml.decomposition.resources.controlled_resource_rep

        kwargs22 = {"base_params": {}, "num_control_wires": 2, "num_zero_control_values": 2}
        kwargs21 = {"base_params": {}, "num_control_wires": 2, "num_zero_control_values": 1}
        kwargs10 = {"base_params": {}, "num_control_wires": 1, "num_zero_control_values": 0}

        if partial:
            expected_counts = {
                c_resource(base_class=qml.X, **kwargs22): 1,
                c_resource(base_class=qml.X, **kwargs10): 1,
                c_resource(base_class=qml.SWAP, **kwargs10): 1,
            }
        else:
            expected_counts = {
                c_resource(base_class=qml.X, **kwargs22): 1,
                c_resource(base_class=qml.X, **kwargs21): 1,
                c_resource(base_class=qml.SWAP, **kwargs21): 1,
            }
        assert resource_obj.gate_counts == expected_counts

        op = qml.Select(ops, control, partial=partial)
        with qml.queuing.AnnotatedQueue() as q:
            decomp(*op.data, wires=op.wires, **op.hyperparameters)

        decomp_ops = qml.tape.QuantumScript.from_queue(q).operations

        if partial:
            ctrls = [(0, 1), (1,), (0,)]
            ctrl_vals = [[0, 0], [1], [1]]
        else:
            ctrls = [(0, 1)] * 3
            ctrl_vals = [[0, 0], [0, 1], [1, 0]]
        for decomp_op, op, ctrl, ctrl_val in zip(decomp_ops, ops, ctrls, ctrl_vals, strict=True):
            qml.assert_equal(decomp_op, qml.ctrl(op, ctrl, control_values=ctrl_val))

    @pytest.mark.parametrize("partial", [False, True])
    def test_new_decomposition_multi_control_single_op(self, partial):
        """Test that the multi-control decomposition is properly registered in the new system.
        This test uses a single control wire and just one operator to be applied.
        This is a partial Select, and the kwarg ``partial`` has a notable effect.
        """
        decomp = qml.list_decomps(qml.Select)[0]

        ops = [qml.Z(1)]
        op_reps = (qml.resource_rep(qml.Z),)
        control = (0,)

        resource_obj = decomp.compute_resources(
            op_reps, num_control_wires=1, partial=partial, num_work_wires=0
        )

        assert resource_obj.num_gates == 1

        c_resource = qml.decomposition.resources.controlled_resource_rep

        kwargs = {"base_params": {}, "num_control_wires": 1, "num_work_wires": 0}

        if partial:
            expected_counts = {qml.resource_rep(qml.Z): 1}
        else:
            expected_counts = {c_resource(base_class=qml.Z, **kwargs, num_zero_control_values=1): 1}
        assert resource_obj.gate_counts == expected_counts

        op = qml.Select(ops, control, partial=partial)
        with qml.queuing.AnnotatedQueue() as q:
            decomp(*op.data, wires=op.wires, **op.hyperparameters)

        decomp_ops = qml.tape.QuantumScript.from_queue(q).operations
        assert len(decomp_ops) == 1

        if partial:
            qml.assert_equal(decomp_ops[0], qml.Z(1))
        else:
            qml.assert_equal(decomp_ops[0], qml.ctrl(qml.Z(1), (0,), control_values=[0]))

    def test_resources(self):
        """Test the resources property"""

        assert qml.Select.resource_keys == frozenset(
            ("op_reps", "num_control_wires", "partial", "num_work_wires")
        )

        ops = [qml.X(2), qml.X(3), qml.X(4), qml.Y(2)]

        op = qml.Select(ops, control=(0, 1))

        resources = op.resource_params
        assert resources["num_control_wires"] == 2

        op_reps = (
            qml.resource_rep(qml.X),
            qml.resource_rep(qml.X),
            qml.resource_rep(qml.X),
            qml.resource_rep(qml.Y),
        )

        assert resources["op_reps"] == op_reps


class TestErrorMessages:
    """Test that the correct errors are raised"""

    @pytest.mark.parametrize(
        ("ops", "control", "msg_match"),
        [
            (
                [qml.X(wires=1), qml.Y(wires=0), qml.Z(wires=0)],
                [1, 2],
                "Control wires should be different from operation wires.",
            ),
            (
                [qml.X(wires=2)] * 4,
                [1, 2, 3],
                "Control wires should be different from operation wires.",
            ),
            (
                [qml.X(wires="a"), qml.Y(wires="b")],
                ["a"],
                "Control wires should be different from operation wires.",
            ),
        ],
    )
    def test_control_in_ops(self, ops, control, msg_match):
        """Test an error is raised when a control wire is in one of the ops"""
        with pytest.raises(ValueError, match=msg_match):
            qml.Select(ops, control)

    @pytest.mark.parametrize(
        ("ops", "control", "msg_match"),
        [
            (
                [qml.X(wires=0), qml.Y(wires=0), qml.Z(wires=0)],
                [1],
                r"Not enough control wires \(1\) for the desired number of operations \(3\). At least 2 control wires are required.",
            ),
            (
                [qml.X(wires=0)] * 10,
                [1, 2, 3],
                r"Not enough control wires \(3\) for the desired number of operations \(10\). At least 4 control wires are required.",
            ),
            (
                [qml.X(wires="a"), qml.Y(wires="b"), qml.Z(wires="c")],
                [1],
                r"Not enough control wires \(1\) for the desired number of operations \(3\). At least 2 control wires are required.",
            ),
        ],
    )
    def test_too_many_ops(self, ops, control, msg_match):
        """Test that error is raised if more ops are requested than can fit in control wires"""
        with pytest.raises(ValueError, match=msg_match):
            qml.Select(ops, control)


def select_rx_circuit(angles):
    """Circuit that uses Select for tests."""
    qml.RY(0.6135, 0)
    qml.Select([qml.RX(angles[0], wires=[1]), qml.RY(angles[1], wires=[1])], control=0)
    return qml.expval(qml.Z(wires=1))


def manual_rx_circuit(angles):
    """Circuit that manually creates Select for tests."""
    qml.RY(0.6135, 0)
    qml.ctrl(qml.RX(angles[0], wires=[1]), control=0, control_values=0)
    qml.ctrl(qml.RY(angles[1], wires=[1]), control=0)
    return qml.expval(qml.Z(wires=1))


class TestInterfaces:
    """Tests that the template is compatible with all interfaces, including the computation
    of gradients."""

    @pytest.mark.autograd
    def test_autograd(self):
        """Tests the autograd interface."""
        dev = qml.device("default.qubit", wires=2)

        circuit_default = qml.QNode(manual_rx_circuit, dev)
        circuit_select = qml.QNode(select_rx_circuit, dev)

        input_default = [0.5, 0.2]
        input_grad = pnp.array(input_default, requires_grad=True)

        grad_fn = qml.grad(circuit_default)
        grads = grad_fn(input_grad)

        grad_fn2 = qml.grad(circuit_select)
        grads2 = grad_fn2(input_grad)

        assert qml.math.allclose(grads, grads2)

    @pytest.mark.autograd
    def test_autograd_parameter_shift(self):
        """Tests the autograd interface using the parameter-shift method."""
        dev = qml.device("default.qubit", wires=2)

        circuit_default = qml.QNode(manual_rx_circuit, dev, diff_method="parameter-shift")
        circuit_select = qml.QNode(select_rx_circuit, dev, diff_method="parameter-shift")

        input_default = [0.5, 0.2]
        input_grad = pnp.array(input_default, requires_grad=True)

        grad_fn = qml.grad(circuit_default)
        grads = grad_fn(input_grad)

        grad_fn2 = qml.grad(circuit_select)
        grads2 = grad_fn2(input_grad)

        assert qml.math.allclose(grads, grads2)

    @pytest.mark.tf
    def test_tf(self):
        """Tests the tf interface."""
        import tensorflow as tf

        dev = qml.device("default.qubit", wires=2)

        circuit_default = qml.QNode(manual_rx_circuit, dev)
        circuit_tf = qml.QNode(select_rx_circuit, dev)

        input_default = [0.5, 0.2]
        input_tf = tf.Variable(input_default)

        assert qml.math.allclose(
            qml.matrix(circuit_default)(input_default), qml.matrix(circuit_tf)(input_tf)
        )
        assert qml.math.get_interface(qml.matrix(circuit_tf)(input_tf)) == "tensorflow"

        with tf.GradientTape() as tape:
            res = circuit_default(input_tf)
        grads = tape.gradient(res, [input_tf])

        with tf.GradientTape() as tape2:
            res2 = circuit_tf(input_tf)
        grads2 = tape2.gradient(res2, [input_tf])

        assert qml.math.allclose(grads[0], grads2[0])

    @pytest.mark.torch
    def test_torch(self):
        """Tests the torch interface."""
        import torch

        dev = qml.device("default.qubit", wires=2)

        circuit_default = qml.QNode(manual_rx_circuit, dev)
        circuit_torch = qml.QNode(select_rx_circuit, dev)

        input_default = [0.5, 0.2]
        input_torch = torch.tensor(input_default, requires_grad=True)

        assert qml.math.allclose(
            qml.matrix(circuit_default)(input_default), qml.matrix(circuit_torch)(input_torch)
        )
        assert qml.math.get_interface(qml.matrix(circuit_torch)(input_torch)) == "torch"

        res = circuit_default(input_torch)
        res.backward()
        grads = [input_torch.grad]

        res2 = circuit_torch(input_torch)
        res2.backward()
        grads2 = [input_torch.grad]

        assert qml.math.allclose(grads[0], grads2[0])

    @pytest.mark.jax
    @pytest.mark.slow
    def test_jax(self):
        """Tests the jax interface."""
        import jax
        import jax.numpy as jnp

        dev = qml.device("default.qubit", wires=2)

        input_default = [0.5, 0.2]
        input_jax = jnp.array(input_default)

        circuit_default = qml.QNode(manual_rx_circuit, dev)
        circuit_jax = qml.QNode(select_rx_circuit, dev)

        assert qml.math.allclose(
            qml.matrix(circuit_default)(input_default), qml.matrix(circuit_jax)(input_jax)
        )
        assert qml.math.get_interface(qml.matrix(circuit_jax)(input_jax)) == "jax"

        grad_fn = jax.grad(circuit_default)
        grads = grad_fn(input_jax)

        grad_fn2 = jax.grad(circuit_jax)
        grads2 = grad_fn2(input_jax)

        assert qml.math.allclose(grads, grads2)

    @pytest.mark.jax
    def test_jax_jit(self):
        """Tests jit within the jax interface."""
        import jax

        dev = qml.device("default.qubit", wires=4)
        ops = [qml.X(2), qml.X(3), qml.Y(2), qml.SWAP([2, 3])]

        @qml.qnode(dev)
        def circuit():
            qml.Select(ops, control=[0, 1])
            return qml.state()

        jit_circuit = jax.jit(circuit)

        assert qml.math.allclose(circuit(), jit_circuit())


num_controls_and_num_ops = (
    [(nc, i) for nc in range(1, 5) for i in range(1, 2**nc + 1)]
    + [(5, 1), (5, 2), (5, 17), (5, 24), (5, 31)]
    + [(6, 3), (6, 8), (6, 27)]
)


@pytest.mark.parametrize("partial", [False, True])
class TestSelectWorkWire:
    """Tests for the auxiliary qubit-based unary iterator decomposition of Select."""

    def test_is_registered_with_select(self, partial):
        """Test that the unary iteration decomposition is registered correctly with
        pml.Select."""
        # pylint: disable=unused-argument
        decomp = qml.list_decomps(qml.Select)[1]
        assert decomp is _select_decomp_unary

    @pytest.mark.parametrize(
        "c, K, expected_ops, expected_ops_partial",
        [
            (1, 1, [qml.ctrl(qml.SWAP([0, 1]), ["c0"], [0])], [qml.SWAP([0, 1])]),
            (1, 2, [qml.ctrl(qml.SWAP([0, 1]), ["c0"], [0]), qml.CY(["c0", 1])], None),
            (
                2,
                1,
                [
                    qml.Elbow(["c0", "c1", "w0"], (0, 0)),
                    qml.ctrl(qml.SWAP([0, 1]), ["w0"]),
                    qml.adjoint(qml.Elbow(["c0", "c1", "w0"], (0, 0))),
                ],
                [qml.SWAP([0, 1])],
            ),
            (
                2,
                2,
                [
                    qml.Elbow(["c0", "c1", "w0"], (0, 0)),
                    qml.ctrl(qml.SWAP([0, 1]), ["w0"]),
                    qml.ctrl(qml.X("w0"), control="c0", control_values=[0]),
                    qml.CY(["w0", 1]),
                    qml.adjoint(qml.Elbow(["c0", "c1", "w0"], (0, 1))),
                ],
                [
                    qml.ctrl(qml.SWAP([0, 1]), ["c1"], [0], work_wires=["w0"]),
                    qml.ctrl(qml.Y(1), ["c1"], work_wires=["w0"]),
                ],
            ),
            (
                2,
                3,
                [
                    qml.Elbow(["c0", "c1", "w0"], (0, 0)),
                    qml.ctrl(qml.SWAP([0, 1]), ["w0"]),
                    qml.ctrl(qml.X("w0"), control="c0", control_values=[0]),
                    qml.CY(["w0", 1]),
                    qml.CNOT(["c0", "w0"]),
                    qml.CNOT(["c1", "w0"]),
                    qml.ctrl(qml.CRZ(0.4, [1, 0]), ["w0"], [1], work_wires=["c0", "c1"]),
                    qml.adjoint(qml.Elbow(["c0", "c1", "w0"], (1, 0))),
                ],
                [
                    qml.Elbow(["c0", "c1", "w0"], (0, 0)),
                    qml.ctrl(qml.SWAP([0, 1]), ["w0"]),
                    qml.ctrl(qml.X("w0"), control="c0", control_values=[0]),
                    qml.CY(["w0", 1]),
                    qml.adjoint(qml.Elbow(["c0", "c1", "w0"], (0, 1))),
                    qml.ctrl(qml.CRZ(0.4, [1, 0]), ["c0"]),
                ],
            ),
            (
                2,
                4,
                [
                    qml.Elbow(["c0", "c1", "w0"], (0, 0)),
                    qml.ctrl(qml.SWAP([0, 1]), ["w0"]),
                    qml.ctrl(qml.X("w0"), control="c0", control_values=[0]),
                    qml.CY(["w0", 1]),
                    qml.CNOT(["c0", "w0"]),
                    qml.CNOT(["c1", "w0"]),
                    qml.ctrl(qml.CRZ(0.4, [1, 0]), ["w0"], [1], work_wires=["c0", "c1"]),
                    qml.CNOT(["c0", "w0"]),
                    qml.CNOT(["w0", 0]),
                    qml.adjoint(qml.Elbow(["c0", "c1", "w0"], (1, 1))),
                ],
                None,
            ),
            (
                3,
                7,
                [
                    qml.Elbow(["c0", "c1", "w0"], (0, 0)),
                    qml.Elbow(["w0", "c2", "w1"], (1, 0)),
                    qml.ctrl(qml.SWAP([0, 1]), ["w1"]),
                    qml.CNOT(["w0", "w1"]),
                    qml.CY(["w1", 1]),
                    qml.adjoint(qml.Elbow(["w0", "c2", "w1"], (1, 1))),
                    qml.ctrl(qml.X("w0"), control="c0", control_values=[0]),
                    qml.Elbow(["w0", "c2", "w1"], (1, 0)),
                    qml.ctrl(qml.CRZ(0.4, [1, 0]), ["w1"], work_wires=["c0", "c1", "c2"]),
                    qml.CNOT(["w0", "w1"]),
                    qml.CNOT(["w1", 0]),
                    qml.adjoint(qml.Elbow(["w0", "c2", "w1"], (1, 1))),
                    qml.CNOT(["c0", "w0"]),
                    qml.CNOT(["c1", "w0"]),
                    qml.Elbow(["w0", "c2", "w1"], (1, 0)),
                    qml.CZ(["w1", 1]),
                    qml.CNOT(["w0", "w1"]),
                    qml.ctrl(qml.X(0) @ qml.Z(1), ["w1"], work_wires=["c0", "c1", "c2"]),
                    qml.adjoint(qml.Elbow(["w0", "c2", "w1"])),
                    qml.CNOT(["c0", "w0"]),
                    qml.Elbow(["w0", "c2", "w1"], (1, 0)),
                    qml.CH(["w1", 1]),
                    qml.adjoint(qml.Elbow(["w0", "c2", "w1"], (1, 0))),
                    qml.adjoint(qml.Elbow(["c0", "c1", "w0"], (1, 1))),
                ],
                [
                    qml.Elbow(["c0", "c1", "w0"], (0, 0)),
                    qml.Elbow(["w0", "c2", "w1"], (1, 0)),
                    qml.ctrl(qml.SWAP([0, 1]), ["w1"]),
                    qml.CNOT(["w0", "w1"]),
                    qml.CY(["w1", 1]),
                    qml.adjoint(qml.Elbow(["w0", "c2", "w1"], (1, 1))),
                    qml.ctrl(qml.X("w0"), control="c0", control_values=[0]),
                    qml.Elbow(["w0", "c2", "w1"], (1, 0)),
                    qml.ctrl(qml.CRZ(0.4, [1, 0]), ["w1"], work_wires=["c0", "c1", "w0", "c2"]),
                    qml.CNOT(["w0", "w1"]),
                    qml.CNOT(["w1", 0]),
                    qml.adjoint(qml.Elbow(["w0", "c2", "w1"], (1, 1))),
                    qml.CNOT(["c0", "w0"]),
                    qml.CNOT(["c1", "w0"]),
                    qml.Elbow(["w0", "c2", "w1"], (1, 0)),
                    qml.CZ(["w1", 1]),
                    qml.CNOT(["w0", "w1"]),
                    qml.ctrl(qml.X(0) @ qml.Z(1), ["w1"], work_wires=["c0", "c1", "w0", "c2"]),
                    qml.adjoint(qml.Elbow(["w0", "c2", "w1"])),
                    qml.CNOT(["c0", "w0"]),
                    qml.CH(["w0", 1]),
                    qml.adjoint(qml.Elbow(["c0", "c1", "w0"], (1, 1))),
                ],
            ),
        ],
    )
    def test_expected_operators(self, c, K, expected_ops, expected_ops_partial, partial):
        ops = [
            qml.SWAP([0, 1]),
            qml.Y(1),
            qml.CRZ(0.4, [1, 0]),
            qml.X(0),
            qml.Z(1),
            qml.X(0) @ qml.Z(1),
            qml.H(1),
        ][:K]
        control = [f"c{i}" for i in range(c)]
        work_wires = [f"w{i}" for i in range(c - 1)]
        decomp = _select_decomp_unary(
            ops=ops, control=control, work_wires=work_wires, partial=partial
        )

        if partial and expected_ops_partial is not None:
            expected = expected_ops_partial
        else:
            expected = expected_ops
        for op, exp_op in zip(decomp, expected, strict=True):
            qml.assert_equal(op, exp_op)

    @pytest.mark.parametrize("num_controls", [0, 1, 2, 3])
    def test_no_ops(self, num_controls, partial):
        """Test that the unary iterator does not return any operators for an empty list
        of target operators."""

        control = list(range(num_controls))
        work = list(range(num_controls, 2 * num_controls - 1))

        decomp = _select_decomp_unary(ops=[], control=control, work_wires=work, partial=partial)
        assert decomp == []

    @pytest.mark.parametrize("num_controls, num_ops", num_controls_and_num_ops)
    def test_identity_with_basis_states(self, num_controls, num_ops, partial):
        """Test that the unary iterator is correct by asserting that the identity
        matrix is created by preparing the i-th computational basis state conditioned on the
        i-th basis state in the control qubits."""

        dev = qml.device("default.qubit")

        # Create angle set so that feeding angles[i] into RX on the i-th control wire will
        # yield broadcasted BasisEmbedding (which does not support broadcasting atm)
        angles = [list(map(int, np.binary_repr(i, width=num_controls))) for i in range(num_ops)]
        angles = np.pi * np.array(angles).T
        control = list(range(num_controls))
        work = list(range(num_controls, 2 * num_controls - 1))
        target = list(range(2 * num_controls - 1, 3 * num_controls - 1))

        ops = [qml.BasisEmbedding(i, wires=target) for i in range(num_ops)]

        @qml.qnode(dev)
        def circuit():
            for w, angle in zip(control, angles, strict=True):
                qml.RX(angle, w)
            _select_decomp_unary(ops=ops, control=control, work_wires=work, partial=partial)
            return qml.probs(target)

        probs = circuit()
        assert np.allclose(probs, np.eye(2**num_controls)[:num_ops])

    @pytest.mark.parametrize(
        ("num_ops", "control", "work", "msg_match"),
        [(9, 4, 1, "Can't use this decomposition")],
    )
    def test_operation_and_test_wires_error(
        self, num_ops, control, work, msg_match, partial
    ):  # pylint: disable=too-many-arguments
        """Test that proper errors are raised"""

        wires = qml.registers({"target": num_ops, "control": control, "work": work})
        ops = [qml.BasisEmbedding(i, wires=wires["target"]) for i in range(num_ops)]

        with pytest.raises(ValueError, match=msg_match):
            _select_decomp_unary(
                ops=ops, control=wires["control"], work_wires=wires["work"], partial=partial
            )

    def test_error_too_few_controls(self, partial):
        """Test that an error is raised if too few control wires are given."""

        too_many_ops = [qml.X(0) for _ in range(9)]
        exactly_right_ops = [qml.X(0) for _ in range(8)]
        fewer_ops = [qml.X(0) for _ in range(7)]
        kwargs = {"control": [1, 2, 3], "work_wires": [4, 5], "partial": partial}

        with pytest.raises(ValueError, match="At least 4 control wires are required"):
            _select_decomp_unary(ops=too_many_ops, **kwargs)

        # Test that no error is raised for exactly right number of ops for three controls
        _ = _select_decomp_unary(ops=exactly_right_ops, **kwargs)
        # Test that no error is raised for fewer than exactly right number of ops
        _ = _select_decomp_unary(ops=fewer_ops, **kwargs)

    @pytest.mark.parametrize("num_controls, num_ops", num_controls_and_num_ops)
    def test_comparison_with_select(self, num_controls, num_ops, seed, partial):
        """Test that the unary iterator is correct by comparing it to the standard Select
        decomposition."""

        angles = [list(map(int, np.binary_repr(i, width=num_controls))) for i in range(num_ops)]
        angles = np.pi * np.array(angles).T
        control = list(range(num_controls))
        work = list(range(num_controls, 2 * num_controls - 1))
        target = [2 * num_controls - 1, 2 * num_controls]

        dev = qml.device("default.qubit", wires=control + work + target)
        unitaries = unitary_group.rvs(4, size=num_ops, random_state=seed)
        if num_ops == 1:
            unitaries = np.array([unitaries])
        ops = [qml.QubitUnitary(U, wires=target) for U in unitaries]
        adj_ops = [qml.QubitUnitary(U.conj().T, wires=target) for U in unitaries]

        @qml.qnode(dev)
        def circuit():
            for w, angle in zip(control, angles, strict=True):
                qml.RX(angle, w)
            _select_decomp_unary(ops=ops, control=control, work_wires=work, partial=partial)
            qml.Select(adj_ops, control=control, work_wires=None, partial=partial)
            return qml.probs(target)

        probs = circuit()
        exp = np.eye(4)[0]
        assert np.allclose(probs, exp)


@pytest.mark.parametrize("partial", [False, True])
class TestSelectWithWorkWire:
    """Tests for the auxiliary qubit-based unary iterator decomposition of Select."""

    @pytest.mark.parametrize("num_controls", [0, 1, 2, 3])
    def test_no_ops(self, num_controls, partial):
        """Test that the unary iterator does not return any operators for an empty list
        of target operators."""

        control = list(range(num_controls))
        work = ["a"]

        decomp = _select_decomp_multi_control_work_wire(
            ops=[], control=control, work_wires=work, partial=partial
        )
        assert decomp == []

    @pytest.mark.parametrize("num_controls, num_ops", num_controls_and_num_ops)
    def test_identity_with_basis_states(self, num_controls, num_ops, partial):
        """Test that the unary iterator is correct by asserting that the identity
        matrix is created by preparing the i-th computational basis state conditioned on the
        i-th basis state in the control qubits."""
        if not partial:
            pytest.xfail(reason="partial=False not supported with unary iteration yet.")

        dev = qml.device("default.qubit")

        # Create angle set so that feeding angles[i] into RX on the i-th control wire will
        # yield broadcasted BasisEmbedding (which does not support broadcasting atm)
        angles = [list(map(int, np.binary_repr(i, width=num_controls))) for i in range(num_ops)]
        angles = np.pi * np.array(angles).T
        control = list(range(num_controls))
        work = ["a"]
        target = list(range(2 * num_controls - 1, 3 * num_controls - 1))

        ops = [qml.BasisEmbedding(i, wires=target) for i in range(num_ops)]

        @qml.qnode(dev)
        def circuit():
            for w, angle in zip(control, angles, strict=True):
                qml.RX(angle, w)
            _select_decomp_multi_control_work_wire(
                ops=ops, control=control, work_wires=work, partial=partial
            )
            return qml.probs(target)

        probs = circuit()
        assert np.allclose(probs, np.eye(2**num_controls)[:num_ops])

    @pytest.mark.parametrize(
        ("num_ops", "control", "work", "msg_match"),
        [(9, 4, 1, "Can't use this decomposition")],
    )
    def test_operation_and_test_wires_error(
        self, num_ops, control, work, msg_match, partial
    ):  # pylint: disable=too-many-arguments
        """Test that proper errors are raised"""

        wires = qml.registers({"target": num_ops, "control": control, "work": work})
        ops = [qml.BasisEmbedding(i, wires=wires["target"]) for i in range(num_ops)]

        with pytest.raises(ValueError, match=msg_match):
            _select_decomp_multi_control_work_wire(
                ops=ops, control=wires["control"], work_wires=None, partial=partial
            )

    @pytest.mark.parametrize("num_controls, num_ops", num_controls_and_num_ops)
    def test_comparison_with_select(self, num_controls, num_ops, seed, partial):
        """Test that the unary iterator is correct by comparing it to the standard Select
        decomposition."""

        angles = [list(map(int, np.binary_repr(i, width=num_controls))) for i in range(num_ops)]
        angles = np.pi * np.array(angles).T
        control = list(range(num_controls))
        work = ["a"]
        target = [2 * num_controls - 1, 2 * num_controls]

        dev = qml.device("default.qubit", wires=control + work + target)
        unitaries = unitary_group.rvs(4, size=num_ops, random_state=seed)
        if num_ops == 1:
            unitaries = np.array([unitaries])
        ops = [qml.QubitUnitary(U, wires=target) for U in unitaries]
        adj_ops = [qml.QubitUnitary(U.conj().T, wires=target) for U in unitaries]

        @qml.qnode(dev)
        def circuit():
            for w, angle in zip(control, angles, strict=True):
                qml.RX(angle, w)
            _select_decomp_multi_control_work_wire(
                ops=ops, control=control, work_wires=work, partial=partial
            )
            qml.Select(adj_ops, control=control, work_wires=None, partial=partial)
            return qml.probs(target)

        probs = circuit()
        exp = np.eye(4)[0]
        assert np.allclose(probs, exp)<|MERGE_RESOLUTION|>--- conflicted
+++ resolved
@@ -25,13 +25,10 @@
 from pennylane import numpy as pnp
 from pennylane.templates.subroutines.select import (
     _partial_select,
-<<<<<<< HEAD
     _select_decomp_partial_unary,
     _select_resources_partial_unary,
     _select_decomp_multi_control_work_wire,
-=======
     _select_decomp_unary,
->>>>>>> 901171a0
 )
 
 
