# Copyright 2018-2021 Xanadu Quantum Technologies Inc.

# Licensed under the Apache License, Version 2.0 (the "License");
# you may not use this file except in compliance with the License.
# You may obtain a copy of the License at

#     http://www.apache.org/licenses/LICENSE-2.0

# Unless required by applicable law or agreed to in writing, software
# distributed under the License is distributed on an "AS IS" BASIS,
# WITHOUT WARRANTIES OR CONDITIONS OF ANY KIND, either express or implied.
# See the License for the specific language governing permissions and
# limitations under the License.
"""
Tests for the Select template.
"""
# pylint: disable=protected-access,too-many-arguments,import-outside-toplevel, no-self-use
import copy

import numpy as np
import pytest
from scipy.stats import unitary_group

import pennylane as qml
from pennylane import numpy as pnp
from pennylane.templates.subroutines.select import (
    _partial_select,
<<<<<<< HEAD
    _select_decomp_unary,
    _select_resources_unary,
=======
    _select_decomp_partial_unary,
    _select_resources_partial_unary,
>>>>>>> 344bd7c4
)


@pytest.mark.parametrize("num_ops", [3, 10, 15, 16])
@pytest.mark.parametrize("partial", [True, False])
@pytest.mark.parametrize("work_wires", [None, [5, 6, 7]])
def test_standard_checks(num_ops, partial, work_wires):
    """Run standard validity tests."""
    if work_wires is None:
        pytest.xfail()
    ops = [qml.PauliX(0) for _ in range(num_ops)]
    control = [1, 2, 3, 4]

    op = qml.Select(ops, control, work_wires, partial=not partial)
    assert op.target_wires == qml.wires.Wires(0)
<<<<<<< HEAD
    qml.ops.functions.assert_valid(op, skip_new_decomp=partial)
=======
    qml.ops.functions.assert_valid(op, skip_new_decomp=(partial or work_wires is None))
>>>>>>> 344bd7c4


@pytest.mark.unit
def test_repr():
    """Test the repr method."""
    ops = [qml.X(0), qml.Y(0)]
    control = [1]

    op = qml.Select(ops, control)
    assert repr(op) == "Select(ops=(X(0), Y(0)), control=Wires([1]), partial=False)"

    op = qml.Select(ops, control, partial=True)
    assert repr(op) == "Select(ops=(X(0), Y(0)), control=Wires([1]), partial=True)"


<<<<<<< HEAD
=======
@pytest.mark.unit
>>>>>>> 344bd7c4
@pytest.mark.parametrize(
    "K, control, expected",
    [
        (2, ["a"], [[("a",), (0,)], [("a",), (1,)]]),
        (2, ["a", 33], [[(33,), (0,)], [(33,), (1,)]]),
        (3, [7, "aux"], [[(7, "aux"), (0, 0)], [("aux",), (1,)], [(7,), (1,)]]),
        (
            11,
            [0, 1, 2, 3],
            [
                [(0, 1, 2, 3), (0, 0, 0, 0)],
                [(0, 1, 2, 3), (0, 0, 0, 1)],
                [(0, 1, 2, 3), (0, 0, 1, 0)],
                [(1, 2, 3), (0, 1, 1)],
                [(1, 2, 3), (1, 0, 0)],
                [(1, 2, 3), (1, 0, 1)],
                [(1, 2, 3), (1, 1, 0)],
                [(1, 2, 3), (1, 1, 1)],
                [(0, 2, 3), (1, 0, 0)],
                [(0, 3), (1, 1)],
                [(0, 2), (1, 1)],
            ],
        ),
    ],
)
def test_partial_select(K, control, expected):
    """Tests that the _partial_select function produces the correct simplified control
    structure."""
<<<<<<< HEAD
    out = _partial_select(K, control)
    assert out == expected
=======
    assert _partial_select(K, control) == expected
>>>>>>> 344bd7c4


@pytest.mark.unit
class TestSelect:
<<<<<<< HEAD
    """Tests that the template defines the correct decomposition."""

    @pytest.mark.parametrize(
        ("ops", "control", "expected_gates", "wires"),
        [
            (
                [qml.X(0), qml.Y(0)],
                [1],
                [
                    qml.ctrl(qml.X(0), control=1, control_values=0),
                    qml.ctrl(qml.Y(0), control=1),
                ],
                2,
            ),
            (
                [qml.X(0), qml.I(0), qml.Z(0)],
                [1, 2],
                [
                    qml.ctrl(qml.X(0), control=[1, 2], control_values=[0, 0]),
                    qml.ctrl(qml.Z(0), control=[1, 2], control_values=[1, 0]),
                ],
                3,
            ),
            (
                [
                    qml.X(0),
                    qml.I(0),
                    qml.I(0),
                    qml.RX(0.3, 0),
                ],
                [1, 2],
                [
                    qml.ctrl(qml.X(0), control=[1, 2], control_values=[0, 0]),
                    qml.ctrl(qml.RX(0.3, 0), control=[1, 2], control_values=[1, 1]),
                ],
                3,
            ),
            (
                [qml.X("a"), qml.Z("b"), qml.RX(0.7, "b")],
                ["c", 1],
                [
                    qml.ctrl(qml.X("a"), control=["c", 1], control_values=[0, 0]),
                    qml.ctrl(qml.Z("b"), control=["c", 1], control_values=[0, 1]),
                    qml.ctrl(qml.RX(0.7, "b"), control=["c", 1], control_values=[1, 0]),
                ],
                ["a", "b", "c", 1],
            ),
            (
                [qml.X("a"), qml.RX(0.7, "b")],
                ["c", 1],
                [
                    qml.ctrl(qml.X("a"), control=["c", 1], control_values=[0, 0]),
                    qml.ctrl(qml.RX(0.7, "b"), control=["c", 1], control_values=[0, 1]),
                ],
                ["a", "b", "c", 1],
            ),
        ],
    )
    def test_operation_result(self, ops, control, expected_gates, wires):
        """Test the correctness of the Select template output."""
        dev = qml.device("default.qubit", wires=wires)
=======
    """Tests that the fundamental methods of Select work properly."""
>>>>>>> 344bd7c4

    def test_copy(self):
        """Test that the copy function of Select works correctly."""
        ops = [qml.X(wires=2), qml.RX(0.2, wires=3), qml.Y(wires=2), qml.SWAP([2, 3])]
        op = qml.Select(ops, control=[0, 1])
        op_copy = copy.copy(op)

        qml.assert_equal(op, op_copy)

    @pytest.mark.parametrize(
<<<<<<< HEAD
        ("ops", "control", "expected_gates", "wires"),
        [
            (
                [qml.X(0), qml.Y(0)],
                [1],
                [
                    qml.ctrl(qml.X(0), control=1, control_values=0),
                    qml.ctrl(qml.Y(0), control=1),
                ],
                2,
            ),
            (
                [qml.X(0), qml.I(0), qml.Z(0)],
                [1, 2],
                [
                    qml.ctrl(qml.X(0), control=[1, 2], control_values=[0, 0]),
                    qml.ctrl(qml.Z(0), control=[1], control_values=[1]),
                ],
                3,
            ),
            (
                [
                    qml.X(0),
                    qml.I(0),
                    qml.I(0),
                    qml.RX(0.3, 0),
                ],
                [1, 2],
                [
                    qml.ctrl(qml.X(0), control=[1, 2], control_values=[0, 0]),
                    qml.ctrl(qml.RX(0.3, 0), control=[1, 2], control_values=[1, 1]),
                ],
                3,
            ),
            (
                [qml.X("a"), qml.Z("b"), qml.RX(0.7, "b")],
                ["c", 1],
                [
                    qml.ctrl(qml.X("a"), control=["c", 1], control_values=[0, 0]),
                    qml.ctrl(qml.Z("b"), control=["c", 1], control_values=[0, 1]),
                    qml.ctrl(qml.RX(0.7, "b"), control=["c"], control_values=[1]),
                ],
                ["a", "b", "c", 1],
            ),
            (
                [qml.X("a"), qml.RX(0.7, "b")],
                ["c", 1],
                [
                    qml.ctrl(qml.X("a"), control=[1], control_values=[0]),
                    qml.ctrl(qml.RX(0.7, "b"), control=[1], control_values=[1]),
                ],
                ["a", "b", "c", 1],
            ),
        ],
    )
    def test_operation_result_partial(self, ops, control, expected_gates, wires, seed):
        """Test the correctness of the Select template output with partial=True."""
        dev = qml.device("default.qubit", wires=wires)

        # Prepare a state that only has overlap with the basis states used in Select
        np.random.seed(seed)
        state = np.random.random(len(ops))
        state /= np.linalg.norm(state)
        state = np.concatenate([state, np.zeros(2 ** len(control) - len(ops))])

        @qml.qnode(dev)
        def circuit1():
            qml.StatePrep(state, wires=control)
            qml.Select(ops, control, partial=True)
            return qml.state()

        @qml.qnode(dev)
        def circuit2():
            qml.StatePrep(state, wires=control)
            for op in expected_gates:
                qml.apply(op)
            return qml.state()

        assert np.allclose(circuit1(), circuit2())

    @pytest.mark.parametrize(
        ("ops", "control", "expected_gates", "expected_gates_partial"),
        [
            (
                [qml.X(wires=0)],
                [1],
                [qml.ctrl(qml.X(wires=0), control=1, control_values=0)],
                [qml.X(wires=0)],
            ),
            (
                [qml.X(wires=0), qml.Y(wires=0)],
                [1],
                [
                    qml.ctrl(qml.X(wires=0), control=1, control_values=0),
                    qml.ctrl(qml.Y(wires=0), control=1),
                ],
                None,
            ),
            (
                [qml.RX(0.5, wires=0), qml.RY(0.7, wires=1)],
                [2],
                [
                    qml.ctrl(qml.RX(0.5, wires=0), control=2, control_values=0),
                    qml.ctrl(qml.RY(0.7, wires=1), control=2),
                ],
                None,
            ),
            (
                [
                    qml.RX(0.5, wires=0),
                    qml.RY(0.7, wires=1),
                    qml.RZ(0.3, wires=1),
                    qml.X(wires=2),
                ],
                [3, 4],
                [
                    qml.ctrl(qml.RX(0.5, wires=0), control=[3, 4], control_values=[0, 0]),
                    qml.ctrl(qml.RY(0.7, wires=1), control=[3, 4], control_values=[0, 1]),
                    qml.ctrl(qml.RZ(0.3, wires=1), control=[3, 4], control_values=[1, 0]),
                    qml.ctrl(qml.X(wires=2), control=[3, 4], control_values=[1, 1]),
                ],
                None,
            ),
            (
                [
                    qml.RX(0.5, wires=0),
                    qml.RY(0.7, wires=1),
                    qml.X(wires=2),
                ],
                [3, 4],
                [
                    qml.ctrl(qml.RX(0.5, wires=0), control=[3, 4], control_values=[0, 0]),
                    qml.ctrl(qml.RY(0.7, wires=1), control=[3, 4], control_values=[0, 1]),
                    qml.ctrl(qml.X(wires=2), control=[3, 4], control_values=[1, 0]),
                ],
                [
                    qml.ctrl(qml.RX(0.5, wires=0), control=[3, 4], control_values=[0, 0]),
                    qml.ctrl(qml.RY(0.7, wires=1), control=[4], control_values=[1]),
                    qml.ctrl(qml.X(wires=2), control=[3], control_values=[1]),
                ],
            ),
        ],
    )
    def test_queued_ops(self, ops, control, expected_gates, expected_gates_partial):
        """Test the correctness of the Select template queued operations."""
        # Test expansion of queued Select with partial=False
        with qml.tape.OperationRecorder() as recorder:
            op = qml.Select(ops, control=control)

        select_ops1 = recorder.expand().operations

        # Test queueing within decomposition with partial=False
        with qml.queuing.AnnotatedQueue() as q:
            op.decomposition()

        select_ops2 = q.queue

        for op1, op2, exp_op in zip(select_ops1, select_ops2, expected_gates, strict=True):
            qml.assert_equal(op1, exp_op)
            qml.assert_equal(op2, exp_op)

        # Test expansion of queued Select with partial=True
        with qml.tape.OperationRecorder() as recorder:
            op_partial = qml.Select(ops, control=control, partial=True)

        select_ops1 = recorder.expand().operations

        # Test queueing within decomposition with partial=True
        with qml.queuing.AnnotatedQueue() as q:
            op_partial.decomposition()

        select_ops2 = q.queue

        expected_gates_partial = expected_gates_partial or expected_gates
        for op1, op2, exp_op in zip(select_ops1, select_ops2, expected_gates_partial, strict=True):
            qml.assert_equal(op1, exp_op)
            qml.assert_equal(op2, exp_op)

    @pytest.mark.parametrize(
        ("ops", "control", "expected_gates", "expected_gates_partial"),
=======
        ("ops", "control"),
        [
            ([qml.X(0)], [1]),
            ([qml.X(0), qml.Y(0)], [1]),
            ([qml.RX(0.5, 0), qml.RY(0.7, 1)], [2]),
            ([qml.X(0), qml.I(0), qml.Z(0)], [1, 2]),
            ([qml.RX(0.5, 0), qml.RY(0.7, 1), qml.RZ(0.3, 1), qml.X(2)], [3, 4]),
            ([qml.X(0), qml.I(0), qml.I(0), qml.RX(0.3, 0)], [1, 2]),
            ([qml.X("a"), qml.Z("b"), qml.RX(0.7, "b")], ["c", 1]),
            ([qml.X("a"), qml.RX(0.7, "b")], ["c", 1]),
        ],
    )
    def test_basic_decomposition(self, ops, control):
        """Test the correctness of the Select template decomposition with partial=False.
        Tests both the returned and the queued operations."""
        control_values = [
            list(map(int, np.binary_repr(i, width=len(control)))) for i in range(len(ops))
        ]
        expected_gates = [qml.ctrl(op, control, vals) for op, vals in zip(ops, control_values)]

        select_op = qml.Select(ops, control, partial=False)
        with qml.queuing.AnnotatedQueue() as q0:
            decomp0 = select_op.decomposition()
        decomp_queue0 = qml.tape.QuantumScript.from_queue(q0).operations

        with qml.queuing.AnnotatedQueue() as q1:
            decomp1 = qml.Select.compute_decomposition(ops, control, partial=False)
        decomp_queue1 = qml.tape.QuantumScript.from_queue(q1).operations

        for dec in [decomp0, decomp1, decomp_queue0, decomp_queue1]:
            for op_dec, op_exp in zip(dec, expected_gates, strict=True):
                qml.assert_equal(op_dec, op_exp)

    @pytest.mark.parametrize(
        ("ops", "control", "expected_controls"),
>>>>>>> 344bd7c4
        [
            ([qml.X(0)], [1], [([], [])]),
            ([qml.X(0), qml.Y(0)], [1], [([1], [0]), ([1], [1])]),
            ([qml.RX(0.5, 0), qml.RY(0.7, 1)], [2], [([2], [0]), ([2], [1])]),
            ([qml.X(0), qml.I(0), qml.Z(0)], [1, 2], [([1, 2], [0, 0]), ([2], [1]), ([1], [1])]),
            (
<<<<<<< HEAD
                [qml.X(wires=0)],
                [1],
                [qml.ctrl(qml.X(wires=0), control=1, control_values=0)],
                [qml.X(wires=0)],
            ),
            (
                [qml.X(wires=0), qml.Y(wires=0)],
                [1],
                [
                    qml.ctrl(qml.X(wires=0), control=1, control_values=0),
                    qml.ctrl(qml.Y(wires=0), control=1),
                ],
                None,
            ),
            (
                [qml.RX(0.5, wires=0), qml.RY(0.7, wires=1)],
                [2],
                [
                    qml.ctrl(qml.RX(0.5, wires=0), control=2, control_values=0),
                    qml.ctrl(qml.RY(0.7, wires=1), control=2),
                ],
                None,
            ),
            (
                [
                    qml.RX(0.5, wires=0),
                    qml.RY(0.7, wires=1),
                    qml.RZ(0.3, wires=1),
                    qml.X(wires=2),
                ],
                [3, 4],
                [
                    qml.ctrl(qml.RX(0.5, wires=0), control=[3, 4], control_values=[0, 0]),
                    qml.ctrl(qml.RY(0.7, wires=1), control=[3, 4], control_values=[0, 1]),
                    qml.ctrl(qml.RZ(0.3, wires=1), control=[3, 4], control_values=[1, 0]),
                    qml.ctrl(qml.X(wires=2), control=[3, 4], control_values=[1, 1]),
                ],
                None,
            ),
            (
                [
                    qml.RX(0.5, wires=0),
                    qml.RY(0.7, wires=1),
                    qml.X(wires=2),
                ],
                [3, 4],
                [
                    qml.ctrl(qml.RX(0.5, wires=0), control=[3, 4], control_values=[0, 0]),
                    qml.ctrl(qml.RY(0.7, wires=1), control=[3, 4], control_values=[0, 1]),
                    qml.ctrl(qml.X(wires=2), control=[3, 4], control_values=[1, 0]),
                ],
                [
                    qml.ctrl(qml.RX(0.5, wires=0), control=[3, 4], control_values=[0, 0]),
                    qml.ctrl(qml.RY(0.7, wires=1), control=[4], control_values=[1]),
                    qml.ctrl(qml.X(wires=2), control=[3], control_values=[1]),
                ],
=======
                [qml.RX(0.5, 0), qml.RY(0.7, 1), qml.RZ(0.3, 1), qml.X(2)],
                [3, 4],
                [([3, 4], [0, 0]), ([3, 4], [0, 1]), ([3, 4], [1, 0]), ([3, 4], [1, 1])],
            ),
            (
                [qml.X(0), qml.I(0), qml.I(0), qml.RX(0.3, 0)],
                [1, 2],
                [([1, 2], [0, 0]), ([1, 2], [0, 1]), ([1, 2], [1, 0]), ([1, 2], [1, 1])],
            ),
            (
                [qml.X("a"), qml.Z("b"), qml.RX(0.7, "b")],
                ["c", 1],
                [(["c", 1], [0, 0]), ([1], [1]), (["c"], [1])],
>>>>>>> 344bd7c4
            ),
            ([qml.X("a"), qml.RX(0.7, "b")], ["c", 1], [([1], [0]), ([1], [1])]),
        ],
    )
<<<<<<< HEAD
    def test_decomposition(self, ops, control, expected_gates, expected_gates_partial):
        """Unit test checking that compute_decomposition and decomposition work as expected."""
        expected_gates_partial = expected_gates_partial or expected_gates
        for partial, exp_gates in zip([False, True], [expected_gates, expected_gates_partial]):
            op = qml.Select(ops, control=control, partial=partial)
            select_decomposition = op.decomposition()
            select_compute_decomposition = op.compute_decomposition(ops, control, partial=partial)

            for op1, op2 in zip(select_decomposition, exp_gates):
                qml.assert_equal(op1, op2)
            for op1, op2 in zip(select_compute_decomposition, exp_gates):
                qml.assert_equal(op1, op2)

    def test_copy(self):
        """Test that the copy function of Select works correctly."""
        ops = [qml.X(wires=2), qml.RX(0.2, wires=3), qml.Y(wires=2), qml.SWAP([2, 3])]
        op = qml.Select(ops, control=[0, 1])
        op_copy = copy.copy(op)

        qml.assert_equal(op, op_copy)

    def test_resources(self):
        """Test the resources property"""

        assert qml.Select.resource_keys == frozenset(("op_reps", "num_control_wires", "partial"))

        ops = [qml.X(2), qml.X(3), qml.X(4), qml.Y(2)]

        op = qml.Select(ops, control=(0, 1))

        resources = op.resource_params
        assert resources["num_control_wires"] == 2

        op_reps = (
            qml.resource_rep(qml.X),
            qml.resource_rep(qml.X),
            qml.resource_rep(qml.X),
            qml.resource_rep(qml.Y),
        )

        assert resources["op_reps"] == op_reps
=======
    def test_basic_decomposition_partial(self, ops, control, expected_controls):
        """Test the correctness of the Select template decomposition with partial=True.
        Tests both the returned and the queued operations."""
        expected_gates = [
            qml.ctrl(op, ctrl, vals) if ctrl else op
            for op, (ctrl, vals) in zip(ops, expected_controls)
        ]

        select_op = qml.Select(ops, control, partial=True)
        with qml.queuing.AnnotatedQueue() as q0:
            decomp0 = select_op.decomposition()
        decomp_queue0 = qml.tape.QuantumScript.from_queue(q0).operations

        with qml.queuing.AnnotatedQueue() as q1:
            decomp1 = qml.Select.compute_decomposition(ops, control, partial=True)
        decomp_queue1 = qml.tape.QuantumScript.from_queue(q1).operations

        for dec in [decomp0, decomp1, decomp_queue0, decomp_queue1]:
            for op_dec, op_exp in zip(dec, expected_gates, strict=True):
                qml.assert_equal(op_dec, op_exp)
>>>>>>> 344bd7c4

    @pytest.mark.parametrize("partial", [False, True])
    def test_new_decomposition_multi_control(self, partial):
        """Test that the multi-control decomposition is properly registered in the new system.
        This test uses two control qubits and four target operators, so that the Select
        template is never a partial Select, and the kwarg ``partial`` has no effect.
        """
        decomp = qml.list_decomps(qml.Select)[0]

        ops = [qml.X(2), qml.X(3), qml.X(4), qml.Y(2)]
        op_reps = (
            qml.resource_rep(qml.X),
            qml.resource_rep(qml.X),
            qml.resource_rep(qml.X),
            qml.resource_rep(qml.Y),
        )
        control = (0, 1)

        resource_obj = decomp.compute_resources(op_reps, num_control_wires=2, partial=partial)

        assert resource_obj.num_gates == 4

        c_resource = qml.decomposition.resources.controlled_resource_rep

        kwargs = {"base_params": {}, "num_control_wires": 2, "num_work_wires": 0}

        expected_counts = {
            c_resource(base_class=qml.X, **kwargs, num_zero_control_values=2): 1,
            c_resource(base_class=qml.X, **kwargs, num_zero_control_values=1): 2,
            c_resource(base_class=qml.Y, **kwargs, num_zero_control_values=0): 1,
        }
        assert resource_obj.gate_counts == expected_counts

        op = qml.Select(ops, control, partial=partial)
        with qml.queuing.AnnotatedQueue() as q:
            decomp(*op.data, wires=op.wires, **op.hyperparameters)

        decomp_ops = qml.tape.QuantumScript.from_queue(q).operations

        qml.assert_equal(decomp_ops[0], qml.ctrl(qml.X(2), (0, 1), control_values=[0, 0]))
        qml.assert_equal(decomp_ops[1], qml.ctrl(qml.X(3), (0, 1), control_values=[0, 1]))
        qml.assert_equal(decomp_ops[2], qml.ctrl(qml.X(4), (0, 1), control_values=[1, 0]))
        qml.assert_equal(decomp_ops[3], qml.ctrl(qml.Y(2), (0, 1), control_values=[1, 1]))

    @pytest.mark.parametrize("partial", [False, True])
    def test_new_decomposition_multi_control_partial(self, partial):
        """Test that the multi-control decomposition is properly registered in the new system.
        This test uses two control qubits and three target operators, so that the Select
        template is a partial Select, and the kwarg ``partial`` has an effect.
        """

        decomp = qml.list_decomps(qml.Select)[0]

        ops = [qml.X(2), qml.X(3), qml.SWAP([2, 3])]
        op_reps = (
            qml.resource_rep(qml.X),
            qml.resource_rep(qml.X),
            qml.resource_rep(qml.SWAP),
        )
        control = (0, 1)

        resource_obj = decomp.compute_resources(op_reps, num_control_wires=2, partial=partial)

        assert resource_obj.num_gates == 3

        c_resource = qml.decomposition.resources.controlled_resource_rep

        kwargs22 = {"base_params": {}, "num_control_wires": 2, "num_zero_control_values": 2}
        kwargs21 = {"base_params": {}, "num_control_wires": 2, "num_zero_control_values": 1}
        kwargs10 = {"base_params": {}, "num_control_wires": 1, "num_zero_control_values": 0}

        if partial:
            expected_counts = {
                c_resource(base_class=qml.X, **kwargs22): 1,
                c_resource(base_class=qml.X, **kwargs10): 1,
                c_resource(base_class=qml.SWAP, **kwargs10): 1,
            }
        else:
            expected_counts = {
                c_resource(base_class=qml.X, **kwargs22): 1,
                c_resource(base_class=qml.X, **kwargs21): 1,
                c_resource(base_class=qml.SWAP, **kwargs21): 1,
            }
        assert resource_obj.gate_counts == expected_counts

        op = qml.Select(ops, control, partial=partial)
        with qml.queuing.AnnotatedQueue() as q:
            decomp(*op.data, wires=op.wires, **op.hyperparameters)

        decomp_ops = qml.tape.QuantumScript.from_queue(q).operations

        if partial:
            ctrls = [(0, 1), (1,), (0,)]
            ctrl_vals = [[0, 0], [1], [1]]
        else:
            ctrls = [(0, 1)] * 3
            ctrl_vals = [[0, 0], [0, 1], [1, 0]]
        for decomp_op, op, ctrl, ctrl_val in zip(decomp_ops, ops, ctrls, ctrl_vals, strict=True):
            qml.assert_equal(decomp_op, qml.ctrl(op, ctrl, control_values=ctrl_val))

    @pytest.mark.parametrize("partial", [False, True])
    def test_new_decomposition_multi_control_single_op(self, partial):
        """Test that the multi-control decomposition is properly registered in the new system.
        This test uses a single control wire and just one operator to be applied.
        This is a partial Select, and the kwarg ``partial`` has a notable effect.
        """
        decomp = qml.list_decomps(qml.Select)[0]

        ops = [qml.Z(1)]
        op_reps = (qml.resource_rep(qml.Z),)
        control = (0,)

        resource_obj = decomp.compute_resources(op_reps, num_control_wires=1, partial=partial)

        assert resource_obj.num_gates == 1

        c_resource = qml.decomposition.resources.controlled_resource_rep

        kwargs = {"base_params": {}, "num_control_wires": 1, "num_work_wires": 0}

        if partial:
            expected_counts = {qml.resource_rep(qml.Z): 1}
        else:
            expected_counts = {c_resource(base_class=qml.Z, **kwargs, num_zero_control_values=1): 1}
        assert resource_obj.gate_counts == expected_counts

        op = qml.Select(ops, control, partial=partial)
        with qml.queuing.AnnotatedQueue() as q:
            decomp(*op.data, wires=op.wires, **op.hyperparameters)

        decomp_ops = qml.tape.QuantumScript.from_queue(q).operations
        assert len(decomp_ops) == 1

        if partial:
            qml.assert_equal(decomp_ops[0], qml.Z(1))
        else:
            qml.assert_equal(decomp_ops[0], qml.ctrl(qml.Z(1), (0,), control_values=[0]))

<<<<<<< HEAD
=======
    def test_resources(self):
        """Test the resources property"""

        assert qml.Select.resource_keys == frozenset(("op_reps", "num_control_wires", "partial"))

        ops = [qml.X(2), qml.X(3), qml.X(4), qml.Y(2)]

        op = qml.Select(ops, control=(0, 1))

        resources = op.resource_params
        assert resources["num_control_wires"] == 2

        op_reps = (
            qml.resource_rep(qml.X),
            qml.resource_rep(qml.X),
            qml.resource_rep(qml.X),
            qml.resource_rep(qml.Y),
        )

        assert resources["op_reps"] == op_reps

>>>>>>> 344bd7c4

class TestErrorMessages:
    """Test that the correct errors are raised"""

    @pytest.mark.parametrize(
        ("ops", "control", "msg_match"),
        [
            (
                [qml.X(wires=1), qml.Y(wires=0), qml.Z(wires=0)],
                [1, 2],
                "Control wires should be different from operation wires.",
            ),
            (
                [qml.X(wires=2)] * 4,
                [1, 2, 3],
                "Control wires should be different from operation wires.",
            ),
            (
                [qml.X(wires="a"), qml.Y(wires="b")],
                ["a"],
                "Control wires should be different from operation wires.",
            ),
        ],
    )
    def test_control_in_ops(self, ops, control, msg_match):
        """Test an error is raised when a control wire is in one of the ops"""
        with pytest.raises(ValueError, match=msg_match):
            qml.Select(ops, control)

    @pytest.mark.parametrize(
        ("ops", "control", "msg_match"),
        [
            (
                [qml.X(wires=0), qml.Y(wires=0), qml.Z(wires=0)],
                [1],
                r"Not enough control wires \(1\) for the desired number of operations \(3\). At least 2 control wires are required.",
            ),
            (
                [qml.X(wires=0)] * 10,
                [1, 2, 3],
                r"Not enough control wires \(3\) for the desired number of operations \(10\). At least 4 control wires are required.",
            ),
            (
                [qml.X(wires="a"), qml.Y(wires="b"), qml.Z(wires="c")],
                [1],
                r"Not enough control wires \(1\) for the desired number of operations \(3\). At least 2 control wires are required.",
            ),
        ],
    )
    def test_too_many_ops(self, ops, control, msg_match):
        """Test that error is raised if more ops are requested than can fit in control wires"""
        with pytest.raises(ValueError, match=msg_match):
            qml.Select(ops, control)

    def test_unary_iterator_non_partial_not_implemented(self):
        """Test that an error is raised when trying to call unary iterator decomposition with
        partial=False."""
        with pytest.raises(NotImplementedError, match="Unary iteration with partial=False"):
            _ = _select_decomp_partial_unary(
                [qml.X(0)], control=(1,), work_wires=None, partial=False
            )
        with pytest.raises(
            NotImplementedError, match="Resources for unary iteration with partial=False"
        ):
            _ = _select_resources_partial_unary([qml.resource_rep(qml.X)], 1, partial=False)


def select_rx_circuit(angles):
    """Circuit that uses Select for tests."""
    qml.RY(0.6135, 0)
    qml.Select([qml.RX(angles[0], wires=[1]), qml.RY(angles[1], wires=[1])], control=0)
    return qml.expval(qml.Z(wires=1))


def manual_rx_circuit(angles):
    """Circuit that manually creates Select for tests."""
    qml.RY(0.6135, 0)
    qml.ctrl(qml.RX(angles[0], wires=[1]), control=0, control_values=0)
    qml.ctrl(qml.RY(angles[1], wires=[1]), control=0)
    return qml.expval(qml.Z(wires=1))


class TestInterfaces:
    """Tests that the template is compatible with all interfaces, including the computation
    of gradients."""

    @pytest.mark.autograd
    def test_autograd(self):
        """Tests the autograd interface."""
        dev = qml.device("default.qubit", wires=2)

        circuit_default = qml.QNode(manual_rx_circuit, dev)
        circuit_select = qml.QNode(select_rx_circuit, dev)

        input_default = [0.5, 0.2]
        input_grad = pnp.array(input_default, requires_grad=True)

        grad_fn = qml.grad(circuit_default)
        grads = grad_fn(input_grad)

        grad_fn2 = qml.grad(circuit_select)
        grads2 = grad_fn2(input_grad)

        assert qml.math.allclose(grads, grads2)

    @pytest.mark.autograd
    def test_autograd_parameter_shift(self):
        """Tests the autograd interface using the parameter-shift method."""
        dev = qml.device("default.qubit", wires=2)

        circuit_default = qml.QNode(manual_rx_circuit, dev, diff_method="parameter-shift")
        circuit_select = qml.QNode(select_rx_circuit, dev, diff_method="parameter-shift")

        input_default = [0.5, 0.2]
        input_grad = pnp.array(input_default, requires_grad=True)

        grad_fn = qml.grad(circuit_default)
        grads = grad_fn(input_grad)

        grad_fn2 = qml.grad(circuit_select)
        grads2 = grad_fn2(input_grad)

        assert qml.math.allclose(grads, grads2)

    @pytest.mark.tf
    def test_tf(self):
        """Tests the tf interface."""
        import tensorflow as tf

        dev = qml.device("default.qubit", wires=2)

        circuit_default = qml.QNode(manual_rx_circuit, dev)
        circuit_tf = qml.QNode(select_rx_circuit, dev)

        input_default = [0.5, 0.2]
        input_tf = tf.Variable(input_default)

        assert qml.math.allclose(
            qml.matrix(circuit_default)(input_default), qml.matrix(circuit_tf)(input_tf)
        )
        assert qml.math.get_interface(qml.matrix(circuit_tf)(input_tf)) == "tensorflow"

        with tf.GradientTape() as tape:
            res = circuit_default(input_tf)
        grads = tape.gradient(res, [input_tf])

        with tf.GradientTape() as tape2:
            res2 = circuit_tf(input_tf)
        grads2 = tape2.gradient(res2, [input_tf])

        assert qml.math.allclose(grads[0], grads2[0])

    @pytest.mark.torch
    def test_torch(self):
        """Tests the torch interface."""
        import torch

        dev = qml.device("default.qubit", wires=2)

        circuit_default = qml.QNode(manual_rx_circuit, dev)
        circuit_torch = qml.QNode(select_rx_circuit, dev)

        input_default = [0.5, 0.2]
        input_torch = torch.tensor(input_default, requires_grad=True)

        assert qml.math.allclose(
            qml.matrix(circuit_default)(input_default), qml.matrix(circuit_torch)(input_torch)
        )
        assert qml.math.get_interface(qml.matrix(circuit_torch)(input_torch)) == "torch"

        res = circuit_default(input_torch)
        res.backward()
        grads = [input_torch.grad]

        res2 = circuit_torch(input_torch)
        res2.backward()
        grads2 = [input_torch.grad]

        assert qml.math.allclose(grads[0], grads2[0])

    @pytest.mark.jax
    @pytest.mark.slow
    def test_jax(self):
        """Tests the jax interface."""
        import jax
        import jax.numpy as jnp

        dev = qml.device("default.qubit", wires=2)

        input_default = [0.5, 0.2]
        input_jax = jnp.array(input_default)

        circuit_default = qml.QNode(manual_rx_circuit, dev)
        circuit_jax = qml.QNode(select_rx_circuit, dev)

        assert qml.math.allclose(
            qml.matrix(circuit_default)(input_default), qml.matrix(circuit_jax)(input_jax)
        )
        assert qml.math.get_interface(qml.matrix(circuit_jax)(input_jax)) == "jax"

        grad_fn = jax.grad(circuit_default)
        grads = grad_fn(input_jax)

        grad_fn2 = jax.grad(circuit_jax)
        grads2 = grad_fn2(input_jax)

        assert qml.math.allclose(grads, grads2)

    @pytest.mark.jax
    def test_jax_jit(self):
        """Tests jit within the jax interface."""
        import jax

        dev = qml.device("default.qubit", wires=4)
        ops = [qml.X(2), qml.X(3), qml.Y(2), qml.SWAP([2, 3])]

        @qml.qnode(dev)
        def circuit():
            qml.Select(ops, control=[0, 1])
            return qml.state()

        jit_circuit = jax.jit(circuit)

        assert qml.math.allclose(circuit(), jit_circuit())


num_controls_and_num_ops = (
    [(nc, i) for nc in range(1, 5) for i in range(1, 2**nc + 1)]
    + [(5, 1), (5, 2), (5, 17), (5, 24), (5, 31)]
    + [(6, 3), (6, 8), (6, 27)]
)


@pytest.mark.parametrize("partial", [False, True])
class TestUnaryIterator:
    """Tests for the auxiliary qubit-based unary iterator decomposition of Select."""

    @pytest.mark.parametrize("num_controls", [0, 1, 2, 3])
    def test_no_ops(self, num_controls, partial):
        """Test that the unary iterator does not return any operators for an empty list
        of target operators."""

        control = list(range(num_controls))
        work = list(range(num_controls, 2 * num_controls - 1))

<<<<<<< HEAD
        decomp = _select_decomp_unary([], control=control, work_wires=work, partial=partial)
=======
        decomp = _select_decomp_partial_unary([], control=control, work_wires=work, partial=partial)
>>>>>>> 344bd7c4
        assert decomp == []

    @pytest.mark.parametrize("num_controls, num_ops", num_controls_and_num_ops)
    def test_identity_with_basis_states(self, num_controls, num_ops, partial):
        """Test that the unary iterator is correct by asserting that the identity
        matrix is created by preparing the i-th computational basis state conditioned on the
        i-th basis state in the control qubits."""
        if not partial:
            pytest.xfail(reason="partial=False not supported with unary iteration yet.")

        dev = qml.device("default.qubit")

        # Create angle set so that feeding angles[i] into RX on the i-th control wire will
        # yield broadcasted BasisEmbedding (which does not support broadcasting atm)
        angles = [list(map(int, np.binary_repr(i, width=num_controls))) for i in range(num_ops)]
        angles = np.pi * np.array(angles).T
        control = list(range(num_controls))
        work = list(range(num_controls, 2 * num_controls - 1))
        target = list(range(2 * num_controls - 1, 3 * num_controls - 1))

        ops = [qml.BasisEmbedding(i, wires=target) for i in range(num_ops)]

        @qml.qnode(dev)
        def circuit():
            for w, angle in zip(control, angles, strict=True):
                qml.RX(angle, w)
<<<<<<< HEAD
            _select_decomp_unary(ops, control=control, work_wires=work, partial=partial)
=======
            _select_decomp_partial_unary(ops, control=control, work_wires=work, partial=partial)
>>>>>>> 344bd7c4
            return qml.probs(target)

        print(qml.draw(circuit, max_length=200)())
        probs = circuit()
        print()
        print(*_select_decomp_unary(ops, control=control, work_wires=work, partial=True), sep="\n")
        print()

        print(angles)
        print(probs)
        assert np.allclose(probs, np.eye(2**num_controls)[:num_ops])

    @pytest.mark.parametrize(
        ("num_ops", "control", "work", "msg_match"),
        [(9, 4, 1, "Can't use this decomposition")],
    )
    def test_operation_and_test_wires_error(
        self, num_ops, control, work, msg_match, partial
    ):  # pylint: disable=too-many-arguments
        """Test that proper errors are raised"""

        if not partial:
            pytest.xfail(reason="partial=False not supported with unary iteration yet.")

        wires = qml.registers({"target": num_ops, "control": control, "work": work})
        ops = [qml.BasisEmbedding(i, wires=wires["target"]) for i in range(num_ops)]

        with pytest.raises(ValueError, match=msg_match):
<<<<<<< HEAD
            _select_decomp_unary(
=======
            _select_decomp_partial_unary(
>>>>>>> 344bd7c4
                ops, control=wires["control"], work_wires=wires["work"], partial=partial
            )

    @pytest.mark.parametrize("num_controls, num_ops", num_controls_and_num_ops)
    def test_comparison_with_select(self, num_controls, num_ops, seed, partial):
        """Test that the unary iterator is correct by comparing it to the standard Select
        decomposition."""

        if not partial:
            pytest.xfail(reason="partial=False not supported with unary iteration yet.")

        angles = [list(map(int, np.binary_repr(i, width=num_controls))) for i in range(num_ops)]
        angles = np.pi * np.array(angles).T
        control = list(range(num_controls))
        work = list(range(num_controls, 2 * num_controls - 1))
        target = [2 * num_controls - 1, 2 * num_controls]

        dev = qml.device("default.qubit", wires=control + work + target)
        unitaries = unitary_group.rvs(4, size=num_ops, random_state=seed)
        if num_ops == 1:
            unitaries = np.array([unitaries])
        ops = [qml.QubitUnitary(U, wires=target) for U in unitaries]
        adj_ops = [qml.QubitUnitary(U.conj().T, wires=target) for U in unitaries]

        @qml.qnode(dev)
        def circuit():
            for w, angle in zip(control, angles, strict=True):
                qml.RX(angle, w)
<<<<<<< HEAD
            _select_decomp_unary(ops, control=control, work_wires=work, partial=partial)
=======
            _select_decomp_partial_unary(ops, control=control, work_wires=work, partial=partial)
>>>>>>> 344bd7c4
            qml.Select(adj_ops, control=control, work_wires=None, partial=partial)
            return qml.probs(target)

        probs = circuit()
        exp = np.eye(4)[0]
        assert np.allclose(probs, exp)<|MERGE_RESOLUTION|>--- conflicted
+++ resolved
@@ -25,13 +25,8 @@
 from pennylane import numpy as pnp
 from pennylane.templates.subroutines.select import (
     _partial_select,
-<<<<<<< HEAD
     _select_decomp_unary,
     _select_resources_unary,
-=======
-    _select_decomp_partial_unary,
-    _select_resources_partial_unary,
->>>>>>> 344bd7c4
 )
 
 
@@ -47,11 +42,7 @@
 
     op = qml.Select(ops, control, work_wires, partial=not partial)
     assert op.target_wires == qml.wires.Wires(0)
-<<<<<<< HEAD
-    qml.ops.functions.assert_valid(op, skip_new_decomp=partial)
-=======
     qml.ops.functions.assert_valid(op, skip_new_decomp=(partial or work_wires is None))
->>>>>>> 344bd7c4
 
 
 @pytest.mark.unit
@@ -67,10 +58,7 @@
     assert repr(op) == "Select(ops=(X(0), Y(0)), control=Wires([1]), partial=True)"
 
 
-<<<<<<< HEAD
-=======
 @pytest.mark.unit
->>>>>>> 344bd7c4
 @pytest.mark.parametrize(
     "K, control, expected",
     [
@@ -99,81 +87,12 @@
 def test_partial_select(K, control, expected):
     """Tests that the _partial_select function produces the correct simplified control
     structure."""
-<<<<<<< HEAD
-    out = _partial_select(K, control)
-    assert out == expected
-=======
     assert _partial_select(K, control) == expected
->>>>>>> 344bd7c4
 
 
 @pytest.mark.unit
 class TestSelect:
-<<<<<<< HEAD
-    """Tests that the template defines the correct decomposition."""
-
-    @pytest.mark.parametrize(
-        ("ops", "control", "expected_gates", "wires"),
-        [
-            (
-                [qml.X(0), qml.Y(0)],
-                [1],
-                [
-                    qml.ctrl(qml.X(0), control=1, control_values=0),
-                    qml.ctrl(qml.Y(0), control=1),
-                ],
-                2,
-            ),
-            (
-                [qml.X(0), qml.I(0), qml.Z(0)],
-                [1, 2],
-                [
-                    qml.ctrl(qml.X(0), control=[1, 2], control_values=[0, 0]),
-                    qml.ctrl(qml.Z(0), control=[1, 2], control_values=[1, 0]),
-                ],
-                3,
-            ),
-            (
-                [
-                    qml.X(0),
-                    qml.I(0),
-                    qml.I(0),
-                    qml.RX(0.3, 0),
-                ],
-                [1, 2],
-                [
-                    qml.ctrl(qml.X(0), control=[1, 2], control_values=[0, 0]),
-                    qml.ctrl(qml.RX(0.3, 0), control=[1, 2], control_values=[1, 1]),
-                ],
-                3,
-            ),
-            (
-                [qml.X("a"), qml.Z("b"), qml.RX(0.7, "b")],
-                ["c", 1],
-                [
-                    qml.ctrl(qml.X("a"), control=["c", 1], control_values=[0, 0]),
-                    qml.ctrl(qml.Z("b"), control=["c", 1], control_values=[0, 1]),
-                    qml.ctrl(qml.RX(0.7, "b"), control=["c", 1], control_values=[1, 0]),
-                ],
-                ["a", "b", "c", 1],
-            ),
-            (
-                [qml.X("a"), qml.RX(0.7, "b")],
-                ["c", 1],
-                [
-                    qml.ctrl(qml.X("a"), control=["c", 1], control_values=[0, 0]),
-                    qml.ctrl(qml.RX(0.7, "b"), control=["c", 1], control_values=[0, 1]),
-                ],
-                ["a", "b", "c", 1],
-            ),
-        ],
-    )
-    def test_operation_result(self, ops, control, expected_gates, wires):
-        """Test the correctness of the Select template output."""
-        dev = qml.device("default.qubit", wires=wires)
-=======
     """Tests that the fundamental methods of Select work properly."""
->>>>>>> 344bd7c4
 
     def test_copy(self):
         """Test that the copy function of Select works correctly."""
@@ -184,188 +103,6 @@
         qml.assert_equal(op, op_copy)
 
     @pytest.mark.parametrize(
-<<<<<<< HEAD
-        ("ops", "control", "expected_gates", "wires"),
-        [
-            (
-                [qml.X(0), qml.Y(0)],
-                [1],
-                [
-                    qml.ctrl(qml.X(0), control=1, control_values=0),
-                    qml.ctrl(qml.Y(0), control=1),
-                ],
-                2,
-            ),
-            (
-                [qml.X(0), qml.I(0), qml.Z(0)],
-                [1, 2],
-                [
-                    qml.ctrl(qml.X(0), control=[1, 2], control_values=[0, 0]),
-                    qml.ctrl(qml.Z(0), control=[1], control_values=[1]),
-                ],
-                3,
-            ),
-            (
-                [
-                    qml.X(0),
-                    qml.I(0),
-                    qml.I(0),
-                    qml.RX(0.3, 0),
-                ],
-                [1, 2],
-                [
-                    qml.ctrl(qml.X(0), control=[1, 2], control_values=[0, 0]),
-                    qml.ctrl(qml.RX(0.3, 0), control=[1, 2], control_values=[1, 1]),
-                ],
-                3,
-            ),
-            (
-                [qml.X("a"), qml.Z("b"), qml.RX(0.7, "b")],
-                ["c", 1],
-                [
-                    qml.ctrl(qml.X("a"), control=["c", 1], control_values=[0, 0]),
-                    qml.ctrl(qml.Z("b"), control=["c", 1], control_values=[0, 1]),
-                    qml.ctrl(qml.RX(0.7, "b"), control=["c"], control_values=[1]),
-                ],
-                ["a", "b", "c", 1],
-            ),
-            (
-                [qml.X("a"), qml.RX(0.7, "b")],
-                ["c", 1],
-                [
-                    qml.ctrl(qml.X("a"), control=[1], control_values=[0]),
-                    qml.ctrl(qml.RX(0.7, "b"), control=[1], control_values=[1]),
-                ],
-                ["a", "b", "c", 1],
-            ),
-        ],
-    )
-    def test_operation_result_partial(self, ops, control, expected_gates, wires, seed):
-        """Test the correctness of the Select template output with partial=True."""
-        dev = qml.device("default.qubit", wires=wires)
-
-        # Prepare a state that only has overlap with the basis states used in Select
-        np.random.seed(seed)
-        state = np.random.random(len(ops))
-        state /= np.linalg.norm(state)
-        state = np.concatenate([state, np.zeros(2 ** len(control) - len(ops))])
-
-        @qml.qnode(dev)
-        def circuit1():
-            qml.StatePrep(state, wires=control)
-            qml.Select(ops, control, partial=True)
-            return qml.state()
-
-        @qml.qnode(dev)
-        def circuit2():
-            qml.StatePrep(state, wires=control)
-            for op in expected_gates:
-                qml.apply(op)
-            return qml.state()
-
-        assert np.allclose(circuit1(), circuit2())
-
-    @pytest.mark.parametrize(
-        ("ops", "control", "expected_gates", "expected_gates_partial"),
-        [
-            (
-                [qml.X(wires=0)],
-                [1],
-                [qml.ctrl(qml.X(wires=0), control=1, control_values=0)],
-                [qml.X(wires=0)],
-            ),
-            (
-                [qml.X(wires=0), qml.Y(wires=0)],
-                [1],
-                [
-                    qml.ctrl(qml.X(wires=0), control=1, control_values=0),
-                    qml.ctrl(qml.Y(wires=0), control=1),
-                ],
-                None,
-            ),
-            (
-                [qml.RX(0.5, wires=0), qml.RY(0.7, wires=1)],
-                [2],
-                [
-                    qml.ctrl(qml.RX(0.5, wires=0), control=2, control_values=0),
-                    qml.ctrl(qml.RY(0.7, wires=1), control=2),
-                ],
-                None,
-            ),
-            (
-                [
-                    qml.RX(0.5, wires=0),
-                    qml.RY(0.7, wires=1),
-                    qml.RZ(0.3, wires=1),
-                    qml.X(wires=2),
-                ],
-                [3, 4],
-                [
-                    qml.ctrl(qml.RX(0.5, wires=0), control=[3, 4], control_values=[0, 0]),
-                    qml.ctrl(qml.RY(0.7, wires=1), control=[3, 4], control_values=[0, 1]),
-                    qml.ctrl(qml.RZ(0.3, wires=1), control=[3, 4], control_values=[1, 0]),
-                    qml.ctrl(qml.X(wires=2), control=[3, 4], control_values=[1, 1]),
-                ],
-                None,
-            ),
-            (
-                [
-                    qml.RX(0.5, wires=0),
-                    qml.RY(0.7, wires=1),
-                    qml.X(wires=2),
-                ],
-                [3, 4],
-                [
-                    qml.ctrl(qml.RX(0.5, wires=0), control=[3, 4], control_values=[0, 0]),
-                    qml.ctrl(qml.RY(0.7, wires=1), control=[3, 4], control_values=[0, 1]),
-                    qml.ctrl(qml.X(wires=2), control=[3, 4], control_values=[1, 0]),
-                ],
-                [
-                    qml.ctrl(qml.RX(0.5, wires=0), control=[3, 4], control_values=[0, 0]),
-                    qml.ctrl(qml.RY(0.7, wires=1), control=[4], control_values=[1]),
-                    qml.ctrl(qml.X(wires=2), control=[3], control_values=[1]),
-                ],
-            ),
-        ],
-    )
-    def test_queued_ops(self, ops, control, expected_gates, expected_gates_partial):
-        """Test the correctness of the Select template queued operations."""
-        # Test expansion of queued Select with partial=False
-        with qml.tape.OperationRecorder() as recorder:
-            op = qml.Select(ops, control=control)
-
-        select_ops1 = recorder.expand().operations
-
-        # Test queueing within decomposition with partial=False
-        with qml.queuing.AnnotatedQueue() as q:
-            op.decomposition()
-
-        select_ops2 = q.queue
-
-        for op1, op2, exp_op in zip(select_ops1, select_ops2, expected_gates, strict=True):
-            qml.assert_equal(op1, exp_op)
-            qml.assert_equal(op2, exp_op)
-
-        # Test expansion of queued Select with partial=True
-        with qml.tape.OperationRecorder() as recorder:
-            op_partial = qml.Select(ops, control=control, partial=True)
-
-        select_ops1 = recorder.expand().operations
-
-        # Test queueing within decomposition with partial=True
-        with qml.queuing.AnnotatedQueue() as q:
-            op_partial.decomposition()
-
-        select_ops2 = q.queue
-
-        expected_gates_partial = expected_gates_partial or expected_gates
-        for op1, op2, exp_op in zip(select_ops1, select_ops2, expected_gates_partial, strict=True):
-            qml.assert_equal(op1, exp_op)
-            qml.assert_equal(op2, exp_op)
-
-    @pytest.mark.parametrize(
-        ("ops", "control", "expected_gates", "expected_gates_partial"),
-=======
         ("ops", "control"),
         [
             ([qml.X(0)], [1]),
@@ -401,71 +138,12 @@
 
     @pytest.mark.parametrize(
         ("ops", "control", "expected_controls"),
->>>>>>> 344bd7c4
         [
             ([qml.X(0)], [1], [([], [])]),
             ([qml.X(0), qml.Y(0)], [1], [([1], [0]), ([1], [1])]),
             ([qml.RX(0.5, 0), qml.RY(0.7, 1)], [2], [([2], [0]), ([2], [1])]),
             ([qml.X(0), qml.I(0), qml.Z(0)], [1, 2], [([1, 2], [0, 0]), ([2], [1]), ([1], [1])]),
             (
-<<<<<<< HEAD
-                [qml.X(wires=0)],
-                [1],
-                [qml.ctrl(qml.X(wires=0), control=1, control_values=0)],
-                [qml.X(wires=0)],
-            ),
-            (
-                [qml.X(wires=0), qml.Y(wires=0)],
-                [1],
-                [
-                    qml.ctrl(qml.X(wires=0), control=1, control_values=0),
-                    qml.ctrl(qml.Y(wires=0), control=1),
-                ],
-                None,
-            ),
-            (
-                [qml.RX(0.5, wires=0), qml.RY(0.7, wires=1)],
-                [2],
-                [
-                    qml.ctrl(qml.RX(0.5, wires=0), control=2, control_values=0),
-                    qml.ctrl(qml.RY(0.7, wires=1), control=2),
-                ],
-                None,
-            ),
-            (
-                [
-                    qml.RX(0.5, wires=0),
-                    qml.RY(0.7, wires=1),
-                    qml.RZ(0.3, wires=1),
-                    qml.X(wires=2),
-                ],
-                [3, 4],
-                [
-                    qml.ctrl(qml.RX(0.5, wires=0), control=[3, 4], control_values=[0, 0]),
-                    qml.ctrl(qml.RY(0.7, wires=1), control=[3, 4], control_values=[0, 1]),
-                    qml.ctrl(qml.RZ(0.3, wires=1), control=[3, 4], control_values=[1, 0]),
-                    qml.ctrl(qml.X(wires=2), control=[3, 4], control_values=[1, 1]),
-                ],
-                None,
-            ),
-            (
-                [
-                    qml.RX(0.5, wires=0),
-                    qml.RY(0.7, wires=1),
-                    qml.X(wires=2),
-                ],
-                [3, 4],
-                [
-                    qml.ctrl(qml.RX(0.5, wires=0), control=[3, 4], control_values=[0, 0]),
-                    qml.ctrl(qml.RY(0.7, wires=1), control=[3, 4], control_values=[0, 1]),
-                    qml.ctrl(qml.X(wires=2), control=[3, 4], control_values=[1, 0]),
-                ],
-                [
-                    qml.ctrl(qml.RX(0.5, wires=0), control=[3, 4], control_values=[0, 0]),
-                    qml.ctrl(qml.RY(0.7, wires=1), control=[4], control_values=[1]),
-                    qml.ctrl(qml.X(wires=2), control=[3], control_values=[1]),
-                ],
-=======
                 [qml.RX(0.5, 0), qml.RY(0.7, 1), qml.RZ(0.3, 1), qml.X(2)],
                 [3, 4],
                 [([3, 4], [0, 0]), ([3, 4], [0, 1]), ([3, 4], [1, 0]), ([3, 4], [1, 1])],
@@ -479,54 +157,10 @@
                 [qml.X("a"), qml.Z("b"), qml.RX(0.7, "b")],
                 ["c", 1],
                 [(["c", 1], [0, 0]), ([1], [1]), (["c"], [1])],
->>>>>>> 344bd7c4
             ),
             ([qml.X("a"), qml.RX(0.7, "b")], ["c", 1], [([1], [0]), ([1], [1])]),
         ],
     )
-<<<<<<< HEAD
-    def test_decomposition(self, ops, control, expected_gates, expected_gates_partial):
-        """Unit test checking that compute_decomposition and decomposition work as expected."""
-        expected_gates_partial = expected_gates_partial or expected_gates
-        for partial, exp_gates in zip([False, True], [expected_gates, expected_gates_partial]):
-            op = qml.Select(ops, control=control, partial=partial)
-            select_decomposition = op.decomposition()
-            select_compute_decomposition = op.compute_decomposition(ops, control, partial=partial)
-
-            for op1, op2 in zip(select_decomposition, exp_gates):
-                qml.assert_equal(op1, op2)
-            for op1, op2 in zip(select_compute_decomposition, exp_gates):
-                qml.assert_equal(op1, op2)
-
-    def test_copy(self):
-        """Test that the copy function of Select works correctly."""
-        ops = [qml.X(wires=2), qml.RX(0.2, wires=3), qml.Y(wires=2), qml.SWAP([2, 3])]
-        op = qml.Select(ops, control=[0, 1])
-        op_copy = copy.copy(op)
-
-        qml.assert_equal(op, op_copy)
-
-    def test_resources(self):
-        """Test the resources property"""
-
-        assert qml.Select.resource_keys == frozenset(("op_reps", "num_control_wires", "partial"))
-
-        ops = [qml.X(2), qml.X(3), qml.X(4), qml.Y(2)]
-
-        op = qml.Select(ops, control=(0, 1))
-
-        resources = op.resource_params
-        assert resources["num_control_wires"] == 2
-
-        op_reps = (
-            qml.resource_rep(qml.X),
-            qml.resource_rep(qml.X),
-            qml.resource_rep(qml.X),
-            qml.resource_rep(qml.Y),
-        )
-
-        assert resources["op_reps"] == op_reps
-=======
     def test_basic_decomposition_partial(self, ops, control, expected_controls):
         """Test the correctness of the Select template decomposition with partial=True.
         Tests both the returned and the queued operations."""
@@ -547,7 +181,6 @@
         for dec in [decomp0, decomp1, decomp_queue0, decomp_queue1]:
             for op_dec, op_exp in zip(dec, expected_gates, strict=True):
                 qml.assert_equal(op_dec, op_exp)
->>>>>>> 344bd7c4
 
     @pytest.mark.parametrize("partial", [False, True])
     def test_new_decomposition_multi_control(self, partial):
@@ -686,8 +319,6 @@
         else:
             qml.assert_equal(decomp_ops[0], qml.ctrl(qml.Z(1), (0,), control_values=[0]))
 
-<<<<<<< HEAD
-=======
     def test_resources(self):
         """Test the resources property"""
 
@@ -709,7 +340,6 @@
 
         assert resources["op_reps"] == op_reps
 
->>>>>>> 344bd7c4
 
 class TestErrorMessages:
     """Test that the correct errors are raised"""
@@ -768,13 +398,11 @@
         """Test that an error is raised when trying to call unary iterator decomposition with
         partial=False."""
         with pytest.raises(NotImplementedError, match="Unary iteration with partial=False"):
-            _ = _select_decomp_partial_unary(
-                [qml.X(0)], control=(1,), work_wires=None, partial=False
-            )
+            _ = _select_decomp_unary([qml.X(0)], control=(1,), work_wires=None, partial=False)
         with pytest.raises(
             NotImplementedError, match="Resources for unary iteration with partial=False"
         ):
-            _ = _select_resources_partial_unary([qml.resource_rep(qml.X)], 1, partial=False)
+            _ = _select_resources_unary([qml.resource_rep(qml.X)], 1, partial=False)
 
 
 def select_rx_circuit(angles):
@@ -955,11 +583,7 @@
         control = list(range(num_controls))
         work = list(range(num_controls, 2 * num_controls - 1))
 
-<<<<<<< HEAD
         decomp = _select_decomp_unary([], control=control, work_wires=work, partial=partial)
-=======
-        decomp = _select_decomp_partial_unary([], control=control, work_wires=work, partial=partial)
->>>>>>> 344bd7c4
         assert decomp == []
 
     @pytest.mark.parametrize("num_controls, num_ops", num_controls_and_num_ops)
@@ -986,11 +610,7 @@
         def circuit():
             for w, angle in zip(control, angles, strict=True):
                 qml.RX(angle, w)
-<<<<<<< HEAD
             _select_decomp_unary(ops, control=control, work_wires=work, partial=partial)
-=======
-            _select_decomp_partial_unary(ops, control=control, work_wires=work, partial=partial)
->>>>>>> 344bd7c4
             return qml.probs(target)
 
         print(qml.draw(circuit, max_length=200)())
@@ -1019,11 +639,7 @@
         ops = [qml.BasisEmbedding(i, wires=wires["target"]) for i in range(num_ops)]
 
         with pytest.raises(ValueError, match=msg_match):
-<<<<<<< HEAD
             _select_decomp_unary(
-=======
-            _select_decomp_partial_unary(
->>>>>>> 344bd7c4
                 ops, control=wires["control"], work_wires=wires["work"], partial=partial
             )
 
@@ -1052,11 +668,7 @@
         def circuit():
             for w, angle in zip(control, angles, strict=True):
                 qml.RX(angle, w)
-<<<<<<< HEAD
             _select_decomp_unary(ops, control=control, work_wires=work, partial=partial)
-=======
-            _select_decomp_partial_unary(ops, control=control, work_wires=work, partial=partial)
->>>>>>> 344bd7c4
             qml.Select(adj_ops, control=control, work_wires=None, partial=partial)
             return qml.probs(target)
 
