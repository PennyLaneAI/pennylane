--- conflicted
+++ resolved
@@ -148,10 +148,6 @@
             [1, 2, 3, 4],
         ],
     )
-<<<<<<< HEAD
-    @pytest.mark.jax
-    @pytest.mark.capture
-=======
     @pytest.mark.capture
     def test_decomposition_new_capture(self, single_wires):
         """Tests the decomposition rule implemented with the new system."""
@@ -171,7 +167,6 @@
             [1, 2, 3, 4],
         ],
     )
->>>>>>> 18c7fd8b
     def test_decomposition_new(self, single_wires):
         """Tests the decomposition rule implemented with the new system."""
         op = qml.FermionicSingleExcitation(
