--- conflicted
+++ resolved
@@ -19,16 +19,13 @@
 import numpy as np
 import pytest
 
-<<<<<<< HEAD
-from pennylane import device, qnode, HybridQRAM
-=======
 from pennylane import device, qnode
 from pennylane.decomposition import list_decomps
->>>>>>> c40935bc
 from pennylane.measurements import probs
 from pennylane.ops.functions.assert_valid import _test_decomposition_rule
 from pennylane.templates import BasisEmbedding
-from pennylane.templates.subroutines.qram import BBQRAM
+from pennylane.templates.subroutines.qram import BBQRAM, HybridQRAM
+
 
 dev = device("default.qubit")
 
@@ -177,23 +174,6 @@
         BBQRAM(*params)
 
 
-<<<<<<< HEAD
-@qnode(dev)
-def hybrid_quantum(bitstrings, qram_wires, target_wires, work_wires, qram_value, address):
-    BasisEmbedding(address, wires=qram_wires)
-
-    HybridQRAM(
-        bitstrings,
-        qram_wires=qram_wires,
-        target_wires=target_wires,
-        work_wires=work_wires,
-        qram_value=qram_value
-    )
-    return probs(wires=target_wires)
-
-
-=======
->>>>>>> c40935bc
 @pytest.mark.parametrize(
     (
         "bitstrings",
@@ -203,12 +183,6 @@
         "dir_wires",
         "portL_wires",
         "portR_wires",
-<<<<<<< HEAD
-        "qram_value",
-        "address",
-        "probabilities",
-=======
->>>>>>> c40935bc
     ),
     [
         (
@@ -219,12 +193,6 @@
             [6, 7, 8],
             [9, 10, 11],
             [12, 13, 14],
-<<<<<<< HEAD
-            1,
-            2,  # addressed from the left
-            [0.0, 0.0, 0.0, 0.0, 0.0, 0.0, 1.0, 0.0],  # |110>
-=======
->>>>>>> c40935bc
         ),
         (
             ["010", "111", "110", "000"],
@@ -234,35 +202,19 @@
             [11, 10, 9],
             [6, 7, 8],
             [12, 13, 14],
-<<<<<<< HEAD
-            None,
-            1,
-            [0.0, 0.0, 0.0, 0.0, 0.0, 0.0, 0.0, 1.0],  # |111>
-=======
->>>>>>> c40935bc
-        ),
-        (
-            ["010", "111", "110", "000"],
-            [0, 1],
-            [2, 3, 4],
-            5,
-            [6, 7, 8],
-            [12, 13, 14],
-            [9, 10, 11],
-<<<<<<< HEAD
-            2,
-            0,
-            [0.0, 0.0, 1.0, 0.0, 0.0, 0.0, 0.0, 0.0],  # |010>
-        ),
-    ],
-)
-def test_hybrid_quantum(
-=======
+        ),
+        (
+            ["010", "111", "110", "000"],
+            [0, 1],
+            [2, 3, 4],
+            5,
+            [6, 7, 8],
+            [12, 13, 14],
+            [9, 10, 11],
         ),
     ],
 )
 def test_decomposition_new(
->>>>>>> c40935bc
     bitstrings,
     qram_wires,
     target_wires,
@@ -270,7 +222,92 @@
     dir_wires,
     portL_wires,
     portR_wires,
-<<<<<<< HEAD
+):  # pylint: disable=too-many-arguments
+    op = BBQRAM(
+        bitstrings,
+        qram_wires,
+        target_wires,
+        [bus] + dir_wires + portL_wires + portR_wires,
+    )
+
+    for rule in list_decomps(BBQRAM):
+        _test_decomposition_rule(op, rule)
+
+
+@qnode(dev)
+def hybrid_quantum(bitstrings, qram_wires, target_wires, work_wires, qram_value, address):
+    BasisEmbedding(address, wires=qram_wires)
+
+    HybridQRAM(
+        bitstrings,
+        qram_wires=qram_wires,
+        target_wires=target_wires,
+        work_wires=work_wires,
+        qram_value=qram_value
+    )
+    return probs(wires=target_wires)
+
+
+@pytest.mark.parametrize(
+    (
+        "bitstrings",
+        "qram_wires",
+        "target_wires",
+        "bus",
+        "dir_wires",
+        "portL_wires",
+        "portR_wires",
+        "qram_value",
+        "address",
+        "probabilities",
+    ),
+    [
+        (
+            ["010", "111", "110", "000"],
+            [0, 1],
+            [2, 3, 4],
+            5,
+            [6, 7, 8],
+            [9, 10, 11],
+            [12, 13, 14],
+            1,
+            2,  # addressed from the left
+            [0.0, 0.0, 0.0, 0.0, 0.0, 0.0, 1.0, 0.0],  # |110>
+        ),
+        (
+            ["010", "111", "110", "000"],
+            [0, 1],
+            [2, 3, 4],
+            5,
+            [11, 10, 9],
+            [6, 7, 8],
+            [12, 13, 14],
+            None,
+            1,
+            [0.0, 0.0, 0.0, 0.0, 0.0, 0.0, 0.0, 1.0],  # |111>
+        ),
+        (
+            ["010", "111", "110", "000"],
+            [0, 1],
+            [2, 3, 4],
+            5,
+            [6, 7, 8],
+            [12, 13, 14],
+            [9, 10, 11],
+            2,
+            0,
+            [0.0, 0.0, 1.0, 0.0, 0.0, 0.0, 0.0, 0.0],  # |010>
+        ),
+    ],
+)
+def test_hybrid_quantum(
+    bitstrings,
+    qram_wires,
+    target_wires,
+    bus,
+    dir_wires,
+    portL_wires,
+    portR_wires,
     qram_value,
     address,
     probabilities,
@@ -306,16 +343,4 @@
 )
 def test_hybrid_raises(params, error, match):
     with pytest.raises(error, match=re.escape(match)):
-        HybridQRAM(*params)
-=======
-):  # pylint: disable=too-many-arguments
-    op = BBQRAM(
-        bitstrings,
-        qram_wires,
-        target_wires,
-        [bus] + dir_wires + portL_wires + portR_wires,
-    )
-
-    for rule in list_decomps(BBQRAM):
-        _test_decomposition_rule(op, rule)
->>>>>>> c40935bc
+        HybridQRAM(*params)