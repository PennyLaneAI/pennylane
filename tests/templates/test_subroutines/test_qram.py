--- conflicted
+++ resolved
@@ -19,16 +19,12 @@
 import numpy as np
 import pytest
 
-<<<<<<< HEAD
-from pennylane import SelectOnlyQRAM, device, qnode
-=======
 from pennylane import device, qnode
 from pennylane.decomposition import list_decomps
->>>>>>> c40935bc
 from pennylane.measurements import probs
 from pennylane.ops.functions.assert_valid import _test_decomposition_rule
 from pennylane.templates import BasisEmbedding
-from pennylane.templates.subroutines.qram import BBQRAM
+from pennylane.templates.subroutines.qram import BBQRAM, SelectOnlyQRAM
 
 dev = device("default.qubit")
 
@@ -177,26 +173,6 @@
         BBQRAM(*params)
 
 
-<<<<<<< HEAD
-@qnode(dev)
-def select_only_quantum(
-    bitstrings, qram_wires, target_wires, work_wires, select_wires, select_value, address
-):
-    BasisEmbedding(address, wires=qram_wires)
-
-    SelectOnlyQRAM(
-        bitstrings,
-        qram_wires=qram_wires,
-        target_wires=target_wires,
-        work_wires=work_wires,
-        select_wires=select_wires,
-        select_value=select_value,
-    )
-    return probs(wires=target_wires)
-
-
-=======
->>>>>>> c40935bc
 @pytest.mark.parametrize(
     (
         "bitstrings",
@@ -206,123 +182,38 @@
         "dir_wires",
         "portL_wires",
         "portR_wires",
-<<<<<<< HEAD
-        "select_wires",
-        "select_value",
-        "address",
-        "probabilities",
     ),
     [
         (
-            [
-                "010",
-                "111",
-                "110",
-                "000",
-                "010",
-                "111",
-                "110",
-                "000",
-                "010",
-                "111",
-                "110",
-                "000",
-                "010",
-                "111",
-                "110",
-                "000",
-            ],
-=======
-    ),
-    [
-        (
-            ["010", "111", "110", "000"],
->>>>>>> c40935bc
-            [0, 1],
-            [2, 3, 4],
-            5,
-            [6, 7, 8],
-            [9, 10, 11],
-            [12, 13, 14],
-<<<<<<< HEAD
-            [15, 16],
-            1,
-            2,  # addressed from the left
-            [0.0, 0.0, 0.0, 0.0, 0.0, 0.0, 1.0, 0.0],  # |110>
-        ),
-        (
-            [
-                "010",
-                "111",
-                "110",
-                "000",
-                "010",
-                "111",
-                "110",
-                "000",
-            ],
-=======
-        ),
-        (
-            ["010", "111", "110", "000"],
->>>>>>> c40935bc
+            ["010", "111", "110", "000"],
+            [0, 1],
+            [2, 3, 4],
+            5,
+            [6, 7, 8],
+            [9, 10, 11],
+            [12, 13, 14],
+        ),
+        (
+            ["010", "111", "110", "000"],
             [0, 1],
             [2, 3, 4],
             5,
             [11, 10, 9],
             [6, 7, 8],
             [12, 13, 14],
-<<<<<<< HEAD
-            [15],
-            0,
-            1,
-            [0.0, 0.0, 0.0, 0.0, 0.0, 0.0, 0.0, 1.0],  # |111>
-        ),
-        (
-            [
-                "010",
-                "111",
-                "110",
-                "000",
-                "010",
-                "111",
-                "110",
-                "000",
-                "010",
-                "111",
-                "110",
-                "000",
-                "010",
-                "111",
-                "110",
-                "000",
-            ],
-=======
-        ),
-        (
-            ["010", "111", "110", "000"],
->>>>>>> c40935bc
-            [0, 1],
-            [2, 3, 4],
-            5,
-            [6, 7, 8],
-            [12, 13, 14],
-            [9, 10, 11],
-<<<<<<< HEAD
-            [15, 16],
-            None,
-            0,
-            [0.0, 0.0, 1.0, 0.0, 0.0, 0.0, 0.0, 0.0],  # |010>
-        ),
-    ],
-)
-def test_select_only_quantum(
-=======
+        ),
+        (
+            ["010", "111", "110", "000"],
+            [0, 1],
+            [2, 3, 4],
+            5,
+            [6, 7, 8],
+            [12, 13, 14],
+            [9, 10, 11],
         ),
     ],
 )
 def test_decomposition_new(
->>>>>>> c40935bc
     bitstrings,
     qram_wires,
     target_wires,
@@ -330,7 +221,142 @@
     dir_wires,
     portL_wires,
     portR_wires,
-<<<<<<< HEAD
+):  # pylint: disable=too-many-arguments
+    op = BBQRAM(
+        bitstrings,
+        qram_wires,
+        target_wires,
+        [bus] + dir_wires + portL_wires + portR_wires,
+    )
+
+    for rule in list_decomps(BBQRAM):
+        _test_decomposition_rule(op, rule)
+
+
+@qnode(dev)
+def select_only_quantum(
+    bitstrings, qram_wires, target_wires, work_wires, select_wires, select_value, address
+):
+    BasisEmbedding(address, wires=qram_wires)
+
+    SelectOnlyQRAM(
+        bitstrings,
+        qram_wires=qram_wires,
+        target_wires=target_wires,
+        work_wires=work_wires,
+        select_wires=select_wires,
+        select_value=select_value,
+    )
+    return probs(wires=target_wires)
+
+
+@pytest.mark.parametrize(
+    (
+        "bitstrings",
+        "qram_wires",
+        "target_wires",
+        "bus",
+        "dir_wires",
+        "portL_wires",
+        "portR_wires",
+        "select_wires",
+        "select_value",
+        "address",
+        "probabilities",
+    ),
+    [
+        (
+            [
+                "010",
+                "111",
+                "110",
+                "000",
+                "010",
+                "111",
+                "110",
+                "000",
+                "010",
+                "111",
+                "110",
+                "000",
+                "010",
+                "111",
+                "110",
+                "000",
+            ],
+            [0, 1],
+            [2, 3, 4],
+            5,
+            [6, 7, 8],
+            [9, 10, 11],
+            [12, 13, 14],
+            [15, 16],
+            1,
+            2,  # addressed from the left
+            [0.0, 0.0, 0.0, 0.0, 0.0, 0.0, 1.0, 0.0],  # |110>
+        ),
+        (
+            [
+                "010",
+                "111",
+                "110",
+                "000",
+                "010",
+                "111",
+                "110",
+                "000",
+            ],
+            [0, 1],
+            [2, 3, 4],
+            5,
+            [11, 10, 9],
+            [6, 7, 8],
+            [12, 13, 14],
+            [15],
+            0,
+            1,
+            [0.0, 0.0, 0.0, 0.0, 0.0, 0.0, 0.0, 1.0],  # |111>
+        ),
+        (
+            [
+                "010",
+                "111",
+                "110",
+                "000",
+                "010",
+                "111",
+                "110",
+                "000",
+                "010",
+                "111",
+                "110",
+                "000",
+                "010",
+                "111",
+                "110",
+                "000",
+            ],
+            [0, 1],
+            [2, 3, 4],
+            5,
+            [6, 7, 8],
+            [12, 13, 14],
+            [9, 10, 11],
+            [15, 16],
+            None,
+            0,
+            [0.0, 0.0, 1.0, 0.0, 0.0, 0.0, 0.0, 0.0],  # |010>
+        ),
+    ],
+)
+def test_select_only_quantum(
+    bitstrings,
+    qram_wires,
+    target_wires,
+    bus,
+    dir_wires,
+    portL_wires,
+    portR_wires,
     select_wires,
     select_value,
     address,
@@ -369,16 +395,4 @@
 )
 def test_raises(params, error, match):
     with pytest.raises(error, match=re.escape(match)):
-        SelectOnlyQRAM(*params)
-=======
-):  # pylint: disable=too-many-arguments
-    op = BBQRAM(
-        bitstrings,
-        qram_wires,
-        target_wires,
-        [bus] + dir_wires + portL_wires + portR_wires,
-    )
-
-    for rule in list_decomps(BBQRAM):
-        _test_decomposition_rule(op, rule)
->>>>>>> c40935bc
+        SelectOnlyQRAM(*params)