# Copyright 2018-2024 Xanadu Quantum Technologies Inc.

# Licensed under the Apache License, Version 2.0 (the "License");
# you may not use this file except in compliance with the License.
# You may obtain a copy of the License at

#     http://www.apache.org/licenses/LICENSE-2.0

# Unless required by applicable law or agreed to in writing, software
# distributed under the License is distributed on an "AS IS" BASIS,
# WITHOUT WARRANTIES OR CONDITIONS OF ANY KIND, either express or implied.
# See the License for the specific language governing permissions and
# limitations under the License.
"""
Tests for the PrepSelPrep template.
"""
# pylint: disable=protected-access,import-outside-toplevel
import copy

import numpy as np
import pytest

import pennylane as qml


@pytest.mark.parametrize(
    ("lcu", "control", "skip_diff"),
    [
        (qml.ops.LinearCombination([0.25, 0.75], [qml.Z(2), qml.X(1) @ qml.X(2)]), [0], False),
        (qml.dot([0.25, 0.75], [qml.Z(2), qml.X(1) @ qml.X(2)]), [0], False),
        (qml.Hamiltonian([0.25, 0.75], [qml.Z(2), qml.X(1) @ qml.X(2)]), [0], False),
        (0.25 * qml.Z(2) - 0.75 * qml.X(1) @ qml.X(2), [0], False),
        (qml.Z(2) + qml.X(1) @ qml.X(2), [0], False),
        (qml.ops.LinearCombination([-0.25, 0.75j], [qml.Z(3), qml.X(2) @ qml.X(3)]), [0, 1], True),
        (
            qml.ops.LinearCombination([-0.25 + 0.1j, 0.75j], [qml.Z(4), qml.X(4) @ qml.X(5)]),
            [0, 1, 2, 3],
            True,
        ),
    ],
)
def test_standard_checks(lcu, control, skip_diff):
    """Run standard validity tests."""

    op = qml.PrepSelPrep(lcu, control)
    # Skip differentiation for test cases that raise NaNs in gradients (known limitation of ``MottonenStatePreparation``).
    qml.ops.functions.assert_valid(op, skip_differentiation=skip_diff)


def test_repr():
    """Test the repr method."""

    lcu = qml.dot([0.25, 0.75], [qml.Z(2), qml.X(1) @ qml.X(2)])
    control = [0]

    op = qml.PrepSelPrep(lcu, control)
    with np.printoptions(legacy="1.21"):
        assert (
            repr(op)
            == "PrepSelPrep(coeffs=(0.25, 0.75), ops=(Z(2), X(1) @ X(2)), control=Wires([0]))"
        )


def _get_new_terms(lcu):
    """Compute a new sum of unitaries with positive coefficients"""

    new_coeffs = []
    new_ops = []

    for coeff, op in zip(*lcu.terms()):

        angle = qml.math.angle(coeff)
        new_coeffs.append(qml.math.abs(coeff))

        new_op = op @ qml.GlobalPhase(-angle, wires=op.wires)
        new_ops.append(new_op)

    interface = qml.math.get_interface(lcu.terms()[0])
    new_coeffs = qml.math.array(new_coeffs, like=interface)

    return new_coeffs, new_ops


# Use these circuits in tests
def manual_circuit(lcu, control):
    """Circuit equivalent to decomposition of PrepSelPrep"""
    coeffs, ops = _get_new_terms(lcu)

    qml.AmplitudeEmbedding(qml.math.sqrt(coeffs), normalize=True, pad_with=0, wires=control)
    qml.Select(ops, control=control, partial=True)
    qml.adjoint(
        qml.AmplitudeEmbedding(qml.math.sqrt(coeffs), normalize=True, pad_with=0, wires=control)
    )

    return qml.state()


def prepselprep_circuit(lcu, control):
    """PrepSelPrep circuit used for testing"""
    qml.PrepSelPrep(lcu, control)
    return qml.state()


a_set_of_lcus = [
    qml.ops.LinearCombination([0.25, 0.75], [qml.Z(2), qml.X(1) @ qml.X(2)]),
    qml.dot([0.25, 0.75], [qml.Z(2), qml.X(1) @ qml.X(2)]),
    qml.Hamiltonian([0.25, 0.75], [qml.Z(2), qml.X(1) @ qml.X(2)]),
    0.25 * qml.Z(2) - 0.75 * qml.X(1) @ qml.X(2),
    qml.Z(2) + qml.X(1) @ qml.X(2),
    qml.ops.LinearCombination([-0.25, 0.75j], [qml.Z(3), qml.X(2) @ qml.X(3)]),
    qml.ops.LinearCombination([-0.25 + 0.1j, 0.75j], [qml.Z(4), qml.X(4) @ qml.X(5)]),
]


class TestPrepSelPrep:
    """Test the correctness of the decomposition"""

    # Use these LCUs as test input
    lcu1 = qml.dot([0.25, 0.75], [qml.Z(2), qml.X(1) @ qml.X(2)])
    lcu2 = qml.dot([1 / 2, 1 / 2], [qml.Identity(0), qml.PauliZ(0)])

    a = 0.25
    b = 0.75
    A = np.array([[a, 0, 0, b], [0, -a, b, 0], [0, b, a, 0], [b, 0, 0, -a]])
    decomp = qml.pauli_decompose(A)
    coeffs, unitaries = decomp.terms()
    unitaries = [qml.map_wires(op, {0: 1, 1: 2}) for op in unitaries]
    lcu3 = qml.dot(coeffs, unitaries)

    lcu4 = qml.dot([-0.25, -0.75], [qml.Z(2), qml.X(1) @ qml.X(2)])
    lcu5 = qml.dot([1 + 0.25j, 0 - 0.75j], [qml.Z(3), qml.X(2) @ qml.X(3)])
    lcu6 = qml.dot([0.5, -0.5], [qml.Z(1), qml.X(1)])
    lcu7 = qml.dot([0.5, -0.5, 0 + 0.5j], [qml.Z(2), qml.X(2), qml.X(2)])
    lcu8 = qml.dot([0.5, 0.5j], [qml.X(1), qml.Z(1)])

    dev = qml.device("default.qubit")

    @pytest.mark.parametrize(
        ("lcu", "control", "wire_order"),
        [
            (lcu1, 0, [0, 1, 2]),
            (lcu2, "aux", ["aux", 0]),
            (lcu3, [0], [0, 1, 2]),
            (lcu4, [0], [0, 1, 2]),
            (lcu5, [0, 1], [0, 1, 2, 3]),
            (lcu6, [0], [0, 1, 2]),
            (lcu7, [0, 1], [0, 1, 2]),
            (lcu8, [0], [0, 1]),
        ],
    )
    def test_against_manual_circuit(self, lcu, control, wire_order):
        """Test that the template produces the corrent decomposition"""

        assert qml.math.allclose(
            qml.matrix(prepselprep_circuit, wire_order=wire_order)(lcu, control),
            qml.matrix(manual_circuit, wire_order=wire_order)(lcu, control),
        )

    @pytest.mark.parametrize(
        ("lcu", "control", "wire_order", "dim"),
        [
            (qml.dot([0.1, -0.4], [qml.Z(1), qml.X(1)]), [0], [0, 1], 2),
            (qml.dot([0.5, -0.5], [qml.Z(1), qml.X(1)]), [0], [0, 1], 2),
            (qml.dot([0.3, -0.1], [qml.Z(1), qml.X(1)]), [0], [0, 1], 2),
            (qml.dot([0.5j, -0.5j], [qml.Z(2), qml.X(2)]), [0, 1], [0, 1, 2], 2),
            (
                qml.dot([0.5, 0.5], [qml.Identity(0), qml.PauliZ(0)]),
                "auxiliary",
                ["auxiliary", 0],
                2,
            ),
            (
                qml.dot([0.5, 0.5, 0.5], [qml.PauliX(2), qml.PauliY(2), qml.PauliZ(2)]),
                [0, 1],
                [0, 1, 2],
                2,
            ),
            (qml.dot([0.5, 0.5 + 0.5j], [qml.PauliX(2), qml.PauliY(2)]), [0, 1], [0, 1, 2], 2),
            (qml.dot([1.0, 0.0], [qml.PauliY(1), qml.PauliZ(1)]), [0], [0, 1], 2),
            (qml.dot([0.5, 0.5j], [qml.X(2), qml.Z(2)]), [0, 1], [0, 1, 2], 2),
            (qml.dot([1.0, 1.0, 1.0], [qml.X(2), qml.Y(2), qml.Z(2)]), [0, 1], [0, 1, 2], 2),
            (qml.dot([0.25, 0.75], [qml.I(1) @ qml.Z(2), qml.X(1) @ qml.X(2)]), [0], [0, 1, 2], 4),
            (qml.dot([0.25, 0.75], [qml.I(1) @ qml.Z(2), qml.Y(1) @ qml.Y(2)]), [0], [0, 1, 2], 4),
            (qml.dot([0.25, 0.75], [qml.Z(1), qml.Y(2) @ qml.Y(1)]), [0], [0, 1, 2], 4),
        ],
    )
    def test_block_encoding(self, lcu, control, wire_order, dim):
        """Test that the decomposition is a block-encoding"""
        dev = qml.device("default.qubit")
        prepselprep = qml.QNode(prepselprep_circuit, dev)
        matrix = qml.matrix(lcu)

        coeffs, _ = _get_new_terms(lcu)
        normalization_factor = qml.math.sum(coeffs)
        block_encoding = qml.matrix(prepselprep, wire_order=wire_order)(lcu, control=control)

        assert qml.math.allclose(matrix / normalization_factor, block_encoding[0:dim, 0:dim])

    lcu1 = qml.ops.LinearCombination([0.25, 0.75], [qml.Z(2), qml.X(1) @ qml.X(2)])
    ops1 = [qml.Z(2) @ qml.GlobalPhase(0), (qml.X(1) @ qml.X(2)) @ qml.GlobalPhase(0)]
    coeffs1 = lcu1.terms()[0]

    @pytest.mark.parametrize(
        ("lcu", "control", "results"),
        [
            (
                lcu1,
                [0],
                [
                    qml.AmplitudeEmbedding(
                        qml.math.sqrt(coeffs1), normalize=True, pad_with=0, wires=[0]
                    ),
                    qml.Select(ops1, control=[0]),
                    qml.ops.Adjoint(
                        qml.AmplitudeEmbedding(
                            qml.math.sqrt(coeffs1), normalize=True, pad_with=0, wires=[0]
                        )
                    ),
                ],
            )
        ],
    )
    def test_queuing_ops(self, lcu, control, results):
        """Test that qml.PrepSelPrep queues operations in the correct order."""
        with qml.tape.QuantumTape() as tape:
            qml.PrepSelPrep(lcu, control=control)

        for idx, val in enumerate(tape.expand().operations):
            assert val.name == results[idx].name
            assert len(val.parameters) == len(results[idx].parameters)
            for a, b in zip(val.parameters, results[idx].parameters):
                assert (a == b).all()

    def test_copy(self):
        """Test the copy function"""

        lcu = qml.dot([1 / 2, 1 / 2], [qml.Identity(1), qml.PauliZ(1)])
        op = qml.PrepSelPrep(lcu, control=0)
        op_copy = copy.copy(op)

        qml.assert_equal(op, op_copy)

    @pytest.mark.parametrize("lcu", a_set_of_lcus)
    def test_flatten_unflatten(self, lcu):
        """Test that the class can be correctly flattened and unflattened"""

        lcu_coeffs, lcu_ops = lcu.terms()

        op = qml.PrepSelPrep(lcu, control=0)
        data, metadata = op._flatten()

        data_coeffs, data_ops = data[0].terms()

        assert hash(metadata)

        assert len(data[0]) == len(lcu)
        assert all(coeff1 == coeff2 for coeff1, coeff2 in zip(lcu_coeffs, data_coeffs))
        assert all(op1 == op2 for op1, op2 in zip(lcu_ops, data_ops))

        assert metadata[0] == op.control

        new_op = type(op)._unflatten(*op._flatten())
        assert op.lcu == new_op.lcu
        assert all(coeff1 == coeff2 for coeff1, coeff2 in zip(op.coeffs, new_op.coeffs))
        assert all(qml.equal(op1, op2) for op1, op2 in zip(op.ops, new_op.ops))
        assert op.control == new_op.control
        assert op.wires == new_op.wires
        assert op.target_wires == new_op.target_wires
        assert op is not new_op

    @pytest.mark.parametrize("lcu", a_set_of_lcus)
    def test_label(self, lcu):
        """Test the custom label method of PrepSelPrep."""
        op = qml.PrepSelPrep(lcu, control=0)
        op_with_id = qml.PrepSelPrep(lcu, control=0, id="myID")

        # Default
        assert op.label() == "PrepSelPrep"
        assert op_with_id.label() == 'PrepSelPrep("myID")'

        # decimals do not affect label
        assert op.label(decimals=3) == "PrepSelPrep"
        assert op_with_id.label(decimals=3) == 'PrepSelPrep("myID")'

        # use different base label
        assert op.label(base_label="U(A)") == "U(A)"
        assert op_with_id.label(base_label="U(A)") == 'U(A)("myID")'

        # use cache without matrices
        assert op.label(cache={}) == "PrepSelPrep"
        assert op_with_id.label(cache={}) == 'PrepSelPrep("myID")'

        # use cache with empty matrices
        assert op.label(cache={"matrices": []}) == "PrepSelPrep(M0)"
        assert op_with_id.label(cache={"matrices": []}) == 'PrepSelPrep(M0,"myID")'

        # use cache with non-empty matrices
        assert op.label(cache={"matrices": [0.1]}) == "PrepSelPrep(M1)"
        assert op_with_id.label(cache={"matrices": [0.1, 0.6]}) == 'PrepSelPrep(M2,"myID")'

        # use cache with same matrix existing
        c = qml.math.array(op.coeffs)
        assert op.label(cache={"matrices": [0.1, c]}) == "PrepSelPrep(M1)"
        assert op_with_id.label(cache={"matrices": [c, 0.1, 0.6]}) == 'PrepSelPrep(M0,"myID")'

    def test_resources(self):
        """Test the registered resources."""

        assert qml.PrepSelPrep.resource_keys == frozenset({"num_control", "op_reps"})

        ops = [qml.X(0), qml.X(1), qml.X(0) @ qml.Y(1)]
        lcu = qml.dot([1, 2, 3], ops)
        op = qml.PrepSelPrep(lcu, (3, 4))

        op_reps = (
            qml.resource_rep(qml.X),
            qml.resource_rep(qml.X),
            qml.resource_rep(qml.ops.Prod, **ops[-1].resource_params),
        )
        assert op.resource_params == {"num_control": 2, "op_reps": op_reps}

    def test_decomposition_new_structure(self):
        """Test that the decomposition is registered into the new pipeline."""

        ops = [qml.X(0), qml.X(1), qml.X(0) @ qml.Y(1)]
        grep = qml.resource_rep(qml.GlobalPhase)
        xrep = qml.resource_rep(qml.X)
        yrep = qml.resource_rep(qml.Y)
        prodrep = qml.resource_rep(qml.ops.Prod, resources={xrep: 1, yrep: 1})
        op_reps = (
            qml.resource_rep(qml.ops.Prod, resources={grep: 1, xrep: 1}),
            qml.resource_rep(qml.ops.Prod, resources={grep: 1, xrep: 1}),
            qml.resource_rep(qml.ops.Prod, resources={grep: 1, prodrep: 1}),
        )
        lcu = qml.dot([1, 4, 9], ops)
        op = qml.PrepSelPrep(lcu, (3, 4))

        decomp = qml.list_decomps(qml.PrepSelPrep)[0]

        resource_obj = decomp.compute_resources(**op.resource_params)
        assert resource_obj.num_gates == 3

        expected_counts = {
<<<<<<< HEAD
            qml.resource_rep(qml.Select, op_reps=op_reps, num_control_wires=2, partial=False): 1,
=======
            qml.resource_rep(qml.Select, op_reps=op_reps, num_control_wires=2, partial=True): 1,
>>>>>>> 344bd7c4
            qml.resource_rep(qml.StatePrep, num_wires=2): 1,
            qml.resource_rep(
                qml.ops.Adjoint, base_class=qml.StatePrep, base_params={"num_wires": 2}
            ): 1,
        }
        assert resource_obj.gate_counts == expected_counts

        decomp = qml.list_decomps(qml.PrepSelPrep)[0]

        with qml.queuing.AnnotatedQueue() as q:
            decomp(*op.data, wires=op.wires, **op.hyperparameters)

        q = q.queue

        phase_ops = [qml.prod(op, qml.GlobalPhase(0, wires=op.wires)) for op in ops]

        prep = qml.StatePrep(np.array([1, 2, 3]), normalize=True, pad_with=0, wires=(3, 4))
        qml.assert_equal(q[0], prep)
        qml.assert_equal(q[1], qml.Select(phase_ops, (3, 4)))
        qml.assert_equal(q[2], qml.adjoint(prep))


def test_control_in_ops():
    """Test that using an operation wire as a control wire results in an error"""

    lcu = qml.dot([1 / 2, 1 / 2], [qml.Identity(0), qml.PauliZ(0)])
    with pytest.raises(ValueError, match="Control wires should be different from operation wires."):
        qml.PrepSelPrep(lcu, control=0)


class TestInterfaces:
    """Tests that the template is compatible with interfaces used to compute gradients"""

    params = np.array([0.4, 0.5, 0.1, 0.3])
    exp_grad = [0.41177732, -0.21262349, 1.6437038, -0.74256516]

    @pytest.mark.torch
    def test_torch(self):
        """Test the torch interface"""
        import torch

        dev = qml.device("default.qubit")

        @qml.qnode(dev)
        def circuit(coeffs):
            H = qml.ops.LinearCombination(
                coeffs, [qml.Y(0), qml.Y(1) @ qml.Y(2), qml.X(0), qml.X(1) @ qml.X(2)]
            )
            qml.PrepSelPrep(H, control=(3, 4))
            return qml.expval(qml.PauliZ(3) @ qml.PauliZ(4))

        params = torch.tensor(self.params)
        res = torch.autograd.functional.jacobian(circuit, params)
        assert qml.math.shape(res) == (4,)
        assert np.allclose(res, self.exp_grad, atol=1e-5)

    @pytest.mark.autograd
    def test_autograd(self):
        """Test the autograd interface"""

        dev = qml.device("default.qubit")

        @qml.qnode(dev)
        def circuit(coeffs):
            H = qml.ops.LinearCombination(
                coeffs, [qml.Y(0), qml.Y(1) @ qml.Y(2), qml.X(0), qml.X(1) @ qml.X(2)]
            )
            qml.PrepSelPrep(H, control=(3, 4))
            return qml.expval(qml.PauliZ(3) @ qml.PauliZ(4))

        params = qml.numpy.array(self.params, requires_grad=True)
        res = qml.grad(circuit)(params)

        assert qml.math.shape(res) == (4,)
        assert np.allclose(res, self.exp_grad, atol=1e-5)

    @pytest.mark.jax
    def test_jax(self):
        """Test the jax interface"""
        import jax

        dev = qml.device("default.qubit")

        @qml.qnode(dev)
        def circuit(coeffs):
            H = qml.ops.LinearCombination(
                coeffs, [qml.Y(0), qml.Y(1) @ qml.Y(2), qml.X(0), qml.X(1) @ qml.X(2)]
            )
            qml.PrepSelPrep(H, control=(3, 4))
            return qml.expval(qml.PauliZ(3) @ qml.PauliZ(4))

        res = jax.grad(circuit)(self.params)

        assert qml.math.shape(res) == (4,)
        assert np.allclose(res, self.exp_grad, atol=1e-5)

    @pytest.mark.jax
    def test_jit(self):
        """Test that jax jit works"""
        import jax

        dev = qml.device("default.qubit")

        @jax.jit
        @qml.qnode(dev)
        def circuit(coeffs):
            H = qml.ops.LinearCombination(
                coeffs, [qml.Y(0), qml.Y(1) @ qml.Y(2), qml.X(0), qml.X(1) @ qml.X(2)]
            )
            qml.PrepSelPrep(H, control=(3, 4))
            return qml.expval(qml.PauliZ(3) @ qml.PauliZ(4))

        res = jax.grad(circuit)(self.params)

        assert qml.math.shape(res) == (4,)
        assert np.allclose(res, self.exp_grad, atol=1e-5)<|MERGE_RESOLUTION|>--- conflicted
+++ resolved
@@ -341,11 +341,7 @@
         assert resource_obj.num_gates == 3
 
         expected_counts = {
-<<<<<<< HEAD
-            qml.resource_rep(qml.Select, op_reps=op_reps, num_control_wires=2, partial=False): 1,
-=======
             qml.resource_rep(qml.Select, op_reps=op_reps, num_control_wires=2, partial=True): 1,
->>>>>>> 344bd7c4
             qml.resource_rep(qml.StatePrep, num_wires=2): 1,
             qml.resource_rep(
                 qml.ops.Adjoint, base_class=qml.StatePrep, base_params={"num_wires": 2}
