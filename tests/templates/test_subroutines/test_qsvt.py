--- conflicted
+++ resolved
@@ -221,7 +221,7 @@
         ("input_matrix", "poly", "wires"),
         [([[0.1, 0.2], [0.3, 0.4]], [0.1, 0, 0.2], [0, 1])],
     )
-    def test_QSVT_torch(self, input_matrix, poly, wires):
+    def test_ltorch(self, input_matrix, poly, wires):
         """Test that the qsvt function matrix is correct for torch."""
         import torch
 
@@ -641,7 +641,7 @@
         assert not isinstance(op, qml.GlobalPhase)
 
 
-<<<<<<< HEAD
+
 class Testqsvt:
     """Test the qml.qsvt function."""
 
@@ -857,8 +857,7 @@
         assert jnp.allclose(not_jitted_output, jitted_output)
 
 
-=======
->>>>>>> 9a43c7bb
+
 class TestRootFindingSolver:
     @pytest.mark.parametrize(
         "P",
