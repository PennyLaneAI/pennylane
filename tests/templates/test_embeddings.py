# Copyright 2018-2020 Xanadu Quantum Technologies Inc.

# Licensed under the Apache License, Version 2.0 (the "License");
# you may not use this file except in compliance with the License.
# You may obtain a copy of the License at

#     http://www.apache.org/licenses/LICENSE-2.0

# Unless required by applicable law or agreed to in writing, software
# distributed under the License is distributed on an "AS IS" BASIS,
# WITHOUT WARRANTIES OR CONDITIONS OF ANY KIND, either express or implied.
# See the License for the specific language governing permissions and
# limitations under the License.
"""
Unit tests for the :mod:`pennylane.template.embeddings` module.
Integration tests should be placed into ``test_templates.py``.
"""
# pylint: disable=protected-access,cell-var-from-loop
import pytest
from math import pi
import numpy as np
import pennylane as qml
from pennylane.templates.embeddings import (AngleEmbedding,
                                            BasisEmbedding,
                                            AmplitudeEmbedding,
                                            QAOAEmbedding,
                                            DisplacementEmbedding,
                                            SqueezingEmbedding)
from pennylane import Beamsplitter
from pennylane.wires import Wires


class TestAmplitudeEmbedding:
    """ Tests the AmplitudeEmbedding method."""

    FEATURES = [np.array([0, 1, 0, 0]),
                1 / np.sqrt(4) * np.array([1, 1, 1, 1]),
                np.array([np.complex(-np.sqrt(0.1), 0.0), np.sqrt(0.3),
                      np.complex(0, -np.sqrt(0.1)), np.sqrt(0.5)])]

    NOT_ENOUGH_FEATURES = [np.array([0, 1, 0]),
                           1 / np.sqrt(3) * np.array([1, 1, 1]),
                           np.array([np.complex(-np.sqrt(0.1), 0.0), np.sqrt(0.3),
                                     np.complex(0, -np.sqrt(0.6))])]

    TOO_MANY_FEATURES = [[0, 0, 0, 1, 0],
                         1 / np.sqrt(8) * np.array([1] * 8),
                         [np.complex(-np.sqrt(0.1), 0.0), np.sqrt(0.3),
                          np.complex(0, -np.sqrt(0.6)), 0., 0.]]

    @pytest.mark.parametrize("inpt", FEATURES)
    def test_prepares_correct_state(self, inpt):
        """Checks the state produced by AmplitudeEmbedding() for real and complex
        inputs."""

        n_qubits = 2
        dev = qml.device('default.qubit', wires=2)

        @qml.qnode(dev)
        def circuit(x=None):
            AmplitudeEmbedding(features=x, wires=range(n_qubits), normalize=False)
            return [qml.expval(qml.PauliZ(i)) for i in range(n_qubits)]

        circuit(x=inpt)
        state = circuit.device.state.ravel()
        assert np.allclose(state, inpt)

    @pytest.mark.parametrize("inpt", NOT_ENOUGH_FEATURES)
    @pytest.mark.parametrize("pad", [complex(0.1, 0.1), 0., 1.])
    def test_prepares_padded_state(self, inpt, pad):
        """Checks the state produced by AmplitudeEmbedding() for real and complex padding constants."""

        n_qubits = 2
        dev = qml.device('default.qubit', wires=2)

        @qml.qnode(dev)
        def circuit(x=None):
            AmplitudeEmbedding(features=x, wires=range(n_qubits), pad_with=pad, normalize=False)
            return [qml.expval(qml.PauliZ(i)) for i in range(n_qubits)]

        circuit(x=inpt)
        state = circuit.device.state.ravel()
        assert len(set(state[len(inpt):])) == 1

    @pytest.mark.parametrize("inpt", FEATURES)
    def test_throws_exception_if_not_normalized(self, inpt):
        """Checks that AmplitudeEmbedding() throws exception when state is not normalized and `normalize=False`."""
        not_nrmlzd = 2 * inpt
        n_qubits = 2
        dev = qml.device('default.qubit', wires=2)

        @qml.qnode(dev)
        def circuit(x=None):
            AmplitudeEmbedding(features=x, wires=range(n_qubits), pad_with=None, normalize=False)
            return [qml.expval(qml.PauliZ(i)) for i in range(n_qubits)]

        with pytest.raises(ValueError, match="Features must be a vector of length"):
            circuit(x=not_nrmlzd)

    def test_throws_exception_if_features_wrong_shape(self):
        """Verifies that AmplitudeEmbedding throws exception
        if features has more than one dimensions."""

        n_qubits = 2
        dev = qml.device('default.qubit', wires=n_qubits)

        @qml.qnode(dev)
        def circuit(x=None):
            AmplitudeEmbedding(features=x, wires=range(n_qubits))
            return qml.expval(qml.PauliZ(0))

        with pytest.raises(ValueError, match="Features must be a one-dimensional (tensor|vector)"):
            circuit(x=[[1., 0.], [0., 0.]])

    @pytest.mark.parametrize("inpt", NOT_ENOUGH_FEATURES)
    def test_throws_exception_if_fewer_features_than_amplitudes(self, inpt):
        """Verifies that AmplitudeEmbedding() throws exception
        if the number of features is fewer than the number of amplitudes, and
        no automatic padding is chosen."""

        n_qubits = 2
        dev = qml.device('default.qubit', wires=n_qubits)

        @qml.qnode(dev)
        def circuit(x=None):
            AmplitudeEmbedding(features=x, wires=range(n_qubits), pad_with=None, normalize=False)
            return qml.expval(qml.PauliZ(0))

        with pytest.raises(ValueError, match="Features must be of length"):
            circuit(x=inpt)

    @pytest.mark.parametrize("inpt", TOO_MANY_FEATURES)
    def test_throws_exception_if_more_features_than_amplitudes(self, inpt):
        """Verifies that AmplitudeEmbedding() throws exception
        if the number of features is larger than the number of amplitudes, and
        no automatic padding is chosen."""

        n_qubits = 2
        dev = qml.device('default.qubit', wires=n_qubits)

        @qml.qnode(dev)
        def circuit(x=None):
            AmplitudeEmbedding(features=x, wires=range(n_qubits), pad_with=None, normalize=False)
            return qml.expval(qml.PauliZ(0))

        with pytest.raises(ValueError, match="Features must be of length"):
            circuit(x=inpt)

    @pytest.mark.parametrize("inpt", TOO_MANY_FEATURES)
    def test_throws_exception_if_more_features_than_amplitudes_padding(self, inpt):
        """Verifies that AmplitudeEmbedding() throws exception
        if the number of features is larger than the number of amplitudes, and
        automatic padding is chosen."""

        n_qubits = 2
        dev = qml.device('default.qubit', wires=n_qubits)

        @qml.qnode(dev)
        def circuit(x=None):
            AmplitudeEmbedding(features=x, wires=range(n_qubits), pad_with=0., normalize=False)
            return qml.expval(qml.PauliZ(0))

        with pytest.raises(ValueError, match="Features must be of length"):
            circuit(x=inpt)

    def test_amplitude_embedding_tolerance_value(self):
        """Tests that a small enough tolerance value is used for Amplitude
        Embedding."""
        inputs = np.array([0.25895178024895, 0.115997030111517, 0.175840500169049, 0.16545033015906,
                            0.016337370015706, 0.006616800006361, 0.22326375021464, 0.161815530155566,
                            0.234776190225708, 0.082623190079432, 0.291982110280705, 0.295344560283937,
                            0.05998731005767, 0.056911140054713, 0.274260680263668, 0.163596590157278,
                            0.048460970046589, 0.292306260281016, 0.292451040281155, 0.007849840007547,
                            0.218302930209871, 0.326763300314142, 0.163634550157314, 0.275472160264832,
                            0.105510810101436])

        tolerance = 10e-10
        num_qubits = 5
        dev = qml.device('default.qubit', wires=num_qubits)
        assert np.isclose(np.sum(np.abs(inputs) ** 2), 1, tolerance)

        @qml.qnode(dev)
        def circuit(x=None):
            AmplitudeEmbedding(x, list(range(num_qubits)), pad_with=0., normalize=True)
            return qml.expval(qml.PauliZ(0))

        # No normalization error is raised
        circuit(x=inputs)

    def test_deprecated_pad_arg(self):
        """Test that the pad argument raises a deprecation warning"""

        num_qubits = 2
        dev = qml.device('default.qubit', wires=num_qubits)
        inputs = np.array([1.0, 0.0, 0.0, 0.0])

        @qml.qnode(dev)
        def circuit(x=None):
            AmplitudeEmbedding(x, list(range(num_qubits)), pad=0., normalize=True)
            return qml.expval(qml.PauliZ(0))

        with pytest.warns(PendingDeprecationWarning, match="will be replaced by the pad_with option in future versions"):
            circuit(x=inputs)


class TestAngleEmbedding:
    """ Tests the AngleEmbedding method."""

    def test_state_rotx(self, qubit_device, n_subsystems):
        """Checks the state produced using the rotation='X' strategy."""

        features = [pi / 2, pi / 2, pi / 4, 0]

        @qml.qnode(qubit_device)
        def circuit(x=None):
            AngleEmbedding(features=x, wires=range(n_subsystems), rotation='X')
            qml.PauliX(wires=0)
            AngleEmbedding(features=x, wires=range(n_subsystems), rotation='X')
            return [qml.expval(qml.PauliZ(i)) for i in range(n_subsystems)]

        res = circuit(x=features[:n_subsystems])
        target = [1, -1, 0, 1, 1]

        assert np.allclose(res, target[:n_subsystems])

    def test_state_roty(self, qubit_device, n_subsystems):
        """Checks the state produced using the rotation='Y' strategy."""

        features = [pi / 2, pi / 2, pi / 4, 0]

        @qml.qnode(qubit_device)
        def circuit(x=None):
            AngleEmbedding(features=x, wires=range(n_subsystems), rotation='Y')
            qml.PauliX(wires=0)
            AngleEmbedding(features=x, wires=range(n_subsystems), rotation='Y')
            return [qml.expval(qml.PauliZ(i)) for i in range(n_subsystems)]

        res = circuit(x=features[:n_subsystems])
        target = [-1, -1, 0, 1, 1]
        assert np.allclose(res, target[:n_subsystems])

    def test_state_rotz(self, qubit_device, n_subsystems):
        """Checks the state using the rotation='Z' strategy."""

        features = [pi / 2, pi / 2, pi / 4, 0]

        @qml.qnode(qubit_device)
        def circuit(x=None):
            AngleEmbedding(features=x, wires=range(n_subsystems), rotation='Z')
            qml.PauliX(wires=0)
            AngleEmbedding(features=x, wires=range(n_subsystems), rotation='Z')
            return [qml.expval(qml.PauliZ(i)) for i in range(n_subsystems)]

        res = circuit(x=features[:n_subsystems])
        target = [-1, 1, 1, 1, 1]
        assert np.allclose(res, target[:n_subsystems])

    @pytest.mark.parametrize('strategy', ['X', 'Y', 'Z'])
    def test_angle_embedding_fewer_features(self, strategy):
        """Tests case with fewer features than rotation gates."""
        features = [pi / 2, pi / 2, pi / 4, 0]
        n_subsystems = 5
        dev = qml.device('default.qubit', wires=n_subsystems)

        @qml.qnode(dev)
        def circuit(x=None):
            AngleEmbedding(features=x, wires=range(n_subsystems), rotation='Z')
            qml.PauliX(wires=0)
            AngleEmbedding(features=x, wires=range(n_subsystems), rotation='Z')
            return [qml.expval(qml.PauliZ(i)) for i in range(n_subsystems)]

        res = circuit(x=features)
        target = [-1, 1, 1, 1, 1]
        assert np.allclose(res, target)

    @pytest.mark.parametrize('strategy', ['X', 'Y', 'Z'])
    def test_exception_fewer_rotations(self, strategy):
        """Verifies that exception is raised if there are fewer
           rotation gates than features."""

        features = [0, 0, 0, 0]
        n_subsystems = 1
        dev = qml.device('default.qubit', wires=n_subsystems)

        @qml.qnode(dev)
        def circuit(x=None):
            AngleEmbedding(features=x, wires=range(n_subsystems), rotation=strategy)
            qml.PauliX(wires=0)
            AngleEmbedding(features=x, wires=range(n_subsystems), rotation=strategy)
            return [qml.expval(qml.PauliZ(i)) for i in range(n_subsystems)]

        with pytest.raises(ValueError, match="Features must be of"):
            circuit(x=features)

    def test_exception_wrongrot(self):
        """Verifies that exception is raised if the
        rotation strategy is unknown."""

        n_subsystems = 1
        dev = qml.device('default.qubit', wires=n_subsystems)

        @qml.qnode(dev)
        def circuit(x=None):
            AngleEmbedding(features=x, wires=range(n_subsystems), rotation='A')
            return [qml.expval(qml.PauliZ(i)) for i in range(n_subsystems)]

        with pytest.raises(ValueError, match="Rotation option"):
            circuit(x=[1])

    def test_exception_wrong_dim(self):
        """Verifies that exception is raised if the
        number of dimensions of features is incorrect."""
        n_subsystems = 1
        dev = qml.device('default.qubit', wires=n_subsystems)

        @qml.qnode(dev)
        def circuit(x=None):
            AngleEmbedding(features=x, wires=range(n_subsystems), rotation='A')
            return [qml.expval(qml.PauliZ(i)) for i in range(n_subsystems)]

        with pytest.raises(ValueError, match="Features must be a one-dimensional"):
            circuit(x=[[1], [0]])


class TestBasisEmbedding:
    """ Tests the BasisEmbedding method."""

    @pytest.mark.parametrize("state", [[0, 1],
                                       [1, 1],
                                       [1, 0],
                                       [0, 0]])
    def test_state(self, state):
        """Checks that the correct state is prepared."""

        n_qubits = 2
        dev = qml.device('default.qubit', wires=n_qubits)

        @qml.qnode(dev)
        def circuit(x=None):
            BasisEmbedding(features=x, wires=range(2))
            return [qml.expval(qml.PauliZ(i)) for i in range(n_qubits)]

        res = circuit(x=state)
        expected = [1 if s == 0 else -1 for s in state]
        assert np.allclose(res, expected)

    def test_too_many_input_bits_exception(self):
        """Verifies that exception thrown if there are more features than qubits."""

        n_qubits = 2
        dev = qml.device('default.qubit', wires=n_qubits)

        @qml.qnode(dev)
        def circuit(x=None):
            BasisEmbedding(features=x, wires=range(2))
            return qml.expval(qml.PauliZ(0))

        with pytest.raises(ValueError):
            circuit(x=np.array([0, 1, 1]))

    def test_not_enough_input_bits_exception(self):
        """Verifies that exception thrown if there are less features than qubits."""

        n_qubits = 2
        dev = qml.device('default.qubit', wires=n_qubits)

        @qml.qnode(dev)
        def circuit(x=None):
            BasisEmbedding(features=x, wires=range(2))
            return qml.expval(qml.PauliZ(0))

        with pytest.raises(ValueError):
            circuit(x=np.array([0]))

    def test_input_not_binary_exception(self):
        """Verifies that exception raised if the features contain
        values other than zero and one."""

        n_subsystems = 2
        dev = qml.device('default.qubit', wires=n_subsystems)

        @qml.qnode(dev)
        def circuit(x=None):
            BasisEmbedding(features=x, wires=[0, 1])
            return qml.expval(qml.PauliZ(0))

        with pytest.raises(ValueError, match="Basis state must only consist of"):
            circuit(x=[2, 3])

    def test_exception_wrong_dim(self):
        """Verifies that exception is raised if the
        number of dimensions of features is incorrect."""

        n_subsystems = 2
        dev = qml.device('default.qubit', wires=n_subsystems)

        @qml.qnode(dev)
        def circuit(x=None):
            BasisEmbedding(features=x, wires=[0, 1])
            return qml.expval(qml.PauliZ(0))

        with pytest.raises(ValueError, match="Features must be one-dimensional"):
            circuit(x=[[1], [0]])


class TestIQPEmbedding:
    """ Tests the IQPEmbedding method."""

    QUEUES = [(0, []),
              (1, [qml.Hadamard, qml.RZ]),
              (2, [qml.Hadamard, qml.Hadamard, qml.RZ, qml.RZ, qml.MultiRZ]),
              (3, [qml.Hadamard, qml.Hadamard, qml.Hadamard, qml.RZ, qml.RZ, qml.RZ,
                   qml.MultiRZ, qml.MultiRZ, qml.MultiRZ])]

    @pytest.mark.parametrize('n_wires, expected_queue', QUEUES)
    @pytest.mark.parametrize('n_repeats', [1, 2])
    def test_queue_default_pattern(self, n_wires, expected_queue, n_repeats):
        """Checks the queue for the default pattern."""

        with qml.tape.OperationRecorder() as rec:
            qml.templates.IQPEmbedding(features=list(range(n_wires)), wires=range(n_wires), n_repeats=n_repeats)

        expected_queue = expected_queue * n_repeats

        for gate, expected_gate in zip(rec.queue, expected_queue):
            assert isinstance(gate, expected_gate)

    @pytest.mark.parametrize('features, expected_params', [([1., 2., 3.],
                                                            [1., 2., 3., 1 * 2, 1 * 3, 2 * 3]),
                                                           ([0.1, 0.2, 0.3],
                                                            [0.1, 0.2, 0.3, 0.1 * 0.2, 0.1 * 0.3, 0.2 * 0.3])])
    @pytest.mark.parametrize('wires', [range(3),
                                       [2, 0, 1]])
    def test_queue_parameters(self, features, expected_params, wires):
        """Checks the queued parameters, for consecutive and non-consecutive ``wires`` argument."""

        with qml.tape.OperationRecorder() as rec:
            qml.templates.IQPEmbedding(features=features, wires=wires)

        # compare all nonempty gate parameters to expected ones
        counter = 0
        for gate in rec.queue:
            if gate.parameters:
                assert gate.parameters[0] == expected_params[counter]
                counter += 1

    @pytest.mark.parametrize('wires, expected_queue_wires', [(range(3), [[0], [1], [2], [0], [1], [2],
                                                                         [0, 1], [0, 2], [1, 2]]),
                                                             ([2, 0, 1], [[2], [0], [1], [2], [0], [1],
                                                                          [2, 0], [2, 1], [0, 1]])])
    def test_queue_correct_wires(self, wires, expected_queue_wires):
        """Checks the queued wires for a consecutive and non-consecutive sequence
           of indices in the ``wires`` argument."""

        with qml.tape.OperationRecorder() as rec:
            qml.templates.IQPEmbedding(features=list(range(3)), wires=wires)

        # compare all gate wires to expected ones
        for idx, gate in enumerate(rec.queue):
            assert gate.wires == Wires(expected_queue_wires[idx])

    @pytest.mark.parametrize('pattern', [[[0, 3], [1, 2], [2, 0]],
                                         [[2, 3], [0, 2], [1, 0]]])
    def test_wires_custom_pattern(self, pattern):
        """Checks the queue for a custom pattern."""

        with qml.tape.OperationRecorder() as rec:
            qml.templates.IQPEmbedding(features=list(range(4)), wires=range(4), pattern=pattern)

        counter = 0
        for gate in rec.queue:
            # check wires of entanglers
            if len(gate.wires) == 2:
                assert gate.wires == Wires(pattern[counter])
                counter += 1

    @pytest.mark.parametrize('features', [[1., 2.],
                                          [1., 2., 3., 4.],
                                          [[1., 1.], [2., 2.], [3., 3.]]])
    def test_exception_wrong_number_of_features(self, features):
        """Verifies that an exception is raised if 'feature' has the wrong shape."""

        dev = qml.device('default.qubit', wires=3)

        @qml.qnode(dev)
        def circuit(f=None):
            qml.templates.IQPEmbedding(features=f, wires=range(3))
            return [qml.expval(qml.PauliZ(w)) for w in range(3)]

        with pytest.raises(ValueError, match="Features must be"):
            circuit(f=features)


class TestQAOAEmbedding:
    """ Tests the QAOAEmbedding method."""

    QUEUES = [(1, (1, 1), [qml.RX, qml.RY, qml.RX]),
              (2, (1, 3), [qml.RX, qml.RX, qml.MultiRZ, qml.RY, qml.RY, qml.RX, qml.RX]),
              (3, (1, 6), [qml.RX, qml.RX, qml.RX, qml.MultiRZ, qml.MultiRZ, qml.MultiRZ,
                   qml.RY, qml.RY, qml.RY, qml.RX, qml.RX, qml.RX])]

<<<<<<< HEAD
=======
    @pytest.mark.parametrize('n_wires, weight_shape, expected_queue', QUEUES)
    def test_queue(self, n_wires, weight_shape, expected_queue):
        """Checks the queue for the default settings."""

        with qml.tape.OperationRecorder() as rec:
            QAOAEmbedding(features=list(range(n_wires)), weights=np.zeros(shape=weight_shape), wires=range(n_wires))

        for gate, expected_gate in zip(rec.queue, expected_queue):
            assert isinstance(gate, expected_gate)
>>>>>>> c02ec789

    def test_state_zero_weights(self, qubit_device, n_subsystems, tol):
        """Checks the state produced by QAOAEmbedding() is correct if the weights are zero."""

        features = [pi, pi / 2, pi / 4, 0]
        if n_subsystems == 1:
            shp = (1, 1)
        elif n_subsystems == 2:
            shp = (1, 3)
        else:
            shp = (1, 2 * n_subsystems)

        weights = np.zeros(shape=shp)

        @qml.qnode(qubit_device)
        def circuit(x=None):
            QAOAEmbedding(features=x, weights=weights, wires=range(n_subsystems))
            return [qml.expval(qml.PauliZ(i)) for i in range(n_subsystems)]

        res = circuit(x=features[:n_subsystems])
        target = [1, -1, 0, 1, 1]
        assert np.allclose(res, target[:n_subsystems], atol=tol, rtol=0)

    @pytest.mark.parametrize('n_subsystems, weights, target', [(1, [[pi / 2]], [0]),
                                                               (2, [[1, pi / 2, pi / 4]], [0, 1 / np.sqrt(2)]),
                                                               (3, [[0, 0, 0, pi, pi / 2, pi / 4]],
                                                                [-1, 0, 1 / np.sqrt(2)])])
    def test_output_local_field_ry(self, n_subsystems, weights, target, tol):
        """Checks the output if the features are zero. Uses RY local fields."""

        features = np.zeros(shape=(n_subsystems,))
        dev = qml.device('default.qubit', wires=n_subsystems)

        @qml.qnode(dev)
        def circuit(x=None):
            QAOAEmbedding(features=x, weights=weights, wires=range(n_subsystems), local_field='Y')
            return [qml.expval(qml.PauliZ(i)) for i in range(n_subsystems)]

        res = circuit(x=features[:n_subsystems])
        assert np.allclose(res, target, atol=tol, rtol=0)

    @pytest.mark.parametrize('n_subsystems, weights, target', [(1, [[pi / 2]], [0]),
                                                               (2, [[1, pi / 2, pi / 4]], [0, 1 / np.sqrt(2)]),
                                                               (3, [[0, 0, 0, pi, pi / 2, pi / 4]],
                                                                [-1, 0, 1 / np.sqrt(2)])])
    def test_output_local_field_rx(self, n_subsystems, weights, target, tol):
        """Checks the output if the features are zero. Uses RX local fields."""

        features = np.zeros(shape=(n_subsystems,))
        dev = qml.device('default.qubit', wires=n_subsystems)

        @qml.qnode(dev)
        def circuit(x=None):
            QAOAEmbedding(features=x, weights=weights, wires=range(n_subsystems), local_field='X')
            return [qml.expval(qml.PauliZ(i)) for i in range(n_subsystems)]

        res = circuit(x=features[:n_subsystems])
        assert np.allclose(res, target, atol=tol, rtol=0)

    @pytest.mark.parametrize('n_subsystems, weights, target', [(1, [[pi / 2]], [1]),
                                                               (2, [[1, pi / 2, pi / 4]], [1, 1]),
                                                               (3, [[0, 0, 0, pi, pi / 2, pi / 4]], [1, 1, 1])])
    def test_output_local_field_rz(self, n_subsystems, weights, target, tol):
        """Checks the output if the features are zero. Uses RZ local fields."""

        features = np.zeros(shape=(n_subsystems,))
        dev = qml.device('default.qubit', wires=n_subsystems)

        @qml.qnode(dev)
        def circuit(x=None):
            QAOAEmbedding(features=x, weights=weights, wires=range(n_subsystems), local_field='Z')
            return [qml.expval(qml.PauliZ(i)) for i in range(n_subsystems)]

        res = circuit(x=features[:n_subsystems])
        assert np.allclose(res, target, atol=tol, rtol=0)

    @pytest.mark.parametrize('weights, target', [([[np.pi, 0, 0]], [1, 1]),
                                                 ([[np.pi / 2, 0, 0]], [0, 0]),
                                                 ([[0, 0, 0]], [-1, -1])])
    def test_output_zz(self, weights, target, tol):
        """Checks the output if the features and entangler weights are nonzero."""

        dev = qml.device('default.qubit', wires=2)

        @qml.qnode(dev)
        def circuit(x=None):
            QAOAEmbedding(features=x, weights=weights, wires=range(2))
            return [qml.expval(qml.PauliZ(i)) for i in range(2)]

        res = circuit(x=[np.pi/2, np.pi/2])

        assert np.allclose(res, target, atol=tol, rtol=0)

    @pytest.mark.parametrize('n_wires, features, weights, target', [(2, [0], [[0, 0, np.pi / 2]], [1, 0]),
                                                                    (3, [0, 0], [[0, 0, 0, 0, 0, np.pi / 2]],
                                                                     [1, 1, 0])])
    def test_state_more_qubits_than_features(self, n_wires, features, weights, target, tol):
        """Checks the state is correct if there are more qubits than features."""

        dev = qml.device('default.qubit', wires=n_wires)

        @qml.qnode(dev)
        def circuit(x=None):
            QAOAEmbedding(features=x, weights=weights, wires=range(n_wires), local_field='Z')
            return [qml.expval(qml.PauliZ(i)) for i in range(n_wires)]

        res = circuit(x=features)
        assert np.allclose(res, target, atol=tol, rtol=0)

    def test_exception_fewer_wires_than_features(self, ):
        """Verifies that exception raised if there are fewer
           wires than features."""

        features = [0, 0, 0, 0]
        n_wires = 1
        weights = np.zeros(shape=(1, 2 * n_wires))
        dev = qml.device('default.qubit', wires=n_wires)

        @qml.qnode(dev)
        def circuit(x=None):
            QAOAEmbedding(features=x, weights=weights, wires=range(n_wires))
            return [qml.expval(qml.PauliZ(i)) for i in range(n_wires)]

        with pytest.raises(ValueError, match="Features must be of "):
            circuit(x=features)

    def test_exception_wrongrot(self):
        """Verifies exception raised if the
        rotation strategy is unknown."""

        n_wires = 1
        weights = np.zeros(shape=(1, 1))
        dev = qml.device('default.qubit', wires=n_wires)

        @qml.qnode(dev)
        def circuit(x=None):
            QAOAEmbedding(features=x, weights=weights, wires=range(n_wires), local_field='A')
            return [qml.expval(qml.PauliZ(i)) for i in range(n_wires)]

        with pytest.raises(ValueError, match="did not recognize"):
            circuit(x=[1])

    def test_exception_wrong_dim(self):
        """Verifies that exception is raised if the
        number of dimensions of features is incorrect."""
        n_wires = 1
        weights = np.zeros(shape=(1, 1))
        dev = qml.device('default.qubit', wires=n_wires)

        @qml.qnode(dev)
        def circuit(x=None):
            QAOAEmbedding(features=x, weights=weights, wires=range(n_wires))
            return [qml.expval(qml.PauliZ(i)) for i in range(n_wires)]

        with pytest.raises(ValueError, match="Features must be a one-dimensional"):
            circuit(x=[[1], [0]])


class TestDisplacementEmbedding:
    """ Tests the DisplacementEmbedding method."""

    def test_state_execution_amplitude(self):
        """Checks the state using the amplitude execution method."""

        features = np.array([0.1, 1.2])
        n_wires = 2
        dev = qml.device('default.gaussian', wires=n_wires)

        @qml.qnode(dev)
        def circuit(x=None):
            DisplacementEmbedding(features=x, wires=range(n_wires), method='amplitude', c=1.)
            return [qml.expval(qml.NumberOperator(wires=0)), qml.expval(qml.NumberOperator(wires=1))]

        assert np.allclose(circuit(x=features), [0.01, 1.44], atol=0.001)

    def test_state_execution_phase(self):
        """Checks the state using the phase execution method."""

        features = np.array([1.2, 0.3])
        n_wires = 2
        dev = qml.device('default.gaussian', wires=n_wires)

        @qml.qnode(dev)
        def circuit(x=None):
            DisplacementEmbedding(features=x, wires=range(n_wires), method='phase', c=1.)
            Beamsplitter(pi / 2, 0, wires=[0, 1])
            DisplacementEmbedding(features=[0, 0], wires=range(n_wires), method='phase', c=1.)
            return [qml.expval(qml.NumberOperator(wires=0)), qml.expval(qml.NumberOperator(wires=1))]

        assert np.allclose(circuit(x=features), [0.089327, 2.724715], atol=0.01)

    def test_exception_for_wrong_num_wires(self):
        """Verifies that an exception is thrown if number of subsystems wrong."""

        n_wires = 2
        dev = qml.device('default.gaussian', wires=n_wires)

        @qml.qnode(dev)
        def circuit(x=None):
            DisplacementEmbedding(features=x, wires=range(n_wires), method='phase')
            return [qml.expval(qml.X(i)) for i in range(n_wires)]

        with pytest.raises(ValueError, match="Features must be of"):
            circuit(x=[0.2, 0.3, 0.4])

    def test_strategy_not_recognized_exception(self):
        """Verifies that an exception is thrown if is strategy unknown."""

        n_wires = 2
        dev = qml.device('default.gaussian', wires=n_wires)

        @qml.qnode(dev)
        def circuit(x=None):
            DisplacementEmbedding(features=x, wires=range(n_wires), method='A')
            return [qml.expval(qml.X(i)) for i in range(n_wires)]

        with pytest.raises(ValueError, match="did not recognize"):
            circuit(x=[1, 2])

    def test_exception_wrong_dim(self):
        """Verifies that exception is raised if the
        number of dimensions of features is incorrect."""
        n_subsystems = 2
        dev = qml.device('default.gaussian', wires=n_subsystems)

        @qml.qnode(dev)
        def circuit(x=None):
            DisplacementEmbedding(features=x, wires=[0, 1])
            return qml.expval(qml.X(0))

        with pytest.raises(ValueError, match="Features must be a one-dimensional"):
            circuit(x=[[1], [0]])


class TestSqueezingEmbedding:
    """ Tests the SqueezingEmbedding method."""

    def test_state_execution_amplitude(self):
        """Checks the state using the amplitude execution method."""

        features = np.array([1.2, 0.3])
        n_wires = 2
        dev = qml.device('default.gaussian', wires=n_wires)

        @qml.qnode(dev)
        def circuit(x=None):
            SqueezingEmbedding(features=x, wires=range(n_wires), method='amplitude', c=1)
            return [qml.expval(qml.NumberOperator(wires=0)), qml.expval(qml.NumberOperator(wires=1))]

        assert np.allclose(circuit(x=features), [2.2784, 0.09273], atol=0.001)

    def test_state_execution_phase(self):
        """Checks the state produced using the phase execution method."""

        features = np.array([1.2, 0.3])
        n_wires = 2
        dev = qml.device('default.gaussian', wires=n_wires)

        @qml.qnode(dev)
        def circuit(x=None):
            SqueezingEmbedding(features=x, wires=range(n_wires), method='phase', c=1)
            Beamsplitter(pi / 2, 0, wires=[0, 1])
            SqueezingEmbedding(features=[0, 0], wires=range(n_wires), method='phase', c=1)
            return [qml.expval(qml.NumberOperator(wires=0)), qml.expval(qml.NumberOperator(wires=1))]

        assert np.allclose(circuit(x=features), [12.86036, 8.960306], atol=0.001)

    def test_exception_for_wrong_num_wires(self):
        """Verifies that an exception is thrown if number of modes is wrong."""

        n_wires = 2
        dev = qml.device('default.gaussian', wires=n_wires)

        @qml.qnode(dev)
        def circuit(x=None):
            SqueezingEmbedding(features=x, wires=range(n_wires), method='phase')
            return [qml.expval(qml.X(i)) for i in range(n_wires)]

        with pytest.raises(ValueError, match="Features must be of "):
            circuit(x=[0.2, 0.3, 0.4])

    def test_strategy_not_recognized_exception(self):
        """Verifies that an exception is thrown if strategy unknown."""

        n_wires = 2
        dev = qml.device('default.gaussian', wires=n_wires)

        @qml.qnode(dev)
        def circuit(x=None):
            SqueezingEmbedding(features=x, wires=range(n_wires), method='A')
            return [qml.expval(qml.X(i)) for i in range(n_wires)]

        with pytest.raises(ValueError, match="did not recognize"):
            circuit(x=[1, 2])

    def test_exception_wrong_dim(self):
        """Verifies that exception is raised if the
        number of dimensions of features is incorrect."""
        n_subsystems = 2
        dev = qml.device('default.gaussian', wires=n_subsystems)

        @qml.qnode(dev)
        def circuit(x=None):
            SqueezingEmbedding(features=x, wires=[0, 1])
            return qml.expval(qml.X(0))

        with pytest.raises(ValueError, match="Features must be one-dimensional"):
            circuit(x=[[1], [0]])<|MERGE_RESOLUTION|>--- conflicted
+++ resolved
@@ -499,19 +499,6 @@
               (3, (1, 6), [qml.RX, qml.RX, qml.RX, qml.MultiRZ, qml.MultiRZ, qml.MultiRZ,
                    qml.RY, qml.RY, qml.RY, qml.RX, qml.RX, qml.RX])]
 
-<<<<<<< HEAD
-=======
-    @pytest.mark.parametrize('n_wires, weight_shape, expected_queue', QUEUES)
-    def test_queue(self, n_wires, weight_shape, expected_queue):
-        """Checks the queue for the default settings."""
-
-        with qml.tape.OperationRecorder() as rec:
-            QAOAEmbedding(features=list(range(n_wires)), weights=np.zeros(shape=weight_shape), wires=range(n_wires))
-
-        for gate, expected_gate in zip(rec.queue, expected_queue):
-            assert isinstance(gate, expected_gate)
->>>>>>> c02ec789
-
     def test_state_zero_weights(self, qubit_device, n_subsystems, tol):
         """Checks the state produced by QAOAEmbedding() is correct if the weights are zero."""
 
