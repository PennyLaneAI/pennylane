# Copyright 2018-2021 Xanadu Quantum Technologies Inc.

# Licensed under the Apache License, Version 2.0 (the "License");
# you may not use this file except in compliance with the License.
# You may obtain a copy of the License at

#     http://www.apache.org/licenses/LICENSE-2.0

# Unless required by applicable law or agreed to in writing, software
# distributed under the License is distributed on an "AS IS" BASIS,
# WITHOUT WARRANTIES OR CONDITIONS OF ANY KIND, either express or implied.
# See the License for the specific language governing permissions and
# limitations under the License.
import pytest

jax = pytest.importorskip("jax", minversion="0.2")
jnp = jax.numpy
from jax.config import config
import numpy as np
import pennylane as qml
from pennylane.devices.default_qubit_jax import DefaultQubitJax
from pennylane import DeviceError


@pytest.mark.jax
def test_analytic_deprecation():
    """Tests if the kwarg `analytic` is used and displays error message."""
    msg = "The analytic argument has been replaced by shots=None. "
    msg += "Please use shots=None instead of analytic=True."

    with pytest.raises(
        DeviceError,
        match=msg,
    ):
        qml.device("default.qubit.jax", wires=1, shots=1, analytic=True)


@pytest.mark.jax
class TestQNodeIntegration:
    """Integration tests for default.qubit.jax. This test ensures it integrates
    properly with the PennyLane UI, in particular the new QNode."""

    def test_defines_correct_capabilities(self):
        """Test that the device defines the right capabilities"""

        dev = qml.device("default.qubit.jax", wires=1)
        cap = dev.capabilities()
        capabilities = {
            "model": "qubit",
            "supports_finite_shots": True,
            "supports_tensor_observables": True,
            "returns_probs": True,
            "returns_state": True,
            "supports_reversible_diff": False,
            "supports_inverse_operations": True,
            "supports_analytic_computation": True,
            "supports_broadcasting": True,
            "passthru_interface": "jax",
            "passthru_devices": {
                "torch": "default.qubit.torch",
                "tf": "default.qubit.tf",
                "autograd": "default.qubit.autograd",
                "jax": "default.qubit.jax",
            },
        }
        assert cap == capabilities

    def test_defines_correct_capabilities_directly_from_class(self):
        """Test that the device defines the right capabilities"""

        dev = DefaultQubitJax(wires=1)
        cap = dev.capabilities()
        assert cap["supports_reversible_diff"] == False
        assert cap["passthru_interface"] == "jax"

    def test_load_device(self):
        """Test that the plugin device loads correctly"""
        dev = qml.device("default.qubit.jax", wires=2)
        assert dev.num_wires == 2
        assert dev.shots == None
        assert dev.short_name == "default.qubit.jax"
        assert dev.capabilities()["passthru_interface"] == "jax"

    @pytest.mark.parametrize(
        "jax_enable_x64, c_dtype, r_dtype",
        ([True, np.complex128, np.float64], [False, np.complex64, np.float32]),
    )
    def test_float_precision(self, jax_enable_x64, c_dtype, r_dtype):
        """Test that the plugin device uses the same float precision as the jax config."""
        config.update("jax_enable_x64", jax_enable_x64)
        dev = qml.device("default.qubit.jax", wires=2)
        assert dev.state.dtype == c_dtype
        assert dev.state.real.dtype == r_dtype

    def test_qubit_circuit(self, tol):
        """Test that the device provides the correct
        result for a simple circuit."""
        p = jnp.array(0.543)

        dev = qml.device("default.qubit.jax", wires=1)

        @qml.qnode(dev, interface="jax")
        def circuit(x):
            qml.RX(x, wires=0)
            return qml.expval(qml.PauliY(0))

        expected = -jnp.sin(p)
        assert jnp.isclose(circuit(p), expected, atol=tol, rtol=0)

    def test_qubit_circuit_with_jit(self, tol):
        """Test that the device provides the correct
        result for a simple circuit under a jax.jit."""
        p = jnp.array(0.543)

        dev = qml.device("default.qubit.jax", wires=1)

        @jax.jit
        @qml.qnode(dev, interface="jax")
        def circuit(x):
            qml.RX(x, wires=0)
            return qml.expval(qml.PauliY(0))

        expected = -jnp.sin(p)
        # Do not test isinstance here since the @jax.jit changes the function
        # type. Just test that it works and spits our the right value.
        assert jnp.isclose(circuit(p), expected, atol=tol, rtol=0)

        # Test with broadcasted parameters
        p = jnp.array([0.543, 0.21, 1.5])
        expected = -jnp.sin(p)
        assert jnp.allclose(circuit(p), expected, atol=tol, rtol=0)

    def test_qubit_circuit_broadcasted(self, tol):
        """Test that the device provides the correct
        result for a simple broadcasted circuit."""
        p = jnp.array([0.543, 0.21, 1.5])

        dev = qml.device("default.qubit.jax", wires=1)

        @qml.qnode(dev, interface="jax")
        def circuit(x):
            qml.RX(x, wires=0)
            return qml.expval(qml.PauliY(0))

        expected = -jnp.sin(p)

        assert jnp.allclose(circuit(p), expected, atol=tol, rtol=0)

    def test_correct_state(self, tol):
        """Test that the device state is correct after applying a
        quantum function on the device"""

        dev = qml.device("default.qubit.jax", wires=2)

        state = dev.state
        expected = jnp.array([1, 0, 0, 0])
        assert jnp.allclose(state, expected, atol=tol, rtol=0)

        @qml.qnode(dev, interface="jax", diff_method="backprop")
        def circuit():
            qml.Hadamard(wires=0)
            qml.RZ(jnp.pi / 4, wires=0)
            return qml.expval(qml.PauliZ(0))

        circuit()
        state = dev.state

        amplitude = jnp.exp(-1j * jnp.pi / 8) / jnp.sqrt(2)

        expected = jnp.array([amplitude, 0, jnp.conj(amplitude), 0])
        assert jnp.allclose(state, expected, atol=tol, rtol=0)

    def test_correct_state_broadcasted(self, tol):
        """Test that the device state is correct after applying a
        broadcasted quantum function on the device"""

        dev = qml.device("default.qubit.jax", wires=2)

        state = dev.state
        expected = jnp.array([1, 0, 0, 0])
        assert jnp.allclose(state, expected, atol=tol, rtol=0)

        @qml.qnode(dev, interface="jax", diff_method="backprop")
        def circuit():
            qml.Hadamard(wires=0)
            qml.RZ(jnp.array([np.pi / 4, np.pi / 2]), wires=0)
            return qml.expval(qml.PauliZ(0))

        circuit()
        state = dev.state

        phase = jnp.exp(-1j * jnp.pi / 8)

        expected = np.array(
            [
                [phase / jnp.sqrt(2), 0, jnp.conj(phase) / jnp.sqrt(2), 0],
                [phase**2 / jnp.sqrt(2), 0, jnp.conj(phase) ** 2 / jnp.sqrt(2), 0],
            ]
        )
        assert jnp.allclose(state, expected, atol=tol, rtol=0)

    def test_correct_state_returned(self, tol):
        """Test that the device state is correct after applying a
        quantum function on the device"""
        dev = qml.device("default.qubit.jax", wires=2)

        @qml.qnode(dev, interface="jax", diff_method="backprop")
        def circuit():
            qml.Hadamard(wires=0)
            qml.RZ(jnp.pi / 4, wires=0)
            return qml.state()

        state = circuit()

        amplitude = jnp.exp(-1j * jnp.pi / 8) / jnp.sqrt(2)

        expected = jnp.array([amplitude, 0, jnp.conj(amplitude), 0])
        assert jnp.allclose(state, expected, atol=tol, rtol=0)

    def test_correct_state_returned_broadcasted(self, tol):
        """Test that the device state is correct after applying a
        broadcasted quantum function on the device"""
        dev = qml.device("default.qubit.jax", wires=2)

        @qml.qnode(dev, interface="jax", diff_method="backprop")
        def circuit():
            qml.Hadamard(wires=0)
            qml.RZ(jnp.array([np.pi / 4, np.pi / 2]), wires=0)
            return qml.state()

        state = circuit()

        phase = jnp.exp(-1j * jnp.pi / 8)

        expected = np.array(
            [
                [phase / jnp.sqrt(2), 0, jnp.conj(phase) / jnp.sqrt(2), 0],
                [phase**2 / jnp.sqrt(2), 0, jnp.conj(phase) ** 2 / jnp.sqrt(2), 0],
            ]
        )
        assert jnp.allclose(state, expected, atol=tol, rtol=0)

    def test_probs_jax(self, tol):
        """Test that returning probs works with jax"""
        dev = qml.device("default.qubit.jax", wires=1, shots=100)
        expected = jnp.array([0.0, 1.0])

        @qml.qnode(dev, interface="jax", diff_method=None)
        def circuit():
            qml.PauliX(wires=0)
            return qml.probs(wires=0)

        result = circuit()
        assert jnp.allclose(result, expected, atol=tol)

    def test_probs_jax_broadcasted(self, tol):
        """Test that returning probs works with jax"""
        dev = qml.device("default.qubit.jax", wires=1, shots=100)
        expected = jnp.array([[0.0, 1.0]] * 3)

        @qml.qnode(dev, interface="jax", diff_method=None)
        def circuit():
            qml.RX(jnp.zeros(3), 0)
            qml.PauliX(wires=0)
            return qml.probs(wires=0)

        result = circuit()
        assert jnp.allclose(result, expected, atol=tol)

    def test_probs_jax_jit(self, tol):
        """Test that returning probs works with jax and jit"""
        dev = qml.device("default.qubit.jax", wires=1, shots=100)
        expected = jnp.array([0.0, 1.0])

        @qml.qnode(dev, interface="jax", diff_method=None)
        def circuit(z):
            qml.RX(z, wires=0)
            qml.PauliX(wires=0)
            return qml.probs(wires=0)

        result = circuit(0.0)
        assert jnp.allclose(result, expected, atol=tol)

        # Test with broadcasting
        result = circuit(jnp.zeros(3))
        expected = jnp.array([[0.0, 1.0]] * 3)
        assert jnp.allclose(result, expected, atol=tol)

    def test_custom_shots_probs_jax_jit(self, tol):
        """Test that returning probs works with jax and jit when using custom shot vector"""
        dev = qml.device("default.qubit.jax", wires=1, shots=(2, 2))
        expected = jnp.array([[0.0, 1.0], [0.0, 1.0]])

        @jax.jit
        @qml.qnode(dev, diff_method=None, interface="jax")
        def circuit():
            qml.PauliX(wires=0)
            return qml.probs(wires=0)

        result = circuit()
        assert jnp.allclose(result, expected, atol=tol)

    @pytest.mark.skip("Shot lists are not supported with broadcasting yet")
    def test_custom_shots_probs_jax_jit_broadcasted(self, tol):
        """Test that returning probs works with jax and jit when
        using a custom shot vector and broadcasting"""
        dev = qml.device("default.qubit.jax", wires=1, shots=(2, 2))
        expected = jnp.array([[[0.0, 1.0], [0.0, 1.0]]] * 5)

        @jax.jit
        @qml.qnode(dev, diff_method=None, interface="jax")
        def circuit():
            qml.RX(jnp.zeros(5), 0)
            qml.PauliX(wires=0)
            return qml.probs(wires=0)

        result = circuit()
        assert jnp.allclose(result, expected, atol=tol)

    def test_sampling_with_jit(self):
        """Test that sampling works with a jax.jit"""

        @jax.jit
        def circuit(x, key):
            dev = qml.device("default.qubit.jax", wires=1, shots=1000, prng_key=key)

            @qml.qnode(dev, interface="jax", diff_method=None)
            def inner_circuit():
                qml.RX(x, wires=0)
                qml.Hadamard(0)
                return qml.sample(qml.PauliZ(wires=0))

            return inner_circuit()

        a = circuit(0.0, jax.random.PRNGKey(0))
        b = circuit(0.0, jax.random.PRNGKey(0))
        c = circuit(0.0, jax.random.PRNGKey(1))
        np.testing.assert_array_equal(a, b)
        assert not np.all(a == c)

        # Test with broadcasting
        d = circuit(jnp.zeros(5), jax.random.PRNGKey(9))
        assert qml.math.shape(d) == (5, 1000)

    @pytest.mark.parametrize(
        "state_vector",
        [np.array([0.5 + 0.5j, 0.5 + 0.5j, 0, 0]), jnp.array([0.5 + 0.5j, 0.5 + 0.5j, 0, 0])],
    )
    def test_qubit_state_vector_arg_jax_jit(self, state_vector, tol):
        """Test that Qubit state vector as argument works with a jax.jit"""
        dev = qml.device("default.qubit.jax", wires=list(range(2)))

        @jax.jit
        @qml.qnode(dev, interface="jax")
        def circuit(x):
            wires = list(range(2))
            qml.QubitStateVector(x, wires=wires)
            return [qml.expval(qml.PauliX(wires=i)) for i in wires]

        res = circuit(state_vector)
        assert jnp.allclose(jnp.array(res), jnp.array([0, 1]), atol=tol, rtol=0)

    @pytest.mark.parametrize(
        "state_vector",
        [np.array([0.5 + 0.5j, 0.5 + 0.5j, 0, 0]), jnp.array([0.5 + 0.5j, 0.5 + 0.5j, 0, 0])],
    )
    def test_qubit_state_vector_arg_jax(self, state_vector, tol):
        """Test that Qubit state vector as argument works with jax"""
        dev = qml.device("default.qubit.jax", wires=list(range(2)))

        @qml.qnode(dev, interface="jax")
        def circuit(x):
            wires = list(range(2))
            qml.QubitStateVector(x, wires=wires)
            return [qml.expval(qml.PauliX(wires=i)) for i in wires]

        res = circuit(state_vector)
        assert jnp.allclose(jnp.array(res), jnp.array([0, 1]), atol=tol, rtol=0)

    @pytest.mark.parametrize(
        "state_vector",
        [np.array([0.5 + 0.5j, 0.5 + 0.5j, 0, 0]), jnp.array([0.5 + 0.5j, 0.5 + 0.5j, 0, 0])],
    )
    def test_qubit_state_vector_jax_jit(self, state_vector, tol):
        """Test that Qubit state vector works with a jax.jit"""
        dev = qml.device("default.qubit.jax", wires=list(range(2)))

        @jax.jit
        @qml.qnode(dev, interface="jax")
        def circuit(x):
            qml.QubitStateVector(state_vector, wires=dev.wires)
            for w in dev.wires:
                qml.RZ(x, wires=w, id="x")
            return qml.expval(qml.PauliZ(wires=0))

        res = circuit(0.1)
        assert jnp.allclose(jnp.array(res), 1, atol=tol, rtol=0)

    @pytest.mark.parametrize(
        "state_vector",
        [np.array([0.5 + 0.5j, 0.5 + 0.5j, 0, 0]), jnp.array([0.5 + 0.5j, 0.5 + 0.5j, 0, 0])],
    )
    def test_qubit_state_vector_jax(self, state_vector, tol):
        """Test that Qubit state vector works with a jax"""
        dev = qml.device("default.qubit.jax", wires=list(range(2)))

        @qml.qnode(dev, interface="jax")
        def circuit(x):
            qml.QubitStateVector(state_vector, wires=dev.wires)
            for w in dev.wires:
                qml.RZ(x, wires=w, id="x")
            return qml.expval(qml.PauliZ(wires=0))

        res = circuit(0.1)
        assert jnp.allclose(jnp.array(res), 1, atol=tol, rtol=0)

    @pytest.mark.parametrize(
        "state_vector",
        [np.array([0.1 + 0.1j, 0.2 + 0.2j, 0, 0]), jnp.array([0.1 + 0.1j, 0.2 + 0.2j, 0, 0])],
    )
    def test_qubit_state_vector_jax_not_normed(self, state_vector, tol):
        """Test that an error is raised when Qubit state vector is not normed works with a jax"""
        dev = qml.device("default.qubit.jax", wires=list(range(2)))

        @qml.qnode(dev, interface="jax")
        def circuit(x):
            qml.QubitStateVector(state_vector, wires=dev.wires)
            for w in dev.wires:
                qml.RZ(x, wires=w, id="x")
            return qml.expval(qml.PauliZ(wires=0))

        with pytest.raises(ValueError, match="Sum of amplitudes-squared does not equal one."):
            circuit(0.1)

    def test_sampling_op_by_op(self):
        """Test that op-by-op sampling works as a new user would expect"""
        dev = qml.device("default.qubit.jax", wires=1, shots=1000)

        @qml.qnode(dev, interface="jax", diff_method=None)
        def circuit():
            qml.Hadamard(0)
            return qml.sample(qml.PauliZ(wires=0))

        a = circuit()
        b = circuit()
        assert not np.all(a == b)

    def test_sampling_analytic_mode(self):
        """Test that when sampling with shots=None an error is raised."""
        dev = qml.device("default.qubit.jax", wires=1, shots=None)

        @qml.qnode(dev, interface="jax", diff_method=None)
        def circuit():
            return qml.sample(qml.PauliZ(wires=0))

        with pytest.raises(
            qml.QuantumFunctionError,
            match="The number of shots has to be explicitly set on the device "
            "when using sample-based measurements.",
        ):
            res = circuit()

    def test_gates_dont_crash(self):
        """Test for gates that weren't covered by other tests."""
        dev = qml.device("default.qubit.jax", wires=2, shots=1000)

        @qml.qnode(dev, interface="jax", diff_method=None)
        def circuit():
            qml.CRZ(0.0, wires=[0, 1])
            qml.CRX(0.0, wires=[0, 1])
            qml.PhaseShift(0.0, wires=0)
            qml.ControlledPhaseShift(0.0, wires=[1, 0])
            qml.CRot(1.0, 0.0, 0.0, wires=[0, 1])
            qml.CRY(0.0, wires=[0, 1])
            return qml.sample(qml.PauliZ(wires=0))

        circuit()  # Just don't crash.

    def test_diagonal_doesnt_crash(self):
        """Test that diagonal gates can be used."""
        dev = qml.device("default.qubit.jax", wires=1, shots=1000)

        @qml.qnode(dev, interface="jax", diff_method=None)
        def circuit():
            qml.DiagonalQubitUnitary(np.array([1.0, 1.0]), wires=0)
            return qml.sample(qml.PauliZ(wires=0))

        circuit()  # Just don't crash.

    def test_broadcasted_diagonal_doesnt_crash(self):
        """Test that diagonal gates can be used."""
        dev = qml.device("default.qubit.jax", wires=1, shots=1000)

        @qml.qnode(dev, interface="jax", diff_method=None)
        def circuit():
            qml.DiagonalQubitUnitary(np.array([[-1, -1], [1j, -1], [1.0, 1.0]]), wires=0)
            return qml.sample(qml.PauliZ(wires=0))

        circuit()  # Just don't crash.


@pytest.mark.jax
class TestPassthruIntegration:
    """Tests for integration with the PassthruQNode"""

    @pytest.mark.parametrize("jacobian_transform", [jax.jacfwd, jax.jacrev])
    def test_jacobian_variable_multiply(self, tol, jacobian_transform):
        """Test that jacobian of a QNode with an attached default.qubit.jax device
        gives the correct result in the case of parameters multiplied by scalars"""
        x = 0.43316321
        y = 0.2162158
        z = 0.75110998
        weights = jnp.array([x, y, z])

        dev = qml.device("default.qubit.jax", wires=1)

        @qml.qnode(dev, interface="jax")
        def circuit(p):
            qml.RX(3 * p[0], wires=0)
            qml.RY(p[1], wires=0)
            qml.RX(p[2] / 2, wires=0)
            return qml.expval(qml.PauliZ(0))

        res = circuit(weights)

        expected = jnp.cos(3 * x) * jnp.cos(y) * jnp.cos(z / 2) - jnp.sin(3 * x) * jnp.sin(z / 2)
        assert jnp.allclose(res, expected, atol=tol, rtol=0)

        grad_fn = jacobian_transform(circuit, 0)
        res = grad_fn(jnp.array(weights))

        expected = jnp.array(
            [
                -3
                * (jnp.sin(3 * x) * jnp.cos(y) * jnp.cos(z / 2) + jnp.cos(3 * x) * jnp.sin(z / 2)),
                -jnp.cos(3 * x) * jnp.sin(y) * jnp.cos(z / 2),
                -0.5
                * (jnp.sin(3 * x) * jnp.cos(z / 2) + jnp.cos(3 * x) * jnp.cos(y) * jnp.sin(z / 2)),
            ]
        )

        assert jnp.allclose(res, expected, atol=tol, rtol=0)

    def test_jacobian_variable_multiply_broadcasted(self, tol):
        """Test that jacobian of a QNode with an attached default.qubit.jax device
        gives the correct result in the case of broadcasted parameters multiplied by scalars"""
        x = jnp.array([0.43316321, 92.1, -0.5129])
        y = jnp.array([0.2162158, 0.241, -0.51])
        z = jnp.array([0.75110998, 0.12512, 9.12])
        weights = jnp.array([x, y, z])

        dev = qml.device("default.qubit.jax", wires=1)

        @qml.qnode(dev, interface="jax", diff_method="backprop")
        def circuit(p):
            qml.RX(3 * p[0], wires=0)
            qml.RY(p[1], wires=0)
            qml.RX(p[2] / 2, wires=0)
            return qml.expval(qml.PauliZ(0))

        assert circuit.gradient_fn == "backprop"
        res = circuit(weights)

        expected = jnp.cos(3 * x) * jnp.cos(y) * jnp.cos(z / 2) - jnp.sin(3 * x) * jnp.sin(z / 2)
        assert jnp.allclose(res, expected, atol=tol, rtol=0)

        grad_fn = jax.jacobian(circuit, 0)
        res = grad_fn(jnp.array(weights))

        expected = jnp.array(
            [
                -3
                * (jnp.sin(3 * x) * jnp.cos(y) * jnp.cos(z / 2) + jnp.cos(3 * x) * jnp.sin(z / 2)),
                -jnp.cos(3 * x) * jnp.sin(y) * jnp.cos(z / 2),
                -0.5
                * (jnp.sin(3 * x) * jnp.cos(z / 2) + jnp.cos(3 * x) * jnp.cos(y) * jnp.sin(z / 2)),
            ]
        )

        assert all(jnp.allclose(res[i, :, i], expected[:, i], atol=tol, rtol=0) for i in range(3))

    @pytest.mark.parametrize("jacobian_transform", [jax.jacfwd, jax.jacrev])
    def test_jacobian_repeated(self, tol, jacobian_transform):
        """Test that jacobian of a QNode with an attached default.qubit.jax device
        gives the correct result in the case of repeated parameters"""
        x = 0.43316321
        y = 0.2162158
        z = 0.75110998
        p = jnp.array([x, y, z])
        dev = qml.device("default.qubit.jax", wires=1)

        @qml.qnode(dev, interface="jax")
        def circuit(x):
            qml.RX(x[1], wires=0)
            qml.Rot(x[0], x[1], x[2], wires=0)
            return qml.expval(qml.PauliZ(0))

        res = circuit(p)

        expected = jnp.cos(y) ** 2 - jnp.sin(x) * jnp.sin(y) ** 2
        assert jnp.allclose(res, expected, atol=tol, rtol=0)

        grad_fn = jacobian_transform(circuit, 0)
        res = grad_fn(p)

        expected = jnp.array(
            [-jnp.cos(x) * jnp.sin(y) ** 2, -2 * (jnp.sin(x) + 1) * jnp.sin(y) * jnp.cos(y), 0]
        )
        assert jnp.allclose(res, expected, atol=tol, rtol=0)

<<<<<<< HEAD
    def test_jacobian_repeated_broadcasted(self, tol):
        """Test that jacobian of a QNode with an attached default.qubit.jax device
        gives the correct result in the case of repeated broadcasted parameters"""
        p = jnp.array([[0.433, 92.1, -0.512], [0.218, 0.241, -0.51], [0.71, 0.152, 9.12]])
        dev = qml.device("default.qubit.jax", wires=1)

        @qml.qnode(dev, interface="jax", diff_method="backprop")
        def circuit(x):
            qml.RX(x[1], wires=0)
            qml.Rot(x[0], x[1], x[2], wires=0)
            return qml.expval(qml.PauliZ(0))

        res = circuit(p)

        x, y, z = p
        expected = jnp.cos(y) ** 2 - jnp.sin(x) * jnp.sin(y) ** 2
        assert jnp.allclose(res, expected, atol=tol, rtol=0)

        grad_fn = jax.jacobian(circuit)
        res = grad_fn(p)

        expected = jnp.array(
            [
                -jnp.cos(x) * jnp.sin(y) ** 2,
                -2 * (jnp.sin(x) + 1) * jnp.sin(y) * jnp.cos(y),
                jnp.zeros_like(x),
            ]
        )
        assert all(jnp.allclose(res[i, :, i], expected[:, i], atol=tol, rtol=0) for i in range(3))

    def test_state_differentiability(self, tol):
=======
    @pytest.mark.parametrize("wires", [[0], ["abc"]])
    def test_state_differentiability(self, wires, tol):
>>>>>>> 1feab6e3
        """Test that the device state can be differentiated"""
        dev = qml.device("default.qubit.jax", wires=wires)

        @qml.qnode(dev, diff_method="backprop", interface="jax")
        def circuit(a):
            qml.RY(a, wires=wires[0])
            return qml.state()

        a = jnp.array(0.54)

        def cost(a):
            """A function of the device quantum state, as a function
            of input QNode parameters."""
            res = jnp.abs(circuit(a)) ** 2
            return res[1] - res[0]

        grad = jax.grad(cost)(a)
        expected = jnp.sin(a)
        assert jnp.allclose(grad, expected, atol=tol, rtol=0)

    def test_state_differentiability_broadcasted(self, tol):
        """Test that the broadcasted device state can be differentiated"""
        dev = qml.device("default.qubit.jax", wires=1)

        @qml.qnode(dev, diff_method="backprop", interface="jax")
        def circuit(a):
            qml.RY(a, wires=0)
            return qml.expval(qml.PauliZ(0))

        a = jnp.array([0.54, 0.32, 1.2])

        def cost(a):
            """A function of the device quantum state, as a function
            of input QNode parameters."""
            circuit(a)
            res = jnp.abs(dev.state) ** 2
            return res[:, 1] - res[:, 0]

        jac = jax.jacobian(cost)(a)
        expected = jnp.diag(jnp.sin(a))
        assert jnp.allclose(jac, expected, atol=tol, rtol=0)

    @pytest.mark.parametrize("theta", np.linspace(-2 * np.pi, np.pi, 7))
    def test_CRot_gradient(self, theta, tol):
        """Tests that the automatic gradient of a arbitrary controlled Euler-angle-parameterized
        gate is correct."""
        dev = qml.device("default.qubit.jax", wires=2)
        a, b, c = np.array([theta, theta**3, np.sqrt(2) * theta])

        @qml.qnode(dev, diff_method="backprop", interface="jax")
        def circuit(a, b, c):
            qml.QubitStateVector(np.array([1.0, -1.0]) / np.sqrt(2), wires=0)
            qml.CRot(a, b, c, wires=[0, 1])
            return qml.expval(qml.PauliX(0))

        res = circuit(a, b, c)
        expected = -np.cos(b / 2) * np.cos(0.5 * (a + c))
        assert np.allclose(res, expected, atol=tol, rtol=0)

        grad = jax.grad(circuit, argnums=(0, 1, 2))(a, b, c)
        expected = np.array(
            [
                [
                    0.5 * np.cos(b / 2) * np.sin(0.5 * (a + c)),
                    0.5 * np.sin(b / 2) * np.cos(0.5 * (a + c)),
                    0.5 * np.cos(b / 2) * np.sin(0.5 * (a + c)),
                ]
            ]
        )
        assert np.allclose(grad, expected, atol=tol, rtol=0)

    def test_prob_differentiability(self, tol):
        """Test that the device probability can be differentiated"""
        dev = qml.device("default.qubit.jax", wires=2)

        @qml.qnode(dev, diff_method="backprop", interface="jax")
        def circuit(a, b):
            qml.RX(a, wires=0)
            qml.RY(b, wires=1)
            qml.CNOT(wires=[0, 1])
            return qml.probs(wires=[1])

        a = jnp.array(0.54)
        b = jnp.array(0.12)

        def cost(a, b):
            prob_wire_1 = circuit(a, b).squeeze()
            return prob_wire_1[1] - prob_wire_1[0]

        res = cost(a, b)
        expected = -jnp.cos(a) * jnp.cos(b)
        assert jnp.allclose(res, expected, atol=tol, rtol=0)

        grad = jax.jit(jax.grad(cost, argnums=(0, 1)))(a, b)
        expected = [jnp.sin(a) * jnp.cos(b), jnp.cos(a) * jnp.sin(b)]
        assert jnp.allclose(jnp.array(grad), jnp.array(expected), atol=tol, rtol=0)

    def test_prob_differentiability_broadcasted(self, tol):
        """Test that the broadcasted device probability can be differentiated"""
        dev = qml.device("default.qubit.jax", wires=2)

        @qml.qnode(dev, diff_method="backprop", interface="jax")
        def circuit(a, b):
            qml.RX(a, wires=0)
            qml.RY(b, wires=1)
            qml.CNOT(wires=[0, 1])
            return qml.probs(wires=[1])

        a = jnp.array([0.54, 0.32, 1.2])
        b = jnp.array(0.12)

        def cost(a, b):
            prob_wire_1 = circuit(a, b)
            return prob_wire_1[:, 1] - prob_wire_1[:, 0]

        res = cost(a, b)
        expected = -jnp.cos(a) * jnp.cos(b)
        assert jnp.allclose(res, expected, atol=tol, rtol=0)

        jac = jax.jacobian(cost, argnums=[0, 1])(a, b)
        expected = jnp.array([jnp.sin(a) * jnp.cos(b), jnp.cos(a) * jnp.sin(b)])
        expected = (jnp.diag(expected[0]), expected[1])  # Only first parameter is broadcasted
        assert all(jnp.allclose(j, e, atol=tol, rtol=0) for j, e in zip(jac, expected))

    def test_backprop_gradient(self, tol):
        """Tests that the gradient of the qnode is correct"""
        dev = qml.device("default.qubit.jax", wires=2)

        @qml.qnode(dev, diff_method="backprop", interface="jax")
        def circuit(a, b):
            qml.RX(a, wires=0)
            qml.CRX(b, wires=[0, 1])
            return qml.expval(qml.PauliZ(0) @ qml.PauliZ(1))

        a = jnp.array(-0.234)
        b = jnp.array(0.654)

        res = circuit(a, b)
        expected_cost = 0.5 * (jnp.cos(a) * jnp.cos(b) + jnp.cos(a) - jnp.cos(b) + 1)
        assert jnp.allclose(res, expected_cost, atol=tol, rtol=0)
        res = jax.grad(circuit, argnums=(0, 1))(a, b)
        expected_grad = jnp.array(
            [-0.5 * jnp.sin(a) * (jnp.cos(b) + 1), 0.5 * jnp.sin(b) * (1 - jnp.cos(a))]
        )

        assert jnp.allclose(jnp.array(res), jnp.array(expected_grad), atol=tol, rtol=0)

    def test_backprop_gradient_broadcasted(self, tol):
        """Tests that the gradient of the broadcasted qnode is correct"""
        dev = qml.device("default.qubit.jax", wires=2)

        @qml.qnode(dev, diff_method="backprop", interface="jax")
        def circuit(a, b):
            qml.RX(a, wires=0)
            qml.CRX(b, wires=[0, 1])
            return qml.expval(qml.PauliZ(0) @ qml.PauliZ(1))

        a = jnp.array(0.12)
        b = jnp.array([0.54, 0.32, 1.2])

        res = circuit(a, b)
        expected_cost = 0.5 * (jnp.cos(a) * jnp.cos(b) + jnp.cos(a) - jnp.cos(b) + 1)
        assert jnp.allclose(res, expected_cost, atol=tol, rtol=0)

        res = jax.jacobian(circuit, argnums=[0, 1])(a, b)
        expected = jnp.array(
            [-0.5 * jnp.sin(a) * (jnp.cos(b) + 1), 0.5 * jnp.sin(b) * (1 - jnp.cos(a))]
        )
        expected = (expected[0], jnp.diag(expected[1]))
        assert all(jnp.allclose(r, e, atol=tol, rtol=0) for r, e in zip(res, expected))

    @pytest.mark.parametrize("x, shift", [(0.0, 0.0), (0.5, -0.5)])
    def test_hessian_at_zero(self, x, shift):
        """Tests that the Hessian at vanishing state vector amplitudes
        is correct."""
        dev = qml.device("default.qubit.jax", wires=1)

        @qml.qnode(dev, interface="jax", diff_method="backprop")
        def circuit(x):
            qml.RY(shift, wires=0)
            qml.RY(x, wires=0)
            return qml.expval(qml.PauliZ(0))

        assert qml.math.isclose(jax.grad(circuit)(x), 0.0)
        assert qml.math.isclose(jax.jacobian(jax.jacobian(circuit))(x), -1.0)
        assert qml.math.isclose(jax.grad(jax.grad(circuit))(x), -1.0)

    @pytest.mark.parametrize("operation", [qml.U3, qml.U3.compute_decomposition])
    @pytest.mark.parametrize("diff_method", ["backprop"])
    def test_jax_interface_gradient(self, operation, diff_method, tol):
        """Tests that the gradient of an arbitrary U3 gate is correct
        using the Jax interface, using a variety of differentiation methods."""
        dev = qml.device("default.qubit.jax", wires=1)

        @qml.qnode(dev, diff_method=diff_method, interface="jax")
        def circuit(x, weights, w=None):
            """In this example, a mixture of scalar
            arguments, array arguments, and keyword arguments are used."""
            qml.QubitStateVector(1j * jnp.array([1, -1]) / jnp.sqrt(2), wires=w)
            operation(x, weights[0], weights[1], wires=w)
            return qml.expval(qml.PauliX(w))

        def cost(params):
            """Perform some classical processing"""
            return (circuit(params[0], params[1:], w=0) ** 2).reshape(())

        theta = 0.543
        phi = -0.234
        lam = 0.654

        params = jnp.array([theta, phi, lam])

        res = cost(params)
        expected_cost = (
            jnp.sin(lam) * jnp.sin(phi) - jnp.cos(theta) * jnp.cos(lam) * jnp.cos(phi)
        ) ** 2
        assert jnp.allclose(res, expected_cost, atol=tol, rtol=0)

        res = jax.grad(cost)(params)
        expected_grad = (
            jnp.array(
                [
                    jnp.sin(theta) * jnp.cos(lam) * jnp.cos(phi),
                    jnp.cos(theta) * jnp.cos(lam) * jnp.sin(phi) + jnp.sin(lam) * jnp.cos(phi),
                    jnp.cos(theta) * jnp.sin(lam) * jnp.cos(phi) + jnp.cos(lam) * jnp.sin(phi),
                ]
            )
            * 2
            * (jnp.sin(lam) * jnp.sin(phi) - jnp.cos(theta) * jnp.cos(lam) * jnp.cos(phi))
        )
        assert jnp.allclose(res, expected_grad, atol=tol, rtol=0)

    @pytest.mark.parametrize("interface", ["autograd", "tf", "torch"])
    def test_error_backprop_wrong_interface(self, interface, tol):
        """Tests that an error is raised if diff_method='backprop' but not using
        the Jax interface"""
        dev = qml.device("default.qubit.jax", wires=1)

        def circuit(x, w=None):
            qml.RZ(x, wires=w)
            return qml.expval(qml.PauliX(w))

        error_type = qml.QuantumFunctionError
        with pytest.raises(
            error_type,
            match="default.qubit.jax only supports diff_method='backprop' when using the jax interface",
        ):
            qml.qnode(dev, diff_method="backprop", interface=interface)(circuit)

    def test_no_jax_interface_applied(self):
        """Tests that the JAX interface is not applied and no error is raised if qml.probs is used with the Jax
        interface when diff_method='backprop'

        When the JAX interface is applied, we can only get the expectation value and the variance of a QNode.
        """
        dev = qml.device("default.qubit.jax", wires=1, shots=None)

        def circuit():
            return qml.probs(wires=0)

        qnode = qml.qnode(dev, diff_method="backprop", interface="jax")(circuit)
        assert jnp.allclose(qnode(), jnp.array([1, 0]))


@pytest.mark.jax
class TestHighLevelIntegration:
    """Tests for integration with higher level components of PennyLane."""

    def test_do_not_split_analytic_jax(self, mocker):
        """Tests that the Hamiltonian is not split for shots=None using the jax device."""
        jax = pytest.importorskip("jax")
        jnp = pytest.importorskip("jax.numpy")

        dev = qml.device("default.qubit.jax", wires=2)
        H = qml.Hamiltonian(jnp.array([0.1, 0.2]), [qml.PauliX(0), qml.PauliZ(1)])

        @qml.qnode(dev, diff_method="backprop", interface="jax")
        def circuit():
            return qml.expval(H)

        spy = mocker.spy(dev, "expval")

        circuit()
        # evaluated one expval altogether
        assert spy.call_count == 1

    def test_do_not_split_analytic_jax_broadcasted(self, mocker):
        """Tests that the Hamiltonian is not split for shots=None
        and broadcasting using the jax device."""
        dev = qml.device("default.qubit.jax", wires=2)
        H = qml.Hamiltonian(jnp.array([0.1, 0.2]), [qml.PauliX(0), qml.PauliZ(1)])

        @qml.qnode(dev, diff_method="backprop", interface="jax")
        def circuit():
            qml.RX(jnp.zeros(5), 0)
            return qml.expval(H)

        spy = mocker.spy(dev, "expval")

        circuit()
        # evaluated one expval altogether
        assert spy.call_count == 1

    def test_template_integration(self):
        """Test that a PassthruQNode using default.qubit.jax works with templates."""
        dev = qml.device("default.qubit.jax", wires=2)

        @qml.qnode(dev, diff_method="backprop", interface="jax")
        def circuit(weights):
            qml.templates.StronglyEntanglingLayers(weights, wires=[0, 1])
            return qml.expval(qml.PauliZ(0))

        weights = jnp.array(
            np.random.random(qml.templates.StronglyEntanglingLayers.shape(n_layers=2, n_wires=2))
        )

        grad = jax.grad(circuit)(weights)
        assert grad.shape == weights.shape

    def test_qnode_collection_integration(self):
        """Test that a PassthruQNode using default.qubit.jax works with QNodeCollections."""
        dev = qml.device("default.qubit.jax", wires=2)

        def ansatz(weights, **kwargs):
            qml.RX(weights[0], wires=0)
            qml.RY(weights[1], wires=1)
            qml.CNOT(wires=[0, 1])

        obs_list = [qml.PauliX(0) @ qml.PauliY(1), qml.PauliZ(0), qml.PauliZ(0) @ qml.PauliZ(1)]
        qnodes = qml.map(ansatz, obs_list, dev, interface="jax")

        weights = jnp.array([0.1, 0.2])

        def cost(weights):
            return jnp.sum(jnp.array(qnodes(weights)))

        grad = jax.grad(cost)(weights)
        assert grad.shape == weights.shape

    def test_qnode_collection_integration_broadcasted(self):
        """Test that a broadcasted PassthruQNode default.qubit.jax
        works with QNodeCollections."""
        dev = qml.device("default.qubit.jax", wires=2)

        def ansatz(weights, **kwargs):
            qml.RX(weights[0], wires=0)
            qml.RY(weights[1], wires=1)
            qml.CNOT(wires=[0, 1])

        obs_list = [qml.PauliX(0) @ qml.PauliY(1), qml.PauliZ(0), qml.PauliZ(0) @ qml.PauliZ(1)]
        qnodes = qml.map(ansatz, obs_list, dev, interface="jax")

        assert qnodes.interface == "jax"

        weights = jnp.array([[0.1, 0.65, 1.2], [0.2, 1.9, -0.6]])

        def cost(weights):
            return jnp.sum(qnodes(weights), axis=-1)

        res = cost(weights)
        assert res.shape == (3,)

        jac = jax.jacobian(cost)(weights)
        assert jac.shape == (3, 2, 3)


@pytest.mark.jax
class TestOps:
    """Unit tests for operations supported by the default.qubit.jax device"""

    @pytest.mark.parametrize("jacobian_transform", [jax.jacfwd, jax.jacrev])
    def test_multirz_jacobian(self, jacobian_transform):
        """Test that the patched numpy functions are used for the MultiRZ
        operation and the jacobian can be computed."""
        wires = 4
        dev = qml.device("default.qubit.jax", wires=wires)

        @qml.qnode(dev, diff_method="backprop", interface="jax")
        def circuit(param):
            qml.MultiRZ(param, wires=[0, 1])
            return qml.probs(wires=list(range(wires)))

        param = 0.3
        res = jacobian_transform(circuit)(param)
        assert jnp.allclose(res, jnp.zeros(wires**2))

    def test_inverse_operation_jacobian_backprop(self, tol):
        """Test that inverse operations work in backprop
        mode"""
        dev = qml.device("default.qubit.jax", wires=1)

        @qml.qnode(dev, diff_method="backprop", interface="jax")
        def circuit(param):
            qml.RY(param, wires=0).inv()
            return qml.expval(qml.PauliX(0))

        x = 0.3
        res = circuit(x)
        assert np.allclose(res, -np.sin(x), atol=tol, rtol=0)

        grad = jax.grad(lambda a: circuit(a).reshape(()))(x)
        assert np.allclose(grad, -np.cos(x), atol=tol, rtol=0)

    def test_full_subsystem(self, mocker):
        """Test applying a state vector to the full subsystem"""
        dev = DefaultQubitJax(wires=["a", "b", "c"])
        state = jnp.array([1, 0, 0, 0, 1, 0, 1, 1]) / 2.0
        state_wires = qml.wires.Wires(["a", "b", "c"])

        spy = mocker.spy(dev, "_scatter")
        dev._apply_state_vector(state=state, device_wires=state_wires)

        assert jnp.all(dev._state.flatten() == state)
        spy.assert_not_called()

    def test_partial_subsystem(self, mocker):
        """Test applying a state vector to a subset of wires of the full subsystem"""

        dev = DefaultQubitJax(wires=["a", "b", "c"])
        state = jnp.array([1, 0, 1, 0]) / jnp.sqrt(2.0)
        state_wires = qml.wires.Wires(["a", "c"])

        spy = mocker.spy(dev, "_scatter")
        dev._apply_state_vector(state=state, device_wires=state_wires)
        res = jnp.sum(dev._state, axis=(1,)).flatten()

        assert jnp.all(res == state)
        spy.assert_called()


@pytest.mark.jax
class TestOpsBroadcasted:
    """Unit tests for broadcasted operations supported by the default.qubit.jax device"""

    @pytest.mark.parametrize("jacobian_transform", [jax.jacfwd, jax.jacrev])
    def test_multirz_jacobian_broadcasted(self, jacobian_transform):
        """Test that the patched numpy functions are used for the MultiRZ
        operation and the jacobian can be computed."""
        wires = 4
        dev = qml.device("default.qubit.jax", wires=wires)

        @qml.qnode(dev, diff_method="backprop", interface="jax")
        def circuit(param):
            qml.MultiRZ(param, wires=[0, 1])
            return qml.probs(wires=list(range(wires)))

        param = jnp.array([0.3, 0.9, -4.3])
        res = jacobian_transform(circuit)(param)
        assert jnp.allclose(res, jnp.zeros((3, wires**2, 3)))

    def test_inverse_operation_jacobian_backprop_broadcasted(self, tol):
        """Test that inverse operations work in backprop
        mode"""
        dev = qml.device("default.qubit.jax", wires=1)

        @qml.qnode(dev, diff_method="backprop", interface="jax")
        def circuit(param):
            qml.RY(param, wires=0).inv()
            return qml.expval(qml.PauliX(0))

        x = jnp.array([0.3, 0.9, -4.3])
        res = circuit(x)
        assert jnp.allclose(res, -jnp.sin(x), atol=tol, rtol=0)

        grad = jax.jacobian(circuit)(x)
        assert jnp.allclose(grad, -jnp.diag(jnp.cos(x)), atol=tol, rtol=0)

    def test_full_subsystem_broadcasted(self, mocker):
        """Test applying a state vector to the full subsystem"""
        dev = DefaultQubitJax(wires=["a", "b", "c"])
        state = jnp.array([[1, 0, 0, 0, 1, 0, 1, 1], [0, 0, 0, 1, 1, 1, 1, 0]]) / 2.0
        state_wires = qml.wires.Wires(["a", "b", "c"])

        spy = mocker.spy(dev, "_scatter")
        dev._apply_state_vector(state=state, device_wires=state_wires)

        assert jnp.all(dev._state.reshape((2, 8)) == state)
        spy.assert_not_called()

    def test_partial_subsystem_broadcasted(self, mocker):
        """Test applying a state vector to a subset of wires of the full subsystem"""

        dev = DefaultQubitJax(wires=["a", "b", "c"])
        state = jnp.array([[1, 0, 1, 0], [0, 1, 0, 1], [1, 1, 0, 0]]) / jnp.sqrt(2.0)
        state_wires = qml.wires.Wires(["a", "c"])

        spy = mocker.spy(dev, "_scatter")
        dev._apply_state_vector(state=state, device_wires=state_wires)
        res = jnp.sum(dev._state, axis=(2,)).reshape((3, 4))

        assert jnp.allclose(res, state)
        spy.assert_called()


@pytest.mark.jax
class TestEstimateProb:
    """Test the estimate_probability method"""

    @pytest.mark.parametrize(
        "wires, expected", [([0], [0.5, 0.5]), (None, [0.5, 0, 0, 0.5]), ([0, 1], [0.5, 0, 0, 0.5])]
    )
    def test_estimate_probability(self, wires, expected, monkeypatch):
        """Tests the estimate_probability method"""
        dev = qml.device("default.qubit.jax", wires=2)
        samples = jnp.array([[0, 0], [1, 1], [1, 1], [0, 0]])

        with monkeypatch.context() as m:
            m.setattr(dev, "_samples", samples)
            res = dev.estimate_probability(wires=wires)

        assert np.allclose(res, expected)

    @pytest.mark.parametrize(
        "wires, expected",
        [
            ([0], [[0.0, 0.5], [1.0, 0.5]]),
            (None, [[0.0, 0.5], [0, 0], [0, 0.5], [1.0, 0]]),
            ([0, 1], [[0.0, 0.5], [0, 0], [0, 0.5], [1.0, 0]]),
        ],
    )
    def test_estimate_probability_with_binsize(self, wires, expected, monkeypatch):
        """Tests the estimate_probability method with a bin size"""
        dev = qml.device("default.qubit.jax", wires=2)
        samples = jnp.array([[1, 1], [1, 1], [1, 0], [0, 0]])
        bin_size = 2

        with monkeypatch.context() as m:
            m.setattr(dev, "_samples", samples)
            res = dev.estimate_probability(wires=wires, bin_size=bin_size)

        assert np.allclose(res, expected)

    @pytest.mark.parametrize(
        "wires, expected",
        [
            ([0], [[0.0, 1.0], [0.5, 0.5], [0.25, 0.75]]),
            (None, [[0, 0, 0.25, 0.75], [0.5, 0, 0, 0.5], [0.25, 0, 0.25, 0.5]]),
            ([0, 1], [[0, 0, 0.25, 0.75], [0.5, 0, 0, 0.5], [0.25, 0, 0.25, 0.5]]),
        ],
    )
    def test_estimate_probability_with_broadcasting(self, wires, expected, monkeypatch):
        """Tests the estimate_probability method with parameter broadcasting"""
        dev = qml.device("default.qubit.jax", wires=2)
        samples = jnp.array(
            [
                [[1, 0], [1, 1], [1, 1], [1, 1]],
                [[0, 0], [1, 1], [1, 1], [0, 0]],
                [[1, 0], [1, 1], [1, 1], [0, 0]],
            ]
        )

        with monkeypatch.context() as m:
            m.setattr(dev, "_samples", samples)
            res = dev.estimate_probability(wires=wires)

        assert np.allclose(res, expected)

    @pytest.mark.parametrize(
        "wires, expected",
        [
            (
                [0],
                [
                    [[0, 0, 0.5], [1, 1, 0.5]],
                    [[0.5, 0.5, 0], [0.5, 0.5, 1]],
                    [[0, 0.5, 1], [1, 0.5, 0]],
                ],
            ),
            (
                None,
                [
                    [[0, 0, 0], [0, 0, 0.5], [0.5, 0, 0], [0.5, 1, 0.5]],
                    [[0.5, 0.5, 0], [0, 0, 0], [0, 0, 0], [0.5, 0.5, 1]],
                    [[0, 0.5, 0.5], [0, 0, 0.5], [0.5, 0, 0], [0.5, 0.5, 0]],
                ],
            ),
            (
                [0, 1],
                [
                    [[0, 0, 0], [0, 0, 0.5], [0.5, 0, 0], [0.5, 1, 0.5]],
                    [[0.5, 0.5, 0], [0, 0, 0], [0, 0, 0], [0.5, 0.5, 1]],
                    [[0, 0.5, 0.5], [0, 0, 0.5], [0.5, 0, 0], [0.5, 0.5, 0]],
                ],
            ),
        ],
    )
    def test_estimate_probability_with_binsize_with_broadcasting(
        self, wires, expected, monkeypatch
    ):
        """Tests the estimate_probability method with a bin size and parameter broadcasting"""
        dev = qml.device("default.qubit.jax", wires=2)
        bin_size = 2
        samples = jnp.array(
            [
                [[1, 0], [1, 1], [1, 1], [1, 1], [1, 1], [0, 1]],
                [[0, 0], [1, 1], [1, 1], [0, 0], [1, 1], [1, 1]],
                [[1, 0], [1, 1], [1, 1], [0, 0], [0, 1], [0, 0]],
            ]
        )

        with monkeypatch.context() as m:
            m.setattr(dev, "_samples", samples)
            res = dev.estimate_probability(wires=wires, bin_size=bin_size)

        assert np.allclose(res, expected)<|MERGE_RESOLUTION|>--- conflicted
+++ resolved
@@ -608,7 +608,6 @@
         )
         assert jnp.allclose(res, expected, atol=tol, rtol=0)
 
-<<<<<<< HEAD
     def test_jacobian_repeated_broadcasted(self, tol):
         """Test that jacobian of a QNode with an attached default.qubit.jax device
         gives the correct result in the case of repeated broadcasted parameters"""
@@ -639,11 +638,8 @@
         )
         assert all(jnp.allclose(res[i, :, i], expected[:, i], atol=tol, rtol=0) for i in range(3))
 
-    def test_state_differentiability(self, tol):
-=======
     @pytest.mark.parametrize("wires", [[0], ["abc"]])
     def test_state_differentiability(self, wires, tol):
->>>>>>> 1feab6e3
         """Test that the device state can be differentiated"""
         dev = qml.device("default.qubit.jax", wires=wires)
 
