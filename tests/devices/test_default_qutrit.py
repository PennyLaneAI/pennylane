--- conflicted
+++ resolved
@@ -247,7 +247,28 @@
         ),
     ]
 
-<<<<<<< HEAD
+    @pytest.mark.parametrize(
+        "operation, input, expected_output, par, subspace", test_data_single_wire_with_parameters
+    )
+    def test_apply_operation_single_wire_with_parameters(
+        self, qutrit_device_1_wire, tol, operation, input, expected_output, par, subspace
+    ):
+        """Tests that applying an operation yields the expected output state for single wire
+        operations that have parameters."""
+
+        qutrit_device_1_wire._state = np.array(input, dtype=qutrit_device_1_wire.C_DTYPE)
+
+        qutrit_device_1_wire.apply(
+            [
+                operation(*par, wires=[0])
+                if subspace is None
+                else operation(*par, wires=[0], subspace=subspace)
+            ]
+        )
+
+        assert np.allclose(qutrit_device_1_wire._state, np.array(expected_output), atol=tol, rtol=0)
+        assert qutrit_device_1_wire._state.dtype == qutrit_device_1_wire.C_DTYPE
+
     # TODO: Add more data as parametric ops get added
     test_data_single_wire_with_parameters_inverse = [
         (qml.QutritUnitary, [1, 0, 0], [0, 0, 1], [TSHIFT], None),
@@ -277,38 +298,6 @@
         ),
     ]
 
-=======
->>>>>>> 6d115256
-    @pytest.mark.parametrize(
-        "operation, input, expected_output, par, subspace", test_data_single_wire_with_parameters
-    )
-    def test_apply_operation_single_wire_with_parameters(
-        self, qutrit_device_1_wire, tol, operation, input, expected_output, par, subspace
-    ):
-        """Tests that applying an operation yields the expected output state for single wire
-        operations that have parameters."""
-
-        qutrit_device_1_wire._state = np.array(input, dtype=qutrit_device_1_wire.C_DTYPE)
-
-        qutrit_device_1_wire.apply(
-            [
-                operation(*par, wires=[0])
-                if subspace is None
-                else operation(*par, wires=[0], subspace=subspace)
-            ]
-        )
-
-        assert np.allclose(qutrit_device_1_wire._state, np.array(expected_output), atol=tol, rtol=0)
-        assert qutrit_device_1_wire._state.dtype == qutrit_device_1_wire.C_DTYPE
-
-    # TODO: Add more data as parametric ops get added
-    test_data_single_wire_with_parameters_inverse = [
-        (qml.QutritUnitary, [1, 0, 0], [0, 0, 1], TSHIFT),
-        (qml.QutritUnitary, [0, 0, 1], [0, 1, 0], TSHIFT),
-        (qml.QutritUnitary, [0, OMEGA, 0], [0, 1, 0], TCLOCK),
-        (qml.QutritUnitary, [0, 0, OMEGA**2], [0, 0, 1], TCLOCK),
-    ]
-
     @pytest.mark.parametrize(
         "operation, input, expected_output, par, subspace",
         test_data_single_wire_with_parameters_inverse,
@@ -332,7 +321,6 @@
         assert np.allclose(qutrit_device_1_wire._state, np.array(expected_output), atol=tol, rtol=0)
         assert qutrit_device_1_wire._state.dtype == qutrit_device_1_wire.C_DTYPE
 
-    # TODO: Add more ops as parametric operations get added
     test_data_two_wires_with_parameters = [
         (qml.QutritUnitary, [0, 0, 0, 0, 0, 1, 0, 0, 0], [0, 0, 0, 0, 0, 0, 0, 1, 0], [TSWAP]),
         (qml.QutritUnitary, [1, 0, 0, 0, 0, 0, 0, 0, 0], [1, 0, 0, 0, 0, 0, 0, 0, 0], [TSWAP]),
@@ -352,7 +340,6 @@
         (qml.QutritUnitary, [0, 0, 0, 0, 0, 0, 0, 1, 0], [0, 0, 0, 0, 0, 0, 1, 0, 0], [TADD]),
     ]
 
-    # TODO: Add more ops as parametric operations get added
     test_data_two_wires_with_parameters_inverse = [
         (qml.QutritUnitary, [0, 0, 0, 0, 0, 1, 0, 0, 0], [0, 0, 0, 0, 0, 0, 0, 1, 0], [TSWAP]),
         (qml.QutritUnitary, [1, 0, 0, 0, 0, 0, 0, 0, 0], [1, 0, 0, 0, 0, 0, 0, 0, 0], [TSWAP]),
