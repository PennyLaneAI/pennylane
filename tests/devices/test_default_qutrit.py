# Copyright 2018-2022 Xanadu Quantum Technologies Inc.

# Licensed under the Apache License, Version 2.0 (the "License");
# you may not use this file except in compliance with the License.
# You may obtain a copy of the License at

#     http://www.apache.org/licenses/LICENSE-2.0

# Unless required by applicable law or agreed to in writing, software
# distributed under the License is distributed on an "AS IS" BASIS,
# WITHOUT WARRANTIES OR CONDITIONS OF ANY KIND, either express or implied.
# See the License for the specific language governing permissions and
# limitations under the License.
"""
Unit tests for the :mod:`pennylane.plugin.DefaultQutrit` device.
"""
import math

import pytest
import pennylane as qml
from pennylane import numpy as np, DeviceError
from pennylane.devices.default_qutrit import DefaultQutrit
from pennylane.wires import Wires, WireError

OMEGA = np.exp(2 * np.pi * 1j / 3)


U_thadamard_01 = np.multiply(
    1 / np.sqrt(2),
    np.array(
        [[1, 1, 0], [1, -1, 0], [0, 0, np.sqrt(2)]],
    ),
)

U_x_02 = np.array([[0, 0, 1], [0, 1, 0], [1, 0, 0]], dtype=np.complex128)

U_z_12 = np.array([[1, 0, 0], [0, 1, 0], [0, 0, -1]], dtype=np.complex128)

U_shift = np.array([[0, 0, 1], [1, 0, 0], [0, 1, 0]], dtype=np.complex128)

U_clock = np.array([[1, 0, 0], [0, OMEGA, 0], [0, 0, OMEGA**2]])

U_tswap = np.array(
    [
        [1, 0, 0, 0, 0, 0, 0, 0, 0],
        [0, 0, 0, 1, 0, 0, 0, 0, 0],
        [0, 0, 0, 0, 0, 0, 1, 0, 0],
        [0, 1, 0, 0, 0, 0, 0, 0, 0],
        [0, 0, 0, 0, 1, 0, 0, 0, 0],
        [0, 0, 0, 0, 0, 0, 0, 1, 0],
        [0, 0, 1, 0, 0, 0, 0, 0, 0],
        [0, 0, 0, 0, 0, 1, 0, 0, 0],
        [0, 0, 0, 0, 0, 0, 0, 0, 1],
    ],
    dtype=np.complex128,
)

U_tadd = np.array(
    [
        [1, 0, 0, 0, 0, 0, 0, 0, 0],
        [0, 1, 0, 0, 0, 0, 0, 0, 0],
        [0, 0, 1, 0, 0, 0, 0, 0, 0],
        [0, 0, 0, 0, 0, 1, 0, 0, 0],
        [0, 0, 0, 1, 0, 0, 0, 0, 0],
        [0, 0, 0, 0, 1, 0, 0, 0, 0],
        [0, 0, 0, 0, 0, 0, 0, 1, 0],
        [0, 0, 0, 0, 0, 0, 0, 0, 1],
        [0, 0, 0, 0, 0, 0, 1, 0, 0],
    ],
    dtype=np.complex128,
)


def test_analytic_deprecation():
    """Tests if the kwarg `analytic` is used and displays error message."""
    msg = "The analytic argument has been replaced by shots=None. "
    msg += "Please use shots=None instead of analytic=True."

    with pytest.raises(
        DeviceError,
        match=msg,
    ):
        qml.device("default.qutrit", wires=1, shots=1, analytic=True)


def test_dtype_errors():
    """Test that if an incorrect dtype is provided to the device then an error is raised."""
    with pytest.raises(DeviceError, match="Real datatype must be a floating point type."):
        qml.device("default.qutrit", wires=1, r_dtype=np.complex128)
    with pytest.raises(
        DeviceError, match="Complex datatype must be a complex floating point type."
    ):
        qml.device("default.qutrit", wires=1, c_dtype=np.float64)


# TODO: Add tests for expval, var, sample and tensor observables after addition of observables
# TODO: Add tests to check for dtype preservation after more ops and observables have been added
# TODO: Add tests for operations that will have custom internal implementations for default.qutrit once added
# TODO: Add tests for inverse decomposition once decomposible operations are added
# TODO: Add tests for verifying correct behaviour of different observables on default qutrit device.
# TODO: Add tests for devices with shots for testing correct behaviour of sample


class TestApply:
    """Tests that operations and inverses of certain operations are applied correctly or that the proper
    errors are raised.
    """

    # TODO: Add tests for non-parametric ops after they're implemented

    # TODO: Add more data as parametric ops get added
    test_data_single_wire_with_parameters = [
        (qml.QutritUnitary, [1, 0, 0], [1, 1, 0] / np.sqrt(2), U_thadamard_01),
        (qml.QutritUnitary, [1, 0, 0], [0, 0, 1], U_x_02),
        (qml.QutritUnitary, [1, 0, 0], [1, 0, 0], U_z_12),
        (qml.QutritUnitary, [0, 1, 0], [0, 1, 0], U_x_02),
        (qml.QutritUnitary, [0, 0, 1], [0, 0, -1], U_z_12),
        (qml.QutritUnitary, [0, 1, 0], [0, 0, 1], U_shift),
        (qml.QutritUnitary, [0, 1, 0], [0, OMEGA, 0], U_clock),
    ]

    @pytest.mark.parametrize(
        "operation, input, expected_output, par", test_data_single_wire_with_parameters
    )
    def test_apply_operation_single_wire_with_parameters(
        self, qutrit_device_1_wire, tol, operation, input, expected_output, par
    ):
        """Tests that applying an operation yields the expected output state for single wire
        operations that have parameters."""

        qutrit_device_1_wire._state = np.array(input, dtype=qutrit_device_1_wire.C_DTYPE)

        qutrit_device_1_wire.apply([operation(par, wires=[0])])

        assert np.allclose(qutrit_device_1_wire._state, np.array(expected_output), atol=tol, rtol=0)
        assert qutrit_device_1_wire._state.dtype == qutrit_device_1_wire.C_DTYPE

    # TODO: Add more data as parametric ops get added
    test_data_single_wire_with_parameters_inverse = [
        (qml.QutritUnitary, [1, 0, 0], [0, 0, 1], U_shift),
        (qml.QutritUnitary, [0, 0, 1], [0, 1, 0], U_shift),
        (qml.QutritUnitary, [0, OMEGA, 0], [0, 1, 0], U_clock),
        (qml.QutritUnitary, [0, 0, OMEGA**2], [0, 0, 1], U_clock),
    ]

    @pytest.mark.parametrize(
        "operation, input, expected_output, par", test_data_single_wire_with_parameters_inverse
    )
    def test_apply_operation_single_wire_with_parameters_inverse(
        self, qutrit_device_1_wire, tol, operation, input, expected_output, par
    ):
        """Tests that applying an operation yields the expected output state for single wire
        operations that have parameters."""

        qutrit_device_1_wire._state = np.array(input, dtype=qutrit_device_1_wire.C_DTYPE)

        qutrit_device_1_wire.apply([operation(par, wires=[0]).inv()])

        assert np.allclose(qutrit_device_1_wire._state, np.array(expected_output), atol=tol, rtol=0)
        assert qutrit_device_1_wire._state.dtype == qutrit_device_1_wire.C_DTYPE

    # TODO: Add more ops as parametric operations get added
    test_data_two_wires_with_parameters = [
        (qml.QutritUnitary, [0, 0, 0, 0, 0, 1, 0, 0, 0], [0, 0, 0, 0, 0, 0, 0, 1, 0], U_tswap),
        (qml.QutritUnitary, [1, 0, 0, 0, 0, 0, 0, 0, 0], [1, 0, 0, 0, 0, 0, 0, 0, 0], U_tswap),
        (
            qml.QutritUnitary,
            [0, 0, 1, 0, 0, 0, 0, 1, 0] / np.sqrt(2),
            [0, 0, 0, 0, 0, 1, 1, 0, 0] / np.sqrt(2),
            U_tswap,
        ),
        (
            qml.QutritUnitary,
            np.multiply(0.5, [0, 1, 1, 0, 0, 0, 0, 1, 1]),
            np.multiply(0.5, [0, 0, 0, 1, 0, 1, 1, 0, 1]),
            U_tswap,
        ),
        (qml.QutritUnitary, [0, 0, 0, 1, 0, 0, 0, 0, 0], [0, 0, 0, 0, 1, 0, 0, 0, 0], U_tadd),
        (qml.QutritUnitary, [0, 0, 0, 0, 0, 0, 0, 1, 0], [0, 0, 0, 0, 0, 0, 1, 0, 0], U_tadd),
    ]

    # TODO: Add more ops as parametric operations get added
    test_data_two_wires_with_parameters_inverse = [
        (qml.QutritUnitary, [0, 0, 0, 0, 0, 1, 0, 0, 0], [0, 0, 0, 0, 0, 0, 0, 1, 0], U_tswap),
        (qml.QutritUnitary, [1, 0, 0, 0, 0, 0, 0, 0, 0], [1, 0, 0, 0, 0, 0, 0, 0, 0], U_tswap),
        (
            qml.QutritUnitary,
            [0, 0, 1, 0, 0, 0, 0, 1, 0] / np.sqrt(2),
            [0, 0, 0, 0, 0, 1, 1, 0, 0] / np.sqrt(2),
            U_tswap,
        ),
        (
            qml.QutritUnitary,
            np.multiply([0, 1, 1, 0, 0, 0, 0, 1, 1], 0.5),
            np.multiply([0, 0, 0, 1, 0, 1, 1, 0, 1], 0.5),
            U_tswap,
        ),
        (qml.QutritUnitary, [0, 0, 0, 1, 0, 0, 0, 0, 0], [0, 0, 0, 0, 0, 1, 0, 0, 0], U_tadd),
        (qml.QutritUnitary, [0, 0, 0, 0, 0, 0, 1, 0, 0], [0, 0, 0, 0, 0, 0, 0, 1, 0], U_tadd),
        (qml.QutritUnitary, [0, 0, 0, 0, 0, 1, 0, 0, 0], [0, 0, 0, 0, 1, 0, 0, 0, 0], U_tadd),
    ]

    @pytest.mark.parametrize(
        "operation,input,expected_output,par", test_data_two_wires_with_parameters
    )
    def test_apply_operation_two_wires_with_parameters(
        self, qutrit_device_2_wires, tol, operation, input, expected_output, par
    ):
        """Tests that applying an operation yields the expected output state for two wire
        operations that have parameters."""

        qutrit_device_2_wires._state = np.array(input, dtype=qutrit_device_2_wires.C_DTYPE).reshape(
            (3, 3)
        )
        qutrit_device_2_wires.apply([operation(par, wires=[0, 1])])

        assert np.allclose(
            qutrit_device_2_wires._state.flatten(), np.array(expected_output), atol=tol, rtol=0
        )
        assert qutrit_device_2_wires._state.dtype == qutrit_device_2_wires.C_DTYPE

    @pytest.mark.parametrize(
        "operation,input,expected_output,par", test_data_two_wires_with_parameters_inverse
    )
    def test_apply_operation_two_wires_with_parameters_inverse(
        self, qutrit_device_2_wires, tol, operation, input, expected_output, par
    ):
        """Tests that applying the inverse of an operation yields the expected output state for two wire
        operations that have parameters."""

        qutrit_device_2_wires._state = np.array(input, dtype=qutrit_device_2_wires.C_DTYPE).reshape(
            (3, 3)
        )
        qutrit_device_2_wires.apply([operation(par, wires=[0, 1]).inv()])

        assert np.allclose(
            qutrit_device_2_wires._state.flatten(), np.array(expected_output), atol=tol, rtol=0
        )
        assert qutrit_device_2_wires._state.dtype == qutrit_device_2_wires.C_DTYPE

    def test_apply_rotations_one_wire(self, qutrit_device_1_wire, tol):
        """Tests that rotations are applied in correct order after operations"""

        state = [1, 0, 0]
        qutrit_device_1_wire._state = np.array(state, dtype=qutrit_device_1_wire.C_DTYPE)

        ops = [
            qml.QutritUnitary(U_shift, wires=0).inv(),
            qml.QutritUnitary(U_thadamard_01, wires=0),
        ]
        rotations = [
            qml.QutritUnitary(U_thadamard_01, wires=0),
            qml.QutritUnitary(U_shift, wires=0),
        ]

        qutrit_device_1_wire.apply(ops, rotations)

        assert np.allclose(qutrit_device_1_wire._state.flatten(), state)

    # TODO: Add tests for state preperation ops after they're implemented


class TestExpval:
    """Tests that expectation values are properly calculated or that the proper errors are raised."""

    # TODO: Add test for expval of non-parametrized observables

    @pytest.mark.parametrize(
        "operation,input,expected_output,par",
        [
            (qml.THermitian, [1, 0, 0], 1, [[1, 1j, 0], [-1j, 1, 0], [0, 0, 1]]),
            (qml.THermitian, [0, 1, 0], -1, [[1, 0, 0], [0, -1, 0], [0, 0, 0]]),
            (
                qml.THermitian,
                [1 / math.sqrt(3), -1 / math.sqrt(3), 1j / math.sqrt(3)],
                0,
                [[0, -1j, 0], [1j, 0, 0], [0, 0, 0]],
            ),
        ],
    )
    def test_expval_single_wire_with_parameters(
        self, qutrit_device_1_wire, tol, operation, input, expected_output, par
    ):
        """Tests that expectation values are properly calculated for single-wire observables with parameters."""

        obs = operation(np.array(par), wires=[0])

        qutrit_device_1_wire.reset()
        qutrit_device_1_wire._state = np.array(input).reshape([3])
        qutrit_device_1_wire.apply([], obs.diagonalizing_gates())
        res = qutrit_device_1_wire.expval(obs)

        assert np.isclose(res, expected_output, atol=tol, rtol=0)

    A = np.array([[1, 0, 0], [0, -1, 0], [0, 0, 2]])
    B = np.array([[4, 0, 0], [0, -2, 0], [0, 0, 1]])
    obs_1 = np.kron(A, B)

    C = np.array([[0, -1j, 0], [1j, 0, 0], [0, 0, 0]])
    D = np.array([[1, 2, 3], [2, 1, 3], [3, 3, 2]])
    obs_2 = np.kron(C, D)

    @pytest.mark.parametrize(
        "operation,input,expected_output,par",
        [
            (
                qml.THermitian,
                [1 / math.sqrt(3), 0, 1 / math.sqrt(3), 1 / math.sqrt(3), 0, 0, 0, 0, 0],
                1 / 3,
                obs_1,
            ),
            (
                qml.THermitian,
                [0, 0, 0, 0, 0, 0, 0, 0, 1],
                2,
                obs_1,
            ),
            (
                qml.THermitian,
                [0.5, 0, 0, 0.5, 0, 0, 0, 0, 1 / math.sqrt(2)],
                1,
                obs_1,
            ),
            (
                qml.THermitian,
                [
                    3.73671170e-01 - 0.00000000e00j,
                    3.73671170e-01 - 8.75889651e-19j,
                    4.69829451e-01 + 7.59104364e-19j,
                    -2.74458036e-17 - 3.73671170e-01j,
                    -1.98254112e-18 - 3.73671170e-01j,
                    1.04702953e-17 - 4.69829451e-01j,
                    0.00000000e00 + 0.00000000e00j,
                    0.00000000e00 + 0.00000000e00j,
                    0.00000000e00 + 0.00000000e00j,
                ],
                -6.772,
                obs_2,
            ),
            (
                qml.THermitian,
                np.array([1 / 3] * 9),
                0,
                obs_2,
            ),
            (
                qml.THermitian,
                [0, 0.5, 0, 0.5, 0, 0.5, 0, 0.5, 0],
                0,
                obs_2,
            ),
        ],
    )
    def test_expval_two_wires_with_parameters(
        self, qutrit_device_2_wires, tol, operation, input, expected_output, par
    ):
        """Tests that expectation values are properly calculated for two-wire observables with parameters."""

        obs = operation(np.array(par), wires=[0, 1])

        qutrit_device_2_wires.reset()
        qutrit_device_2_wires._state = np.array(input).reshape([3] * 2)
        qutrit_device_2_wires.apply([], obs.diagonalizing_gates())
        res = qutrit_device_2_wires.expval(obs)
        print(res, expected_output)
        assert np.isclose(res, expected_output, atol=tol, rtol=0)

    def test_expval_estimate(self):
        """Test that the expectation value is not analytically calculated"""

        dev = qml.device("default.qutrit", wires=1, shots=3)

        @qml.qnode(dev)
        def circuit():
            return qml.expval(qml.THermitian(np.array([[0, 1, 0], [1, 0, 0], [0, 0, 0]]), wires=0))

        expval = circuit()

        # With 3 samples we are guaranteed to see a difference between
<<<<<<< HEAD
        # an estimated expectation value an an analytically calculated one
        assert expval != 0
=======
        # an estimated variance and an analytically calculated one
        assert expval != 1.0
>>>>>>> 2640f6bb


class TestVar:
    """Tests that variances are properly calculated."""

    # TODO: Add test for var of non-parametrized observables

    @pytest.mark.parametrize(
        "operation,input,expected_output,par",
        [
            (qml.THermitian, [1, 0, 0], 1, [[1, 1j, 0], [-1j, 1, 0], [0, 0, 1]]),
            (qml.THermitian, [0, 1, 0], 1, [[1, 1j, 0], [-1j, 1, 0], [0, 0, 1]]),
            (
                qml.THermitian,
                [1 / math.sqrt(3), -1 / math.sqrt(3), 1j / math.sqrt(3)],
                2 / 3,
                [[1, 1j, 0], [-1j, 1, 0], [0, 0, 1]],
            ),
        ],
    )
    def test_var_single_wire_with_parameters(
        self, qutrit_device_1_wire, tol, operation, input, expected_output, par
    ):
        """Tests that variances are properly calculated for single-wire observables with parameters."""

        obs = operation(np.array(par), wires=[0])

        qutrit_device_1_wire.reset()
        qutrit_device_1_wire._state = np.array(input).reshape([3])
        qutrit_device_1_wire.apply([], obs.diagonalizing_gates())
        res = qutrit_device_1_wire.var(obs)
        print(res, expected_output)

        assert np.isclose(res, expected_output, atol=tol, rtol=0)

    A = np.array([[1, 0, 0], [0, -1, 0], [0, 0, 2]])
    B = np.array([[4, 0, 0], [0, -2, 0], [0, 0, 1]])
    obs = np.kron(A, B)

    @pytest.mark.parametrize(
        "operation,input,expected_output,par",
        [
            (
                qml.THermitian,
                [1 / math.sqrt(3), 0, 1 / math.sqrt(3), 1 / math.sqrt(3), 0, 0, 0, 0, 0],
                10.88888889,
                obs,
            ),
            (
                qml.THermitian,
                [0, 0, 0, 0, 0, 0, 0, 0, 1],
                0,
                obs,
            ),
            (
                qml.THermitian,
                [0.5, 0, 0, 0.5, 0, 0, 0, 0, 1 / math.sqrt(2)],
                9,
                obs,
            ),
            (
                qml.THermitian,
                [0, 0, 1 / math.sqrt(2), 1 / math.sqrt(2), 0, 0, 0, 0, 0],
                6.25,
                obs,
            ),
            (
                qml.THermitian,
                np.array([1 / 3] * 9),
                13.55555556,
                obs,
            ),
            (
                qml.THermitian,
                [0, 1 / 2, 0, 1 / 2, 0, 1 / 2, 0, 1 / 2, 0],
                1.6875,
                obs,
            ),
        ],
    )
    def test_var_two_wires_with_parameters(
        self, qutrit_device_2_wires, tol, operation, input, expected_output, par
    ):
        """Tests that variances are properly calculated for two-wire observables with parameters."""

        obs = operation(np.array(par), wires=[0, 1])

        qutrit_device_2_wires.reset()
        qutrit_device_2_wires._state = np.array(input).reshape([3] * 2)
        qutrit_device_2_wires.apply([], obs.diagonalizing_gates())
        res = qutrit_device_2_wires.var(obs)
        print(res, expected_output)
        assert np.isclose(res, expected_output, atol=tol, rtol=0)

    def test_var_estimate(self):
        """Test that the var is not analytically calculated"""

        dev = qml.device("default.qutrit", wires=1, shots=3)

        @qml.qnode(dev)
        def circuit():
            return qml.var(qml.THermitian(np.array([[0, 1, 0], [1, 0, 0], [0, 0, 0]]), wires=0))

        var = circuit()

        # With 3 samples we are guaranteed to see a difference between
        # an estimated variance and an analytically calculated one
        assert var != 1.0


class TestSample:
    """Tests that samples are properly calculated."""

    def test_sample_dimensions(self):
        """Tests if the samples returned by the sample function have
        the correct dimensions
        """

        # Explicitly resetting is necessary as the internal
        # state is set to None in __init__ and only properly
        # initialized during reset
        dev = qml.device("default.qutrit", wires=2, shots=1000)

        dev.apply([qml.QutritUnitary(U_shift, wires=0)])

        dev.shots = 10
        dev._wires_measured = {0}
        dev._samples = dev.generate_samples()
        s1 = dev.sample(qml.THermitian(np.eye(3), wires=0))
        assert np.array_equal(s1.shape, (10,))

        dev.reset()
        dev.shots = 12
        dev._wires_measured = {1}
        dev._samples = dev.generate_samples()
        s2 = dev.sample(qml.THermitian(np.eye(3), wires=1))
        assert np.array_equal(s2.shape, (12,))

        dev.reset()
        dev.shots = 17
        dev._wires_measured = {0, 1}
        dev._samples = dev.generate_samples()
        s3 = dev.sample(qml.THermitian(np.eye(3), wires=0) @ qml.THermitian(np.eye(3), wires=1))
        assert np.array_equal(s3.shape, (17,))

    def test_sample_values(self, tol):
        """Tests if the samples returned by sample have
        the correct values
        """

        # Explicitly resetting is necessary as the internal
        # state is set to None in __init__ and only properly
        # initialized during reset
        dev = qml.device("default.qutrit", wires=2, shots=1000)

        dev.apply([qml.QutritUnitary(U_shift, wires=0)])
        dev._wires_measured = {0}
        dev._samples = dev.generate_samples()

        s1 = dev.sample(qml.THermitian(np.array([[1, 0, 0], [0, 1, 0], [0, 0, -1]]), wires=0))

        # s1 should only contain 1 and -1, which is guaranteed if
        # they square to 1
        assert np.allclose(s1**2, 1, atol=tol, rtol=0)


class TestDefaultQutritIntegration:
    """Integration tests for default.qutrit. This test ensures it integrates
    properly with the PennyLane interface, in particular QNode."""

    def test_defines_correct_capabilities(self):
        """Test that the device defines the right capabilities"""

        dev = qml.device("default.qutrit", wires=1)
        cap = dev.capabilities()
        capabilities = {
            "model": "qutrit",
            "supports_finite_shots": True,
            "supports_tensor_observables": True,
            "returns_probs": True,
            "returns_state": True,
            "supports_inverse_operations": True,
            "supports_analytic_computation": True,
            "supports_broadcasting": False,
        }
        assert cap == capabilities

    three_wire_final_state = np.zeros(27)
    three_wire_final_state[0] = 1
    three_wire_final_state[4] = 1

    four_wire_final_state = np.zeros(81)
    four_wire_final_state[0] = 1
    four_wire_final_state[1] = 1
    four_wire_final_state[36] = 1
    four_wire_final_state[37] = 1
    state_measurement_data = [
        (1, U_thadamard_01, np.array([1, 1, 0]) / np.sqrt(2)),
        (2, U_tadd @ np.kron(U_shift, np.eye(3)), [0, 0, 0, 0, 1, 0, 0, 0, 0]),
        (1, U_shift, [0, 1, 0]),
        (
            2,
            U_tswap @ np.kron(U_thadamard_01, np.eye(3)),
            np.array([1, 1, 0, 0, 0, 0, 0, 0, 0]) / np.sqrt(2),
        ),
        (1, U_clock @ U_shift @ U_thadamard_01, np.array([0, OMEGA, OMEGA**2]) / np.sqrt(2)),
        (
            3,
            np.kron(np.eye(3), U_tadd) @ np.kron(np.eye(3), np.kron(U_thadamard_01, np.eye(3))),
            three_wire_final_state / np.sqrt(2),
        ),
        (
            4,
            np.kron(U_tadd, U_tswap)
            @ np.kron(U_thadamard_01, np.eye(27))
            @ np.kron(np.eye(9), np.kron(U_thadamard_01, np.eye(3))),
            four_wire_final_state / 2.0,
        ),
    ]

    @pytest.mark.parametrize("num_wires, mat, expected_out", state_measurement_data)
    def test_qutrit_circuit_state_measurement(self, num_wires, mat, expected_out, tol):
        """Tests if state returned by state function is correct"""
        dev = qml.device("default.qutrit", wires=num_wires)

        @qml.qnode(dev)
        def circuit(mat):
            qml.QutritUnitary(mat, wires=list(range(num_wires)))
            return qml.state()

        state = circuit(mat)
        assert np.allclose(state, expected_out, atol=tol)


class TestTensorExpval:
    """Test tensor expectation values"""

    # TODO: Add tests for non-parametric observables and identity

    def test_hermitian_hermitian(self, tol):
        """Test that a tensor product involving two Hermitian matrices works correctly"""
        dev = qml.device("default.qutrit", wires=3)

        A1 = np.array([[3, 0, 0], [0, -3, 0], [0, 0, -2]])

        A = np.array([[1, 0, 0], [0, -1, 0], [0, 0, 2]])
        B = np.array([[4, 0, 0], [0, -2, 0], [0, 0, 1]])
        A2 = np.kron(A, B)

        obs = qml.THermitian(A1, wires=[0]) @ qml.THermitian(A2, wires=[1, 2])

        dev.apply(
            [
                qml.QutritUnitary(U_shift, wires=0),
                qml.QutritUnitary(U_tadd, wires=[0, 1]),
                qml.QutritUnitary(U_shift, wires=0),
            ],
            obs.diagonalizing_gates(),
        )

        res = dev.expval(obs)

        expected = 8
        assert np.allclose(res, expected, atol=tol, rtol=0)

    def test_hermitian_two_wires_identity_expectation(self, tol):
        """Test that a tensor product involving a Hermitian matrix for two wires and the identity works correctly"""
        dev = qml.device("default.qutrit", wires=3)

        A = np.array([[-2, 0, 0], [0, 8, 0], [0, 0, -1]])
        Identity = np.eye(3)
        H = np.kron(np.kron(Identity, Identity), A)
        obs = qml.THermitian(H, wires=[2, 1, 0])

        dev.apply(
            [
                qml.QutritUnitary(U_thadamard_01, wires=0),
                qml.QutritUnitary(U_shift, wires=0),
                qml.QutritUnitary(U_shift, wires=1),
                qml.QutritUnitary(U_tadd, wires=[0, 1]),
            ],
            obs.diagonalizing_gates(),
        )
        res = dev.expval(obs)

        expected = 3.5 * 1 * 1
        assert np.allclose(res, expected, atol=tol, rtol=0)


# TODO: Add tests for tensor non-parametrized observables
class TestTensorVar:
    pass


# TODO: Add tests for tensor non-parametrized observables
class TestTensorSample:
    pass


class TestProbabilityIntegration:
    """Test probability method for when computation is/is not analytic"""

    def mock_analytic_counter(self, wires=None):
        self.analytic_counter += 1
        return np.array([1, 0, 0, 0, 0, 0, 0, 0, 0], dtype=float)

    @pytest.mark.parametrize(
        "x", [[U_thadamard_01, U_clock], [U_shift, U_thadamard_01], [U_z_12, U_thadamard_01]]
    )
    def test_probability(self, x, tol):
        """Test that the probability function works for finite and infinite shots"""
        dev = qml.device("default.qutrit", wires=2, shots=1000)
        dev_analytic = qml.device("default.qutrit", wires=2, shots=None)

        def circuit(x):
            qml.QutritUnitary(x[0], wires=0)
            qml.QutritUnitary(x[1], wires=0)
            qml.QutritUnitary(U_tadd, wires=[0, 1])
            return qml.probs(wires=[0, 1])

        prob = qml.QNode(circuit, dev)
        prob_analytic = qml.QNode(circuit, dev_analytic)

        assert np.isclose(prob(x).sum(), 1, atol=tol, rtol=0)
        assert np.allclose(prob_analytic(x), prob(x), atol=0.1, rtol=0)
        assert not np.array_equal(prob_analytic(x), prob(x))

    def test_call_generate_samples(self, monkeypatch):
        """Test analytic_probability call when generating samples"""
        self.analytic_counter = False

        dev = qml.device("default.qutrit", wires=2, shots=1000)
        monkeypatch.setattr(dev, "analytic_probability", self.mock_analytic_counter)

        # generate samples through `generate_samples` (using 'analytic_probability')
        dev.generate_samples()

        # should call `analytic_probability` once through `generate_samples`
        assert self.analytic_counter == 1

    def test_stateless_analytic_return(self):
        """Test that analytic_probability returns None if device is stateless"""
        dev = qml.device("default.qutrit", wires=2)
        dev._state = None

        assert dev.analytic_probability() is None


class TestWiresIntegration:
    """Test that the device integrates with PennyLane's wire management."""

    def make_circuit_probs(self, wires):
        """Factory for a qnode returning probabilities using arbitrary wire labels."""
        dev = qml.device("default.qutrit", wires=wires)
        n_wires = len(wires)

        @qml.qnode(dev)
        def circuit():
            qml.QutritUnitary(U_shift, wires=wires[0 % n_wires])
            qml.QutritUnitary(U_clock, wires=wires[1 % n_wires])
            if n_wires > 1:
                qml.QutritUnitary(U_tswap, wires=[wires[0], wires[1]])
            return qml.probs(wires=wires)

        return circuit

    @pytest.mark.parametrize(
        "wires1, wires2",
        [
            (["a", "c", "d"], [2, 3, 0]),
            ([-1, -2, -3], ["q1", "ancilla", 2]),
            (["a", "c"], [3, 0]),
            ([-1, -2], ["ancilla", 2]),
            (["a"], ["nothing"]),
        ],
    )
    def test_wires_probs(self, wires1, wires2, tol):
        """Test that the probability vector of a circuit is independent of the wire labels used."""

        circuit1 = self.make_circuit_probs(wires1)
        circuit2 = self.make_circuit_probs(wires2)

        assert np.allclose(circuit1(), circuit2(), tol)

    def test_wires_not_found_exception(self):
        """Tests that an exception is raised when wires not present on the device are addressed."""
        dev = qml.device("default.qutrit", wires=["a", "b"])

        with qml.tape.QuantumTape() as tape:
            qml.QutritUnitary(np.eye(3), wires="c")

        with pytest.raises(WireError, match="Did not find some of the wires"):
            dev.execute(tape)

    wires_to_try = [
        (1, Wires([0]), Wires([0])),
        (4, Wires([1, 3]), Wires([1, 3])),
        (["a", 2], Wires([2]), Wires([1])),
        (["a", 2], Wires([2, "a"]), Wires([1, 0])),
    ]

    @pytest.mark.parametrize("dev_wires, wires_to_map, res", wires_to_try)
    def test_map_wires_caches(self, dev_wires, wires_to_map, res, mock_device):
        """Test that multiple calls to map_wires will use caching."""
        dev = qml.device("default.qutrit", wires=dev_wires)

        original_hits = dev.map_wires.cache_info().hits
        original_misses = dev.map_wires.cache_info().misses

        # The first call is computed: it's a miss as it didn't come from the cache
        dev.map_wires(wires_to_map)

        # The number of misses increased
        assert dev.map_wires.cache_info().misses > original_misses

        # The second call comes from the cache: it's a hit
        dev.map_wires(wires_to_map)

        # The number of hits increased
        assert dev.map_wires.cache_info().hits > original_hits


class TestApplyOperationUnit:
    """Unit tests for the internal _apply_operation method."""

    # TODO: Add test for testing operations with internal implementations

    @pytest.mark.parametrize("inverse", [True, False])
    def test_apply_tensordot_case(self, inverse, monkeypatch):
        """Tests the case when np.tensordot is used to apply an operation in
        default.qutrit."""
        dev = qml.device("default.qutrit", wires=2)

        test_state = np.array([1, 0, 0])
        wires = [0, 1]

        class TestSwap(qml.operation.Operation):
            num_wires = 2

            @staticmethod
            def compute_matrix(*params, **hyperparams):
                return U_tswap

        dev.operations.add("TestSwap")
        op = TestSwap(wires=wires)

        assert op.name in dev.operations
        assert op.name not in dev._apply_ops

        if inverse:
            op = op.inv()

        # Set the internal _apply_unitary_tensordot
        history = []
        mock_apply_tensordot = lambda state, matrix, wires: history.append((state, matrix, wires))

        with monkeypatch.context() as m:
            m.setattr(dev, "_apply_unitary", mock_apply_tensordot)

            dev._apply_operation(test_state, op)

            res_state, res_mat, res_wires = history[0]

            assert np.allclose(res_state, test_state)
            assert np.allclose(res_mat, op.matrix())
            assert np.allclose(res_wires, wires)

    def test_identity_skipped(self, mocker):
        """Test that applying the identity operation does not perform any additional computations"""
        dev = qml.device("default.qutrit", wires=1)

        starting_state = np.array([1, 0, 0])
        op = qml.Identity(0)

        spy_unitary = mocker.spy(dev, "_apply_unitary")

        res = dev._apply_operation(starting_state, op)

        assert res is starting_state
        spy_unitary.assert_not_called()

    @pytest.mark.parametrize("inverse", [True, False])
    def test_internal_apply_ops_case(self, inverse, monkeypatch, mocker):
        """Tests that if we provide an operation that has an internal
        implementation, then we use that specific implementation.

        This test provides a new internal function that `default.qutrit` uses to
        apply `QutritUnitary` (rather than redefining the gate itself).
        Note: `QutritUnitary` is not in `DefaultQutrit._apply_ops`, and will be
        temporarily added for this test.
        """
        dev = qml.device("default.qutrit", wires=1)

        # Create a dummy operation
        expected_test_output = np.ones(1)
        supported_gate_application = lambda *args, **kwargs: expected_test_output

        with monkeypatch.context() as m:
            # Set the internal ops implementations dict
            m.setattr(dev, "_apply_ops", {"QutritUnitary": supported_gate_application})

            test_state = np.array([1, 0, 0])
            op = (
                qml.QutritUnitary(U_shift, wires=0)
                if not inverse
                else qml.QutritUnitary(U_shift, wires=0).inv()
            )
            spy_unitary = mocker.spy(dev, "_apply_unitary")

            res = dev._apply_operation(test_state, op)
            assert np.allclose(res, expected_test_output)
            spy_unitary.assert_not_called()


class TestDensityMatrix:
    """Unit tests for the internal density_matrix method"""

    output = np.array([[0, 1, 0, 0, 1, 0, 0, 0, 0]]) / np.sqrt(2)
    output_0 = np.array([[1, 1, 0]]) / np.sqrt(2)
    output_1 = np.array([[0, 1, 0]])
    density_matrix_data = [
        (Wires([0, 1]), output.T @ output),
        (Wires([1, 0]), output.T @ output),
        (Wires([0]), output_0.T @ output_0),
        (Wires([1]), output_1.T @ output_1),
    ]

    @pytest.mark.parametrize("wires, expected", density_matrix_data)
    def test_density_matrix_all_wires(self, qutrit_device_2_wires, wires, expected):
        """Test that the density matrix is correct for the requested wires"""

        ops = [
            qml.QutritUnitary(U_thadamard_01, wires=0),
            qml.QutritUnitary(U_shift, wires=1),
        ]
        qutrit_device_2_wires.apply(ops)

        assert np.allclose(qutrit_device_2_wires.density_matrix(wires), expected)<|MERGE_RESOLUTION|>--- conflicted
+++ resolved
@@ -377,13 +377,8 @@
         expval = circuit()
 
         # With 3 samples we are guaranteed to see a difference between
-<<<<<<< HEAD
         # an estimated expectation value an an analytically calculated one
-        assert expval != 0
-=======
-        # an estimated variance and an analytically calculated one
-        assert expval != 1.0
->>>>>>> 2640f6bb
+        assert not np.isclose(expval, 0.0)
 
 
 class TestVar:
@@ -491,7 +486,7 @@
 
         # With 3 samples we are guaranteed to see a difference between
         # an estimated variance and an analytically calculated one
-        assert var != 1.0
+        assert not np.isclose(var, 1.0)
 
 
 class TestSample:
