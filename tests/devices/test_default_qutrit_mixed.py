--- conflicted
+++ resolved
@@ -12,14 +12,10 @@
 # See the License for the specific language governing permissions and
 # limitations under the License.
 """Tests for default qutrit mixed."""
-<<<<<<< HEAD
-=======
 
 from functools import reduce
 import pytest
->>>>>>> b5701cb3
 import numpy as np
-import pytest
 
 
 import pennylane as qml
