--- conflicted
+++ resolved
@@ -1720,11 +1720,7 @@
         if use_jit:
             diff_func = jax.jit(diff_func)
         jac = jax.jacobian(diff_func, args_to_diff)(relaxations, misclassifications)
-<<<<<<< HEAD
-        assert np.allclose(jac, expected, atol=1e-6)
-=======
         assert qml.math.allclose(jac, expected, rtol=0.05)
->>>>>>> 591671df
 
     @pytest.mark.torch
     @pytest.mark.parametrize("relaxations, misclassifications, expected", diff_parameters)
