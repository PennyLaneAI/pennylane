# Copyright 2018-2024 Xanadu Quantum Technologies Inc.

# Licensed under the Apache License, Version 2.0 (the "License");
# you may not use this file except in compliance with the License.
# You may obtain a copy of the License at

#     http://www.apache.org/licenses/LICENSE-2.0

# Unless required by applicable law or agreed to in writing, software
# distributed under the License is distributed on an "AS IS" BASIS,
# WITHOUT WARRANTIES OR CONDITIONS OF ANY KIND, either express or implied.
# See the License for the specific language governing permissions and
# limitations under the License.
"""Tests for qutrit mixed device preprocessing."""
import numpy as np
import pytest

import pennylane as qml
from pennylane.devices import ExecutionConfig
from pennylane.devices.default_qutrit_mixed import (
    DefaultQutritMixed,
    observable_stopping_condition,
    stopping_condition,
)


class NoMatOp(qml.operation.Operation):
    """Dummy operation for expanding circuit."""

    # pylint: disable=arguments-renamed, invalid-overridden-method
    @property
    def has_matrix(self):
        return False

    def decomposition(self):
        return [qml.TShift(self.wires), qml.TClock(self.wires)]


# pylint: disable=too-few-public-methods
class NoMatNoDecompOp(qml.operation.Operation):
    """Dummy operation for checking check_validity throws error when
    expected."""

    # pylint: disable=arguments-renamed, invalid-overridden-method
    @property
    def has_matrix(self):
        return False


# pylint: disable=too-few-public-methods
class TestPreprocessing:
    """Unit tests for the preprocessing method."""

    def test_error_if_device_option_not_available(self):
        """Test that an error is raised if a device option is requested but not a valid option."""
        dev = DefaultQutritMixed()

        config = ExecutionConfig(device_options={"bla": "val"})
        with pytest.raises(qml.DeviceError, match="device option bla"):
            dev.preprocess(config)

    def test_chooses_best_gradient_method(self):
        """Test that preprocessing chooses backprop as the best gradient method."""
        dev = DefaultQutritMixed()

        config = ExecutionConfig(gradient_method="best")

        _, new_config = dev.preprocess(config)

        assert new_config.gradient_method == "backprop"
        assert not new_config.use_device_gradient
        assert not new_config.grad_on_execution

    def test_circuit_wire_validation(self):
        """Test that preprocessing validates wires on the circuits being executed."""
        dev = DefaultQutritMixed(wires=3)

        circuit_valid_0 = qml.tape.QuantumScript([qml.TShift(0)])
        program, _ = dev.preprocess()
        circuits, _ = program([circuit_valid_0])
        assert circuits[0].circuit == circuit_valid_0.circuit

        circuit_valid_1 = qml.tape.QuantumScript([qml.TShift(1)])
        program, _ = dev.preprocess()
        circuits, _ = program([circuit_valid_0, circuit_valid_1])
        assert circuits[0].circuit == circuit_valid_0.circuit
        assert circuits[1].circuit == circuit_valid_1.circuit

        invalid_circuit = qml.tape.QuantumScript([qml.TShift(4)])
        program, _ = dev.preprocess()

        with pytest.raises(qml.wires.WireError, match=r"Cannot run circuit\(s\) on"):
            program([invalid_circuit])

        with pytest.raises(qml.wires.WireError, match=r"Cannot run circuit\(s\) on"):
            program([circuit_valid_0, invalid_circuit])

    @pytest.mark.parametrize(
        "mp_fn,mp_cls,shots",
        [
            (qml.sample, qml.measurements.SampleMP, 10),
            (qml.state, qml.measurements.StateMP, None),
            (qml.probs, qml.measurements.ProbabilityMP, None),
        ],
    )
    def test_measurement_is_swapped_out(self, mp_fn, mp_cls, shots):
        """Test that preprocessing swaps out any MeasurementProcess with no wires or obs"""
        dev = DefaultQutritMixed(wires=3)
        original_mp = mp_fn()
        exp_z = qml.expval(qml.GellMann(0, 3))
        qs = qml.tape.QuantumScript([qml.THadamard(0)], [original_mp, exp_z], shots=shots)
        program, _ = dev.preprocess()
        tapes, _ = program([qs])
        assert len(tapes) == 1
        tape = tapes[0]
        assert tape.operations == qs.operations
        assert tape.measurements != qs.measurements
        assert qml.equal(tape.measurements[0], mp_cls(wires=[0, 1, 2]))
        assert tape.measurements[1] is exp_z

    @pytest.mark.parametrize(
        "op, expected",
        [
            (qml.TShift(0), True),
            (qml.GellMann(0, 1), False),
            (qml.Snapshot(), True),
            (qml.TRX(1.1, 0), True),
            (qml.QutritDepolarizingChannel(0.4, 0), True),
<<<<<<< HEAD
            (qml.TritFlip(0.4, 0.1, 0.02, 0), True),
=======
            (qml.QutritAmplitudeDamping(0.1, 0.2, 0.12, 0), True),
>>>>>>> 456e4744
        ],
    )
    def test_accepted_operator(self, op, expected):
        """Test that stopping_condition works correctly"""
        res = stopping_condition(op)
        assert res == expected

    @pytest.mark.parametrize(
        "obs, expected",
        [
            (qml.TShift(0), False),
            (qml.QutritDepolarizingChannel(0.4, 0), False),
            (qml.GellMann(0, 1), True),
            (qml.Snapshot(), False),
            (qml.operation.Tensor(qml.GellMann(0, 1), qml.GellMann(3, 3)), True),
            (qml.ops.op_math.SProd(1.2, qml.GellMann(0, 1)), True),
            (qml.sum(qml.ops.op_math.SProd(1.2, qml.GellMann(0, 1)), qml.GellMann(1, 3)), True),
            (qml.ops.op_math.Prod(qml.GellMann(0, 1), qml.GellMann(3, 3)), True),
        ],
    )
    def test_accepted_observable(self, obs, expected):
        """Test that observable_stopping_condition works correctly"""
        res = observable_stopping_condition(obs)
        assert res == expected


class TestPreprocessingIntegration:
    """Test preprocess produces output that can be executed by the device."""

    def test_batch_transform_no_batching(self):
        """Test that batch_transform does nothing when no batching is required."""
        ops = [qml.THadamard(0), qml.TAdd([0, 1]), qml.TRX(0.123, wires=1)]
        measurements = [qml.expval(qml.GellMann(1, 3))]
        tape = qml.tape.QuantumScript(ops=ops, measurements=measurements)
        device = DefaultQutritMixed()

        program, _ = device.preprocess()
        tapes, _ = program([tape])

        assert len(tapes) == 1
        assert tapes[0].circuit == ops + measurements

    def test_batch_transform_broadcast(self):
        """Test that batch_transform does nothing when batching is required but
        internal PennyLane broadcasting can be used (diff method != adjoint)"""
        ops = [qml.THadamard(0), qml.TAdd([0, 1]), qml.TRX([np.pi, np.pi / 2], wires=1)]
        measurements = [qml.expval(qml.GellMann(1, 3))]
        tape = qml.tape.QuantumScript(ops=ops, measurements=measurements)
        device = DefaultQutritMixed()

        program, _ = device.preprocess()
        tapes, _ = program([tape])

        assert len(tapes) == 1
        assert tapes[0].circuit == ops + measurements

    def test_preprocess_batch_transform(self):
        """Test that preprocess returns the correct tapes when a batch transform
        is needed."""
        ops = [qml.THadamard(0), qml.TAdd([0, 1]), qml.TRX([np.pi, np.pi / 2], wires=1)]
        measurements = [qml.expval(qml.GellMann(0, 4)), qml.expval(qml.GellMann(1, 3))]
        tapes = [
            qml.tape.QuantumScript(ops=ops, measurements=[measurements[0]]),
            qml.tape.QuantumScript(ops=ops, measurements=[measurements[1]]),
        ]

        program, _ = DefaultQutritMixed().preprocess()
        res_tapes, batch_fn = program(tapes)

        assert len(res_tapes) == 2
        for res_tape, measurement in zip(res_tapes, measurements):
            for op, expected_op in zip(res_tape.operations, ops):
                assert qml.equal(op, expected_op)
            assert res_tape.measurements == [measurement]

        val = ([[1, 2], [3, 4]], [[5, 6], [7, 8]])
        assert np.array_equal(batch_fn(val), np.array([[[1, 2], [3, 4]], [[5, 6], [7, 8]]]))

    def test_preprocess_expand(self):
        """Test that preprocess returns the correct tapes when expansion is needed."""
        ops = [qml.THadamard(0), NoMatOp(1), qml.TRZ(0.123, wires=1)]
        measurements = [[qml.expval(qml.GellMann(0, 3))], [qml.expval(qml.GellMann(1, 1))]]
        tapes = [
            qml.tape.QuantumScript(ops=ops, measurements=measurements[0]),
            qml.tape.QuantumScript(ops=ops, measurements=measurements[1]),
        ]

        program, _ = DefaultQutritMixed().preprocess()
        res_tapes, batch_fn = program(tapes)

        expected = [qml.THadamard(0), qml.TShift(1), qml.TClock(1), qml.TRZ(0.123, wires=1)]

        assert len(res_tapes) == 2
        for i, t in enumerate(res_tapes):
            for op, exp in zip(t.circuit, expected + measurements[i]):
                assert qml.equal(op, exp)

        val = (("a", "b"), "c", "d")
        assert batch_fn(val) == (("a", "b"), "c")

    def test_preprocess_batch_and_expand(self):
        """Test that preprocess returns the correct tapes when batching and expanding
        is needed."""
        ops = [qml.THadamard(0), NoMatOp(1), qml.TRX([np.pi, np.pi / 2], wires=1)]
        measurements = [qml.expval(qml.GellMann(0, 1)), qml.expval(qml.GellMann(1, 3))]
        tapes = [
            qml.tape.QuantumScript(ops=ops, measurements=[measurements[0]]),
            qml.tape.QuantumScript(ops=ops, measurements=[measurements[1]]),
        ]

        program, _ = DefaultQutritMixed().preprocess()
        res_tapes, batch_fn = program(tapes)
        expected_ops = [
            qml.THadamard(0),
            qml.TShift(1),
            qml.TClock(1),
            qml.TRX([np.pi, np.pi / 2], wires=1),
        ]

        assert len(res_tapes) == 2
        for res_tape, measurement in zip(res_tapes, measurements):
            for op, expected_op in zip(res_tape.operations, expected_ops):
                assert qml.equal(op, expected_op)
            assert res_tape.measurements == [measurement]

        val = ([[1, 2], [3, 4]], [[5, 6], [7, 8]])
        assert np.array_equal(batch_fn(val), np.array([[[1, 2], [3, 4]], [[5, 6], [7, 8]]]))

    def test_preprocess_check_validity_fail(self):
        """Test that preprocess throws an error if the batched and expanded tapes have
        unsupported operators."""
        ops = [qml.THadamard(0), NoMatNoDecompOp(1), qml.TRZ(0.123, wires=1)]
        measurements = [[qml.expval(qml.GellMann(0, 3))], [qml.expval(qml.GellMann(1, 1))]]
        tapes = [
            qml.tape.QuantumScript(ops=ops, measurements=measurements[0]),
            qml.tape.QuantumScript(ops=ops, measurements=measurements[1]),
        ]

        program, _ = DefaultQutritMixed().preprocess()
        with pytest.raises(qml.DeviceError, match="Operator NoMatNoDecompOp"):
            program(tapes)<|MERGE_RESOLUTION|>--- conflicted
+++ resolved
@@ -126,11 +126,8 @@
             (qml.Snapshot(), True),
             (qml.TRX(1.1, 0), True),
             (qml.QutritDepolarizingChannel(0.4, 0), True),
-<<<<<<< HEAD
+            (qml.QutritAmplitudeDamping(0.1, 0.2, 0.12, 0), True),
             (qml.TritFlip(0.4, 0.1, 0.02, 0), True),
-=======
-            (qml.QutritAmplitudeDamping(0.1, 0.2, 0.12, 0), True),
->>>>>>> 456e4744
         ],
     )
     def test_accepted_operator(self, op, expected):
