--- conflicted
+++ resolved
@@ -20,11 +20,7 @@
 import scipy as sp
 import pennylane as qml
 
-<<<<<<< HEAD
-from pennylane.devices.default_clifford import _pl_to_stim
-=======
 from pennylane.devices.default_clifford import _pl_op_to_stim
->>>>>>> 8108b4e4
 
 stim = pytest.importorskip("stim")
 
@@ -224,23 +220,15 @@
     assert np.allclose(qnode_clfrd(), qnode_qubit(), atol=1e-2 if shots else 1e-8)
 
 
-<<<<<<< HEAD
 @pytest.mark.parametrize("circuit", [circuit_1, circuit_2])
 @pytest.mark.parametrize("shots", [1024, 8192, 16384])
 def test_meas_samples(circuit, shots):
-=======
-@pytest.mark.parametrize("shots", [1024, 8192, 16384])
-def test_meas_samples(shots):
->>>>>>> 8108b4e4
     """Test if samples are returned with shots given in the clifford device."""
 
     @qml.qnode(qml.device("default.clifford", shots=shots))
     def circuit_fn():
         qml.BasisState(np.array([1, 1]), wires=range(2))
-<<<<<<< HEAD
-        circuit()
-=======
->>>>>>> 8108b4e4
+        circuit()
         return [
             qml.sample(wires=[1]),
             qml.sample(qml.PauliZ(0)),
@@ -416,11 +404,7 @@
 )
 def test_pl_to_stim(pl_op, stim_op):
     """Test that the PennyLane operation get converted to Stim operation"""
-<<<<<<< HEAD
-    op, wires = _pl_to_stim(pl_op)  # pylint:disable=protected-access
-=======
     op, wires = _pl_op_to_stim(pl_op)  # pylint:disable=protected-access
->>>>>>> 8108b4e4
     assert op == stim_op[0]
     assert wires == " ".join(map(str, stim_op[1]))
 
@@ -678,7 +662,7 @@
     ],
 )
 def test_meas_noisy_distribution(channel_op):
-    """Test error is raised when noisy circuit are executed on Clifford device analytically."""
+    """Test error distribution of samples matches with that from default.mixed device."""
 
     dev_c = qml.device("default.clifford", shots=10000, wires=4)
     dev_q = qml.device("default.mixed", shots=10000, wires=4)
