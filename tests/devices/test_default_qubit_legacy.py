# Copyright 2018-2020 Xanadu Quantum Technologies Inc.

# Licensed under the Apache License, Version 2.0 (the "License");
# you may not use this file except in compliance with the License.
# You may obtain a copy of the License at

#     http://www.apache.org/licenses/LICENSE-2.0

# Unless required by applicable law or agreed to in writing, software
# distributed under the License is distributed on an "AS IS" BASIS,
# WITHOUT WARRANTIES OR CONDITIONS OF ANY KIND, either express or implied.
# See the License for the specific language governing permissions and
# limitations under the License.
"""
Unit tests for the :mod:`pennylane.devices.DefaultQubitLegacy` device.
"""
# pylint: disable=too-many-arguments,too-few-public-methods
# pylint: disable=protected-access,cell-var-from-loop
import cmath
import math
from functools import partial

import pytest

import pennylane as qml
from pennylane import numpy as np
from pennylane.devices.default_qubit_legacy import DefaultQubitLegacy, _get_slice
from pennylane.pulse import ParametrizedHamiltonian
from pennylane.wires import WireError, Wires

U = np.array(
    [
        [0.83645892 - 0.40533293j, -0.20215326 + 0.30850569j],
        [-0.23889780 - 0.28101519j, -0.88031770 - 0.29832709j],
    ]
)

U2 = np.array(
    [
        [
            -0.07843244 - 3.57825948e-01j,
            0.71447295 - 5.38069384e-02j,
            0.20949966 + 6.59100734e-05j,
            -0.50297381 + 2.35731613e-01j,
        ],
        [
            -0.26626692 + 4.53837083e-01j,
            0.27771991 - 2.40717436e-01j,
            0.41228017 - 1.30198687e-01j,
            0.01384490 - 6.33200028e-01j,
        ],
        [
            -0.69254712 - 2.56963068e-02j,
            -0.15484858 + 6.57298384e-02j,
            -0.53082141 + 7.18073414e-02j,
            -0.41060450 - 1.89462315e-01j,
        ],
        [
            -0.09686189 - 3.15085273e-01j,
            -0.53241387 - 1.99491763e-01j,
            0.56928622 + 3.97704398e-01j,
            -0.28671074 - 6.01574497e-02j,
        ],
    ]
)

U_toffoli = np.diag([1 for i in range(8)])
U_toffoli[6:8, 6:8] = np.array([[0, 1], [1, 0]])

U_swap = np.array([[1, 0, 0, 0], [0, 0, 1, 0], [0, 1, 0, 0], [0, 0, 0, 1]])

U_cswap = np.array(
    [
        [1, 0, 0, 0, 0, 0, 0, 0],
        [0, 1, 0, 0, 0, 0, 0, 0],
        [0, 0, 1, 0, 0, 0, 0, 0],
        [0, 0, 0, 1, 0, 0, 0, 0],
        [0, 0, 0, 0, 1, 0, 0, 0],
        [0, 0, 0, 0, 0, 0, 1, 0],
        [0, 0, 0, 0, 0, 1, 0, 0],
        [0, 0, 0, 0, 0, 0, 0, 1],
    ]
)

THETA = np.linspace(0.11, 1, 3)
PHI = np.linspace(0.32, 1, 3)
VARPHI = np.linspace(0.02, 1, 3)


def test_analytic_deprecation():
    """Tests if the kwarg `analytic` is used and displays error message."""
    msg = "The analytic argument has been replaced by shots=None. "
    msg += "Please use shots=None instead of analytic=True."

    with pytest.raises(qml.DeviceError, match=msg):
        qml.device("default.qubit.legacy", wires=1, shots=1, analytic=True)


def test_dtype_errors():
    """Test that if an incorrect dtype is provided to the device then an error is raised."""
    with pytest.raises(qml.DeviceError, match="Real datatype must be a floating point type."):
        qml.device("default.qubit.legacy", wires=1, r_dtype=np.complex128)
    with pytest.raises(
        qml.DeviceError, match="Complex datatype must be a complex floating point type."
    ):
        qml.device("default.qubit.legacy", wires=1, c_dtype=np.float64)


def test_custom_op_with_matrix():
    """Test that a dummy op with a matrix is supported."""

    class DummyOp(qml.operation.Operation):
        num_wires = 1

        def compute_matrix(self):  # pylint:disable=arguments-differ
            return np.eye(2)

    with qml.queuing.AnnotatedQueue() as q:
        DummyOp(0)
        qml.state()

    tape = qml.tape.QuantumScript.from_queue(q)
    dev = qml.device("default.qubit.legacy", wires=1)
    assert qml.math.allclose(dev.execute(tape), np.array([1, 0]))


class TestApply:
    """Tests that operations and inverses of certain operations are applied correctly or that the proper
    errors are raised.
    """

    test_data_no_parameters = [
        (qml.PauliX, [1, 0], np.array([0, 1])),
        (qml.PauliX, [1 / math.sqrt(2), 1 / math.sqrt(2)], [1 / math.sqrt(2), 1 / math.sqrt(2)]),
        (qml.PauliY, [1, 0], [0, 1j]),
        (qml.PauliY, [1 / math.sqrt(2), 1 / math.sqrt(2)], [-1j / math.sqrt(2), 1j / math.sqrt(2)]),
        (qml.PauliZ, [1, 0], [1, 0]),
        (qml.PauliZ, [1 / math.sqrt(2), 1 / math.sqrt(2)], [1 / math.sqrt(2), -1 / math.sqrt(2)]),
        (qml.S, [1, 0], [1, 0]),
        (qml.S, [1 / math.sqrt(2), 1 / math.sqrt(2)], [1 / math.sqrt(2), 1j / math.sqrt(2)]),
        (qml.T, [1, 0], [1, 0]),
        (
            qml.T,
            [1 / math.sqrt(2), 1 / math.sqrt(2)],
            [1 / math.sqrt(2), np.exp(1j * np.pi / 4) / math.sqrt(2)],
        ),
        (qml.Hadamard, [1, 0], [1 / math.sqrt(2), 1 / math.sqrt(2)]),
        (qml.Hadamard, [1 / math.sqrt(2), -1 / math.sqrt(2)], [0, 1]),
        (qml.Identity, [1, 0], [1, 0]),
        (qml.Identity, [1 / math.sqrt(2), 1 / math.sqrt(2)], [1 / math.sqrt(2), 1 / math.sqrt(2)]),
    ]

    @pytest.mark.parametrize("operation,input,expected_output", test_data_no_parameters)
    def test_apply_operation_single_wire_no_parameters(
        self, qubit_device_1_wire, tol, operation, input, expected_output
    ):
        """Tests that applying an operation yields the expected output state for single wire
        operations that have no parameters."""

        qubit_device_1_wire.target_device._state = np.array(
            input, dtype=qubit_device_1_wire.C_DTYPE
        )
        qubit_device_1_wire.apply([operation(wires=[0])])

        assert np.allclose(qubit_device_1_wire._state, np.array(expected_output), atol=tol, rtol=0)
        assert qubit_device_1_wire._state.dtype == qubit_device_1_wire.C_DTYPE

    test_data_two_wires_no_parameters = [
        (qml.CNOT, [1, 0, 0, 0], [1, 0, 0, 0]),
        (qml.CNOT, [0, 0, 1, 0], [0, 0, 0, 1]),
        (
            qml.CNOT,
            [1 / math.sqrt(2), 0, 0, 1 / math.sqrt(2)],
            [1 / math.sqrt(2), 0, 1 / math.sqrt(2), 0],
        ),
        (qml.SWAP, [1, 0, 0, 0], [1, 0, 0, 0]),
        (qml.SWAP, [0, 0, 1, 0], [0, 1, 0, 0]),
        (
            qml.SWAP,
            [1 / math.sqrt(2), 0, -1 / math.sqrt(2), 0],
            [1 / math.sqrt(2), -1 / math.sqrt(2), 0, 0],
        ),
        (qml.CZ, [1, 0, 0, 0], [1, 0, 0, 0]),
        (qml.CZ, [0, 0, 0, 1], [0, 0, 0, -1]),
        (
            qml.CZ,
            [1 / math.sqrt(2), 0, 0, -1 / math.sqrt(2)],
            [1 / math.sqrt(2), 0, 0, 1 / math.sqrt(2)],
        ),
    ]

    test_data_iswap = [
        (qml.ISWAP, [1, 0, 0, 0], [1, 0, 0, 0]),
        (qml.ISWAP, [0, 0, 1, 0], [0, 1j, 0, 0]),
        (
            qml.ISWAP,
            [1 / math.sqrt(2), 0, -1 / math.sqrt(2), 0],
            [1 / math.sqrt(2), -1j / math.sqrt(2), 0, 0],
        ),
    ]

    test_data_siswap = [
        (qml.SISWAP, [1, 0, 0, 0], [1, 0, 0, 0]),
        (qml.SISWAP, [0, 1, 0, 0], [0, 1 / math.sqrt(2), 1 / math.sqrt(2) * 1j, 0]),
        (
            qml.SISWAP,
            [1 / math.sqrt(2), 1 / math.sqrt(2), 0, 0],
            [1 / math.sqrt(2), 0.5, 0.5 * 1j, 0],
        ),
    ]

    test_data_sqisw = [
        (qml.SQISW, [1, 0, 0, 0], [1, 0, 0, 0]),
        (qml.SQISW, [0, 1, 0, 0], [0, 1 / math.sqrt(2), 1 / math.sqrt(2) * 1j, 0]),
        (
            qml.SQISW,
            [1 / math.sqrt(2), 1 / math.sqrt(2), 0, 0],
            [1 / math.sqrt(2), 0.5, 0.5 * 1j, 0],
        ),
    ]

    all_two_wires_no_parameters = (
        test_data_two_wires_no_parameters + test_data_iswap + test_data_siswap + test_data_sqisw
    )

    @pytest.mark.parametrize("operation,input,expected_output", all_two_wires_no_parameters)
    def test_apply_operation_two_wires_no_parameters(
        self, qubit_device_2_wires, tol, operation, input, expected_output
    ):
        """Tests that applying an operation yields the expected output state for two wire
        operations that have no parameters."""

        qubit_device_2_wires.target_device._state = np.array(
            input, dtype=qubit_device_2_wires.C_DTYPE
        ).reshape((2, 2))
        qubit_device_2_wires.apply([operation(wires=[0, 1])])

        assert np.allclose(
            qubit_device_2_wires._state.flatten(), np.array(expected_output), atol=tol, rtol=0
        )
        assert qubit_device_2_wires._state.dtype == qubit_device_2_wires.C_DTYPE

    test_data_three_wires_no_parameters = [
        (qml.CSWAP, [1, 0, 0, 0, 0, 0, 0, 0], [1, 0, 0, 0, 0, 0, 0, 0]),
        (qml.CSWAP, [0, 0, 0, 0, 0, 1, 0, 0], [0, 0, 0, 0, 0, 0, 1, 0]),
        (qml.CSWAP, [0, 0, 0, 0, 0, 0, 1, 0], [0, 0, 0, 0, 0, 1, 0, 0]),
    ]

    @pytest.mark.parametrize("operation,input,expected_output", test_data_three_wires_no_parameters)
    def test_apply_operation_three_wires_no_parameters(
        self, qubit_device_3_wires, tol, operation, input, expected_output
    ):
        """Tests that applying an operation yields the expected output state for three wire
        operations that have no parameters."""

        qubit_device_3_wires.target_device._state = np.array(
            input, dtype=qubit_device_3_wires.C_DTYPE
        ).reshape((2, 2, 2))
        qubit_device_3_wires.apply([operation(wires=[0, 1, 2])])

        assert np.allclose(
            qubit_device_3_wires._state.flatten(), np.array(expected_output), atol=tol, rtol=0
        )
        assert qubit_device_3_wires._state.dtype == qubit_device_3_wires.C_DTYPE

    @pytest.mark.parametrize(
        "operation,expected_output,par",
        [
            (qml.BasisState, [0, 0, 1, 0], [1, 0]),
            (qml.BasisState, [0, 0, 1, 0], [1, 0]),
            (qml.BasisState, [0, 0, 0, 1], [1, 1]),
            (qml.StatePrep, [0, 0, 1, 0], [0, 0, 1, 0]),
            (qml.StatePrep, [0, 0, 1, 0], [0, 0, 1, 0]),
            (qml.StatePrep, [0, 0, 0, 1], [0, 0, 0, 1]),
            (
                qml.StatePrep,
                [1 / math.sqrt(3), 0, 1 / math.sqrt(3), 1 / math.sqrt(3)],
                [1 / math.sqrt(3), 0, 1 / math.sqrt(3), 1 / math.sqrt(3)],
            ),
            (
                qml.StatePrep,
                [1 / math.sqrt(3), 0, -1 / math.sqrt(3), 1 / math.sqrt(3)],
                [1 / math.sqrt(3), 0, -1 / math.sqrt(3), 1 / math.sqrt(3)],
            ),
        ],
    )
    def test_apply_operation_state_preparation(
        self, qubit_device_2_wires, tol, operation, expected_output, par
    ):
        """Tests that applying an operation yields the expected output state for single wire
        operations that have no parameters."""

        par = np.array(par)
        qubit_device_2_wires.reset()
        qubit_device_2_wires.apply([operation(par, wires=[0, 1])])

        assert np.allclose(
            qubit_device_2_wires._state.flatten(), np.array(expected_output), atol=tol, rtol=0
        )

    test_data_single_wire_with_parameters = [
        (qml.PhaseShift, [1, 0], [1, 0], [math.pi / 2]),
        (qml.PhaseShift, [0, 1], [0, 1j], [math.pi / 2]),
        (
            qml.PhaseShift,
            [1 / math.sqrt(2), 1 / math.sqrt(2)],
            [1 / math.sqrt(2), 1 / 2 + 1j / 2],
            [math.pi / 4],
        ),
        (qml.RX, [1, 0], [1 / math.sqrt(2), -1j * 1 / math.sqrt(2)], [math.pi / 2]),
        (qml.RX, [1, 0], [0, -1j], [math.pi]),
        (
            qml.RX,
            [1 / math.sqrt(2), 1 / math.sqrt(2)],
            [1 / 2 - 1j / 2, 1 / 2 - 1j / 2],
            [math.pi / 2],
        ),
        (qml.RY, [1, 0], [1 / math.sqrt(2), 1 / math.sqrt(2)], [math.pi / 2]),
        (qml.RY, [1, 0], [0, 1], [math.pi]),
        (qml.RY, [1 / math.sqrt(2), 1 / math.sqrt(2)], [0, 1], [math.pi / 2]),
        (qml.RZ, [1, 0], [1 / math.sqrt(2) - 1j / math.sqrt(2), 0], [math.pi / 2]),
        (qml.RZ, [0, 1], [0, 1j], [math.pi]),
        (
            qml.RZ,
            [1 / math.sqrt(2), 1 / math.sqrt(2)],
            [1 / 2 - 1j / 2, 1 / 2 + 1j / 2],
            [math.pi / 2],
        ),
        (qml.MultiRZ, [1, 0], [1 / math.sqrt(2) - 1j / math.sqrt(2), 0], [math.pi / 2]),
        (qml.MultiRZ, [0, 1], [0, 1j], [math.pi]),
        (
            qml.MultiRZ,
            [1 / math.sqrt(2), 1 / math.sqrt(2)],
            [1 / 2 - 1j / 2, 1 / 2 + 1j / 2],
            [math.pi / 2],
        ),
        (qml.Rot, [1, 0], [1 / math.sqrt(2) - 1j / math.sqrt(2), 0], [math.pi / 2, 0, 0]),
        (qml.Rot, [1, 0], [1 / math.sqrt(2), 1 / math.sqrt(2)], [0, math.pi / 2, 0]),
        (
            qml.Rot,
            [1 / math.sqrt(2), 1 / math.sqrt(2)],
            [1 / 2 - 1j / 2, 1 / 2 + 1j / 2],
            [0, 0, math.pi / 2],
        ),
        (
            qml.Rot,
            [1, 0],
            [-1j / math.sqrt(2), -1 / math.sqrt(2)],
            [math.pi / 2, -math.pi / 2, math.pi / 2],
        ),
        (
            qml.Rot,
            [1 / math.sqrt(2), 1 / math.sqrt(2)],
            [1 / 2 + 1j / 2, -1 / 2 + 1j / 2],
            [-math.pi / 2, math.pi, math.pi],
        ),
        (
            qml.QubitUnitary,
            [1, 0],
            [1j / math.sqrt(2), 1j / math.sqrt(2)],
            [
                np.array(
                    [
                        [1j / math.sqrt(2), 1j / math.sqrt(2)],
                        [1j / math.sqrt(2), -1j / math.sqrt(2)],
                    ]
                )
            ],
        ),
        (
            qml.QubitUnitary,
            [0, 1],
            [1j / math.sqrt(2), -1j / math.sqrt(2)],
            [
                np.array(
                    [
                        [1j / math.sqrt(2), 1j / math.sqrt(2)],
                        [1j / math.sqrt(2), -1j / math.sqrt(2)],
                    ]
                )
            ],
        ),
        (
            qml.QubitUnitary,
            [1 / math.sqrt(2), -1 / math.sqrt(2)],
            [0, 1j],
            [
                np.array(
                    [
                        [1j / math.sqrt(2), 1j / math.sqrt(2)],
                        [1j / math.sqrt(2), -1j / math.sqrt(2)],
                    ]
                )
            ],
        ),
        (qml.DiagonalQubitUnitary, [1, 0], [-1, 0], [np.array([-1, 1])]),
        (
            qml.DiagonalQubitUnitary,
            [1 / math.sqrt(2), 1 / math.sqrt(2)],
            [1 / math.sqrt(2), 1j / math.sqrt(2)],
            [np.array([1, 1j])],
        ),
        (
            qml.DiagonalQubitUnitary,
            [1 / 2, math.sqrt(3) / 4],
            [cmath.exp(1j * 0.4) / 2, cmath.exp(1j * -0.4) * math.sqrt(3) / 4],
            [np.array([cmath.exp(1j * 0.4), cmath.exp(1j * -0.4)])],
        ),
        (qml.SpecialUnitary, [1, 0], [0, 1j], [np.array([np.pi / 2, 0, 0])]),
        (qml.SpecialUnitary, [1, 0], [0, -1], [np.array([0, np.pi / 2, 0])]),
        (qml.SpecialUnitary, [1, 0], [1j, 0], [np.array([0, 0, np.pi / 2])]),
        (qml.SpecialUnitary, [0.6, 0.8], [0.573 + 0.236j, 0.764 + 0.177j], [np.array([0.3, 0, 0])]),
        (
            qml.SpecialUnitary,
            [0.8j, -0.6],
            [-0.808 + 0.049j, -0.411 + 0.419j],
            [np.array([0.4, 0.2, 1.2])],
        ),
    ]

    @pytest.mark.parametrize(
        "operation,input,expected_output,par", test_data_single_wire_with_parameters
    )
    def test_apply_operation_single_wire_with_parameters(
        self, qubit_device_1_wire, tol, operation, input, expected_output, par
    ):
        """Tests that applying an operation yields the expected output state for single wire
        operations that have parameters."""

        qubit_device_1_wire.target_device._state = np.array(
            input, dtype=qubit_device_1_wire.C_DTYPE
        )

        qubit_device_1_wire.apply([operation(*par, wires=[0])])

        assert np.allclose(qubit_device_1_wire._state, np.array(expected_output), atol=tol, rtol=0)
        assert qubit_device_1_wire._state.dtype == qubit_device_1_wire.C_DTYPE

    test_data_two_wires_with_parameters = [
        (qml.CRX, [0, 1, 0, 0], [0, 1, 0, 0], [math.pi / 2]),
        (qml.CRX, [0, 0, 0, 1], [0, 0, -1j, 0], [math.pi]),
        (
            qml.CRX,
            [0, 1 / math.sqrt(2), 1 / math.sqrt(2), 0],
            [0, 1 / math.sqrt(2), 1 / 2, -1j / 2],
            [math.pi / 2],
        ),
        (qml.CRY, [0, 0, 0, 1], [0, 0, -1 / math.sqrt(2), 1 / math.sqrt(2)], [math.pi / 2]),
        (qml.CRY, [0, 0, 0, 1], [0, 0, -1, 0], [math.pi]),
        (
            qml.CRY,
            [1 / math.sqrt(2), 1 / math.sqrt(2), 0, 0],
            [1 / math.sqrt(2), 1 / math.sqrt(2), 0, 0],
            [math.pi / 2],
        ),
        (qml.CRZ, [0, 0, 0, 1], [0, 0, 0, 1 / math.sqrt(2) + 1j / math.sqrt(2)], [math.pi / 2]),
        (qml.CRZ, [0, 0, 0, 1], [0, 0, 0, 1j], [math.pi]),
        (
            qml.CRZ,
            [1 / math.sqrt(2), 1 / math.sqrt(2), 0, 0],
            [1 / math.sqrt(2), 1 / math.sqrt(2), 0, 0],
            [math.pi / 2],
        ),
        (qml.MultiRZ, [0, 0, 0, 1], [0, 0, 0, 1 / math.sqrt(2) - 1j / math.sqrt(2)], [math.pi / 2]),
        (qml.MultiRZ, [0, 0, 1, 0], [0, 0, 1j, 0], [math.pi]),
        (
            qml.MultiRZ,
            [1 / math.sqrt(2), 1 / math.sqrt(2), 0, 0],
            [1 / 2 - 1j / 2, 1 / 2 + 1j / 2, 0, 0],
            [math.pi / 2],
        ),
        (
            qml.CRot,
            [0, 0, 0, 1],
            [0, 0, 0, 1 / math.sqrt(2) + 1j / math.sqrt(2)],
            [math.pi / 2, 0, 0],
        ),
        (qml.CRot, [0, 0, 0, 1], [0, 0, -1 / math.sqrt(2), 1 / math.sqrt(2)], [0, math.pi / 2, 0]),
        (
            qml.CRot,
            [0, 0, 1 / math.sqrt(2), 1 / math.sqrt(2)],
            [0, 0, 1 / 2 - 1j / 2, 1 / 2 + 1j / 2],
            [0, 0, math.pi / 2],
        ),
        (
            qml.CRot,
            [0, 0, 0, 1],
            [0, 0, 1 / math.sqrt(2), 1j / math.sqrt(2)],
            [math.pi / 2, -math.pi / 2, math.pi / 2],
        ),
        (
            qml.CRot,
            [0, 1 / math.sqrt(2), 1 / math.sqrt(2), 0],
            [0, 1 / math.sqrt(2), 0, -1 / 2 + 1j / 2],
            [-math.pi / 2, math.pi, math.pi],
        ),
        (
            qml.QubitUnitary,
            [1, 0, 0, 0],
            [1, 0, 0, 0],
            [
                np.array(
                    [
                        [1, 0, 0, 0],
                        [0, 1 / math.sqrt(2), 1 / math.sqrt(2), 0],
                        [0, 1 / math.sqrt(2), -1 / math.sqrt(2), 0],
                        [0, 0, 0, 1],
                    ]
                )
            ],
        ),
        (
            qml.QubitUnitary,
            [0, 1, 0, 0],
            [0, 1 / math.sqrt(2), 1 / math.sqrt(2), 0],
            [
                np.array(
                    [
                        [1, 0, 0, 0],
                        [0, 1 / math.sqrt(2), 1 / math.sqrt(2), 0],
                        [0, 1 / math.sqrt(2), -1 / math.sqrt(2), 0],
                        [0, 0, 0, 1],
                    ]
                )
            ],
        ),
        (
            qml.QubitUnitary,
            [1 / 2, 1 / 2, -1 / 2, 1 / 2],
            [1 / 2, 0, 1 / math.sqrt(2), 1 / 2],
            [
                np.array(
                    [
                        [1, 0, 0, 0],
                        [0, 1 / math.sqrt(2), 1 / math.sqrt(2), 0],
                        [0, 1 / math.sqrt(2), -1 / math.sqrt(2), 0],
                        [0, 0, 0, 1],
                    ]
                )
            ],
        ),
        (qml.DiagonalQubitUnitary, [1, 0, 0, 0], [-1, 0, 0, 0], [np.array([-1, 1, 1, -1])]),
        (
            qml.DiagonalQubitUnitary,
            [1 / math.sqrt(2), 0, 0, 1 / math.sqrt(2)],
            [1 / math.sqrt(2), 0, 0, -1 / math.sqrt(2)],
            [np.array([1, 1, 1, -1])],
        ),
        (qml.DiagonalQubitUnitary, [0, 0, 1, 0], [0, 0, 1j, 0], [np.array([-1, 1j, 1j, -1])]),
        (
            qml.SpecialUnitary,
            [0.5, -0.5j, 0.5j, -0.5],
            [0.382 - 0.322j, -0.322 - 0.382j, 0.322 + 0.382j, -0.382 + 0.322j],
            [np.eye(15)[4] * 0.7],
        ),
        (
            qml.SpecialUnitary,
            [0.6, 0, 0, -0.8],
            [0.553, 0.312, -0.234, -0.737],
            [np.eye(15)[10] * 0.4],
        ),
        (
            qml.SpecialUnitary,
            [0, 0, 1, 0],
            [0, -1j / math.sqrt(2), 1 / math.sqrt(2), 0],
            [-np.eye(15)[4] * np.pi / 4],
        ),  # Like Ising XX
        (
            qml.SpecialUnitary,
            [0, 0, 1, 0],
            [0, -1j / math.sqrt(2), 1 / math.sqrt(2), 0],
            [-np.eye(15)[9] * np.pi / 4],
        ),  # Like Ising YY
        (
            qml.SpecialUnitary,
            [0, 0, 0, 1],
            [0, 0, 0, 1 / math.sqrt(2) - 1j / math.sqrt(2)],
            [-np.eye(15)[14] * np.pi / 4],
        ),  # Like Ising ZZ
        (
            qml.SpecialUnitary,
            [0.5, -0.5j, -0.5, -0.5],
            [-0.616 - 0.018j, 0.316 + 0.243j, 0.427 + 0.437j, 0.294 + 0.043j],
            [np.linspace(0.1, 3, 15)],
        ),
        (qml.IsingXX, [0, 0, 1, 0], [0, -1j / math.sqrt(2), 1 / math.sqrt(2), 0], [math.pi / 2]),
        (qml.IsingXX, [0, 0, 0, 1], [-1j / math.sqrt(2), 0, 0, 1 / math.sqrt(2)], [math.pi / 2]),
        (qml.IsingXX, [1, 0, 0, 0], [1 / math.sqrt(2), 0, 0, -1j / math.sqrt(2)], [math.pi / 2]),
        (qml.IsingYY, [0, 0, 1, 0], [0, -1j / math.sqrt(2), 1 / math.sqrt(2), 0], [math.pi / 2]),
        (qml.IsingYY, [0, 0, 0, 1], [1j / math.sqrt(2), 0, 0, 1 / math.sqrt(2)], [math.pi / 2]),
        (qml.IsingYY, [1, 0, 0, 0], [1 / math.sqrt(2), 0, 0, 1j / math.sqrt(2)], [math.pi / 2]),
        (qml.IsingZZ, [0, 0, 1, 0], [0, 0, 1 / math.sqrt(2) + 1j / math.sqrt(2), 0], [math.pi / 2]),
        (qml.IsingZZ, [0, 0, 0, 1], [0, 0, 0, 1 / math.sqrt(2) - 1j / math.sqrt(2)], [math.pi / 2]),
        (qml.IsingZZ, [1, 0, 0, 0], [1 / math.sqrt(2) - 1j / math.sqrt(2), 0, 0, 0], [math.pi / 2]),
    ]

    @pytest.mark.parametrize(
        "operation,input,expected_output,par", test_data_two_wires_with_parameters
    )
    def test_apply_operation_two_wires_with_parameters(
        self, qubit_device_2_wires, tol, operation, input, expected_output, par
    ):
        """Tests that applying an operation yields the expected output state for two wire
        operations that have parameters."""

        qubit_device_2_wires.target_device._state = np.array(
            input, dtype=qubit_device_2_wires.C_DTYPE
        ).reshape((2, 2))
        qubit_device_2_wires.apply([operation(*par, wires=[0, 1])])

        assert np.allclose(
            qubit_device_2_wires._state.flatten(), np.array(expected_output), atol=tol, rtol=0
        )
        assert qubit_device_2_wires._state.dtype == qubit_device_2_wires.C_DTYPE

    @pytest.mark.parametrize("wire", [None, [0], [1], [2]])
    @pytest.mark.parametrize(
        "input_state", ([1, 0, 0, 0], [0, 1, 0, 0], [0, 0, 1, 0], [0, 0, 0, 1])
    )
    def test_apply_global_phase(self, qubit_device_3_wires, tol, wire, input_state):
        """Tests that applying an operation yields the expected output state for single wire
        operations that have parameters."""

        qubit_device_3_wires.target_device._state = np.array(
            input_state, dtype=qubit_device_3_wires.C_DTYPE
        )
        phase = 0.234

        qubit_device_3_wires.apply([qml.GlobalPhase(phase, wires=wire)])
        expected_output = np.array(input_state) * np.exp(-1j * phase)

        assert np.allclose(qubit_device_3_wires._state, np.array(expected_output), atol=tol, rtol=0)
        assert qubit_device_3_wires._state.dtype == qubit_device_3_wires.C_DTYPE

    def test_apply_errors_qubit_state_vector(self, qubit_device_2_wires):
        """Test that apply fails for incorrect state preparation, and > 2 qubit gates"""
        with pytest.raises(ValueError, match="Sum of amplitudes-squared does not equal one."):
            qubit_device_2_wires.apply([qml.StatePrep(np.array([1, -1]), wires=[0])])

        with pytest.raises(ValueError, match=r"State vector must have shape \(2\*\*wires,\)."):
            p = np.array([1, 0, 1, 1, 0]) / np.sqrt(3)
            qubit_device_2_wires.apply([qml.StatePrep(p, wires=[0, 1])])

        with pytest.raises(
            qml.DeviceError,
            match="Operation StatePrep cannot be used after other Operations have already been applied "
            "on a default.qubit.legacy device.",
        ):
            qubit_device_2_wires.reset()
            qubit_device_2_wires.apply(
                [qml.RZ(0.5, wires=[0]), qml.StatePrep(np.array([0, 1, 0, 0]), wires=[0, 1])]
            )

    def test_apply_errors_basis_state(self, qubit_device_2_wires):
        with pytest.raises(
            ValueError, match="BasisState parameter must consist of 0 or 1 integers."
        ):
            qubit_device_2_wires.apply([qml.BasisState(np.array([-0.2, 4.2]), wires=[0, 1])])

        with pytest.raises(
            ValueError, match="BasisState parameter and wires must be of equal length."
        ):
            qubit_device_2_wires.apply([qml.BasisState(np.array([0, 1]), wires=[0])])

        with pytest.raises(
            qml.DeviceError,
            match="Operation BasisState cannot be used after other Operations have already been applied "
            "on a default.qubit.legacy device.",
        ):
            qubit_device_2_wires.reset()
            qubit_device_2_wires.apply(
                [qml.RZ(0.5, wires=[0]), qml.BasisState(np.array([1, 1]), wires=[0, 1])]
            )


class TestExpval:
    """Tests that expectation values are properly calculated or that the proper errors are raised."""

    @pytest.mark.parametrize(
        "operation,input,expected_output",
        [
            (qml.PauliX, [1 / math.sqrt(2), 1 / math.sqrt(2)], 1),
            (qml.PauliX, [1 / math.sqrt(2), -1 / math.sqrt(2)], -1),
            (qml.PauliX, [1, 0], 0),
            (qml.PauliY, [1 / math.sqrt(2), 1j / math.sqrt(2)], 1),
            (qml.PauliY, [1 / math.sqrt(2), -1j / math.sqrt(2)], -1),
            (qml.PauliY, [1, 0], 0),
            (qml.PauliZ, [1, 0], 1),
            (qml.PauliZ, [0, 1], -1),
            (qml.PauliZ, [1 / math.sqrt(2), 1 / math.sqrt(2)], 0),
            (qml.Hadamard, [1, 0], 1 / math.sqrt(2)),
            (qml.Hadamard, [0, 1], -1 / math.sqrt(2)),
            (qml.Hadamard, [1 / math.sqrt(2), 1 / math.sqrt(2)], 1 / math.sqrt(2)),
            (qml.Identity, [1, 0], 1),
            (qml.Identity, [0, 1], 1),
            (qml.Identity, [1 / math.sqrt(2), -1 / math.sqrt(2)], 1),
        ],
    )
    def test_expval_single_wire_no_parameters(
        self, qubit_device_1_wire, tol, operation, input, expected_output
    ):
        """Tests that expectation values are properly calculated for single-wire observables without parameters."""

        obs = operation(wires=[0])

        qubit_device_1_wire.reset()
        qubit_device_1_wire.apply(
            [qml.StatePrep(np.array(input), wires=[0])], obs.diagonalizing_gates()
        )
        res = qubit_device_1_wire.expval(obs)

        assert np.isclose(res, expected_output, atol=tol, rtol=0)

    @pytest.mark.parametrize(
        "operation,input,expected_output,par",
        [
            (qml.Hermitian, [1, 0], 1, [[1, 1j], [-1j, 1]]),
            (qml.Hermitian, [0, 1], 1, [[1, 1j], [-1j, 1]]),
            (qml.Hermitian, [1 / math.sqrt(2), -1 / math.sqrt(2)], 1, [[1, 1j], [-1j, 1]]),
        ],
    )
    def test_expval_single_wire_with_parameters(
        self, qubit_device_1_wire, tol, operation, input, expected_output, par
    ):
        """Tests that expectation values are properly calculated for single-wire observables with parameters."""

        obs = operation(np.array(par), wires=[0])

        qubit_device_1_wire.reset()
        qubit_device_1_wire.apply(
            [qml.StatePrep(np.array(input), wires=[0])], obs.diagonalizing_gates()
        )
        res = qubit_device_1_wire.expval(obs)

        assert np.isclose(res, expected_output, atol=tol, rtol=0)

    @pytest.mark.parametrize(
        "operation,input,expected_output,par",
        [
            (
                qml.Hermitian,
                [1 / math.sqrt(3), 0, 1 / math.sqrt(3), 1 / math.sqrt(3)],
                5 / 3,
                [[1, 1j, 0, 1], [-1j, 1, 0, 0], [0, 0, 1, -1j], [1, 0, 1j, 1]],
            ),
            (
                qml.Hermitian,
                [0, 0, 0, 1],
                0,
                [[0, 1j, 0, 0], [-1j, 0, 0, 0], [0, 0, 0, -1j], [0, 0, 1j, 0]],
            ),
            (
                qml.Hermitian,
                [1 / math.sqrt(2), 0, -1 / math.sqrt(2), 0],
                1,
                [[1, 1j, 0, 0], [-1j, 1, 0, 0], [0, 0, 1, -1j], [0, 0, 1j, 1]],
            ),
            (
                qml.Hermitian,
                [1 / math.sqrt(3), -1 / math.sqrt(3), 1 / math.sqrt(6), 1 / math.sqrt(6)],
                1,
                [[1, 1j, 0, 0.5j], [-1j, 1, 0, 0], [0, 0, 1, -1j], [-0.5j, 0, 1j, 1]],
            ),
            (
                qml.Hermitian,
                [1 / math.sqrt(2), 0, 0, 1 / math.sqrt(2)],
                1,
                [[1, 0, 0, 0], [0, -1, 0, 0], [0, 0, -1, 0], [0, 0, 0, 1]],
            ),
            (
                qml.Hermitian,
                [0, 1 / math.sqrt(2), -1 / math.sqrt(2), 0],
                -1,
                [[1, 0, 0, 0], [0, -1, 0, 0], [0, 0, -1, 0], [0, 0, 0, 1]],
            ),
        ],
    )
    def test_expval_two_wires_with_parameters(
        self, qubit_device_2_wires, tol, operation, input, expected_output, par
    ):
        """Tests that expectation values are properly calculated for two-wire observables with parameters."""

        obs = operation(np.array(par), wires=[0, 1])

        qubit_device_2_wires.reset()
        qubit_device_2_wires.apply(
            [qml.StatePrep(np.array(input), wires=[0, 1])], obs.diagonalizing_gates()
        )
        res = qubit_device_2_wires.expval(obs)

        assert np.isclose(res, expected_output, atol=tol, rtol=0)

    def test_expval_estimate(self):
        """Test that the expectation value is not analytically calculated"""

        dev = qml.device("default.qubit.legacy", wires=1, shots=3)

        @qml.qnode(dev, diff_method="parameter-shift")
        def circuit():
            return qml.expval(qml.PauliX(0))

        expval = circuit()

        # With 3 samples we are guaranteed to see a difference between
        # an estimated variance an an analytically calculated one
        assert expval != 0.0


class TestVar:
    """Tests that variances are properly calculated."""

    @pytest.mark.parametrize(
        "operation,input,expected_output",
        [
            (qml.PauliX, [1 / math.sqrt(2), 1 / math.sqrt(2)], 0),
            (qml.PauliX, [1 / math.sqrt(2), -1 / math.sqrt(2)], 0),
            (qml.PauliX, [1, 0], 1),
            (qml.PauliY, [1 / math.sqrt(2), 1j / math.sqrt(2)], 0),
            (qml.PauliY, [1 / math.sqrt(2), -1j / math.sqrt(2)], 0),
            (qml.PauliY, [1, 0], 1),
            (qml.PauliZ, [1, 0], 0),
            (qml.PauliZ, [0, 1], 0),
            (qml.PauliZ, [1 / math.sqrt(2), 1 / math.sqrt(2)], 1),
            (qml.Hadamard, [1, 0], 1 / 2),
            (qml.Hadamard, [0, 1], 1 / 2),
            (qml.Hadamard, [1 / math.sqrt(2), 1 / math.sqrt(2)], 1 / 2),
            (qml.Identity, [1, 0], 0),
            (qml.Identity, [0, 1], 0),
            (qml.Identity, [1 / math.sqrt(2), -1 / math.sqrt(2)], 0),
        ],
    )
    def test_var_single_wire_no_parameters(
        self, qubit_device_1_wire, tol, operation, input, expected_output
    ):
        """Tests that variances are properly calculated for single-wire observables without parameters."""

        obs = operation(wires=[0])

        qubit_device_1_wire.reset()
        qubit_device_1_wire.apply(
            [qml.StatePrep(np.array(input), wires=[0])], obs.diagonalizing_gates()
        )
        res = qubit_device_1_wire.var(obs)

        assert np.isclose(res, expected_output, atol=tol, rtol=0)

    @pytest.mark.parametrize(
        "operation,input,expected_output,par",
        [
            (qml.Hermitian, [1, 0], 1, [[1, 1j], [-1j, 1]]),
            (qml.Hermitian, [0, 1], 1, [[1, 1j], [-1j, 1]]),
            (qml.Hermitian, [1 / math.sqrt(2), -1 / math.sqrt(2)], 1, [[1, 1j], [-1j, 1]]),
        ],
    )
    def test_var_single_wire_with_parameters(
        self, qubit_device_1_wire, tol, operation, input, expected_output, par
    ):
        """Tests that variances are properly calculated for single-wire observables with parameters."""

        obs = operation(np.array(par), wires=[0])

        qubit_device_1_wire.reset()
        qubit_device_1_wire.apply(
            [qml.StatePrep(np.array(input), wires=[0])], obs.diagonalizing_gates()
        )
        res = qubit_device_1_wire.var(obs)

        assert np.isclose(res, expected_output, atol=tol, rtol=0)

    @pytest.mark.parametrize(
        "operation,input,expected_output,par",
        [
            (
                qml.Hermitian,
                [1 / math.sqrt(3), 0, 1 / math.sqrt(3), 1 / math.sqrt(3)],
                11 / 9,
                [[1, 1j, 0, 1], [-1j, 1, 0, 0], [0, 0, 1, -1j], [1, 0, 1j, 1]],
            ),
            (
                qml.Hermitian,
                [0, 0, 0, 1],
                1,
                [[0, 1j, 0, 0], [-1j, 0, 0, 0], [0, 0, 0, -1j], [0, 0, 1j, 0]],
            ),
            (
                qml.Hermitian,
                [1 / math.sqrt(2), 0, -1 / math.sqrt(2), 0],
                1,
                [[1, 1j, 0, 0], [-1j, 1, 0, 0], [0, 0, 1, -1j], [0, 0, 1j, 1]],
            ),
            (
                qml.Hermitian,
                [1 / math.sqrt(2), 0, 0, 1 / math.sqrt(2)],
                0,
                [[1, 0, 0, 0], [0, -1, 0, 0], [0, 0, -1, 0], [0, 0, 0, 1]],
            ),
            (
                qml.Hermitian,
                [0, 1 / math.sqrt(2), -1 / math.sqrt(2), 0],
                0,
                [[1, 0, 0, 0], [0, -1, 0, 0], [0, 0, -1, 0], [0, 0, 0, 1]],
            ),
        ],
    )
    def test_var_two_wires_with_parameters(
        self, qubit_device_2_wires, tol, operation, input, expected_output, par
    ):
        """Tests that variances are properly calculated for two-wire observables with parameters."""

        obs = operation(np.array(par), wires=[0, 1])

        qubit_device_2_wires.reset()
        qubit_device_2_wires.apply(
            [qml.StatePrep(np.array(input), wires=[0, 1])], obs.diagonalizing_gates()
        )
        res = qubit_device_2_wires.var(obs)

        assert np.isclose(res, expected_output, atol=tol, rtol=0)

    def test_var_estimate(self):
        """Test that the variance is not analytically calculated"""

        dev = qml.device("default.qubit.legacy", wires=1, shots=3)

        @qml.qnode(dev, diff_method="parameter-shift")
        def circuit():
            return qml.var(qml.PauliX(0))

        var = circuit()

        # With 3 samples we are guaranteed to see a difference between
        # an estimated variance and an analytically calculated one
        assert var != 1.0


class TestSample:
    """Tests that samples are properly calculated."""

    def test_sample_dimensions(self):
        """Tests if the samples returned by the sample function have
        the correct dimensions
        """

        # Explicitly resetting is necessary as the internal
        # state is set to None in __init__ and only properly
        # initialized during reset
        dev = qml.device("default.qubit.legacy", wires=2, shots=1000)

        dev.apply([qml.RX(1.5708, wires=[0]), qml.RX(1.5708, wires=[1])])

        dev.target_device.shots = 10
        dev.target_device._wires_measured = {0}
        dev.target_device._samples = dev.generate_samples()
        s1 = dev.sample(qml.PauliZ(wires=[0]))
        assert np.array_equal(s1.shape, (10,))

        dev.reset()
        dev.target_device.shots = 12
        dev.target_device._wires_measured = {1}
        dev.target_device._samples = dev.generate_samples()
        s2 = dev.sample(qml.PauliZ(wires=[1]))
        assert np.array_equal(s2.shape, (12,))

        dev.reset()
        dev.target_device.shots = 17
        dev.target_device._wires_measured = {0, 1}
        dev.target_device._samples = dev.generate_samples()
        s3 = dev.sample(qml.PauliX(0) @ qml.PauliZ(1))
        assert np.array_equal(s3.shape, (17,))

    def test_sample_values(self, tol):
        """Tests if the samples returned by sample have
        the correct values
        """

        # Explicitly resetting is necessary as the internal
        # state is set to None in __init__ and only properly
        # initialized during reset
        dev = qml.device("default.qubit.legacy", wires=2, shots=1000)

        dev.apply([qml.RX(1.5708, wires=[0])])
        dev.target_device._wires_measured = {0}
        dev.target_device._samples = dev.generate_samples()

        s1 = dev.sample(qml.PauliZ(0))

        # s1 should only contain 1 and -1, which is guaranteed if
        # they square to 1
        assert np.allclose(s1**2, 1, atol=tol, rtol=0)


class TestDefaultQubitLegacyIntegration:
    """Integration tests for default.qubit. This test ensures it integrates
    properly with the PennyLane interface, in particular QNode."""

    def test_defines_correct_capabilities(self):
        """Test that the device defines the right capabilities"""

        dev = qml.device("default.qubit.legacy", wires=1)
        cap = dev.capabilities()
        capabilities = {
            "model": "qubit",
            "supports_finite_shots": True,
            "supports_tensor_observables": True,
            "returns_probs": True,
            "returns_state": True,
            "supports_inverse_operations": True,
            "supports_analytic_computation": True,
            "supports_broadcasting": True,
            "passthru_devices": {
                "torch": "default.qubit.torch",
                "tf": "default.qubit.tf",
                "autograd": "default.qubit.autograd",
                "jax": "default.qubit.jax",
            },
        }
        assert cap == capabilities

    @pytest.mark.parametrize("r_dtype", [np.float32, np.float64])
    def test_qubit_circuit(self, qubit_device_1_wire, r_dtype, tol):
        """Test that the default qubit plugin provides correct result for a simple circuit"""

        p = 0.543

        dev = qubit_device_1_wire
        dev.target_device.R_DTYPE = r_dtype

        @qml.qnode(dev, diff_method="parameter-shift")
        def circuit(x):
            qml.RX(x, wires=0)
            return qml.expval(qml.PauliY(0))

        expected = -np.sin(p)

        res = circuit(p)
        assert np.isclose(res, expected, atol=tol, rtol=0)
        assert res.dtype == r_dtype  # pylint:disable=no-member

    def test_qubit_identity(self, qubit_device_1_wire, tol):
        """Test that the default qubit plugin provides correct result for the Identity expectation"""

        p = 0.543

        @qml.qnode(qubit_device_1_wire)
        def circuit(x):
            """Test quantum function"""
            qml.RX(x, wires=0)
            return qml.expval(qml.Identity(0))

        assert np.isclose(circuit(p), 1, atol=tol, rtol=0)

    def test_nonzero_shots(self, tol):
        """Test that the default qubit plugin provides correct result for high shot number"""

        shots = 10**5
        dev = qml.device("default.qubit.legacy", wires=1, shots=shots)

        p = 0.543

        @qml.qnode(dev, diff_method="parameter-shift")
        def circuit(x):
            """Test quantum function"""
            qml.RX(x, wires=0)
            return qml.expval(qml.PauliY(0))

        runs = []
        for _ in range(100):
            runs.append(circuit(p))

        assert np.isclose(np.mean(runs), -np.sin(p), atol=tol, rtol=0)

    @pytest.mark.parametrize(
        "name,state,expected_output",
        [
            ("PauliX", [1 / math.sqrt(2), 1 / math.sqrt(2)], 1),
            ("PauliX", [1 / math.sqrt(2), -1 / math.sqrt(2)], -1),
            ("PauliX", [1, 0], 0),
            ("PauliY", [1 / math.sqrt(2), 1j / math.sqrt(2)], 1),
            ("PauliY", [1 / math.sqrt(2), -1j / math.sqrt(2)], -1),
            ("PauliY", [1, 0], 0),
            ("PauliZ", [1, 0], 1),
            ("PauliZ", [0, 1], -1),
            ("PauliZ", [1 / math.sqrt(2), 1 / math.sqrt(2)], 0),
            ("Hadamard", [1, 0], 1 / math.sqrt(2)),
            ("Hadamard", [0, 1], -1 / math.sqrt(2)),
            ("Hadamard", [1 / math.sqrt(2), 1 / math.sqrt(2)], 1 / math.sqrt(2)),
        ],
    )
    def test_supported_observable_single_wire_no_parameters(
        self, qubit_device_1_wire, tol, name, state, expected_output
    ):
        """Tests supported observables on single wires without parameters."""

        obs = getattr(qml.ops, name)

        assert qubit_device_1_wire.supports_observable(name)

        @qml.qnode(qubit_device_1_wire)
        def circuit():
            qml.StatePrep(np.array(state), wires=[0])
            return qml.expval(obs(wires=[0]))

        assert np.isclose(circuit(), expected_output, atol=tol, rtol=0)

    @pytest.mark.parametrize(
        "name,state,expected_output,par",
        [
            ("Identity", [1, 0], 1, []),
            ("Identity", [0, 1], 1, []),
            ("Identity", [1 / math.sqrt(2), -1 / math.sqrt(2)], 1, []),
            ("Hermitian", [1, 0], 1, [np.array([[1, 1j], [-1j, 1]])]),
            ("Hermitian", [0, 1], 1, [np.array([[1, 1j], [-1j, 1]])]),
            (
                "Hermitian",
                [1 / math.sqrt(2), -1 / math.sqrt(2)],
                1,
                [np.array([[1, 1j], [-1j, 1]])],
            ),
        ],
    )
    def test_supported_observable_single_wire_with_parameters(
        self, qubit_device_1_wire, tol, name, state, expected_output, par
    ):
        """Tests supported observables on single wires with parameters."""

        obs = getattr(qml.ops, name)

        assert qubit_device_1_wire.supports_observable(name)

        @qml.qnode(qubit_device_1_wire)
        def circuit():
            qml.StatePrep(np.array(state), wires=[0])
            return qml.expval(obs(*par, wires=[0]))

        assert np.isclose(circuit(), expected_output, atol=tol, rtol=0)

    @pytest.mark.parametrize(
        "name,state,expected_output,par",
        [
            (
                "Hermitian",
                [1 / math.sqrt(3), 0, 1 / math.sqrt(3), 1 / math.sqrt(3)],
                5 / 3,
                [np.array([[1, 1j, 0, 1], [-1j, 1, 0, 0], [0, 0, 1, -1j], [1, 0, 1j, 1]])],
            ),
            (
                "Hermitian",
                [0, 0, 0, 1],
                0,
                [np.array([[0, 1j, 0, 0], [-1j, 0, 0, 0], [0, 0, 0, -1j], [0, 0, 1j, 0]])],
            ),
            (
                "Hermitian",
                [1 / math.sqrt(2), 0, -1 / math.sqrt(2), 0],
                1,
                [np.array([[1, 1j, 0, 0], [-1j, 1, 0, 0], [0, 0, 1, -1j], [0, 0, 1j, 1]])],
            ),
            (
                "Hermitian",
                [1 / math.sqrt(3), -1 / math.sqrt(3), 1 / math.sqrt(6), 1 / math.sqrt(6)],
                1,
                [np.array([[1, 1j, 0, 0.5j], [-1j, 1, 0, 0], [0, 0, 1, -1j], [-0.5j, 0, 1j, 1]])],
            ),
            (
                "Hermitian",
                [1 / math.sqrt(2), 0, 0, 1 / math.sqrt(2)],
                1,
                [np.array([[1, 0, 0, 0], [0, -1, 0, 0], [0, 0, -1, 0], [0, 0, 0, 1]])],
            ),
            (
                "Hermitian",
                [0, 1 / math.sqrt(2), -1 / math.sqrt(2), 0],
                -1,
                [np.array([[1, 0, 0, 0], [0, -1, 0, 0], [0, 0, -1, 0], [0, 0, 0, 1]])],
            ),
        ],
    )
    def test_supported_observable_two_wires_with_parameters(
        self, qubit_device_2_wires, tol, name, state, expected_output, par
    ):
        """Tests supported observables on two wires with parameters."""

        obs = getattr(qml.ops, name)

        assert qubit_device_2_wires.supports_observable(name)

        @qml.qnode(qubit_device_2_wires)
        def circuit():
            qml.StatePrep(np.array(state), wires=[0, 1])
            return qml.expval(obs(*par, wires=[0, 1]))

        assert np.isclose(circuit(), expected_output, atol=tol, rtol=0)

    def test_multi_samples_return_correlated_results(self):
        """Tests if the samples returned by the sample function have
        the correct dimensions
        """

        dev = qml.device("default.qubit.legacy", wires=2, shots=1000)

        @qml.qnode(dev, diff_method="parameter-shift")
        def circuit():
            qml.Hadamard(0)
            qml.CNOT(wires=[0, 1])
            return qml.sample(qml.PauliZ(0)), qml.sample(qml.PauliZ(1))

        outcomes = circuit()

        assert np.array_equal(outcomes[0], outcomes[1])

    @pytest.mark.parametrize("num_wires", [3, 4, 5, 6, 7, 8])
    def test_multi_samples_return_correlated_results_more_wires_than_size_of_observable(
        self, num_wires
    ):
        """Tests if the samples returned by the sample function have
        the correct dimensions
        """

        dev = qml.device("default.qubit.legacy", wires=num_wires, shots=1000)

        @qml.qnode(dev, diff_method="parameter-shift")
        def circuit():
            qml.Hadamard(0)
            qml.CNOT(wires=[0, 1])
            return qml.sample(qml.PauliZ(0)), qml.sample(qml.PauliZ(1))

        outcomes = circuit()

        assert np.array_equal(outcomes[0], outcomes[1])


# pylint: disable=unused-argument
@pytest.mark.parametrize("theta,phi,varphi", list(zip(THETA, PHI, VARPHI)))
class TestTensorExpval:
    """Test tensor expectation values"""

    def test_paulix_pauliy(self, theta, phi, varphi, tol):
        """Test that a tensor product involving PauliX and PauliY works correctly"""
        dev = qml.device("default.qubit.legacy", wires=3)
        dev.reset()

        obs = qml.PauliX(0) @ qml.PauliY(2)

        dev.apply(
            [
                qml.RX(theta, wires=[0]),
                qml.RX(phi, wires=[1]),
                qml.RX(varphi, wires=[2]),
                qml.CNOT(wires=[0, 1]),
                qml.CNOT(wires=[1, 2]),
            ],
            obs.diagonalizing_gates(),
        )

        res = dev.expval(obs)

        expected = np.sin(theta) * np.sin(phi) * np.sin(varphi)

        assert np.allclose(res, expected, atol=tol, rtol=0)

    def test_pauliz_identity(self, theta, phi, varphi, tol):
        """Test that a tensor product involving PauliZ and Identity works correctly"""
        dev = qml.device("default.qubit.legacy", wires=3)
        dev.reset()

        obs = qml.PauliZ(0) @ qml.Identity(1) @ qml.PauliZ(2)

        dev.apply(
            [
                qml.RX(theta, wires=[0]),
                qml.RX(phi, wires=[1]),
                qml.RX(varphi, wires=[2]),
                qml.CNOT(wires=[0, 1]),
                qml.CNOT(wires=[1, 2]),
            ],
            obs.diagonalizing_gates(),
        )

        res = dev.expval(obs)

        expected = np.cos(varphi) * np.cos(phi)

        assert np.allclose(res, expected, atol=tol, rtol=0)

    def test_pauliz_hadamard(self, theta, phi, varphi, tol):
        """Test that a tensor product involving PauliZ and PauliY and hadamard works correctly"""
        dev = qml.device("default.qubit.legacy", wires=3)
        obs = qml.PauliZ(0) @ qml.Hadamard(1) @ qml.PauliY(2)

        dev.reset()
        dev.apply(
            [
                qml.RX(theta, wires=[0]),
                qml.RX(phi, wires=[1]),
                qml.RX(varphi, wires=[2]),
                qml.CNOT(wires=[0, 1]),
                qml.CNOT(wires=[1, 2]),
            ],
            obs.diagonalizing_gates(),
        )

        res = dev.expval(obs)

        expected = -(np.cos(varphi) * np.sin(phi) + np.sin(varphi) * np.cos(theta)) / np.sqrt(2)

        assert np.allclose(res, expected, atol=tol, rtol=0)

    def test_hermitian(self, theta, phi, varphi, tol):
        """Test that a tensor product involving qml.Hermitian works correctly"""
        dev = qml.device("default.qubit.legacy", wires=3)
        dev.reset()

        A = np.array(
            [
                [-6, 2 + 1j, -3, -5 + 2j],
                [2 - 1j, 0, 2 - 1j, -5 + 4j],
                [-3, 2 + 1j, 0, -4 + 3j],
                [-5 - 2j, -5 - 4j, -4 - 3j, -6],
            ]
        )

        obs = qml.PauliZ(0) @ qml.Hermitian(A, wires=[1, 2])

        dev.apply(
            [
                qml.RX(theta, wires=[0]),
                qml.RX(phi, wires=[1]),
                qml.RX(varphi, wires=[2]),
                qml.CNOT(wires=[0, 1]),
                qml.CNOT(wires=[1, 2]),
            ],
            obs.diagonalizing_gates(),
        )

        res = dev.expval(obs)

        expected = 0.5 * (
            -6 * np.cos(theta) * (np.cos(varphi) + 1)
            - 2 * np.sin(varphi) * (np.cos(theta) + np.sin(phi) - 2 * np.cos(phi))
            + 3 * np.cos(varphi) * np.sin(phi)
            + np.sin(phi)
        )

        assert np.allclose(res, expected, atol=tol, rtol=0)

    def test_hermitian_hermitian(self, theta, phi, varphi, tol):
        """Test that a tensor product involving two Hermitian matrices works correctly"""
        dev = qml.device("default.qubit.legacy", wires=3)

        A1 = np.array([[1, 2], [2, 4]])

        A2 = np.array(
            [
                [-6, 2 + 1j, -3, -5 + 2j],
                [2 - 1j, 0, 2 - 1j, -5 + 4j],
                [-3, 2 + 1j, 0, -4 + 3j],
                [-5 - 2j, -5 - 4j, -4 - 3j, -6],
            ]
        )

        obs = qml.Hermitian(A1, wires=[0]) @ qml.Hermitian(A2, wires=[1, 2])

        dev.apply(
            [
                qml.RX(theta, wires=[0]),
                qml.RX(phi, wires=[1]),
                qml.RX(varphi, wires=[2]),
                qml.CNOT(wires=[0, 1]),
                qml.CNOT(wires=[1, 2]),
            ],
            obs.diagonalizing_gates(),
        )

        res = dev.expval(obs)

        expected = 0.25 * (
            -30
            + 4 * np.cos(phi) * np.sin(theta)
            + 3 * np.cos(varphi) * (-10 + 4 * np.cos(phi) * np.sin(theta) - 3 * np.sin(phi))
            - 3 * np.sin(phi)
            - 2
            * (5 + np.cos(phi) * (6 + 4 * np.sin(theta)) + (-3 + 8 * np.sin(theta)) * np.sin(phi))
            * np.sin(varphi)
            + np.cos(theta)
            * (
                18
                + 5 * np.sin(phi)
                + 3 * np.cos(varphi) * (6 + 5 * np.sin(phi))
                + 2 * (3 + 10 * np.cos(phi) - 5 * np.sin(phi)) * np.sin(varphi)
            )
        )

        assert np.allclose(res, expected, atol=tol, rtol=0)

    def test_hermitian_identity_expectation(self, theta, phi, varphi, tol):
        """Test that a tensor product involving an Hermitian matrix and the identity works correctly"""
        dev = qml.device("default.qubit.legacy", wires=2)

        A = np.array(
            [[1.02789352, 1.61296440 - 0.3498192j], [1.61296440 + 0.3498192j, 1.23920938 + 0j]]
        )

        obs = qml.Hermitian(A, wires=[0]) @ qml.Identity(wires=[1])

        dev.apply(
            [qml.RY(theta, wires=[0]), qml.RY(phi, wires=[1]), qml.CNOT(wires=[0, 1])],
            obs.diagonalizing_gates(),
        )

        res = dev.expval(obs)

        a = A[0, 0]
        re_b = A[0, 1].real
        d = A[1, 1]
        expected = ((a - d) * np.cos(theta) + 2 * re_b * np.sin(theta) * np.sin(phi) + a + d) / 2

        assert np.allclose(res, expected, atol=tol, rtol=0)

    def test_hermitian_two_wires_identity_expectation(self, theta, phi, varphi, tol):
        """Test that a tensor product involving an Hermitian matrix for two wires and the identity works correctly"""
        dev = qml.device("default.qubit.legacy", wires=3)

        A = np.array(
            [[1.02789352, 1.61296440 - 0.3498192j], [1.61296440 + 0.3498192j, 1.23920938 + 0j]]
        )
        Identity = np.array([[1, 0], [0, 1]])
        H = np.kron(np.kron(Identity, Identity), A)
        obs = qml.Hermitian(H, wires=[2, 1, 0])

        dev.apply(
            [qml.RY(theta, wires=[0]), qml.RY(phi, wires=[1]), qml.CNOT(wires=[0, 1])],
            obs.diagonalizing_gates(),
        )
        res = dev.expval(obs)

        a = A[0, 0]
        re_b = A[0, 1].real
        d = A[1, 1]

        expected = ((a - d) * np.cos(theta) + 2 * re_b * np.sin(theta) * np.sin(phi) + a + d) / 2
        assert np.allclose(res, expected, atol=tol, rtol=0)


@pytest.mark.parametrize("theta, phi, varphi", list(zip(THETA, PHI, VARPHI)))
class TestTensorVar:
    """Tests for variance of tensor observables"""

    def test_paulix_pauliy(self, theta, phi, varphi, tol):
        """Test that a tensor product involving PauliX and PauliY works correctly"""
        dev = qml.device("default.qubit.legacy", wires=3)

        obs = qml.PauliX(0) @ qml.PauliY(2)

        dev.apply(
            [
                qml.RX(theta, wires=[0]),
                qml.RX(phi, wires=[1]),
                qml.RX(varphi, wires=[2]),
                qml.CNOT(wires=[0, 1]),
                qml.CNOT(wires=[1, 2]),
            ],
            obs.diagonalizing_gates(),
        )

        res = dev.var(obs)

        expected = (
            8 * np.sin(theta) ** 2 * np.cos(2 * varphi) * np.sin(phi) ** 2
            - np.cos(2 * (theta - phi))
            - np.cos(2 * (theta + phi))
            + 2 * np.cos(2 * theta)
            + 2 * np.cos(2 * phi)
            + 14
        ) / 16

        assert np.allclose(res, expected, atol=tol, rtol=0)

    def test_pauliz_hadamard(self, theta, phi, varphi, tol):
        """Test that a tensor product involving PauliZ and PauliY and hadamard works correctly"""
        dev = qml.device("default.qubit.legacy", wires=3)
        obs = qml.PauliZ(0) @ qml.Hadamard(1) @ qml.PauliY(2)

        dev.reset()
        dev.apply(
            [
                qml.RX(theta, wires=[0]),
                qml.RX(phi, wires=[1]),
                qml.RX(varphi, wires=[2]),
                qml.CNOT(wires=[0, 1]),
                qml.CNOT(wires=[1, 2]),
            ],
            obs.diagonalizing_gates(),
        )

        res = dev.var(obs)

        expected = (
            3
            + np.cos(2 * phi) * np.cos(varphi) ** 2
            - np.cos(2 * theta) * np.sin(varphi) ** 2
            - 2 * np.cos(theta) * np.sin(phi) * np.sin(2 * varphi)
        ) / 4

        assert np.allclose(res, expected, atol=tol, rtol=0)

    def test_hermitian(self, theta, phi, varphi, tol):
        """Test that a tensor product involving qml.Hermitian works correctly"""
        dev = qml.device("default.qubit.legacy", wires=3)

        A = np.array(
            [
                [-6, 2 + 1j, -3, -5 + 2j],
                [2 - 1j, 0, 2 - 1j, -5 + 4j],
                [-3, 2 + 1j, 0, -4 + 3j],
                [-5 - 2j, -5 - 4j, -4 - 3j, -6],
            ]
        )

        obs = qml.PauliZ(0) @ qml.Hermitian(A, wires=[1, 2])

        dev.apply(
            [
                qml.RX(theta, wires=[0]),
                qml.RX(phi, wires=[1]),
                qml.RX(varphi, wires=[2]),
                qml.CNOT(wires=[0, 1]),
                qml.CNOT(wires=[1, 2]),
            ],
            obs.diagonalizing_gates(),
        )

        res = dev.var(obs)

        expected = (
            1057
            - np.cos(2 * phi)
            + 12 * (27 + np.cos(2 * phi)) * np.cos(varphi)
            - 2 * np.cos(2 * varphi) * np.sin(phi) * (16 * np.cos(phi) + 21 * np.sin(phi))
            + 16 * np.sin(2 * phi)
            - 8 * (-17 + np.cos(2 * phi) + 2 * np.sin(2 * phi)) * np.sin(varphi)
            - 8 * np.cos(2 * theta) * (3 + 3 * np.cos(varphi) + np.sin(varphi)) ** 2
            - 24 * np.cos(phi) * (np.cos(phi) + 2 * np.sin(phi)) * np.sin(2 * varphi)
            - 8
            * np.cos(theta)
            * (
                4
                * np.cos(phi)
                * (
                    4
                    + 8 * np.cos(varphi)
                    + np.cos(2 * varphi)
                    - (1 + 6 * np.cos(varphi)) * np.sin(varphi)
                )
                + np.sin(phi)
                * (
                    15
                    + 8 * np.cos(varphi)
                    - 11 * np.cos(2 * varphi)
                    + 42 * np.sin(varphi)
                    + 3 * np.sin(2 * varphi)
                )
            )
        ) / 16

        assert np.allclose(res, expected, atol=tol, rtol=0)


@pytest.mark.parametrize("theta, phi, varphi", list(zip(THETA, PHI, VARPHI)))
class TestTensorSample:
    """Test tensor expectation values"""

    def test_paulix_pauliy(self, theta, phi, varphi, tol_stochastic):
        """Test that a tensor product involving PauliX and PauliY works correctly"""
        dev = qml.device("default.qubit.legacy", wires=3, shots=int(1e6))

        obs = qml.PauliX(0) @ qml.PauliY(2)

        dev.apply(
            [
                qml.RX(theta, wires=[0]),
                qml.RX(phi, wires=[1]),
                qml.RX(varphi, wires=[2]),
                qml.CNOT(wires=[0, 1]),
                qml.CNOT(wires=[1, 2]),
            ],
            obs.diagonalizing_gates(),
        )

        dev.target_device._wires_measured = {0, 1, 2}
        dev.target_device._samples = dev.generate_samples()
        dev.sample(obs)

        s1 = obs.eigvals()
        p = dev.probability(wires=dev.map_wires(obs.wires))

        # s1 should only contain 1 and -1
        assert np.allclose(s1**2, 1, atol=tol_stochastic, rtol=0)

        mean = s1 @ p
        expected = np.sin(theta) * np.sin(phi) * np.sin(varphi)
        assert np.allclose(mean, expected, atol=tol_stochastic, rtol=0)

        var = (s1**2) @ p - (s1 @ p).real ** 2
        expected = (
            8 * np.sin(theta) ** 2 * np.cos(2 * varphi) * np.sin(phi) ** 2
            - np.cos(2 * (theta - phi))
            - np.cos(2 * (theta + phi))
            + 2 * np.cos(2 * theta)
            + 2 * np.cos(2 * phi)
            + 14
        ) / 16
        assert np.allclose(var, expected, atol=tol_stochastic, rtol=0)

    def test_pauliz_hadamard(self, theta, phi, varphi, tol_stochastic):
        """Test that a tensor product involving PauliZ and PauliY and hadamard works correctly"""
        dev = qml.device("default.qubit.legacy", wires=3, shots=int(1e6))
        obs = qml.PauliZ(0) @ qml.Hadamard(1) @ qml.PauliY(2)
        dev.apply(
            [
                qml.RX(theta, wires=[0]),
                qml.RX(phi, wires=[1]),
                qml.RX(varphi, wires=[2]),
                qml.CNOT(wires=[0, 1]),
                qml.CNOT(wires=[1, 2]),
            ],
            obs.diagonalizing_gates(),
        )

        dev.target_device._wires_measured = {0, 1, 2}
        dev.target_device._samples = dev.generate_samples()
        dev.sample(obs)

        s1 = obs.eigvals()
        p = dev.marginal_prob(dev.probability(), wires=obs.wires)

        # s1 should only contain 1 and -1
        assert np.allclose(s1**2, 1, atol=tol_stochastic, rtol=0)

        mean = s1 @ p
        expected = -(np.cos(varphi) * np.sin(phi) + np.sin(varphi) * np.cos(theta)) / np.sqrt(2)
        assert np.allclose(mean, expected, atol=tol_stochastic, rtol=0)

        var = (s1**2) @ p - (s1 @ p).real ** 2
        expected = (
            3
            + np.cos(2 * phi) * np.cos(varphi) ** 2
            - np.cos(2 * theta) * np.sin(varphi) ** 2
            - 2 * np.cos(theta) * np.sin(phi) * np.sin(2 * varphi)
        ) / 4
        assert np.allclose(var, expected, atol=tol_stochastic, rtol=0)

    def test_hermitian(self, theta, phi, varphi, tol_stochastic):
        """Test that a tensor product involving qml.Hermitian works correctly"""
        dev = qml.device("default.qubit.legacy", wires=3, shots=int(1e6))

        A = 0.1 * np.array(
            [
                [-6, 2 + 1j, -3, -5 + 2j],
                [2 - 1j, 0, 2 - 1j, -5 + 4j],
                [-3, 2 + 1j, 0, -4 + 3j],
                [-5 - 2j, -5 - 4j, -4 - 3j, -6],
            ]
        )

        obs = qml.PauliZ(0) @ qml.Hermitian(A, wires=[1, 2])
        dev.apply(
            [
                qml.RX(theta, wires=[0]),
                qml.RX(phi, wires=[1]),
                qml.RX(varphi, wires=[2]),
                qml.CNOT(wires=[0, 1]),
                qml.CNOT(wires=[1, 2]),
            ],
            obs.diagonalizing_gates(),
        )

        dev.target_device._wires_measured = {0, 1, 2}
        dev.target_device._samples = dev.generate_samples()
        dev.sample(obs)

        s1 = obs.eigvals()
        p = dev.marginal_prob(dev.probability(), wires=obs.wires)

        # s1 should only contain the eigenvalues of
        # the hermitian matrix tensor product Z
        Z = np.diag([1, -1])
        eigvals = np.linalg.eigvalsh(np.kron(Z, A))
        assert set(np.round(s1, 8).tolist()).issubset(set(np.round(eigvals, 8).tolist()))

        mean = s1 @ p
        expected = (
            0.1
            * 0.5
            * (
                -6 * np.cos(theta) * (np.cos(varphi) + 1)
                - 2 * np.sin(varphi) * (np.cos(theta) + np.sin(phi) - 2 * np.cos(phi))
                + 3 * np.cos(varphi) * np.sin(phi)
                + np.sin(phi)
            )
        )
        assert np.allclose(mean, expected, atol=tol_stochastic, rtol=0)

        var = (s1**2) @ p - (s1 @ p).real ** 2
        expected = (
            0.01
            * (
                1057
                - np.cos(2 * phi)
                + 12 * (27 + np.cos(2 * phi)) * np.cos(varphi)
                - 2 * np.cos(2 * varphi) * np.sin(phi) * (16 * np.cos(phi) + 21 * np.sin(phi))
                + 16 * np.sin(2 * phi)
                - 8 * (-17 + np.cos(2 * phi) + 2 * np.sin(2 * phi)) * np.sin(varphi)
                - 8 * np.cos(2 * theta) * (3 + 3 * np.cos(varphi) + np.sin(varphi)) ** 2
                - 24 * np.cos(phi) * (np.cos(phi) + 2 * np.sin(phi)) * np.sin(2 * varphi)
                - 8
                * np.cos(theta)
                * (
                    4
                    * np.cos(phi)
                    * (
                        4
                        + 8 * np.cos(varphi)
                        + np.cos(2 * varphi)
                        - (1 + 6 * np.cos(varphi)) * np.sin(varphi)
                    )
                    + np.sin(phi)
                    * (
                        15
                        + 8 * np.cos(varphi)
                        - 11 * np.cos(2 * varphi)
                        + 42 * np.sin(varphi)
                        + 3 * np.sin(2 * varphi)
                    )
                )
            )
            / 16
        )
        assert np.allclose(var, expected, atol=tol_stochastic, rtol=0)


@pytest.mark.parametrize(
    "r_dtype,c_dtype", [(np.float32, np.complex64), (np.float64, np.complex128)]
)
class TestDtypePreserved:
    """Test that the user-defined dtype of the device is preserved for QNode
    evaluation"""

    @pytest.mark.parametrize(
        "op",
        [
            qml.SingleExcitation,
            qml.SingleExcitationPlus,
            qml.SingleExcitationMinus,
            qml.DoubleExcitation,
            qml.DoubleExcitationPlus,
            qml.DoubleExcitationMinus,
            qml.OrbitalRotation,
            qml.FermionicSWAP,
            qml.QubitSum,
            qml.QubitCarry,
        ],
    )
    def test_state_dtype_after_op(self, r_dtype, c_dtype, op):
        """Test that the default qubit plugin preserves data types of states when an operation is
        applied. As TestApply class check most of operators, we here only check some subtle
        examples.
        """

        dev = qml.device("default.qubit.legacy", wires=4, r_dtype=r_dtype, c_dtype=c_dtype)

        n_wires = op.num_wires
        n_params = op.num_params

        @qml.qnode(dev, diff_method="parameter-shift")
        def circuit():
            if n_params == 0:
                op(wires=range(n_wires))
            elif n_params == 1:
                op(0.543, wires=range(n_wires))
            else:
                op([0.543] * n_params, wires=range(n_wires))
            return qml.state()

        res = circuit()
        assert res.dtype == c_dtype  # pylint:disable=no-member

    @pytest.mark.parametrize(
        "measurement",
        [
            qml.expval(qml.PauliY(0)),
            qml.var(qml.PauliY(0)),
            qml.probs(wires=[1]),
            qml.probs(wires=[2, 0]),
        ],
    )
    def test_measurement_real_dtype(self, r_dtype, c_dtype, measurement):
        """Test that the default qubit plugin provides correct result for a simple circuit"""
        p = 0.543

        dev = qml.device("default.qubit.legacy", wires=3, r_dtype=r_dtype, c_dtype=c_dtype)

        @qml.qnode(dev, diff_method="parameter-shift")
        def circuit(x):
            qml.RX(x, wires=0)
            return qml.apply(measurement)

        res = circuit(p)
        assert res.dtype == r_dtype

    @pytest.mark.parametrize(
        "measurement",
        [qml.state(), qml.density_matrix(wires=[1]), qml.density_matrix(wires=[2, 0])],
    )
    def test_measurement_complex_dtype(self, r_dtype, c_dtype, measurement):
        """Test that the default qubit plugin provides correct result for a simple circuit"""
        p = 0.543

        dev = qml.device("default.qubit.legacy", wires=3, r_dtype=r_dtype, c_dtype=c_dtype)

        @qml.qnode(dev, diff_method="parameter-shift")
        def circuit(x):
            qml.RX(x, wires=0)
            return qml.apply(measurement)

        res = circuit(p)
        assert res.dtype == c_dtype


class TestProbabilityIntegration:
    """Test probability method for when analytic is True/False"""

    # pylint: disable=unused-argument
    def mock_analytic_counter(self, wires=None):
        self.analytic_counter += 1
        return np.array([1, 0, 0, 0], dtype=float)

    @pytest.mark.parametrize("x", [[0.2, 0.5], [0.4, 0.9], [0.8, 0.3]])
    def test_probability(self, x, tol):
        """Test that the probability function works for finite and infinite shots"""
        dev = qml.device("default.qubit.legacy", wires=2, shots=1000)
        dev_analytic = qml.device("default.qubit.legacy", wires=2, shots=None)

        def circuit(x):
            qml.RX(x[0], wires=0)
            qml.RY(x[1], wires=0)
            qml.CNOT(wires=[0, 1])
            return qml.probs(wires=[0, 1])

        prob = qml.QNode(circuit, dev)
        prob_analytic = qml.QNode(circuit, dev_analytic)

        assert np.isclose(prob(x).sum(), 1, atol=tol, rtol=0)
        assert np.allclose(prob_analytic(x), prob(x), atol=0.1, rtol=0)
        assert not np.array_equal(prob_analytic(x), prob(x))

    # pylint: disable=attribute-defined-outside-init
    def test_call_generate_samples(self, monkeypatch):
        """Test analytic_probability call when generating samples"""
        self.analytic_counter = False

        dev = qml.device("default.qubit.legacy", wires=2, shots=1000)
        monkeypatch.setattr(dev.target_device, "analytic_probability", self.mock_analytic_counter)

        # generate samples through `generate_samples` (using 'analytic_probability')
        dev.generate_samples()

        # should call `analytic_probability` once through `generate_samples`
        assert self.analytic_counter == 1

    def test_stateless_analytic_return(self):
        """Test that analytic_probability returns None if device is stateless"""
        dev = qml.device("default.qubit.legacy", wires=2)
        dev.target_device._state = None

        assert dev.analytic_probability() is None


class TestWiresIntegration:
    """Test that the device integrates with PennyLane's wire management."""

    def make_circuit_probs(self, wires):
        """Factory for a qnode returning probabilities using arbitrary wire labels."""
        dev = qml.device("default.qubit.legacy", wires=wires)
        n_wires = len(wires)

        @qml.qnode(dev, diff_method="parameter-shift")
        def circuit():
            qml.RX(0.5, wires=wires[0 % n_wires])
            qml.RY(2.0, wires=wires[1 % n_wires])
            if n_wires > 1:
                qml.CNOT(wires=[wires[0], wires[1]])
            return qml.probs(wires=wires)

        return circuit

    @pytest.mark.parametrize(
        "wires1, wires2",
        [
            (["a", "c", "d"], [2, 3, 0]),
            ([-1, -2, -3], ["q1", "ancilla", 2]),
            (["a", "c"], [3, 0]),
            ([-1, -2], ["ancilla", 2]),
            (["a"], ["nothing"]),
        ],
    )
    def test_wires_probs(self, wires1, wires2, tol):
        """Test that the probability vector of a circuit is independent from the wire labels used."""

        circuit1 = self.make_circuit_probs(wires1)
        circuit2 = self.make_circuit_probs(wires2)

        assert np.allclose(circuit1(), circuit2(), tol)

    def test_wires_not_found_exception(self):
        """Tests that an exception is raised when wires not present on the device are adressed."""
        dev = qml.device("default.qubit.legacy", wires=["a", "b"])

        with qml.queuing.AnnotatedQueue() as q:
            qml.RX(0.5, wires="c")

        tape = qml.tape.QuantumScript.from_queue(q)
        with pytest.raises(WireError, match="Did not find some of the wires"):
            dev.execute(tape)

    wires_to_try = [
        (1, Wires([0])),
        (4, Wires([1, 3])),
        (["a", 2], Wires([2])),
        (["a", 2], Wires([2, "a"])),
    ]

    @pytest.mark.parametrize("dev_wires, wires_to_map", wires_to_try)
    def test_map_wires_caches(self, dev_wires, wires_to_map):
        """Test that multiple calls to map_wires will use caching."""
        dev = qml.device("default.qubit.legacy", wires=dev_wires)

        original_hits = dev.map_wires.cache_info().hits
        original_misses = dev.map_wires.cache_info().misses

        # The first call is computed: it's a miss as it didn't come from the cache
        dev.map_wires(wires_to_map)

        # The number of misses increased
        assert dev.map_wires.cache_info().misses > original_misses

        # The second call comes from the cache: it's a hit
        dev.map_wires(wires_to_map)

        # The number of hits increased
        assert dev.map_wires.cache_info().hits > original_hits


class TestGetSlice:
    """Tests for the _get_slice function."""

    def test_get_slice(self):
        """Test that the _get_slice function returns the expected slice and allows us to slice
        correctly into an array."""

        sl = _get_slice(1, 1, 3)
        array = np.arange(27).reshape((3, 3, 3))
        target = array[:, 1, :]

        assert sl == (slice(None, None, None), 1, slice(None, None, None))
        assert np.allclose(array[sl], target)

    def test_get_slice_first(self):
        """Test that the _get_slice function returns the expected slice when accessing the first
        axis of an array."""

        sl = _get_slice(2, 0, 3)
        array = np.arange(27).reshape((3, 3, 3))
        target = array[2]

        assert sl == (2, slice(None, None, None), slice(None, None, None))
        assert np.allclose(array[sl], target)

    def test_get_slice_last(self):
        """Test that the _get_slice function returns the expected slice when accessing the last
        axis of an array."""

        sl = _get_slice(0, 2, 3)
        array = np.arange(27).reshape((3, 3, 3))
        target = array[:, :, 0]

        assert sl == (slice(None, None, None), slice(None, None, None), 0)
        assert np.allclose(array[sl], target)

    def test_get_slice_1d(self):
        """Test that the _get_slice function returns the expected slice when accessing a
        1-dimensional array."""

        sl = _get_slice(2, 0, 1)
        array = np.arange(27)
        target = array[2]

        assert sl == (2,)
        assert np.allclose(array[sl], target)


class TestApplyOps:
    """Tests for special methods listed in _apply_ops that use array manipulation tricks to apply
    gates in DefaultQubitLegacy."""

    state = np.arange(2**4, dtype=np.complex128).reshape((2, 2, 2, 2))
    with pytest.warns(qml.PennyLaneDeprecationWarning):
        dev = qml.device("default.qubit.legacy", wires=4)

    single_qubit_ops = [
        (qml.PauliX, dev._apply_x),
        (qml.PauliY, dev._apply_y),
        (qml.PauliZ, dev._apply_z),
        (qml.Hadamard, dev._apply_hadamard),
        (qml.S, dev._apply_s),
        (qml.T, dev._apply_t),
        (qml.SX, dev._apply_sx),
    ]
    two_qubit_ops = [
        (qml.CNOT, dev._apply_cnot),
        (qml.SWAP, dev._apply_swap),
        (qml.CZ, dev._apply_cz),
    ]
    three_qubit_ops = [
        (qml.Toffoli, dev._apply_toffoli),
    ]

    @pytest.mark.parametrize("op, method", single_qubit_ops)
    def test_apply_single_qubit_op(self, op, method):
        """Test if the application of single qubit operations is correct."""
        state_out = method(self.state, axes=[1])
        op = op(wires=[1])
        matrix = op.matrix()
        state_out_einsum = np.einsum("ab,ibjk->iajk", matrix, self.state)
        assert np.allclose(state_out, state_out_einsum)

    @pytest.mark.parametrize("op, method", two_qubit_ops)
    def test_apply_two_qubit_op(self, op, method):
        """Test if the application of two qubit operations is correct."""
        state_out = method(self.state, axes=[0, 1])
        op = op(wires=[0, 1])
        matrix = op.matrix()
        matrix = matrix.reshape((2, 2, 2, 2))
        state_out_einsum = np.einsum("abcd,cdjk->abjk", matrix, self.state)
        assert np.allclose(state_out, state_out_einsum)

    @pytest.mark.parametrize("op, method", two_qubit_ops)
    def test_apply_two_qubit_op_reverse(self, op, method):
        """Test if the application of two qubit operations is correct when the applied wires are
        reversed."""
        state_out = method(self.state, axes=[2, 1])
        op = op(wires=[2, 1])
        matrix = op.matrix()
        matrix = matrix.reshape((2, 2, 2, 2))
        state_out_einsum = np.einsum("abcd,idck->ibak", matrix, self.state)
        assert np.allclose(state_out, state_out_einsum)

    @pytest.mark.parametrize("op, method", three_qubit_ops)
    def test_apply_three_qubit_op_controls_smaller(self, op, method):
        """Test if the application of three qubit operations is correct when both control wires are
        smaller than the target wire."""
        state_out = method(self.state, axes=[0, 2, 3])
        op = op(wires=[0, 2, 3])
        matrix = op.matrix()
        matrix = matrix.reshape((2, 2) * 3)
        state_out_einsum = np.einsum("abcdef,dkef->akbc", matrix, self.state)
        assert np.allclose(state_out, state_out_einsum)

    @pytest.mark.parametrize("op, method", three_qubit_ops)
    def test_apply_three_qubit_op_controls_greater(self, op, method):
        """Test if the application of three qubit operations is correct when both control wires are
        greater than the target wire."""
        state_out = method(self.state, axes=[2, 1, 0])
        op = op(wires=[2, 1, 0])
        matrix = op.matrix()
        matrix = matrix.reshape((2, 2) * 3)
        state_out_einsum = np.einsum("abcdef,fedk->cbak", matrix, self.state)
        assert np.allclose(state_out, state_out_einsum)

    @pytest.mark.parametrize("op, method", three_qubit_ops)
    def test_apply_three_qubit_op_controls_split(self, op, method):
        """Test if the application of three qubit operations is correct when one control wire is smaller
        and one control wire is greater than the target wire."""
        state_out = method(self.state, axes=[3, 1, 2])
        op = op(wires=[3, 1, 2])
        matrix = op.matrix()
        matrix = matrix.reshape((2, 2) * 3)
        state_out_einsum = np.einsum("abcdef,kdfe->kacb", matrix, self.state)
        assert np.allclose(state_out, state_out_einsum)

    @pytest.mark.jax
    def test_apply_parametrized_evolution_raises_error(self):
        """Test that applying a ParametrizedEvolution raises an error."""
        param_ev = qml.evolve(ParametrizedHamiltonian([1], [qml.PauliX(0)]))
        with pytest.raises(
            NotImplementedError,
            match="The device default.qubit.legacy cannot execute a ParametrizedEvolution operation",
        ):
            self.dev._apply_parametrized_evolution(state=self.state, operation=param_ev)

        @qml.qnode(self.dev)
        def circuit():
            qml.apply(param_ev)
            return qml.expval(qml.PauliZ(0))

        with pytest.raises(
<<<<<<< HEAD
            DeviceError,
            match="Gate ParametrizedEvolution not supported on device default.qubit.",
=======
            qml.DeviceError,
            match="Gate ParametrizedEvolution not supported on device default.qubit.autograd",
>>>>>>> 17f15fb4
        ):
            circuit()

        self.dev.operations.add("ParametrizedEvolution")
        with pytest.raises(
            NotImplementedError,
            match="The device default.qubit.legacy cannot execute a ParametrizedEvolution operation",
        ):
            circuit()


class TestStateVector:
    """Unit tests for the _apply_state_vector method"""

    def test_full_subsystem(self, mocker):
        """Test applying a state vector to the full subsystem"""
        dev = DefaultQubitLegacy(wires=["a", "b", "c"])
        state = np.array([1, 0, 0, 0, 1, 0, 1, 1]) / 2.0
        state_wires = qml.wires.Wires(["a", "b", "c"])

        spy = mocker.spy(dev, "_scatter")
        dev._apply_state_vector(state=state, device_wires=state_wires)

        assert np.all(dev._state.flatten() == state)
        spy.assert_not_called()

    def test_partial_subsystem(self, mocker):
        """Test applying a state vector to a subset of wires of the full subsystem"""

        dev = DefaultQubitLegacy(wires=["a", "b", "c"])
        state = np.array([1, 0, 1, 0]) / np.sqrt(2.0)
        state_wires = qml.wires.Wires(["a", "c"])

        spy = mocker.spy(dev, "_scatter")
        dev._apply_state_vector(state=state, device_wires=state_wires)
        res = np.sum(dev._state, axis=(1,)).flatten()

        assert np.all(res == state)
        spy.assert_called()


# pylint:disable = unnecessary-lambda-assignment
class TestApplyOperationUnit:
    """Unit tests for the internal _apply_operation method."""

    def test_internal_apply_ops_case(self, monkeypatch):
        """Tests that if we provide an operation that has an internal
        implementation, then we use that specific implementation.

        This test provides a new internal function that `default.qubit` uses to
        apply `PauliX` (rather than redefining the gate itself).
        """
        dev = qml.device("default.qubit.legacy", wires=1)

        # Create a dummy operation
        expected_test_output = np.ones(1)
        supported_gate_application = lambda *args, **kwargs: expected_test_output

        with monkeypatch.context() as m:
            # Set the internal ops implementations dict
            m.setattr(dev.target_device, "_apply_ops", {"PauliX": supported_gate_application})

            test_state = np.array([1, 0])
            op = qml.PauliX(0)

            res = dev._apply_operation(test_state, op)
            assert np.allclose(res, expected_test_output)

    def test_diagonal_operation_case(self, monkeypatch):
        """Tests the case when the operation to be applied is
        diagonal in the computational basis and the _apply_diagonal_unitary method is used."""
        dev = qml.device("default.qubit.legacy", wires=1)
        par = 0.3

        test_state = np.array([1, 0])
        wires = 0
        op = qml.PhaseShift(par, wires=wires)
        assert op.name not in dev._apply_ops

        # Set the internal _apply_diagonal_unitary
        history = []
        mock_apply_diag = lambda state, matrix, wires: history.append((state, matrix, wires))
        with monkeypatch.context() as m:
            m.setattr(dev.target_device, "_apply_diagonal_unitary", mock_apply_diag)
            assert dev._apply_diagonal_unitary == mock_apply_diag

            dev._apply_operation(test_state, op)

            res_state, res_mat, res_wires = history[0]

            assert np.allclose(res_state, test_state)
            assert np.allclose(res_mat, np.diag(op.matrix()))
            assert np.allclose(res_wires, wires)

    def test_apply_einsum_case(self, monkeypatch):
        """Tests the case when np.einsum is used to apply an operation in
        default.qubit."""
        dev = qml.device("default.qubit.legacy", wires=1)

        test_state = np.array([1, 0])
        wires = 0

        # Redefine the S gate so that it is an example for a one-qubit gate
        # that is not registered in the diagonal_in_z_basis attribute
        class TestSGate(qml.operation.Operation):
            num_wires = 1

            # pylint: disable=unused-argument
            @staticmethod
            def compute_matrix(*params, **hyperparams):
                return np.array([[1, 0], [0, 1j]])

        dev.operations.add("TestSGate")
        op = TestSGate(wires=wires)

        assert op.name in dev.operations
        assert op.name not in dev._apply_ops

        # Set the internal _apply_unitary_einsum
        history = []
        mock_apply_einsum = lambda state, matrix, wires: history.append((state, matrix, wires))
        with monkeypatch.context() as m:
            m.setattr(dev.target_device, "_apply_unitary_einsum", mock_apply_einsum)

            dev._apply_operation(test_state, op)

            res_state, res_mat, res_wires = history[0]

            assert np.allclose(res_state, test_state)
            assert np.allclose(res_mat, op.matrix())
            assert np.allclose(res_wires, wires)

    def test_apply_tensordot_case(self, monkeypatch):
        """Tests the case when np.tensordot is used to apply an operation in
        default.qubit."""
        dev = qml.device("default.qubit.legacy", wires=3)

        test_state = np.array([1, 0])
        wires = [0, 1, 2]

        # Redefine the Toffoli gate so that it is an example for a gate with
        # more than two wires
        class TestToffoli(qml.operation.Operation):
            num_wires = 3

            # pylint: disable=unused-argument
            @staticmethod
            def compute_matrix(*params, **hyperparams):
                return U_toffoli

        dev.operations.add("TestToffoli")
        op = TestToffoli(wires=wires)

        assert op.name in dev.operations
        assert op.name not in dev._apply_ops

        # Set the internal _apply_unitary_tensordot
        history = []
        mock_apply_tensordot = lambda state, matrix, wires: history.append((state, matrix, wires))

        with monkeypatch.context() as m:
            m.setattr(dev.target_device, "_apply_unitary", mock_apply_tensordot)

            dev._apply_operation(test_state, op)

            res_state, res_mat, res_wires = history[0]

            assert np.allclose(res_state, test_state)
            assert np.allclose(res_mat, op.matrix())
            assert np.allclose(res_wires, wires)

    def test_apply_unitary_tensordot_double_broadcasting_error(self):
        """Tests that an error is raised if attempting to use _apply_unitary
        with a broadcasted matrix and a broadcasted state simultaneously."""
        dev = qml.device("default.qubit.legacy", wires=3)

        class BroadcastedToffoli(qml.operation.Operation):
            num_wires = 3
            batch_size = 3
            num_params = 0

            # pylint: disable=unused-argument
            @staticmethod
            def compute_matrix(*params, **hyperparams):
                return np.array([U_toffoli] * 3)

        state = np.eye(8)[:3]
        wires = qml.wires.Wires([0, 1, 2])

        mat = BroadcastedToffoli(wires=wires).matrix()
        with pytest.raises(NotImplementedError, match="broadcasted unitary to an already"):
            dev._apply_unitary(state, mat, wires=wires)

    def test_identity_skipped(self, mocker):
        """Test that applying the identity operation does not perform any additional computations."""
        dev = qml.device("default.qubit.legacy", wires=1)

        starting_state = np.array([1, 0])
        op = qml.Identity(0)

        spy_diagonal = mocker.spy(dev.target_device, "_apply_diagonal_unitary")
        spy_einsum = mocker.spy(dev.target_device, "_apply_unitary_einsum")
        spy_unitary = mocker.spy(dev.target_device, "_apply_unitary")

        res = dev._apply_operation(starting_state, op)
        assert res is starting_state

        spy_diagonal.assert_not_called()
        spy_einsum.assert_not_called()
        spy_unitary.assert_not_called()


class TestHamiltonianSupport:
    """Tests the devices' native support for Hamiltonian observables."""

    def test_do_not_split_analytic(self, mocker):
        """Tests that the Hamiltonian is not split for shots=None."""
        dev = qml.device("default.qubit.legacy", wires=2)
        H = qml.Hamiltonian(np.array([0.1, 0.2]), [qml.PauliX(0), qml.PauliZ(1)])

        @qml.qnode(dev, diff_method="parameter-shift", interface=None)
        def circuit():
            return qml.expval(H)

        spy = mocker.spy(dev.target_device, "expval")

        circuit()
        # evaluated one expval altogether
        assert spy.call_count == 1

    def test_split_finite_shots(self, mocker):
        """Tests that the Hamiltonian is split for finite shots."""
        dev = qml.device("default.qubit.legacy", wires=2, shots=10)
        spy = mocker.spy(dev.target_device, "expval")

        H = qml.Hamiltonian(np.array([0.1, 0.2]), [qml.PauliX(0), qml.PauliZ(1)])

        @qml.qnode(dev)
        def circuit():
            return qml.expval(H)

        circuit()

        # evaluated one expval per Pauli observable
        assert spy.call_count == 2

    @pytest.mark.usefixtures("use_legacy_opmath")  # only a problem for legacy opmath
    def test_error_hamiltonian_expval_finite_shots_legacy_opmath(self):
        """Tests that the Hamiltonian is split for finite shots."""
        dev = qml.device("default.qubit.legacy", wires=2, shots=10)
        H = qml.Hamiltonian([0.1, 0.2], [qml.PauliX(0), qml.PauliZ(1)])

        with pytest.raises(AssertionError, match="Hamiltonian must be used with shots=None"):
            dev.expval(H)

    @pytest.mark.usefixtures("use_legacy_opmath")
    def test_error_hamiltonian_expval_wrong_wires_legacy_opmath(self):
        """Tests that expval fails if Hamiltonian uses non-device wires."""
        dev = qml.device("default.qubit.legacy", wires=2, shots=None)
        H = qml.Hamiltonian([0.1, 0.2, 0.3], [qml.PauliX(0), qml.PauliZ(1), qml.PauliY(2)])

        with pytest.raises(
            WireError,
            match=r"Did not find some of the wires \(0, 1, 2\) on device with wires \(0, 1\).",
        ):
            dev.expval(H)

    @pytest.mark.usefixtures("use_legacy_and_new_opmath")
    def test_Hamiltonian_filtered_from_rotations(self, mocker):
        """Tests that the device does not attempt to get rotations for Hamiltonians."""
        dev = qml.device("default.qubit.legacy", wires=2, shots=10)
        H = qml.Hamiltonian([0.1, 0.2], [qml.PauliX(0), qml.PauliZ(1)])

        spy = mocker.spy(qml.QubitDevice, "_get_diagonalizing_gates")
        qs = qml.tape.QuantumScript([qml.RX(1, 0)], [qml.expval(qml.PauliX(0)), qml.expval(H)])
        rotations = dev._get_diagonalizing_gates(qs)

        assert len(rotations) == 1
        qml.assert_equal(rotations[0], qml.Hadamard(0))

        call_args = spy.call_args.args[1]  # 0 is self (the device)
        assert isinstance(call_args, qml.tape.QuantumScript)
        assert len(call_args.operations) == 0
        assert len(call_args.measurements) == 1
        qml.assert_equal(call_args.measurements[0], qml.expval(qml.PauliX(0)))


@pytest.mark.parametrize("is_state_batched", [False, True])
class TestSumSupport:
    """Tests for custom Sum support in DefaultQubitLegacy."""

    @staticmethod
    def expected_grad(is_state_batched):
        if is_state_batched:
            return [[-np.sin(1.3), -np.sin(0.4)], [np.cos(1.3), np.cos(0.4)]]
        return [-np.sin(1.3), np.cos(1.3)]

    @staticmethod
    def circuit(y, z, is_state_batched):
        rx_param = [1.3, 0.4] if is_state_batched else 1.3
        qml.RX(rx_param, 0)
        return qml.expval(
            qml.sum(
                qml.s_prod(y, qml.PauliY(0)),
                qml.s_prod(z, qml.PauliZ(0)),
            )
        )

    def test_super_expval_not_called(self, is_state_batched, mocker):
        """Tests basic expval result, and ensures QubitDevice.expval is not called."""
        dev = qml.device("default.qubit.legacy", wires=1)
        spy = mocker.spy(qml.QubitDevice, "expval")
        obs = qml.sum(qml.s_prod(0.1, qml.PauliX(0)), qml.s_prod(0.2, qml.PauliZ(0)))
        assert np.isclose(dev.expval(obs), 0.2)
        spy.assert_not_called()

    @pytest.mark.autograd
    def test_trainable_autograd(self, is_state_batched):
        """Tests that coeffs passed to a sum are trainable with autograd."""
        if is_state_batched:
            pytest.skip(
                reason="Broadcasting, qml.jacobian and new return types do not work together"
            )
        dev = qml.device("default.qubit.legacy", wires=1)
        qnode = qml.QNode(self.circuit, dev, interface="autograd")
        y, z = np.array([1.1, 2.2])
        actual = qml.grad(qnode, argnum=[0, 1])(y, z, is_state_batched)
        assert np.allclose(actual, self.expected_grad(is_state_batched))

    @pytest.mark.torch
    def test_trainable_torch(self, is_state_batched):
        """Tests that coeffs passed to a sum are trainable with torch."""
        import torch

        dev = qml.device("default.qubit.legacy", wires=1)
        qnode = qml.QNode(self.circuit, dev, interface="torch")
        y, z = torch.tensor(1.1, requires_grad=True), torch.tensor(2.2, requires_grad=True)
        _qnode = partial(qnode, is_state_batched=is_state_batched)
        actual = torch.stack(torch.autograd.functional.jacobian(_qnode, (y, z)))
        assert np.allclose(actual, self.expected_grad(is_state_batched))

    @pytest.mark.tf
    def test_trainable_tf(self, is_state_batched):
        """Tests that coeffs passed to a sum are trainable with tf."""
        import tensorflow as tf

        dev = qml.device("default.qubit.legacy", wires=1)
        qnode = qml.QNode(self.circuit, dev, interface="tensorflow")
        y, z = tf.Variable(1.1, dtype=tf.float64), tf.Variable(2.2, dtype=tf.float64)
        with tf.GradientTape() as tape:
            res = qnode(y, z, is_state_batched)
        actual = tape.jacobian(res, [y, z])
        assert np.allclose(actual, self.expected_grad(is_state_batched))

    @pytest.mark.jax
    def test_trainable_jax(self, is_state_batched):
        """Tests that coeffs passed to a sum are trainable with jax."""
        import jax

        dev = qml.device("default.qubit.legacy", wires=1)
        qnode = qml.QNode(self.circuit, dev, interface="jax")
        y, z = jax.numpy.array([1.1, 2.2])
        actual = jax.jacobian(qnode, argnums=[0, 1])(y, z, is_state_batched)
        assert np.allclose(actual, self.expected_grad(is_state_batched))


class TestGetBatchSize:
    """Tests for the helper method ``_get_batch_size`` of ``QubitDevice``."""

    @pytest.mark.parametrize("shape", [(4, 4), (1, 8), (4,)])
    def test_batch_size_None(self, shape):
        """Test that a ``batch_size=None`` is reported correctly."""
        dev = qml.device("default.qubit.legacy", wires=1)
        tensor0 = np.ones(shape, dtype=complex)
        assert dev._get_batch_size(tensor0, shape, qml.math.prod(shape)) is None
        tensor1 = np.arange(np.prod(shape)).reshape(shape)
        assert dev._get_batch_size(tensor1, shape, qml.math.prod(shape)) is None

    @pytest.mark.parametrize("shape", [(4, 4), (1, 8), (4,)])
    @pytest.mark.parametrize("batch_size", [1, 3])
    def test_batch_size_int(self, shape, batch_size):
        """Test that an integral ``batch_size`` is reported correctly."""
        dev = qml.device("default.qubit.legacy", wires=1)
        full_shape = (batch_size,) + shape
        tensor0 = np.ones(full_shape, dtype=complex)
        assert dev._get_batch_size(tensor0, shape, qml.math.prod(shape)) == batch_size
        tensor1 = np.arange(np.prod(full_shape)).reshape(full_shape)
        assert dev._get_batch_size(tensor1, shape, qml.math.prod(shape)) == batch_size


class TestDenseMatrixDecompositionThreshold:
    """Tests for QFT and Grover operators the automatic transition from dense matrix to decomposition
    on calculations."""

    input = [
        (qml.QFT, 4, True),
        (qml.QFT, 6, False),
        (qml.GroverOperator, 4, True),
        (qml.GroverOperator, 13, False),
    ]

    @pytest.mark.parametrize("op, n_wires, condition", input)
    def test_threshold(self, op, n_wires, condition):
        wires = np.linspace(0, n_wires - 1, n_wires, dtype=int)
        op = op(wires=wires)
        # pylint:disable=no-member
        assert DefaultQubitLegacy.stopping_condition.__get__(op)(op) == condition<|MERGE_RESOLUTION|>--- conflicted
+++ resolved
@@ -2103,13 +2103,8 @@
             return qml.expval(qml.PauliZ(0))
 
         with pytest.raises(
-<<<<<<< HEAD
-            DeviceError,
+            qml.DeviceError,
             match="Gate ParametrizedEvolution not supported on device default.qubit.",
-=======
-            qml.DeviceError,
-            match="Gate ParametrizedEvolution not supported on device default.qubit.autograd",
->>>>>>> 17f15fb4
         ):
             circuit()
 
