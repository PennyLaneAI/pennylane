# Copyright 2018-2020 Xanadu Quantum Technologies Inc.

# Licensed under the Apache License, Version 2.0 (the "License");
# you may not use this file except in compliance with the License.
# You may obtain a copy of the License at

#     http://www.apache.org/licenses/LICENSE-2.0

# Unless required by applicable law or agreed to in writing, software
# distributed under the License is distributed on an "AS IS" BASIS,
# WITHOUT WARRANTIES OR CONDITIONS OF ANY KIND, either express or implied.
# See the License for the specific language governing permissions and
# limitations under the License.
"""
Unit tests for the :mod:`pennylane.devices.DefaultQubitLegacy` device.
"""
# pylint: disable=too-many-arguments,too-few-public-methods
# pylint: disable=protected-access,cell-var-from-loop
import cmath
import math
<<<<<<< HEAD
from functools import partial
from importlib.metadata import version
=======
>>>>>>> 0b8877ef

import pytest

import pennylane as qml
from pennylane import numpy as np
from pennylane.devices.default_qubit_legacy import DefaultQubitLegacy, _get_slice
from pennylane.pulse import ParametrizedHamiltonian
from pennylane.wires import WireError, Wires

U = np.array(
    [
        [0.83645892 - 0.40533293j, -0.20215326 + 0.30850569j],
        [-0.23889780 - 0.28101519j, -0.88031770 - 0.29832709j],
    ]
)

U2 = np.array(
    [
        [
            -0.07843244 - 3.57825948e-01j,
            0.71447295 - 5.38069384e-02j,
            0.20949966 + 6.59100734e-05j,
            -0.50297381 + 2.35731613e-01j,
        ],
        [
            -0.26626692 + 4.53837083e-01j,
            0.27771991 - 2.40717436e-01j,
            0.41228017 - 1.30198687e-01j,
            0.01384490 - 6.33200028e-01j,
        ],
        [
            -0.69254712 - 2.56963068e-02j,
            -0.15484858 + 6.57298384e-02j,
            -0.53082141 + 7.18073414e-02j,
            -0.41060450 - 1.89462315e-01j,
        ],
        [
            -0.09686189 - 3.15085273e-01j,
            -0.53241387 - 1.99491763e-01j,
            0.56928622 + 3.97704398e-01j,
            -0.28671074 - 6.01574497e-02j,
        ],
    ]
)

U_toffoli = np.diag([1 for i in range(8)])
U_toffoli[6:8, 6:8] = np.array([[0, 1], [1, 0]])

U_swap = np.array([[1, 0, 0, 0], [0, 0, 1, 0], [0, 1, 0, 0], [0, 0, 0, 1]])

U_cswap = np.array(
    [
        [1, 0, 0, 0, 0, 0, 0, 0],
        [0, 1, 0, 0, 0, 0, 0, 0],
        [0, 0, 1, 0, 0, 0, 0, 0],
        [0, 0, 0, 1, 0, 0, 0, 0],
        [0, 0, 0, 0, 1, 0, 0, 0],
        [0, 0, 0, 0, 0, 0, 1, 0],
        [0, 0, 0, 0, 0, 1, 0, 0],
        [0, 0, 0, 0, 0, 0, 0, 1],
    ]
)

THETA = np.linspace(0.11, 1, 3)
PHI = np.linspace(0.32, 1, 3)
VARPHI = np.linspace(0.02, 1, 3)


def test_analytic_deprecation():
    """Tests if the kwarg `analytic` is used and displays error message."""
    msg = "The analytic argument has been replaced by shots=None. "
    msg += "Please use shots=None instead of analytic=True."

    with pytest.raises(qml.DeviceError, match=msg):
        qml.device("default.qubit.legacy", wires=1, shots=1, analytic=True)


def test_dtype_errors():
    """Test that if an incorrect dtype is provided to the device then an error is raised."""
    with pytest.raises(qml.DeviceError, match="Real datatype must be a floating point type."):
        qml.device("default.qubit.legacy", wires=1, r_dtype=np.complex128)
    with pytest.raises(
        qml.DeviceError, match="Complex datatype must be a complex floating point type."
    ):
        qml.device("default.qubit.legacy", wires=1, c_dtype=np.float64)


def test_custom_op_with_matrix():
    """Test that a dummy op with a matrix is supported."""

    class DummyOp(qml.operation.Operation):
        num_wires = 1

        def compute_matrix(self):  # pylint:disable=arguments-differ
            return np.eye(2)

    with qml.queuing.AnnotatedQueue() as q:
        DummyOp(0)
        qml.state()

    tape = qml.tape.QuantumScript.from_queue(q)
    dev = qml.device("default.qubit.legacy", wires=1)
    assert qml.math.allclose(dev.execute(tape), np.array([1, 0]))


class TestApply:
    """Tests that operations and inverses of certain operations are applied correctly or that the proper
    errors are raised.
    """

    test_data_no_parameters = [
        (qml.PauliX, [1, 0], np.array([0, 1])),
        (qml.PauliX, [1 / math.sqrt(2), 1 / math.sqrt(2)], [1 / math.sqrt(2), 1 / math.sqrt(2)]),
        (qml.PauliY, [1, 0], [0, 1j]),
        (qml.PauliY, [1 / math.sqrt(2), 1 / math.sqrt(2)], [-1j / math.sqrt(2), 1j / math.sqrt(2)]),
        (qml.PauliZ, [1, 0], [1, 0]),
        (qml.PauliZ, [1 / math.sqrt(2), 1 / math.sqrt(2)], [1 / math.sqrt(2), -1 / math.sqrt(2)]),
        (qml.S, [1, 0], [1, 0]),
        (qml.S, [1 / math.sqrt(2), 1 / math.sqrt(2)], [1 / math.sqrt(2), 1j / math.sqrt(2)]),
        (qml.T, [1, 0], [1, 0]),
        (
            qml.T,
            [1 / math.sqrt(2), 1 / math.sqrt(2)],
            [1 / math.sqrt(2), np.exp(1j * np.pi / 4) / math.sqrt(2)],
        ),
        (qml.Hadamard, [1, 0], [1 / math.sqrt(2), 1 / math.sqrt(2)]),
        (qml.Hadamard, [1 / math.sqrt(2), -1 / math.sqrt(2)], [0, 1]),
        (qml.Identity, [1, 0], [1, 0]),
        (qml.Identity, [1 / math.sqrt(2), 1 / math.sqrt(2)], [1 / math.sqrt(2), 1 / math.sqrt(2)]),
    ]

    @pytest.mark.parametrize("operation,input,expected_output", test_data_no_parameters)
    def test_apply_operation_single_wire_no_parameters(
        self, qubit_device_1_wire, tol, operation, input, expected_output
    ):
        """Tests that applying an operation yields the expected output state for single wire
        operations that have no parameters."""

        qubit_device_1_wire.target_device._state = np.array(
            input, dtype=qubit_device_1_wire.C_DTYPE
        )
        qubit_device_1_wire.apply([operation(wires=[0])])

        assert np.allclose(qubit_device_1_wire._state, np.array(expected_output), atol=tol, rtol=0)
        assert qubit_device_1_wire._state.dtype == qubit_device_1_wire.C_DTYPE

    test_data_two_wires_no_parameters = [
        (qml.CNOT, [1, 0, 0, 0], [1, 0, 0, 0]),
        (qml.CNOT, [0, 0, 1, 0], [0, 0, 0, 1]),
        (
            qml.CNOT,
            [1 / math.sqrt(2), 0, 0, 1 / math.sqrt(2)],
            [1 / math.sqrt(2), 0, 1 / math.sqrt(2), 0],
        ),
        (qml.SWAP, [1, 0, 0, 0], [1, 0, 0, 0]),
        (qml.SWAP, [0, 0, 1, 0], [0, 1, 0, 0]),
        (
            qml.SWAP,
            [1 / math.sqrt(2), 0, -1 / math.sqrt(2), 0],
            [1 / math.sqrt(2), -1 / math.sqrt(2), 0, 0],
        ),
        (qml.CZ, [1, 0, 0, 0], [1, 0, 0, 0]),
        (qml.CZ, [0, 0, 0, 1], [0, 0, 0, -1]),
        (
            qml.CZ,
            [1 / math.sqrt(2), 0, 0, -1 / math.sqrt(2)],
            [1 / math.sqrt(2), 0, 0, 1 / math.sqrt(2)],
        ),
    ]

    test_data_iswap = [
        (qml.ISWAP, [1, 0, 0, 0], [1, 0, 0, 0]),
        (qml.ISWAP, [0, 0, 1, 0], [0, 1j, 0, 0]),
        (
            qml.ISWAP,
            [1 / math.sqrt(2), 0, -1 / math.sqrt(2), 0],
            [1 / math.sqrt(2), -1j / math.sqrt(2), 0, 0],
        ),
    ]

    test_data_siswap = [
        (qml.SISWAP, [1, 0, 0, 0], [1, 0, 0, 0]),
        (qml.SISWAP, [0, 1, 0, 0], [0, 1 / math.sqrt(2), 1 / math.sqrt(2) * 1j, 0]),
        (
            qml.SISWAP,
            [1 / math.sqrt(2), 1 / math.sqrt(2), 0, 0],
            [1 / math.sqrt(2), 0.5, 0.5 * 1j, 0],
        ),
    ]

    test_data_sqisw = [
        (qml.SQISW, [1, 0, 0, 0], [1, 0, 0, 0]),
        (qml.SQISW, [0, 1, 0, 0], [0, 1 / math.sqrt(2), 1 / math.sqrt(2) * 1j, 0]),
        (
            qml.SQISW,
            [1 / math.sqrt(2), 1 / math.sqrt(2), 0, 0],
            [1 / math.sqrt(2), 0.5, 0.5 * 1j, 0],
        ),
    ]

    all_two_wires_no_parameters = (
        test_data_two_wires_no_parameters + test_data_iswap + test_data_siswap + test_data_sqisw
    )

    @pytest.mark.parametrize("operation,input,expected_output", all_two_wires_no_parameters)
    def test_apply_operation_two_wires_no_parameters(
        self, qubit_device_2_wires, tol, operation, input, expected_output
    ):
        """Tests that applying an operation yields the expected output state for two wire
        operations that have no parameters."""

        qubit_device_2_wires.target_device._state = np.array(
            input, dtype=qubit_device_2_wires.C_DTYPE
        ).reshape((2, 2))
        qubit_device_2_wires.apply([operation(wires=[0, 1])])

        assert np.allclose(
            qubit_device_2_wires._state.flatten(), np.array(expected_output), atol=tol, rtol=0
        )
        assert qubit_device_2_wires._state.dtype == qubit_device_2_wires.C_DTYPE

    test_data_three_wires_no_parameters = [
        (qml.CSWAP, [1, 0, 0, 0, 0, 0, 0, 0], [1, 0, 0, 0, 0, 0, 0, 0]),
        (qml.CSWAP, [0, 0, 0, 0, 0, 1, 0, 0], [0, 0, 0, 0, 0, 0, 1, 0]),
        (qml.CSWAP, [0, 0, 0, 0, 0, 0, 1, 0], [0, 0, 0, 0, 0, 1, 0, 0]),
    ]

    @pytest.mark.parametrize("operation,input,expected_output", test_data_three_wires_no_parameters)
    def test_apply_operation_three_wires_no_parameters(
        self, qubit_device_3_wires, tol, operation, input, expected_output
    ):
        """Tests that applying an operation yields the expected output state for three wire
        operations that have no parameters."""

        qubit_device_3_wires.target_device._state = np.array(
            input, dtype=qubit_device_3_wires.C_DTYPE
        ).reshape((2, 2, 2))
        qubit_device_3_wires.apply([operation(wires=[0, 1, 2])])

        assert np.allclose(
            qubit_device_3_wires._state.flatten(), np.array(expected_output), atol=tol, rtol=0
        )
        assert qubit_device_3_wires._state.dtype == qubit_device_3_wires.C_DTYPE

    @pytest.mark.parametrize(
        "operation,expected_output,par",
        [
            (qml.BasisState, [0, 0, 1, 0], [1, 0]),
            (qml.BasisState, [0, 0, 1, 0], [1, 0]),
            (qml.BasisState, [0, 0, 0, 1], [1, 1]),
            (qml.StatePrep, [0, 0, 1, 0], [0, 0, 1, 0]),
            (qml.StatePrep, [0, 0, 1, 0], [0, 0, 1, 0]),
            (qml.StatePrep, [0, 0, 0, 1], [0, 0, 0, 1]),
            (
                qml.StatePrep,
                [1 / math.sqrt(3), 0, 1 / math.sqrt(3), 1 / math.sqrt(3)],
                [1 / math.sqrt(3), 0, 1 / math.sqrt(3), 1 / math.sqrt(3)],
            ),
            (
                qml.StatePrep,
                [1 / math.sqrt(3), 0, -1 / math.sqrt(3), 1 / math.sqrt(3)],
                [1 / math.sqrt(3), 0, -1 / math.sqrt(3), 1 / math.sqrt(3)],
            ),
        ],
    )
    def test_apply_operation_state_preparation(
        self, qubit_device_2_wires, tol, operation, expected_output, par
    ):
        """Tests that applying an operation yields the expected output state for single wire
        operations that have no parameters."""

        par = np.array(par)
        qubit_device_2_wires.reset()
        qubit_device_2_wires.apply([operation(par, wires=[0, 1])])

        assert np.allclose(
            qubit_device_2_wires._state.flatten(), np.array(expected_output), atol=tol, rtol=0
        )

    test_data_single_wire_with_parameters = [
        (qml.PhaseShift, [1, 0], [1, 0], [math.pi / 2]),
        (qml.PhaseShift, [0, 1], [0, 1j], [math.pi / 2]),
        (
            qml.PhaseShift,
            [1 / math.sqrt(2), 1 / math.sqrt(2)],
            [1 / math.sqrt(2), 1 / 2 + 1j / 2],
            [math.pi / 4],
        ),
        (qml.RX, [1, 0], [1 / math.sqrt(2), -1j * 1 / math.sqrt(2)], [math.pi / 2]),
        (qml.RX, [1, 0], [0, -1j], [math.pi]),
        (
            qml.RX,
            [1 / math.sqrt(2), 1 / math.sqrt(2)],
            [1 / 2 - 1j / 2, 1 / 2 - 1j / 2],
            [math.pi / 2],
        ),
        (qml.RY, [1, 0], [1 / math.sqrt(2), 1 / math.sqrt(2)], [math.pi / 2]),
        (qml.RY, [1, 0], [0, 1], [math.pi]),
        (qml.RY, [1 / math.sqrt(2), 1 / math.sqrt(2)], [0, 1], [math.pi / 2]),
        (qml.RZ, [1, 0], [1 / math.sqrt(2) - 1j / math.sqrt(2), 0], [math.pi / 2]),
        (qml.RZ, [0, 1], [0, 1j], [math.pi]),
        (
            qml.RZ,
            [1 / math.sqrt(2), 1 / math.sqrt(2)],
            [1 / 2 - 1j / 2, 1 / 2 + 1j / 2],
            [math.pi / 2],
        ),
        (qml.MultiRZ, [1, 0], [1 / math.sqrt(2) - 1j / math.sqrt(2), 0], [math.pi / 2]),
        (qml.MultiRZ, [0, 1], [0, 1j], [math.pi]),
        (
            qml.MultiRZ,
            [1 / math.sqrt(2), 1 / math.sqrt(2)],
            [1 / 2 - 1j / 2, 1 / 2 + 1j / 2],
            [math.pi / 2],
        ),
        (qml.Rot, [1, 0], [1 / math.sqrt(2) - 1j / math.sqrt(2), 0], [math.pi / 2, 0, 0]),
        (qml.Rot, [1, 0], [1 / math.sqrt(2), 1 / math.sqrt(2)], [0, math.pi / 2, 0]),
        (
            qml.Rot,
            [1 / math.sqrt(2), 1 / math.sqrt(2)],
            [1 / 2 - 1j / 2, 1 / 2 + 1j / 2],
            [0, 0, math.pi / 2],
        ),
        (
            qml.Rot,
            [1, 0],
            [-1j / math.sqrt(2), -1 / math.sqrt(2)],
            [math.pi / 2, -math.pi / 2, math.pi / 2],
        ),
        (
            qml.Rot,
            [1 / math.sqrt(2), 1 / math.sqrt(2)],
            [1 / 2 + 1j / 2, -1 / 2 + 1j / 2],
            [-math.pi / 2, math.pi, math.pi],
        ),
        (
            qml.QubitUnitary,
            [1, 0],
            [1j / math.sqrt(2), 1j / math.sqrt(2)],
            [
                np.array(
                    [
                        [1j / math.sqrt(2), 1j / math.sqrt(2)],
                        [1j / math.sqrt(2), -1j / math.sqrt(2)],
                    ]
                )
            ],
        ),
        (
            qml.QubitUnitary,
            [0, 1],
            [1j / math.sqrt(2), -1j / math.sqrt(2)],
            [
                np.array(
                    [
                        [1j / math.sqrt(2), 1j / math.sqrt(2)],
                        [1j / math.sqrt(2), -1j / math.sqrt(2)],
                    ]
                )
            ],
        ),
        (
            qml.QubitUnitary,
            [1 / math.sqrt(2), -1 / math.sqrt(2)],
            [0, 1j],
            [
                np.array(
                    [
                        [1j / math.sqrt(2), 1j / math.sqrt(2)],
                        [1j / math.sqrt(2), -1j / math.sqrt(2)],
                    ]
                )
            ],
        ),
        (qml.DiagonalQubitUnitary, [1, 0], [-1, 0], [np.array([-1, 1])]),
        (
            qml.DiagonalQubitUnitary,
            [1 / math.sqrt(2), 1 / math.sqrt(2)],
            [1 / math.sqrt(2), 1j / math.sqrt(2)],
            [np.array([1, 1j])],
        ),
        (
            qml.DiagonalQubitUnitary,
            [1 / 2, math.sqrt(3) / 4],
            [cmath.exp(1j * 0.4) / 2, cmath.exp(1j * -0.4) * math.sqrt(3) / 4],
            [np.array([cmath.exp(1j * 0.4), cmath.exp(1j * -0.4)])],
        ),
        (qml.SpecialUnitary, [1, 0], [0, 1j], [np.array([np.pi / 2, 0, 0])]),
        (qml.SpecialUnitary, [1, 0], [0, -1], [np.array([0, np.pi / 2, 0])]),
        (qml.SpecialUnitary, [1, 0], [1j, 0], [np.array([0, 0, np.pi / 2])]),
        (qml.SpecialUnitary, [0.6, 0.8], [0.573 + 0.236j, 0.764 + 0.177j], [np.array([0.3, 0, 0])]),
        (
            qml.SpecialUnitary,
            [0.8j, -0.6],
            [-0.808 + 0.049j, -0.411 + 0.419j],
            [np.array([0.4, 0.2, 1.2])],
        ),
    ]

    @pytest.mark.parametrize(
        "operation,input,expected_output,par", test_data_single_wire_with_parameters
    )
    def test_apply_operation_single_wire_with_parameters(
        self, qubit_device_1_wire, tol, operation, input, expected_output, par
    ):
        """Tests that applying an operation yields the expected output state for single wire
        operations that have parameters."""

        qubit_device_1_wire.target_device._state = np.array(
            input, dtype=qubit_device_1_wire.C_DTYPE
        )

        qubit_device_1_wire.apply([operation(*par, wires=[0])])

        assert np.allclose(qubit_device_1_wire._state, np.array(expected_output), atol=tol, rtol=0)
        assert qubit_device_1_wire._state.dtype == qubit_device_1_wire.C_DTYPE

    test_data_two_wires_with_parameters = [
        (qml.CRX, [0, 1, 0, 0], [0, 1, 0, 0], [math.pi / 2]),
        (qml.CRX, [0, 0, 0, 1], [0, 0, -1j, 0], [math.pi]),
        (
            qml.CRX,
            [0, 1 / math.sqrt(2), 1 / math.sqrt(2), 0],
            [0, 1 / math.sqrt(2), 1 / 2, -1j / 2],
            [math.pi / 2],
        ),
        (qml.CRY, [0, 0, 0, 1], [0, 0, -1 / math.sqrt(2), 1 / math.sqrt(2)], [math.pi / 2]),
        (qml.CRY, [0, 0, 0, 1], [0, 0, -1, 0], [math.pi]),
        (
            qml.CRY,
            [1 / math.sqrt(2), 1 / math.sqrt(2), 0, 0],
            [1 / math.sqrt(2), 1 / math.sqrt(2), 0, 0],
            [math.pi / 2],
        ),
        (qml.CRZ, [0, 0, 0, 1], [0, 0, 0, 1 / math.sqrt(2) + 1j / math.sqrt(2)], [math.pi / 2]),
        (qml.CRZ, [0, 0, 0, 1], [0, 0, 0, 1j], [math.pi]),
        (
            qml.CRZ,
            [1 / math.sqrt(2), 1 / math.sqrt(2), 0, 0],
            [1 / math.sqrt(2), 1 / math.sqrt(2), 0, 0],
            [math.pi / 2],
        ),
        (qml.MultiRZ, [0, 0, 0, 1], [0, 0, 0, 1 / math.sqrt(2) - 1j / math.sqrt(2)], [math.pi / 2]),
        (qml.MultiRZ, [0, 0, 1, 0], [0, 0, 1j, 0], [math.pi]),
        (
            qml.MultiRZ,
            [1 / math.sqrt(2), 1 / math.sqrt(2), 0, 0],
            [1 / 2 - 1j / 2, 1 / 2 + 1j / 2, 0, 0],
            [math.pi / 2],
        ),
        (
            qml.CRot,
            [0, 0, 0, 1],
            [0, 0, 0, 1 / math.sqrt(2) + 1j / math.sqrt(2)],
            [math.pi / 2, 0, 0],
        ),
        (qml.CRot, [0, 0, 0, 1], [0, 0, -1 / math.sqrt(2), 1 / math.sqrt(2)], [0, math.pi / 2, 0]),
        (
            qml.CRot,
            [0, 0, 1 / math.sqrt(2), 1 / math.sqrt(2)],
            [0, 0, 1 / 2 - 1j / 2, 1 / 2 + 1j / 2],
            [0, 0, math.pi / 2],
        ),
        (
            qml.CRot,
            [0, 0, 0, 1],
            [0, 0, 1 / math.sqrt(2), 1j / math.sqrt(2)],
            [math.pi / 2, -math.pi / 2, math.pi / 2],
        ),
        (
            qml.CRot,
            [0, 1 / math.sqrt(2), 1 / math.sqrt(2), 0],
            [0, 1 / math.sqrt(2), 0, -1 / 2 + 1j / 2],
            [-math.pi / 2, math.pi, math.pi],
        ),
        (
            qml.QubitUnitary,
            [1, 0, 0, 0],
            [1, 0, 0, 0],
            [
                np.array(
                    [
                        [1, 0, 0, 0],
                        [0, 1 / math.sqrt(2), 1 / math.sqrt(2), 0],
                        [0, 1 / math.sqrt(2), -1 / math.sqrt(2), 0],
                        [0, 0, 0, 1],
                    ]
                )
            ],
        ),
        (
            qml.QubitUnitary,
            [0, 1, 0, 0],
            [0, 1 / math.sqrt(2), 1 / math.sqrt(2), 0],
            [
                np.array(
                    [
                        [1, 0, 0, 0],
                        [0, 1 / math.sqrt(2), 1 / math.sqrt(2), 0],
                        [0, 1 / math.sqrt(2), -1 / math.sqrt(2), 0],
                        [0, 0, 0, 1],
                    ]
                )
            ],
        ),
        (
            qml.QubitUnitary,
            [1 / 2, 1 / 2, -1 / 2, 1 / 2],
            [1 / 2, 0, 1 / math.sqrt(2), 1 / 2],
            [
                np.array(
                    [
                        [1, 0, 0, 0],
                        [0, 1 / math.sqrt(2), 1 / math.sqrt(2), 0],
                        [0, 1 / math.sqrt(2), -1 / math.sqrt(2), 0],
                        [0, 0, 0, 1],
                    ]
                )
            ],
        ),
        (qml.DiagonalQubitUnitary, [1, 0, 0, 0], [-1, 0, 0, 0], [np.array([-1, 1, 1, -1])]),
        (
            qml.DiagonalQubitUnitary,
            [1 / math.sqrt(2), 0, 0, 1 / math.sqrt(2)],
            [1 / math.sqrt(2), 0, 0, -1 / math.sqrt(2)],
            [np.array([1, 1, 1, -1])],
        ),
        (qml.DiagonalQubitUnitary, [0, 0, 1, 0], [0, 0, 1j, 0], [np.array([-1, 1j, 1j, -1])]),
        (
            qml.SpecialUnitary,
            [0.5, -0.5j, 0.5j, -0.5],
            [0.382 - 0.322j, -0.322 - 0.382j, 0.322 + 0.382j, -0.382 + 0.322j],
            [np.eye(15)[4] * 0.7],
        ),
        (
            qml.SpecialUnitary,
            [0.6, 0, 0, -0.8],
            [0.553, 0.312, -0.234, -0.737],
            [np.eye(15)[10] * 0.4],
        ),
        (
            qml.SpecialUnitary,
            [0, 0, 1, 0],
            [0, -1j / math.sqrt(2), 1 / math.sqrt(2), 0],
            [-np.eye(15)[4] * np.pi / 4],
        ),  # Like Ising XX
        (
            qml.SpecialUnitary,
            [0, 0, 1, 0],
            [0, -1j / math.sqrt(2), 1 / math.sqrt(2), 0],
            [-np.eye(15)[9] * np.pi / 4],
        ),  # Like Ising YY
        (
            qml.SpecialUnitary,
            [0, 0, 0, 1],
            [0, 0, 0, 1 / math.sqrt(2) - 1j / math.sqrt(2)],
            [-np.eye(15)[14] * np.pi / 4],
        ),  # Like Ising ZZ
        (
            qml.SpecialUnitary,
            [0.5, -0.5j, -0.5, -0.5],
            [-0.616 - 0.018j, 0.316 + 0.243j, 0.427 + 0.437j, 0.294 + 0.043j],
            [np.linspace(0.1, 3, 15)],
        ),
        (qml.IsingXX, [0, 0, 1, 0], [0, -1j / math.sqrt(2), 1 / math.sqrt(2), 0], [math.pi / 2]),
        (qml.IsingXX, [0, 0, 0, 1], [-1j / math.sqrt(2), 0, 0, 1 / math.sqrt(2)], [math.pi / 2]),
        (qml.IsingXX, [1, 0, 0, 0], [1 / math.sqrt(2), 0, 0, -1j / math.sqrt(2)], [math.pi / 2]),
        (qml.IsingYY, [0, 0, 1, 0], [0, -1j / math.sqrt(2), 1 / math.sqrt(2), 0], [math.pi / 2]),
        (qml.IsingYY, [0, 0, 0, 1], [1j / math.sqrt(2), 0, 0, 1 / math.sqrt(2)], [math.pi / 2]),
        (qml.IsingYY, [1, 0, 0, 0], [1 / math.sqrt(2), 0, 0, 1j / math.sqrt(2)], [math.pi / 2]),
        (qml.IsingZZ, [0, 0, 1, 0], [0, 0, 1 / math.sqrt(2) + 1j / math.sqrt(2), 0], [math.pi / 2]),
        (qml.IsingZZ, [0, 0, 0, 1], [0, 0, 0, 1 / math.sqrt(2) - 1j / math.sqrt(2)], [math.pi / 2]),
        (qml.IsingZZ, [1, 0, 0, 0], [1 / math.sqrt(2) - 1j / math.sqrt(2), 0, 0, 0], [math.pi / 2]),
    ]

    @pytest.mark.parametrize(
        "operation,input,expected_output,par", test_data_two_wires_with_parameters
    )
    def test_apply_operation_two_wires_with_parameters(
        self, qubit_device_2_wires, tol, operation, input, expected_output, par
    ):
        """Tests that applying an operation yields the expected output state for two wire
        operations that have parameters."""

        qubit_device_2_wires.target_device._state = np.array(
            input, dtype=qubit_device_2_wires.C_DTYPE
        ).reshape((2, 2))
        qubit_device_2_wires.apply([operation(*par, wires=[0, 1])])

        assert np.allclose(
            qubit_device_2_wires._state.flatten(), np.array(expected_output), atol=tol, rtol=0
        )
        assert qubit_device_2_wires._state.dtype == qubit_device_2_wires.C_DTYPE

    @pytest.mark.parametrize("wire", [None, [0], [1], [2]])
    @pytest.mark.parametrize(
        "input_state", ([1, 0, 0, 0], [0, 1, 0, 0], [0, 0, 1, 0], [0, 0, 0, 1])
    )
    def test_apply_global_phase(self, qubit_device_3_wires, tol, wire, input_state):
        """Tests that applying an operation yields the expected output state for single wire
        operations that have parameters."""

        qubit_device_3_wires.target_device._state = np.array(
            input_state, dtype=qubit_device_3_wires.C_DTYPE
        )
        phase = 0.234

        qubit_device_3_wires.apply([qml.GlobalPhase(phase, wires=wire)])
        expected_output = np.array(input_state) * np.exp(-1j * phase)

        assert np.allclose(qubit_device_3_wires._state, np.array(expected_output), atol=tol, rtol=0)
        if version("numpy") < "2.0.0":
            assert qubit_device_3_wires._state.dtype == qubit_device_3_wires.C_DTYPE

    def test_apply_errors_qubit_state_vector(self, qubit_device_2_wires):
        """Test that apply fails for incorrect state preparation, and > 2 qubit gates"""
        with pytest.raises(ValueError, match="The state must be a vector of norm 1.0"):
            qubit_device_2_wires.apply([qml.StatePrep(np.array([1, -1]), wires=[0])])

        with pytest.raises(ValueError, match=r"State must be of length 4"):
            p = np.array([1, 0, 1, 1, 0]) / np.sqrt(3)
            qubit_device_2_wires.apply([qml.StatePrep(p, wires=[0, 1])])

        with pytest.raises(
            qml.DeviceError,
            match="Operation StatePrep cannot be used after other Operations have already been applied "
            "on a default.qubit.legacy device.",
        ):
            qubit_device_2_wires.reset()
            qubit_device_2_wires.apply(
                [qml.RZ(0.5, wires=[0]), qml.StatePrep(np.array([0, 1, 0, 0]), wires=[0, 1])]
            )

    def test_apply_errors_basis_state(self, qubit_device_2_wires):
        with np.printoptions(legacy="1.21"):
            with pytest.raises(
                ValueError, match=r"Basis state must only consist of 0s and 1s; got \[-0\.2, 4\.2\]"
            ):
                qubit_device_2_wires.apply([qml.BasisState(np.array([-0.2, 4.2]), wires=[0, 1])])

            with pytest.raises(
                ValueError, match=r"State must be of length 1; got length 2 \(state=\[0 1\]\)\."
            ):
                qubit_device_2_wires.apply([qml.BasisState(np.array([0, 1]), wires=[0])])

            with pytest.raises(
                qml.DeviceError,
                match="Operation BasisState cannot be used after other Operations have already been applied "
                "on a default.qubit.legacy device.",
            ):
                qubit_device_2_wires.reset()
                qubit_device_2_wires.apply(
                    [qml.RZ(0.5, wires=[0]), qml.BasisState(np.array([1, 1]), wires=[0, 1])]
                )


class TestExpval:
    """Tests that expectation values are properly calculated or that the proper errors are raised."""

    @pytest.mark.parametrize(
        "operation,input,expected_output",
        [
            (qml.PauliX, [1 / math.sqrt(2), 1 / math.sqrt(2)], 1),
            (qml.PauliX, [1 / math.sqrt(2), -1 / math.sqrt(2)], -1),
            (qml.PauliX, [1, 0], 0),
            (qml.PauliY, [1 / math.sqrt(2), 1j / math.sqrt(2)], 1),
            (qml.PauliY, [1 / math.sqrt(2), -1j / math.sqrt(2)], -1),
            (qml.PauliY, [1, 0], 0),
            (qml.PauliZ, [1, 0], 1),
            (qml.PauliZ, [0, 1], -1),
            (qml.PauliZ, [1 / math.sqrt(2), 1 / math.sqrt(2)], 0),
            (qml.Hadamard, [1, 0], 1 / math.sqrt(2)),
            (qml.Hadamard, [0, 1], -1 / math.sqrt(2)),
            (qml.Hadamard, [1 / math.sqrt(2), 1 / math.sqrt(2)], 1 / math.sqrt(2)),
            (qml.Identity, [1, 0], 1),
            (qml.Identity, [0, 1], 1),
            (qml.Identity, [1 / math.sqrt(2), -1 / math.sqrt(2)], 1),
        ],
    )
    def test_expval_single_wire_no_parameters(
        self, qubit_device_1_wire, tol, operation, input, expected_output
    ):
        """Tests that expectation values are properly calculated for single-wire observables without parameters."""

        obs = operation(wires=[0])

        qubit_device_1_wire.reset()
        qubit_device_1_wire.apply(
            [qml.StatePrep(np.array(input), wires=[0])], obs.diagonalizing_gates()
        )
        res = qubit_device_1_wire.expval(obs)

        assert np.isclose(res, expected_output, atol=tol, rtol=0)

    @pytest.mark.parametrize(
        "operation,input,expected_output,par",
        [
            (qml.Hermitian, [1, 0], 1, [[1, 1j], [-1j, 1]]),
            (qml.Hermitian, [0, 1], 1, [[1, 1j], [-1j, 1]]),
            (qml.Hermitian, [1 / math.sqrt(2), -1 / math.sqrt(2)], 1, [[1, 1j], [-1j, 1]]),
        ],
    )
    def test_expval_single_wire_with_parameters(
        self, qubit_device_1_wire, tol, operation, input, expected_output, par
    ):
        """Tests that expectation values are properly calculated for single-wire observables with parameters."""

        obs = operation(np.array(par), wires=[0])

        qubit_device_1_wire.reset()
        qubit_device_1_wire.apply(
            [qml.StatePrep(np.array(input), wires=[0])], obs.diagonalizing_gates()
        )
        res = qubit_device_1_wire.expval(obs)

        assert np.isclose(res, expected_output, atol=tol, rtol=0)

    @pytest.mark.parametrize(
        "operation,input,expected_output,par",
        [
            (
                qml.Hermitian,
                [1 / math.sqrt(3), 0, 1 / math.sqrt(3), 1 / math.sqrt(3)],
                5 / 3,
                [[1, 1j, 0, 1], [-1j, 1, 0, 0], [0, 0, 1, -1j], [1, 0, 1j, 1]],
            ),
            (
                qml.Hermitian,
                [0, 0, 0, 1],
                0,
                [[0, 1j, 0, 0], [-1j, 0, 0, 0], [0, 0, 0, -1j], [0, 0, 1j, 0]],
            ),
            (
                qml.Hermitian,
                [1 / math.sqrt(2), 0, -1 / math.sqrt(2), 0],
                1,
                [[1, 1j, 0, 0], [-1j, 1, 0, 0], [0, 0, 1, -1j], [0, 0, 1j, 1]],
            ),
            (
                qml.Hermitian,
                [1 / math.sqrt(3), -1 / math.sqrt(3), 1 / math.sqrt(6), 1 / math.sqrt(6)],
                1,
                [[1, 1j, 0, 0.5j], [-1j, 1, 0, 0], [0, 0, 1, -1j], [-0.5j, 0, 1j, 1]],
            ),
            (
                qml.Hermitian,
                [1 / math.sqrt(2), 0, 0, 1 / math.sqrt(2)],
                1,
                [[1, 0, 0, 0], [0, -1, 0, 0], [0, 0, -1, 0], [0, 0, 0, 1]],
            ),
            (
                qml.Hermitian,
                [0, 1 / math.sqrt(2), -1 / math.sqrt(2), 0],
                -1,
                [[1, 0, 0, 0], [0, -1, 0, 0], [0, 0, -1, 0], [0, 0, 0, 1]],
            ),
        ],
    )
    def test_expval_two_wires_with_parameters(
        self, qubit_device_2_wires, tol, operation, input, expected_output, par
    ):
        """Tests that expectation values are properly calculated for two-wire observables with parameters."""

        obs = operation(np.array(par), wires=[0, 1])

        qubit_device_2_wires.reset()
        qubit_device_2_wires.apply(
            [qml.StatePrep(np.array(input), wires=[0, 1])], obs.diagonalizing_gates()
        )
        res = qubit_device_2_wires.expval(obs)

        assert np.isclose(res, expected_output, atol=tol, rtol=0)

    def test_expval_estimate(self):
        """Test that the expectation value is not analytically calculated"""

        dev = qml.device("default.qubit.legacy", wires=1, shots=3)

        @qml.qnode(dev, diff_method="parameter-shift")
        def circuit():
            return qml.expval(qml.PauliX(0))

        expval = circuit()

        # With 3 samples we are guaranteed to see a difference between
        # an estimated variance an an analytically calculated one
        assert expval != 0.0


class TestVar:
    """Tests that variances are properly calculated."""

    @pytest.mark.parametrize(
        "operation,input,expected_output",
        [
            (qml.PauliX, [1 / math.sqrt(2), 1 / math.sqrt(2)], 0),
            (qml.PauliX, [1 / math.sqrt(2), -1 / math.sqrt(2)], 0),
            (qml.PauliX, [1, 0], 1),
            (qml.PauliY, [1 / math.sqrt(2), 1j / math.sqrt(2)], 0),
            (qml.PauliY, [1 / math.sqrt(2), -1j / math.sqrt(2)], 0),
            (qml.PauliY, [1, 0], 1),
            (qml.PauliZ, [1, 0], 0),
            (qml.PauliZ, [0, 1], 0),
            (qml.PauliZ, [1 / math.sqrt(2), 1 / math.sqrt(2)], 1),
            (qml.Hadamard, [1, 0], 1 / 2),
            (qml.Hadamard, [0, 1], 1 / 2),
            (qml.Hadamard, [1 / math.sqrt(2), 1 / math.sqrt(2)], 1 / 2),
            (qml.Identity, [1, 0], 0),
            (qml.Identity, [0, 1], 0),
            (qml.Identity, [1 / math.sqrt(2), -1 / math.sqrt(2)], 0),
        ],
    )
    def test_var_single_wire_no_parameters(
        self, qubit_device_1_wire, tol, operation, input, expected_output
    ):
        """Tests that variances are properly calculated for single-wire observables without parameters."""

        obs = operation(wires=[0])

        qubit_device_1_wire.reset()
        qubit_device_1_wire.apply(
            [qml.StatePrep(np.array(input), wires=[0])], obs.diagonalizing_gates()
        )
        res = qubit_device_1_wire.var(obs)

        assert np.isclose(res, expected_output, atol=tol, rtol=0)

    @pytest.mark.parametrize(
        "operation,input,expected_output,par",
        [
            (qml.Hermitian, [1, 0], 1, [[1, 1j], [-1j, 1]]),
            (qml.Hermitian, [0, 1], 1, [[1, 1j], [-1j, 1]]),
            (qml.Hermitian, [1 / math.sqrt(2), -1 / math.sqrt(2)], 1, [[1, 1j], [-1j, 1]]),
        ],
    )
    def test_var_single_wire_with_parameters(
        self, qubit_device_1_wire, tol, operation, input, expected_output, par
    ):
        """Tests that variances are properly calculated for single-wire observables with parameters."""

        obs = operation(np.array(par), wires=[0])

        qubit_device_1_wire.reset()
        qubit_device_1_wire.apply(
            [qml.StatePrep(np.array(input), wires=[0])], obs.diagonalizing_gates()
        )
        res = qubit_device_1_wire.var(obs)

        assert np.isclose(res, expected_output, atol=tol, rtol=0)

    @pytest.mark.parametrize(
        "operation,input,expected_output,par",
        [
            (
                qml.Hermitian,
                [1 / math.sqrt(3), 0, 1 / math.sqrt(3), 1 / math.sqrt(3)],
                11 / 9,
                [[1, 1j, 0, 1], [-1j, 1, 0, 0], [0, 0, 1, -1j], [1, 0, 1j, 1]],
            ),
            (
                qml.Hermitian,
                [0, 0, 0, 1],
                1,
                [[0, 1j, 0, 0], [-1j, 0, 0, 0], [0, 0, 0, -1j], [0, 0, 1j, 0]],
            ),
            (
                qml.Hermitian,
                [1 / math.sqrt(2), 0, -1 / math.sqrt(2), 0],
                1,
                [[1, 1j, 0, 0], [-1j, 1, 0, 0], [0, 0, 1, -1j], [0, 0, 1j, 1]],
            ),
            (
                qml.Hermitian,
                [1 / math.sqrt(2), 0, 0, 1 / math.sqrt(2)],
                0,
                [[1, 0, 0, 0], [0, -1, 0, 0], [0, 0, -1, 0], [0, 0, 0, 1]],
            ),
            (
                qml.Hermitian,
                [0, 1 / math.sqrt(2), -1 / math.sqrt(2), 0],
                0,
                [[1, 0, 0, 0], [0, -1, 0, 0], [0, 0, -1, 0], [0, 0, 0, 1]],
            ),
        ],
    )
    def test_var_two_wires_with_parameters(
        self, qubit_device_2_wires, tol, operation, input, expected_output, par
    ):
        """Tests that variances are properly calculated for two-wire observables with parameters."""

        obs = operation(np.array(par), wires=[0, 1])

        qubit_device_2_wires.reset()
        qubit_device_2_wires.apply(
            [qml.StatePrep(np.array(input), wires=[0, 1])], obs.diagonalizing_gates()
        )
        res = qubit_device_2_wires.var(obs)

        assert np.isclose(res, expected_output, atol=tol, rtol=0)

    def test_var_estimate(self):
        """Test that the variance is not analytically calculated"""

        dev = qml.device("default.qubit.legacy", wires=1, shots=3)

        @qml.qnode(dev, diff_method="parameter-shift")
        def circuit():
            return qml.var(qml.PauliX(0))

        var = circuit()

        # With 3 samples we are guaranteed to see a difference between
        # an estimated variance and an analytically calculated one
        assert var != 1.0


class TestSample:
    """Tests that samples are properly calculated."""

    def test_sample_dimensions(self):
        """Tests if the samples returned by the sample function have
        the correct dimensions
        """

        # Explicitly resetting is necessary as the internal
        # state is set to None in __init__ and only properly
        # initialized during reset
        dev = qml.device("default.qubit.legacy", wires=2, shots=1000)

        dev.apply([qml.RX(1.5708, wires=[0]), qml.RX(1.5708, wires=[1])])

        dev.target_device.shots = 10
        dev.target_device._wires_measured = {0}
        dev.target_device._samples = dev.generate_samples()
        s1 = dev.sample(qml.PauliZ(wires=[0]))
        assert np.array_equal(s1.shape, (10,))

        dev.reset()
        dev.target_device.shots = 12
        dev.target_device._wires_measured = {1}
        dev.target_device._samples = dev.generate_samples()
        s2 = dev.sample(qml.PauliZ(wires=[1]))
        assert np.array_equal(s2.shape, (12,))

        dev.reset()
        dev.target_device.shots = 17
        dev.target_device._wires_measured = {0, 1}
        dev.target_device._samples = dev.generate_samples()
        s3 = dev.sample(qml.PauliX(0) @ qml.PauliZ(1))
        assert np.array_equal(s3.shape, (17,))

    def test_sample_values(self, tol):
        """Tests if the samples returned by sample have
        the correct values
        """

        # Explicitly resetting is necessary as the internal
        # state is set to None in __init__ and only properly
        # initialized during reset
        dev = qml.device("default.qubit.legacy", wires=2, shots=1000)

        dev.apply([qml.RX(1.5708, wires=[0])])
        dev.target_device._wires_measured = {0}
        dev.target_device._samples = dev.generate_samples()

        s1 = dev.sample(qml.PauliZ(0))

        # s1 should only contain 1 and -1, which is guaranteed if
        # they square to 1
        assert np.allclose(s1**2, 1, atol=tol, rtol=0)


class TestDefaultQubitLegacyIntegration:
    """Integration tests for default.qubit. This test ensures it integrates
    properly with the PennyLane interface, in particular QNode."""

    def test_defines_correct_capabilities(self):
        """Test that the device defines the right capabilities"""

        dev = qml.device("default.qubit.legacy", wires=1)
        cap = dev.capabilities()
        capabilities = {
            "model": "qubit",
            "supports_finite_shots": True,
            "supports_tensor_observables": True,
            "returns_probs": True,
            "returns_state": True,
            "supports_inverse_operations": True,
            "supports_analytic_computation": True,
            "supports_broadcasting": True,
            "passthru_devices": {
                "autograd": "default.qubit.autograd",
                "jax": "default.qubit.jax",
            },
        }
        assert cap == capabilities

    @pytest.mark.parametrize("r_dtype", [np.float32, np.float64])
    def test_qubit_circuit(self, qubit_device_1_wire, r_dtype, tol):
        """Test that the default qubit plugin provides correct result for a simple circuit"""

        p = 0.543

        dev = qubit_device_1_wire
        dev.target_device.R_DTYPE = r_dtype

        @qml.qnode(dev, diff_method="parameter-shift")
        def circuit(x):
            qml.RX(x, wires=0)
            return qml.expval(qml.PauliY(0))

        expected = -np.sin(p)

        res = circuit(p)
        assert np.isclose(res, expected, atol=tol, rtol=0)
        assert res.dtype == r_dtype  # pylint:disable=no-member

    def test_qubit_identity(self, qubit_device_1_wire, tol):
        """Test that the default qubit plugin provides correct result for the Identity expectation"""

        p = 0.543

        @qml.qnode(qubit_device_1_wire)
        def circuit(x):
            """Test quantum function"""
            qml.RX(x, wires=0)
            return qml.expval(qml.Identity(0))

        assert np.isclose(circuit(p), 1, atol=tol, rtol=0)

    def test_nonzero_shots(self, tol):
        """Test that the default qubit plugin provides correct result for high shot number"""

        shots = 10**5
        dev = qml.device("default.qubit.legacy", wires=1, shots=shots)

        p = 0.543

        @qml.qnode(dev, diff_method="parameter-shift")
        def circuit(x):
            """Test quantum function"""
            qml.RX(x, wires=0)
            return qml.expval(qml.PauliY(0))

        runs = []
        for _ in range(100):
            runs.append(circuit(p))

        assert np.isclose(np.mean(runs), -np.sin(p), atol=tol, rtol=0)

    @pytest.mark.parametrize(
        "name,state,expected_output",
        [
            ("PauliX", [1 / math.sqrt(2), 1 / math.sqrt(2)], 1),
            ("PauliX", [1 / math.sqrt(2), -1 / math.sqrt(2)], -1),
            ("PauliX", [1, 0], 0),
            ("PauliY", [1 / math.sqrt(2), 1j / math.sqrt(2)], 1),
            ("PauliY", [1 / math.sqrt(2), -1j / math.sqrt(2)], -1),
            ("PauliY", [1, 0], 0),
            ("PauliZ", [1, 0], 1),
            ("PauliZ", [0, 1], -1),
            ("PauliZ", [1 / math.sqrt(2), 1 / math.sqrt(2)], 0),
            ("Hadamard", [1, 0], 1 / math.sqrt(2)),
            ("Hadamard", [0, 1], -1 / math.sqrt(2)),
            ("Hadamard", [1 / math.sqrt(2), 1 / math.sqrt(2)], 1 / math.sqrt(2)),
        ],
    )
    def test_supported_observable_single_wire_no_parameters(
        self, qubit_device_1_wire, tol, name, state, expected_output
    ):
        """Tests supported observables on single wires without parameters."""

        obs = getattr(qml.ops, name)

        assert qubit_device_1_wire.supports_observable(name)

        @qml.qnode(qubit_device_1_wire)
        def circuit():
            qml.StatePrep(np.array(state), wires=[0])
            return qml.expval(obs(wires=[0]))

        assert np.isclose(circuit(), expected_output, atol=tol, rtol=0)

    @pytest.mark.parametrize(
        "name,state,expected_output,par",
        [
            ("Identity", [1, 0], 1, []),
            ("Identity", [0, 1], 1, []),
            ("Identity", [1 / math.sqrt(2), -1 / math.sqrt(2)], 1, []),
            ("Hermitian", [1, 0], 1, [np.array([[1, 1j], [-1j, 1]])]),
            ("Hermitian", [0, 1], 1, [np.array([[1, 1j], [-1j, 1]])]),
            (
                "Hermitian",
                [1 / math.sqrt(2), -1 / math.sqrt(2)],
                1,
                [np.array([[1, 1j], [-1j, 1]])],
            ),
        ],
    )
    def test_supported_observable_single_wire_with_parameters(
        self, qubit_device_1_wire, tol, name, state, expected_output, par
    ):
        """Tests supported observables on single wires with parameters."""

        obs = getattr(qml.ops, name)

        assert qubit_device_1_wire.supports_observable(name)

        @qml.qnode(qubit_device_1_wire)
        def circuit():
            qml.StatePrep(np.array(state), wires=[0])
            return qml.expval(obs(*par, wires=[0]))

        assert np.isclose(circuit(), expected_output, atol=tol, rtol=0)

    @pytest.mark.parametrize(
        "name,state,expected_output,par",
        [
            (
                "Hermitian",
                [1 / math.sqrt(3), 0, 1 / math.sqrt(3), 1 / math.sqrt(3)],
                5 / 3,
                [np.array([[1, 1j, 0, 1], [-1j, 1, 0, 0], [0, 0, 1, -1j], [1, 0, 1j, 1]])],
            ),
            (
                "Hermitian",
                [0, 0, 0, 1],
                0,
                [np.array([[0, 1j, 0, 0], [-1j, 0, 0, 0], [0, 0, 0, -1j], [0, 0, 1j, 0]])],
            ),
            (
                "Hermitian",
                [1 / math.sqrt(2), 0, -1 / math.sqrt(2), 0],
                1,
                [np.array([[1, 1j, 0, 0], [-1j, 1, 0, 0], [0, 0, 1, -1j], [0, 0, 1j, 1]])],
            ),
            (
                "Hermitian",
                [1 / math.sqrt(3), -1 / math.sqrt(3), 1 / math.sqrt(6), 1 / math.sqrt(6)],
                1,
                [np.array([[1, 1j, 0, 0.5j], [-1j, 1, 0, 0], [0, 0, 1, -1j], [-0.5j, 0, 1j, 1]])],
            ),
            (
                "Hermitian",
                [1 / math.sqrt(2), 0, 0, 1 / math.sqrt(2)],
                1,
                [np.array([[1, 0, 0, 0], [0, -1, 0, 0], [0, 0, -1, 0], [0, 0, 0, 1]])],
            ),
            (
                "Hermitian",
                [0, 1 / math.sqrt(2), -1 / math.sqrt(2), 0],
                -1,
                [np.array([[1, 0, 0, 0], [0, -1, 0, 0], [0, 0, -1, 0], [0, 0, 0, 1]])],
            ),
        ],
    )
    def test_supported_observable_two_wires_with_parameters(
        self, qubit_device_2_wires, tol, name, state, expected_output, par
    ):
        """Tests supported observables on two wires with parameters."""

        obs = getattr(qml.ops, name)

        assert qubit_device_2_wires.supports_observable(name)

        @qml.qnode(qubit_device_2_wires)
        def circuit():
            qml.StatePrep(np.array(state), wires=[0, 1])
            return qml.expval(obs(*par, wires=[0, 1]))

        assert np.isclose(circuit(), expected_output, atol=tol, rtol=0)

    def test_multi_samples_return_correlated_results(self):
        """Tests if the samples returned by the sample function have
        the correct dimensions
        """

        dev = qml.device("default.qubit.legacy", wires=2, shots=1000)

        @qml.qnode(dev, diff_method="parameter-shift")
        def circuit():
            qml.Hadamard(0)
            qml.CNOT(wires=[0, 1])
            return qml.sample(qml.PauliZ(0)), qml.sample(qml.PauliZ(1))

        outcomes = circuit()

        assert np.array_equal(outcomes[0], outcomes[1])

    @pytest.mark.parametrize("num_wires", [3, 4, 5, 6, 7, 8])
    def test_multi_samples_return_correlated_results_more_wires_than_size_of_observable(
        self, num_wires
    ):
        """Tests if the samples returned by the sample function have
        the correct dimensions
        """

        dev = qml.device("default.qubit.legacy", wires=num_wires, shots=1000)

        @qml.qnode(dev, diff_method="parameter-shift")
        def circuit():
            qml.Hadamard(0)
            qml.CNOT(wires=[0, 1])
            return qml.sample(qml.PauliZ(0)), qml.sample(qml.PauliZ(1))

        outcomes = circuit()

        assert np.array_equal(outcomes[0], outcomes[1])


# pylint: disable=unused-argument
@pytest.mark.parametrize("theta,phi,varphi", list(zip(THETA, PHI, VARPHI)))
class TestTensorExpval:
    """Test tensor expectation values"""

    def test_paulix_pauliy(self, theta, phi, varphi, tol):
        """Test that a tensor product involving PauliX and PauliY works correctly"""
        dev = qml.device("default.qubit.legacy", wires=3)
        dev.reset()

        obs = qml.PauliX(0) @ qml.PauliY(2)

        dev.apply(
            [
                qml.RX(theta, wires=[0]),
                qml.RX(phi, wires=[1]),
                qml.RX(varphi, wires=[2]),
                qml.CNOT(wires=[0, 1]),
                qml.CNOT(wires=[1, 2]),
            ],
            obs.diagonalizing_gates(),
        )

        res = dev.expval(obs)

        expected = np.sin(theta) * np.sin(phi) * np.sin(varphi)

        assert np.allclose(res, expected, atol=tol, rtol=0)

    def test_pauliz_identity(self, theta, phi, varphi, tol):
        """Test that a tensor product involving PauliZ and Identity works correctly"""
        dev = qml.device("default.qubit.legacy", wires=3)
        dev.reset()

        obs = qml.PauliZ(0) @ qml.Identity(1) @ qml.PauliZ(2)

        dev.apply(
            [
                qml.RX(theta, wires=[0]),
                qml.RX(phi, wires=[1]),
                qml.RX(varphi, wires=[2]),
                qml.CNOT(wires=[0, 1]),
                qml.CNOT(wires=[1, 2]),
            ],
            obs.diagonalizing_gates(),
        )

        res = dev.expval(obs)

        expected = np.cos(varphi) * np.cos(phi)

        assert np.allclose(res, expected, atol=tol, rtol=0)

    def test_pauliz_hadamard(self, theta, phi, varphi, tol):
        """Test that a tensor product involving PauliZ and PauliY and hadamard works correctly"""
        dev = qml.device("default.qubit.legacy", wires=3)
        obs = qml.PauliZ(0) @ qml.Hadamard(1) @ qml.PauliY(2)

        dev.reset()
        dev.apply(
            [
                qml.RX(theta, wires=[0]),
                qml.RX(phi, wires=[1]),
                qml.RX(varphi, wires=[2]),
                qml.CNOT(wires=[0, 1]),
                qml.CNOT(wires=[1, 2]),
            ],
            obs.diagonalizing_gates(),
        )

        res = dev.expval(obs)

        expected = -(np.cos(varphi) * np.sin(phi) + np.sin(varphi) * np.cos(theta)) / np.sqrt(2)

        assert np.allclose(res, expected, atol=tol, rtol=0)

    def test_hermitian(self, theta, phi, varphi, tol):
        """Test that a tensor product involving qml.Hermitian works correctly"""
        dev = qml.device("default.qubit.legacy", wires=3)
        dev.reset()

        A = np.array(
            [
                [-6, 2 + 1j, -3, -5 + 2j],
                [2 - 1j, 0, 2 - 1j, -5 + 4j],
                [-3, 2 + 1j, 0, -4 + 3j],
                [-5 - 2j, -5 - 4j, -4 - 3j, -6],
            ]
        )

        obs = qml.PauliZ(0) @ qml.Hermitian(A, wires=[1, 2])

        dev.apply(
            [
                qml.RX(theta, wires=[0]),
                qml.RX(phi, wires=[1]),
                qml.RX(varphi, wires=[2]),
                qml.CNOT(wires=[0, 1]),
                qml.CNOT(wires=[1, 2]),
            ],
            obs.diagonalizing_gates(),
        )

        res = dev.expval(obs)

        expected = 0.5 * (
            -6 * np.cos(theta) * (np.cos(varphi) + 1)
            - 2 * np.sin(varphi) * (np.cos(theta) + np.sin(phi) - 2 * np.cos(phi))
            + 3 * np.cos(varphi) * np.sin(phi)
            + np.sin(phi)
        )

        assert np.allclose(res, expected, atol=tol, rtol=0)

    def test_hermitian_hermitian(self, theta, phi, varphi, tol):
        """Test that a tensor product involving two Hermitian matrices works correctly"""
        dev = qml.device("default.qubit.legacy", wires=3)

        A1 = np.array([[1, 2], [2, 4]])

        A2 = np.array(
            [
                [-6, 2 + 1j, -3, -5 + 2j],
                [2 - 1j, 0, 2 - 1j, -5 + 4j],
                [-3, 2 + 1j, 0, -4 + 3j],
                [-5 - 2j, -5 - 4j, -4 - 3j, -6],
            ]
        )

        obs = qml.Hermitian(A1, wires=[0]) @ qml.Hermitian(A2, wires=[1, 2])

        dev.apply(
            [
                qml.RX(theta, wires=[0]),
                qml.RX(phi, wires=[1]),
                qml.RX(varphi, wires=[2]),
                qml.CNOT(wires=[0, 1]),
                qml.CNOT(wires=[1, 2]),
            ],
            obs.diagonalizing_gates(),
        )

        res = dev.expval(obs)

        expected = 0.25 * (
            -30
            + 4 * np.cos(phi) * np.sin(theta)
            + 3 * np.cos(varphi) * (-10 + 4 * np.cos(phi) * np.sin(theta) - 3 * np.sin(phi))
            - 3 * np.sin(phi)
            - 2
            * (5 + np.cos(phi) * (6 + 4 * np.sin(theta)) + (-3 + 8 * np.sin(theta)) * np.sin(phi))
            * np.sin(varphi)
            + np.cos(theta)
            * (
                18
                + 5 * np.sin(phi)
                + 3 * np.cos(varphi) * (6 + 5 * np.sin(phi))
                + 2 * (3 + 10 * np.cos(phi) - 5 * np.sin(phi)) * np.sin(varphi)
            )
        )

        assert np.allclose(res, expected, atol=tol, rtol=0)

    def test_hermitian_identity_expectation(self, theta, phi, varphi, tol):
        """Test that a tensor product involving an Hermitian matrix and the identity works correctly"""
        dev = qml.device("default.qubit.legacy", wires=2)

        A = np.array(
            [[1.02789352, 1.61296440 - 0.3498192j], [1.61296440 + 0.3498192j, 1.23920938 + 0j]]
        )

        obs = qml.Hermitian(A, wires=[0]) @ qml.Identity(wires=[1])

        dev.apply(
            [qml.RY(theta, wires=[0]), qml.RY(phi, wires=[1]), qml.CNOT(wires=[0, 1])],
            obs.diagonalizing_gates(),
        )

        res = dev.expval(obs)

        a = A[0, 0]
        re_b = A[0, 1].real
        d = A[1, 1]
        expected = ((a - d) * np.cos(theta) + 2 * re_b * np.sin(theta) * np.sin(phi) + a + d) / 2

        assert np.allclose(res, expected, atol=tol, rtol=0)

    def test_hermitian_two_wires_identity_expectation(self, theta, phi, varphi, tol):
        """Test that a tensor product involving an Hermitian matrix for two wires and the identity works correctly"""
        dev = qml.device("default.qubit.legacy", wires=3)

        A = np.array(
            [[1.02789352, 1.61296440 - 0.3498192j], [1.61296440 + 0.3498192j, 1.23920938 + 0j]]
        )
        Identity = np.array([[1, 0], [0, 1]])
        H = np.kron(np.kron(Identity, Identity), A)
        obs = qml.Hermitian(H, wires=[2, 1, 0])

        dev.apply(
            [qml.RY(theta, wires=[0]), qml.RY(phi, wires=[1]), qml.CNOT(wires=[0, 1])],
            obs.diagonalizing_gates(),
        )
        res = dev.expval(obs)

        a = A[0, 0]
        re_b = A[0, 1].real
        d = A[1, 1]

        expected = ((a - d) * np.cos(theta) + 2 * re_b * np.sin(theta) * np.sin(phi) + a + d) / 2
        assert np.allclose(res, expected, atol=tol, rtol=0)


@pytest.mark.parametrize("theta, phi, varphi", list(zip(THETA, PHI, VARPHI)))
class TestTensorVar:
    """Tests for variance of tensor observables"""

    def test_paulix_pauliy(self, theta, phi, varphi, tol):
        """Test that a tensor product involving PauliX and PauliY works correctly"""
        dev = qml.device("default.qubit.legacy", wires=3)

        obs = qml.PauliX(0) @ qml.PauliY(2)

        dev.apply(
            [
                qml.RX(theta, wires=[0]),
                qml.RX(phi, wires=[1]),
                qml.RX(varphi, wires=[2]),
                qml.CNOT(wires=[0, 1]),
                qml.CNOT(wires=[1, 2]),
            ],
            obs.diagonalizing_gates(),
        )

        res = dev.var(obs)

        expected = (
            8 * np.sin(theta) ** 2 * np.cos(2 * varphi) * np.sin(phi) ** 2
            - np.cos(2 * (theta - phi))
            - np.cos(2 * (theta + phi))
            + 2 * np.cos(2 * theta)
            + 2 * np.cos(2 * phi)
            + 14
        ) / 16

        assert np.allclose(res, expected, atol=tol, rtol=0)

    def test_pauliz_hadamard(self, theta, phi, varphi, tol):
        """Test that a tensor product involving PauliZ and PauliY and hadamard works correctly"""
        dev = qml.device("default.qubit.legacy", wires=3)
        obs = qml.PauliZ(0) @ qml.Hadamard(1) @ qml.PauliY(2)

        dev.reset()
        dev.apply(
            [
                qml.RX(theta, wires=[0]),
                qml.RX(phi, wires=[1]),
                qml.RX(varphi, wires=[2]),
                qml.CNOT(wires=[0, 1]),
                qml.CNOT(wires=[1, 2]),
            ],
            obs.diagonalizing_gates(),
        )

        res = dev.var(obs)

        expected = (
            3
            + np.cos(2 * phi) * np.cos(varphi) ** 2
            - np.cos(2 * theta) * np.sin(varphi) ** 2
            - 2 * np.cos(theta) * np.sin(phi) * np.sin(2 * varphi)
        ) / 4

        assert np.allclose(res, expected, atol=tol, rtol=0)

    def test_hermitian(self, theta, phi, varphi, tol):
        """Test that a tensor product involving qml.Hermitian works correctly"""
        dev = qml.device("default.qubit.legacy", wires=3)

        A = np.array(
            [
                [-6, 2 + 1j, -3, -5 + 2j],
                [2 - 1j, 0, 2 - 1j, -5 + 4j],
                [-3, 2 + 1j, 0, -4 + 3j],
                [-5 - 2j, -5 - 4j, -4 - 3j, -6],
            ]
        )

        obs = qml.PauliZ(0) @ qml.Hermitian(A, wires=[1, 2])

        dev.apply(
            [
                qml.RX(theta, wires=[0]),
                qml.RX(phi, wires=[1]),
                qml.RX(varphi, wires=[2]),
                qml.CNOT(wires=[0, 1]),
                qml.CNOT(wires=[1, 2]),
            ],
            obs.diagonalizing_gates(),
        )

        res = dev.var(obs)

        expected = (
            1057
            - np.cos(2 * phi)
            + 12 * (27 + np.cos(2 * phi)) * np.cos(varphi)
            - 2 * np.cos(2 * varphi) * np.sin(phi) * (16 * np.cos(phi) + 21 * np.sin(phi))
            + 16 * np.sin(2 * phi)
            - 8 * (-17 + np.cos(2 * phi) + 2 * np.sin(2 * phi)) * np.sin(varphi)
            - 8 * np.cos(2 * theta) * (3 + 3 * np.cos(varphi) + np.sin(varphi)) ** 2
            - 24 * np.cos(phi) * (np.cos(phi) + 2 * np.sin(phi)) * np.sin(2 * varphi)
            - 8
            * np.cos(theta)
            * (
                4
                * np.cos(phi)
                * (
                    4
                    + 8 * np.cos(varphi)
                    + np.cos(2 * varphi)
                    - (1 + 6 * np.cos(varphi)) * np.sin(varphi)
                )
                + np.sin(phi)
                * (
                    15
                    + 8 * np.cos(varphi)
                    - 11 * np.cos(2 * varphi)
                    + 42 * np.sin(varphi)
                    + 3 * np.sin(2 * varphi)
                )
            )
        ) / 16

        assert np.allclose(res, expected, atol=tol, rtol=0)


@pytest.mark.parametrize("theta, phi, varphi", list(zip(THETA, PHI, VARPHI)))
class TestTensorSample:
    """Test tensor expectation values"""

    def test_paulix_pauliy(self, theta, phi, varphi, tol_stochastic):
        """Test that a tensor product involving PauliX and PauliY works correctly"""
        dev = qml.device("default.qubit.legacy", wires=3, shots=int(1e6))

        obs = qml.PauliX(0) @ qml.PauliY(2)

        dev.apply(
            [
                qml.RX(theta, wires=[0]),
                qml.RX(phi, wires=[1]),
                qml.RX(varphi, wires=[2]),
                qml.CNOT(wires=[0, 1]),
                qml.CNOT(wires=[1, 2]),
            ],
            obs.diagonalizing_gates(),
        )

        dev.target_device._wires_measured = {0, 1, 2}
        dev.target_device._samples = dev.generate_samples()
        dev.sample(obs)

        s1 = obs.eigvals()
        p = dev.probability(wires=dev.map_wires(obs.wires))

        # s1 should only contain 1 and -1
        assert np.allclose(s1**2, 1, atol=tol_stochastic, rtol=0)

        mean = s1 @ p
        expected = np.sin(theta) * np.sin(phi) * np.sin(varphi)
        assert np.allclose(mean, expected, atol=tol_stochastic, rtol=0)

        var = (s1**2) @ p - (s1 @ p).real ** 2
        expected = (
            8 * np.sin(theta) ** 2 * np.cos(2 * varphi) * np.sin(phi) ** 2
            - np.cos(2 * (theta - phi))
            - np.cos(2 * (theta + phi))
            + 2 * np.cos(2 * theta)
            + 2 * np.cos(2 * phi)
            + 14
        ) / 16
        assert np.allclose(var, expected, atol=tol_stochastic, rtol=0)

    def test_pauliz_hadamard(self, theta, phi, varphi, tol_stochastic):
        """Test that a tensor product involving PauliZ and PauliY and hadamard works correctly"""
        dev = qml.device("default.qubit.legacy", wires=3, shots=int(1e6))
        obs = qml.PauliZ(0) @ qml.Hadamard(1) @ qml.PauliY(2)
        dev.apply(
            [
                qml.RX(theta, wires=[0]),
                qml.RX(phi, wires=[1]),
                qml.RX(varphi, wires=[2]),
                qml.CNOT(wires=[0, 1]),
                qml.CNOT(wires=[1, 2]),
            ],
            obs.diagonalizing_gates(),
        )

        dev.target_device._wires_measured = {0, 1, 2}
        dev.target_device._samples = dev.generate_samples()
        dev.sample(obs)

        s1 = obs.eigvals()
        p = dev.marginal_prob(dev.probability(), wires=obs.wires)

        # s1 should only contain 1 and -1
        assert np.allclose(s1**2, 1, atol=tol_stochastic, rtol=0)

        mean = s1 @ p
        expected = -(np.cos(varphi) * np.sin(phi) + np.sin(varphi) * np.cos(theta)) / np.sqrt(2)
        assert np.allclose(mean, expected, atol=tol_stochastic, rtol=0)

        var = (s1**2) @ p - (s1 @ p).real ** 2
        expected = (
            3
            + np.cos(2 * phi) * np.cos(varphi) ** 2
            - np.cos(2 * theta) * np.sin(varphi) ** 2
            - 2 * np.cos(theta) * np.sin(phi) * np.sin(2 * varphi)
        ) / 4
        assert np.allclose(var, expected, atol=tol_stochastic, rtol=0)

    def test_hermitian(self, theta, phi, varphi, tol_stochastic):
        """Test that a tensor product involving qml.Hermitian works correctly"""
        dev = qml.device("default.qubit.legacy", wires=3, shots=int(1e6))

        A = 0.1 * np.array(
            [
                [-6, 2 + 1j, -3, -5 + 2j],
                [2 - 1j, 0, 2 - 1j, -5 + 4j],
                [-3, 2 + 1j, 0, -4 + 3j],
                [-5 - 2j, -5 - 4j, -4 - 3j, -6],
            ]
        )

        obs = qml.PauliZ(0) @ qml.Hermitian(A, wires=[1, 2])
        dev.apply(
            [
                qml.RX(theta, wires=[0]),
                qml.RX(phi, wires=[1]),
                qml.RX(varphi, wires=[2]),
                qml.CNOT(wires=[0, 1]),
                qml.CNOT(wires=[1, 2]),
            ],
            obs.diagonalizing_gates(),
        )

        dev.target_device._wires_measured = {0, 1, 2}
        dev.target_device._samples = dev.generate_samples()
        dev.sample(obs)

        s1 = obs.eigvals()
        p = dev.marginal_prob(dev.probability(), wires=obs.wires)

        # s1 should only contain the eigenvalues of
        # the hermitian matrix tensor product Z
        Z = np.diag([1, -1])
        eigvals = np.linalg.eigvalsh(np.kron(Z, A))
        assert set(np.round(s1, 8).tolist()).issubset(set(np.round(eigvals, 8).tolist()))

        mean = s1 @ p
        expected = (
            0.1
            * 0.5
            * (
                -6 * np.cos(theta) * (np.cos(varphi) + 1)
                - 2 * np.sin(varphi) * (np.cos(theta) + np.sin(phi) - 2 * np.cos(phi))
                + 3 * np.cos(varphi) * np.sin(phi)
                + np.sin(phi)
            )
        )
        assert np.allclose(mean, expected, atol=tol_stochastic, rtol=0)

        var = (s1**2) @ p - (s1 @ p).real ** 2
        expected = (
            0.01
            * (
                1057
                - np.cos(2 * phi)
                + 12 * (27 + np.cos(2 * phi)) * np.cos(varphi)
                - 2 * np.cos(2 * varphi) * np.sin(phi) * (16 * np.cos(phi) + 21 * np.sin(phi))
                + 16 * np.sin(2 * phi)
                - 8 * (-17 + np.cos(2 * phi) + 2 * np.sin(2 * phi)) * np.sin(varphi)
                - 8 * np.cos(2 * theta) * (3 + 3 * np.cos(varphi) + np.sin(varphi)) ** 2
                - 24 * np.cos(phi) * (np.cos(phi) + 2 * np.sin(phi)) * np.sin(2 * varphi)
                - 8
                * np.cos(theta)
                * (
                    4
                    * np.cos(phi)
                    * (
                        4
                        + 8 * np.cos(varphi)
                        + np.cos(2 * varphi)
                        - (1 + 6 * np.cos(varphi)) * np.sin(varphi)
                    )
                    + np.sin(phi)
                    * (
                        15
                        + 8 * np.cos(varphi)
                        - 11 * np.cos(2 * varphi)
                        + 42 * np.sin(varphi)
                        + 3 * np.sin(2 * varphi)
                    )
                )
            )
            / 16
        )
        assert np.allclose(var, expected, atol=tol_stochastic, rtol=0)


@pytest.mark.parametrize(
    "r_dtype,c_dtype", [(np.float32, np.complex64), (np.float64, np.complex128)]
)
class TestDtypePreserved:
    """Test that the user-defined dtype of the device is preserved for QNode
    evaluation"""

    @pytest.mark.parametrize(
        "op",
        [
            qml.SingleExcitation,
            qml.SingleExcitationPlus,
            qml.SingleExcitationMinus,
            qml.DoubleExcitation,
            qml.DoubleExcitationPlus,
            qml.DoubleExcitationMinus,
            qml.OrbitalRotation,
            qml.FermionicSWAP,
            qml.QubitSum,
            qml.QubitCarry,
        ],
    )
    def test_state_dtype_after_op(self, r_dtype, c_dtype, op):
        """Test that the default qubit plugin preserves data types of states when an operation is
        applied. As TestApply class check most of operators, we here only check some subtle
        examples.
        """

        dev = qml.device("default.qubit.legacy", wires=4, r_dtype=r_dtype, c_dtype=c_dtype)

        n_wires = op.num_wires
        n_params = op.num_params

        @qml.qnode(dev, diff_method="parameter-shift")
        def circuit():
            if n_params == 0:
                op(wires=range(n_wires))
            elif n_params == 1:
                op(0.543, wires=range(n_wires))
            else:
                op([0.543] * n_params, wires=range(n_wires))
            return qml.state()

        res = circuit()
        assert res.dtype == c_dtype  # pylint:disable=no-member

    @pytest.mark.parametrize(
        "measurement",
        [
            qml.expval(qml.PauliY(0)),
            qml.var(qml.PauliY(0)),
            qml.probs(wires=[1]),
            qml.probs(wires=[2, 0]),
        ],
    )
    def test_measurement_real_dtype(self, r_dtype, c_dtype, measurement):
        """Test that the default qubit plugin provides correct result for a simple circuit"""
        p = 0.543

        dev = qml.device("default.qubit.legacy", wires=3, r_dtype=r_dtype, c_dtype=c_dtype)

        @qml.qnode(dev, diff_method="parameter-shift")
        def circuit(x):
            qml.RX(x, wires=0)
            return qml.apply(measurement)

        res = circuit(p)
        assert res.dtype == r_dtype

    @pytest.mark.parametrize(
        "measurement",
        [qml.state(), qml.density_matrix(wires=[1]), qml.density_matrix(wires=[2, 0])],
    )
    def test_measurement_complex_dtype(self, r_dtype, c_dtype, measurement):
        """Test that the default qubit plugin provides correct result for a simple circuit"""
        p = 0.543

        dev = qml.device("default.qubit.legacy", wires=3, r_dtype=r_dtype, c_dtype=c_dtype)

        @qml.qnode(dev, diff_method="parameter-shift")
        def circuit(x):
            qml.RX(x, wires=0)
            return qml.apply(measurement)

        res = circuit(p)
        assert res.dtype == c_dtype


class TestProbabilityIntegration:
    """Test probability method for when analytic is True/False"""

    # pylint: disable=unused-argument
    def mock_analytic_counter(self, wires=None):
        self.analytic_counter += 1
        return np.array([1, 0, 0, 0], dtype=float)

    @pytest.mark.parametrize("x", [[0.2, 0.5], [0.4, 0.9], [0.8, 0.3]])
    def test_probability(self, x, tol):
        """Test that the probability function works for finite and infinite shots"""
        dev = qml.device("default.qubit.legacy", wires=2, shots=1000)
        dev_analytic = qml.device("default.qubit.legacy", wires=2, shots=None)

        def circuit(x):
            qml.RX(x[0], wires=0)
            qml.RY(x[1], wires=0)
            qml.CNOT(wires=[0, 1])
            return qml.probs(wires=[0, 1])

        prob = qml.QNode(circuit, dev)
        prob_analytic = qml.QNode(circuit, dev_analytic)

        assert np.isclose(prob(x).sum(), 1, atol=tol, rtol=0)
        assert np.allclose(prob_analytic(x), prob(x), atol=0.1, rtol=0)
        assert not np.array_equal(prob_analytic(x), prob(x))

    # pylint: disable=attribute-defined-outside-init
    def test_call_generate_samples(self, monkeypatch):
        """Test analytic_probability call when generating samples"""
        self.analytic_counter = False

        dev = qml.device("default.qubit.legacy", wires=2, shots=1000)
        monkeypatch.setattr(dev.target_device, "analytic_probability", self.mock_analytic_counter)

        # generate samples through `generate_samples` (using 'analytic_probability')
        dev.generate_samples()

        # should call `analytic_probability` once through `generate_samples`
        assert self.analytic_counter == 1

    def test_stateless_analytic_return(self):
        """Test that analytic_probability returns None if device is stateless"""
        dev = qml.device("default.qubit.legacy", wires=2)
        dev.target_device._state = None

        assert dev.analytic_probability() is None


class TestWiresIntegration:
    """Test that the device integrates with PennyLane's wire management."""

    def make_circuit_probs(self, wires):
        """Factory for a qnode returning probabilities using arbitrary wire labels."""
        dev = qml.device("default.qubit.legacy", wires=wires)
        n_wires = len(wires)

        @qml.qnode(dev, diff_method="parameter-shift")
        def circuit():
            qml.RX(0.5, wires=wires[0 % n_wires])
            qml.RY(2.0, wires=wires[1 % n_wires])
            if n_wires > 1:
                qml.CNOT(wires=[wires[0], wires[1]])
            return qml.probs(wires=wires)

        return circuit

    @pytest.mark.parametrize(
        "wires1, wires2",
        [
            (["a", "c", "d"], [2, 3, 0]),
            ([-1, -2, -3], ["q1", "ancilla", 2]),
            (["a", "c"], [3, 0]),
            ([-1, -2], ["ancilla", 2]),
            (["a"], ["nothing"]),
        ],
    )
    def test_wires_probs(self, wires1, wires2, tol):
        """Test that the probability vector of a circuit is independent from the wire labels used."""

        circuit1 = self.make_circuit_probs(wires1)
        circuit2 = self.make_circuit_probs(wires2)

        assert np.allclose(circuit1(), circuit2(), tol)

    def test_wires_not_found_exception(self):
        """Tests that an exception is raised when wires not present on the device are adressed."""
        dev = qml.device("default.qubit.legacy", wires=["a", "b"])

        with qml.queuing.AnnotatedQueue() as q:
            qml.RX(0.5, wires="c")

        tape = qml.tape.QuantumScript.from_queue(q)
        with pytest.raises(WireError, match="Did not find some of the wires"):
            dev.execute(tape)

    wires_to_try = [
        (1, Wires([0])),
        (4, Wires([1, 3])),
        (["a", 2], Wires([2])),
        (["a", 2], Wires([2, "a"])),
    ]

    @pytest.mark.parametrize("dev_wires, wires_to_map", wires_to_try)
    def test_map_wires_caches(self, dev_wires, wires_to_map):
        """Test that multiple calls to map_wires will use caching."""
        dev = qml.device("default.qubit.legacy", wires=dev_wires)

        original_hits = dev.map_wires.cache_info().hits
        original_misses = dev.map_wires.cache_info().misses

        # The first call is computed: it's a miss as it didn't come from the cache
        dev.map_wires(wires_to_map)

        # The number of misses increased
        assert dev.map_wires.cache_info().misses > original_misses

        # The second call comes from the cache: it's a hit
        dev.map_wires(wires_to_map)

        # The number of hits increased
        assert dev.map_wires.cache_info().hits > original_hits


class TestGetSlice:
    """Tests for the _get_slice function."""

    def test_get_slice(self):
        """Test that the _get_slice function returns the expected slice and allows us to slice
        correctly into an array."""

        sl = _get_slice(1, 1, 3)
        array = np.arange(27).reshape((3, 3, 3))
        target = array[:, 1, :]

        assert sl == (slice(None, None, None), 1, slice(None, None, None))
        assert np.allclose(array[sl], target)

    def test_get_slice_first(self):
        """Test that the _get_slice function returns the expected slice when accessing the first
        axis of an array."""

        sl = _get_slice(2, 0, 3)
        array = np.arange(27).reshape((3, 3, 3))
        target = array[2]

        assert sl == (2, slice(None, None, None), slice(None, None, None))
        assert np.allclose(array[sl], target)

    def test_get_slice_last(self):
        """Test that the _get_slice function returns the expected slice when accessing the last
        axis of an array."""

        sl = _get_slice(0, 2, 3)
        array = np.arange(27).reshape((3, 3, 3))
        target = array[:, :, 0]

        assert sl == (slice(None, None, None), slice(None, None, None), 0)
        assert np.allclose(array[sl], target)

    def test_get_slice_1d(self):
        """Test that the _get_slice function returns the expected slice when accessing a
        1-dimensional array."""

        sl = _get_slice(2, 0, 1)
        array = np.arange(27)
        target = array[2]

        assert sl == (2,)
        assert np.allclose(array[sl], target)


class TestApplyOps:
    """Tests for special methods listed in _apply_ops that use array manipulation tricks to apply
    gates in DefaultQubitLegacy."""

    state = np.arange(2**4, dtype=np.complex128).reshape((2, 2, 2, 2))
    with pytest.warns(qml.PennyLaneDeprecationWarning):
        dev = qml.device("default.qubit.legacy", wires=4)

    single_qubit_ops = [
        (qml.PauliX, dev._apply_x),
        (qml.PauliY, dev._apply_y),
        (qml.PauliZ, dev._apply_z),
        (qml.Hadamard, dev._apply_hadamard),
        (qml.S, dev._apply_s),
        (qml.T, dev._apply_t),
        (qml.SX, dev._apply_sx),
    ]
    two_qubit_ops = [
        (qml.CNOT, dev._apply_cnot),
        (qml.SWAP, dev._apply_swap),
        (qml.CZ, dev._apply_cz),
    ]
    three_qubit_ops = [
        (qml.Toffoli, dev._apply_toffoli),
    ]

    @pytest.mark.parametrize("op, method", single_qubit_ops)
    def test_apply_single_qubit_op(self, op, method):
        """Test if the application of single qubit operations is correct."""
        state_out = method(self.state, axes=[1])
        op = op(wires=[1])
        matrix = op.matrix()
        state_out_einsum = np.einsum("ab,ibjk->iajk", matrix, self.state)
        assert np.allclose(state_out, state_out_einsum)

    @pytest.mark.parametrize("op, method", two_qubit_ops)
    def test_apply_two_qubit_op(self, op, method):
        """Test if the application of two qubit operations is correct."""
        state_out = method(self.state, axes=[0, 1])
        op = op(wires=[0, 1])
        matrix = op.matrix()
        matrix = matrix.reshape((2, 2, 2, 2))
        state_out_einsum = np.einsum("abcd,cdjk->abjk", matrix, self.state)
        assert np.allclose(state_out, state_out_einsum)

    @pytest.mark.parametrize("op, method", two_qubit_ops)
    def test_apply_two_qubit_op_reverse(self, op, method):
        """Test if the application of two qubit operations is correct when the applied wires are
        reversed."""
        state_out = method(self.state, axes=[2, 1])
        op = op(wires=[2, 1])
        matrix = op.matrix()
        matrix = matrix.reshape((2, 2, 2, 2))
        state_out_einsum = np.einsum("abcd,idck->ibak", matrix, self.state)
        assert np.allclose(state_out, state_out_einsum)

    @pytest.mark.parametrize("op, method", three_qubit_ops)
    def test_apply_three_qubit_op_controls_smaller(self, op, method):
        """Test if the application of three qubit operations is correct when both control wires are
        smaller than the target wire."""
        state_out = method(self.state, axes=[0, 2, 3])
        op = op(wires=[0, 2, 3])
        matrix = op.matrix()
        matrix = matrix.reshape((2, 2) * 3)
        state_out_einsum = np.einsum("abcdef,dkef->akbc", matrix, self.state)
        assert np.allclose(state_out, state_out_einsum)

    @pytest.mark.parametrize("op, method", three_qubit_ops)
    def test_apply_three_qubit_op_controls_greater(self, op, method):
        """Test if the application of three qubit operations is correct when both control wires are
        greater than the target wire."""
        state_out = method(self.state, axes=[2, 1, 0])
        op = op(wires=[2, 1, 0])
        matrix = op.matrix()
        matrix = matrix.reshape((2, 2) * 3)
        state_out_einsum = np.einsum("abcdef,fedk->cbak", matrix, self.state)
        assert np.allclose(state_out, state_out_einsum)

    @pytest.mark.parametrize("op, method", three_qubit_ops)
    def test_apply_three_qubit_op_controls_split(self, op, method):
        """Test if the application of three qubit operations is correct when one control wire is smaller
        and one control wire is greater than the target wire."""
        state_out = method(self.state, axes=[3, 1, 2])
        op = op(wires=[3, 1, 2])
        matrix = op.matrix()
        matrix = matrix.reshape((2, 2) * 3)
        state_out_einsum = np.einsum("abcdef,kdfe->kacb", matrix, self.state)
        assert np.allclose(state_out, state_out_einsum)

    @pytest.mark.jax
    def test_apply_parametrized_evolution_raises_error(self):
        """Test that applying a ParametrizedEvolution raises an error."""
        param_ev = qml.evolve(ParametrizedHamiltonian([1], [qml.PauliX(0)]))
        with pytest.raises(
            NotImplementedError,
            match="The device default.qubit.legacy cannot execute a ParametrizedEvolution operation",
        ):
            self.dev._apply_parametrized_evolution(state=self.state, operation=param_ev)

        @qml.qnode(self.dev)
        def circuit():
            qml.apply(param_ev)
            return qml.expval(qml.PauliZ(0))

        with pytest.raises(
            qml.DeviceError,
            match="Gate ParametrizedEvolution not supported on device default.qubit.",
        ):
            circuit()

        self.dev.operations.add("ParametrizedEvolution")
        with pytest.raises(
            NotImplementedError,
            match="The device default.qubit.legacy cannot execute a ParametrizedEvolution operation",
        ):
            circuit()


class TestStateVector:
    """Unit tests for the _apply_state_vector method"""

    def test_full_subsystem(self, mocker):
        """Test applying a state vector to the full subsystem"""
        dev = DefaultQubitLegacy(wires=["a", "b", "c"])
        state = np.array([1, 0, 0, 0, 1, 0, 1, 1]) / 2.0
        state_wires = qml.wires.Wires(["a", "b", "c"])

        spy = mocker.spy(dev, "_scatter")
        dev._apply_state_vector(state=state, device_wires=state_wires)

        assert np.all(dev._state.flatten() == state)
        spy.assert_not_called()

    def test_partial_subsystem(self, mocker):
        """Test applying a state vector to a subset of wires of the full subsystem"""

        dev = DefaultQubitLegacy(wires=["a", "b", "c"])
        state = np.array([1, 0, 1, 0]) / np.sqrt(2.0)
        state_wires = qml.wires.Wires(["a", "c"])

        spy = mocker.spy(dev, "_scatter")
        dev._apply_state_vector(state=state, device_wires=state_wires)
        res = np.sum(dev._state, axis=(1,)).flatten()

        assert np.all(res == state)
        spy.assert_called()


# pylint:disable = unnecessary-lambda-assignment
class TestApplyOperationUnit:
    """Unit tests for the internal _apply_operation method."""

    def test_internal_apply_ops_case(self, monkeypatch):
        """Tests that if we provide an operation that has an internal
        implementation, then we use that specific implementation.

        This test provides a new internal function that `default.qubit` uses to
        apply `PauliX` (rather than redefining the gate itself).
        """
        dev = qml.device("default.qubit.legacy", wires=1)

        # Create a dummy operation
        expected_test_output = np.ones(1)
        supported_gate_application = lambda *args, **kwargs: expected_test_output

        with monkeypatch.context() as m:
            # Set the internal ops implementations dict
            m.setattr(dev.target_device, "_apply_ops", {"PauliX": supported_gate_application})

            test_state = np.array([1, 0])
            op = qml.PauliX(0)

            res = dev._apply_operation(test_state, op)
            assert np.allclose(res, expected_test_output)

    def test_diagonal_operation_case(self, monkeypatch):
        """Tests the case when the operation to be applied is
        diagonal in the computational basis and the _apply_diagonal_unitary method is used."""
        dev = qml.device("default.qubit.legacy", wires=1)
        par = 0.3

        test_state = np.array([1, 0])
        wires = 0
        op = qml.PhaseShift(par, wires=wires)
        assert op.name not in dev._apply_ops

        # Set the internal _apply_diagonal_unitary
        history = []
        mock_apply_diag = lambda state, matrix, wires: history.append((state, matrix, wires))
        with monkeypatch.context() as m:
            m.setattr(dev.target_device, "_apply_diagonal_unitary", mock_apply_diag)
            assert dev._apply_diagonal_unitary == mock_apply_diag

            dev._apply_operation(test_state, op)

            res_state, res_mat, res_wires = history[0]

            assert np.allclose(res_state, test_state)
            assert np.allclose(res_mat, np.diag(op.matrix()))
            assert np.allclose(res_wires, wires)

    def test_apply_einsum_case(self, monkeypatch):
        """Tests the case when np.einsum is used to apply an operation in
        default.qubit."""
        dev = qml.device("default.qubit.legacy", wires=1)

        test_state = np.array([1, 0])
        wires = 0

        # Redefine the S gate so that it is an example for a one-qubit gate
        # that is not registered in the diagonal_in_z_basis attribute
        class TestSGate(qml.operation.Operation):
            num_wires = 1

            # pylint: disable=unused-argument
            @staticmethod
            def compute_matrix(*params, **hyperparams):
                return np.array([[1, 0], [0, 1j]])

        dev.operations.add("TestSGate")
        op = TestSGate(wires=wires)

        assert op.name in dev.operations
        assert op.name not in dev._apply_ops

        # Set the internal _apply_unitary_einsum
        history = []
        mock_apply_einsum = lambda state, matrix, wires: history.append((state, matrix, wires))
        with monkeypatch.context() as m:
            m.setattr(dev.target_device, "_apply_unitary_einsum", mock_apply_einsum)

            dev._apply_operation(test_state, op)

            res_state, res_mat, res_wires = history[0]

            assert np.allclose(res_state, test_state)
            assert np.allclose(res_mat, op.matrix())
            assert np.allclose(res_wires, wires)

    def test_apply_tensordot_case(self, monkeypatch):
        """Tests the case when np.tensordot is used to apply an operation in
        default.qubit."""
        dev = qml.device("default.qubit.legacy", wires=3)

        test_state = np.array([1, 0])
        wires = [0, 1, 2]

        # Redefine the Toffoli gate so that it is an example for a gate with
        # more than two wires
        class TestToffoli(qml.operation.Operation):
            num_wires = 3

            # pylint: disable=unused-argument
            @staticmethod
            def compute_matrix(*params, **hyperparams):
                return U_toffoli

        dev.operations.add("TestToffoli")
        op = TestToffoli(wires=wires)

        assert op.name in dev.operations
        assert op.name not in dev._apply_ops

        # Set the internal _apply_unitary_tensordot
        history = []
        mock_apply_tensordot = lambda state, matrix, wires: history.append((state, matrix, wires))

        with monkeypatch.context() as m:
            m.setattr(dev.target_device, "_apply_unitary", mock_apply_tensordot)

            dev._apply_operation(test_state, op)

            res_state, res_mat, res_wires = history[0]

            assert np.allclose(res_state, test_state)
            assert np.allclose(res_mat, op.matrix())
            assert np.allclose(res_wires, wires)

    def test_apply_unitary_tensordot_double_broadcasting_error(self):
        """Tests that an error is raised if attempting to use _apply_unitary
        with a broadcasted matrix and a broadcasted state simultaneously."""
        dev = qml.device("default.qubit.legacy", wires=3)

        class BroadcastedToffoli(qml.operation.Operation):
            num_wires = 3
            batch_size = 3
            num_params = 0

            # pylint: disable=unused-argument
            @staticmethod
            def compute_matrix(*params, **hyperparams):
                return np.array([U_toffoli] * 3)

        state = np.eye(8)[:3]
        wires = qml.wires.Wires([0, 1, 2])

        mat = BroadcastedToffoli(wires=wires).matrix()
        with pytest.raises(NotImplementedError, match="broadcasted unitary to an already"):
            dev._apply_unitary(state, mat, wires=wires)

    def test_identity_skipped(self, mocker):
        """Test that applying the identity operation does not perform any additional computations."""
        dev = qml.device("default.qubit.legacy", wires=1)

        starting_state = np.array([1, 0])
        op = qml.Identity(0)

        spy_diagonal = mocker.spy(dev.target_device, "_apply_diagonal_unitary")
        spy_einsum = mocker.spy(dev.target_device, "_apply_unitary_einsum")
        spy_unitary = mocker.spy(dev.target_device, "_apply_unitary")

        res = dev._apply_operation(starting_state, op)
        assert res is starting_state

        spy_diagonal.assert_not_called()
        spy_einsum.assert_not_called()
        spy_unitary.assert_not_called()


class TestHamiltonianSupport:
    """Tests the devices' native support for Hamiltonian observables."""

    def test_do_not_split_analytic(self, mocker):
        """Tests that the Hamiltonian is not split for shots=None."""
        dev = qml.device("default.qubit.legacy", wires=2)
        H = qml.Hamiltonian(np.array([0.1, 0.2]), [qml.PauliX(0), qml.PauliZ(1)])

        @qml.qnode(dev, diff_method="parameter-shift", interface=None)
        def circuit():
            return qml.expval(H)

        spy = mocker.spy(dev.target_device, "expval")

        circuit()
        # evaluated one expval altogether
        assert spy.call_count == 1

    def test_split_finite_shots(self, mocker):
        """Tests that the Hamiltonian is split for finite shots."""
        dev = qml.device("default.qubit.legacy", wires=2, shots=10)
        spy = mocker.spy(dev.target_device, "expval")

        H = qml.Hamiltonian(np.array([0.1, 0.2]), [qml.PauliX(0), qml.PauliZ(1)])

        @qml.qnode(dev)
        def circuit():
            return qml.expval(H)

        circuit()

        # evaluated one expval per Pauli observable
        assert spy.call_count == 2

    @pytest.mark.usefixtures("use_legacy_opmath")  # only a problem for legacy opmath
    def test_error_hamiltonian_expval_finite_shots_legacy_opmath(self):
        """Tests that the Hamiltonian is split for finite shots."""
        dev = qml.device("default.qubit.legacy", wires=2, shots=10)
        H = qml.Hamiltonian([0.1, 0.2], [qml.PauliX(0), qml.PauliZ(1)])

        with pytest.raises(AssertionError, match="Hamiltonian must be used with shots=None"):
            dev.expval(H)

    @pytest.mark.usefixtures("use_legacy_opmath")
    def test_error_hamiltonian_expval_wrong_wires_legacy_opmath(self):
        """Tests that expval fails if Hamiltonian uses non-device wires."""
        dev = qml.device("default.qubit.legacy", wires=2, shots=None)
        H = qml.Hamiltonian([0.1, 0.2, 0.3], [qml.PauliX(0), qml.PauliZ(1), qml.PauliY(2)])

        with pytest.raises(
            WireError,
            match=r"Did not find some of the wires \(0, 1, 2\) on device with wires \(0, 1\).",
        ):
            dev.expval(H)

    @pytest.mark.usefixtures("use_legacy_and_new_opmath")
    def test_Hamiltonian_filtered_from_rotations(self, mocker):
        """Tests that the device does not attempt to get rotations for Hamiltonians."""
        dev = qml.device("default.qubit.legacy", wires=2, shots=10)
        H = qml.Hamiltonian([0.1, 0.2], [qml.PauliX(0), qml.PauliZ(1)])

        spy = mocker.spy(qml.QubitDevice, "_get_diagonalizing_gates")
        qs = qml.tape.QuantumScript([qml.RX(1, 0)], [qml.expval(qml.PauliX(0)), qml.expval(H)])
        rotations = dev._get_diagonalizing_gates(qs)

        assert len(rotations) == 1
        qml.assert_equal(rotations[0], qml.Hadamard(0))

        call_args = spy.call_args.args[1]  # 0 is self (the device)
        assert isinstance(call_args, qml.tape.QuantumScript)
        assert len(call_args.operations) == 0
        assert len(call_args.measurements) == 1
        qml.assert_equal(call_args.measurements[0], qml.expval(qml.PauliX(0)))


@pytest.mark.parametrize("is_state_batched", [False, True])
class TestSumSupport:
    """Tests for custom Sum support in DefaultQubitLegacy."""

    @staticmethod
    def expected_grad(is_state_batched):
        if is_state_batched:
            return [[-np.sin(1.3), -np.sin(0.4)], [np.cos(1.3), np.cos(0.4)]]
        return [-np.sin(1.3), np.cos(1.3)]

    @staticmethod
    def circuit(y, z, is_state_batched):
        rx_param = [1.3, 0.4] if is_state_batched else 1.3
        qml.RX(rx_param, 0)
        return qml.expval(
            qml.sum(
                qml.s_prod(y, qml.PauliY(0)),
                qml.s_prod(z, qml.PauliZ(0)),
            )
        )

    def test_super_expval_not_called(self, is_state_batched, mocker):
        """Tests basic expval result, and ensures QubitDevice.expval is not called."""
        dev = qml.device("default.qubit.legacy", wires=1)
        spy = mocker.spy(qml.QubitDevice, "expval")
        obs = qml.sum(qml.s_prod(0.1, qml.PauliX(0)), qml.s_prod(0.2, qml.PauliZ(0)))
        assert np.isclose(dev.expval(obs), 0.2)
        spy.assert_not_called()

    @pytest.mark.autograd
    def test_trainable_autograd(self, is_state_batched):
        """Tests that coeffs passed to a sum are trainable with autograd."""
        if is_state_batched:
            pytest.skip(
                reason="Broadcasting, qml.jacobian and new return types do not work together"
            )
        dev = qml.device("default.qubit.legacy", wires=1)
        qnode = qml.QNode(self.circuit, dev, interface="autograd")
        y, z = np.array([1.1, 2.2])
        actual = qml.grad(qnode, argnum=[0, 1])(y, z, is_state_batched)
        assert np.allclose(actual, self.expected_grad(is_state_batched))

    @pytest.mark.jax
    def test_trainable_jax(self, is_state_batched):
        """Tests that coeffs passed to a sum are trainable with jax."""
        import jax

        dev = qml.device("default.qubit.legacy", wires=1)
        qnode = qml.QNode(self.circuit, dev, interface="jax")
        y, z = jax.numpy.array([1.1, 2.2])
        actual = jax.jacobian(qnode, argnums=[0, 1])(y, z, is_state_batched)
        assert np.allclose(actual, self.expected_grad(is_state_batched))


class TestGetBatchSize:
    """Tests for the helper method ``_get_batch_size`` of ``QubitDevice``."""

    @pytest.mark.parametrize("shape", [(4, 4), (1, 8), (4,)])
    def test_batch_size_None(self, shape):
        """Test that a ``batch_size=None`` is reported correctly."""
        dev = qml.device("default.qubit.legacy", wires=1)
        tensor0 = np.ones(shape, dtype=complex)
        assert dev._get_batch_size(tensor0, shape, qml.math.prod(shape)) is None
        tensor1 = np.arange(np.prod(shape)).reshape(shape)
        assert dev._get_batch_size(tensor1, shape, qml.math.prod(shape)) is None

    @pytest.mark.parametrize("shape", [(4, 4), (1, 8), (4,)])
    @pytest.mark.parametrize("batch_size", [1, 3])
    def test_batch_size_int(self, shape, batch_size):
        """Test that an integral ``batch_size`` is reported correctly."""
        dev = qml.device("default.qubit.legacy", wires=1)
        full_shape = (batch_size,) + shape
        tensor0 = np.ones(full_shape, dtype=complex)
        assert dev._get_batch_size(tensor0, shape, qml.math.prod(shape)) == batch_size
        tensor1 = np.arange(np.prod(full_shape)).reshape(full_shape)
        assert dev._get_batch_size(tensor1, shape, qml.math.prod(shape)) == batch_size


class TestDenseMatrixDecompositionThreshold:
    """Tests for QFT and Grover operators the automatic transition from dense matrix to decomposition
    on calculations."""

    input = [
        (qml.QFT, 4, True),
        (qml.QFT, 6, False),
        (qml.GroverOperator, 4, True),
        (qml.GroverOperator, 13, False),
    ]

    @pytest.mark.parametrize("op, n_wires, condition", input)
    def test_threshold(self, op, n_wires, condition):
        wires = np.linspace(0, n_wires - 1, n_wires, dtype=int)
        op = op(wires=wires)
        # pylint:disable=no-member
        assert DefaultQubitLegacy.stopping_condition.__get__(op)(op) == condition<|MERGE_RESOLUTION|>--- conflicted
+++ resolved
@@ -18,11 +18,7 @@
 # pylint: disable=protected-access,cell-var-from-loop
 import cmath
 import math
-<<<<<<< HEAD
-from functools import partial
 from importlib.metadata import version
-=======
->>>>>>> 0b8877ef
 
 import pytest
 
