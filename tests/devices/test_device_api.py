# Copyright 2018-2023 Xanadu Quantum Technologies Inc.

# Licensed under the Apache License, Version 2.0 (the "License");
# you may not use this file except in compliance with the License.
# You may obtain a copy of the License at

#     http://www.apache.org/licenses/LICENSE-2.0

# Unless required by applicable law or agreed to in writing, software
# distributed under the License is distributed on an "AS IS" BASIS,
# WITHOUT WARRANTIES OR CONDITIONS OF ANY KIND, either express or implied.
# See the License for the specific language governing permissions and
# limitations under the License.
"""
Tests for the basic default behavior of the Device API.
"""
import pytest

import pennylane as qml
from pennylane.devices import Device, ExecutionConfig, MCMConfig
from pennylane.devices.capabilities import (
    DeviceCapabilities,
    ExecutionCondition,
    OperatorProperties,
)
from pennylane.exceptions import DeviceError, QuantumFunctionError
from pennylane.tape import QuantumScript, QuantumScriptOrBatch
from pennylane.transforms.core import TransformProgram
from pennylane.typing import Result, ResultBatch
from pennylane.wires import Wires

# pylint:disable=unused-argument,unused-variable,protected-access,too-many-arguments


def test_execute_method_abstract():
    """Test that a device can't be instantiated without an execute method."""

    class BadDevice(Device):
        """A bad device"""

    with pytest.raises(TypeError, match=r"instantiate abstract class BadDevice"):
        BadDevice()  # pylint: disable=abstract-class-instantiated


EXAMPLE_TOML_FILE = """
schema = 3

[operators.gates]

[operators.observables]

[pennylane.operators.observables]

[measurement_processes]

[pennylane.measurement_processes]

[compilation]

"""

EXAMPLE_TOML_FILE_ONE_SHOT = (
    EXAMPLE_TOML_FILE
    + """
supported_mcm_methods = [ "one-shot" ]
"""
)

EXAMPLE_TOML_FILE_ALL_SUPPORT = (
    EXAMPLE_TOML_FILE
    + """
supported_mcm_methods = [ "device", "one-shot" ]
"""
)


class TestDeviceCapabilities:
    """Tests for the capabilities of a device."""

    @pytest.mark.usefixtures("create_temporary_toml_file")
    @pytest.mark.parametrize("create_temporary_toml_file", [EXAMPLE_TOML_FILE], indirect=True)
    def test_device_capabilities(self, request):
        """Tests that the device capabilities object is correctly initialized"""

        class DeviceWithCapabilities(Device):
            """A device with a capabilities config file defined."""

            config_filepath = request.node.toml_file

            def execute(self, circuits, execution_config=None):
                return (0,)

        dev = DeviceWithCapabilities()
        assert isinstance(dev.capabilities, DeviceCapabilities)

    def test_device_invalid_filepath(self):
        """Tests that the device raises an error when the config file does not exist."""

        with pytest.raises(FileNotFoundError):

            class DeviceWithInvalidCapabilities(Device):

                config_filepath = "nonexistent_file.toml"

                def execute(self, circuits, execution_config: ExecutionConfig | None = None):
                    return (0,)


class TestSetupExecutionConfig:
    """Tests the default implementation for setup_execution_config."""

    def test_device_implements_preprocess(self):
        """Tests that the execution config returned by device's preprocess is used."""

        default_execution_config = ExecutionConfig()

        class CustomDevice(Device):

            def preprocess(self, execution_config=None):
                return TransformProgram(), default_execution_config

            def execute(self, circuits, execution_config=None):
                return (0,)

        dev = CustomDevice()
        config = dev.setup_execution_config()
        assert config is default_execution_config

    def test_device_no_capabilities(self):
        """Tests if the device does not declare capabilities."""

        class DeviceNoCapabilities(Device):

            def execute(self, circuits, execution_config=None):
                return (0,)

        dev = DeviceNoCapabilities()
        config = dev.setup_execution_config()
        assert config == ExecutionConfig()

        DeviceNoCapabilities.supports_derivatives = lambda *_: True
        initial_config = ExecutionConfig(gradient_method="best")
        config = dev.setup_execution_config(initial_config)
        assert config.gradient_method == "device"

    # pylint: disable=too-many-positional-arguments
    @pytest.mark.usefixtures("create_temporary_toml_file")
    @pytest.mark.parametrize(
        "create_temporary_toml_file, mcm_method, shots, expected_transform, expected_error",
        [
            (EXAMPLE_TOML_FILE, "deferred", 10, qml.defer_measurements, None),
            (EXAMPLE_TOML_FILE, "deferred", None, qml.defer_measurements, None),
            (
                EXAMPLE_TOML_FILE,
                "one-shot",
                None,
                None,
                'The "one-shot" MCM method is only supported with finite shots.',
            ),
            (
                EXAMPLE_TOML_FILE,
                "one-shot",
                10,
                None,
                'Requested MCM method "one-shot" unsupported by the device.',
            ),
            (
                EXAMPLE_TOML_FILE_ONE_SHOT,
                "magic",
                10,
                None,
                'Requested MCM method "magic" unsupported by the device.',
            ),
            (
                EXAMPLE_TOML_FILE_ALL_SUPPORT,
                "tree-traversal",
                10,
                None,
                'Requested MCM method "tree-traversal" unsupported by the device.',
            ),
        ],
        indirect=("create_temporary_toml_file",),
    )
    def test_mcm_method_validation(
        self, mcm_method, shots, expected_transform, expected_error, request
    ):
        """Tests that the requested MCM method is validated."""

        class DeviceWithMCM(Device):
            """A device with capabilities config file defined."""

            config_filepath = request.node.toml_file

            def execute(self, circuits, execution_config=None):
                return (0,)

        dev = DeviceWithMCM()
        mcm_config = MCMConfig(mcm_method=mcm_method)
        tape = QuantumScript([qml.measurements.MidMeasureMP(0)], [], shots=shots)
        initial_config = ExecutionConfig(mcm_config=mcm_config)

        if expected_error is not None:
            with pytest.raises(QuantumFunctionError, match=expected_error):
                dev.setup_execution_config(initial_config, tape)
            return

        config = dev.setup_execution_config(initial_config, tape)
        assert config.mcm_config.mcm_method == mcm_method

    @pytest.mark.parametrize(
        "mcm_method, shots, expected_error",
        [
            ("one-shot", None, 'The "one-shot" MCM method is only supported with finite shots.'),
            ("magic", None, 'Requested MCM method "magic" unsupported by the device.'),
            ("one-shot", 100, None),
        ],
    )
    def test_mcm_method_validation_without_capabilities(self, mcm_method, shots, expected_error):
        """Tests that the requested mcm method is validated without device capabilities"""

        class CustomDevice(Device):
            """A device with only a dummy execute method provided."""

            def execute(self, circuits, execution_config: ExecutionConfig | None = None):
                return (0,)

        dev = CustomDevice()
        mcm_config = MCMConfig(mcm_method=mcm_method)
        tape = QuantumScript([qml.measurements.MidMeasureMP(0)], [], shots=shots)
        initial_config = ExecutionConfig(mcm_config=mcm_config)
        if expected_error:
            with pytest.raises(QuantumFunctionError, match=expected_error):
                dev.setup_execution_config(initial_config, tape)
        else:
            final_config = dev.setup_execution_config(initial_config, tape)
            assert final_config.mcm_config.mcm_method == mcm_method

    @pytest.mark.usefixtures("create_temporary_toml_file")
    @pytest.mark.parametrize(
        "create_temporary_toml_file, shots, expected_method",
        [
            (EXAMPLE_TOML_FILE, 10, "deferred"),
            (EXAMPLE_TOML_FILE, None, "deferred"),
            (EXAMPLE_TOML_FILE_ONE_SHOT, 10, "one-shot"),
            (EXAMPLE_TOML_FILE_ONE_SHOT, None, "deferred"),
            (EXAMPLE_TOML_FILE_ALL_SUPPORT, 10, "device"),
            (EXAMPLE_TOML_FILE_ALL_SUPPORT, None, "device"),
        ],
        indirect=("create_temporary_toml_file",),
    )
    def test_mcm_method_resolution(self, request, shots, expected_method):
        """Tests that an MCM method is chosen if not specified."""

        class CustomDevice(qml.devices.Device):
            """A device with capabilities config file defined."""

            config_filepath = request.node.toml_file

            def execute(self, circuit, **kwargs):
                """The execute method for the custom device."""
                return 0

        dev = CustomDevice()
        tape = QuantumScript([qml.measurements.MidMeasureMP(0)], [], shots=shots)
        config = dev.setup_execution_config(ExecutionConfig(), tape)
        assert config.mcm_config.mcm_method == expected_method


class TestPreprocessTransforms:
    """Tests the default implementation for preprocess_transforms."""

    def test_device_implements_preprocess(self):
        """Tests that the execution config returned by device's preprocess is used."""

        default_transform_program = TransformProgram()

        class CustomDevice(Device):

            def preprocess(self, execution_config=None):
                return default_transform_program, ExecutionConfig()

            def execute(self, circuits, execution_config=None):
                return (0,)

        dev = CustomDevice()
        program = dev.preprocess_transforms()
        assert program is default_transform_program

    def test_device_no_capabilities(self):
        """Tests if the device does not declare capabilities."""

        class DeviceNoCapabilities(Device):

            def execute(self, circuits, execution_config=None):
                return (0,)

        dev = DeviceNoCapabilities()
        program = dev.preprocess_transforms()
        assert program == TransformProgram()

    @pytest.mark.usefixtures("create_temporary_toml_file")
    @pytest.mark.parametrize(
        "create_temporary_toml_file, mcm_method, expected_transform",
        [
            (EXAMPLE_TOML_FILE_ALL_SUPPORT, "one-shot", qml.transforms.dynamic_one_shot),
            (EXAMPLE_TOML_FILE_ALL_SUPPORT, "deferred", qml.transforms.defer_measurements),
            (EXAMPLE_TOML_FILE_ALL_SUPPORT, "device", None),
        ],
        indirect=("create_temporary_toml_file",),
    )
    def test_mcm_transform_in_program(self, mcm_method, expected_transform, request):
        """Tests that the correct MCM transform is included in the program."""

        mcm_transforms = {
            qml.transforms.dynamic_one_shot,
            qml.transforms.defer_measurements,
            qml.devices.preprocess.mid_circuit_measurements,
        }

        class CustomDevice(Device):
            """A device with capabilities config file defined."""

            config_filepath = request.node.toml_file

            def execute(
                self,
                circuits: QuantumScriptOrBatch,
                execution_config: ExecutionConfig = None,
            ) -> Result | ResultBatch:
                return (0,)

        dev = CustomDevice()
        config = ExecutionConfig(mcm_config=MCMConfig(mcm_method=mcm_method))
        transform_program = dev.preprocess_transforms(config)
        if expected_transform:
            assert expected_transform in transform_program
        for other_transform in mcm_transforms - {expected_transform}:
            assert other_transform not in transform_program

    @pytest.mark.usefixtures("create_temporary_toml_file")
    @pytest.mark.parametrize(
        "create_temporary_toml_file",
        [EXAMPLE_TOML_FILE_ALL_SUPPORT],
        indirect=True,
    )
    @pytest.mark.parametrize("supports_projector", [True, False])
    def test_deferred_allow_postselect(self, request, supports_projector):
        """Tests that the deferred measurements transform validates postselection."""

        class CustomDevice(Device):
            """A device with capabilities config file defined."""

            config_filepath = request.node.toml_file

            def __init__(self):
                super().__init__()
                if supports_projector:
                    self.capabilities.operations["Projector"] = OperatorProperties()

            def execute(
                self,
                circuits: QuantumScriptOrBatch,
                execution_config: ExecutionConfig = None,
            ) -> Result | ResultBatch:
                return (0,)

        dev = CustomDevice()
        config = ExecutionConfig(mcm_config=MCMConfig(mcm_method="deferred"))
        program = dev.preprocess_transforms(config)
        tape = QuantumScript([qml.measurements.MidMeasureMP(0, postselect=0)], [], shots=10)

        if not supports_projector:
            with pytest.raises(ValueError, match="Postselection is not allowed on the device"):
                program((tape,))
        else:
            tapes, _ = program((tape,))
            assert isinstance(tapes[0].operations[0], qml.Projector)

    @pytest.mark.usefixtures("create_temporary_toml_file")
    @pytest.mark.parametrize("create_temporary_toml_file", [EXAMPLE_TOML_FILE], indirect=True)
    @pytest.mark.parametrize("shots", [None, 10])
    def test_decomposition(self, request, shots):
        """Tests that decomposition acts correctly with or without shots."""

        class CustomDevice(Device):
            """A device with capabilities config file defined."""

            config_filepath = request.node.toml_file

            def __init__(self):
                super().__init__()
                self.capabilities.operations.update(
                    {
                        "Rot": OperatorProperties(
                            conditions=[ExecutionCondition.ANALYTIC_MODE_ONLY]
                        ),
                        "CNOT": OperatorProperties(),
                        "RY": OperatorProperties(),
                        "RZ": OperatorProperties(),
                    }
                )

            def execute(
                self,
                circuits: QuantumScriptOrBatch,
                execution_config: ExecutionConfig = None,
            ) -> Result | ResultBatch:
                return (0,)

        dev = CustomDevice()
        program = dev.preprocess_transforms()
        tape = QuantumScript([qml.Rot(0.1, 0.2, 0.3, wires=0)], shots=shots)
        tapes, _ = program((tape,))
        if shots:
            assert tapes[0].operations == [
                qml.RZ(0.1, wires=0),
                qml.RY(0.2, wires=0),
                qml.RZ(0.3, wires=0),
            ]
        else:
            assert tapes[0].operations == [qml.Rot(0.1, 0.2, 0.3, wires=0)]

    @pytest.mark.usefixtures("create_temporary_toml_file")
    @pytest.mark.parametrize("create_temporary_toml_file", [EXAMPLE_TOML_FILE], indirect=True)
    @pytest.mark.parametrize("shots", [None, 10])
    def test_validation(self, request, shots):
        """Tests that observable and measurement validation works correctly."""

        class CustomDevice(Device):
            """A device with capabilities config file defined."""

            config_filepath = request.node.toml_file

            def __init__(self):
                super().__init__()
                self.capabilities.observables.update(
                    {
                        "Hadamard": OperatorProperties(
                            conditions=[ExecutionCondition.ANALYTIC_MODE_ONLY]
                        ),
                        "PauliZ": OperatorProperties(),
                        "PauliY": OperatorProperties(
                            conditions=[ExecutionCondition.FINITE_SHOTS_ONLY]
                        ),
                    }
                )
                self.capabilities.measurement_processes.update(
                    {
                        "ExpectationMP": [],
                        "SampleMP": [],
                        "CountsMP": [ExecutionCondition.FINITE_SHOTS_ONLY],
                        "StateMP": [ExecutionCondition.ANALYTIC_MODE_ONLY],
                    }
                )

            def execute(
                self,
                circuits: QuantumScriptOrBatch,
                execution_config: ExecutionConfig = None,
            ) -> Result | ResultBatch:
                return (0,)

        dev = CustomDevice()
        program = dev.preprocess_transforms()

        valid_tape = QuantumScript([], [qml.expval(qml.Z(0))], shots=shots)
        _, __ = program((valid_tape,))

        invalid_tape = QuantumScript([], [qml.var(qml.PauliZ(0))], shots=shots)
        with pytest.raises(DeviceError, match=r"Measurement var\(Z\(0\)\) not accepted"):
            _, __ = program((invalid_tape,))

        invalid_tape = QuantumScript(
            [], [qml.expval(qml.Hermitian([[1.0, 0], [0, 1.0]], 0))], shots=shots
        )
        with pytest.raises(DeviceError, match=r"Observable Hermitian"):
            _, __ = program((invalid_tape,))

        shots_only_meas_tape = QuantumScript([], [qml.counts()], shots=shots)
        shots_only_obs_tape = QuantumScript([], [qml.expval(qml.Y(0))], shots=shots)
        analytic_only_obs_tape = QuantumScript([], [qml.expval(qml.H(0))], shots=shots)
        analytic_only_meas_tape = QuantumScript([], [qml.state()], shots=shots)

        if shots:

            _, __ = program((shots_only_meas_tape,))
            _, __ = program((shots_only_obs_tape,))

            with pytest.raises(DeviceError, match=r"Measurement .* not accepted"):
                _, __ = program((analytic_only_meas_tape,))

            with pytest.raises(DeviceError, match=r"Observable .* not supported"):
                _, __ = program((analytic_only_obs_tape,))

        else:
            _, __ = program((analytic_only_meas_tape,))
            _, __ = program((analytic_only_obs_tape,))

            with pytest.raises(DeviceError, match=r"Measurement .* not accepted"):
                _, __ = program((shots_only_meas_tape,))

            with pytest.raises(DeviceError, match=r"Observable .* not supported"):
                _, __ = program((shots_only_obs_tape,))

    @pytest.mark.usefixtures("create_temporary_toml_file")
    @pytest.mark.parametrize("create_temporary_toml_file", [EXAMPLE_TOML_FILE], indirect=True)
    @pytest.mark.parametrize("overlapping_obs", [True, False])
    @pytest.mark.parametrize("non_commuting_obs", [True, False])
    @pytest.mark.parametrize("sum_support", [True, False])
    def test_obs_splitting_transform(
        self, request, overlapping_obs, non_commuting_obs, sum_support
    ):
        """Tests if ``split_non_commuting`` or ``split_to_single_terms`` is applied correctly."""

        if not overlapping_obs and non_commuting_obs:
            pytest.skip("Not a valid combination of capabilities")

        if overlapping_obs and sum_support:
            pytest.skip("The support for Sum doesn't matter here")

        class CustomDevice(Device):

            config_filepath = request.node.toml_file

            def __init__(self):
                super().__init__()
                self.capabilities.overlapping_observables = overlapping_obs
                self.capabilities.non_commuting_observables = non_commuting_obs
                if sum_support:
                    self.capabilities.observables.update({"Sum": OperatorProperties()})

            def execute(self, circuits, execution_config: ExecutionConfig | None = None):
                return (0,)

        dev = CustomDevice()
        program = dev.preprocess_transforms()

        if not overlapping_obs:
            assert qml.transforms.split_non_commuting in program
            assert qml.transforms.split_to_single_terms not in program
            for transform_container in program:
                if transform_container._transform is qml.transforms.split_non_commuting:
                    assert "grouping_strategy" in transform_container._kwargs
                    assert transform_container._kwargs["grouping_strategy"] == "wires"
        elif not non_commuting_obs:
            assert qml.transforms.split_non_commuting in program
            assert qml.transforms.split_to_single_terms not in program
            for transform_container in program:
                if transform_container._transform is qml.transforms.split_non_commuting:
                    assert "grouping_strategy" in transform_container._kwargs
                    assert transform_container._kwargs["grouping_strategy"] == "qwc"
        elif not sum_support:
            assert qml.transforms.split_to_single_terms in program
            assert qml.transforms.split_non_commuting not in program
        else:
            assert qml.transforms.split_to_single_terms not in program
            assert qml.transforms.split_to_single_terms not in program

    @pytest.mark.usefixtures("create_temporary_toml_file")
    @pytest.mark.parametrize("create_temporary_toml_file", [EXAMPLE_TOML_FILE], indirect=True)
    @pytest.mark.parametrize("non_commuting_obs", [True, False])
    @pytest.mark.parametrize("all_obs_support", [True, False])
    def test_diagonalize_measurements(self, request, non_commuting_obs, all_obs_support):
        """Tests that the diagonalize_measurements transform is applied correctly."""

        class CustomDevice(Device):

            config_filepath = request.node.toml_file

            def __init__(self):
                super().__init__()
                self.capabilities.non_commuting_observables = non_commuting_obs
                if all_obs_support:
                    self.capabilities.observables.update(
                        {
                            "PauliX": OperatorProperties(),
                            "PauliY": OperatorProperties(),
                            "PauliZ": OperatorProperties(),
                            "Hadamard": OperatorProperties(),
                        }
                    )
                else:
                    self.capabilities.observables.update(
                        {
                            "PauliZ": OperatorProperties(),
                            "PauliX": OperatorProperties(),
                            "PauliY": OperatorProperties(),
                            "Hermitian": OperatorProperties(),
                        }
                    )

            def execute(self, circuits, execution_config: ExecutionConfig | None = None):
                return (0,)

        dev = CustomDevice()
        program = dev.preprocess_transforms()
        if non_commuting_obs is True:
            assert qml.transforms.diagonalize_measurements not in program
        elif all_obs_support is True:
            assert qml.transforms.diagonalize_measurements not in program
        else:
            assert qml.transforms.diagonalize_measurements in program
            for transform_container in program:
                if transform_container._transform is qml.transforms.diagonalize_measurements:
                    assert transform_container._kwargs["supported_base_obs"] == {
                        "PauliZ",
                        "PauliX",
                        "PauliY",
                    }


class TestMinimalDevice:
    """Tests for a device with only a minimal execute provided."""

    class MinimalDevice(Device):
        """A device with only a dummy execute method provided."""

        def execute(self, circuits, execution_config: ExecutionConfig | None = None):
            return (0,)

    dev = MinimalDevice()

    def test_device_name(self):
        """Test the default name is the name of the class"""
        assert self.dev.name == "MinimalDevice"

    def test_no_capabilities(self):
        """Test the default capabilities are empty"""
        assert self.dev.capabilities is None

    @pytest.mark.parametrize(
        "wires,shots,expected",
        [
            (None, None, "<MinimalDevice device at 0x"),
            ([1, 3], None, "<MinimalDevice device (wires=2) at 0x"),
            (None, [10, 20], "<MinimalDevice device (shots=30) at 0x"),
            ([1, 3], [10, 20], "<MinimalDevice device (wires=2, shots=30) at 0x"),
        ],
    )
    def test_repr(self, wires, shots, expected):
        """Tests the repr of the device API"""
        assert repr(self.MinimalDevice(wires=wires, shots=shots)).startswith(expected)

    def test_shots(self):
        """Test default behavior for shots."""

        assert self.dev.shots == qml.measurements.Shots(None)

        shots_dev = self.MinimalDevice(shots=100)
        assert shots_dev.shots == qml.measurements.Shots(100)

        with pytest.raises(
            AttributeError, match="Shots can no longer be set on a device instance."
        ):
            self.dev.shots = 100

    def test_getattr_error(self):
        """Test that querying a property that doesn't exist informs about interface change."""

        with pytest.raises(
            AttributeError,
            match=r"You may be looking for a property or method present in the legacy device",
        ):
            _ = self.dev.expand_fn

    def test_tracker_set_on_initialization(self):
        """Test that a new tracker instance is initialized with the class."""
        assert isinstance(self.dev.tracker, qml.Tracker)
        assert self.dev.tracker is not self.MinimalDevice.tracker

    def test_preprocess_single_circuit(self):
        """Test that preprocessing wraps a circuit into a batch."""

        circuit1 = qml.tape.QuantumScript()
        program, config = self.dev.preprocess()
        batch, fn = program((circuit1,))
        assert isinstance(batch, tuple)
        assert len(batch) == 1
        assert batch[0] is circuit1
        assert callable(fn)

        a = (1,)
        assert fn(a) == (1,)
        assert config == ExecutionConfig()

    def test_preprocess_batch_circuits(self):
        """Test that preprocessing a batch doesn't do anything."""

        circuit = qml.tape.QuantumScript()
        in_config = ExecutionConfig()
        in_batch = (circuit, circuit)
        program, config = self.dev.preprocess(in_config)
        batch, fn = program(in_batch)
        assert batch is in_batch
        assert config is in_config
        a = (1, 2)
        assert fn(a) is a

    def test_supports_derivatives_default(self):
        """Test that the default behavior of supports derivatives is false."""

        assert not self.dev.supports_derivatives()
        assert not self.dev.supports_derivatives(ExecutionConfig())

    def test_compute_derivatives_notimplemented(self):
        """Test that compute derivatives raises a notimplementederror."""

        with pytest.raises(NotImplementedError):
            self.dev.compute_derivatives(qml.tape.QuantumScript())

        with pytest.raises(NotImplementedError):
            self.dev.execute_and_compute_derivatives(qml.tape.QuantumScript())

    def test_supports_jvp_default(self):
        """Test that the default behaviour of supports_jvp is false."""
        assert not self.dev.supports_jvp()

    def test_compute_jvp_not_implemented(self):
        """Test that compute_jvp is not implemented by default."""
        with pytest.raises(NotImplementedError):
            self.dev.compute_jvp(qml.tape.QuantumScript(), (0.1,))

        with pytest.raises(NotImplementedError):
            self.dev.execute_and_compute_jvp(qml.tape.QuantumScript(), (0.1,))

    def test_supports_vjp_default(self):
        """Test that the default behavior of supports_jvp is false."""
        assert not self.dev.supports_vjp()

    def test_compute_vjp_not_implemented(self):
        """Test that compute_vjp is not implemented by default."""
        with pytest.raises(NotImplementedError):
            self.dev.compute_vjp(qml.tape.QuantumScript(), (0.1,))

        with pytest.raises(NotImplementedError):
            self.dev.execute_and_compute_vjp(qml.tape.QuantumScript(), (0.1,))

    @pytest.mark.parametrize(
        "wires, expected",
        [
            (None, None),
            (0, Wires([])),
            (Wires([0]), Wires([0])),
            (1, Wires([0])),
            ([1], Wires([1])),
            (2, Wires([0, 1])),
            ([1, 3], Wires([1, 3])),
        ],
    )
    def test_wires_can_be_provided(self, wires, expected):
        """Test that a device can be created with wires."""
        assert self.MinimalDevice(wires=wires).wires == expected

    def test_wires_are_read_only(self):
        """Test that device wires cannot be set after device initialization."""
        with pytest.raises(AttributeError):
            self.dev.wires = [0, 1]


def test_device_with_ambiguous_preprocess():
    """Tests that an error is raised when defining a device with ambiguous preprocess."""

    with pytest.raises(ValueError, match="A device should implement either"):

        class InvalidDevice(Device):
            """A device with ambiguous preprocess."""

            def preprocess(self, execution_config=None):
                return TransformProgram(), ExecutionConfig()

            def setup_execution_config(
                self,
                config: ExecutionConfig | None = None,
                circuit: QuantumScript | None = None,
            ) -> ExecutionConfig:
                return ExecutionConfig()

            def preprocess_transforms(
                self, execution_config: ExecutionConfig | None = None
            ) -> TransformProgram:
                return TransformProgram()

            def execute(self, circuits, execution_config: ExecutionConfig = None):
                return (0,)


class TestProvidingDerivatives:
    """Tests logic when derivatives, vjp, or jvp are overridden."""

    def test_provided_derivative(self):
        """Tests default logic for a device with a derivative provided."""

        class WithDerivative(Device):
            """A device with a derivative."""

<<<<<<< HEAD
            def execute(self, circuits, execution_config: ExecutionConfig = DefaultExecutionConfig):
=======
            # pylint: disable=unused-argument
            def execute(self, circuits, execution_config: ExecutionConfig = None):
>>>>>>> e03512cd
                return "a"

            def compute_derivatives(self, circuits, execution_config: ExecutionConfig = None):
                return ("b",)

        dev = WithDerivative()
        assert dev.supports_derivatives()
        assert not dev.supports_derivatives(ExecutionConfig(derivative_order=2))
        assert not dev.supports_derivatives(ExecutionConfig(gradient_method="backprop"))
        assert dev.supports_derivatives(ExecutionConfig(gradient_method="device"))

        out = dev.execute_and_compute_derivatives(qml.tape.QuantumScript())
        assert out[0] == "a"
        assert out[1] == ("b",)

    def test_provided_jvp(self):
        """Tests default logic for a device with a jvp provided."""

        # pylint: disable=unused-argnument
        class WithJvp(Device):
            """A device with a jvp."""

            def execute(self, circuits, execution_config: ExecutionConfig = None):
                return "a"

            def compute_jvp(self, circuits, tangents, execution_config: ExecutionConfig = None):
                return ("c",)

        dev = WithJvp()
        assert dev.supports_jvp()

        out = dev.execute_and_compute_jvp(qml.tape.QuantumScript(), (1.0,))
        assert out[0] == "a"
        assert out[1] == ("c",)

    def test_provided_vjp(self):
        """Tests default logic for a device with a vjp provided."""

        # pylint: disable=unused-argnument
        class WithVjp(Device):
            """A device with a vjp."""

            def execute(self, circuits, execution_config: ExecutionConfig = None):
                return "a"

            def compute_vjp(
                self,
                circuits,
                cotangents,
                execution_config: ExecutionConfig = None,
            ):
                return ("c",)

        dev = WithVjp()
        assert dev.supports_vjp()

        out = dev.execute_and_compute_vjp(qml.tape.QuantumScript(), (1.0,))
        assert out[0] == "a"
        assert out[1] == ("c",)


@pytest.mark.jax
def test_capture_methods_not_implemented():
    """Test that the eval_jaxpr and jaxpr_jvp methods are not implemented by default."""

    import jax

    def f(x):
        return x + 1

    class NormalDevice(Device):

        def execute(self, circuits, execution_config=None):
            return 0

    jaxpr = jax.make_jaxpr(f)(2)
    with pytest.raises(NotImplementedError):
        NormalDevice().eval_jaxpr(jaxpr.jaxpr, jaxpr.consts, 3, execution_config=None)

    with pytest.raises(NotImplementedError):
        NormalDevice().jaxpr_jvp(jaxpr.jaxpr, (3,), (0,), execution_config=None)<|MERGE_RESOLUTION|>--- conflicted
+++ resolved
@@ -793,12 +793,7 @@
         class WithDerivative(Device):
             """A device with a derivative."""
 
-<<<<<<< HEAD
-            def execute(self, circuits, execution_config: ExecutionConfig = DefaultExecutionConfig):
-=======
-            # pylint: disable=unused-argument
             def execute(self, circuits, execution_config: ExecutionConfig = None):
->>>>>>> e03512cd
                 return "a"
 
             def compute_derivatives(self, circuits, execution_config: ExecutionConfig = None):
