# Copyright 2018-2024 Xanadu Quantum Technologies Inc.

# Licensed under the Apache License, Version 2.0 (the "License");
# you may not use this file except in compliance with the License.
# You may obtain a copy of the License at

#     http://www.apache.org/licenses/LICENSE-2.0

# Unless required by applicable law or agreed to in writing, software
# distributed under the License is distributed on an "AS IS" BASIS,
# WITHOUT WARRANTIES OR CONDITIONS OF ANY KIND, either express or implied.
# See the License for the specific language governing permissions and
# limitations under the License.
"""Unit tests for apply_operation in devices/qubit_mixed/apply_operation."""

from functools import reduce

import numpy as np
import pytest
from scipy.stats import unitary_group

import pennylane as qml
import pennylane.math as math
from pennylane import (
    CNOT,
    ISWAP,
    AmplitudeDamping,
    DepolarizingChannel,
    Hadamard,
    PauliError,
    PauliX,
    ResetError,
)
from pennylane.devices.qubit_mixed import apply_operation
from pennylane.devices.qubit_mixed.apply_operation import (
    apply_operation_einsum,
    apply_operation_tensordot,
)
from pennylane.operation import _UNSET_BATCH_SIZE

ml_frameworks_list = [
    "numpy",
    pytest.param("autograd", marks=pytest.mark.autograd),
    pytest.param("jax", marks=pytest.mark.jax),
    pytest.param("torch", marks=pytest.mark.torch),
    pytest.param("tensorflow", marks=pytest.mark.tf),
]


def basis_state(index, nr_wires):
    """Generate the density matrix of the computational basis state
    indicated by ``index``."""
    rho = np.zeros((2**nr_wires, 2**nr_wires), dtype=np.complex128)
    rho[index, index] = 1
    return rho


def base0(nr_wires):
    """Generate the density matrix of the computational basis state
    indicated by ``00...0``."""
    return basis_state(0, nr_wires)


def base1(nr_wires):
    """Generate the density matrix of the computational basis state
    indicated by ``11...1``."""
    return basis_state(2**nr_wires - 1, nr_wires)


def cat_state(nr_wires):
    """Generate the density matrix of the cat state. |0...0> + |1...1>"""
    rho = np.zeros((2**nr_wires, 2**nr_wires), dtype=np.complex128)
    first = 0
    last = 2**nr_wires - 1
    # Make the four corners of the matrix 0.5
    rho[first, first] = 0.5
    rho[first, last] = 0.5
    rho[last, first] = 0.5
    rho[last, last] = 0.5
    return rho


def hadamard_state(nr_wires):
    """Generate the equal superposition state (Hadamard on all qubits)"""
    return np.ones((2**nr_wires, 2**nr_wires), dtype=np.complex128) / (2**nr_wires)


def max_mixed_state(nr_wires):
    """Generate the maximally mixed state."""
    return np.eye(2**nr_wires, dtype=np.complex128) / (2**nr_wires)


def root_state(nr_wires):
    """Pure state with equal amplitudes but phases equal to roots of unity"""
    dim = 2**nr_wires
    ket = [np.exp(1j * 2 * np.pi * n / dim) / np.sqrt(dim) for n in range(dim)]
    return np.outer(ket, np.conj(ket))


special_state_generator = [base0, base1, cat_state, hadamard_state, max_mixed_state, root_state]


def get_random_mixed_state(num_qubits):
    """
    Generates a random mixed state for testing purposes.

    Args:
        num_qubits (int): The number of qubits in the mixed state.

    Returns:
        np.ndarray: A tensor representing the random mixed state.
    """
    dim = 2**num_qubits

    rng = np.random.default_rng(seed=4774)
    basis = unitary_group(dim=dim, seed=584545).rvs()
    schmidt_weights = rng.dirichlet(np.ones(dim), size=1).astype(complex)[0]
    mixed_state = np.zeros((dim, dim)).astype(complex)
    for i in range(dim):
        mixed_state += schmidt_weights[i] * np.outer(np.conj(basis[i]), basis[i])

    return mixed_state.reshape([2] * (2 * num_qubits))


def get_expected_state(expanded_operator, state, num_q):
    """Finds expected state after applying operator"""
    # Convert the state into numpy
    state = np.asarray(state)
    shape = (2**num_q,) * 2
    flattened_state = state.reshape(shape)
    adjoint_matrix = np.conj(expanded_operator).T

    new_state = expanded_operator @ flattened_state @ adjoint_matrix
    return new_state.reshape([2] * (num_q * 2))


def expand_matrices(op, num_q, batch_size=0):
    """Find expanded operator matrices, independent of qml implementation"""
    pre_wires_identity = np.eye(2 ** op.wires[0])
    post_wires_identity = np.eye(2 ** ((num_q - 1) - op.wires[-1]))
    mat = op.matrix()

    def expand_matrix(matrix):
        return reduce(np.kron, (pre_wires_identity, matrix, post_wires_identity))

    if batch_size:
        return [expand_matrix(mat[i]) for i in range(batch_size)]
    return expand_matrix(mat)


@pytest.mark.parametrize("ml_framework", ml_frameworks_list)
class TestOperation:  # pylint: disable=too-few-public-methods
    """Tests that broadcasted operations (not channels) are applied correctly."""

    unbroadcasted_ops = [
        qml.Hadamard(wires=0),
        qml.RX(np.pi / 3, wires=0),
        qml.RY(2 * np.pi / 3, wires=1),
        qml.RZ(np.pi / 6, wires=2),
        qml.X(wires=0),
        qml.Z(wires=1),
        qml.S(wires=2),
        qml.T(wires=0),
        qml.PhaseShift(np.pi / 7, wires=1),
        qml.CNOT(wires=[0, 1]),
        qml.MultiControlledX(wires=(0, 1, 2), control_values=[1, 0]),
        qml.SWAP(wires=[0, 1]),
        qml.CSWAP(wires=[0, 1, 2]),
        qml.Toffoli(wires=[0, 1, 2]),
        qml.CZ(wires=[0, 1]),
        qml.CY(wires=[0, 1]),
        qml.CH(wires=[0, 1]),
        qml.GroverOperator(wires=[0, 1, 2]),
        qml.GroverOperator(wires=[1, 2]),
    ]
    diagonal_ops = [
        qml.PauliZ(wires=0),  # Most naive one
        qml.RZ(np.pi / 6, wires=2),  # single-site op, diagonal but complex eigvals
        qml.IsingZZ(0.5, wires=[0, 1]),  # two site
        qml.CCZ(wires=[0, 1, 2]),  # three site
    ]
    num_qubits = [3, 9]
    num_batched = 4

    @classmethod
    def circuit_matrices(cls, op, num_q, batch_size=0):
        """defines the circuit matrices, an alternative to expand_matrices"""

        def circuit():
            op(wires=op.wires)

        matrix_fn = qml.matrix(circuit, wire_order=range(num_q))
        if batch_size:
            return [matrix_fn() for _ in range(batch_size)]
        return matrix_fn()

    @pytest.mark.parametrize("op", unbroadcasted_ops)
    @pytest.mark.parametrize("num_q", num_qubits)
    def test_no_broadcasting(self, op, num_q, ml_framework):
        """
        Tests that unbatched operations are applied correctly to an unbatched state.

        Args:
            op (Operation): Quantum operation to apply.
            ml_framework (str): The machine learning framework in use (numpy, autograd, etc.).
        """
        state = math.asarray(get_random_mixed_state(num_q), like=ml_framework)
        res = apply_operation(op, state)
        res_tensordot = apply_operation_tensordot(op, state)
        res_einsum = apply_operation_einsum(op, state)

        expanded_operator = expand_matrices(op, num_q)
        expected = get_expected_state(np.array(expanded_operator), np.array(state), num_q)

        # assert math.get_interface(res) == ml_framework
        assert math.allclose(res, expected), f"Operation {op} failed. {res} \n != {expected}"
        assert math.allclose(
            res_tensordot, expected
        ), f"Tensordot and einsum results do not match. {res_tensordot} != {res_einsum}"

    @pytest.mark.parametrize("op", diagonal_ops)
    @pytest.mark.parametrize("num_q", num_qubits)
    def test_diagonal(self, op, num_q, ml_framework):
        """
        Tests that diagonal operations are applied correctly to an unbatched state.

        Args:
            op (Operation): Quantum operation to apply.
            ml_framework (str): The machine learning framework in use (numpy, autograd, etc.).
        """
        state_np = get_random_mixed_state(num_q)
        state = math.asarray(state_np, like=ml_framework)
        res = apply_operation(op, state)

        expanded_operator = expand_matrices(op, num_q)
        expected = get_expected_state(expanded_operator, state_np, num_q)

        assert math.allclose(res, expected), f"Operation {op} failed. {res} != {expected}"

    @pytest.mark.parametrize("num_q", num_qubits)
    def test_identity(self, num_q, ml_framework):
        """Tests that the identity operation is applied correctly to an unbatched state."""
        state_np = get_random_mixed_state(num_q)
        state = math.asarray(state_np, like=ml_framework)
        op = qml.Identity(wires=0)
        res = apply_operation(op, state)

        assert math.allclose(res, state), f"Operation {op} failed. {res} != {state}"

    @pytest.mark.parametrize("num_q", num_qubits)
    def test_globalphase(self, num_q, ml_framework):
        """Tests that the identity operation is applied correctly to an unbatched state."""
        state_np = get_random_mixed_state(num_q)
        state = math.asarray(state_np, like=ml_framework)
        op = qml.GlobalPhase(np.pi / 7, wires=0)
        res = apply_operation(op, state)

        assert math.allclose(res, state), f"Operation {op} failed. {res} != {state}"

    @pytest.mark.parametrize("op", unbroadcasted_ops)
    @pytest.mark.parametrize("num_q", num_qubits)
    def test_unbroadcasted_ops_batched(self, op, num_q, ml_framework):
        """Test that unbroadcasted operations are applied correctly to batched states."""
        batch_size = self.num_batched
        state = np.array([get_random_mixed_state(num_q) for _ in range(batch_size)])
        state = math.asarray(state, like=ml_framework)
        res = apply_operation(op, state, is_state_batched=True)

        expanded_operator = expand_matrices(op, num_q)
        expanded_operator = math.expand_matrix(op.matrix(), op.wires, wire_order=range(num_q))
        expected = np.array(
            [
                get_expected_state(
                    expanded_operator,
                    s,
                    num_q,
                )
                for s in state
            ]
        )

        # Make both res and expected the same shape
        res = np.array(res).reshape(expected.shape)

        assert math.allclose(res, expected), f"Operation {op} failed. {res} != {expected}"

    @pytest.mark.parametrize("op", diagonal_ops)
    @pytest.mark.parametrize("num_q", num_qubits)
    def test_diagonal_ops_batched(self, op, num_q, ml_framework):
        """Test that diagonal operations are applied correctly to batched states."""
        batch_size = self.num_batched
        state = np.array([get_random_mixed_state(num_q) for _ in range(batch_size)])
        state = math.asarray(state, like=ml_framework)
        res = apply_operation(op, state, is_state_batched=True)

        expanded_operator = expand_matrices(op, num_q)
        expected = np.array([get_expected_state(expanded_operator, s, num_q) for s in state])

        assert math.allclose(res, expected), f"Operation {op} failed. {res} != {expected}"

    @pytest.mark.parametrize("state_gen", special_state_generator)
    @pytest.mark.parametrize("op", unbroadcasted_ops)
    @pytest.mark.parametrize("num_q", num_qubits)
    def test_special_states(self, ml_framework, state_gen, op, num_q):
        """Test that special states are handled correctly."""
        state = math.asarray(state_gen(num_q), like=ml_framework)
        state = math.reshape(state, [2] * (2 * num_q))
        res = apply_operation(op, state)

        expanded_operator = expand_matrices(op, num_q)
        expected = get_expected_state(expanded_operator, state, num_q)

        assert math.allclose(res, expected), f"Operation {op} failed. {res} != {expected}"


class TestApplyGroverOperator:
    """Test that GroverOperator is applied correctly to mixed states."""

    @pytest.mark.parametrize(
        "num_wires, expected_method",
        [
            (2, "einsum"),
            (3, "tensordot"),
            (8, "tensordot"),
            (9, "custom"),
        ],
    )
    def test_dispatch_method(self, num_wires, expected_method, mocker):
        """Test that the correct dispatch method is used based on the number of wires."""
        state = get_random_mixed_state(num_wires)

        op = qml.GroverOperator(wires=range(num_wires))

        spy_einsum = mocker.spy(math, "einsum")
        spy_tensordot = mocker.spy(math, "tensordot")

        apply_operation(op, state)

        if expected_method == "einsum":
            assert spy_einsum.called
            assert not spy_tensordot.called
        elif expected_method == "tensordot":
            assert not spy_einsum.called
            assert spy_tensordot.called
        else:  # custom method
            assert not spy_einsum.called
            # Not assert not spy tensordot since in the method implemented in qubit.apply_operation it is indeed in use
            # assert not spy_tensordot.called

    @pytest.mark.parametrize("num_wires", [2, 3, 7, 8, 9])
    def test_correctness(self, num_wires):
        """Test that the GroverOperator is applied correctly for various wire numbers."""
        state = get_random_mixed_state(num_wires)

        op = qml.GroverOperator(wires=range(num_wires))
        op_mat = op.matrix()
        flat_shape = op_mat.shape

        result = apply_operation(op, state)

        state_flat = state.reshape(flat_shape)
        expected = op_mat @ state_flat @ op_mat.conj().T

        assert np.allclose(result.reshape(flat_shape), expected)

    @pytest.mark.parametrize("num_wires", [2, 3, 7, 8, 9])
    def test_batched_state(self, num_wires):
        """Test that the GroverOperator works correctly with batched states."""
        batch_size = 3
        state = np.array([get_random_mixed_state(num_wires) for _ in range(batch_size)])

        op = qml.GroverOperator(wires=range(num_wires))
        op_mat = op.matrix()
        # Make new shape, considering the batch dimension as the first
        flat_shape = (batch_size,) + op_mat.shape

        result = apply_operation(op, state, is_state_batched=True)

        state_flat = state.reshape(flat_shape)
        expected = np.array([op.matrix() @ s @ op.matrix().conj().T for s in state_flat])

        assert np.allclose(result.reshape(flat_shape), expected)

    @pytest.mark.parametrize("interface", ml_frameworks_list)
    def test_interface_compatibility(self, interface):
        """Test that the GroverOperator works with different interfaces."""
        num_wires = 5
        state = get_random_mixed_state(num_wires)
        state = math.asarray(state, like=interface)

        op = qml.GroverOperator(wires=range(num_wires))

        # Test with bruteforce
        op_mat = op.matrix()
        op_mat = expand_matrices(op, num_wires)
        result_bf = get_expected_state(op_mat, state, num_wires)

        result = apply_operation(op, state)

        assert np.allclose(result_bf, result)


class TestApplyMultiControlledX:
    """Test that MultiControlledX is applied correctly to mixed states."""

    @pytest.mark.parametrize(
        "num_wires, interface, expected_method",
        [
            (3, "numpy", "tensordot"),
            (8, "numpy", "tensordot"),
            (9, "numpy", "custom"),
            (3, "autograd", "tensordot"),
            (8, "autograd", "tensordot"),
            (9, "autograd", "custom"),
        ],
    )
    def test_dispatch_method(self, num_wires, expected_method, interface, mocker):
        """Test that the correct dispatch method is used based on the number of wires
        for numpy and autograd."""
        state = get_random_mixed_state(num_wires)
        # Convert to interface
        state = math.asarray(state, like=interface)

        op = qml.MultiControlledX(wires=range(num_wires))

        spy_einsum = mocker.spy(math, "einsum")
        spy_tensordot = mocker.spy(math, "tensordot")

        apply_operation(op, state)

        if expected_method == "einsum":
            assert spy_einsum.called
            assert not spy_tensordot.called
        elif expected_method == "tensordot":
            assert not spy_einsum.called
            assert spy_tensordot.called
        else:  # custom method
            assert not spy_einsum.called
            assert not spy_tensordot.called

    @pytest.mark.parametrize("interface", ml_frameworks_list[2:])
    @pytest.mark.parametrize(
        "num_wires, expected_method",
        [
            (3, "einsum"),
            (7, "einsum"),
            (8, "tensordot"),
            (9, "custom"),
        ],
    )
    def test_dispatch_method_interfaces(self, num_wires, expected_method, interface, mocker):
        """Test that the correct dispatch method is used based on the number of wires
        for torch, tensorflow, and jax."""
        state = get_random_mixed_state(num_wires)
        # Convert to interface
        state = math.asarray(state, like=interface)

        op = qml.MultiControlledX(wires=range(num_wires))

        spy_einsum = mocker.spy(math, "einsum")
        spy_tensordot = mocker.spy(math, "tensordot")

        apply_operation(op, state)

        if expected_method == "einsum":
            assert spy_einsum.called
            assert not spy_tensordot.called
        elif expected_method == "tensordot":
            assert not spy_einsum.called
            assert spy_tensordot.called
        else:  # custom method
            assert not spy_einsum.called
            assert not spy_tensordot.called

<<<<<<< HEAD
    @pytest.mark.parametrize("num_wires", [2, 3, 7, 8, 9])
=======
    @pytest.mark.torch
    @pytest.mark.parametrize(
        "num_wires, expected_method",
        [
            (4, "einsum"),
            (7, "einsum"),
        ],
    )
    def test_dispatch_torch_einsum_method(self, num_wires, expected_method, mocker):
        """Test that the correct dispatch method einsum is used based on the number of wires."""
        import torch

        state = get_random_mixed_state(num_wires)
        state = torch.tensor(state, dtype=torch.complex128)

        op = qml.MultiControlledX(wires=range(num_wires))

        spy_einsum = mocker.spy(math, "einsum")
        spy_tensordot = mocker.spy(math, "tensordot")

        apply_operation(op, state)

        if expected_method == "einsum":
            assert spy_einsum.called
            assert not spy_tensordot.called
        elif expected_method == "tensordot":
            assert not spy_einsum.called
            assert spy_tensordot.called
        else:  # custom method
            assert not spy_einsum.called
            assert not spy_tensordot.called

    @pytest.mark.parametrize("num_wires", [2, 3, 8, 9])
>>>>>>> cde052f1
    def test_correctness(self, num_wires):
        """Test that the MultiControlledX is applied correctly for various wire numbers."""
        state = get_random_mixed_state(num_wires)

        op = qml.MultiControlledX(wires=range(num_wires))
        op_mat = op.matrix()
        flat_shape = op_mat.shape

        result = apply_operation(op, state)

        state_flat = state.reshape(flat_shape)
        expected = op_mat @ state_flat @ op_mat.conj().T

        assert np.allclose(result.reshape(flat_shape), expected)

    @pytest.mark.parametrize("num_wires", [2, 3, 7, 8, 9])
    def test_batched_state(self, num_wires):
        """Test that the MultiControlledX works correctly with batched states."""
        batch_size = 3
        state = np.array([get_random_mixed_state(num_wires) for _ in range(batch_size)])

        op = qml.MultiControlledX(wires=range(num_wires))
        op_mat = op.matrix()
        # Make new shape, considering the batch dimension as the first
        flat_shape = (batch_size,) + op_mat.shape

        result = apply_operation(op, state, is_state_batched=True)

        state_flat = state.reshape(flat_shape)
        expected = np.array([op.matrix() @ s @ op.matrix().conj().T for s in state_flat])

        assert np.allclose(result.reshape(flat_shape), expected)

    def test_interface_compatibility(self):
        """Test that the MultiControlledX works with different interfaces."""
        num_wires = 5
        state = get_random_mixed_state(num_wires)

        op = qml.MultiControlledX(wires=range(num_wires))

        # Test with numpy interface
        result_numpy = apply_operation(op, state)

        # Test with autograd interface
        import autograd.numpy as anp

        state_autograd = anp.array(state)
        result_autograd = apply_operation(op, state_autograd)

        assert np.allclose(result_numpy, result_autograd)


@pytest.mark.parametrize("apply_method", [apply_operation_einsum, apply_operation_tensordot])
class TestApplyChannel:
    """Unit tests for apply operation of channels"""

    x_apply_channel_init = [
        [1, AmplitudeDamping(0.5, wires=0), basis_state(0, 1)],
        [
            1,
            DepolarizingChannel(0.5, wires=0),
            np.array([[2 / 3 + 0.0j, 0.0 + 0.0j], [0.0 + 0.0j, 1 / 3 + 0.0j]]),
        ],
        [
            1,
            ResetError(0.1, 0.5, wires=0),
            np.array([[0.5 + 0.0j, 0.0 + 0.0j], [0.0 + 0.0j, 0.5 + 0.0j]]),
        ],
        [1, PauliError("Z", 0.3, wires=0), basis_state(0, 1)],
        [2, PauliError("XY", 0.5, wires=[0, 1]), 0.5 * basis_state(0, 2) + 0.5 * basis_state(3, 2)],
    ]

    @pytest.mark.parametrize("x", x_apply_channel_init)
    def test_channel_init(self, x, tol, apply_method):
        """Tests that channels are correctly applied to the default initial state"""
        nr_wires = x[0]
        op = x[1]
        shape_state = [2] * 2 * nr_wires
        init_state = basis_state(0, nr_wires)
        init_state = np.reshape(init_state, shape_state)
        target_state = np.reshape(x[2], shape_state)
        res = apply_method(op, init_state)

        assert np.allclose(res, target_state, atol=tol, rtol=0)

    x_apply_channel_mixed = [
        [1, PauliX(wires=0), max_mixed_state(1)],
        [2, Hadamard(wires=0), max_mixed_state(2)],
        [2, CNOT(wires=[0, 1]), max_mixed_state(2)],
        [2, ISWAP(wires=[0, 1]), max_mixed_state(2)],
        [
            1,
            AmplitudeDamping(0.5, wires=0),
            np.array([[0.75 + 0.0j, 0.0 + 0.0j], [0.0 + 0.0j, 0.25 + 0.0j]]),
        ],
        [
            1,
            DepolarizingChannel(0.5, wires=0),
            np.array([[0.5 + 0.0j, 0.0 + 0.0j], [0.0 + 0.0j, 0.5 + 0.0j]]),
        ],
        [
            1,
            ResetError(0.1, 0.5, wires=0),
            np.array([[0.3 + 0.0j, 0.0 + 0.0j], [0.0 + 0.0j, 0.7 + 0.0j]]),
        ],
        [1, PauliError("Z", 0.3, wires=0), max_mixed_state(1)],
        [2, PauliError("XY", 0.5, wires=[0, 1]), max_mixed_state(2)],
    ]

    @pytest.mark.parametrize("x", x_apply_channel_mixed)
    def test_channel_mixed(self, x, tol, apply_method):
        """Tests that channels are correctly applied to the maximally mixed state"""
        nr_wires = x[0]
        op = x[1]
        shape_state = [2] * 2 * nr_wires
        init_state = np.reshape(max_mixed_state(nr_wires), shape_state)
        target_state = np.reshape(x[2], shape_state)
        res = apply_method(op, init_state)

        assert np.allclose(res, target_state, atol=tol, rtol=0)


@pytest.mark.parametrize("ml_framework", ml_frameworks_list)
class TestBroadcasting:  # pylint: disable=too-few-public-methods
    """Tests that broadcasted operations are applied correctly."""

    broadcasted_ops = [
        qml.RX(np.array([np.pi, np.pi / 2, np.pi / 4]), wires=2),
        qml.PhaseShift(np.array([np.pi, np.pi / 2, np.pi / 4]), wires=2),
        qml.IsingXX(np.array([np.pi, np.pi / 2, np.pi / 4]), wires=[1, 2]),
        qml.QubitUnitary(
            np.array([unitary_group.rvs(8), unitary_group.rvs(8), unitary_group.rvs(8)]),
            wires=[0, 1, 2],
        ),
    ]

    unbroadcasted_ops = [
        qml.PauliX(2),
        qml.PauliZ(2),
        qml.CNOT([1, 2]),
        qml.RX(np.pi, wires=2),
        qml.PhaseShift(np.pi / 2, wires=2),
        qml.IsingXX(np.pi / 2, wires=[1, 2]),
        qml.QubitUnitary(unitary_group.rvs(8), wires=[0, 1, 2]),
    ]

    @pytest.mark.parametrize("op", broadcasted_ops)
    def test_broadcasted_op(self, op, ml_framework):
        """Tests that batched operations are applied correctly to an unbatched state."""
        num_q = 3
        state = math.asarray(get_random_mixed_state(num_q), like=ml_framework)

        res = apply_operation(op, state)

        expanded_mat = expand_matrices(op, 3, batch_size=3)
        expected = [(get_expected_state(expanded_mat[i], state, num_q)) for i in range(3)]

        assert math.get_interface(res) == ml_framework
        assert math.allclose(res, expected)

    @pytest.mark.parametrize("op", unbroadcasted_ops)
    def test_broadcasted_state(self, op, ml_framework):
        """Tests that batched operations are applied correctly to an unbatched state."""
        num_q = 3
        state = [math.asarray(get_random_mixed_state(num_q), like=ml_framework) for _ in range(3)]
        state = math.stack(state)

        res = apply_operation(op, state, is_state_batched=True)

        expanded_mat = expand_matrices(op, 3)
        expected = [(get_expected_state(expanded_mat, state[i], num_q)) for i in range(3)]

        assert math.get_interface(res) == ml_framework
        assert math.allclose(res, expected)

    @pytest.mark.parametrize("op", broadcasted_ops)
    def test_broadcasted_op_broadcasted_state(self, op, ml_framework):
        """Tests that batched operations are applied correctly to batched state."""
        num_q = 3
        state = [math.asarray(get_random_mixed_state(num_q), like=ml_framework) for _ in range(3)]
        state = math.stack(state)

        res = apply_operation(op, state, is_state_batched=True)

        expanded_mat = expand_matrices(op, 3, batch_size=3)
        expected = [(get_expected_state(expanded_mat[i], state[i], num_q)) for i in range(3)]

        assert math.get_interface(res) == ml_framework
        assert math.allclose(res, expected)

    def test_batch_size_set_if_missing(self, ml_framework):
        """Tests that the batch_size is set on an operator if it was missing before.
        Mostly useful for TF-autograph since it may have batch size set to None."""
        param = qml.math.asarray([0.1, 0.2, 0.3], like=ml_framework)
        state = np.ones((2, 2)) / 2
        op = qml.RX(param, 0)
        assert op._batch_size is _UNSET_BATCH_SIZE  # pylint:disable=protected-access
        state = apply_operation_einsum(op, state)
        assert state.shape == (3, 2, 2)
        assert op.batch_size == 3<|MERGE_RESOLUTION|>--- conflicted
+++ resolved
@@ -472,43 +472,7 @@
             assert not spy_einsum.called
             assert not spy_tensordot.called
 
-<<<<<<< HEAD
     @pytest.mark.parametrize("num_wires", [2, 3, 7, 8, 9])
-=======
-    @pytest.mark.torch
-    @pytest.mark.parametrize(
-        "num_wires, expected_method",
-        [
-            (4, "einsum"),
-            (7, "einsum"),
-        ],
-    )
-    def test_dispatch_torch_einsum_method(self, num_wires, expected_method, mocker):
-        """Test that the correct dispatch method einsum is used based on the number of wires."""
-        import torch
-
-        state = get_random_mixed_state(num_wires)
-        state = torch.tensor(state, dtype=torch.complex128)
-
-        op = qml.MultiControlledX(wires=range(num_wires))
-
-        spy_einsum = mocker.spy(math, "einsum")
-        spy_tensordot = mocker.spy(math, "tensordot")
-
-        apply_operation(op, state)
-
-        if expected_method == "einsum":
-            assert spy_einsum.called
-            assert not spy_tensordot.called
-        elif expected_method == "tensordot":
-            assert not spy_einsum.called
-            assert spy_tensordot.called
-        else:  # custom method
-            assert not spy_einsum.called
-            assert not spy_tensordot.called
-
-    @pytest.mark.parametrize("num_wires", [2, 3, 8, 9])
->>>>>>> cde052f1
     def test_correctness(self, num_wires):
         """Test that the MultiControlledX is applied correctly for various wire numbers."""
         state = get_random_mixed_state(num_wires)
