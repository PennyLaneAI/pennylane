--- conflicted
+++ resolved
@@ -22,7 +22,6 @@
 from pennylane.math import Interface
 
 
-<<<<<<< HEAD
 def test_default_execution_config_deprecation():
     """Test that the DefaultExecutionConfig is deprecated."""
     with pytest.warns(
@@ -41,9 +40,7 @@
             DefaultExecutionConfig,
         )
 
-
-=======
->>>>>>> 4ea2fcd6
+        
 class TestExecutionConfig:
     """Tests for the ExecutionConfig class."""
 
