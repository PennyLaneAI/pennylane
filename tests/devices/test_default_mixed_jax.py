--- conflicted
+++ resolved
@@ -866,7 +866,6 @@
 
         assert np.allclose(expected, res)
 
-<<<<<<< HEAD
     @pytest.mark.parametrize("gradient_func", [qml.gradients.param_shift, "device", None])
     def test_tapes(self, gradient_func):
         """Test that jitted execution works with tapes."""
@@ -908,7 +907,7 @@
 
         for r, e in zip(res, exp):
             assert jnp.allclose(qml.math.array(r), qml.math.array(e), atol=1e-7)
-=======
+
 
 class TestMeasurements:
     """Tests for measurements with default.mixed"""
@@ -957,4 +956,3 @@
         angle = jnp.array(0.1234)
         assert isinstance(jax.jacobian(cost)(angle), jax.Array)
         assert len(cost(angle)) == num_shots
->>>>>>> e4fb82c6
