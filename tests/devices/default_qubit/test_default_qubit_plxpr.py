# Copyright 2024 Xanadu Quantum Technologies Inc.

# Licensed under the Apache License, Version 2.0 (the "License");
# you may not use this file except in compliance with the License.
# You may obtain a copy of the License at

#     http://www.apache.org/licenses/LICENSE-2.0

# Unless required by applicable law or agreed to in writing, software
# distributed under the License is distributed on an "AS IS" BASIS,
# WITHOUT WARRANTIES OR CONDITIONS OF ANY KIND, either express or implied.
# See the License for the specific language governing permissions and
# limitations under the License.
"""Tests for default qubit executing jaxpr."""

import pytest

import pennylane as qml
from pennylane.devices import ExecutionConfig, MCMConfig
from pennylane.exceptions import DeviceError

jax = pytest.importorskip("jax")
pytestmark = [pytest.mark.jax, pytest.mark.usefixtures("enable_disable_plxpr")]


class TestPreprocess:
    """Unit tests for default.qubit preprocessing with program capture."""

    def test_execution_config_invalid_device_option(self):
        """Test that specifying an invalid device option raises an error."""
        dev = qml.device("default.qubit", wires=1)
        config = ExecutionConfig(device_options={"foo": "bar"})

        with pytest.raises(DeviceError, match="device option foo not present"):
            _ = dev.preprocess(execution_config=config)

    def test_execution_config_max_workers(self):
        """Test that specifying max_workers raises an error."""
        dev = qml.device("default.qubit", wires=1)
        config = ExecutionConfig(device_options={"max_workers": "1"})

        with pytest.raises(DeviceError, match="Cannot set 'max_workers'"):
            _ = dev.preprocess(execution_config=config)

    def test_execution_config_best_gradient_method(self):
        """Test that specifying diff_method="best" changes to "backprop"."""
        dev = qml.device("default.qubit", wires=1)
        config = ExecutionConfig(gradient_method="best")

        _, new_config = dev.preprocess(execution_config=config)
        assert new_config.gradient_method == "backprop"

    def test_execution_config_adjoint_gradient_method(self):
        """Test that specifying diff_method="adjoint" updates the execution config correctly."""
        dev = qml.device("default.qubit", wires=1)
        config = ExecutionConfig(gradient_method="adjoint")

        _, new_config = dev.preprocess(execution_config=config)
        assert new_config.gradient_method == "adjoint"
        assert new_config.use_device_jacobian_product
        assert new_config.grad_on_execution

<<<<<<< HEAD
=======
    def test_execution_config_invalid_mcm_method_error(self):
        """Test that an error is raised if mcm_method is invalid."""
        dev = qml.device("default.qubit", wires=1)
        config = ExecutionConfig(mcm_config=MCMConfig(mcm_method="foo"))

        with pytest.raises(DeviceError, match="mcm_method='foo' is not supported"):
            _ = dev.preprocess(execution_config=config)

>>>>>>> d798c924
    def test_execution_config_default_mcm_config(self):
        """Test that not specifying MCM config updates the execution config correctly."""
        dev = qml.device("default.qubit", wires=1)
        config = ExecutionConfig()

        _, new_config = dev.preprocess(execution_config=config)
        assert new_config.mcm_config == MCMConfig(mcm_method="deferred", postselect_mode=None)

    @pytest.mark.parametrize("postselect_mode", ["hw-like", "fill-shots"])
    def test_single_branch_statistics_postselect_mode_warning(self, postselect_mode):
        """Test that setting a postselect_mode with single-branch-statistics raises a warning."""
        dev = qml.device("default.qubit", wires=1)
        config = ExecutionConfig(
            mcm_config=MCMConfig(
                mcm_method="single-branch-statistics", postselect_mode=postselect_mode
            )
        )

        with pytest.warns(UserWarning, match="Setting 'postselect_mode' is not supported"):
            _, new_config = dev.preprocess(execution_config=config)

        assert new_config.mcm_config == MCMConfig(
            mcm_method="single-branch-statistics", postselect_mode=None
        )

    def test_transform_program(self):
        """Test that the transform program returned by preprocess has the correct transforms."""
        dev = qml.device("default.qubit", wires=1)

        # Default config
        config = ExecutionConfig()
        program, _ = dev.preprocess(execution_config=config)
        assert len(program) == 2
        # pylint: disable=protected-access
        assert program[0].transform == qml.defer_measurements._transform
        assert program[1].transform == qml.transforms.decompose._transform

        # mcm_method="deferred"
        config = ExecutionConfig(mcm_config=MCMConfig(mcm_method="deferred"))
        program, _ = dev.preprocess(execution_config=config)
        assert len(program) == 2
        # pylint: disable=protected-access
        assert program[0].transform == qml.defer_measurements._transform
        assert program[1].transform == qml.transforms.decompose._transform

        # mcm_method="single-branch-statistics"
        config = ExecutionConfig(mcm_config=MCMConfig(mcm_method="single-branch-statistics"))
        program, _ = dev.preprocess(execution_config=config)
        assert len(program) == 1
        # pylint: disable=protected-access
        assert program[0].transform == qml.transforms.decompose._transform


class TestExecution:
    """Unit tests for default.qubit execution with program capture."""

    def test_requires_wires(self):
        """Test that a device error is raised if device wires are not specified."""

        jaxpr = jax.make_jaxpr(lambda x: x + 1)(0.1)
        dev = qml.device("default.qubit")

        with pytest.raises(DeviceError, match="Device wires are required."):
            dev.eval_jaxpr(jaxpr.jaxpr, jaxpr.consts, 0.2)

    def test_no_partitioned_shots(self):
        """Test that an error is raised if the device has partitioned shots."""

        jaxpr = jax.make_jaxpr(lambda x: x + 1)(0.1)
        dev = qml.device("default.qubit", wires=1, shots=(100, 100))

        with pytest.raises(DeviceError, match="Shot vectors are unsupported with jaxpr execution."):
            dev.eval_jaxpr(jaxpr.jaxpr, jaxpr.consts, 0.2)

    def test_use_device_prng(self):
        """Test that sampling depends on the device prng."""

        key1 = jax.random.PRNGKey(1234)
        key2 = jax.random.PRNGKey(1234)

        dev1 = qml.device("default.qubit", wires=1, shots=100, seed=key1)
        dev2 = qml.device("default.qubit", wires=1, shots=100, seed=key2)

        def f():
            qml.H(0)
            return qml.sample(wires=0)

        jaxpr = jax.make_jaxpr(f)()

        samples1 = dev1.eval_jaxpr(jaxpr.jaxpr, jaxpr.consts)
        samples2 = dev2.eval_jaxpr(jaxpr.jaxpr, jaxpr.consts)

        assert qml.math.allclose(samples1, samples2)

    def test_no_prng_key(self):
        """Test that that sampling works without a provided prng key."""

        dev = qml.device("default.qubit", wires=1, shots=100)

        def f():
            return qml.sample(wires=0)

        jaxpr = jax.make_jaxpr(f)()
        res = dev.eval_jaxpr(jaxpr.jaxpr, jaxpr.consts)
        assert qml.math.allclose(res, jax.numpy.zeros(100))

    def test_simple_execution(self):
        """Test the execution, jitting, and gradient of a simple quantum circuit."""

        def f(x):
            qml.RX(x, 0)
            return qml.expval(qml.Z(0))

        jaxpr = jax.make_jaxpr(f)(0.123)

        dev = qml.device("default.qubit", wires=1)

        res = dev.eval_jaxpr(jaxpr.jaxpr, jaxpr.consts, 0.5)
        assert qml.math.allclose(res, jax.numpy.cos(0.5))


class TestJVP:
    """Unit tests for default.qubit JVP with program capture."""

    def test_error_unsupported_diff_method(self):

        dev = qml.device("default.qubit", wires=1)
        jaxpr = jax.make_jaxpr(lambda x: x + 1)(1)
        config = qml.devices.ExecutionConfig(gradient_method="hello")
        with pytest.raises(NotImplementedError, match="does not support gradient_method=hello"):
            dev.jaxpr_jvp(jaxpr.jaxpr, jaxpr.consts, 2, execution_config=config)

    def test_adjoint_unsupported_control_flow(self):

        def circuit(x):
            @qml.for_loop(3)
            def f(i):
                qml.RX(x, i)

            f()

            return qml.expval(qml.Z(0))

        jaxpr = jax.make_jaxpr(circuit)(0.5)
        dev = qml.device("default.qubit", wires=4)
        config = qml.devices.ExecutionConfig(gradient_method="adjoint")

        with pytest.raises(NotImplementedError, match="does not have a jvp rule"):
            dev.jaxpr_jvp(jaxpr.jaxpr, (0.5,), (1.0,), execution_config=config)<|MERGE_RESOLUTION|>--- conflicted
+++ resolved
@@ -60,17 +60,6 @@
         assert new_config.use_device_jacobian_product
         assert new_config.grad_on_execution
 
-<<<<<<< HEAD
-=======
-    def test_execution_config_invalid_mcm_method_error(self):
-        """Test that an error is raised if mcm_method is invalid."""
-        dev = qml.device("default.qubit", wires=1)
-        config = ExecutionConfig(mcm_config=MCMConfig(mcm_method="foo"))
-
-        with pytest.raises(DeviceError, match="mcm_method='foo' is not supported"):
-            _ = dev.preprocess(execution_config=config)
-
->>>>>>> d798c924
     def test_execution_config_default_mcm_config(self):
         """Test that not specifying MCM config updates the execution config correctly."""
         dev = qml.device("default.qubit", wires=1)
