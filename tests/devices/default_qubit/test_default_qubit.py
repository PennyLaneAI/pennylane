# Copyright 2022 Xanadu Quantum Technologies Inc.

# Licensed under the Apache License, Version 2.0 (the "License");
# you may not use this file except in compliance with the License.
# You may obtain a copy of the License at

#     http://www.apache.org/licenses/LICENSE-2.0

# Unless required by applicable law or agreed to in writing, software
# distributed under the License is distributed on an "AS IS" BASIS,
# WITHOUT WARRANTIES OR CONDITIONS OF ANY KIND, either express or implied.
# See the License for the specific language governing permissions and
# limitations under the License.
"""Tests for default qubit."""
# pylint: disable=import-outside-toplevel, no-member, too-many-arguments

from unittest import mock
import pytest

import numpy as np

import pennylane as qml

from pennylane.devices import DefaultQubit, ExecutionConfig

np.random.seed(0)


def test_name():
    """Tests the name of DefaultQubit."""
    assert DefaultQubit().name == "default.qubit"


def test_shots():
    """Test the shots property of DefaultQubit."""
    assert DefaultQubit().shots == qml.measurements.Shots(None)
    assert DefaultQubit(shots=100).shots == qml.measurements.Shots(100)

    with pytest.raises(AttributeError):
        DefaultQubit().shots = 10


def test_wires():
    """Test that a device can be created with wires."""
    assert DefaultQubit().wires is None
    assert DefaultQubit(wires=2).wires == qml.wires.Wires([0, 1])
    assert DefaultQubit(wires=[0, 2]).wires == qml.wires.Wires([0, 2])

    with pytest.raises(AttributeError):
        DefaultQubit().wires = [0, 1]


def test_debugger_attribute():
    """Test that DefaultQubit has a debugger attribute and that it is `None`"""
    # pylint: disable=protected-access
    dev = DefaultQubit()

    assert hasattr(dev, "_debugger")
    assert dev._debugger is None


def test_snapshot_multiprocessing_qnode():
    """DefaultQubit cannot execute tapes with Snapshot if `max_workers` is not `None`"""
    dev = DefaultQubit(max_workers=2)

    @qml.qnode(dev)
    def circuit():
        qml.Snapshot("tag")
        qml.Hadamard(wires=0)
        qml.CNOT(wires=[0, 1])
        qml.Snapshot()
        return qml.expval(qml.PauliX(0) + qml.PauliY(0))

    with pytest.raises(
        qml.DeviceError,
        match="Debugging with ``Snapshots`` is not available with multiprocessing.",
    ):
        qml.snapshots(circuit)()


class TestSupportsDerivatives:
    """Test that DefaultQubit states what kind of derivatives it supports."""

    def test_supports_backprop(self):
        """Test that DefaultQubit says that it supports backpropagation."""
        dev = DefaultQubit()
        assert dev.supports_derivatives() is True
        assert dev.supports_jvp() is True
        assert dev.supports_vjp() is True

        config = ExecutionConfig(gradient_method="backprop", interface="auto")
        assert dev.supports_derivatives(config) is True
        assert dev.supports_jvp(config) is True
        assert dev.supports_vjp(config) is True

        qs = qml.tape.QuantumScript([], [qml.state()])
        assert dev.supports_derivatives(config, qs) is True
        assert dev.supports_jvp(config, qs) is True
        assert dev.supports_vjp(config, qs) is True

        config = ExecutionConfig(gradient_method="backprop", device_options={"max_workers": 1})
        assert dev.supports_derivatives(config) is False
        assert dev.supports_jvp(config) is False
        assert dev.supports_vjp(config) is False

        config = ExecutionConfig(gradient_method="backprop", interface=None)
        assert dev.supports_derivatives(config) is False
        assert dev.supports_jvp(config) is False
        assert dev.supports_vjp(config) is False

    def test_supports_adjoint(self):
        """Test that DefaultQubit says that it supports adjoint differentiation."""
        dev = DefaultQubit()
        config = ExecutionConfig(gradient_method="adjoint", use_device_gradient=True)
        assert dev.supports_derivatives(config) is True
        assert dev.supports_jvp(config) is True
        assert dev.supports_vjp(config) is True

        qs = qml.tape.QuantumScript([], [qml.expval(qml.PauliZ(0))])
        assert dev.supports_derivatives(config, qs) is True
        assert dev.supports_jvp(config, qs) is True
        assert dev.supports_vjp(config, qs) is True

        config = ExecutionConfig(gradient_method="adjoint", use_device_gradient=False)
        assert dev.supports_derivatives(config) is False
        assert dev.supports_jvp(config) is False
        assert dev.supports_vjp(config) is False

        assert dev.supports_derivatives(config, qs) is False
        assert dev.supports_jvp(config, qs) is False
        assert dev.supports_vjp(config, qs) is False

    def test_doesnt_support_adjoint_with_invalid_tape(self):
        """Tests that DefaultQubit does not support adjoint differentiation with invalid circuits."""
        dev = DefaultQubit()
        config = ExecutionConfig(gradient_method="adjoint")
        circuit = qml.tape.QuantumScript([], [qml.sample()], shots=10)
        assert dev.supports_derivatives(config, circuit=circuit) is False
        assert dev.supports_jvp(config, circuit=circuit) is False
        assert dev.supports_vjp(config, circuit=circuit) is False

    @pytest.mark.parametrize("gradient_method", ["parameter-shift", "finite-diff", "device"])
    def test_doesnt_support_other_gradient_methods(self, gradient_method):
        """Test that DefaultQubit currently does not support other gradient methods natively."""
        dev = DefaultQubit()
        config = ExecutionConfig(gradient_method=gradient_method)
        assert dev.supports_derivatives(config) is False
        assert dev.supports_jvp(config) is False
        assert dev.supports_vjp(config) is False


class TestBasicCircuit:
    """Tests a basic circuit with one RX gate and two simple expectation values."""

    @pytest.mark.parametrize("max_workers", [None, 1, 2])
    def test_basic_circuit_numpy(self, max_workers):
        """Test execution with a basic circuit."""
        phi = np.array(0.397)
        qs = qml.tape.QuantumScript(
            [qml.RX(phi, wires=0)], [qml.expval(qml.PauliY(0)), qml.expval(qml.PauliZ(0))]
        )

        dev = DefaultQubit(max_workers=max_workers)
        result = dev.execute(qs)

        assert isinstance(result, tuple)
        assert len(result) == 2

        assert np.allclose(result[0], -np.sin(phi))
        assert np.allclose(result[1], np.cos(phi))

    @pytest.mark.parametrize("max_workers", [None, 1, 2])
    def test_basic_circuit_numpy_with_config(self, max_workers):
        """Test execution with a basic circuit."""
        phi = np.array(0.397)
        qs = qml.tape.QuantumScript(
            [qml.RX(phi, wires=0)], [qml.expval(qml.PauliY(0)), qml.expval(qml.PauliZ(0))]
        )

        dev = DefaultQubit(max_workers=max_workers)
        config = ExecutionConfig(
            device_options={"max_workers": dev._max_workers}  # pylint: disable=protected-access
        )
        result = dev.execute(qs, execution_config=config)

        assert isinstance(result, tuple)
        assert len(result) == 2

        assert np.allclose(result[0], -np.sin(phi))
        assert np.allclose(result[1], np.cos(phi))

    @pytest.mark.autograd
    @pytest.mark.parametrize("max_workers", [None, 1, 2])
    def test_autograd_results_and_backprop(self, max_workers):
        """Tests execution and gradients with autograd"""
        phi = qml.numpy.array(-0.52)

        dev = DefaultQubit(max_workers=max_workers)

        def f(x):
            qs = qml.tape.QuantumScript(
                [qml.RX(x, wires=0)], [qml.expval(qml.PauliY(0)), qml.expval(qml.PauliZ(0))]
            )
            return qml.numpy.array(dev.execute(qs))

        result = f(phi)
        expected = np.array([-np.sin(phi), np.cos(phi)])
        assert qml.math.allclose(result, expected)

        if max_workers is not None:
            return

        g = qml.jacobian(f)(phi)
        expected = np.array([-np.cos(phi), -np.sin(phi)])
        assert qml.math.allclose(g, expected)

    @pytest.mark.jax
    @pytest.mark.parametrize("use_jit", (True, False))
    @pytest.mark.parametrize("max_workers", [None, 1, 2])
    def test_jax_results_and_backprop(self, use_jit, max_workers):
        """Tests execution and gradients with jax."""
        import jax

        phi = jax.numpy.array(0.678)

        dev = DefaultQubit(max_workers=max_workers)

        def f(x):
            qs = qml.tape.QuantumScript(
                [qml.RX(x, wires=0)], [qml.expval(qml.PauliY(0)), qml.expval(qml.PauliZ(0))]
            )
            return dev.execute(qs)

        if use_jit:
            if max_workers is not None:
                return
            f = jax.jit(f)

        result = f(phi)
        assert qml.math.allclose(result[0], -np.sin(phi))
        assert qml.math.allclose(result[1], np.cos(phi))

        if max_workers is not None:
            return

        g = jax.jacobian(f)(phi)
        assert qml.math.allclose(g[0], -np.cos(phi))
        assert qml.math.allclose(g[1], -np.sin(phi))

    @pytest.mark.torch
    @pytest.mark.parametrize("max_workers", [None, 1, 2])
    def test_torch_results_and_backprop(self, max_workers):
        """Tests execution and gradients of a simple circuit with torch."""

        import torch

        phi = torch.tensor(-0.526, requires_grad=True)

        dev = DefaultQubit(max_workers=max_workers)

        def f(x):
            qs = qml.tape.QuantumScript(
                [qml.RX(x, wires=0)], [qml.expval(qml.PauliY(0)), qml.expval(qml.PauliZ(0))]
            )
            return dev.execute(qs)

        result = f(phi)
        assert qml.math.allclose(result[0], -torch.sin(phi))
        assert qml.math.allclose(result[1], torch.cos(phi))

        if max_workers is not None:
            return

        g = torch.autograd.functional.jacobian(f, phi + 0j)
        assert qml.math.allclose(g[0], -torch.cos(phi))
        assert qml.math.allclose(g[1], -torch.sin(phi))

    # pylint: disable=invalid-unary-operand-type
    @pytest.mark.tf
    @pytest.mark.parametrize("max_workers", [None, 1, 2])
    def test_tf_results_and_backprop(self, max_workers):
        """Tests execution and gradients of a simple circuit with tensorflow."""
        import tensorflow as tf

        phi = tf.Variable(4.873)

        dev = DefaultQubit(max_workers=max_workers)

        with tf.GradientTape(persistent=True) as grad_tape:
            qs = qml.tape.QuantumScript(
                [qml.RX(phi, wires=0)], [qml.expval(qml.PauliY(0)), qml.expval(qml.PauliZ(0))]
            )
            result = dev.execute(qs)

        assert qml.math.allclose(result[0], -tf.sin(phi))
        assert qml.math.allclose(result[1], tf.cos(phi))

        if max_workers is not None:
            return

        grad0 = grad_tape.jacobian(result[0], [phi])
        grad1 = grad_tape.jacobian(result[1], [phi])

        assert qml.math.allclose(grad0[0], -tf.cos(phi))
        assert qml.math.allclose(grad1[0], -tf.sin(phi))

    @pytest.mark.tf
    @pytest.mark.parametrize("op,param", [(qml.RX, np.pi), (qml.BasisState, [1])])
    def test_qnode_returns_correct_interface(self, op, param):
        """Test that even if no interface parameters are given, result is correct."""
        dev = DefaultQubit()

        @qml.qnode(dev, interface="tf")
        def circuit(p):
            op(p, wires=[0])
            return qml.expval(qml.PauliZ(0))

        res = circuit(param)
        assert qml.math.get_interface(res) == "tensorflow"
        assert qml.math.allclose(res, -1)

    def test_basis_state_wire_order(self):
        """Test that the wire order is correct with a basis state if the tape wires have a non standard order."""

        dev = DefaultQubit()

        tape = qml.tape.QuantumScript([qml.BasisState([1], wires=1), qml.PauliZ(0)], [qml.state()])

        expected = np.array([0, 1, 0, 0], dtype=np.complex128)
        res = dev.execute(tape)
        assert qml.math.allclose(res, expected)


class TestSampleMeasurements:
    """A copy of the `qubit.simulate` tests, but using the device"""

    @pytest.mark.parametrize("max_workers", [None, 1, 2])
    def test_single_expval(self, max_workers):
        """Test a simple circuit with a single expval measurement"""
        x = np.array(0.732)
        qs = qml.tape.QuantumScript([qml.RY(x, wires=0)], [qml.expval(qml.PauliZ(0))], shots=10000)

        dev = DefaultQubit(max_workers=max_workers)
        result = dev.execute(qs)

        assert isinstance(result, (float, np.ndarray))
        assert result.shape == ()
        assert np.allclose(result, np.cos(x), atol=0.1)

    @pytest.mark.parametrize("max_workers", [None, 1, 2])
    def test_single_probs(self, max_workers):
        """Test a simple circuit with a single prob measurement"""
        x = np.array(0.732)
        qs = qml.tape.QuantumScript([qml.RY(x, wires=0)], [qml.probs(wires=0)], shots=10000)

        dev = DefaultQubit(max_workers=max_workers)
        result = dev.execute(qs)

        assert isinstance(result, (float, np.ndarray))
        assert result.shape == (2,)
        assert np.allclose(result, [np.cos(x / 2) ** 2, np.sin(x / 2) ** 2], atol=0.1)

    @pytest.mark.parametrize("max_workers", [None, 1, 2])
    def test_single_sample(self, max_workers):
        """Test a simple circuit with a single sample measurement"""
        x = np.array(0.732)
        qs = qml.tape.QuantumScript([qml.RY(x, wires=0)], [qml.sample(wires=range(2))], shots=10000)

        dev = DefaultQubit(max_workers=max_workers)
        result = dev.execute(qs)

        assert isinstance(result, (float, np.ndarray))
        assert result.shape == (10000, 2)
        assert np.allclose(
            np.sum(result, axis=0).astype(np.float32) / 10000, [np.sin(x / 2) ** 2, 0], atol=0.1
        )

    @pytest.mark.parametrize("max_workers", [None, 1, 2])
    def test_multi_measurements(self, max_workers):
        """Test a simple circuit containing multiple measurements"""
        x, y = np.array(0.732), np.array(0.488)
        qs = qml.tape.QuantumScript(
            [qml.RX(x, wires=0), qml.CNOT(wires=[0, 1]), qml.RY(y, wires=1)],
            [qml.expval(qml.Hadamard(0)), qml.probs(wires=range(2)), qml.sample(wires=range(2))],
            shots=10000,
        )

        dev = DefaultQubit(max_workers=max_workers)
        result = dev.execute(qs)

        assert isinstance(result, tuple)
        assert len(result) == 3

        assert all(isinstance(res, (float, np.ndarray)) for res in result)

        assert result[0].shape == ()
        assert np.allclose(result[0], np.cos(x) / np.sqrt(2), atol=0.1)

        assert result[1].shape == (4,)
        assert np.allclose(
            result[1],
            [
                np.cos(x / 2) ** 2 * np.cos(y / 2) ** 2,
                np.cos(x / 2) ** 2 * np.sin(y / 2) ** 2,
                np.sin(x / 2) ** 2 * np.sin(y / 2) ** 2,
                np.sin(x / 2) ** 2 * np.cos(y / 2) ** 2,
            ],
            atol=0.1,
        )

        assert result[2].shape == (10000, 2)

    shots_data = [
        [10000, 10000],
        [(10000, 2)],
        [10000, 20000],
        [(10000, 2), 20000],
        [(10000, 3), 20000, (30000, 2)],
    ]

    @pytest.mark.parametrize("shots", shots_data)
    @pytest.mark.parametrize("max_workers", [None, 1, 2])
    def test_expval_shot_vector(self, max_workers, shots):
        """Test a simple circuit with a single expval measurement for shot vectors"""
        x = np.array(0.732)
        shots = qml.measurements.Shots(shots)
        qs = qml.tape.QuantumScript([qml.RY(x, wires=0)], [qml.expval(qml.PauliZ(0))], shots=shots)

        dev = DefaultQubit(max_workers=max_workers)
        result = dev.execute(qs)

        assert isinstance(result, tuple)
        assert len(result) == len(list(shots))

        assert all(isinstance(res, (float, np.ndarray)) for res in result)
        assert all(res.shape == () for res in result)
        assert all(np.allclose(res, np.cos(x), atol=0.1) for res in result)

    @pytest.mark.parametrize("shots", shots_data)
    @pytest.mark.parametrize("max_workers", [None, 1, 2])
    def test_probs_shot_vector(self, max_workers, shots):
        """Test a simple circuit with a single prob measurement for shot vectors"""
        x = np.array(0.732)
        shots = qml.measurements.Shots(shots)
        qs = qml.tape.QuantumScript([qml.RY(x, wires=0)], [qml.probs(wires=0)], shots=shots)

        dev = DefaultQubit(max_workers=max_workers)
        result = dev.execute(qs)

        assert isinstance(result, tuple)
        assert len(result) == len(list(shots))

        assert all(isinstance(res, (float, np.ndarray)) for res in result)
        assert all(res.shape == (2,) for res in result)
        assert all(
            np.allclose(res, [np.cos(x / 2) ** 2, np.sin(x / 2) ** 2], atol=0.1) for res in result
        )

    @pytest.mark.parametrize("shots", shots_data)
    @pytest.mark.parametrize("max_workers", [None, 1, 2])
    def test_sample_shot_vector(self, max_workers, shots):
        """Test a simple circuit with a single sample measurement for shot vectors"""
        x = np.array(0.732)
        shots = qml.measurements.Shots(shots)
        qs = qml.tape.QuantumScript([qml.RY(x, wires=0)], [qml.sample(wires=range(2))], shots=shots)

        dev = DefaultQubit(max_workers=max_workers)
        result = dev.execute(qs)

        assert isinstance(result, tuple)
        assert len(result) == len(list(shots))

        assert all(isinstance(res, (float, np.ndarray)) for res in result)
        assert all(res.shape == (s, 2) for res, s in zip(result, shots))
        assert all(
            np.allclose(
                np.sum(res, axis=0).astype(np.float32) / s, [np.sin(x / 2) ** 2, 0], atol=0.1
            )
            for res, s in zip(result, shots)
        )

    @pytest.mark.parametrize("shots", shots_data)
    @pytest.mark.parametrize("max_workers", [None, 1, 2])
    def test_multi_measurement_shot_vector(self, max_workers, shots):
        """Test a simple circuit containing multiple measurements for shot vectors"""
        x, y = np.array(0.732), np.array(0.488)
        shots = qml.measurements.Shots(shots)
        qs = qml.tape.QuantumScript(
            [qml.RX(x, wires=0), qml.CNOT(wires=[0, 1]), qml.RY(y, wires=1)],
            [qml.expval(qml.Hadamard(0)), qml.probs(wires=range(2)), qml.sample(wires=range(2))],
            shots=shots,
        )

        dev = DefaultQubit(max_workers=max_workers)
        result = dev.execute(qs)

        assert isinstance(result, tuple)
        assert len(result) == len(list(shots))

        for shot_res, s in zip(result, shots):
            assert isinstance(shot_res, tuple)
            assert len(shot_res) == 3

            assert all(isinstance(meas_res, (float, np.ndarray)) for meas_res in shot_res)

            assert shot_res[0].shape == ()
            assert np.allclose(shot_res[0], np.cos(x) / np.sqrt(2), atol=0.1)

            assert shot_res[1].shape == (4,)
            assert np.allclose(
                shot_res[1],
                [
                    np.cos(x / 2) ** 2 * np.cos(y / 2) ** 2,
                    np.cos(x / 2) ** 2 * np.sin(y / 2) ** 2,
                    np.sin(x / 2) ** 2 * np.sin(y / 2) ** 2,
                    np.sin(x / 2) ** 2 * np.cos(y / 2) ** 2,
                ],
                atol=0.1,
            )

            assert shot_res[2].shape == (s, 2)

    @pytest.mark.parametrize("max_workers", [None, 1, 2])
    def test_custom_wire_labels(self, max_workers):
        """Test that custom wire labels works as expected"""
        x, y = np.array(0.732), np.array(0.488)
        qs = qml.tape.QuantumScript(
            [qml.RX(x, wires="b"), qml.CNOT(wires=["b", "a"]), qml.RY(y, wires="a")],
            [
                qml.expval(qml.PauliZ("b")),
                qml.probs(wires=["a", "b"]),
                qml.sample(wires=["b", "a"]),
            ],
            shots=10000,
        )

        dev = DefaultQubit(max_workers=max_workers)
        result = dev.execute(qs)

        assert isinstance(result, tuple)
        assert len(result) == 3

        assert all(isinstance(res, (float, np.ndarray)) for res in result)

        assert result[0].shape == ()
        assert np.allclose(result[0], np.cos(x), atol=0.1)

        assert result[1].shape == (4,)
        assert np.allclose(
            result[1],
            [
                np.cos(x / 2) ** 2 * np.cos(y / 2) ** 2,
                np.sin(x / 2) ** 2 * np.sin(y / 2) ** 2,
                np.cos(x / 2) ** 2 * np.sin(y / 2) ** 2,
                np.sin(x / 2) ** 2 * np.cos(y / 2) ** 2,
            ],
            atol=0.1,
        )

        assert result[2].shape == (10000, 2)

    @pytest.mark.parametrize("max_workers", [None, 1, 2])
    def test_batch_tapes(self, max_workers):
        """Test that a batch of tapes with sampling works as expected"""
        x = np.array(0.732)
        qs1 = qml.tape.QuantumScript([qml.RX(x, wires=0)], [qml.sample(wires=(0, 1))], shots=100)
        qs2 = qml.tape.QuantumScript([qml.RX(x, wires=0)], [qml.sample(wires=1)], shots=50)

        dev = DefaultQubit(max_workers=max_workers)
        results = dev.execute((qs1, qs2))

        assert isinstance(results, tuple)
        assert len(results) == 2
        assert all(isinstance(res, (float, np.ndarray)) for res in results)
        assert results[0].shape == (100, 2)
        assert results[1].shape == (50,)

    @pytest.mark.parametrize("max_workers", [None, 1, 2])
    def test_counts_wires(self, max_workers):
        """Test that a Counts measurement with wires works as expected"""
        x = np.array(np.pi / 2)
        qs = qml.tape.QuantumScript([qml.RY(x, wires=0)], [qml.counts(wires=[0, 1])], shots=10000)

        dev = DefaultQubit(seed=123, max_workers=max_workers)
        result = dev.execute(qs)

        assert isinstance(result, dict)
        assert set(result.keys()) == {"00", "10"}

        # check that the count values match the expected
        values = list(result.values())
        assert np.allclose(values[0] / (values[0] + values[1]), 0.5, atol=0.01)

    @pytest.mark.parametrize("max_workers", [None, 1, 2])
    @pytest.mark.parametrize("all_outcomes", [False, True])
    def test_counts_obs(self, all_outcomes, max_workers):
        """Test that a Counts measurement with an observable works as expected"""
        x = np.array(np.pi / 2)
        qs = qml.tape.QuantumScript(
            [qml.RY(x, wires=0)],
            [qml.counts(qml.PauliZ(0), all_outcomes=all_outcomes)],
            shots=10000,
        )

        dev = DefaultQubit(seed=123, max_workers=max_workers)
        result = dev.execute(qs)

        assert isinstance(result, dict)
        assert set(result.keys()) == {1, -1}

        # check that the count values match the expected
        values = list(result.values())
        assert np.allclose(values[0] / (values[0] + values[1]), 0.5, atol=0.01)


class TestExecutingBatches:
    """Tests involving executing multiple circuits at the same time."""

    @staticmethod
    def f(dev, phi):
        """A function that executes a batch of scripts on DefaultQubit without preprocessing."""
        ops = [
            qml.PauliX("a"),
            qml.PauliX("b"),
            qml.ctrl(qml.RX(phi, "target"), ("a", "b", -3), control_values=[1, 1, 0]),
        ]

        qs1 = qml.tape.QuantumScript(
            ops,
            [
                qml.expval(qml.sum(qml.PauliY("target"), qml.PauliZ("b"))),
                qml.expval(qml.s_prod(3, qml.PauliZ("target"))),
            ],
        )

        ops = [qml.Hadamard(0), qml.IsingXX(phi, wires=(0, 1))]
        qs2 = qml.tape.QuantumScript(ops, [qml.probs(wires=(0, 1))])
        return dev.execute((qs1, qs2))

    @staticmethod
    def f_hashable(phi):
        """A function that executes a batch of scripts on DefaultQubit without preprocessing."""
        ops = [
            qml.PauliX("a"),
            qml.PauliX("b"),
            qml.ctrl(qml.RX(phi, "target"), ("a", "b", -3), control_values=[1, 1, 0]),
        ]

        qs1 = qml.tape.QuantumScript(
            ops,
            [
                qml.expval(qml.sum(qml.PauliY("target"), qml.PauliZ("b"))),
                qml.expval(qml.s_prod(3, qml.PauliZ("target"))),
            ],
        )

        ops = [qml.Hadamard(0), qml.IsingXX(phi, wires=(0, 1))]
        qs2 = qml.tape.QuantumScript(ops, [qml.probs(wires=(0, 1))])
        return DefaultQubit().execute((qs1, qs2))

    @staticmethod
    def expected(phi):
        """expected output of f."""
        out1 = (-qml.math.sin(phi) - 1, 3 * qml.math.cos(phi))

        x1 = qml.math.cos(phi / 2) ** 2 / 2
        x2 = qml.math.sin(phi / 2) ** 2 / 2
        out2 = x1 * np.array([1, 0, 1, 0]) + x2 * np.array([0, 1, 0, 1])
        return (out1, out2)

    @staticmethod
    def nested_compare(x1, x2):
        """Assert two ragged lists are equal."""
        assert len(x1) == len(x2)
        assert len(x1[0]) == len(x2[0])
        assert qml.math.allclose(x1[0][0], x2[0][0])
        assert qml.math.allclose(x1[0][1], x2[0][1])
        assert qml.math.allclose(x1[1], x2[1])

    @pytest.mark.parametrize("max_workers", [None, 1, 2])
    def test_numpy(self, max_workers):
        """Test that results are expected when the parameter does not have a parameter."""
        dev = DefaultQubit(max_workers=max_workers)

        phi = 0.892
        results = self.f(dev, phi)
        expected = self.expected(phi)

        self.nested_compare(results, expected)

    @pytest.mark.autograd
    @pytest.mark.parametrize("max_workers", [None, 1, 2])
    def test_autograd(self, max_workers):
        """Test batches can be executed and have backprop derivatives in autograd."""
        dev = DefaultQubit(max_workers=max_workers)

        phi = qml.numpy.array(-0.629)
        results = self.f(dev, phi)
        expected = self.expected(phi)

        self.nested_compare(results, expected)

        if max_workers is not None:
            return

        g0 = qml.jacobian(lambda x: qml.numpy.array(self.f(dev, x)[0]))(phi)
        g0_expected = qml.jacobian(lambda x: qml.numpy.array(self.expected(x)[0]))(phi)
        assert qml.math.allclose(g0, g0_expected)

        g1 = qml.jacobian(lambda x: qml.numpy.array(self.expected(x)[1]))(phi)
        g1_expected = qml.jacobian(lambda x: qml.numpy.array(self.expected(x)[1]))(phi)
        assert qml.math.allclose(g1, g1_expected)

    @pytest.mark.jax
    @pytest.mark.parametrize("use_jit", (True, False))
    def test_jax(self, use_jit):
        """Test batches can be executed and have backprop derivatives in jax."""
        import jax

        phi = jax.numpy.array(0.123)

        f = jax.jit(self.f_hashable) if use_jit else self.f_hashable
        results = f(phi)
        expected = self.expected(phi)

        self.nested_compare(results, expected)

        g = jax.jacobian(f)(phi)
        g_expected = jax.jacobian(self.expected)(phi)

        self.nested_compare(g, g_expected)

    @pytest.mark.torch
    @pytest.mark.parametrize("max_workers", [None, 1, 2])
    def test_torch(self, max_workers):
        """Test batches can be executed and have backprop derivatives in torch."""
        import torch

        dev = DefaultQubit(max_workers=max_workers)

        x = torch.tensor(9.6243)

        results = self.f(dev, x)
        expected = self.expected(x)

        self.nested_compare(results, expected)

        if max_workers is not None:
            return

        g1 = torch.autograd.functional.jacobian(lambda y: self.f(dev, y)[0], x)
        assert qml.math.allclose(g1[0], -qml.math.cos(x))
        assert qml.math.allclose(g1[1], -3 * qml.math.sin(x))

        g1 = torch.autograd.functional.jacobian(lambda y: self.f(dev, y)[1], x)
        temp = -0.5 * qml.math.cos(x / 2) * qml.math.sin(x / 2)
        g3 = torch.tensor([temp, -temp, temp, -temp])
        assert qml.math.allclose(g1, g3)

    @pytest.mark.tf
    @pytest.mark.parametrize("max_workers", [None, 1, 2])
    def test_tf(self, max_workers):
        """Test batches can be executed and have backprop derivatives in tf."""

        import tensorflow as tf

        dev = DefaultQubit(max_workers=max_workers)

        x = tf.Variable(5.2281)
        with tf.GradientTape(persistent=True) as tape:
            results = self.f(dev, x)

        expected = self.expected(x)
        self.nested_compare(results, expected)

        if max_workers is not None:
            return

        g00 = tape.gradient(results[0][0], x)
        assert qml.math.allclose(g00, -qml.math.cos(x))
        g01 = tape.gradient(results[0][1], x)
        assert qml.math.allclose(g01, -3 * qml.math.sin(x))

        g1 = tape.jacobian(results[1], x)
        temp = -0.5 * qml.math.cos(x / 2) * qml.math.sin(x / 2)
        g3 = tf.Variable([temp, -temp, temp, -temp])
        assert qml.math.allclose(g1, g3)


@pytest.mark.slow
class TestSumOfTermsDifferentiability:
    """Basically a copy of the `qubit.simulate` test but using the device instead."""

    @staticmethod
    def f(dev, scale, n_wires=10, offset=0.1, style="sum"):
        """Execute a quantum script with a large Hamiltonian."""
        ops = [qml.RX(offset + scale * i, wires=i) for i in range(n_wires)]

        t1 = 2.5 * qml.prod(*(qml.PauliZ(i) for i in range(n_wires)))
        t2 = 6.2 * qml.prod(*(qml.PauliY(i) for i in range(n_wires)))
        H = t1 + t2
        if style == "hamiltonian":
            H = H.pauli_rep.hamiltonian()
        elif style == "hermitian":
            H = qml.Hermitian(H.matrix(), wires=H.wires)
        qs = qml.tape.QuantumScript(ops, [qml.expval(H)])
        return dev.execute(qs)

    @staticmethod
    def f_hashable(scale, n_wires=10, offset=0.1, style="sum"):
        """Execute a quantum script with a large Hamiltonian."""
        ops = [qml.RX(offset + scale * i, wires=i) for i in range(n_wires)]

        t1 = 2.5 * qml.prod(*(qml.PauliZ(i) for i in range(n_wires)))
        t2 = 6.2 * qml.prod(*(qml.PauliY(i) for i in range(n_wires)))
        H = t1 + t2
        if style == "hamiltonian":
            H = H.pauli_rep.hamiltonian()
        elif style == "hermitian":
            H = qml.Hermitian(H.matrix(), wires=H.wires)
        qs = qml.tape.QuantumScript(ops, [qml.expval(H)])
        qs = qml.tape.QuantumScript(ops, [qml.expval(H)])
        return DefaultQubit().execute(qs)

    @staticmethod
    def expected(scale, n_wires=10, offset=0.1, like="numpy"):
        """expected output of f."""
        phase = offset + scale * qml.math.asarray(range(n_wires), like=like)
        cosines = qml.math.cos(phase)
        sines = qml.math.sin(phase)
        return 2.5 * qml.math.prod(cosines) + 6.2 * qml.math.prod(sines)

    @pytest.mark.autograd
    @pytest.mark.parametrize("style", ("sum", "hamiltonian", "hermitian"))
    def test_autograd_backprop(self, style):
        """Test that backpropagation derivatives work in autograd with hamiltonians and large sums."""
        dev = DefaultQubit()
        x = qml.numpy.array(0.52)
        out = self.f(dev, x, style=style)
        expected_out = self.expected(x)
        assert qml.math.allclose(out, expected_out)

        g = qml.grad(self.f)(dev, x, style=style)
        expected_g = qml.grad(self.expected)(x)
        assert qml.math.allclose(g, expected_g)

    @pytest.mark.jax
    @pytest.mark.parametrize("use_jit", (True, False))
    @pytest.mark.parametrize("style", ("sum", "hamiltonian", "hermitian"))
    def test_jax_backprop(self, style, use_jit):
        """Test that backpropagation derivatives work with jax with hamiltonians and large sums."""
        import jax

        x = jax.numpy.array(0.52, dtype=jax.numpy.float64)
        f = jax.jit(self.f_hashable, static_argnums=(1, 2, 3)) if use_jit else self.f_hashable

        out = f(x, style=style)
        expected_out = self.expected(x)
        assert qml.math.allclose(out, expected_out, atol=1e-6)

        g = jax.grad(f)(x, style=style)
        expected_g = jax.grad(self.expected)(x)
        assert qml.math.allclose(g, expected_g)

    @pytest.mark.torch
    @pytest.mark.parametrize("style", ("sum", "hamiltonian", "hermitian"))
    def test_torch_backprop(self, style):
        """Test that backpropagation derivatives work with torch with hamiltonians and large sums."""
        import torch

        dev = DefaultQubit()

        x = torch.tensor(-0.289, requires_grad=True)
        x2 = torch.tensor(-0.289, requires_grad=True)
        out = self.f(dev, x, style=style)
        expected_out = self.expected(x2, like="torch")
        assert qml.math.allclose(out, expected_out)

        out.backward()  # pylint:disable=no-member
        expected_out.backward()
        assert qml.math.allclose(x.grad, x2.grad)

    @pytest.mark.tf
    @pytest.mark.parametrize("style", ("sum", "hamiltonian", "hermitian"))
    def test_tf_backprop(self, style):
        """Test that backpropagation derivatives work with tensorflow with hamiltonians and large sums."""
        import tensorflow as tf

        dev = DefaultQubit()

        x = tf.Variable(0.5)

        with tf.GradientTape() as tape1:
            out = self.f(dev, x, style=style)

        with tf.GradientTape() as tape2:
            expected_out = self.expected(x)

        assert qml.math.allclose(out, expected_out)
        g1 = tape1.gradient(out, x)
        g2 = tape2.gradient(expected_out, x)
        assert qml.math.allclose(g1, g2)


@pytest.mark.parametrize("max_workers", [None, 1, 2])
class TestAdjointDifferentiation:
    """Tests adjoint differentiation integration with DefaultQubit."""

    ec = ExecutionConfig(gradient_method="adjoint")

    def test_derivatives_single_circuit(self, max_workers):
        """Tests derivatives with a single circuit."""
        dev = DefaultQubit(max_workers=max_workers)
        x = np.array(np.pi / 7)
        qs = qml.tape.QuantumScript([qml.RX(x, 0)], [qml.expval(qml.PauliZ(0))])

        config = ExecutionConfig(gradient_method="adjoint")
        batch, _ = dev.preprocess(config)[0]((qs,))
        qs = batch[0]
        expected_grad = -qml.math.sin(x)
        actual_grad = dev.compute_derivatives(qs, self.ec)
        assert isinstance(actual_grad, np.ndarray)
        assert actual_grad.shape == ()  # pylint: disable=no-member
        assert np.isclose(actual_grad, expected_grad)

        expected_val = qml.math.cos(x)
        actual_val, actual_grad = dev.execute_and_compute_derivatives(qs, self.ec)
        assert np.isclose(actual_val, expected_val)
        assert np.isclose(actual_grad, expected_grad)

    def test_derivatives_list_with_single_circuit(self, max_workers):
        """Tests a basic example with a batch containing a single circuit."""
        dev = DefaultQubit(max_workers=max_workers)
        x = np.array(np.pi / 7)
        qs = qml.tape.QuantumScript([qml.RX(x, 0)], [qml.expval(qml.PauliZ(0))])
        config = ExecutionConfig(gradient_method="adjoint")
        batch, _ = dev.preprocess(config)[0]((qs,))
        qs = batch[0]
        expected_grad = -qml.math.sin(x)
        actual_grad = dev.compute_derivatives([qs], self.ec)
        assert isinstance(actual_grad, tuple)
        assert isinstance(actual_grad[0], np.ndarray)
        assert np.isclose(actual_grad[0], expected_grad)

        expected_val = qml.math.cos(x)
        actual_val, actual_grad = dev.execute_and_compute_derivatives([qs], self.ec)
        assert np.isclose(expected_val, actual_val[0])
        assert np.isclose(expected_grad, actual_grad[0])

    def test_derivatives_many_tapes_many_results(self, max_workers):
        """Tests a basic example with a batch of circuits of varying return shapes."""
        dev = DefaultQubit(max_workers=max_workers)
        x = np.array(np.pi / 7)
        single_meas = qml.tape.QuantumScript([qml.RX(x, 0)], [qml.expval(qml.PauliZ(0))])
        multi_meas = qml.tape.QuantumScript(
            [qml.RY(x, 0)], [qml.expval(qml.PauliX(0)), qml.expval(qml.PauliZ(0))]
        )
        expected_grad = (-qml.math.sin(x), (qml.math.cos(x), -qml.math.sin(x)))
        actual_grad = dev.compute_derivatives([single_meas, multi_meas], self.ec)
        assert np.isclose(actual_grad[0], expected_grad[0])
        assert isinstance(actual_grad[1], tuple)
        assert qml.math.allclose(actual_grad[1], expected_grad[1])

    def test_derivatives_integration(self, max_workers):
        """Tests the expected workflow done by a calling method."""
        dev = DefaultQubit(max_workers=max_workers)
        x = np.array(np.pi / 7)
        expected_grad = (-qml.math.sin(x), (qml.math.cos(x), -qml.math.sin(x)))
        single_meas = qml.tape.QuantumScript([qml.RX(x, 0)], [qml.expval(qml.PauliZ(0))])
        multi_meas = qml.tape.QuantumScript(
            [qml.RY(x, 0)], [qml.expval(qml.PauliX(0)), qml.expval(qml.PauliZ(0))]
        )

        program, new_ec = dev.preprocess(self.ec)
        circuits, _ = program([single_meas, multi_meas])
        actual_grad = dev.compute_derivatives(circuits, self.ec)

        assert new_ec.use_device_gradient
        assert new_ec.grad_on_execution

        assert np.isclose(actual_grad[0], expected_grad[0])
        assert isinstance(actual_grad[1], tuple)
        assert qml.math.allclose(actual_grad[1], expected_grad[1])

    def test_jvps_single_circuit(self, max_workers):
        """Tests jvps with a single circuit."""
        dev = DefaultQubit(max_workers=max_workers)
        x = np.array(np.pi / 7)
        tangent = (0.456,)

        qs = qml.tape.QuantumScript([qml.RX(x, 0)], [qml.expval(qml.PauliZ(0))])

        config = ExecutionConfig(gradient_method="adjoint")
        batch, _ = dev.preprocess(config)[0]((qs,))
        qs = batch[0]

        expected_grad = -qml.math.sin(x) * tangent[0]
        actual_grad = dev.compute_jvp(qs, tangent, self.ec)
        assert isinstance(actual_grad, np.ndarray)
        assert actual_grad.shape == ()  # pylint: disable=no-member
        assert np.isclose(actual_grad, expected_grad)

        expected_val = qml.math.cos(x)
        actual_val, actual_grad = dev.execute_and_compute_jvp(qs, tangent, self.ec)
        assert np.isclose(actual_val, expected_val)
        assert np.isclose(actual_grad, expected_grad)

    def test_jvps_list_with_single_circuit(self, max_workers):
        """Tests a basic example with a batch containing a single circuit."""
        dev = DefaultQubit(max_workers=max_workers)
        x = np.array(np.pi / 7)
        tangent = (0.456,)

        qs = qml.tape.QuantumScript([qml.RX(x, 0)], [qml.expval(qml.PauliZ(0))])

        config = ExecutionConfig(gradient_method="adjoint")
        batch, _ = dev.preprocess(config)[0]((qs,))
        qs = batch[0]

        expected_grad = -qml.math.sin(x) * tangent[0]
        actual_grad = dev.compute_jvp([qs], [tangent], self.ec)
        assert isinstance(actual_grad, tuple)
        assert isinstance(actual_grad[0], np.ndarray)
        assert np.isclose(actual_grad[0], expected_grad)

        expected_val = qml.math.cos(x)
        actual_val, actual_grad = dev.execute_and_compute_jvp([qs], [tangent], self.ec)
        assert np.isclose(expected_val, actual_val[0])
        assert np.isclose(expected_grad, actual_grad[0])

    def test_jvps_many_tapes_many_results(self, max_workers):
        """Tests a basic example with a batch of circuits of varying return shapes."""
        dev = DefaultQubit(max_workers=max_workers)
        x = np.array(np.pi / 7)
        single_meas = qml.tape.QuantumScript([qml.RX(x, 0)], [qml.expval(qml.PauliZ(0))])
        multi_meas = qml.tape.QuantumScript(
            [qml.RY(x, 0)], [qml.expval(qml.PauliX(0)), qml.expval(qml.PauliZ(0))]
        )
        tangents = [(0.456,), (0.789,)]

        expected_grad = (
            -qml.math.sin(x) * tangents[0][0],
            (qml.math.cos(x) * tangents[1][0], -qml.math.sin(x) * tangents[1][0]),
        )
        actual_grad = dev.compute_jvp([single_meas, multi_meas], tangents, self.ec)
        assert np.isclose(actual_grad[0], expected_grad[0])
        assert isinstance(actual_grad[1], tuple)
        assert qml.math.allclose(actual_grad[1], expected_grad[1])

        expected_val = (qml.math.cos(x), (qml.math.sin(x), qml.math.cos(x)))
        actual_val, actual_grad = dev.execute_and_compute_jvp(
            [single_meas, multi_meas], tangents, self.ec
        )
        assert np.isclose(actual_val[0], expected_val[0])
        assert qml.math.allclose(actual_val[1], expected_val[1])
        assert np.isclose(actual_grad[0], expected_grad[0])
        assert qml.math.allclose(actual_grad[1], expected_grad[1])

    def test_jvps_integration(self, max_workers):
        """Tests the expected workflow done by a calling method."""
        dev = DefaultQubit(max_workers=max_workers)
        x = np.array(np.pi / 7)

        single_meas = qml.tape.QuantumScript([qml.RX(x, 0)], [qml.expval(qml.PauliZ(0))])
        multi_meas = qml.tape.QuantumScript(
            [qml.RY(x, 0)], [qml.expval(qml.PauliX(0)), qml.expval(qml.PauliZ(0))]
        )
        tangents = [(0.456,), (0.789,)]
        circuits = [single_meas, multi_meas]
        program, new_ec = dev.preprocess(self.ec)
        circuits, _ = program(circuits)
        actual_grad = dev.compute_jvp(circuits, tangents, self.ec)
        expected_grad = (
            -qml.math.sin(x) * tangents[0][0],
            (qml.math.cos(x) * tangents[1][0], -qml.math.sin(x) * tangents[1][0]),
        )

        assert new_ec.use_device_gradient
        assert new_ec.grad_on_execution

        assert np.isclose(actual_grad[0], expected_grad[0])
        assert isinstance(actual_grad[1], tuple)
        assert qml.math.allclose(actual_grad[1], expected_grad[1])

    def test_vjps_single_circuit(self, max_workers):
        """Tests vjps with a single circuit."""
        dev = DefaultQubit(max_workers=max_workers)
        x = np.array(np.pi / 7)
        cotangent = (0.456,)

        qs = qml.tape.QuantumScript([qml.RX(x, 0)], [qml.expval(qml.PauliZ(0))])
        config = ExecutionConfig(gradient_method="adjoint")
        batch, _ = dev.preprocess(config)[0]((qs,))
        qs = batch[0]

        expected_grad = -qml.math.sin(x) * cotangent[0]
        actual_grad = dev.compute_vjp(qs, cotangent, self.ec)
        assert np.isclose(actual_grad, expected_grad)

        expected_val = qml.math.cos(x)
        actual_val, actual_grad = dev.execute_and_compute_vjp(qs, cotangent, self.ec)
        assert np.isclose(actual_val, expected_val)
        assert np.isclose(actual_grad, expected_grad)

    def test_vjps_list_with_single_circuit(self, max_workers):
        """Tests a basic example with a batch containing a single circuit."""
        dev = DefaultQubit(max_workers=max_workers)
        x = np.array(np.pi / 7)
        cotangent = (0.456,)

        qs = qml.tape.QuantumScript([qml.RX(x, 0)], [qml.expval(qml.PauliZ(0))])
        config = ExecutionConfig(gradient_method="adjoint")
        batch, _ = dev.preprocess(config)[0]((qs,))
        qs = batch[0]

        expected_grad = -qml.math.sin(x) * cotangent[0]
        actual_grad = dev.compute_vjp([qs], [cotangent], self.ec)
        assert isinstance(actual_grad, tuple)
        assert np.isclose(actual_grad[0], expected_grad)

        expected_val = qml.math.cos(x)
        actual_val, actual_grad = dev.execute_and_compute_vjp([qs], [cotangent], self.ec)
        assert np.isclose(expected_val, actual_val[0])
        assert np.isclose(expected_grad, actual_grad[0])

    def test_vjps_many_tapes_many_results(self, max_workers):
        """Tests a basic example with a batch of circuits of varying return shapes."""
        dev = DefaultQubit(max_workers=max_workers)
        x = np.array(np.pi / 7)
        single_meas = qml.tape.QuantumScript([qml.RX(x, 0)], [qml.expval(qml.PauliZ(0))])
        multi_meas = qml.tape.QuantumScript(
            [qml.RY(x, 0)], [qml.expval(qml.PauliX(0)), qml.expval(qml.PauliZ(0))]
        )
        cotangents = [(0.456,), (0.789, 0.123)]

        expected_grad = (
            -qml.math.sin(x) * cotangents[0][0],
            qml.math.cos(x) * cotangents[1][0] - qml.math.sin(x) * cotangents[1][1],
        )
        actual_grad = dev.compute_vjp([single_meas, multi_meas], cotangents, self.ec)
        assert np.isclose(actual_grad[0], expected_grad[0])
        assert np.isclose(actual_grad[1], expected_grad[1])

        expected_val = (qml.math.cos(x), (qml.math.sin(x), qml.math.cos(x)))
        actual_val, actual_grad = dev.execute_and_compute_vjp(
            [single_meas, multi_meas], cotangents, self.ec
        )
        assert np.isclose(actual_val[0], expected_val[0])
        assert qml.math.allclose(actual_val[1], expected_val[1])
        assert np.isclose(actual_grad[0], expected_grad[0])
        assert np.isclose(actual_grad[1], expected_grad[1])

    def test_vjps_integration(self, max_workers):
        """Tests the expected workflow done by a calling method."""
        dev = DefaultQubit(max_workers=max_workers)
        x = np.array(np.pi / 7)

        single_meas = qml.tape.QuantumScript([qml.RX(x, 0)], [qml.expval(qml.PauliZ(0))])
        multi_meas = qml.tape.QuantumScript(
            [qml.RY(x, 0)], [qml.expval(qml.PauliX(0)), qml.expval(qml.PauliZ(0))]
        )
        cotangents = [(0.456,), (0.789, 0.123)]
        circuits = [single_meas, multi_meas]
        program, new_ec = dev.preprocess(self.ec)
        circuits, _ = program(circuits)

        actual_grad = dev.compute_vjp(circuits, cotangents, self.ec)
        expected_grad = (
            -qml.math.sin(x) * cotangents[0][0],
            qml.math.cos(x) * cotangents[1][0] - qml.math.sin(x) * cotangents[1][1],
        )

        assert new_ec.use_device_gradient
        assert new_ec.grad_on_execution

        assert np.isclose(actual_grad[0], expected_grad[0])
        assert np.isclose(actual_grad[1], expected_grad[1])


class TestRandomSeed:
    """Test that the device behaves correctly when provided with a random seed"""

    @pytest.mark.parametrize("max_workers", [None, 1, 2])
    @pytest.mark.parametrize(
        "measurements",
        [
            [qml.sample(wires=0)],
            [qml.expval(qml.PauliZ(0))],
            [qml.probs(wires=0)],
            [qml.sample(wires=0), qml.expval(qml.PauliZ(0)), qml.probs(wires=0)],
        ],
    )
    def test_same_seed(self, measurements, max_workers):
        """Test that different devices given the same random seed will produce
        the same results"""
        qs = qml.tape.QuantumScript([qml.Hadamard(0)], measurements, shots=1000)

        dev1 = DefaultQubit(seed=123, max_workers=max_workers)
        result1 = dev1.execute(qs)

        dev2 = DefaultQubit(seed=123, max_workers=max_workers)
        result2 = dev2.execute(qs)

        if len(measurements) == 1:
            result1, result2 = [result1], [result2]

        assert all(np.all(res1 == res2) for res1, res2 in zip(result1, result2))

    @pytest.mark.parametrize("max_workers", [None, 1, 2])
    def test_different_seed(self, max_workers):
        """Test that different devices given different random seeds will produce
        different results (with almost certainty)"""
        qs = qml.tape.QuantumScript([qml.Hadamard(0)], [qml.sample(wires=0)], shots=1000)

        dev1 = DefaultQubit(seed=None, max_workers=max_workers)
        result1 = dev1.execute(qs)

        dev2 = DefaultQubit(seed=123, max_workers=max_workers)
        result2 = dev2.execute(qs)

        dev3 = DefaultQubit(seed=456, max_workers=max_workers)
        result3 = dev3.execute(qs)

        # assert results are pairwise different
        assert np.any(result1 != result2)
        assert np.any(result1 != result3)
        assert np.any(result2 != result3)

    @pytest.mark.parametrize("max_workers", [None, 1, 2])
    @pytest.mark.parametrize(
        "measurements",
        [
            [qml.sample(wires=0)],
            [qml.expval(qml.PauliZ(0))],
            [qml.probs(wires=0)],
            [qml.sample(wires=0), qml.expval(qml.PauliZ(0)), qml.probs(wires=0)],
        ],
    )
    def test_different_executions(self, measurements, max_workers):
        """Test that the same device will produce different results every execution"""
        qs = qml.tape.QuantumScript([qml.Hadamard(0)], measurements, shots=1000)

        dev = DefaultQubit(seed=123, max_workers=max_workers)
        result1 = dev.execute(qs)
        result2 = dev.execute(qs)

        if len(measurements) == 1:
            result1, result2 = [result1], [result2]

        assert all(np.any(res1 != res2) for res1, res2 in zip(result1, result2))

    @pytest.mark.parametrize("max_workers", [None, 1, 2])
    @pytest.mark.parametrize(
        "measurements",
        [
            [qml.sample(wires=0)],
            [qml.expval(qml.PauliZ(0))],
            [qml.probs(wires=0)],
            [qml.sample(wires=0), qml.expval(qml.PauliZ(0)), qml.probs(wires=0)],
        ],
    )
    def test_global_seed_and_device_seed(self, measurements, max_workers):
        """Test that a global seed does not affect the result of devices
        provided with a seed"""
        qs = qml.tape.QuantumScript([qml.Hadamard(0)], measurements, shots=1000)

        # expected result
        dev1 = DefaultQubit(seed=123, max_workers=max_workers)
        result1 = dev1.execute(qs)

        # set a global seed both before initialization of the
        # device and before execution of the tape
        np.random.seed(456)
        dev2 = DefaultQubit(seed=123, max_workers=max_workers)
        np.random.seed(789)
        result2 = dev2.execute(qs)

        if len(measurements) == 1:
            result1, result2 = [result1], [result2]

        assert all(np.all(res1 == res2) for res1, res2 in zip(result1, result2))

    def test_global_seed_no_device_seed_by_default(self):
        """Test that the global numpy seed initializes the rng if device seed is none."""
        np.random.seed(42)
        dev = DefaultQubit()
        first_num = dev._rng.random()  # pylint: disable=protected-access

        np.random.seed(42)
        dev2 = DefaultQubit()
        second_num = dev2._rng.random()  # pylint: disable=protected-access

        assert qml.math.allclose(first_num, second_num)

        np.random.seed(42)
        dev2 = DefaultQubit(seed="global")
        third_num = dev2._rng.random()  # pylint: disable=protected-access

        assert qml.math.allclose(third_num, first_num)

    def test_None_seed_not_using_global_rng(self):
        """Test that if the seed is None, it is uncorrelated with the global rng."""
        np.random.seed(42)
        dev = DefaultQubit(seed=None)
        first_nums = dev._rng.random(10)  # pylint: disable=protected-access

        np.random.seed(42)
        dev2 = DefaultQubit(seed=None)
        second_nums = dev2._rng.random(10)  # pylint: disable=protected-access

        assert not qml.math.allclose(first_nums, second_nums)

    def test_rng_as_seed(self):
        """Test that a PRNG can be passed as a seed."""
        rng1 = np.random.default_rng(42)
        first_num = rng1.random()

        rng = np.random.default_rng(42)
        dev = DefaultQubit(seed=rng)
        second_num = dev._rng.random()  # pylint: disable=protected-access

        assert qml.math.allclose(first_num, second_num)


@pytest.mark.jax
class TestPRNGKeySeed:
    """Test that the device behaves correctly when provided with a PRNG key and using the JAX interface"""

    @pytest.mark.parametrize("max_workers", [None, 1, 2])
    def test_same_prng_key(self, max_workers):
        """Test that different devices given the same random jax.random.PRNGKey as a seed will produce
        the same results for sample, even with different seeds"""
        import jax

        qs = qml.tape.QuantumScript([qml.Hadamard(0)], [qml.sample(wires=0)], shots=1000)
        config = ExecutionConfig(interface="jax")

        dev1 = DefaultQubit(max_workers=max_workers, seed=jax.random.PRNGKey(123))
        result1 = dev1.execute(qs, config)

        dev2 = DefaultQubit(max_workers=max_workers, seed=jax.random.PRNGKey(123))
        result2 = dev2.execute(qs, config)

        assert np.all(result1 == result2)

    @pytest.mark.parametrize("max_workers", [None, 1, 2])
    def test_different_prng_key(self, max_workers):
        """Test that different devices given different jax.random.PRNGKey values will produce
        different results"""
        import jax

        qs = qml.tape.QuantumScript([qml.Hadamard(0)], [qml.sample(wires=0)], shots=1000)
        config = ExecutionConfig(interface="jax")

        dev1 = DefaultQubit(max_workers=max_workers, seed=jax.random.PRNGKey(246))
        result1 = dev1.execute(qs, config)

        dev2 = DefaultQubit(max_workers=max_workers, seed=jax.random.PRNGKey(123))
        result2 = dev2.execute(qs, config)

        assert np.any(result1 != result2)

    @pytest.mark.parametrize("max_workers", [None, 1, 2])
    def test_different_executions_same_prng_key(self, max_workers):
        """Test that the same device will produce the same results every execution if
        the seed is a jax.random.PRNGKey"""
        import jax

        qs = qml.tape.QuantumScript([qml.Hadamard(0)], [qml.sample(wires=0)], shots=1000)
        config = ExecutionConfig(interface="jax")

        dev = DefaultQubit(max_workers=max_workers, seed=jax.random.PRNGKey(77))
        result1 = dev.execute(qs, config)
        result2 = dev.execute(qs, config)

        assert np.all(result1 == result2)


class TestHamiltonianSamples:
    """Test that the measure_with_samples function works as expected for
    Hamiltonian and Sum observables

    This is a copy of the tests in test_sampling.py, but using the device instead"""

    @pytest.mark.parametrize("max_workers", [None, 1, 2])
    def test_hamiltonian_expval(self, max_workers):
        """Test that sampling works well for Hamiltonian observables"""
        x, y = np.array(0.67), np.array(0.95)
        ops = [qml.RY(x, wires=0), qml.RZ(y, wires=0)]
        meas = [qml.expval(qml.Hamiltonian([0.8, 0.5], [qml.PauliZ(0), qml.PauliX(0)]))]

        dev = DefaultQubit(seed=100, max_workers=max_workers)
        qs = qml.tape.QuantumScript(ops, meas, shots=10000)
        res = dev.execute(qs)

        expected = 0.8 * np.cos(x) + 0.5 * np.real(np.exp(y * 1j)) * np.sin(x)
        assert np.allclose(res, expected, atol=0.01)

    @pytest.mark.parametrize("max_workers", [None, 1, 2])
    def test_sum_expval(self, max_workers):
        """Test that sampling works well for Sum observables"""
        x, y = np.array(0.67), np.array(0.95)
        ops = [qml.RY(x, wires=0), qml.RZ(y, wires=0)]
        meas = [qml.expval(qml.s_prod(0.8, qml.PauliZ(0)) + qml.s_prod(0.5, qml.PauliX(0)))]

        dev = DefaultQubit(seed=100, max_workers=max_workers)
        qs = qml.tape.QuantumScript(ops, meas, shots=10000)
        res = dev.execute(qs)

        expected = 0.8 * np.cos(x) + 0.5 * np.real(np.exp(y * 1j)) * np.sin(x)
        assert np.allclose(res, expected, atol=0.01)

    @pytest.mark.parametrize("max_workers", [None, 1, 2])
    def test_multi_wires(self, max_workers):
        """Test that sampling works for Sums with large numbers of wires"""
        n_wires = 10
        scale = 0.05
        offset = 0.8

        ops = [qml.RX(offset + scale * i, wires=i) for i in range(n_wires)]

        t1 = 2.5 * qml.prod(*(qml.PauliZ(i) for i in range(n_wires)))
        t2 = 6.2 * qml.prod(*(qml.PauliY(i) for i in range(n_wires)))
        H = t1 + t2

        dev = DefaultQubit(seed=100, max_workers=max_workers)
        qs = qml.tape.QuantumScript(ops, [qml.expval(H)], shots=100000)
        res = dev.execute(qs)

        phase = offset + scale * np.array(range(n_wires))
        cosines = qml.math.cos(phase)
        sines = qml.math.sin(phase)
        expected = 2.5 * qml.math.prod(cosines) + 6.2 * qml.math.prod(sines)

        assert np.allclose(res, expected, atol=0.05)

    @pytest.mark.parametrize("max_workers", [None, 1, 2])
    def test_complex_hamiltonian(self, max_workers):
        """Test that sampling works for complex Hamiltonians"""
        scale = 0.05
        offset = 0.4

        ops = [qml.RX(offset + scale * i, wires=i) for i in range(4)]

        # taken from qml.data
        H = qml.Hamiltonian(
            [
                -0.3796867241618816,
                0.1265398827193729,
                0.1265398827193729,
                0.15229282586796247,
                0.05080559325437572,
                -0.05080559325437572,
                -0.05080559325437572,
                0.05080559325437572,
                -0.10485523662149618,
                0.10102818539518765,
                -0.10485523662149615,
                0.15183377864956338,
                0.15183377864956338,
                0.10102818539518765,
                0.1593698831813122,
            ],
            [
                qml.Identity(wires=[0]),
                qml.PauliZ(wires=[0]),
                qml.PauliZ(wires=[1]),
                qml.PauliZ(wires=[0]) @ qml.PauliZ(wires=[1]),
                qml.PauliY(wires=[0])
                @ qml.PauliX(wires=[1])
                @ qml.PauliX(wires=[2])
                @ qml.PauliY(wires=[3]),
                qml.PauliY(wires=[0])
                @ qml.PauliY(wires=[1])
                @ qml.PauliX(wires=[2])
                @ qml.PauliX(wires=[3]),
                qml.PauliX(wires=[0])
                @ qml.PauliX(wires=[1])
                @ qml.PauliY(wires=[2])
                @ qml.PauliY(wires=[3]),
                qml.PauliX(wires=[0])
                @ qml.PauliY(wires=[1])
                @ qml.PauliY(wires=[2])
                @ qml.PauliX(wires=[3]),
                qml.PauliZ(wires=[2]),
                qml.PauliZ(wires=[0]) @ qml.PauliZ(wires=[2]),
                qml.PauliZ(wires=[3]),
                qml.PauliZ(wires=[0]) @ qml.PauliZ(wires=[3]),
                qml.PauliZ(wires=[1]) @ qml.PauliZ(wires=[2]),
                qml.PauliZ(wires=[1]) @ qml.PauliZ(wires=[3]),
                qml.PauliZ(wires=[2]) @ qml.PauliZ(wires=[3]),
            ],
        )

        dev = DefaultQubit(seed=100, max_workers=max_workers)
        qs = qml.tape.QuantumScript(ops, [qml.expval(H)], shots=100000)
        res = dev.execute(qs)

        qs_exp = qml.tape.QuantumScript(ops, [qml.expval(H)])
        expected = dev.execute(qs_exp)

        assert np.allclose(res, expected, atol=0.002)


class TestClassicalShadows:
    """Test that classical shadow measurements works with the new device"""

    @pytest.mark.parametrize("n_qubits", [1, 2, 3])
    @pytest.mark.parametrize("max_workers", [None, 1, 2])
    def test_shape_and_dtype(self, max_workers, n_qubits):
        """Test that the shape and dtype of the measurement is correct"""
        dev = DefaultQubit(max_workers=max_workers)

        ops = [qml.Hadamard(i) for i in range(n_qubits)]
        qs = qml.tape.QuantumScript(ops, [qml.classical_shadow(range(n_qubits))], shots=100)
        res = dev.execute(qs)

        assert res.shape == (2, 100, n_qubits)
        assert res.dtype == np.int8

        # test that the bits are either 0 and 1
        assert np.all(np.logical_or(res[0] == 0, res[0] == 1))

        # test that the recipes are either 0, 1, or 2 (X, Y, or Z)
        assert np.all(np.logical_or(np.logical_or(res[1] == 0, res[1] == 1), res[1] == 2))

    @pytest.mark.parametrize("max_workers", [None, 1, 2])
    def test_expval(self, max_workers):
        """Test that shadow expval measurements work as expected"""
        dev = DefaultQubit(seed=100, max_workers=max_workers)

        ops = [qml.Hadamard(0), qml.Hadamard(1)]
        meas = [qml.shadow_expval(qml.PauliX(0) @ qml.PauliX(1), seed=200)]
        qs = qml.tape.QuantumScript(ops, meas, shots=1000)
        res = dev.execute(qs)

        assert res.shape == ()
        assert np.allclose(res, 1.0, atol=0.05)

    @pytest.mark.parametrize("n_qubits", [1, 2, 3])
    @pytest.mark.parametrize("max_workers", [None, 1, 2])
    def test_multiple_shadow_measurements(self, n_qubits, max_workers):
        """Test that multiple classical shadow measurements work as expected"""
        dev = DefaultQubit(max_workers=max_workers)

        ops = [qml.Hadamard(i) for i in range(n_qubits)]
        mps = [qml.classical_shadow(range(n_qubits)), qml.classical_shadow(range(n_qubits))]
        qs = qml.tape.QuantumScript(ops, mps, shots=100)
        res = dev.execute(qs)

        assert isinstance(res, tuple)
        assert len(res) == 2

        for r in res:
            assert r.shape == (2, 100, n_qubits)
            assert r.dtype == np.int8

            # test that the bits are either 0 and 1
            assert np.all(np.logical_or(r[0] == 0, r[0] == 1))

            # test that the recipes are either 0, 1, or 2 (X, Y, or Z)
            assert np.all(np.logical_or(np.logical_or(r[1] == 0, r[1] == 1), r[1] == 2))

        # check that the samples are different
        assert not np.all(res[0] == res[1])

    @pytest.mark.parametrize("max_workers", [None, 1, 2])
    def test_reconstruct_bell_state(self, max_workers):
        """Test that a bell state can be faithfully reconstructed"""
        dev = DefaultQubit(seed=100, max_workers=max_workers)

        ops = [qml.Hadamard(0), qml.CNOT([0, 1])]
        meas = [qml.classical_shadow(wires=[0, 1], seed=200)]
        qs = qml.tape.QuantumScript(ops, meas, shots=10000)

        # should prepare the bell state
        bits, recipes = dev.execute(qs)
        shadow = qml.shadows.ClassicalShadow(bits, recipes)
        global_snapshots = shadow.global_snapshots()

        state = np.sum(global_snapshots, axis=0) / shadow.snapshots
        bell_state = np.array([[0.5, 0, 0, 0.5], [0, 0, 0, 0], [0, 0, 0, 0], [0.5, 0, 0, 0.5]])
        assert qml.math.allclose(state, bell_state, atol=0.1)

        # reduced state should yield maximally mixed state
        local_snapshots = shadow.local_snapshots(wires=[0])
        assert qml.math.allclose(np.mean(local_snapshots, axis=0)[0], 0.5 * np.eye(2), atol=0.05)

        # alternative computation
        ops = [qml.Hadamard(0), qml.CNOT([0, 1])]
        meas = [qml.classical_shadow(wires=[0], seed=200)]
        qs = qml.tape.QuantumScript(ops, meas, shots=10000)
        bits, recipes = dev.execute(qs)

        shadow = qml.shadows.ClassicalShadow(bits, recipes)
        global_snapshots = shadow.global_snapshots()
        local_snapshots = shadow.local_snapshots(wires=[0])

        state = np.sum(global_snapshots, axis=0) / shadow.snapshots
        assert qml.math.allclose(state, 0.5 * np.eye(2), atol=0.1)
        assert np.all(local_snapshots[:, 0] == global_snapshots)

    @pytest.mark.parametrize("n_qubits", [1, 2, 3])
    @pytest.mark.parametrize(
        "shots",
        [
            [1000, 1000],
            [(1000, 2)],
            [1000, 2000],
            [(1000, 2), 2000],
            [(1000, 3), 2000, (3000, 2)],
        ],
    )
    @pytest.mark.parametrize("max_workers", [None, 1, 2])
    def test_shot_vectors(self, max_workers, n_qubits, shots):
        """Test that classical shadows works when given a shot vector"""
        dev = DefaultQubit(max_workers=max_workers)
        shots = qml.measurements.Shots(shots)

        ops = [qml.Hadamard(i) for i in range(n_qubits)]
        qs = qml.tape.QuantumScript(ops, [qml.classical_shadow(range(n_qubits))], shots=shots)
        res = dev.execute(qs)

        assert isinstance(res, tuple)
        assert len(res) == len(list(shots))

        for r, s in zip(res, shots):
            assert r.shape == (2, s, n_qubits)
            assert r.dtype == np.int8

            # test that the bits are either 0 and 1
            assert np.all(np.logical_or(r[0] == 0, r[0] == 1))

            # test that the recipes are either 0, 1, or 2 (X, Y, or Z)
            assert np.all(np.logical_or(np.logical_or(r[1] == 0, r[1] == 1), r[1] == 2))


@pytest.mark.parametrize("n_wires", [1, 2, 3])
@pytest.mark.parametrize("max_workers", [None, 1, 2])
def test_projector_dynamic_type(max_workers, n_wires):
    """Test that qml.Projector yields the expected results for both of its subclasses."""
    wires = list(range(n_wires))
    dev = DefaultQubit(max_workers=max_workers)
    ops = [qml.adjoint(qml.Hadamard(q)) for q in wires]
    basis_state = np.zeros((n_wires,))
    state_vector = np.zeros((2**n_wires,))
    state_vector[0] = 1

    for state in [basis_state, state_vector]:
        qs = qml.tape.QuantumScript(ops, [qml.expval(qml.Projector(state, wires))])
        res = dev.execute(qs)
        assert np.isclose(res, 1 / 2**n_wires)


@pytest.mark.all_interfaces
@pytest.mark.parametrize("interface", ["numpy", "autograd", "torch", "jax", "tensorflow"])
@pytest.mark.parametrize("use_jit", [True, False])
class TestPostselection:
    """Various integration tests for postselection of mid-circuit measurements."""

    @pytest.mark.parametrize(
        "mp",
        [
            qml.expval(qml.PauliZ(0)),
            qml.var(qml.PauliZ(0)),
            qml.probs(wires=[0, 1]),
            qml.density_matrix(wires=0),
            qml.purity(0),
            qml.vn_entropy(0),
            qml.mutual_info(0, 1),
        ],
    )
    @pytest.mark.parametrize("param", np.linspace(np.pi / 4, 3 * np.pi / 4, 3))
    def test_postselection_valid_analytic(self, param, mp, interface, use_jit):
        """Test that the results of a circuit with postselection is expected
        with analytic execution."""
        if use_jit and interface != "jax":
            pytest.skip("Cannot JIT in non-JAX interfaces.")

        dev = qml.device("default.qubit")
        param = qml.math.asarray(param, like=interface)

        @qml.qnode(dev, interface=interface)
        def circ_postselect(theta):
            qml.RX(theta, 0)
            qml.CNOT([0, 1])
            qml.measure(0, postselect=1)
            return qml.apply(mp)

        @qml.qnode(dev, interface=interface)
        def circ_expected():
            qml.RX(np.pi, 0)
            qml.CNOT([0, 1])
            return qml.apply(mp)

        if use_jit:
            import jax

            circ_postselect = jax.jit(circ_postselect)

        res = circ_postselect(param)
        expected = circ_expected()

        assert qml.math.allclose(res, expected)
        assert qml.math.get_interface(res) == qml.math.get_interface(expected)

    @pytest.mark.parametrize(
        "mp",
        [
            qml.expval(qml.PauliZ(0)),
            qml.var(qml.PauliZ(0)),
            qml.probs(wires=[0, 1]),
            qml.shadow_expval(qml.Hamiltonian([1.0, -1.0], [qml.PauliZ(0), qml.PauliX(0)])),
            # qml.sample, qml.classical_shadow, qml.counts are not included because their
            # shape/values are dependent on the number of shots, which will be changed
            # randomly per the binomial distribution and the probability of the postselected
            # state
        ],
    )
    @pytest.mark.parametrize("param", np.linspace(np.pi / 4, 3 * np.pi / 4, 3))
<<<<<<< HEAD
    @pytest.mark.parametrize("shots", [500000, (500000, 500000)])
    def test_postselection_valid_finite_shots(
        self, param, mp, shots, interface, use_jit, tol_stochastic
    ):
=======
    @pytest.mark.parametrize("shots", [50000, (50000, 50000)])
    def test_postselection_valid_finite_shots(self, param, mp, shots, interface, use_jit):
>>>>>>> 127beeb6
        """Test that the results of a circuit with postselection is expected with
        finite shots."""
        if use_jit and (interface != "jax" or isinstance(shots, tuple)):
            pytest.skip("Cannot JIT in non-JAX interfaces, or with shot vectors.")

        np.random.seed(42)

        dev = qml.device("default.qubit")
        param = qml.math.asarray(param, like=interface)

        @qml.qnode(dev, interface=interface)
        def circ_postselect(theta):
            qml.RX(theta, 0)
            qml.CNOT([0, 1])
            qml.measure(0, postselect=1)
            return qml.apply(mp)

        @qml.qnode(dev, interface=interface)
        def circ_expected():
            qml.RX(np.pi, 0)
            qml.CNOT([0, 1])
            return qml.apply(mp)

        if use_jit:
            import jax

            circ_postselect = jax.jit(circ_postselect, static_argnames=["shots"])

        res = circ_postselect(param, shots=shots)
        expected = circ_expected(shots=shots)

        if not isinstance(shots, tuple):
            assert qml.math.allclose(res, expected, atol=0.1, rtol=0)
            assert qml.math.get_interface(res) == qml.math.get_interface(expected)

        else:
            assert isinstance(res, tuple)
            for r, e in zip(res, expected):
                assert qml.math.allclose(r, e, atol=0.1, rtol=0)
                assert qml.math.get_interface(r) == qml.math.get_interface(e)

    @pytest.mark.parametrize(
        "mp, expected_shape",
        [(qml.sample(wires=[0]), (5,)), (qml.classical_shadow(wires=[0]), (2, 5, 1))],
    )
    @pytest.mark.parametrize("param", np.linspace(np.pi / 4, 3 * np.pi / 4, 3))
    @pytest.mark.parametrize("shots", [10, (10, 10)])
    def test_postselection_valid_finite_shots_varied_shape(
        self, mp, param, expected_shape, shots, interface, use_jit
    ):
        """Test that qml.sample and qml.classical_shadow work correctly.
        Separate test because their shape is non-deterministic."""

        if use_jit:
            pytest.skip("Cannot JIT while mocking function.")

        dev = qml.device("default.qubit", seed=42)
        param = qml.math.asarray(param, like=interface)

        with mock.patch("numpy.random.binomial", lambda *args, **kwargs: 5):

            @qml.qnode(dev, interface=interface)
            def circ_postselect(theta):
                qml.RX(theta, 0)
                qml.CNOT([0, 1])
                qml.measure(0, postselect=1)
                return qml.apply(mp)

            if use_jit:
                import jax

                circ_postselect = jax.jit(circ_postselect, static_argnames=["shots"])

            res = circ_postselect(param, shots=shots)

        if not isinstance(shots, tuple):
            assert qml.math.get_interface(res) == interface if interface != "autograd" else "numpy"
            assert qml.math.shape(res) == expected_shape

        else:
            assert isinstance(res, tuple)
            for r in res:
                assert (
                    qml.math.get_interface(r) == interface if interface != "autograd" else "numpy"
                )
                assert qml.math.shape(r) == expected_shape

    @pytest.mark.parametrize(
        "mp, autograd_interface, is_nan",
        [
            (qml.expval(qml.PauliZ(0)), "autograd", True),
            (qml.var(qml.PauliZ(0)), "autograd", True),
            (qml.probs(wires=[0, 1]), "autograd", True),
            (qml.density_matrix(wires=0), "autograd", True),
            (qml.purity(0), "numpy", True),
            (qml.vn_entropy(0), "numpy", False),
            (qml.mutual_info(0, 1), "numpy", False),
        ],
    )
    def test_postselection_invalid_analytic(
        self, mp, autograd_interface, is_nan, interface, use_jit
    ):
        """Test that the results of a qnode are nan values of the correct shape if the state
        that we are postselecting has a zero probability of occurring."""

        if (isinstance(mp, qml.measurements.MutualInfoMP) and interface != "jax") or (
            isinstance(mp, qml.measurements.VnEntropyMP) and interface == "tensorflow"
        ):
            pytest.skip("Unsupported measurements and interfaces.")

        if use_jit:
            pytest.skip("Jitting tested in different test.")

        # Wires are specified so that the shape for measurements can be determined correctly
        dev = qml.device("default.qubit", wires=2)

        @qml.qnode(dev, interface=interface)
        def circ():
            qml.RX(np.pi, 0)
            qml.CNOT([0, 1])
            qml.measure(0, postselect=0)
            return qml.apply(mp)

        res = circ()
        if interface == "autograd":
            assert qml.math.get_interface(res) == autograd_interface
        else:
            assert qml.math.get_interface(res) == interface

        assert qml.math.shape(res) == mp.shape(dev, qml.measurements.Shots(None))
        if is_nan:
            assert qml.math.all(qml.math.isnan(res))
        else:
            assert qml.math.allclose(res, 0.0)

    @pytest.mark.parametrize(
        "mp, expected",
        [
            (qml.expval(qml.PauliZ(0)), 1.0),
            (qml.var(qml.PauliZ(0)), 0.0),
            (qml.probs(wires=[0, 1]), [1.0, 0.0, 0.0, 0.0]),
            (qml.density_matrix(wires=0), [[1.0, 0.0], [0.0, 0.0]]),
            (qml.purity(0), 1.0),
            (qml.vn_entropy(0), 0.0),
            (qml.mutual_info(0, 1), 0.0),
        ],
    )
    def test_postselection_invalid_analytic_jit(self, mp, expected, interface, use_jit):
        """Test that the results of a qnode give the postselected results even when the
        probability of the postselected state is zero when jitting."""
        if interface != "jax" or not use_jit:
            pytest.skip("Test is only for jitting.")

        import jax

        # Wires are specified so that the shape for measurements can be determined correctly
        dev = qml.device("default.qubit", wires=2)

        @jax.jit
        @qml.qnode(dev, interface=interface)
        def circ():
            qml.RX(np.pi, 0)
            qml.CNOT([0, 1])
            qml.measure(0, postselect=0)
            return qml.apply(mp)

        res = circ()

        assert qml.math.get_interface(res) == "jax"
        assert qml.math.shape(res) == mp.shape(dev, qml.measurements.Shots(None))
        assert qml.math.allclose(res, expected)

    @pytest.mark.parametrize(
        "mp, expected_shape",
        [
            (qml.expval(qml.PauliZ(0)), ()),
            (qml.var(qml.PauliZ(0)), ()),
            (qml.sample(qml.PauliZ(0)), (0,)),
            (qml.classical_shadow(wires=0), (2, 0, 1)),
            (qml.shadow_expval(qml.Hamiltonian([1, 1], [qml.PauliZ(0), qml.PauliX(0)])), ()),
            # qml.probs and qml.counts are not tested because they fail in this case
        ],
    )
    @pytest.mark.parametrize("shots", [10, (10, 10)])
    def test_postselection_invalid_finite_shots(
        self, mp, expected_shape, shots, interface, use_jit
    ):
        """Test that the results of a qnode are nan values of the correct shape if the state
        that we are postselecting has a zero probability of occurring with finite shots."""

        if use_jit and interface != "jax":
            pytest.skip("Can't jit with non-jax interfaces.")

        dev = qml.device("default.qubit")

        @qml.qnode(dev, interface=interface)
        def circ():
            qml.RX(np.pi, 0)
            qml.CNOT([0, 1])
            qml.measure(0, postselect=0)
            return qml.apply(mp)

        if use_jit:
            import jax

            circ = jax.jit(circ, static_argnames=["shots"])

        res = circ(shots=shots)

        if not isinstance(shots, tuple):
            assert qml.math.shape(res) == expected_shape
            assert qml.math.get_interface(res) == interface if interface != "autograd" else "numpy"
            if not 0 in expected_shape:  # No nan values if array is empty
                assert qml.math.all(qml.math.isnan(res))
        else:
            assert isinstance(res, tuple)
            for r in res:
                assert qml.math.shape(r) == expected_shape
                assert (
                    qml.math.get_interface(r) == interface if interface != "autograd" else "numpy"
                )
                if not 0 in expected_shape:  # No nan values if array is empty
                    assert qml.math.all(qml.math.isnan(r))


class TestIntegration:
    """Various integration tests"""

    @pytest.mark.parametrize("wires,expected", [(None, [1, 0]), (3, [0, 0, 1])])
    def test_sample_uses_device_wires(self, wires, expected):
        """Test that if device wires are given, then they are used by sample."""
        dev = DefaultQubit(wires=wires, shots=5)

        @qml.qnode(dev)
        def circuit():
            qml.PauliX(2)
            qml.Identity(0)
            return qml.sample()

        assert np.array_equal(circuit(), [expected] * 5)

    @pytest.mark.parametrize(
        "wires,expected",
        [
            (None, [0, 0, 1, 0]),
            (3, [0, 1] + [0] * 6),
        ],
    )
    def test_state_uses_device_wires(self, wires, expected):
        """Test that if device wires are given, then they are used by state."""
        dev = DefaultQubit(wires=wires)

        @qml.qnode(dev)
        def circuit():
            qml.PauliX(2)
            qml.Identity(0)
            return qml.state()

        assert np.array_equal(circuit(), expected)

    @pytest.mark.parametrize(
        "wires,expected",
        [
            (None, [0, 0, 1, 0]),
            (3, [0, 1] + [0] * 6),
        ],
    )
    def test_probs_uses_device_wires(self, wires, expected):
        """Test that if device wires are given, then they are used by probs."""
        dev = DefaultQubit(wires=wires)

        @qml.qnode(dev)
        def circuit():
            qml.PauliX(2)
            qml.Identity(0)
            return qml.probs()

        assert np.array_equal(circuit(), expected)

    @pytest.mark.parametrize(
        "wires,all_outcomes,expected",
        [
            (None, False, {"10": 10}),
            (None, True, {"10": 10, "00": 0, "01": 0, "11": 0}),
            (3, False, {"001": 10}),
            (
                3,
                True,
                {"001": 10, "000": 0, "010": 0, "011": 0, "100": 0, "101": 0, "110": 0, "111": 0},
            ),
        ],
    )
    def test_counts_uses_device_wires(self, wires, all_outcomes, expected):
        """Test that if device wires are given, then they are used by probs."""
        dev = DefaultQubit(wires=wires, shots=10)

        @qml.qnode(dev, interface=None)
        def circuit():
            qml.PauliX(2)
            qml.Identity(0)
            return qml.counts(all_outcomes=all_outcomes)

        assert circuit() == expected


@pytest.mark.parametrize("max_workers", [None, 1, 2])
def test_broadcasted_parameter(max_workers):
    """Test that DefaultQubit handles broadcasted parameters as expected."""
    dev = DefaultQubit(max_workers=max_workers)
    x = np.array([0.536, 0.894])
    qs = qml.tape.QuantumScript([qml.RX(x, 0)], [qml.expval(qml.PauliZ(0))])

    config = ExecutionConfig()
    config.gradient_method = "adjoint"
    program, config = dev.preprocess(config)
    batch, pre_processing_fn = program([qs])
    assert len(batch) == 2
    results = dev.execute(batch, config)
    processed_results = pre_processing_fn(results)
    assert qml.math.allclose(processed_results, np.cos(x))<|MERGE_RESOLUTION|>--- conflicted
+++ resolved
@@ -1718,15 +1718,8 @@
         ],
     )
     @pytest.mark.parametrize("param", np.linspace(np.pi / 4, 3 * np.pi / 4, 3))
-<<<<<<< HEAD
-    @pytest.mark.parametrize("shots", [500000, (500000, 500000)])
-    def test_postselection_valid_finite_shots(
-        self, param, mp, shots, interface, use_jit, tol_stochastic
-    ):
-=======
     @pytest.mark.parametrize("shots", [50000, (50000, 50000)])
     def test_postselection_valid_finite_shots(self, param, mp, shots, interface, use_jit):
->>>>>>> 127beeb6
         """Test that the results of a circuit with postselection is expected with
         finite shots."""
         if use_jit and (interface != "jax" or isinstance(shots, tuple)):
