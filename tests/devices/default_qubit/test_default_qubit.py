--- conflicted
+++ resolved
@@ -26,8 +26,6 @@
 
 np.random.seed(0)
 
-<<<<<<< HEAD
-=======
 
 max_workers_list = [
     None,
@@ -35,7 +33,6 @@
     pytest.param(2, marks=pytest.mark.slow),
 ]
 
->>>>>>> c3977072
 
 def test_name():
     """Tests the name of DefaultQubit."""
