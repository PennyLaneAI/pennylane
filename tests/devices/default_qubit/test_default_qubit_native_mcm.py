# Copyright 2023 Xanadu Quantum Technologies Inc.

# Licensed under the Apache License, Version 2.0 (the "License");
# you may not use this file except in compliance with the License.
# You may obtain a copy of the License at

#     http://www.apache.org/licenses/LICENSE-2.0

# Unless required by applicable law or agreed to in writing, software
# distributed under the License is distributed on an "AS IS" BASIS,
# WITHOUT WARRANTIES OR CONDITIONS OF ANY KIND, either express or implied.
# See the License for the specific language governing permissions and
# limitations under the License.
"""Tests for default qubit preprocessing."""
<<<<<<< HEAD
from typing import Sequence
from unittest.mock import patch
=======
from collections.abc import Sequence
>>>>>>> db7b2813

import mcm_utils
import numpy as np
import pytest

import pennylane as qml
from pennylane.devices.qubit.apply_operation import MidMeasureMP, apply_mid_measure
from pennylane.devices.qubit.simulate import combine_measurements_core, measurement_with_no_shots
from pennylane.transforms.dynamic_one_shot import fill_in_value

pytestmark = pytest.mark.slow


def get_device(**kwargs):
    kwargs.setdefault("shots", None)
    kwargs.setdefault("seed", 8237945)
    return qml.device("default.qubit", **kwargs)


def test_combine_measurements_core():
    """Test that combine_measurements_core raises for unsupported measurements."""
    with pytest.raises(TypeError, match="Native mid-circuit measurement mode does not support"):
        _ = combine_measurements_core(qml.classical_shadow(0), None)


def test_measurement_with_no_shots():
    """Test that measurement_with_no_shots returns the correct NaNs."""
    assert np.isnan(measurement_with_no_shots(qml.expval(0)))
    probs = measurement_with_no_shots(qml.probs(wires=0))
    assert probs.shape == (2,)
    assert all(np.isnan(probs).tolist())
    probs = measurement_with_no_shots(qml.probs(wires=[0, 1]))
    assert probs.shape == (4,)
    assert all(np.isnan(probs).tolist())
    probs = measurement_with_no_shots(qml.probs(op=qml.PauliY(0)))
    assert probs.shape == (2,)
    assert all(np.isnan(probs).tolist())


def test_apply_mid_measure():
    """Test that apply_mid_measure raises if applied to a batched state."""
    with pytest.raises(ValueError, match="MidMeasureMP cannot be applied to batched states."):
        _ = apply_mid_measure(
            MidMeasureMP(0), np.zeros((2, 2)), is_state_batched=True, mid_measurements={}
        )


def test_all_invalid_shots_circuit():
    """Test that circuits in which all shots mismatch with post-selection conditions return the same answer as ``defer_measurements``."""
    dev = get_device()

    @qml.qnode(dev)
    def circuit_op():
        m = qml.measure(0, postselect=1)
        qml.cond(m, qml.PauliX)(1)
        return (
            qml.expval(op=qml.PauliZ(1)),
            qml.probs(op=qml.PauliY(0) @ qml.PauliZ(1)),
            qml.var(op=qml.PauliZ(1)),
        )

    res1 = circuit_op()
    res2 = circuit_op(shots=10)
    for r1, r2 in zip(res1, res2):
        if isinstance(r1, Sequence):
            assert len(r1) == len(r2)
        assert np.all(np.isnan(r1))
        assert np.all(np.isnan(r2))

    @qml.qnode(dev)
    def circuit_mcm():
        m = qml.measure(0, postselect=1)
        qml.cond(m, qml.PauliX)(1)
        return qml.expval(op=m), qml.probs(op=m), qml.var(op=m)

    res1 = circuit_mcm()
    res2 = circuit_mcm(shots=10)
    for r1, r2 in zip(res1, res2):
        if isinstance(r1, Sequence):
            assert len(r1) == len(r2)
        assert np.all(np.isnan(r1))
        assert np.all(np.isnan(r2))


def test_unsupported_measurement():
    """Test that circuits with unsupported measurements raise the correct error."""
    dev = get_device(shots=1000)
    params = np.pi / 4 * np.ones(2)

    @qml.qnode(dev)
    def func(x, y):
        qml.RX(x, wires=0)
        m0 = qml.measure(0)
        qml.cond(m0, qml.RY)(y, wires=1)
        return qml.classical_shadow(wires=0)

    with pytest.raises(
        TypeError,
        match=f"Native mid-circuit measurement mode does not support {type(qml.classical_shadow(wires=0)).__name__}",
    ):
        func(*params)


@pytest.mark.parametrize("postselect_mode", ["hw-like", "fill-shots"])
def test_tree_traversal_postselect_mode(postselect_mode):
    """Test that invalid shots are discarded if requested"""
    shots = 100
    dev = qml.device("default.qubit", shots=shots)

    @qml.qnode(dev, mcm_method="tree-traversal", postselect_mode=postselect_mode)
    def f(x):
        qml.RX(x, 0)
        _ = qml.measure(0, postselect=1)
        return qml.sample(wires=[0, 1])

    res = f(np.pi / 2)

    if postselect_mode == "hw-like":
        assert len(res) < shots
    else:
        assert len(res) == shots
    assert np.all(res != np.iinfo(np.int32).min)


def test_deep_circuit():
    """Tests that DefaultQubit handles a circuit with more than 1000 mid-circuit measurements."""

    dev = qml.device("default.qubit", shots=10)

    def func(x):
        for _ in range(600):
            qml.RX(x, wires=0)
            m0 = qml.measure(0)
        return qml.expval(qml.PauliY(0)), qml.expval(m0)

    _ = qml.QNode(func, dev, mcm_method="tree-traversal")(0.1234)


# pylint: disable=unused-argument
def obs_tape(x, y, z, reset=False, postselect=None):
    qml.RX(x, 0)
    qml.RZ(np.pi / 4, 0)
    m0 = qml.measure(0, reset=reset)
    qml.cond(m0 == 0, qml.RX)(np.pi / 4, 0)
    qml.cond(m0 == 0, qml.RZ)(np.pi / 4, 0)
    qml.cond(m0 == 1, qml.RX)(-np.pi / 4, 0)
    qml.cond(m0 == 1, qml.RZ)(-np.pi / 4, 0)
    qml.RX(y, 1)
    qml.RZ(np.pi / 4, 1)
    m1 = qml.measure(1, postselect=postselect)
    qml.cond(m1 == 0, qml.RX)(np.pi / 4, 1)
    qml.cond(m1 == 0, qml.RZ)(np.pi / 4, 1)
    qml.cond(m1 == 1, qml.RX)(-np.pi / 4, 1)
    qml.cond(m1 == 1, qml.RZ)(-np.pi / 4, 1)
    return m0, m1


@pytest.mark.parametrize("mcm_method", ["one-shot", "tree-traversal"])
@pytest.mark.parametrize("shots", [5500, [5500, 5501]])
@pytest.mark.parametrize("postselect", [None, 0, 1])
@pytest.mark.parametrize("measure_f", [qml.counts, qml.expval, qml.probs, qml.sample, qml.var])
@pytest.mark.parametrize(
    "meas_obj",
    [qml.PauliZ(0), qml.PauliY(1), [0], [0, 1], [1, 0], "mcm", "composite_mcm", "mcm_list"],
)
def test_simple_dynamic_circuit(mcm_method, shots, measure_f, postselect, meas_obj):
    """Tests that DefaultQubit handles a simple dynamic circuit with the following measurements:

        * qml.counts with obs (comp basis or not), single wire, multiple wires (ordered/unordered), MCM, f(MCM), MCM list
        * qml.expval with obs (comp basis or not), MCM, f(MCM), MCM list
        * qml.probs with obs (comp basis or not), single wire, multiple wires (ordered/unordered), MCM, f(MCM), MCM list
        * qml.sample with obs (comp basis or not), single wire, multiple wires (ordered/unordered), MCM, f(MCM), MCM list
        * qml.var with obs (comp basis or not), MCM, f(MCM), MCM list

    The above combinations should work for finite shots, shot vectors and post-selecting of either the 0 or 1 branch.
    """

    if measure_f in (qml.expval, qml.var) and (
        isinstance(meas_obj, list) or meas_obj == "mcm_list"
    ):
        pytest.skip("Can't use wires/mcm lists with var or expval")

    dev = get_device(shots=shots)
    params = [np.pi / 2.5, np.pi / 3, -np.pi / 3.5]

    def func(x, y, z):
        m0, m1 = obs_tape(x, y, z, postselect=postselect)
        mid_measure = (
            m0 if meas_obj == "mcm" else (0.5 * m0 if meas_obj == "composite_mcm" else [m0, m1])
        )
        measurement_key = "wires" if isinstance(meas_obj, list) else "op"
        measurement_value = mid_measure if isinstance(meas_obj, str) else meas_obj
        return measure_f(**{measurement_key: measurement_value})

    results0 = qml.QNode(func, dev, mcm_method=mcm_method)(*params)
    results1 = qml.QNode(func, dev, mcm_method="deferred")(*params)

    mcm_utils.validate_measurements(measure_f, shots, results1, results0)


@pytest.mark.parametrize("mcm_method", ["one-shot", "tree-traversal"])
@pytest.mark.parametrize("postselect", [None, 0, 1])
@pytest.mark.parametrize("reset", [False, True])
def test_multiple_measurements_and_reset(mcm_method, postselect, reset):
    """Tests that DefaultQubit handles a circuit with a single mid-circuit measurement with reset
    and a conditional gate. Multiple measurements of the mid-circuit measurement value are
    performed. This function also tests `reset` parametrizing over the parameter."""
    shots = 5000
    dev = get_device(shots=shots)
    params = [np.pi / 2.5, np.pi / 3, -np.pi / 3.5]
    obs = qml.PauliY(1)
    state = qml.math.zeros((4,))
    state[0] = 1.0

    def func(x, y, z):
        qml.StatePrep(state, wires=[0, 1])
        mcms = obs_tape(x, y, z, reset=reset, postselect=postselect)
        return (
            qml.counts(op=obs),
            qml.expval(op=mcms[0]),
            qml.probs(op=obs),
            qml.sample(op=mcms[0]),
            qml.var(op=obs),
        )

    results0 = qml.QNode(func, dev, mcm_method=mcm_method)(*params)
    results1 = qml.QNode(func, dev, mcm_method="deferred")(*params)

    for measure_f, r1, r0 in zip(
        [qml.counts, qml.expval, qml.probs, qml.sample, qml.var], results1, results0
    ):
        mcm_utils.validate_measurements(measure_f, shots, r1, r0)


@pytest.mark.parametrize("mcm_method", ["one-shot", "tree-traversal"])
@pytest.mark.parametrize(
    "mcm_f",
    [
        lambda x: x * -1,
        lambda x: x * 1,
        lambda x: x * 2,
        lambda x: 1 - x,
        lambda x: x + 1,
        lambda x: x & 3,
        "mix",
        "list",
    ],
)
@pytest.mark.parametrize("measure_f", [qml.counts, qml.expval, qml.probs, qml.sample, qml.var])
def test_composite_mcms(mcm_method, mcm_f, measure_f):
    """Tests that DefaultQubit handles a circuit with a composite mid-circuit measurement and a
    conditional gate. A single measurement of a composite mid-circuit measurement is performed
    at the end."""

    if measure_f in (qml.expval, qml.var) and (mcm_f in ("list", "mix")):
        pytest.skip(
            "expval/var does not support measuring sequences of measurements or observables."
        )

    if measure_f == qml.probs and mcm_f == "mix":
        pytest.skip(
            "Cannot use qml.probs() when measuring multiple mid-circuit measurements collected using arithmetic operators."
        )

    shots = 3000

    dev = get_device(shots=shots)
    param = np.pi / 3

    def func(x):
        qml.RX(x, 0)
        m0 = qml.measure(0)
        qml.RX(0.5 * x, 1)
        m1 = qml.measure(1)
        qml.cond((m0 + m1) == 2, qml.RY)(2.0 * x, 0)
        m2 = qml.measure(0)
        obs = (
            (m0 - 2 * m1) * m2 + 7
            if mcm_f == "mix"
            else ([m0, m1, m2] if mcm_f == "list" else mcm_f(m2))
        )
        return measure_f(op=obs)

    results0 = qml.QNode(func, dev, mcm_method=mcm_method)(param)
    results1 = qml.QNode(func, dev, mcm_method="deferred")(param)

    mcm_utils.validate_measurements(measure_f, shots, results1, results0)


@pytest.mark.parametrize("mcm_method", ["one-shot", "tree-traversal"])
@pytest.mark.parametrize(
    "mcm_f",
    [
        lambda x, y: x + y,
        lambda x, y: x - 7 * y,
        lambda x, y: x & y,
        lambda x, y: x == y,
        lambda x, y: 4.0 * x + 2.0 * y,
    ],
)
def test_counts_return_type(mcm_method, mcm_f):
    """Tests that DefaultQubit returns the same keys for ``qml.counts`` measurements with ``dynamic_one_shot`` and ``defer_measurements``."""
    shots = 500

    dev = get_device(shots=shots)
    param = np.pi / 3

    def func(x):
        qml.RX(x, 0)
        m0 = qml.measure(0)
        qml.RX(0.5 * x, 1)
        m1 = qml.measure(1)
        qml.cond((m0 + m1) == 2, qml.RY)(2.0 * x, 0)
        return qml.counts(op=mcm_f(m0, m1))

    results0 = qml.QNode(func, dev, mcm_method=mcm_method)(param)
    results1 = qml.QNode(func, dev, mcm_method="deferred")(param)

    for r1, r0 in zip(results1.keys(), results0.keys()):
        assert r1 == r0


@pytest.mark.parametrize("shots", [5000])
@pytest.mark.parametrize("postselect", [None, 0, 1])
@pytest.mark.parametrize("reset", [False, True])
@pytest.mark.parametrize("measure_f", [qml.expval])
def composite_mcm_gradient_measure_obs(shots, postselect, reset, measure_f):
    """Tests that DefaultQubit can differentiate a circuit with a composite mid-circuit
    measurement and a conditional gate. A single measurement of a common observable is
    performed at the end."""

    dev = get_device(shots=shots)
    param = qml.numpy.array([np.pi / 3, np.pi / 6])
    obs = qml.PauliZ(0) @ qml.PauliZ(1)

    @qml.qnode(dev, diff_method="parameter-shift")
    def func(x, y):
        qml.RX(x, 0)
        m0 = qml.measure(0)
        qml.RX(y, 1)
        m1 = qml.measure(1, reset=reset, postselect=postselect)
        qml.cond((m0 + m1) == 2, qml.RY)(2 * np.pi / 3, 0)
        qml.cond((m0 + m1) > 0, qml.RY)(2 * np.pi / 3, 1)
        return measure_f(op=obs)

    func1 = func
    func2 = qml.defer_measurements(func)

    results1 = func1(*param)
    results2 = func2(*param)

    mcm_utils.validate_measurements(measure_f, shots, results1, results2)

    grad1 = qml.grad(func)(*param)
    grad2 = qml.grad(func2)(*param)

    assert np.allclose(grad1, grad2, atol=0.01, rtol=0.3)


@pytest.mark.parametrize("mcm_method", ["one-shot", "tree-traversal"])
@pytest.mark.parametrize("shots", [5500, [5500, 5501]])
@pytest.mark.parametrize("postselect", [None, 0])
@pytest.mark.parametrize("measure_fn", [qml.counts, qml.expval, qml.probs, qml.sample])
def test_broadcasting_qnode(mcm_method, shots, postselect, measure_fn):
    """Test that executing qnodes with broadcasting works as expected"""
    if measure_fn is qml.sample and postselect is not None:
        pytest.skip("Postselection with samples doesn't work with broadcasting")

    dev = get_device(shots=shots)
    param = [[np.pi / 3, np.pi / 4], [np.pi / 6, 2 * np.pi / 3]]
    obs = qml.PauliZ(0) @ qml.PauliZ(1)

    def func(x, y):
        obs_tape(x, y, None, postselect=postselect)
        return measure_fn(op=obs)

    results0 = qml.QNode(func, dev, mcm_method=mcm_method)(*param)
    results1 = qml.QNode(func, dev, mcm_method="deferred")(*param)

    mcm_utils.validate_measurements(measure_fn, shots, results1, results0, batch_size=2)

    if measure_fn is qml.sample and postselect is None:
        for i in range(2):  # batch_size
            if isinstance(shots, list):
                for s, r1, r2 in zip(shots, results1, results0):
                    assert len(r1[i]) == len(r2[i]) == s
            else:
                assert len(results1[i]) == len(results0[i]) == shots


@pytest.mark.parametrize("mcm_method", ["one-shot", "tree-traversal"])
def test_sample_with_broadcasting_and_postselection_error(mcm_method):
    """Test that an error is raised if returning qml.sample if postselecting with broadcasting"""
    tape = qml.tape.QuantumScript(
        [qml.RX([0.1, 0.2], 0), MidMeasureMP(0, postselect=1)], [qml.sample(wires=0)], shots=10
    )
    with pytest.raises(ValueError, match="Returning qml.sample is not supported when"):
        qml.transforms.dynamic_one_shot(tape)

    dev = get_device(shots=10)

    @qml.qnode(dev, mcm_method=mcm_method)
    def circuit(x):
        qml.RX(x, 0)
        qml.measure(0, postselect=1)
        return qml.sample(wires=0)

    with pytest.raises(ValueError, match="Returning qml.sample is not supported when"):
        _ = circuit([0.1, 0.2])


@pytest.mark.all_interfaces
@pytest.mark.parametrize("interface", ["torch", "tensorflow", "jax", "autograd"])
@pytest.mark.parametrize("mcm_method", ["one-shot", "tree-traversal"])
def test_finite_diff_in_transform_program(interface, mcm_method):
    """Test that finite diff is in the transform program of a qnode containing
    mid-circuit measurements"""

    dev = get_device(shots=10)

    @qml.qnode(dev, mcm_method=mcm_method, diff_method="finite-diff")
    def circuit(x):
        qml.RX(x, 0)
        qml.measure(0)
        return qml.expval(qml.Z(0))

    x = qml.math.array(1.5, like=interface)
    with patch("pennylane.execute") as mock_execute:
        circuit(x)
        mock_execute.assert_called()
        _, kwargs = mock_execute.call_args
        transform_program = kwargs["transform_program"]

    # pylint: disable=protected-access
    assert transform_program[0]._transform == qml.gradients.finite_diff.expand_transform


# pylint: disable=import-outside-toplevel, not-an-iterable
@pytest.mark.jax
class TestJaxIntegration:
    """Integration tests for dynamic_one_shot with jax"""

    @pytest.mark.parametrize("mcm_method", ["one-shot", "tree-traversal"])
    @pytest.mark.parametrize("shots", [100, [100, 101], [100, 100, 101]])
    @pytest.mark.parametrize("postselect", [None, 0, 1])
    def test_sample_with_prng_key(self, mcm_method, shots, postselect):
        """Test that setting a PRNGKey gives the expected behaviour. With separate calls
        to DefaultQubit.execute, the same results are expected when using a PRNGKey"""
        # pylint: disable=import-outside-toplevel
        from jax.random import PRNGKey

        dev = get_device(shots=shots, seed=PRNGKey(678))
        params = [np.pi / 4, np.pi / 3]
        obs = qml.PauliZ(0) @ qml.PauliZ(1)

        def func(x, y):
            obs_tape(x, y, None, postselect=postselect)
            return qml.sample(op=obs)

        func0 = qml.QNode(func, dev, mcm_method=mcm_method)
        results0 = func0(*params)
        results1 = qml.QNode(func, dev, mcm_method="deferred")(*params)

        mcm_utils.validate_measurements(qml.sample, shots, results1, results0, batch_size=None)

        evals = obs.eigvals()
        for eig in evals:
            # When comparing with the results from a circuit with deferred measurements
            # we're not always expected to have the functions used to sample are different
            if isinstance(shots, list):
                for r in results1:
                    assert not np.all(np.isclose(r, eig))
            else:
                assert not np.all(np.isclose(results1, eig))

        results0_2 = func0(*params)
        # Same result expected with multiple executions
        if isinstance(shots, list):
            for r0, r0_2 in zip(results0, results0_2):
                assert np.allclose(r0, r0_2)
        else:
            assert np.allclose(results0, results0_2)

    @pytest.mark.parametrize("diff_method", [None, "best"])
    @pytest.mark.parametrize("postselect", [None, 1])
    @pytest.mark.parametrize("reset", [False, True])
    def test_jax_jit(self, diff_method, postselect, reset):
        """Tests that DefaultQubit handles a circuit with a single mid-circuit measurement and a
        conditional gate. A single measurement of a common observable is performed at the end."""
        import jax

        shots = 10

        dev = get_device(shots=shots, seed=jax.random.PRNGKey(678))
        params = [np.pi / 2.5, np.pi / 3, -np.pi / 3.5]
        obs = qml.PauliY(0)

        @qml.qnode(dev, diff_method=diff_method)
        def func(x, y, z):
            m0, m1 = obs_tape(x, y, z, reset=reset, postselect=postselect)
            return (
                qml.probs(wires=[1]),
                qml.probs(wires=[0, 1]),
                qml.sample(wires=[1]),
                qml.sample(wires=[0, 1]),
                qml.expval(obs),
                qml.probs(obs),
                qml.sample(obs),
                qml.var(obs),
                qml.expval(op=m0 + 2 * m1),
                qml.probs(op=m0),
                qml.sample(op=m0 + 2 * m1),
                qml.var(op=m0 + 2 * m1),
                qml.probs(op=[m0, m1]),
            )

        func1 = func
        results1 = func1(*params)

        jaxpr = str(jax.make_jaxpr(func)(*params))
        if diff_method == "best":
            assert "pure_callback" in jaxpr
            pytest.xfail("QNode with diff_method='best' cannot be compiled with jax.jit.")
        else:
            assert "pure_callback" not in jaxpr

        func2 = jax.jit(func)
        results2 = func2(*params)

        measures = [
            qml.probs,
            qml.probs,
            qml.sample,
            qml.sample,
            qml.expval,
            qml.probs,
            qml.sample,
            qml.var,
            qml.expval,
            qml.probs,
            qml.sample,
            qml.var,
            qml.probs,
        ]
        for measure_f, r1, r2 in zip(measures, results1, results2):
            r1, r2 = np.array(r1).ravel(), np.array(r2).ravel()
            if measure_f == qml.sample:
                r2 = r2[r2 != fill_in_value]
            np.allclose(r1, r2)<|MERGE_RESOLUTION|>--- conflicted
+++ resolved
@@ -12,12 +12,8 @@
 # See the License for the specific language governing permissions and
 # limitations under the License.
 """Tests for default qubit preprocessing."""
-<<<<<<< HEAD
-from typing import Sequence
+from collections.abc import Sequence
 from unittest.mock import patch
-=======
-from collections.abc import Sequence
->>>>>>> db7b2813
 
 import mcm_utils
 import numpy as np
