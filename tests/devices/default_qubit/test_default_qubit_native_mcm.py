--- conflicted
+++ resolved
@@ -95,40 +95,6 @@
         func(*params)
 
 
-<<<<<<< HEAD
-@pytest.mark.parametrize("shots", [None, 3000, [3000, 3001]])
-@pytest.mark.parametrize("postselect", [None, 0, 1])
-@pytest.mark.parametrize("reset", [False, True])
-@pytest.mark.parametrize("measure_f", [qml.counts, qml.expval, qml.probs, qml.sample, qml.var])
-def test_single_mcm_single_measure_mcm(shots, postselect, reset, measure_f):
-    """Tests that DefaultQubit handles a circuit with a single mid-circuit measurement and a
-    conditional gate. A single measurement of the mid-circuit measurement value is performed at
-    the end."""
-
-    dev = get_device(shots=shots)
-    params = np.pi / 4 * np.ones(2)
-
-    @qml.qnode(dev)
-    def func(x, y):
-        qml.RX(x, wires=0)
-        m0 = qml.measure(0, reset=reset, postselect=postselect)
-        qml.cond(m0, qml.RY)(y, wires=1)
-        return measure_f(op=m0)
-
-    func1 = qml.dynamic_one_shot(func)
-    func2 = qml.defer_measurements(func)
-
-    if shots is None and measure_f in (qml.counts, qml.sample):
-        return
-
-    results1 = func1(*params)
-    results2 = func2(*params)
-
-    mcm_utils.validate_measurements(measure_f, shots, results1, results2)
-
-
-=======
->>>>>>> e2d65142
 # pylint: disable=unused-argument
 def obs_tape(x, y, z, reset=False, postselect=None):
     qml.RX(x, 0)
@@ -158,15 +124,11 @@
 def test_simple_dynamic_circuit(shots, measure_f, postselect, meas_obj):
     """Tests that DefaultQubit handles a simple dynamic circuit with the following measurements:
 
-<<<<<<< HEAD
-    mcm_utils.validate_measurements(measure_f, shots, results1, results2)
-=======
         * qml.counts with obs (comp basis or not), single wire, multiple wires (ordered/unordered), MCM, f(MCM), MCM list
         * qml.expval with obs (comp basis or not), MCM, f(MCM), MCM list
         * qml.probs with obs (comp basis or not), single wire, multiple wires (ordered/unordered), MCM, f(MCM), MCM list
         * qml.sample with obs (comp basis or not), single wire, multiple wires (ordered/unordered), MCM, f(MCM), MCM list
         * qml.var with obs (comp basis or not), MCM, f(MCM), MCM list
->>>>>>> e2d65142
 
     The above combinations should work for finite shots, shot vectors and post-selecting of either the 0 or 1 branch.
     """
@@ -181,10 +143,6 @@
 
     @qml.qnode(dev)
     def func(x, y, z):
-<<<<<<< HEAD
-        obs_tape(x, y, z, reset=reset, postselect=postselect)
-        return qml.counts(qml.PauliZ(0), all_outcomes=True), qml.expval(qml.PauliY(1))
-=======
         m0, m1 = obs_tape(x, y, z, postselect=postselect)
         mid_measure = (
             m0 if meas_obj == "mcm" else (0.5 * m0 if meas_obj == "composite_mcm" else [m0, m1])
@@ -192,38 +150,10 @@
         measurement_key = "wires" if isinstance(meas_obj, list) else "op"
         measurement_value = mid_measure if isinstance(meas_obj, str) else meas_obj
         return measure_f(**{measurement_key: measurement_value})
->>>>>>> e2d65142
 
     func1 = func
     results1 = func1(*params)
 
-<<<<<<< HEAD
-    for measure_f, res1, res2 in zip([qml.counts, qml.expval], results1, results2):
-        mcm_utils.validate_measurements(measure_f, 5000, res1, res2)
-
-
-@pytest.mark.parametrize("shots", [None, 3000, [3000, 3001]])
-@pytest.mark.parametrize("postselect", [None, 0, 1])
-@pytest.mark.parametrize("reset", [False, True])
-@pytest.mark.parametrize("measure_f", [qml.counts, qml.probs, qml.sample])
-@pytest.mark.parametrize("wires", [[0], [0, 1]])
-def test_single_mcm_single_measure_wires(shots, postselect, reset, measure_f, wires):
-    """Tests that DefaultQubit handles a circuit with a single mid-circuit measurement and a
-    conditional gate. A single measurement of one or several wires is performed at the end."""
-
-    dev = get_device(shots=shots)
-    params = np.pi / 4 * np.ones(2)
-
-    @qml.qnode(dev)
-    def func(x, y):
-        qml.RX(x, wires=0)
-        m0 = qml.measure(0, reset=reset, postselect=postselect)
-        qml.cond(m0, qml.RY)(y, wires=1)
-        return measure_f(wires=wires)
-
-    func1 = func
-=======
->>>>>>> e2d65142
     func2 = qml.defer_measurements(func)
     results2 = func2(*params)
 
@@ -258,21 +188,10 @@
     results1 = func1(*params)
     results2 = func2(*params)
 
-<<<<<<< HEAD
-    if isinstance(shots, Sequence):
-        for s, r1, r2 in zip(shots, results1, results2):
-            for _r1, _r2 in zip(r1, r2):
-                mcm_utils.validate_measurements(measure_f, s, _r1, _r2)
-        return
-
-    for r1, r2 in zip(results1, results2):
-        mcm_utils.validate_measurements(measure_f, shots, r1, r2)
-=======
     for measure_f, r1, r2 in zip(
         [qml.counts, qml.expval, qml.probs, qml.sample, qml.var], results1, results2
     ):
-        validate_measurements(measure_f, shots, r1, r2)
->>>>>>> e2d65142
+        mcm_utils.validate_measurements(measure_f, shots, r1, r2)
 
 
 @pytest.mark.parametrize(
@@ -294,14 +213,10 @@
     conditional gate. A single measurement of a composite mid-circuit measurement is performed
     at the end."""
 
-<<<<<<< HEAD
-    mcm_utils.validate_measurements(measure_f, shots, results1, results2)
-=======
     if measure_f in (qml.expval, qml.var) and (mcm_f in ("list", "mix")):
         pytest.skip(
             "expval/var does not support measuring sequences of measurements or observables."
         )
->>>>>>> e2d65142
 
     if measure_f == qml.probs and mcm_f == "mix":
         pytest.skip(
@@ -337,47 +252,6 @@
     mcm_utils.validate_measurements(measure_f, shots, results1, results2)
 
 
-<<<<<<< HEAD
-@pytest.mark.parametrize("shots", [None, 5000, [5000, 5001]])
-@pytest.mark.parametrize("postselect", [None, 0, 1])
-@pytest.mark.parametrize("reset", [False, True])
-@pytest.mark.parametrize("measure_f", [qml.counts, qml.expval, qml.probs, qml.sample, qml.var])
-def test_composite_mcm_single_measure_obs(shots, postselect, reset, measure_f):
-    """Tests that DefaultQubit handles a circuit with a composite mid-circuit measurement and a
-    conditional gate. A single measurement of a common observable is performed at the end."""
-
-    dev = get_device(shots=shots)
-    params = [np.pi / 2.5, np.pi / 3, -np.pi / 3.5]
-    obs = qml.PauliZ(0) @ qml.PauliY(1)
-
-    @qml.qnode(dev)
-    def func(x, y, z):
-        mcms = obs_tape(x, y, z, reset=reset, postselect=postselect)
-        qml.cond(mcms[0] != mcms[1], qml.RY)(z, wires=0)
-        qml.cond(mcms[0] == mcms[1], qml.RY)(z, wires=1)
-        return measure_f(op=obs)
-
-    func1 = func
-    func2 = qml.defer_measurements(func)
-
-    if shots is None and measure_f in (qml.counts, qml.sample):
-        return
-
-    results1 = func1(*params)
-    results2 = func2(*params)
-
-    mcm_utils.validate_measurements(measure_f, shots, results1, results2)
-
-
-@pytest.mark.parametrize("shots", [7500, [5000, 5001]])
-@pytest.mark.parametrize("postselect", [None, 0, 1])
-@pytest.mark.parametrize("reset", [False, True])
-@pytest.mark.parametrize("measure_f", [qml.counts, qml.probs, qml.sample])
-def test_composite_mcm_measure_value_list(shots, postselect, reset, measure_f):
-    """Tests that DefaultQubit handles a circuit with a composite mid-circuit measurement and a
-    conditional gate. A single measurement of a composite mid-circuit measurement is performed
-    at the end."""
-=======
 @pytest.mark.parametrize(
     "mcm_f",
     [
@@ -391,7 +265,6 @@
 def test_counts_return_type(mcm_f):
     """Tests that DefaultQubit returns the same keys for ``qml.counts`` measurements with ``dynamic_one_shot`` and ``defer_measurements``."""
     shots = 20
->>>>>>> e2d65142
 
     dev = get_device(shots=shots)
     param = np.pi / 3
@@ -410,13 +283,8 @@
 
     results1 = func1(param)
     results2 = func2(param)
-<<<<<<< HEAD
-
-    mcm_utils.validate_measurements(measure_f, shots, results1, results2)
-=======
     for r1, r2 in zip(results1.keys(), results2.keys()):
         assert r1 == r2
->>>>>>> e2d65142
 
 
 @pytest.mark.parametrize("shots", [5000])
