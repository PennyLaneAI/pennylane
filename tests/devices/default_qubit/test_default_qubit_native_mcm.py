# Copyright 2023 Xanadu Quantum Technologies Inc.

# Licensed under the Apache License, Version 2.0 (the "License");
# you may not use this file except in compliance with the License.
# You may obtain a copy of the License at

#     http://www.apache.org/licenses/LICENSE-2.0

# Unless required by applicable law or agreed to in writing, software
# distributed under the License is distributed on an "AS IS" BASIS,
# WITHOUT WARRANTIES OR CONDITIONS OF ANY KIND, either express or implied.
# See the License for the specific language governing permissions and
# limitations under the License.
"""Tests for default qubit preprocessing."""
from collections.abc import Sequence

import mcm_utils
import numpy as np
import pytest

import pennylane as qml
from pennylane.devices.qubit.apply_operation import MidMeasureMP
from pennylane.devices.qubit.simulate import combine_measurements_core, measurement_with_no_shots
from pennylane.transforms.dynamic_one_shot import fill_in_value

pytestmark = pytest.mark.slow


# pylint: disable=too-many-arguments


def test_combine_measurements_core():
    """Test that combine_measurements_core raises for unsupported measurements."""
    with pytest.raises(TypeError, match="Native mid-circuit measurement mode does not support"):
        _ = combine_measurements_core(qml.classical_shadow(0), None)


def test_measurement_with_no_shots():
    """Test that measurement_with_no_shots returns the correct NaNs."""
    assert np.isnan(measurement_with_no_shots(qml.expval(0)))
    probs = measurement_with_no_shots(qml.probs(wires=0))
    assert probs.shape == (2,)
    assert all(np.isnan(probs).tolist())
    probs = measurement_with_no_shots(qml.probs(wires=[0, 1]))
    assert probs.shape == (4,)
    assert all(np.isnan(probs).tolist())
    probs = measurement_with_no_shots(qml.probs(op=qml.PauliY(0)))
    assert probs.shape == (2,)
    assert all(np.isnan(probs).tolist())


@pytest.mark.parametrize("obs", ["mid-meas", "pauli"])
@pytest.mark.parametrize("mcm_method", ["one-shot", "tree-traversal"])
def test_all_invalid_shots_circuit(obs, mcm_method):
    """Test that circuits in which all shots mismatch with post-selection conditions return the same answer as ``defer_measurements``."""

    dev = qml.device("default.qubit")
    dev_shots = qml.device("default.qubit", shots=10)

    def circuit_op():
        m = qml.measure(0, postselect=1)
        qml.cond(m, qml.PauliX)(1)
        return (
            (
                qml.expval(op=qml.PauliZ(1)),
                qml.probs(op=qml.PauliY(0) @ qml.PauliZ(1)),
                qml.var(op=qml.PauliZ(1)),
            )
            if obs == "pauli"
            else (qml.expval(op=m), qml.probs(op=m), qml.var(op=m))
        )

    res1 = qml.QNode(circuit_op, dev, mcm_method="deferred")()
    res2 = qml.QNode(circuit_op, dev_shots, mcm_method=mcm_method)()
    for r1, r2 in zip(res1, res2):
        if isinstance(r1, Sequence):
            assert len(r1) == len(r2)
        assert np.all(np.isnan(r1))
        assert np.all(np.isnan(r2))


@pytest.mark.parametrize("mcm_method", ["one-shot", "tree-traversal"])
def test_unsupported_measurement(mcm_method):
    """Test that circuits with unsupported measurements raise the correct error."""

    dev = qml.device("default.qubit", shots=1000)
    params = np.pi / 4 * np.ones(2)

    @qml.qnode(dev, mcm_method=mcm_method)
    def func(x, y):
        qml.RX(x, wires=0)
        m0 = qml.measure(0)
        qml.cond(m0, qml.RY)(y, wires=1)
        return qml.classical_shadow(wires=0)

    with pytest.raises(
        TypeError,
        match=f"Native mid-circuit measurement mode does not support {type(qml.classical_shadow(wires=0)).__name__}",
    ):
        func(*params)


# pylint: disable=unused-argument
def obs_tape(x, y, z, reset=False, postselect=None):
    qml.RX(x, 0)
    qml.RZ(np.pi / 4, 0)
    m0 = qml.measure(0, reset=reset)
    qml.cond(m0 == 0, qml.RX)(np.pi / 4, 0)
    qml.cond(m0 == 0, qml.RZ)(np.pi / 4, 0)
    qml.cond(m0 == 1, qml.RX)(-np.pi / 4, 0)
    qml.cond(m0 == 1, qml.RZ)(-np.pi / 4, 0)
    qml.RX(y, 1)
    qml.RZ(np.pi / 4, 1)
    m1 = qml.measure(1, postselect=postselect)
    qml.cond(m1 == 0, qml.RX)(np.pi / 4, 1)
    qml.cond(m1 == 0, qml.RZ)(np.pi / 4, 1)
    qml.cond(m1 == 1, qml.RX)(-np.pi / 4, 1)
    qml.cond(m1 == 1, qml.RZ)(-np.pi / 4, 1)
    return m0, m1


@pytest.mark.parametrize("mcm_method", ["one-shot", "tree-traversal"])
@pytest.mark.parametrize("shots", [None, 5500, [5500, 5501]])
@pytest.mark.parametrize(
    "params",
    [
        [np.pi / 2.5, np.pi / 3, -np.pi / 3.5],
        [[np.pi / 2.5, -np.pi / 3.5], [np.pi / 4.5, np.pi / 3.2], [np.pi, -np.pi / 0.5]],
    ],
)
@pytest.mark.parametrize("postselect", [None, 0, 1])
@pytest.mark.parametrize("reset", [False, True])
def test_multiple_measurements_and_reset(mcm_method, shots, params, postselect, reset, seed):
    """Tests that DefaultQubit handles a circuit with a single mid-circuit measurement with reset
    and a conditional gate. Multiple measurements of the mid-circuit measurement value are
    performed. This function also tests `reset` parametrizing over the parameter."""

    if mcm_method == "one-shot" and shots is None:
        pytest.skip("`mcm_method='one-shot'` is incompatible with analytic mode (`shots=None`)")

    batch_size = len(params[0]) if isinstance(params[0], list) else None
    if batch_size is not None and shots is not None and postselect is not None:
        pytest.skip("Postselection with samples doesn't work with broadcasting")

    dev = qml.device("default.qubit", shots=shots, seed=seed)
    obs = qml.PauliY(1)
    state = qml.math.zeros((4,))
    state[0] = 1.0

    def func(x, y, z):
        qml.StatePrep(state, wires=[0, 1])
        mcms = obs_tape(x, y, z, reset=reset, postselect=postselect)
        return (
            (
                qml.expval(op=mcms[0]),
                qml.probs(op=obs),
                qml.var(op=obs),
                qml.expval(op=obs),
                qml.probs(op=obs),
                qml.var(op=mcms[0]),
            )
            if shots is None
            else (
                qml.counts(op=obs),
                qml.expval(op=mcms[0]),
                qml.probs(op=obs),
                qml.sample(op=mcms[0]),
                qml.var(op=obs),
            )
        )

    results0 = qml.QNode(func, dev, mcm_method=mcm_method)(*params)
    results1 = qml.QNode(func, dev, mcm_method="deferred")(*params)

    measurements = (
        [qml.expval, qml.probs, qml.var, qml.expval, qml.probs, qml.var]
        if shots is None
        else [qml.counts, qml.expval, qml.probs, qml.sample, qml.var]
    )

    if not isinstance(shots, list):
        shots, results0, results1 = [shots], [results0], [results1]

    for shot, res1, res0 in zip(shots, results1, results0):
        for measure_f, r1, r0 in zip(measurements, res1, res0):
            if shots is None and measure_f in [qml.expval, qml.probs] and batch_size is not None:
                r0 = qml.math.squeeze(r0)
            mcm_utils.validate_measurements(measure_f, shot, r1, r0, batch_size=batch_size)


@pytest.mark.parametrize("mcm_method", ["one-shot", "tree-traversal"])
@pytest.mark.parametrize("shots", [None, 5000, [5000, 5001]])
@pytest.mark.parametrize(
    "mcm_name, mcm_func",
    [
        ("single", lambda x: x * -1),
        ("single", lambda x: x * 2),
        ("single", lambda x: 1 - x),
        ("single", lambda x: x & 3),
        ("mix", lambda x, y: x == y),
        ("mix", lambda x, y: 4 * x + 2 * y),
        ("all", lambda x, y, z: [x, y, z]),
        ("all", lambda x, y, z: (x - 2 * y) * z + 7),
    ],
)
@pytest.mark.parametrize("measure_f", [qml.counts, qml.expval, qml.probs, qml.sample, qml.var])
def test_composite_mcms(mcm_method, shots, mcm_name, mcm_func, measure_f, seed):
    """Tests that DefaultQubit handles a circuit with a composite mid-circuit measurement and a
    conditional gate. A single measurement of a composite mid-circuit measurement is performed
    at the end."""

    if mcm_method == "one-shot" and shots is None:
        pytest.skip("`mcm_method='one-shot'` is incompatible with analytic mode (`shots=None`)")

    if measure_f in (qml.counts, qml.sample) and shots is None:
        pytest.skip("Can't measure counts/sample in analytic mode (`shots=None`)")

    if measure_f in (qml.expval, qml.var) and mcm_name in ["mix", "all"]:
        pytest.skip(
            "expval/var does not support measuring sequences of measurements or observables."
        )

    if measure_f in (qml.probs,) and mcm_name in ["mix", "all"]:
        pytest.skip(
            "Cannot use qml.probs() when measuring multiple mid-circuit measurements collected using arithmetic operators."
        )

    dev = qml.device("default.qubit", shots=shots, seed=seed)
    param = qml.numpy.array([np.pi / 3, np.pi / 6])

    def func(x, y):
        qml.RX(x, 0)
        m0 = qml.measure(0)
        qml.RX(0.5 * x, 1)
        m1 = qml.measure(1)
        qml.cond((m0 + m1) == 2, qml.RY)(2.0 * x, 0)
        m2 = qml.measure(0)
        obs = (
            mcm_func(m2)
            if mcm_name == "single"
            else (mcm_func(m0, m1) if mcm_name == "mix" else mcm_func(m0, m1, m2))
        )
        return measure_f(op=obs)

    results0 = qml.QNode(func, dev, mcm_method=mcm_method)(*param)
    results1 = qml.QNode(func, dev, mcm_method="deferred")(*param)

    mcm_utils.validate_measurements(measure_f, shots, results1, results0)


@pytest.mark.parametrize("shots", [5000])
@pytest.mark.parametrize("postselect", [None, 0, 1])
@pytest.mark.parametrize("reset", [False, True])
@pytest.mark.parametrize("measure_f", [qml.expval])
def composite_mcm_gradient_measure_obs(shots, postselect, reset, measure_f, seed):
    """Tests that DefaultQubit can differentiate a circuit with a composite mid-circuit
    measurement and a conditional gate. A single measurement of a common observable is
    performed at the end."""

    dev = qml.device("default.qubit", shots=shots, seed=seed)
    param = qml.numpy.array([np.pi / 3, np.pi / 6])
    obs = qml.PauliZ(0) @ qml.PauliZ(1)

    @qml.qnode(dev, diff_method="parameter-shift")
    def func(x, y):
        qml.RX(x, 0)
        m0 = qml.measure(0)
        qml.RX(y, 1)
        m1 = qml.measure(1, reset=reset, postselect=postselect)
        qml.cond((m0 + m1) == 2, qml.RY)(2 * np.pi / 3, 0)
        qml.cond((m0 + m1) > 0, qml.RY)(2 * np.pi / 3, 1)
        return measure_f(op=obs)

    func1 = func
    func2 = qml.defer_measurements(func)

    results1 = func1(*param)
    results2 = func2(*param)

    mcm_utils.validate_measurements(measure_f, shots, results1, results2)

    grad1 = qml.grad(func)(*param)
    grad2 = qml.grad(func2)(*param)

    assert np.allclose(grad1, grad2, atol=0.01, rtol=0.3)


@pytest.mark.parametrize("mcm_method", ["one-shot", "tree-traversal"])
def test_sample_with_broadcasting_and_postselection_error(mcm_method, seed):
    """Test that an error is raised if returning qml.sample if postselecting with broadcasting"""
    tape = qml.tape.QuantumScript(
        [qml.RX([0.1, 0.2], 0), MidMeasureMP(0, postselect=1)], [qml.sample(wires=0)], shots=10
    )
    with pytest.raises(ValueError, match="Returning qml.sample is not supported when"):
        qml.transforms.dynamic_one_shot(tape)

    dev = qml.device("default.qubit", shots=10, seed=seed)

    @qml.qnode(dev, mcm_method=mcm_method)
    def circuit(x):
        qml.RX(x, 0)
        qml.measure(0, postselect=1)
        return qml.sample(wires=0)

    with pytest.raises(ValueError, match="Returning qml.sample is not supported when"):
        _ = circuit([0.1, 0.2])


# pylint: disable=import-outside-toplevel, not-an-iterable
@pytest.mark.jax
class TestJaxIntegration:
    """Integration tests for dynamic_one_shot with jax"""

    @pytest.mark.parametrize("mcm_method", ["one-shot", "tree-traversal"])
    @pytest.mark.parametrize("shots", [100, [100, 101], [100, 100, 101]])
    @pytest.mark.parametrize("postselect", [None, 0, 1])
    def test_sample_with_prng_key(self, mcm_method, shots, postselect, seed):
        """Test that setting a PRNGKey gives the expected behaviour. With separate calls
        to DefaultQubit.execute, the same results are expected when using a PRNGKey"""
        # pylint: disable=import-outside-toplevel
        from jax.random import PRNGKey

        dev = qml.device("default.qubit", shots=shots, seed=PRNGKey(seed))
        params = [np.pi / 4, np.pi / 3]
        obs = qml.PauliZ(0) @ qml.PauliZ(1)

        def func(x, y):
            obs_tape(x, y, None, postselect=postselect)
            return qml.sample(op=obs)

        func0 = qml.QNode(func, dev, mcm_method=mcm_method)
        results0 = func0(*params)
        results1 = qml.QNode(func, dev, mcm_method="deferred")(*params)

        mcm_utils.validate_measurements(qml.sample, shots, results1, results0, batch_size=None)

        evals = obs.eigvals()
        for eig in evals:
            # When comparing with the results from a circuit with deferred measurements
            # we're not always expected to have the functions used to sample are different
            if isinstance(shots, list):
                for r in results1:
                    assert not np.all(np.isclose(r, eig))
            else:
                assert not np.all(np.isclose(results1, eig))

        results0_2 = func0(*params)
        # Same result expected with multiple executions
        if isinstance(shots, list):
            for r0, r0_2 in zip(results0, results0_2):
                assert np.allclose(r0, r0_2)
        else:
            assert np.allclose(results0, results0_2)

    @pytest.mark.parametrize("diff_method", [None, "best"])
    @pytest.mark.parametrize("postselect", [None, 1])
    @pytest.mark.parametrize("reset", [False, True])
    def test_jax_jit(self, diff_method, postselect, reset, seed):
        """Tests that DefaultQubit handles a circuit with a single mid-circuit measurement and a
        conditional gate. A single measurement of a common observable is performed at the end."""
        import jax

        shots = 10

        dev = qml.device("default.qubit", shots=shots, seed=jax.random.PRNGKey(seed))
        params = [np.pi / 2.5, np.pi / 3, -np.pi / 3.5]
        obs = qml.PauliY(0)

        @qml.qnode(dev, diff_method=diff_method)
        def func(x, y, z):
            m0, m1 = obs_tape(x, y, z, reset=reset, postselect=postselect)
            return (
                qml.probs(wires=[1]),
                qml.probs(wires=[0, 1]),
                qml.sample(wires=[1]),
                qml.sample(wires=[0, 1]),
                qml.expval(obs),
                qml.probs(obs),
                qml.sample(obs),
                qml.var(obs),
                qml.expval(op=m0 + 2 * m1),
                qml.probs(op=m0),
                qml.sample(op=m0 + 2 * m1),
                qml.var(op=m0 + 2 * m1),
                qml.probs(op=[m0, m1]),
            )

        func1 = func
        results1 = func1(*params)

        jaxpr = str(jax.make_jaxpr(func)(*params))
<<<<<<< HEAD
        assert "pure_callback" in jaxpr
        pytest.xfail("QNode cannot be compiled with jax.jit.")
=======
        assert "pure_callback" not in jaxpr
>>>>>>> f6949e1d

        func2 = jax.jit(func)
        results2 = func2(*params)

        measures = [
            qml.probs,
            qml.probs,
            qml.sample,
            qml.sample,
            qml.expval,
            qml.probs,
            qml.sample,
            qml.var,
            qml.expval,
            qml.probs,
            qml.sample,
            qml.var,
            qml.probs,
        ]
        for measure_f, r1, r2 in zip(measures, results1, results2):
            r1, r2 = np.array(r1).ravel(), np.array(r2).ravel()
            if measure_f == qml.sample:
                r2 = r2[r2 != fill_in_value]
            np.allclose(r1, r2)<|MERGE_RESOLUTION|>--- conflicted
+++ resolved
@@ -389,12 +389,7 @@
         results1 = func1(*params)
 
         jaxpr = str(jax.make_jaxpr(func)(*params))
-<<<<<<< HEAD
-        assert "pure_callback" in jaxpr
-        pytest.xfail("QNode cannot be compiled with jax.jit.")
-=======
         assert "pure_callback" not in jaxpr
->>>>>>> f6949e1d
 
         func2 = jax.jit(func)
         results2 = func2(*params)
