--- conflicted
+++ resolved
@@ -20,11 +20,7 @@
 
 import pennylane as qml
 from pennylane.devices.qubit.apply_operation import MidMeasureMP, apply_mid_measure
-<<<<<<< HEAD
-from pennylane.transforms.dynamic_one_shot import fillin_value
-=======
 from pennylane.transforms.dynamic_one_shot import fill_in_value
->>>>>>> 9f7e8ba8
 
 pytestmark = pytest.mark.slow
 
@@ -696,11 +692,7 @@
         assert "pure_callback" not in jaxpr
 
     func2 = jax.jit(func)
-<<<<<<< HEAD
     results2 = func2(*params)
-=======
-    results2 = func2(*jax.numpy.array(params))
->>>>>>> 9f7e8ba8
 
     measures = [
         # qml.probs,
@@ -719,11 +711,7 @@
     for measure_f, r1, r2 in zip(measures, results1, results2):
         r1, r2 = np.array(r1).ravel(), np.array(r2).ravel()
         if measure_f == qml.sample:
-<<<<<<< HEAD
-            r2 = r2[r2 != fillin_value]
-=======
             r2 = r2[r2 != fill_in_value]
->>>>>>> 9f7e8ba8
         np.allclose(r1, r2)
 
 
