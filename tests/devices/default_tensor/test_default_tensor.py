# Copyright 2024 Xanadu Quantum Technologies Inc.

# Licensed under the Apache License, Version 2.0 (the "License");
# you may not use this file except in compliance with the License.
# You may obtain a copy of the License at

#     http://www.apache.org/licenses/LICENSE-2.0

# Unless required by applicable law or agreed to in writing, software
# distributed under the License is distributed on an "AS IS" BASIS,
# WITHOUT WARRANTIES OR CONDITIONS OF ANY KIND, either express or implied.
# See the License for the specific language governing permissions and
# limitations under the License.
"""
Unit tests for the DefaultTensor class.
"""


import math

import numpy as np
import pytest
from scipy.linalg import expm
from scipy.sparse import csr_matrix

import pennylane as qml
from pennylane.qchem import givens_decomposition
from pennylane.typing import TensorLike
from pennylane.wires import WireError

quimb = pytest.importorskip("quimb")

pytestmark = pytest.mark.external

# gates for which device support is tested
operations_list = {
    "Identity": qml.Identity(wires=[0]),
    "BlockEncode": qml.BlockEncode([[0.1, 0.2], [0.3, 0.4]], wires=[0, 1]),
    "CNOT": qml.CNOT(wires=[0, 1]),
    "CRX": qml.CRX(1.234, wires=[0, 1]),
    "CRY": qml.CRY(1.234, wires=[0, 1]),
    "CRZ": qml.CRZ(1.234, wires=[0, 1]),
    "CRot": qml.CRot(1.234, 0, 0, wires=[0, 1]),
    "CSWAP": qml.CSWAP(wires=[0, 1, 2]),
    "CZ": qml.CZ(wires=[0, 1]),
    "CCZ": qml.CCZ(wires=[0, 1, 2]),
    "CY": qml.CY(wires=[0, 1]),
    "CH": qml.CH(wires=[0, 1]),
    "DiagonalQubitUnitary": qml.DiagonalQubitUnitary(np.array([1, 1]), wires=[0]),
    "Hadamard": qml.Hadamard(wires=[0]),
    "MultiRZ": qml.MultiRZ(1.234, wires=[0, 1]),
    "PauliX": qml.X(0),
    "PauliY": qml.Y(0),
    "PauliZ": qml.Z(0),
    "X": qml.X([0]),
    "Y": qml.Y([0]),
    "Z": qml.Z([0]),
    "PhaseShift": qml.PhaseShift(1.234, wires=[0]),
    "PCPhase": qml.PCPhase(1.234, 1, wires=[0, 1]),
    "ControlledPhaseShift": qml.ControlledPhaseShift(1.234, wires=[0, 1]),
    "CPhaseShift00": qml.CPhaseShift00(1.234, wires=[0, 1]),
    "CPhaseShift01": qml.CPhaseShift01(1.234, wires=[0, 1]),
    "CPhaseShift10": qml.CPhaseShift10(1.234, wires=[0, 1]),
    "QubitUnitary": qml.QubitUnitary(np.eye(2), wires=[0]),
    "SpecialUnitary": qml.SpecialUnitary(np.array([0.2, -0.1, 2.3]), wires=1),
    "ControlledQubitUnitary": qml.ControlledQubitUnitary(np.eye(2), control_wires=[1], wires=[0]),
    "MultiControlledX": qml.MultiControlledX(wires=[1, 2, 0]),
    "IntegerComparator": qml.IntegerComparator(1, geq=True, wires=[0, 1, 2]),
    "RX": qml.RX(1.234, wires=[0]),
    "RY": qml.RY(1.234, wires=[0]),
    "RZ": qml.RZ(1.234, wires=[0]),
    "Rot": qml.Rot(1.234, 0, 0, wires=[0]),
    "S": qml.S(wires=[0]),
    "Adjoint(S)": qml.adjoint(qml.S(wires=[0])),
    "SWAP": qml.SWAP(wires=[0, 1]),
    "ISWAP": qml.ISWAP(wires=[0, 1]),
    "PSWAP": qml.PSWAP(1.234, wires=[0, 1]),
    "ECR": qml.ECR(wires=[0, 1]),
    "Adjoint(ISWAP)": qml.adjoint(qml.ISWAP(wires=[0, 1])),
    "T": qml.T(wires=[0]),
    "Adjoint(T)": qml.adjoint(qml.T(wires=[0])),
    "SX": qml.SX(wires=[0]),
    "Adjoint(SX)": qml.adjoint(qml.SX(wires=[0])),
    "Toffoli": qml.Toffoli(wires=[0, 1, 2]),
    "QFT": qml.templates.QFT(wires=[0, 1, 2]),
    "IsingXX": qml.IsingXX(1.234, wires=[0, 1]),
    "IsingYY": qml.IsingYY(1.234, wires=[0, 1]),
    "IsingZZ": qml.IsingZZ(1.234, wires=[0, 1]),
    "IsingXY": qml.IsingXY(1.234, wires=[0, 1]),
    "SingleExcitation": qml.SingleExcitation(1.234, wires=[0, 1]),
    "SingleExcitationPlus": qml.SingleExcitationPlus(1.234, wires=[0, 1]),
    "SingleExcitationMinus": qml.SingleExcitationMinus(1.234, wires=[0, 1]),
    "DoubleExcitation": qml.DoubleExcitation(1.234, wires=[0, 1, 2, 3]),
    "QubitCarry": qml.QubitCarry(wires=[0, 1, 2, 3]),
    "QubitSum": qml.QubitSum(wires=[0, 1, 2]),
    "PauliRot": qml.PauliRot(1.234, "XXYY", wires=[0, 1, 2, 3]),
    "U1": qml.U1(1.234, wires=0),
    "U2": qml.U2(1.234, 0.2, wires=0),
    "U3": qml.U3(1.234, 0.2, 0.3, wires=0),
    "SISWAP": qml.SISWAP(wires=[0, 1]),
    "Adjoint(SISWAP)": qml.adjoint(qml.SISWAP(wires=[0, 1])),
    "OrbitalRotation": qml.OrbitalRotation(1.234, wires=[0, 1, 2, 3]),
    "FermionicSWAP": qml.FermionicSWAP(1.234, wires=[0, 1]),
    "GlobalPhase": qml.GlobalPhase(1.23423, wires=[0, 1]),
}

all_ops = operations_list.keys()

# observables for which device support is tested
observables_list = {
    "Identity": qml.Identity(wires=[0]),
    "Hadamard": qml.Hadamard(wires=[0]),
    "Hermitian": qml.Hermitian(np.eye(2), wires=[0]),
    "PauliX": qml.PauliX(0),
    "PauliY": qml.PauliY(0),
    "PauliZ": qml.PauliZ(0),
    "X": qml.X(0),
    "Y": qml.Y(0),
    "Z": qml.Z(0),
    "Projector": [
        qml.Projector(np.array([1]), wires=[0]),
        qml.Projector(np.array([0, 1]), wires=[0]),
    ],
    "SparseHamiltonian": qml.SparseHamiltonian(csr_matrix(np.eye(8)), wires=[0, 1, 2]),
    "Hamiltonian": qml.Hamiltonian([1, 1], [qml.Z(0), qml.X(0)]),
    "LinearCombination": qml.ops.LinearCombination([1, 1], [qml.Z(0), qml.X(0)]),
}

all_obs = observables_list.keys()


def test_name():
    """Test the name of DefaultTensor."""
    assert qml.device("default.tensor").name == "default.tensor"


def test_wires():
    """Test that a device can be created with wires."""
    assert qml.device("default.tensor").wires is None
    assert qml.device("default.tensor", wires=2).wires == qml.wires.Wires([0, 1])
    assert qml.device("default.tensor", wires=[0, 2]).wires == qml.wires.Wires([0, 2])

    with pytest.raises(AttributeError):
        qml.device("default.tensor").wires = [0, 1]


def test_wires_runtime():
    """Test that this device can execute a tape with wires determined at runtime if they are not provided."""
    dev = qml.device("default.tensor")
    ops = [qml.Identity(0), qml.Identity((0, 1)), qml.RX(2, 0), qml.RY(1, 5), qml.RX(2, 1)]
    measurements = [qml.expval(qml.PauliZ(15))]
    tape = qml.tape.QuantumScript(ops, measurements)
    assert dev.execute(tape) == 1.0


def test_wires_runtime_error():
    """Test that this device raises an error if the wires are provided by user and there is a mismatch."""
    dev = qml.device("default.tensor", wires=1)
    ops = [qml.Identity(0), qml.Identity((0, 1)), qml.RX(2, 0), qml.RY(1, 5), qml.RX(2, 1)]
    measurements = [qml.expval(qml.PauliZ(15))]
    tape = qml.tape.QuantumScript(ops, measurements)

    with pytest.raises(WireError):
        dev.execute(tape)


@pytest.mark.parametrize("max_bond_dim", [None, 10])
@pytest.mark.parametrize("cutoff", [1e-16, 1e-12])
def test_kwargs_mps(max_bond_dim, cutoff):
    """Test the class initialization with different arguments and returned properties for the MPS method."""

    max_bond_dim = 10
    cutoff = 1e-16
    method = "mps"

    dev = qml.device("default.tensor", method=method, max_bond_dim=max_bond_dim, cutoff=cutoff)

    _, config = dev.preprocess()
    assert config.device_options["method"] == method
    assert config.device_options["max_bond_dim"] == max_bond_dim
    assert config.device_options["cutoff"] == cutoff
    assert config.device_options["contract"] == "auto-mps"


def test_kwargs_tn():
    """Test the class initialization with different arguments and returned properties for the TN method."""

    method = "tn"
    dev = qml.device("default.tensor", method=method)

    _, config = dev.preprocess()
    assert config.device_options["method"] == method
    assert config.device_options["contract"] == "auto-split-gate"


def test_invalid_kwarg():
    """Test an invalid keyword argument."""
    with pytest.raises(
        TypeError,
        match="Unexpected argument: fake_arg during initialization of the default.tensor device.",
    ):
        qml.device("default.tensor", fake_arg=None)


def test_invalid_contract():
    """Test an invalid combination of method and contract."""

    with pytest.raises(
        ValueError, match="Unsupported gate contraction option: 'auto-split-gate' for 'mps' method."
    ):
        qml.device("default.tensor", method="mps", contract="auto-split-gate")

    with pytest.raises(
        ValueError, match="Unsupported gate contraction option: 'auto-mps' for 'tn' method."
    ):
        qml.device("default.tensor", method="tn", contract="auto-mps")


@pytest.mark.parametrize("method", ["mps", "tn"])
def test_method(method):
    """Test the device method."""
    assert qml.device("default.tensor", method=method).method == method


def test_invalid_method():
    """Test an invalid method."""
    method = "invalid_method"
    with pytest.raises(ValueError, match=f"Unsupported method: {method}"):
        qml.device("default.tensor", method=method)


@pytest.mark.parametrize("c_dtype", [np.complex64, np.complex128])
def test_data_type(c_dtype):
    """Test the data type."""
    assert qml.device("default.tensor", c_dtype=c_dtype).c_dtype == c_dtype


def test_ivalid_data_type():
    """Test that data type can only be np.complex64 or np.complex128."""
    with pytest.raises(TypeError):
        qml.device("default.tensor", c_dtype=float)


@pytest.mark.parametrize("method", ["mps", "tn"])
def test_draw(method):
    """Test the draw method."""

    dev = qml.device("default.tensor", wires=10, method=method)
    fig = dev.draw(color="auto", title="Test", return_fig=True)
    assert fig is not None


def test_warning_useless_kwargs():
    """Test that a warning is raised if the user provides a combination of arguments that are not used."""

    with pytest.warns():
        qml.device("default.tensor", method="tn", max_bond_dim=10)
        qml.device("default.tensor", method="tn", cutoff=1e-16)


@pytest.mark.parametrize("method", ["mps", "tn"])
class TestSupportedGatesAndObservables:
    """Test that the DefaultTensor device supports all gates and observables that it claims to support."""

    # Note: we could potentially test each 'contract' option for both methods, but this would significantly
    # increase the number of tests. Furthermore, the 'contract' option is tested in the quimb library itself.

    @pytest.mark.parametrize("operation", all_ops)
    def test_supported_gates_can_be_implemented(self, operation, method):
        """Test that the device can implement all its supported gates."""

        dev = qml.device("default.tensor", wires=4, method=method)

        tape = qml.tape.QuantumScript(
            [operations_list[operation]],
            [qml.expval(qml.Identity(wires=0))],
        )

        result = dev.execute(circuits=tape)
        assert np.allclose(result, 1.0)

    @pytest.mark.parametrize("operation", all_ops)
    def test_supported_gates_yield_correct_state(self, operation, method):
        """Test that the device can implement all its supported gates."""
        nwires = 4
        dq = qml.device("default.qubit", wires=nwires)
        dev = qml.device("default.tensor", wires=nwires, method=method)
        np.random.seed(0)
        state = np.random.rand(2**nwires) + 1j * np.random.rand(2**nwires)
        state /= np.linalg.norm(state)
        wires = qml.wires.Wires(range(nwires))
        tape = qml.tape.QuantumScript(
            [qml.StatePrep(state, wires=wires), operations_list[operation]],
            [qml.state()],
        )
        result = dev.execute(circuits=[tape])[0]
        ref = dq.execute(circuits=[tape])[0]
        assert np.allclose(result, ref)

    @pytest.mark.parametrize("observable", all_obs)
    def test_supported_observables_can_be_implemented(self, observable, method):
        """Test that the device can implement all its supported observables."""

        dev = qml.device("default.tensor", wires=3, method=method)

        if observable == "Projector":
            for o in observables_list[observable]:
                tape = qml.tape.QuantumScript(
                    [qml.PauliX(0)],
                    [qml.expval(o)],
                )
                result = dev.execute(circuits=tape)
                assert isinstance(result, (float, np.ndarray))

        else:
            tape = qml.tape.QuantumScript(
                [qml.PauliX(0)],
                [qml.expval(observables_list[observable])],
            )
            result = dev.execute(circuits=tape)
            assert isinstance(result, (float, np.ndarray))

    def test_not_implemented_meas(self, method):
        """Tests that support only exists for `qml.expval` and `qml.var` so far."""

        op = [qml.Identity(0)]
        measurements = [qml.probs(qml.PauliZ(0))]
        tape = qml.tape.QuantumScript(op, measurements)

        dev = qml.device("default.tensor", wires=tape.wires, method=method)

        with pytest.raises(NotImplementedError):
            dev.execute(tape)


class TestSupportsDerivatives:
    """Test that DefaultTensor states what kind of derivatives it supports."""

    def test_support_derivatives(self):
        """Test that the device does not support derivatives yet."""
        dev = qml.device("default.tensor")
        assert not dev.supports_derivatives()

    def test_compute_derivatives(self):
        """Test that an error is raised if the `compute_derivatives` method is called."""
        dev = qml.device("default.tensor")
        with pytest.raises(
            NotImplementedError,
            match="The computation of derivatives has yet to be implemented for the default.tensor device.",
        ):
            dev.compute_derivatives(circuits=None)

    def test_execute_and_compute_derivatives(self):
        """Test that an error is raised if `execute_and_compute_derivative` method is called."""
        dev = qml.device("default.tensor")
        with pytest.raises(
            NotImplementedError,
            match="The computation of derivatives has yet to be implemented for the default.tensor device.",
        ):
            dev.execute_and_compute_derivatives(circuits=None)

    def test_supports_vjp(self):
        """Test that the device does not support VJP yet."""
        dev = qml.device("default.tensor")
        assert not dev.supports_vjp()

    def test_compute_vjp(self):
        """Test that an error is raised if `compute_vjp` method is called."""
        dev = qml.device("default.tensor")
        with pytest.raises(
            NotImplementedError,
            match="The computation of vector-Jacobian product has yet to be implemented for the default.tensor device.",
        ):
            dev.compute_vjp(circuits=None, cotangents=None)

    def test_execute_and_compute_vjp(self):
        """Test that an error is raised if `execute_and_compute_vjp` method is called."""
        dev = qml.device("default.tensor")
        with pytest.raises(
            NotImplementedError,
            match="The computation of vector-Jacobian product has yet to be implemented for the default.tensor device.",
        ):
            dev.execute_and_compute_vjp(circuits=None, cotangents=None)


@pytest.mark.parametrize("method", ["mps", "tn"])
@pytest.mark.jax
class TestJaxSupport:
    """Test the JAX support for the DefaultTensor device."""

    def test_jax(self, method):
        """Test the device with JAX."""

        jax = pytest.importorskip("jax")
        dev = qml.device("default.tensor", wires=1, method=method)
        ref_dev = qml.device("default.qubit.jax", wires=1)

        def circuit(x):
            qml.RX(x[1], wires=0)
            qml.Rot(x[0], x[1], x[2], wires=0)
            return qml.expval(qml.Z(0))

        weights = jax.numpy.array([0.2, 0.5, 0.1])
        qnode = qml.QNode(circuit, dev, interface="jax")
        ref_qnode = qml.QNode(circuit, ref_dev, interface="jax")

        assert np.allclose(qnode(weights), ref_qnode(weights))

    def test_jax_jit(self, method):
        """Test the device with JAX's JIT compiler."""

        jax = pytest.importorskip("jax")
        dev = qml.device("default.tensor", wires=1, method=method)

        @jax.jit
        @qml.qnode(dev, interface="jax")
        def circuit():
            qml.Hadamard(0)
            return qml.expval(qml.Z(0))

        assert np.allclose(circuit(), 0.0)


<<<<<<< HEAD
=======
@pytest.mark.parametrize("method", ["mps", "tn"])
@pytest.mark.parametrize(
    "operation, expected_output, par",
    [
        (qml.BasisState, [0, 0, 1 + 0j, 0], [1 + 0j, 0]),
        (qml.BasisState, [0, 0, 0, 1 + 0j], [1 + 0j, 1 + 0j]),
        (qml.BasisState, [0, 0, 1, 0], [1, 0]),
        (qml.BasisState, [0, 0, 0, 1], [1, 1]),
        (qml.StatePrep, [0, 0, 1 + 0j, 0], [0, 0, 1 + 0j, 0]),
        (qml.StatePrep, [0, 0, 0, 1 + 0j], [0, 0, 0, 1 + 0j]),
        (qml.StatePrep, [0, 0, 1, 0], [0, 0, 1, 0]),
        (qml.StatePrep, [0, 0, 0, 1], [0, 0, 0, 1]),
        (
            qml.StatePrep,
            [1 / math.sqrt(3), 0, 1 / math.sqrt(3), 1 / math.sqrt(3)],
            [1 / math.sqrt(3), 0, 1 / math.sqrt(3), 1 / math.sqrt(3)],
        ),
        (
            qml.StatePrep,
            [1 / math.sqrt(3), 0, -1 / math.sqrt(3), 1 / math.sqrt(3)],
            [1 / math.sqrt(3), 0, -1 / math.sqrt(3), 1 / math.sqrt(3)],
        ),
    ],
)
def test_apply_operation_state_preparation(operation, expected_output, par, method):
    """Tests that applying an operation yields the expected output state for single wire
    operations that have no parameters."""

    par = np.array(par)
    dev = qml.device("default.tensor", method=method, wires=2)

    @qml.qnode(dev)
    def circuit():
        operation(par, wires=[0, 1])
        return qml.state()

    state = circuit()
    assert np.allclose(state, np.array(expected_output), rtol=0)


>>>>>>> 24f35d73
# At this stage, this test is especially relevant for the MPS method, but we test both methods for consistency.
@pytest.mark.parametrize("num_orbitals", [2, 4])
@pytest.mark.parametrize("method", ["mps", "tn"])
def test_wire_order_dense_vector(method, num_orbitals):
    """Test that the wire order is preserved if the initial state is created from a dense vector."""

    dev = qml.device("default.tensor", wires=int(2 * num_orbitals + 1), method=method)
    qubits = dev.wires.tolist()

    wave_fun = np.random.random((2 ** (2 * num_orbitals))) + 1j * np.random.random(
        (2 ** (2 * num_orbitals))
    )
    wave_fun = wave_fun / np.linalg.norm(wave_fun)

    X0 = np.random.random((num_orbitals, num_orbitals))
    U0 = expm((X0 + X0.T) / 2.0)

    def basis_rotation_ops(unitary_matrix, wires):
        _, givens_list = givens_decomposition(unitary_matrix)

        for grot_mat, indices in givens_list:
            theta = np.arccos(np.real(grot_mat[1, 1]))
            qml.SingleExcitation(2 * theta, wires=[int(wires[indices[0]]), int(wires[indices[1]])])

    control_wires = 1

    @qml.qnode(dev)
    def circuit():
        qml.StatePrep(wave_fun, wires=qubits[1:])
        qml.Hadamard(qubits[0])
        basis_rotation_ops(U0, [int(2 * i + 1 + control_wires) for i in range(num_orbitals)])
        return qml.state()

    state = circuit()
    assert isinstance(state, TensorLike)
    assert len(state) == 2 ** (2 * num_orbitals + 1)<|MERGE_RESOLUTION|>--- conflicted
+++ resolved
@@ -421,8 +421,6 @@
         assert np.allclose(circuit(), 0.0)
 
 
-<<<<<<< HEAD
-=======
 @pytest.mark.parametrize("method", ["mps", "tn"])
 @pytest.mark.parametrize(
     "operation, expected_output, par",
@@ -463,7 +461,6 @@
     assert np.allclose(state, np.array(expected_output), rtol=0)
 
 
->>>>>>> 24f35d73
 # At this stage, this test is especially relevant for the MPS method, but we test both methods for consistency.
 @pytest.mark.parametrize("num_orbitals", [2, 4])
 @pytest.mark.parametrize("method", ["mps", "tn"])
