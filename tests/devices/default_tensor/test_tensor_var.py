# Copyright 2024 Xanadu Quantum Technologies Inc.

# Licensed under the Apache License, Version 2.0 (the "License");
# you may not use this file except in compliance with the License.
# You may obtain a copy of the License at

#     http://www.apache.org/licenses/LICENSE-2.0

# Unless required by applicable law or agreed to in writing, software
# distributed under the License is distributed on an "AS IS" BASIS,
# WITHOUT WARRANTIES OR CONDITIONS OF ANY KIND, either express or implied.
# See the License for the specific language governing permissions and
# limitations under the License.
"""
Tests for the variance calculation on the DefaultTensor device.
"""
import numpy as np
import pytest

import pennylane as qml
from pennylane.devices import DefaultQubit

THETA = np.linspace(0.11, 1, 3)
PHI = np.linspace(0.32, 1, 3)
VARPHI = np.linspace(0.02, 1, 3)

quimb = pytest.importorskip("quimb")

pytestmark = pytest.mark.external

# pylint: disable=too-many-arguments, redefined-outer-name


@pytest.fixture(
    params=[
        (np.complex64, "mps"),
        (np.complex64, "tn"),
        (np.complex128, "mps"),
        (np.complex128, "tn"),
    ]
)
def dev(request):
    """Device fixture."""
    c_dtype, method = request.param
    return qml.device("default.tensor", wires=3, method=method, c_dtype=c_dtype)


def calculate_reference(tape):
    """Calculate the reference value of the tape using DefaultQubit."""
    ref_dev = DefaultQubit(max_workers=1)
    program, _ = ref_dev.preprocess()
    tapes, transf_fn = program([tape])
    results = ref_dev.execute(tapes)
    return transf_fn(results)


def execute(device, tape):
    """Execute the tape on the device and return the result."""
    results = device.execute(tape)
    return results


@pytest.mark.parametrize("theta, phi", list(zip(THETA, PHI)))
class TestVar:
    """Tests for the variance"""

    def test_Identity(self, theta, phi, dev):
        """Tests applying identities."""

        ops = [
            qml.Identity(0),
            qml.Identity((0, 1)),
            qml.RX(theta, 0),
            qml.Identity((1, 2)),
            qml.RX(phi, 1),
        ]
        measurements = [qml.var(qml.PauliZ(0))]
        tape = qml.tape.QuantumScript(ops, measurements)

        result = dev.execute(tape)
        expected = 1 - np.cos(theta) ** 2
        tol = 1e-5 if dev.c_dtype == np.complex64 else 1e-7

        assert np.allclose(result, expected, atol=tol, rtol=0)

    def test_identity_variance(self, theta, phi, dev):
        """Tests identity variances."""

        tape = qml.tape.QuantumScript(
            [qml.RX(theta, wires=[0]), qml.RX(phi, wires=[1]), qml.CNOT(wires=[0, 1])],
            [qml.var(qml.Identity(wires=[0])), qml.var(qml.Identity(wires=[1]))],
        )
        result = execute(dev, tape)

        tol = 1e-5 if dev.c_dtype == np.complex64 else 1e-7
        assert np.allclose(0.0, result, atol=tol, rtol=0)

    def test_multi_wire_identity_variance(self, theta, phi, dev):
        """Tests multi-wire identity."""

        tape = qml.tape.QuantumScript(
            [qml.RX(theta, wires=[0]), qml.RX(phi, wires=[1]), qml.CNOT(wires=[0, 1])],
            [qml.var(qml.Identity(wires=[0, 1]))],
        )
        result = execute(dev, tape)
        tol = 1e-5 if dev.c_dtype == np.complex64 else 1e-7
        assert np.allclose(0.0, result, atol=tol, rtol=0)

    @pytest.mark.parametrize("wires", [([0, 1]), (["a", 1]), (["b", "a"]), ([-1, 2.5])])
    @pytest.mark.parametrize("method", ["mps", "tn"])
    def test_custom_wires(self, theta, phi, wires, method):
        """Tests custom wires."""
        device = qml.device("default.tensor", wires=wires, method=method)

        tape = qml.tape.QuantumScript(
            [
                qml.RX(theta, wires=wires[0]),
                qml.RX(phi, wires=wires[1]),
                qml.CNOT(wires=wires),
            ],
            [qml.var(qml.PauliZ(wires=wires[0])), qml.var(qml.PauliZ(wires=wires[1]))],
        )

        calculated_val = execute(device, tape)
        reference_val = np.array(
            [1 - np.cos(theta) ** 2, 1 - np.cos(theta) ** 2 * np.cos(phi) ** 2]
        )

        tol = 1e-5 if device.c_dtype == np.complex64 else 1e-7
        assert np.allclose(calculated_val, reference_val, atol=tol, rtol=0)

    @pytest.mark.parametrize(
        "Obs, Op, expected_fn",
        [
            (
                [qml.PauliX(wires=[0]), qml.PauliX(wires=[1])],
                qml.RY,
                lambda theta, phi: np.array(
                    [1 - np.sin(theta) ** 2 * np.sin(phi) ** 2, 1 - np.sin(phi) ** 2]
                ),
            ),
            (
                [qml.PauliY(wires=[0]), qml.PauliY(wires=[1])],
                qml.RX,
                lambda theta, phi: np.array([1, 1 - np.cos(theta) ** 2 * np.sin(phi) ** 2]),
            ),
            (
                [qml.PauliZ(wires=[0]), qml.PauliZ(wires=[1])],
                qml.RX,
                lambda theta, phi: np.array(
                    [1 - np.cos(theta) ** 2, 1 - np.cos(theta) ** 2 * np.cos(phi) ** 2]
                ),
            ),
            (
                [qml.Hadamard(wires=[0]), qml.Hadamard(wires=[1])],
                qml.RY,
                lambda theta, phi: np.array(
                    [
                        1 - (np.sin(theta) * np.sin(phi) + np.cos(theta)) ** 2 / 2,
                        1 - (np.cos(theta) * np.cos(phi) + np.sin(phi)) ** 2 / 2,
                    ]
                ),
            ),
        ],
    )
    def test_single_wire_observables_variance(self, Obs, Op, expected_fn, theta, phi, dev):
        """Test that variance values for single wire observables are correct"""

        tape = qml.tape.QuantumScript(
            [Op(theta, wires=[0]), Op(phi, wires=[1]), qml.CNOT(wires=[0, 1])],
            [qml.var(Obs[0]), qml.var(Obs[1])],
        )
        result = execute(dev, tape)
        expected = expected_fn(theta, phi)

        tol = 1e-5 if dev.c_dtype == np.complex64 else 1e-7
        assert np.allclose(result, expected, atol=tol, rtol=0)

    def test_hermitian_variance(self, theta, phi, dev):
        """Tests an Hermitian operator."""

        with qml.tape.QuantumTape() as tape:
            qml.RX(theta, wires=0)
            qml.RX(phi, wires=1)
            qml.RX(theta + phi, wires=2)

            for idx in range(3):
                qml.var(qml.Hermitian([[1, 0], [0, -1]], wires=[idx]))

        calculated_val = execute(dev, tape)
        reference_val = calculate_reference(tape)

        tol = 1e-5 if dev.c_dtype == np.complex64 else 1e-7
        assert np.allclose(calculated_val, reference_val, atol=tol, rtol=0)

    def test_hamiltonian_variance(self, theta, phi, dev):
        """Tests a Hamiltonian."""

        ham = qml.Hamiltonian(
            [1.0, 0.3, 0.3, 0.4],
            [
                qml.PauliX(0) @ qml.PauliX(1),
                qml.PauliZ(0),
                qml.PauliZ(1),
                qml.PauliX(0) @ qml.PauliY(1),
            ],
        )

        with qml.tape.QuantumTape() as tape1:
            qml.RX(theta, wires=0)
            qml.RX(phi, wires=1)
            qml.RX(theta + phi, wires=2)

            qml.var(ham)

        tape2 = qml.tape.QuantumScript(tape1.operations, [qml.var(qml.dot(ham.coeffs, ham.ops))])

        calculated_val = execute(dev, tape1)
        reference_val = calculate_reference(tape2)

        tol = 1e-5 if dev.c_dtype == np.complex64 else 1e-7
        assert np.allclose(calculated_val, reference_val, atol=tol, rtol=0)

    def test_sparse_hamiltonian_variance(self, theta, phi, dev):
        """Tests a Hamiltonian."""

        ham = qml.SparseHamiltonian(
            qml.Hamiltonian(
                [1.0, 0.3, 0.3, 0.4],
                [
                    qml.PauliX(0) @ qml.PauliX(1),
                    qml.PauliZ(0),
                    qml.PauliZ(1),
                    qml.PauliX(0) @ qml.PauliY(1),
                ],
            ).sparse_matrix(),
            wires=[0, 1],
        )

        with qml.tape.QuantumTape() as tape1:
            qml.RX(theta, wires=0)
            qml.RX(phi, wires=1)

            qml.var(ham)

        tape2 = qml.tape.QuantumScript(
            tape1.operations, [qml.var(qml.Hermitian(ham.matrix(), wires=[0, 1]))]
        )

        calculated_val = execute(dev, tape1)
        reference_val = calculate_reference(tape2)

        tol = 1e-5 if dev.c_dtype == np.complex64 else 1e-7
        assert np.allclose(calculated_val, reference_val, atol=tol, rtol=0)


@pytest.mark.parametrize("phi", PHI)
class TestOperatorArithmetic:
    """Test integration with SProd, Prod, and Sum."""

    @pytest.mark.parametrize(
        "obs",
        [
            qml.s_prod(0.5, qml.PauliZ(0)),
            qml.prod(qml.PauliZ(0), qml.PauliX(1)),
            qml.sum(qml.PauliZ(0), qml.PauliX(1)),
        ],
    )
    def test_op_math(self, phi, dev, obs):
        """Tests the `SProd`, `Prod`, and `Sum` classes."""

        tape = qml.tape.QuantumScript(
            [
                qml.RX(phi, wires=[0]),
                qml.Hadamard(wires=[1]),
                qml.PauliZ(wires=[1]),
                qml.RX(-1.1 * phi, wires=[1]),
            ],
            [qml.var(obs)],
        )

        calculated_val = execute(dev, tape)
        reference_val = calculate_reference(tape)

        tol = 1e-5 if dev.c_dtype == np.complex64 else 1e-7

        assert np.allclose(calculated_val, reference_val, tol)

    def test_integration(self, phi, dev):
        """Test a Combination of `Sum`, `SProd`, and `Prod`."""

        obs = qml.sum(
            qml.s_prod(2.3, qml.PauliZ(0)),
            -0.5 * qml.prod(qml.PauliY(0), qml.PauliZ(1)),
        )

        tape = qml.tape.QuantumScript(
            [qml.RX(phi, wires=[0]), qml.RX(-1.1 * phi, wires=[0])],
            [qml.var(obs)],
        )

        calculated_val = execute(dev, tape)
        reference_val = calculate_reference(tape)

        tol = 1e-5 if dev.c_dtype == np.complex64 else 1e-7

        assert np.allclose(calculated_val, reference_val, tol)


@pytest.mark.parametrize("theta, phi, varphi", list(zip(THETA, PHI, VARPHI)))
class TestTensorVar:
    """Test tensor variances"""

    def test_PauliX_PauliY(self, theta, phi, varphi, dev):
        """Tests a tensor product involving PauliX and PauliY."""

        with qml.tape.QuantumTape() as tape:
            qml.RX(theta, wires=[0])
            qml.RX(phi, wires=[1])
            qml.RX(varphi, wires=[2])
            qml.CNOT(wires=[0, 1])
            qml.CNOT(wires=[1, 2])
            qml.var(qml.PauliX(0) @ qml.PauliY(2))

        calculated_val = execute(dev, tape)
        reference_val = calculate_reference(tape)

        tol = 1e-5 if dev.c_dtype == np.complex64 else 1e-7

        assert np.allclose(calculated_val, reference_val, tol)

    def test_PauliZ_identity(self, theta, phi, varphi, dev):
        """Tests a tensor product involving PauliZ and Identity."""

        with qml.tape.QuantumTape() as tape:
            qml.Identity(wires=[0])
            qml.RX(theta, wires=[0])
            qml.RX(phi, wires=[1])
            qml.RX(varphi, wires=[2])
            qml.CNOT(wires=[0, 1])
            qml.CNOT(wires=[1, 2])
            qml.var(qml.PauliZ(0) @ qml.Identity(1) @ qml.PauliZ(2))

        calculated_val = execute(dev, tape)
        reference_val = calculate_reference(tape)

        tol = 1e-5 if dev.c_dtype == np.complex64 else 1e-7

        assert np.allclose(calculated_val, reference_val, tol)

    def test_PauliZ_hadamard_PauliY(self, theta, phi, varphi, dev):
        """Tests a tensor product involving PauliY, PauliZ and Hadamard."""

        with qml.tape.QuantumTape() as tape:
            qml.RX(theta, wires=[0])
            qml.RX(phi, wires=[1])
            qml.RX(varphi, wires=[2])
            qml.CNOT(wires=[0, 1])
            qml.CNOT(wires=[1, 2])
            qml.var(qml.PauliZ(0) @ qml.Hadamard(1) @ qml.PauliY(2))

        calculated_val = execute(dev, tape)
        reference_val = calculate_reference(tape)

        tol = 1e-5 if dev.c_dtype == np.complex64 else 1e-7

        assert np.allclose(calculated_val, reference_val, tol)


<<<<<<< HEAD
# This test is only for the new opmath since there is an error
# in the tape computation with `default.qubit`, that we use as reference.


=======
>>>>>>> 44e8421b
@pytest.mark.parametrize("theta, phi", list(zip(THETA, PHI)))
@pytest.mark.parametrize("method", ["mps", "tn"])
def test_multi_qubit_gates(theta, phi, method):
    """Tests a simple circuit with multi-qubit gates."""

    ops = [
        qml.PauliX(wires=[0]),
        qml.RX(theta, wires=[0]),
        qml.CSWAP(wires=[7, 0, 5]),
        qml.RX(phi, wires=[1]),
        qml.CNOT(wires=[3, 4]),
        qml.DoubleExcitation(phi, wires=[1, 2, 3, 4]),
        qml.CZ(wires=[4, 5]),
        qml.Hadamard(wires=[4]),
        qml.CCZ(wires=[0, 1, 2]),
        qml.CSWAP(wires=[2, 3, 4]),
        qml.QFT(wires=[0, 1, 2]),
        qml.CNOT(wires=[2, 4]),
        qml.Toffoli(wires=[0, 1, 2]),
        qml.DoubleExcitation(phi, wires=[0, 1, 3, 4]),
    ]

    meas = [
        qml.var(qml.PauliY(wires=[2])),
        qml.var(qml.Hamiltonian([1, 5, 6], [qml.Z(6), qml.X(0), qml.Hadamard(4)])),
        qml.var(
            qml.Hamiltonian(
                [4, 5, 7],
                [
                    qml.Z(6) @ qml.Y(4),
                    qml.X(0),
                    qml.Hadamard(7),
                ],
            )
        ),
    ]

    tape = qml.tape.QuantumScript(ops=ops, measurements=meas)

    reference_val = calculate_reference(tape)
    device = qml.device("default.tensor", method=method)
    calculated_val = device.execute(tape)

    assert np.allclose(calculated_val, reference_val)<|MERGE_RESOLUTION|>--- conflicted
+++ resolved
@@ -367,13 +367,6 @@
         assert np.allclose(calculated_val, reference_val, tol)
 
 
-<<<<<<< HEAD
-# This test is only for the new opmath since there is an error
-# in the tape computation with `default.qubit`, that we use as reference.
-
-
-=======
->>>>>>> 44e8421b
 @pytest.mark.parametrize("theta, phi", list(zip(THETA, PHI)))
 @pytest.mark.parametrize("method", ["mps", "tn"])
 def test_multi_qubit_gates(theta, phi, method):
