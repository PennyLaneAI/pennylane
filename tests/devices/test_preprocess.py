# Copyright 2018-2023 Xanadu Quantum Technologies Inc.

# Licensed under the Apache License, Version 2.0 (the "License");
# you may not use this file except in compliance with the License.
# You may obtain a copy of the License at

#     http://www.apache.org/licenses/LICENSE-2.0

# Unless required by applicable law or agreed to in writing, software
# distributed under the License is distributed on an "AS IS" BASIS,
# WITHOUT WARRANTIES OR CONDITIONS OF ANY KIND, either express or implied.
# See the License for the specific language governing permissions and
# limitations under the License.
"""Unit tests for preprocess in devices/qubit."""
import warnings
from functools import partial

import numpy as np
import pytest

import pennylane as qml
from pennylane.devices.preprocess import (
    _operator_decomposition_gen,
    decompose,
    measurements_from_counts,
    measurements_from_samples,
    mid_circuit_measurements,
    no_sampling,
    null_postprocessing,
    validate_adjoint_trainable_params,
    validate_device_wires,
    validate_measurements,
    validate_multiprocessing_workers,
    validate_observables,
)
<<<<<<< HEAD
from pennylane.exceptions import DeviceError, QuantumFunctionError
=======
from pennylane.measurements import CountsMP, SampleMP
>>>>>>> 3e2c1d85
from pennylane.operation import Operation
from pennylane.tape import QuantumScript

# pylint: disable=too-few-public-methods


class NoMatOp(Operation):
    """Dummy operation for expanding circuit."""

    # pylint: disable=arguments-renamed, invalid-overridden-method
    @property
    def has_matrix(self):
        return False

    def decomposition(self):
        return [qml.PauliX(self.wires), qml.PauliY(self.wires)]


class NoMatNoDecompOp(Operation):
    """Dummy operation for checking check_validity throws error when
    expected."""

    # pylint: disable=arguments-renamed, invalid-overridden-method
    @property
    def has_matrix(self):
        return False


class InfiniteOp(qml.operation.Operation):
    """An op with an infinite decomposition."""

    num_wires = 1

    def decomposition(self):
        return [InfiniteOp(*self.parameters, self.wires)]


class TestPrivateHelpers:
    """Test the private helpers for preprocessing."""

    @staticmethod
    def decomposer(op):
        return op.decomposition()

    @pytest.mark.parametrize("op", (qml.PauliX(0), qml.RX(1.2, wires=0), qml.QFT(wires=range(3))))
    def test_operator_decomposition_gen_accepted_operator(self, op):
        """Test the _operator_decomposition_gen function on an operator that is accepted."""

        def stopping_condition(op):
            return op.has_matrix

        casted_to_list = list(_operator_decomposition_gen(op, stopping_condition, self.decomposer))
        assert len(casted_to_list) == 1
        assert casted_to_list[0] is op

    def test_operator_decomposition_gen_decomposed_operators_single_nesting(self):
        """Assert _operator_decomposition_gen turns into a list with the operators decomposition
        when only a single layer of expansion is necessary."""

        def stopping_condition(op):
            return op.has_matrix

        op = NoMatOp("a")
        casted_to_list = list(_operator_decomposition_gen(op, stopping_condition, self.decomposer))
        assert len(casted_to_list) == 2
        qml.assert_equal(casted_to_list[0], qml.PauliX("a"))
        qml.assert_equal(casted_to_list[1], qml.PauliY("a"))

    def test_operator_decomposition_gen_decomposed_operator_ragged_nesting(self):
        """Test that _operator_decomposition_gen handles a decomposition that requires different depths of decomposition."""

        def stopping_condition(op):
            return op.has_matrix

        class RaggedDecompositionOp(Operation):
            """class with a ragged decomposition."""

            num_wires = 1

            def decomposition(self):
                return [NoMatOp(self.wires), qml.S(self.wires), qml.adjoint(NoMatOp(self.wires))]

        op = RaggedDecompositionOp("a")
        final_decomp = list(_operator_decomposition_gen(op, stopping_condition, self.decomposer))
        assert len(final_decomp) == 5
        qml.assert_equal(final_decomp[0], qml.PauliX("a"))
        qml.assert_equal(final_decomp[1], qml.PauliY("a"))
        qml.assert_equal(final_decomp[2], qml.S("a"))
        qml.assert_equal(final_decomp[3], qml.adjoint(qml.PauliY("a")))
        qml.assert_equal(final_decomp[4], qml.adjoint(qml.PauliX("a")))

    def test_error_from_unsupported_operation(self):
        """Test that a device error is raised if the operator cant be decomposed and doesn't have a matrix."""
        op = NoMatNoDecompOp("a")
        with pytest.raises(DeviceError, match=r"not supported with abc and does"):
            tuple(
                _operator_decomposition_gen(
                    op, lambda op: op.has_matrix, self.decomposer, name="abc"
                )
            )


def test_no_sampling():
    """Tests for the no_sampling transform."""

    tape1 = qml.tape.QuantumScript(shots=None)
    batch, _ = no_sampling(tape1)
    assert batch[0] is tape1

    tape2 = qml.tape.QuantumScript(shots=2)
    with pytest.raises(DeviceError, match="Finite shots are not supported with abc"):
        no_sampling(tape2, name="abc")


def test_validate_adjoint_trainable_params_obs_warning():
    """Tests warning raised for validate_adjoint_trainable_params with trainable observables."""

    params = qml.numpy.array(0.123)
    tape = qml.tape.QuantumScript([], [qml.expval(2 * qml.RX(params, wires=0))])
    with pytest.warns(UserWarning, match="Differentiating with respect to the input "):
        validate_adjoint_trainable_params(tape)

    params_non_trainable = qml.numpy.array(0.123, requires_grad=False)
    tape = qml.tape.QuantumScript([], [qml.expval(2 * qml.RX(params_non_trainable, wires=0))])
    with warnings.catch_warnings():
        warnings.simplefilter("error")  # assert no warning raised
        validate_adjoint_trainable_params(tape)


def test_validate_adjoint_trainable_params_state_prep_error():
    """Tests error raised for validate_adjoint_trainable_params with trainable state-preps."""
    tape = qml.tape.QuantumScript([qml.StatePrep(qml.numpy.array([1.0, 0.0]), wires=[0])])
    with pytest.raises(QuantumFunctionError, match="Differentiating with respect to"):
        validate_adjoint_trainable_params(tape)


class TestValidateDeviceWires:
    def test_error(self):
        """Tests for the error raised by validate_device_wires transform."""

        tape1 = qml.tape.QuantumScript([qml.S("a")])
        with pytest.raises(qml.wires.WireError, match="on abc as they contain wires"):
            validate_device_wires(tape1, wires=qml.wires.Wires((0,)), name="abc")

    def test_null_if_no_wires_provided(self):
        """Test that nothing happens if no wires are provided to the transform."""

        tape1 = qml.tape.QuantumScript([qml.S("b")], [qml.expval(qml.PauliZ(0))])
        batch, _ = validate_device_wires(tape1)
        assert batch[0] is tape1

    def test_fill_in_wires(self):
        """Tests that if the wires are provided, measurements without wires take them gain them."""
        tape1 = qml.tape.QuantumScript([qml.S("b")], [qml.state(), qml.probs()], shots=52)

        wires = qml.wires.Wires(["a", "b", "c"])
        batch, _ = validate_device_wires(tape1, wires=wires)
        assert batch[0][1].wires == wires
        assert batch[0][2].wires == wires
        assert batch[0].operations == tape1.operations
        assert batch[0].shots == tape1.shots

    @pytest.mark.jax
    def test_error_abstract_wires_tape(self):
        """Tests that an error is raised if abstract wires are present in the tape."""

        import jax

        def jit_wires_tape(wires):
            tape_with_abstract_wires = QuantumScript([qml.CNOT(wires=qml.wires.Wires(wires))])
            validate_device_wires(tape_with_abstract_wires, name="fictional_device")

        with pytest.raises(
            qml.wires.WireError,
            match="on fictional_device as abstract wires are present in the tape",
        ):
            jax.jit(jit_wires_tape)([0, 1])

    @pytest.mark.jax
    def test_error_abstract_wires_dev(self):
        """Tests that an error is raised if abstract wires are present in the device."""

        import jax

        def jit_wires_dev(wires):
            validate_device_wires(QuantumScript([]), wires=wires, name="fictional_device")

        with pytest.raises(
            qml.wires.WireError,
            match="on fictional_device as abstract wires are present in the device",
        ):
            jax.jit(jit_wires_dev)([0, 1])

    def test_fill_in_wires_on_snapshots(self):
        """Test that validate_device_wires also fills in the wires on snapshots."""

        tape = qml.tape.QuantumScript([qml.Snapshot(), qml.Snapshot(measurement=qml.probs())])

        (output,), _ = validate_device_wires(tape, wires=qml.wires.Wires((0, 1, 2)))
        mp0 = qml.measurements.StateMP(wires=qml.wires.Wires((0, 1, 2)))
        qml.assert_equal(output[0], qml.Snapshot(measurement=mp0))
        qml.assert_equal(output[1], qml.Snapshot(measurement=qml.probs(wires=(0, 1, 2))))


class TestDecomposeValidation:
    """Unit tests for helper functions in qml.devices.qubit.preprocess"""

    def test_error_if_invalid_op(self):
        """Test that expand_fn throws an error when an operation does not define a matrix or decomposition."""

        tape = QuantumScript(ops=[NoMatNoDecompOp(0)], measurements=[qml.expval(qml.Hadamard(0))])
        with pytest.raises(DeviceError, match="not supported with abc"):
            decompose(tape, lambda op: op.has_matrix, name="abc")

    def test_decompose(self):
        """Test that expand_fn doesn't throw any errors for a valid circuit"""
        tape = QuantumScript(
            ops=[qml.PauliX(0), qml.RZ(0.123, wires=0)], measurements=[qml.state()]
        )
        decompose(tape, lambda obj: obj.has_matrix)

    def test_infinite_decomposition_loop(self):
        """Test that a device error is raised if decomposition enters an infinite loop."""

        qs = qml.tape.QuantumScript([InfiniteOp(1.23, 0)])
        with pytest.raises(DeviceError, match=r"Reached recursion limit trying to decompose"):
            decompose(qs, lambda obj: obj.has_matrix)

    @pytest.mark.parametrize(
        "error_type", [RuntimeError, qml.operation.DecompositionUndefinedError]
    )
    def test_error_type_can_be_set(self, error_type):
        """Test that passing a class of Error the ``decompose`` transform allows raising another type
        of error instead of the default ``DeviceError``."""

        decomp_error_tape = QuantumScript(
            ops=[NoMatNoDecompOp(0)], measurements=[qml.expval(qml.Hadamard(0))]
        )
        recursion_error_tape = qml.tape.QuantumScript([InfiniteOp(1.23, 0)])

        with pytest.raises(error_type, match="not supported with abc"):
            decompose(decomp_error_tape, lambda op: op.has_matrix, name="abc", error=error_type)

        with pytest.raises(error_type, match=r"Reached recursion limit trying to decompose"):
            decompose(recursion_error_tape, lambda obj: obj.has_matrix, error=error_type)


class TestValidateObservables:
    """Tests for the validate observables transform."""

    def test_invalid_observable(self):
        """Test that expand_fn throws an error when an observable is invalid."""
        tape = QuantumScript(
            ops=[qml.PauliX(0)], measurements=[qml.expval(qml.GellMann(wires=0, index=1))]
        )
        with pytest.raises(DeviceError, match=r"not supported on abc"):
            validate_observables(tape, lambda obs: obs.name == "PauliX", name="abc")

    def test_invalid_tensor_observable(self):
        """Test that expand_fn throws an error when a tensor includes invalid obserables"""
        tape = QuantumScript(
            ops=[qml.PauliX(0), qml.PauliY(1)],
            measurements=[qml.expval(qml.PauliX(0) @ qml.GellMann(wires=1, index=2))],
        )
        with pytest.raises(DeviceError, match="not supported on device"):
            validate_observables(tape, lambda obj: obj.name == "PauliX")


class TestValidateMeasurements:
    """Tests for the validate measurements transform."""

    @pytest.mark.parametrize(
        "measurements",
        [
            [qml.state()],
            [qml.expval(qml.PauliZ(0))],
            [qml.state(), qml.expval(qml.PauliZ(0)), qml.probs(0)],
            [qml.state(), qml.vn_entropy(0), qml.mutual_info(0, 1)],
        ],
    )
    def test_only_state_measurements(self, measurements):
        """Test that an analytic circuit containing only StateMeasurements works"""
        tape = QuantumScript([], measurements, shots=None)
        validate_measurements(tape, lambda obj: True)

    @pytest.mark.parametrize(
        "measurements",
        [
            [qml.sample(wires=0)],
            [qml.expval(qml.PauliZ(0))],
            [qml.sample(wires=0), qml.expval(qml.PauliZ(0)), qml.probs(0)],
            [qml.classical_shadow(wires=[0])],
            [qml.shadow_expval(qml.PauliZ(0))],
        ],
    )
    def test_only_sample_measurements(self, measurements):
        """Test that a circuit with finite shots containing only SampleMeasurements works"""
        tape = QuantumScript([], measurements, shots=100)
        validate_measurements(tape, sample_measurements=lambda obj: True)

    @pytest.mark.parametrize(
        "measurements",
        [
            [qml.sample(wires=0)],
            [qml.state(), qml.sample(wires=0)],
            [qml.sample(wires=0), qml.expval(qml.PauliZ(0))],
            [qml.classical_shadow(wires=[0])],
            [qml.shadow_expval(qml.PauliZ(0))],
        ],
    )
    def test_analytic_with_samples(self, measurements):
        """Test that an analytic circuit containing SampleMeasurements raises an error"""
        tape = QuantumScript([], measurements, shots=None)

        msg = "not accepted for analytic simulation on device"
        with pytest.raises(DeviceError, match=msg):
            validate_measurements(tape)

    @pytest.mark.parametrize(
        "measurements",
        [
            [qml.state()],
            [qml.sample(wires=0), qml.state()],
            [qml.expval(qml.PauliZ(0)), qml.state(), qml.sample(wires=0)],
        ],
    )
    def test_finite_shots_with_state(self, measurements):
        """Test that a circuit with finite shots containing StateMeasurements raises an error"""
        tape = QuantumScript([], measurements, shots=100)

        msg = "not accepted with finite shots on device"
        with pytest.raises(DeviceError, match=msg):
            validate_measurements(tape, lambda obj: True)


class TestDecomposeTransformations:
    """Tests for the behavior of the `decompose` helper."""

    @pytest.mark.parametrize("shots", [None, 100])
    def test_decompose_expand_unsupported_op(self, shots):
        """Test that decompose expands the tape when unsupported operators are present"""
        ops = [qml.Hadamard(0), NoMatOp(1), qml.RZ(0.123, wires=1)]
        measurements = [qml.expval(qml.PauliZ(0)), qml.probs()]
        tape = QuantumScript(ops=ops, measurements=measurements, shots=shots)

        expanded_tapes, _ = decompose(tape, lambda obj: obj.has_matrix)
        expanded_tape = expanded_tapes[0]
        expected = [qml.Hadamard(0), qml.PauliX(1), qml.PauliY(1), qml.RZ(0.123, wires=1)]

        for op, exp in zip(expanded_tape.circuit, expected + measurements):
            qml.assert_equal(op, exp)

        assert tape.shots == expanded_tape.shots

    def test_decompose_no_expansion(self):
        """Test that expand_fn does nothing to a fully supported quantum script."""
        ops = [qml.Hadamard(0), qml.CNOT([0, 1]), qml.RZ(0.123, wires=1)]
        measurements = [qml.expval(qml.PauliZ(0)), qml.probs()]
        tape = QuantumScript(ops=ops, measurements=measurements)
        expanded_tapes, _ = decompose(tape, lambda obj: obj.has_matrix)
        expanded_tape = expanded_tapes[0]

        for op, exp in zip(expanded_tape.circuit, ops + measurements):
            qml.assert_equal(op, exp)

    @pytest.mark.parametrize("validation_transform", (validate_measurements, validate_observables))
    def test_valdiate_measurements_non_commuting_measurements(self, validation_transform):
        """Test that validate_measurements and validate_observables works when non commuting measurements exist in the circuit."""

        qs = QuantumScript([NoMatOp("a")], [qml.expval(qml.PauliZ(0)), qml.expval(qml.PauliY(0))])

        new_qs, _ = validation_transform(qs, lambda obj: True)
        new_qs = new_qs[0]
        assert new_qs.measurements == qs.measurements

    @pytest.mark.parametrize(
        "prep_op",
        (
            qml.BasisState([1], wires=0),
            qml.StatePrep([0, 1], wires=1),
            qml.AmplitudeEmbedding([0, 1], wires=1),
        ),
    )
    def test_decompose_state_prep_skip_first(self, prep_op):
        """Test that the decompose only expands mid-circuit instances of StatePrepBase if requested."""
        ops = [
            prep_op,
            qml.Hadamard(wires=0),
            qml.StatePrep([0, 1], wires=1),
            qml.BasisState([1], wires=0),
            qml.RZ(0.123, wires=1),
            qml.AmplitudeEmbedding([0, 1, 0, 0], wires=[0, 1]),
        ]
        measurements = [qml.expval(qml.PauliZ(0)), qml.probs()]
        tape = QuantumScript(ops=ops, measurements=measurements)

        expanded_tapes, _ = decompose(
            tape, lambda obj: obj.has_matrix, skip_initial_state_prep=True
        )
        expanded_tape = expanded_tapes[0]
        expected = [
            prep_op,
            qml.Hadamard(0),
            qml.RY(3.14159265, wires=1),  # decomposition of StatePrep
            qml.PauliX(wires=0),  # decomposition of BasisState
            qml.RZ(0.123, wires=1),
            qml.RY(1.57079633, wires=[1]),  # decomposition of AmplitudeEmbedding
            qml.CNOT(wires=[0, 1]),
            qml.RY(1.57079633, wires=[1]),
            qml.CNOT(wires=[0, 1]),
        ]

        assert expanded_tape.circuit == expected + measurements

    @pytest.mark.parametrize(
        "prep_op",
        (
            qml.BasisState([1], wires=0),
            qml.StatePrep([0, 1], wires=1),
            qml.AmplitudeEmbedding([0, 1], wires=1),
        ),
    )
    def test_decompose_initial_state_prep_if_requested(self, prep_op):
        """Test that initial state prep operations are decomposed if skip_initial_state_prep is False."""

        tape = qml.tape.QuantumScript([prep_op])
        batch, _ = decompose(tape, lambda obj: obj.has_matrix, skip_initial_state_prep=False)
        new_tape = batch[0]

        assert new_tape[0] != prep_op


class TestMidCircuitMeasurements:
    """Unit tests for the mid_circuit_measurements preprocessing transform"""

    @pytest.mark.parametrize(
        "mcm_method, shots, expected_transform",
        [
            ("deferred", 10, qml.defer_measurements),
            ("deferred", None, qml.defer_measurements),
            (None, None, qml.defer_measurements),
            (None, 10, qml.dynamic_one_shot),
            ("one-shot", 10, qml.dynamic_one_shot),
        ],
    )
    def test_mcm_method(self, mcm_method, shots, expected_transform, mocker):
        """Test that the preprocessing transform adheres to the specified transform"""
        dev = qml.device("default.qubit")
        mcm_config = {"postselect_mode": None, "mcm_method": mcm_method}
        tape = QuantumScript([qml.measurements.MidMeasureMP(0)], [], shots=shots)
        spy = mocker.spy(expected_transform, "_transform")

        _, _ = mid_circuit_measurements(tape, dev, mcm_config)
        spy.assert_called_once()

    @pytest.mark.parametrize("mcm_method", ["device", "tree-traversal"])
    @pytest.mark.parametrize("shots", [10, None])
    def test_device_mcm_method(self, mcm_method, shots):
        """Test that no transform is applied by mid_circuit_measurements when the
        mcm method is handled by the device"""
        dev = qml.device("default.qubit")
        mcm_config = {"postselect_mode": None, "mcm_method": mcm_method}
        tape = QuantumScript([qml.measurements.MidMeasureMP(0)], [], shots=shots)

        (new_tape,), post_processing_fn = mid_circuit_measurements(tape, dev, mcm_config)

        assert qml.equal(tape, new_tape)
        assert post_processing_fn == null_postprocessing

    def test_error_incompatible_mcm_method(self):
        """Test that an error is raised if requesting the one-shot transform without shots"""
        dev = qml.device("default.qubit")
        shots = None
        mcm_config = {"postselect_mode": None, "mcm_method": "one-shot"}
        tape = QuantumScript([qml.measurements.MidMeasureMP(0)], [], shots=shots)

        with pytest.raises(
            QuantumFunctionError,
            match="dynamic_one_shot is only supported with finite shots.",
        ):
            _, _ = mid_circuit_measurements(tape, dev, mcm_config)


class TestMeasurementsFromCountsOrSamples:
    """Tests for transforms modifying measurements to be derived from either counts or samples"""

    @pytest.mark.parametrize(
        "meas_transform", (measurements_from_counts, measurements_from_samples)
    )
    def test_error_without_valid_wires(self, meas_transform):
        """Test that a clear error is raised if the transform fails because a measurement
        without wires is passed to it"""

        tape = qml.tape.QuantumScript([], measurements=[qml.probs()], shots=10)

        with pytest.raises(
            RuntimeError,
            match="Please apply validate_device_wires transform before measurements_from_",
        ):
            meas_transform(tape)

    # pylint: disable=unnecessary-lambda
    @pytest.mark.parametrize(
        "meas_transform", (measurements_from_counts, measurements_from_samples)
    )
    @pytest.mark.parametrize(
        "input_measurement, expected_res",
        [
            (
                qml.expval(qml.PauliY(wires=0) @ qml.PauliY(wires=1)),
                lambda theta: np.sin(theta) * np.sin(theta / 2),
            ),
            (qml.var(qml.Y(wires=1)), lambda theta: 1 - np.sin(theta / 2) ** 2),
            (
                qml.probs(),
                lambda theta: np.outer(
                    np.outer(
                        [np.cos(theta / 2) ** 2, np.sin(theta / 2) ** 2],
                        [np.cos(theta / 4) ** 2, np.sin(theta / 4) ** 2],
                    ),
                    [1, 0, 0, 0],
                ).flatten(),
            ),
            (
                qml.probs(wires=[1]),
                lambda theta: [np.cos(theta / 4) ** 2, np.sin(theta / 4) ** 2],
            ),
        ],
    )
    @pytest.mark.parametrize("shots", [3000, (3000, 3000), (3000, 3500, 4000)])
    def test_measurements_from_samples_or_counts(
        self,
        meas_transform,
        input_measurement,
        expected_res,
        shots,
    ):
        """Test the test_measurements_from_samples and measurements_from_counts transforms with a
        single measurement, and compare outcome to the analytic result.
        """

        theta = 2.5
        dev = qml.device("default.qubit", wires=4, shots=shots)

        tape = qml.tape.QuantumScript(
            [qml.RX(theta, 0), qml.RX(theta / 2, 1)],
            measurements=[input_measurement],
            shots=shots,
        )
        (validated_tape,), _ = validate_device_wires(tape, dev.wires)
        tapes, fn = meas_transform(validated_tape)

        assert len(tapes) == 1
        assert len(tapes[0].measurements) == 1
        expected_type = SampleMP if meas_transform == measurements_from_samples else CountsMP
        assert isinstance(tapes[0].measurements[0], expected_type)

        output = qml.execute(tapes, device=dev)
        res = fn(output)

        if dev.shots.has_partitioned_shots:
            assert len(res) == dev.shots.num_copies

        assert np.allclose(res, expected_res(theta), atol=0.05)

    @pytest.mark.parametrize(
        "counts_kwargs",
        [
            {},
            {"wires": [2, 3]},
            {"op": qml.PauliX(wires=0) @ qml.PauliX(wires=1) @ qml.PauliX(wires=2)},
        ],
    )
    @pytest.mark.parametrize(
        "meas_transform", [measurements_from_counts, measurements_from_samples]
    )
    def test_with_counts_output(self, counts_kwargs, meas_transform):
        """Test that returning counts works as expected for all-wires, specific wires, or an observable,
        when using both the measurements_from_counts and measurements_from_samples transforms."""

        dev = qml.device("default.qubit", wires=4, shots=5000)

        @partial(validate_device_wires, wires=dev.wires)
        @qml.qnode(dev)
        def basic_circuit(theta: float):
            qml.RY(theta, 0)
            qml.RY(theta / 2, 1)
            qml.RY(2 * theta, 2)
            qml.RY(theta, 3)
            return qml.counts(**counts_kwargs)

        transformed_circuit = meas_transform(basic_circuit)

        theta = 1.9

        res = transformed_circuit(theta)
        expected = basic_circuit(theta)

        # +/- 200 shots is pretty reasonable with 5000 shots total
        assert len(res) == len(expected)
        assert res.keys() == expected.keys()
        for key in res.keys():
            assert np.isclose(res[key], expected[key], atol=200)

    @pytest.mark.parametrize(
        "sample_kwargs",
        [
            {},
            {"wires": [2, 3]},
            {"op": qml.PauliX(wires=0) @ qml.PauliX(wires=1) @ qml.PauliX(wires=2)},
        ],
    )
    @pytest.mark.parametrize(
        "meas_transform", [measurements_from_counts, measurements_from_samples]
    )
    def test_with_sample_output(self, sample_kwargs, meas_transform):
        """Test that returning sample works as expected for all-wires, specific wires, or an observable,
        when using both the measurements_from_counts and measurements_from_samples transforms."""

        dev = qml.device("default.qubit", wires=4, shots=5000)

        @partial(validate_device_wires, wires=dev.wires)
        @qml.qnode(dev)
        def basic_circuit(theta: float):
            qml.RY(theta, 0)
            qml.RY(theta / 2, 1)
            qml.RY(2 * theta, 2)
            qml.RY(theta, 3)
            return qml.sample(**sample_kwargs)

        transformed_circuit = meas_transform(basic_circuit)

        theta = 1.9

        res = transformed_circuit(theta)
        expected = basic_circuit(theta)

        assert np.isclose(np.mean(res), np.mean(expected), atol=0.05)
        assert res.shape == expected.shape
        assert set(res.flatten()) == set(expected.flatten())

    @pytest.mark.parametrize(
        "counts_kwargs",
        [
            {},
            {"wires": [2, 3]},
            {"op": qml.Z(wires=0) @ qml.Z(wires=1) @ qml.Z(wires=2)},
        ],
    )
    @pytest.mark.parametrize("all_outcomes", [True, False])
    @pytest.mark.parametrize(
        "meas_transform", [measurements_from_counts, measurements_from_samples]
    )
    def test_counts_all_outcomes(self, counts_kwargs, all_outcomes, meas_transform):
        """Test that the measurements with counts when only some states have non-zero counts,
        and confirm that all_counts returns the expected entries"""

        dev = qml.device("default.qubit", wires=4, shots=5000)

        @partial(validate_device_wires, wires=dev.wires)
        @qml.qnode(dev)
        def basic_circuit():
            return qml.counts(**counts_kwargs, all_outcomes=all_outcomes)

        transformed_circuit = meas_transform(basic_circuit)

        res = transformed_circuit()
        expected = basic_circuit()

        # +/- 200 shots is pretty reasonable with 5000 shots total
        assert res.keys() == expected.keys()
        for key in res.keys():
            assert np.isclose(res[key], expected[key], atol=200)

    @pytest.mark.parametrize(
        "meas_transform", (measurements_from_counts, measurements_from_samples)
    )
    def test_multiple_measurements(self, meas_transform):
        """Test the results of applying measurements_from_counts/measurements_from_samples with
        multiple measurements"""

        dev = qml.device("default.qubit", wires=4, shots=5000)

        @qml.qnode(dev)
        def basic_circuit(theta: float):
            qml.RY(theta, 0)
            qml.RY(theta / 2, 1)
            qml.RY(2 * theta, 2)
            qml.RY(theta, 3)
            return (
                qml.expval(qml.PauliX(wires=0) @ qml.PauliX(wires=1)),
                qml.var(qml.PauliX(wires=2)),
                qml.counts(qml.PauliX(wires=0) @ qml.PauliX(wires=1) @ qml.PauliX(wires=2)),
                qml.sample(qml.PauliX(wires=0) @ qml.PauliX(wires=1) @ qml.PauliX(wires=2)),
                qml.probs(wires=[3]),
            )

        theta = 1.9
        tape = qml.workflow.construct_tape(basic_circuit)(theta)
        (validated_tape,), _ = validate_device_wires(tape, dev.wires)
        tapes, fn = meas_transform(validated_tape)

        sample_output = qml.execute(tapes, device=dev)
        expval_res, var_res, counts_res, sample_res, probs_res = fn(sample_output)

        expval_expected = np.sin(theta) * np.sin(theta / 2)
        var_expected = 1 - np.sin(2 * theta) ** 2
        counts_expected = basic_circuit(theta)[2]
        sample_expected = basic_circuit(theta)[3]
        probs_expected = [np.cos(theta / 2) ** 2, np.sin(theta / 2) ** 2]

        assert np.isclose(expval_res, expval_expected, atol=0.05)
        assert np.isclose(var_res, var_expected, atol=0.05)
        assert np.allclose(probs_res, probs_expected, atol=0.05)

        # +/- 200 shots is pretty reasonable with 5000 shots total
        assert len(counts_res) == len(counts_expected)
        assert counts_res.keys() == counts_expected.keys()
        for key in counts_res.keys():
            assert np.isclose(counts_res[key], counts_expected[key], atol=200)

        # # sample comparison
        assert np.isclose(np.mean(sample_res), np.mean(sample_expected), atol=0.05)
        assert len(sample_res) == len(sample_expected)
        assert set(np.array(sample_res)) == set(sample_expected)

    @pytest.mark.parametrize("shots", [None, 10])
    @pytest.mark.parametrize(
        "meas_transform", (measurements_from_counts, measurements_from_samples)
    )
    def test_only_applied_if_no_shots(self, meas_transform, shots):
        """Test that the transform is only applied if shots are being used"""

        tape = qml.tape.QuantumScript(
            [], measurements=[qml.expval(qml.Z(0)), qml.var(qml.X(1))], shots=shots
        )

        (new_tape,), fn = meas_transform(tape)

        if shots is None:
            assert qml.equal(new_tape, tape)
            assert fn == null_postprocessing
        else:
            assert len(new_tape.measurements) == 1
            assert isinstance(new_tape.measurements[0], (SampleMP, CountsMP))
            assert fn != null_postprocessing


def test_validate_multiprocessing_workers_None():
    """Test that validation does not fail when max_workers is None"""
    qs = QuantumScript(
        [qml.Rot(0.1, 0.2, 0.3, wires=0), qml.CNOT([0, 1])],
        [qml.expval(qml.PauliZ(1))],
    )
    device = qml.devices.DefaultQubit()
    validate_multiprocessing_workers(qs, None, device)<|MERGE_RESOLUTION|>--- conflicted
+++ resolved
@@ -33,11 +33,8 @@
     validate_multiprocessing_workers,
     validate_observables,
 )
-<<<<<<< HEAD
 from pennylane.exceptions import DeviceError, QuantumFunctionError
-=======
 from pennylane.measurements import CountsMP, SampleMP
->>>>>>> 3e2c1d85
 from pennylane.operation import Operation
 from pennylane.tape import QuantumScript
 
