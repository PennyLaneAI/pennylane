--- conflicted
+++ resolved
@@ -138,13 +138,9 @@
 
 def test_validate_adjoint_trainable_params_obs_warning():
     """Tests warning raised for validate_adjoint_trainable_params with trainable observables."""
-<<<<<<< HEAD
-    tape = qml.tape.QuantumScript([], [qml.expval(qml.numpy.array(2) * qml.PauliX(0))])
-=======
 
     params = qml.numpy.array(0.123)
     tape = qml.tape.QuantumScript([], [qml.expval(2 * qml.RX(params, wires=0))])
->>>>>>> 756dc620
     with pytest.warns(UserWarning, match="Differentiating with respect to the input "):
         validate_adjoint_trainable_params(tape)
 
