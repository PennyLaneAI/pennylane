# Copyright 2018-2023 Xanadu Quantum Technologies Inc.

# Licensed under the Apache License, Version 2.0 (the "License");
# you may not use this file except in compliance with the License.
# You may obtain a copy of the License at

#     http://www.apache.org/licenses/LICENSE-2.0

# Unless required by applicable law or agreed to in writing, software
# distributed under the License is distributed on an "AS IS" BASIS,
# WITHOUT WARRANTIES OR CONDITIONS OF ANY KIND, either express or implied.
# See the License for the specific language governing permissions and
# limitations under the License.
"""Unit tests for preprocess in devices/qubit."""

import pytest

import pennylane as qml
from pennylane.operation import Operation
from pennylane.tape import QuantumScript
from pennylane import DeviceError

# pylint: disable=too-few-public-methods

from pennylane.devices.preprocess import (
    no_sampling,
    validate_device_wires,
    validate_multiprocessing_workers,
    validate_adjoint_trainable_params,
    _operator_decomposition_gen,
    decompose,
    validate_observables,
    validate_measurements,
)


class NoMatOp(Operation):
    """Dummy operation for expanding circuit."""

    # pylint: disable=arguments-renamed, invalid-overridden-method
    @property
    def has_matrix(self):
        return False

    def decomposition(self):
        return [qml.PauliX(self.wires), qml.PauliY(self.wires)]


class NoMatNoDecompOp(Operation):
    """Dummy operation for checking check_validity throws error when
    expected."""

    # pylint: disable=arguments-renamed, invalid-overridden-method
    @property
    def has_matrix(self):
        return False


class TestPrivateHelpers:
    """Test the private helpers for preprocessing."""

    @staticmethod
    def decomposer(op):
        return op.decomposition()

    @pytest.mark.parametrize("op", (qml.PauliX(0), qml.RX(1.2, wires=0), qml.QFT(wires=range(3))))
    def test_operator_decomposition_gen_accepted_operator(self, op):
        """Test the _operator_decomposition_gen function on an operator that is accepted."""

        def stopping_condition(op):
            return op.has_matrix

        casted_to_list = list(_operator_decomposition_gen(op, stopping_condition, self.decomposer))
        assert len(casted_to_list) == 1
        assert casted_to_list[0] is op

    def test_operator_decomposition_gen_decomposed_operators_single_nesting(self):
        """Assert _operator_decomposition_gen turns into a list with the operators decomposition
        when only a single layer of expansion is necessary."""

        def stopping_condition(op):
            return op.has_matrix

        op = NoMatOp("a")
        casted_to_list = list(_operator_decomposition_gen(op, stopping_condition, self.decomposer))
        assert len(casted_to_list) == 2
        assert qml.equal(casted_to_list[0], qml.PauliX("a"))
        assert qml.equal(casted_to_list[1], qml.PauliY("a"))

    def test_operator_decomposition_gen_decomposed_operator_ragged_nesting(self):
        """Test that _operator_decomposition_gen handles a decomposition that requires different depths of decomposition."""

        def stopping_condition(op):
            return op.has_matrix

        class RaggedDecompositionOp(Operation):
            """class with a ragged decomposition."""

            num_wires = 1

            def decomposition(self):
                return [NoMatOp(self.wires), qml.S(self.wires), qml.adjoint(NoMatOp(self.wires))]

        op = RaggedDecompositionOp("a")
        final_decomp = list(_operator_decomposition_gen(op, stopping_condition, self.decomposer))
        assert len(final_decomp) == 5
        assert qml.equal(final_decomp[0], qml.PauliX("a"))
        assert qml.equal(final_decomp[1], qml.PauliY("a"))
        assert qml.equal(final_decomp[2], qml.S("a"))
        assert qml.equal(final_decomp[3], qml.adjoint(qml.PauliY("a")))
        assert qml.equal(final_decomp[4], qml.adjoint(qml.PauliX("a")))

    def test_error_from_unsupported_operation(self):
        """Test that a device error is raised if the operator cant be decomposed and doesn't have a matrix."""
        op = NoMatNoDecompOp("a")
        with pytest.raises(
            DeviceError,
            match=r"not supported on abc and does",
        ):
            tuple(
                _operator_decomposition_gen(
                    op, lambda op: op.has_matrix, self.decomposer, name="abc"
                )
            )


def test_no_sampling():
    """Tests for the no_sampling transform."""

    tape1 = qml.tape.QuantumScript(shots=None)
    batch, _ = no_sampling(tape1)
    assert batch[0] is tape1

    tape2 = qml.tape.QuantumScript(shots=2)
    with pytest.raises(qml.DeviceError, match="Finite shots are not supported with abc"):
        no_sampling(tape2, name="abc")


def test_validate_adjoint_trainable_params_obs_warning():
    """Tests warning raised for validate_adjoint_trainable_params with trainable observables."""
    tape = qml.tape.QuantumScript([], [qml.expval(2 * qml.PauliX(0))])
    with pytest.warns(UserWarning, match="Differentiating with respect to the input "):
        validate_adjoint_trainable_params(tape)


def test_validate_adjoint_trainable_params_state_prep_error():
    """Tests error raised for validate_adjoint_trainable_params with trainable state-preps."""
    tape = qml.tape.QuantumScript([qml.StatePrep(qml.numpy.array([1.0, 0.0]), wires=[0])])
    with pytest.raises(qml.QuantumFunctionError, match="Differentiating with respect to"):
        validate_adjoint_trainable_params(tape)


class TestValidateDeviceWires:
    def test_error(self):
        """Tests for the error raised by validate_device_wires transform."""

        tape1 = qml.tape.QuantumScript([qml.S("a")])
        with pytest.raises(qml.wires.WireError, match="on abc as they contain wires"):
            validate_device_wires(tape1, wires=qml.wires.Wires((0,)), name="abc")

    def test_null_if_no_wires_provided(self):
        """Test that nothing happens if no wires are provided to the transform."""

        tape1 = qml.tape.QuantumScript([qml.S("b")], [qml.expval(qml.PauliZ(0))])
        batch, _ = validate_device_wires(tape1)
        assert batch[0] is tape1

    def test_fill_in_wires(self):
        """Tests that if the wires are provided, measurements without wires take them gain them."""
        tape1 = qml.tape.QuantumScript([qml.S("b")], [qml.state(), qml.probs()], shots=52)

        wires = qml.wires.Wires(["a", "b", "c"])
        batch, _ = validate_device_wires(tape1, wires=wires)
        assert batch[0][1].wires == wires
        assert batch[0][2].wires == wires
        assert batch[0].operations == tape1.operations
        assert batch[0].shots == tape1.shots


class TestDecomposeValidation:
    """Unit tests for helper functions in qml.devices.qubit.preprocess"""

    def test_error_if_invalid_op(self):
        """Test that expand_fn throws an error when an operation is does not define a matrix or decomposition."""

        tape = QuantumScript(ops=[NoMatNoDecompOp(0)], measurements=[qml.expval(qml.Hadamard(0))])
        with pytest.raises(DeviceError, match="not supported on abc"):
            decompose(tape, lambda op: op.has_matrix, name="abc")

    def test_decompose(self):
        """Test that expand_fn doesn't throw any errors for a valid circuit"""
        tape = QuantumScript(
            ops=[qml.PauliX(0), qml.RZ(0.123, wires=0)], measurements=[qml.state()]
        )
        decompose(tape, lambda obj: obj.has_matrix)

    def test_infinite_decomposition_loop(self):
        """Test that a device error is raised if decomposition enters an infinite loop."""

        class InfiniteOp(qml.operation.Operation):
            """An op with an infinite decomposition."""

            num_wires = 1

            def decomposition(self):
                return [InfiniteOp(*self.parameters, self.wires)]

        qs = qml.tape.QuantumScript([InfiniteOp(1.23, 0)])
        with pytest.raises(DeviceError, match=r"Reached recursion limit trying to decompose"):
            decompose(qs, lambda obj: obj.has_matrix)


class TestValidateObservables:
    """Tests for the validate observables transform."""

    def test_invalid_observable(self):
        """Test that expand_fn throws an error when an observable is invalid."""
        tape = QuantumScript(
            ops=[qml.PauliX(0)], measurements=[qml.expval(qml.GellMann(wires=0, index=1))]
        )
        with pytest.raises(DeviceError, match=r"not supported on abc"):
            validate_observables(tape, lambda obs: obs.name == "PauliX", name="abc")

    def test_invalid_tensor_observable(self):
        """Test that expand_fn throws an error when a tensor includes invalid obserables"""
        tape = QuantumScript(
            ops=[qml.PauliX(0), qml.PauliY(1)],
            measurements=[qml.expval(qml.PauliX(0) @ qml.GellMann(wires=1, index=2))],
        )
        with pytest.raises(DeviceError, match="not supported on device"):
            validate_observables(tape, lambda obj: obj.name == "PauliX")

<<<<<<< HEAD
=======
    @pytest.mark.usefixtures("use_legacy_opmath")
    def test_invalid_tensor_observable_legacy(self):
        """Test that expand_fn throws an error when a tensor includes invalid obserables"""
        tape = QuantumScript(
            ops=[qml.PauliX(0), qml.PauliY(1)],
            measurements=[qml.expval(qml.PauliX(0) @ qml.GellMann(wires=1, index=2))],
        )
        with pytest.raises(DeviceError, match="not supported on device"):
            validate_observables(tape, lambda obj: obj.name == "PauliX")

>>>>>>> 04be3174
    @pytest.mark.usefixtures("use_legacy_opmath")  # only required for legacy observables
    def test_valid_tensor_observable_legacy_opmath(self):
        """Test that a valid tensor ovservable passes without error."""
        tape = QuantumScript([], [qml.expval(qml.PauliZ(0) @ qml.PauliY(1))])
        assert (
            validate_observables(tape, lambda obs: obs.name in {"PauliZ", "PauliY"})[0][0] is tape
        )


class TestValidateMeasurements:
    """Tests for the validate measurements transform."""

    @pytest.mark.parametrize(
        "measurements",
        [
            [qml.state()],
            [qml.expval(qml.PauliZ(0))],
            [qml.state(), qml.expval(qml.PauliZ(0)), qml.probs(0)],
            [qml.state(), qml.vn_entropy(0), qml.mutual_info(0, 1)],
        ],
    )
    def test_only_state_measurements(self, measurements):
        """Test that an analytic circuit containing only StateMeasurements works"""
        tape = QuantumScript([], measurements, shots=None)
        validate_measurements(tape, lambda obj: True)

    @pytest.mark.parametrize(
        "measurements",
        [
            [qml.sample(wires=0)],
            [qml.expval(qml.PauliZ(0))],
            [qml.sample(wires=0), qml.expval(qml.PauliZ(0)), qml.probs(0)],
            [qml.classical_shadow(wires=[0])],
            [qml.shadow_expval(qml.PauliZ(0))],
        ],
    )
    def test_only_sample_measurements(self, measurements):
        """Test that a circuit with finite shots containing only SampleMeasurements works"""
        tape = QuantumScript([], measurements, shots=100)
        validate_measurements(tape, sample_measurements=lambda obj: True)

    @pytest.mark.parametrize(
        "measurements",
        [
            [qml.sample(wires=0)],
            [qml.state(), qml.sample(wires=0)],
            [qml.sample(wires=0), qml.expval(qml.PauliZ(0))],
            [qml.classical_shadow(wires=[0])],
            [qml.shadow_expval(qml.PauliZ(0))],
        ],
    )
    def test_analytic_with_samples(self, measurements):
        """Test that an analytic circuit containing SampleMeasurements raises an error"""
        tape = QuantumScript([], measurements, shots=None)

        msg = "not accepted for analytic simulation on device"
        with pytest.raises(DeviceError, match=msg):
            validate_measurements(tape)

    @pytest.mark.parametrize(
        "measurements",
        [
            [qml.state()],
            [qml.sample(wires=0), qml.state()],
            [qml.expval(qml.PauliZ(0)), qml.state(), qml.sample(wires=0)],
        ],
    )
    def test_finite_shots_with_state(self, measurements):
        """Test that a circuit with finite shots containing StateMeasurements raises an error"""
        tape = QuantumScript([], measurements, shots=100)

        msg = "not accepted with finite shots on device"
        with pytest.raises(DeviceError, match=msg):
            validate_measurements(tape, lambda obj: True)


class TestDecomposeTransformations:
    """Tests for the behavior of the `decompose` helper."""

    @pytest.mark.parametrize("shots", [None, 100])
    def test_decompose_expand_unsupported_op(self, shots):
        """Test that decompose expands the tape when unsupported operators are present"""
        ops = [qml.Hadamard(0), NoMatOp(1), qml.RZ(0.123, wires=1)]
        measurements = [qml.expval(qml.PauliZ(0)), qml.probs()]
        tape = QuantumScript(ops=ops, measurements=measurements, shots=shots)

        expanded_tapes, _ = decompose(tape, lambda obj: obj.has_matrix)
        expanded_tape = expanded_tapes[0]
        expected = [qml.Hadamard(0), qml.PauliX(1), qml.PauliY(1), qml.RZ(0.123, wires=1)]

        for op, exp in zip(expanded_tape.circuit, expected + measurements):
            assert qml.equal(op, exp)

        assert tape.shots == expanded_tape.shots

    def test_decompose_no_expansion(self):
        """Test that expand_fn does nothing to a fully supported quantum script."""
        ops = [qml.Hadamard(0), qml.CNOT([0, 1]), qml.RZ(0.123, wires=1)]
        measurements = [qml.expval(qml.PauliZ(0)), qml.probs()]
        tape = QuantumScript(ops=ops, measurements=measurements)
        expanded_tapes, _ = decompose(tape, lambda obj: obj.has_matrix)
        expanded_tape = expanded_tapes[0]

        for op, exp in zip(expanded_tape.circuit, ops + measurements):
            assert qml.equal(op, exp)

    @pytest.mark.parametrize("validation_transform", (validate_measurements, validate_observables))
    def test_valdiate_measurements_non_commuting_measurements(self, validation_transform):
        """Test that validate_measurements and validate_observables works when non commuting measurements exist in the circuit."""

        qs = QuantumScript([NoMatOp("a")], [qml.expval(qml.PauliZ(0)), qml.expval(qml.PauliY(0))])

        new_qs, _ = validation_transform(qs, lambda obj: True)
        new_qs = new_qs[0]
        assert new_qs.measurements == qs.measurements

    @pytest.mark.parametrize(
        "prep_op",
        (
            qml.BasisState([1], wires=0),
            qml.StatePrep([0, 1], wires=1),
            qml.AmplitudeEmbedding([0, 1], wires=1),
        ),
    )
    def test_decompose_state_prep_skip_first(self, prep_op):
        """Test that the decompose only expands mid-circuit instances of StatePrepBase if requested."""
        ops = [
            prep_op,
            qml.Hadamard(wires=0),
            qml.StatePrep([0, 1], wires=1),
            qml.BasisState([1], wires=0),
            qml.RZ(0.123, wires=1),
            qml.AmplitudeEmbedding([0, 1, 0, 0], wires=[0, 1]),
        ]
        measurements = [qml.expval(qml.PauliZ(0)), qml.probs()]
        tape = QuantumScript(ops=ops, measurements=measurements)

        expanded_tapes, _ = decompose(
            tape, lambda obj: obj.has_matrix, skip_initial_state_prep=True
        )
        expanded_tape = expanded_tapes[0]
        expected = [
            prep_op,
            qml.Hadamard(0),
            qml.RY(3.14159265, wires=1),  # decomposition of StatePrep
            qml.PauliX(wires=0),  # decomposition of BasisState
            qml.RZ(0.123, wires=1),
            qml.RY(1.57079633, wires=[1]),  # decomposition of AmplitudeEmbedding
            qml.CNOT(wires=[0, 1]),
            qml.RY(1.57079633, wires=[1]),
            qml.CNOT(wires=[0, 1]),
        ]

        assert expanded_tape.circuit == expected + measurements

    @pytest.mark.parametrize(
        "prep_op",
        (
            qml.BasisState([1], wires=0),
            qml.StatePrep([0, 1], wires=1),
            qml.AmplitudeEmbedding([0, 1], wires=1),
        ),
    )
    def test_decompose_initial_state_prep_if_requested(self, prep_op):
        """Test that initial state prep operations are decomposed if skip_initial_state_prep is False."""

        tape = qml.tape.QuantumScript([prep_op])
        batch, _ = decompose(tape, lambda obj: obj.has_matrix, skip_initial_state_prep=False)
        new_tape = batch[0]

        assert new_tape[0] != prep_op


def test_validate_multiprocessing_workers_None():
    """Test that validation does not fail when max_workers is None"""
    qs = QuantumScript(
        [qml.Rot(0.1, 0.2, 0.3, wires=0), qml.CNOT([0, 1])],
        [qml.expval(qml.PauliZ(1))],
    )
    device = qml.devices.DefaultQubit()
    validate_multiprocessing_workers(qs, None, device)<|MERGE_RESOLUTION|>--- conflicted
+++ resolved
@@ -230,8 +230,6 @@
         with pytest.raises(DeviceError, match="not supported on device"):
             validate_observables(tape, lambda obj: obj.name == "PauliX")
 
-<<<<<<< HEAD
-=======
     @pytest.mark.usefixtures("use_legacy_opmath")
     def test_invalid_tensor_observable_legacy(self):
         """Test that expand_fn throws an error when a tensor includes invalid obserables"""
@@ -242,7 +240,6 @@
         with pytest.raises(DeviceError, match="not supported on device"):
             validate_observables(tape, lambda obj: obj.name == "PauliX")
 
->>>>>>> 04be3174
     @pytest.mark.usefixtures("use_legacy_opmath")  # only required for legacy observables
     def test_valid_tensor_observable_legacy_opmath(self):
         """Test that a valid tensor ovservable passes without error."""
