--- conflicted
+++ resolved
@@ -36,11 +36,7 @@
 def test_mcm_config_default_values():
     """Test that the default values of MCMConfig are correct"""
     mcm_config = MCMConfig()
-<<<<<<< HEAD
-    assert mcm_config.postselect_mode == "hw-like"
-=======
     assert mcm_config.postselect_mode is None
->>>>>>> 4ff59f78
     assert mcm_config.mcm_method is None
 
 
@@ -66,11 +62,7 @@
 @pytest.mark.parametrize(
     "option", [MCMConfig(mcm_method="deferred"), {"mcm_method": "deferred"}, None]
 )
-<<<<<<< HEAD
-def test_valid_mcm_config(option):
-=======
 def test_valid_execution_config_mcm_config(option):
->>>>>>> 4ff59f78
     """Test that the mcm_config attribute is set correctly"""
     config = ExecutionConfig(mcm_config=option) if option else ExecutionConfig()
     if option is None:
@@ -79,13 +71,6 @@
         assert config.mcm_config == MCMConfig(mcm_method="deferred")
 
 
-<<<<<<< HEAD
-def test_invalid_mcm_config():
-    """Test that an error is raised if mcm_config is set incorrectly"""
-    option = "foo"
-    with pytest.raises(ValueError, match="Got invalid type"):
-        _ = ExecutionConfig(mcm_config=option)
-=======
 def test_invalid_execution_config_mcm_config():
     """Test that an error is raised if mcm_config is set incorrectly"""
     option = "foo"
@@ -104,5 +89,4 @@
     """Test that an error is raised if creating MCMConfig with invalid postselect_mode"""
     option = "foo"
     with pytest.raises(ValueError, match="Invalid postselection mode"):
-        _ = MCMConfig(postselect_mode=option)
->>>>>>> 4ff59f78
+        _ = MCMConfig(postselect_mode=option)