# Copyright 2022 Xanadu Quantum Technologies Inc.

# Licensed under the Apache License, Version 2.0 (the "License");
# you may not use this file except in compliance with the License.
# You may obtain a copy of the License at

#     http://www.apache.org/licenses/LICENSE-2.0

# Unless required by applicable law or agreed to in writing, software
# distributed under the License is distributed on an "AS IS" BASIS,
# WITHOUT WARRANTIES OR CONDITIONS OF ANY KIND, either express or implied.
# See the License for the specific language governing permissions and
# limitations under the License.
"""Tests for default qubit 2."""
# pylint: disable=import-outside-toplevel

import pytest

import numpy as np

import pennylane as qml
from pennylane.devices.experimental import DefaultQubit2, ExecutionConfig
from pennylane.devices.qubit.preprocess import validate_and_expand_adjoint


def test_name():
    """Tests the name of DefaultQubit2."""
    assert DefaultQubit2().name == "default.qubit.2"


def test_no_jvp_functionality():
    """Test that jvp is not supported on DefaultQubit2."""
    dev = DefaultQubit2()

    assert not dev.supports_jvp(ExecutionConfig())

    with pytest.raises(NotImplementedError):
        dev.compute_jvp(qml.tape.QuantumScript(), (10, 10))

    with pytest.raises(NotImplementedError):
        dev.execute_and_compute_jvp(qml.tape.QuantumScript(), (10, 10))


def test_no_vjp_functionality():
    """Test that vjp is not supported on DefaultQubit2."""
    dev = DefaultQubit2()

    assert not dev.supports_vjp(ExecutionConfig())

    with pytest.raises(NotImplementedError):
        dev.compute_vjp(qml.tape.QuantumScript(), (10.0, 10.0))

    with pytest.raises(NotImplementedError):
        dev.execute_and_compute_vjp(qml.tape.QuantumScript(), (10.0, 10.0))


def test_no_device_derivatives():
    """Test that DefaultQubit2 currently doesn't support device derivatives."""
    dev = DefaultQubit2()

    with pytest.raises(NotImplementedError):
        dev.compute_derivatives(qml.tape.QuantumScript())

    with pytest.raises(NotImplementedError):
        dev.execute_and_compute_derivatives(qml.tape.QuantumScript())


class TestTracking:
    """Testing the tracking capabilities of DefaultQubit2."""

    def test_tracker_set_upon_initialization(self):
        """Test that a new tracker is intialized with each device."""
        assert DefaultQubit2.tracker is not DefaultQubit2().tracker

    def test_tracker_not_updated_if_not_active(self):
        """Test that the tracker is not updated if not active."""
        dev = DefaultQubit2()
        assert len(dev.tracker.totals) == 0

        dev.execute(qml.tape.QuantumScript())
        assert len(dev.tracker.totals) == 0
        assert len(dev.tracker.history) == 0

    def test_tracking_batch(self):
        """Test that the experimental default qubit integrates with the tracker."""

        qs = qml.tape.QuantumScript([], [qml.expval(qml.PauliZ(0))])

        dev = DefaultQubit2()
        with qml.Tracker(dev) as tracker:
            dev.execute(qs)
            dev.execute([qs, qs])  # and a second time

        assert tracker.history == {"batches": [1, 1], "executions": [1, 2]}
        assert tracker.totals == {"batches": 2, "executions": 3}
        assert tracker.latest == {"batches": 1, "executions": 2}


# pylint: disable=too-few-public-methods
class TestPreprocessing:
    """Unit tests for the preprocessing method."""

    def test_chooses_best_gradient_method(self):
        """Test that preprocessing chooses backprop as the best gradient method."""
        dev = DefaultQubit2()

        config = ExecutionConfig(
            gradient_method="best", use_device_gradient=None, grad_on_execution=None
        )
        circuit = qml.tape.QuantumScript([], [qml.expval(qml.PauliZ(0))])
        _, _, new_config = dev.preprocess(circuit, config)

        assert new_config.gradient_method == "backprop"
        assert new_config.use_device_gradient
        assert not new_config.grad_on_execution

    def test_config_choices_for_adjoint(self):
        """Test that preprocessing request grad on execution and says to use the device gradient if adjoint is requested."""
        dev = DefaultQubit2()

        config = ExecutionConfig(
            gradient_method="adjoint", use_device_gradient=None, grad_on_execution=None
        )
        circuit = qml.tape.QuantumScript([], [qml.expval(qml.PauliZ(0))])
        _, _, new_config = dev.preprocess(circuit, config)

        assert new_config.use_device_gradient
        assert new_config.grad_on_execution


class TestSupportsDerivatives:
    """Test that DefaultQubit2 states what kind of derivatives it supports."""

    def test_supports_backprop(self):
        """Test that DefaultQubit2 says that it supports backpropagation."""
        dev = DefaultQubit2()
        config = ExecutionConfig(gradient_method="backprop")
        assert dev.supports_derivatives(config) is True

        qs = qml.tape.QuantumScript([], [qml.state()])
        assert dev.supports_derivatives(config, qs)

    def test_supports_adjoint(self):
        """Test that DefaultQubit2 says that it supports adjoint differentiation."""
        dev = DefaultQubit2()
        config = ExecutionConfig(gradient_method="adjoint")
        assert dev.supports_derivatives(config) is True

        qs = qml.tape.QuantumScript([], [qml.expval(qml.PauliZ(0))])
        assert dev.supports_derivatives(config, qs) is True

    def test_doesnt_support_adjoint_with_invalid_tape(self):
        """Tests that DefaultQubit2 does not support adjoint differentiation with invalid circuits."""
        dev = DefaultQubit2()
        config = ExecutionConfig(gradient_method="adjoint")
        circuit = qml.tape.QuantumScript([], [qml.probs()])
        assert dev.supports_derivatives(config, circuit=circuit) is False

    @pytest.mark.parametrize("gradient_method", ["parameter-shift", "finite-diff", "device"])
    def test_doesnt_support_other_gradient_methods(self, gradient_method):
        """Test that DefaultQubit2 currently does not support other gradient methods natively."""
        dev = DefaultQubit2()
        config = ExecutionConfig(gradient_method=gradient_method)
        assert not dev.supports_derivatives(config)


class TestBasicCircuit:
    """Tests a basic circuit with one RX gate and two simple expectation values."""

    def test_basic_circuit_numpy(self):
        """Test execution with a basic circuit."""
        phi = np.array(0.397)
        qs = qml.tape.QuantumScript(
            [qml.RX(phi, wires=0)], [qml.expval(qml.PauliY(0)), qml.expval(qml.PauliZ(0))]
        )

        dev = DefaultQubit2()
        result = dev.execute(qs)

        assert isinstance(result, tuple)
        assert len(result) == 2

        assert np.allclose(result[0], -np.sin(phi))
        assert np.allclose(result[1], np.cos(phi))

    @pytest.mark.autograd
    def test_autograd_results_and_backprop(self):
        """Tests execution and gradients with autograd"""
        phi = qml.numpy.array(-0.52)

        dev = DefaultQubit2()

        def f(x):
            qs = qml.tape.QuantumScript(
                [qml.RX(x, wires=0)], [qml.expval(qml.PauliY(0)), qml.expval(qml.PauliZ(0))]
            )
            return qml.numpy.array(dev.execute(qs))

        result = f(phi)
        expected = np.array([-np.sin(phi), np.cos(phi)])
        assert qml.math.allclose(result, expected)

        g = qml.jacobian(f)(phi)
        expected = np.array([-np.cos(phi), -np.sin(phi)])
        assert qml.math.allclose(g, expected)

    @pytest.mark.jax
    @pytest.mark.parametrize("use_jit", (True, False))
    def test_jax_results_and_backprop(self, use_jit):
        """Tests execution and gradients with jax."""
        import jax

        phi = jax.numpy.array(0.678)

        dev = DefaultQubit2()

        def f(x):
            qs = qml.tape.QuantumScript(
                [qml.RX(x, wires=0)], [qml.expval(qml.PauliY(0)), qml.expval(qml.PauliZ(0))]
            )
            return dev.execute(qs)

        if use_jit:
            f = jax.jit(f)

        result = f(phi)
        assert qml.math.allclose(result[0], -np.sin(phi))
        assert qml.math.allclose(result[1], np.cos(phi))

        g = jax.jacobian(f)(phi)
        assert qml.math.allclose(g[0], -np.cos(phi))
        assert qml.math.allclose(g[1], -np.sin(phi))

    @pytest.mark.torch
    def test_torch_results_and_backprop(self):
        """Tests execution and gradients of a simple circuit with torch."""

        import torch

        phi = torch.tensor(-0.526, requires_grad=True)

        dev = DefaultQubit2()

        def f(x):
            qs = qml.tape.QuantumScript(
                [qml.RX(x, wires=0)], [qml.expval(qml.PauliY(0)), qml.expval(qml.PauliZ(0))]
            )
            return dev.execute(qs)

        result = f(phi)
        assert qml.math.allclose(result[0], -torch.sin(phi))
        assert qml.math.allclose(result[1], torch.cos(phi))

        g = torch.autograd.functional.jacobian(f, phi + 0j)
        assert qml.math.allclose(g[0], -torch.cos(phi))
        assert qml.math.allclose(g[1], -torch.sin(phi))

    # pylint: disable=invalid-unary-operand-type
    @pytest.mark.tf
    def test_tf_results_and_backprop(self):
        """Tests execution and gradients of a simple circuit with tensorflow."""
        import tensorflow as tf

        phi = tf.Variable(4.873)

        dev = DefaultQubit2()

        with tf.GradientTape(persistent=True) as grad_tape:
            qs = qml.tape.QuantumScript(
                [qml.RX(phi, wires=0)], [qml.expval(qml.PauliY(0)), qml.expval(qml.PauliZ(0))]
            )
            result = dev.execute(qs)

        assert qml.math.allclose(result[0], -tf.sin(phi))
        assert qml.math.allclose(result[1], tf.cos(phi))

        grad0 = grad_tape.jacobian(result[0], [phi])
        grad1 = grad_tape.jacobian(result[1], [phi])

        assert qml.math.allclose(grad0[0], -tf.cos(phi))
        assert qml.math.allclose(grad1[0], -tf.sin(phi))


class TestExecutingBatches:
    """Tests invovling executing multiple circuits at the same time."""

    @staticmethod
    def f(phi):
        """A function that executes a batch of scripts on DefaultQubit2 without preprocessing."""
        ops = [
            qml.PauliX("a"),
            qml.PauliX("b"),
            qml.ctrl(qml.RX(phi, "target"), ("a", "b", -3), control_values=[1, 1, 0]),
        ]

        qs1 = qml.tape.QuantumScript(
            ops,
            [
                qml.expval(qml.sum(qml.PauliY("target"), qml.PauliZ("b"))),
                qml.expval(qml.s_prod(3, qml.PauliZ("target"))),
            ],
        )

        ops = [qml.Hadamard(0), qml.IsingXX(phi, wires=(0, 1))]
        qs2 = qml.tape.QuantumScript(ops, [qml.probs(wires=(0, 1))])
        return DefaultQubit2().execute((qs1, qs2))

    @staticmethod
    def expected(phi):
        """expected output of f."""
        out1 = (-qml.math.sin(phi) - 1, 3 * qml.math.cos(phi))

        x1 = qml.math.cos(phi / 2) ** 2 / 2
        x2 = qml.math.sin(phi / 2) ** 2 / 2
        out2 = x1 * np.array([1, 0, 1, 0]) + x2 * np.array([0, 1, 0, 1])
        return (out1, out2)

    @staticmethod
    def nested_compare(x1, x2):
        """Assert two ragged lists are equal."""
        assert len(x1) == len(x2)
        assert len(x1[0]) == len(x2[0])
        assert qml.math.allclose(x1[0][0], x2[0][0])
        assert qml.math.allclose(x1[0][1], x2[0][1])
        assert qml.math.allclose(x1[1], x2[1])

    def test_numpy(self):
        """Test that results are expected when the parameter does not have a parameter."""
        phi = 0.892
        results = self.f(phi)
        expected = self.expected(phi)

        self.nested_compare(results, expected)

    @pytest.mark.autograd
    def test_autograd(self):
        """Test batches can be executed and have backprop derivatives in autograd."""

        phi = qml.numpy.array(-0.629)
        results = self.f(phi)
        expected = self.expected(phi)

        self.nested_compare(results, expected)

        g0 = qml.jacobian(lambda x: qml.numpy.array(self.f(x)[0]))(phi)
        g0_expected = qml.jacobian(lambda x: qml.numpy.array(self.expected(x)[0]))(phi)
        assert qml.math.allclose(g0, g0_expected)

        g1 = qml.jacobian(lambda x: qml.numpy.array(self.expected(x)[1]))(phi)
        g1_expected = qml.jacobian(lambda x: qml.numpy.array(self.expected(x)[1]))(phi)
        assert qml.math.allclose(g1, g1_expected)

    @pytest.mark.jax
    @pytest.mark.parametrize("use_jit", (True, False))
    def test_jax(self, use_jit):
        """Test batches can be executed and have backprop derivatives in jax."""
        import jax

        phi = jax.numpy.array(0.123)

        f = jax.jit(self.f) if use_jit else self.f
        results = f(phi)
        expected = self.expected(phi)

        self.nested_compare(results, expected)

        g = jax.jacobian(f)(phi)
        g_expected = jax.jacobian(self.expected)(phi)

        self.nested_compare(g, g_expected)

    @pytest.mark.torch
    def test_torch(self):
        """Test batches can be executed and have backprop derivatives in torch."""
        import torch

        x = torch.tensor(9.6243)

        results = self.f(x)
        expected = self.expected(x)

        self.nested_compare(results, expected)

        g1 = torch.autograd.functional.jacobian(lambda y: self.f(y)[0], x)
        assert qml.math.allclose(g1[0], -qml.math.cos(x))
        assert qml.math.allclose(g1[1], -3 * qml.math.sin(x))

        g1 = torch.autograd.functional.jacobian(lambda y: self.f(y)[1], x)
        temp = -0.5 * qml.math.cos(x / 2) * qml.math.sin(x / 2)
        g3 = torch.tensor([temp, -temp, temp, -temp])
        assert qml.math.allclose(g1, g3)

    @pytest.mark.tf
    def test_tf(self):
        """Test batches can be executed and have backprop derivatives in tf."""

        import tensorflow as tf

        x = tf.Variable(5.2281)
        with tf.GradientTape(persistent=True) as tape:
            results = self.f(x)

        expected = self.expected(x)
        self.nested_compare(results, expected)

        g00 = tape.gradient(results[0][0], x)
        assert qml.math.allclose(g00, -qml.math.cos(x))
        g01 = tape.gradient(results[0][1], x)
        assert qml.math.allclose(g01, -3 * qml.math.sin(x))

        g1 = tape.jacobian(results[1], x)
        temp = -0.5 * qml.math.cos(x / 2) * qml.math.sin(x / 2)
        g3 = tf.Variable([temp, -temp, temp, -temp])
        assert qml.math.allclose(g1, g3)


class TestSumOfTermsDifferentiability:
    """Basically a copy of the `qubit.simulate` test but using the device instead."""

    @staticmethod
    def f(scale, n_wires=10, offset=0.1, convert_to_hamiltonian=False):
        """Execute a quantum script with a large hamiltonian."""
        ops = [qml.RX(offset + scale * i, wires=i) for i in range(n_wires)]

        t1 = 2.5 * qml.prod(*(qml.PauliZ(i) for i in range(n_wires)))
        t2 = 6.2 * qml.prod(*(qml.PauliY(i) for i in range(n_wires)))
        H = t1 + t2
        if convert_to_hamiltonian:
            H = H._pauli_rep.hamiltonian()  # pylint: disable=protected-access
        qs = qml.tape.QuantumScript(ops, [qml.expval(H)])
        return DefaultQubit2().execute(qs)

    @staticmethod
    def expected(scale, n_wires=10, offset=0.1, like="numpy"):
        """expected output of f."""
        phase = offset + scale * qml.math.asarray(range(n_wires), like=like)
        cosines = qml.math.cos(phase)
        sines = qml.math.sin(phase)
        return 2.5 * qml.math.prod(cosines) + 6.2 * qml.math.prod(sines)

    @pytest.mark.autograd
    @pytest.mark.parametrize("convert_to_hamiltonian", (True, False))
    def test_autograd_backprop(self, convert_to_hamiltonian):
        """Test that backpropagation derivatives work in autograd with hamiltonians and large sums."""
        x = qml.numpy.array(0.52)
        out = self.f(x, convert_to_hamiltonian=convert_to_hamiltonian)
        expected_out = self.expected(x)
        assert qml.math.allclose(out, expected_out)

        g = qml.grad(self.f)(x, convert_to_hamiltonian=convert_to_hamiltonian)
        expected_g = qml.grad(self.expected)(x)
        assert qml.math.allclose(g, expected_g)

    @pytest.mark.jax
    @pytest.mark.parametrize("use_jit", (True, False))
    @pytest.mark.parametrize("convert_to_hamiltonian", (True, False))
    def test_jax_backprop(self, convert_to_hamiltonian, use_jit):
        """Test that backpropagation derivatives work with jax with hamiltonians and large sums."""
        import jax
        from jax.config import config

        config.update("jax_enable_x64", True)  # otherwise output is too noisy

        x = jax.numpy.array(0.52, dtype=jax.numpy.float64)
        f = jax.jit(self.f, static_argnums=(1, 2, 3)) if use_jit else self.f

        out = f(x, convert_to_hamiltonian=convert_to_hamiltonian)
        expected_out = self.expected(x)
        assert qml.math.allclose(out, expected_out, atol=1e-6)

        g = jax.grad(f)(x, convert_to_hamiltonian=convert_to_hamiltonian)
        expected_g = jax.grad(self.expected)(x)
        assert qml.math.allclose(g, expected_g)

    @pytest.mark.torch
    @pytest.mark.parametrize("convert_to_hamiltonian", (True, False))
    def test_torch_backprop(self, convert_to_hamiltonian):
        """Test that backpropagation derivatives work with torch with hamiltonians and large sums."""
        import torch

        x = torch.tensor(-0.289, requires_grad=True)
        x2 = torch.tensor(-0.289, requires_grad=True)
        out = self.f(x, convert_to_hamiltonian=convert_to_hamiltonian)
        expected_out = self.expected(x2, like="torch")
        assert qml.math.allclose(out, expected_out)

        out.backward()  # pylint:disable=no-member
        expected_out.backward()
        assert qml.math.allclose(x.grad, x2.grad)

    @pytest.mark.tf
    @pytest.mark.parametrize("convert_to_hamiltonian", (True, False))
    def test_tf_backprop(self, convert_to_hamiltonian):
        """Test that backpropagation derivatives work with tensorflow with hamiltonians and large sums."""
        import tensorflow as tf

        x = tf.Variable(0.5)

        with tf.GradientTape() as tape1:
            out = self.f(x, convert_to_hamiltonian=convert_to_hamiltonian)

        with tf.GradientTape() as tape2:
            expected_out = self.expected(x)

        assert qml.math.allclose(out, expected_out)
        g1 = tape1.gradient(out, x)
        g2 = tape2.gradient(expected_out, x)
        assert qml.math.allclose(g1, g2)


class TestAdjointDifferentiation:
    """Tests adjoint differentiation integration with DefaultQubit2."""

    ec = ExecutionConfig(gradient_method="adjoint")

    def test_single_circuit(self):
        """Tests a basic example with a single circuit."""
        dev = DefaultQubit2()
        x = np.array(np.pi / 7)
        qs = qml.tape.QuantumScript([qml.RX(x, 0)], [qml.expval(qml.PauliZ(0))])
        qs = validate_and_expand_adjoint(qs)
        expected_grad = -qml.math.sin(x)
        actual_grad = dev.compute_derivatives(qs, self.ec)
        assert isinstance(actual_grad, np.ndarray)
        assert actual_grad.shape == ()
        assert np.isclose(actual_grad, expected_grad)

        expected_val = qml.math.cos(x)
        actual_val, actual_grad = dev.execute_and_compute_derivatives(qs, self.ec)
        assert np.isclose(actual_val, expected_val)
        assert np.isclose(actual_grad, expected_grad)

    def test_list_with_single_circuit(self):
        """Tests a basic example with a batch containing a single circuit."""
        dev = DefaultQubit2()
        x = np.array(np.pi / 7)
        qs = qml.tape.QuantumScript([qml.RX(x, 0)], [qml.expval(qml.PauliZ(0))])
        qs = validate_and_expand_adjoint(qs)
        expected_grad = -qml.math.sin(x)
        actual_grad = dev.compute_derivatives([qs], self.ec)
        assert isinstance(actual_grad, tuple)
        assert isinstance(actual_grad[0], np.ndarray)
        assert np.isclose(actual_grad[0], expected_grad)

        expected_val = qml.math.cos(x)
        actual_val, actual_grad = dev.execute_and_compute_derivatives([qs], self.ec)
        assert np.isclose(expected_val, actual_val[0])
        assert np.isclose(expected_grad, actual_grad[0])

    def test_many_tapes_many_results(self):
        """Tests a basic example with a batch of circuits of varying return shapes."""
        dev = DefaultQubit2()
        x = np.array(np.pi / 7)
        single_meas = qml.tape.QuantumScript([qml.RX(x, 0)], [qml.expval(qml.PauliZ(0))])
        multi_meas = qml.tape.QuantumScript(
            [qml.RY(x, 0)], [qml.expval(qml.PauliX(0)), qml.expval(qml.PauliZ(0))]
        )
        expected_grad = (-qml.math.sin(x), (qml.math.cos(x), -qml.math.sin(x)))
        actual_grad = dev.compute_derivatives([single_meas, multi_meas], self.ec)
        assert np.isclose(actual_grad[0], expected_grad[0])
        assert isinstance(actual_grad[1], tuple)
        assert qml.math.allclose(actual_grad[1], expected_grad[1])

    def test_integration(self):
        """Tests the expected workflow done by a calling method."""
        dev = DefaultQubit2()
        x = np.array(np.pi / 7)
        expected_grad = (-qml.math.sin(x), (qml.math.cos(x), -qml.math.sin(x)))
        single_meas = qml.tape.QuantumScript([qml.RX(x, 0)], [qml.expval(qml.PauliZ(0))])
        multi_meas = qml.tape.QuantumScript(
            [qml.RY(x, 0)], [qml.expval(qml.PauliX(0)), qml.expval(qml.PauliZ(0))]
        )

        circuits, _ = dev.preprocess([single_meas, multi_meas], self.ec)
        actual_grad = dev.compute_derivatives(circuits, self.ec)

        assert np.isclose(actual_grad[0], expected_grad[0])
        assert isinstance(actual_grad[1], tuple)
        assert qml.math.allclose(actual_grad[1], expected_grad[1])


class TestPreprocessingIntegration:
<<<<<<< HEAD
    """Test preprocess produces output that can be executed by the device."""

    def test_preproces_single_circuit(self):
=======
    def test_preprocess_single_circuit(self):
>>>>>>> 8745dbff
        """Test integration between preprocessing and execution with numpy parameters."""

        # pylint: disable=too-few-public-methods
        class MyTemplate(qml.operation.Operation):
            """Temp operator."""

            num_wires = 2

            def decomposition(self):
                return [
                    qml.RX(self.data[0], self.wires[0]),
                    qml.RY(self.data[1], self.wires[1]),
                    qml.CNOT(self.wires),
                ]

        x = 0.928
        y = -0.792
        qscript = qml.tape.QuantumScript(
            [MyTemplate(x, y, ("a", "b"))],
            [qml.expval(qml.PauliY("a")), qml.expval(qml.PauliZ("a")), qml.expval(qml.PauliX("b"))],
        )

        dev = DefaultQubit2()

        batch, post_procesing_fn, config = dev.preprocess(qscript)

        assert len(batch) == 1
        execute_circuit = batch[0]
        assert qml.equal(execute_circuit[0], qml.RX(x, "a"))
        assert qml.equal(execute_circuit[1], qml.RY(y, "b"))
        assert qml.equal(execute_circuit[2], qml.CNOT(("a", "b")))
        assert qml.equal(execute_circuit[3], qml.expval(qml.PauliY("a")))
        assert qml.equal(execute_circuit[4], qml.expval(qml.PauliZ("a")))
        assert qml.equal(execute_circuit[5], qml.expval(qml.PauliX("b")))

        results = dev.execute(batch, config)
        assert len(results) == 1
        assert len(results[0]) == 3

        processed_results = post_procesing_fn(results)
        assert len(processed_results) == 3
        assert qml.math.allclose(processed_results[0], -np.sin(x) * np.sin(y))
        assert qml.math.allclose(processed_results[1], np.cos(x))
        assert qml.math.allclose(processed_results[2], np.sin(y))

    def test_preprocess_batch_circuit(self):
        """Test preprocess integrates with default qubit when we start with a batch of circuits."""

        # pylint: disable=too-few-public-methods
        class CustomIsingXX(qml.operation.Operation):
            """Temp operator."""

            num_wires = 2

            def decomposition(self):
                return [qml.IsingXX(self.data[0], self.wires)]

        x = 0.692

        measurements1 = [qml.density_matrix("a"), qml.vn_entropy("a")]
        qs1 = qml.tape.QuantumScript([CustomIsingXX(x, ("a", "b"))], measurements1)

        y = -0.923

        with qml.queuing.AnnotatedQueue() as q:
            qml.PauliX(wires=1)
            m_0 = qml.measure(1)
            qml.cond(m_0, qml.RY)(y, wires=0)
            qml.expval(qml.PauliZ(0))

        qs2 = qml.tape.QuantumScript.from_queue(q)

        initial_batch = [qs1, qs2]

        dev = DefaultQubit2()
        batch, post_processing_fn, config = dev.preprocess(initial_batch)

        results = dev.execute(batch, config)
        processed_results = post_processing_fn(results)

        assert len(processed_results) == 2
        assert len(processed_results[0]) == 2

        expected_density_mat = np.array([[np.cos(x / 2) ** 2, 0], [0, np.sin(x / 2) ** 2]])
        assert qml.math.allclose(processed_results[0][0], expected_density_mat)

        eig_1 = (1 + np.sqrt(1 - 4 * np.cos(x / 2) ** 2 * np.sin(x / 2) ** 2)) / 2
        eig_2 = (1 - np.sqrt(1 - 4 * np.cos(x / 2) ** 2 * np.sin(x / 2) ** 2)) / 2
        eigs = [eig_1, eig_2]
        eigs = [eig for eig in eigs if eig > 0]

        expected_entropy = -np.sum(eigs * np.log(eigs))
        assert qml.math.allclose(processed_results[0][1], expected_entropy)

        expected_expval = np.cos(y)
        assert qml.math.allclose(expected_expval, processed_results[1])


def test_broadcasted_parameter():
    """Test that DefaultQubit2 handles broadcasted parameters as expected."""
    dev = DefaultQubit2()
    x = np.array([0.536, 0.894])
    qs = qml.tape.QuantumScript([qml.RX(x, 0)], [qml.expval(qml.PauliZ(0))])
    batch, post_processing_fn, config = dev.preprocess(qs)
    assert len(batch) == 2
    results = dev.execute(batch, config)
    processed_results = post_processing_fn(results)
    assert qml.math.allclose(processed_results, np.cos(x))<|MERGE_RESOLUTION|>--- conflicted
+++ resolved
@@ -580,13 +580,9 @@
 
 
 class TestPreprocessingIntegration:
-<<<<<<< HEAD
     """Test preprocess produces output that can be executed by the device."""
 
-    def test_preproces_single_circuit(self):
-=======
     def test_preprocess_single_circuit(self):
->>>>>>> 8745dbff
         """Test integration between preprocessing and execution with numpy parameters."""
 
         # pylint: disable=too-few-public-methods
