# Copyright 2022 Xanadu Quantum Technologies Inc.

# Licensed under the Apache License, Version 2.0 (the "License");
# you may not use this file except in compliance with the License.
# You may obtain a copy of the License at

#     http://www.apache.org/licenses/LICENSE-2.0

# Unless required by applicable law or agreed to in writing, software
# distributed under the License is distributed on an "AS IS" BASIS,
# WITHOUT WARRANTIES OR CONDITIONS OF ANY KIND, either express or implied.
# See the License for the specific language governing permissions and
# limitations under the License.
"""Tests for default qubit 2."""
# pylint: disable=import-outside-toplevel

import pytest

import numpy as np

import pennylane as qml
from pennylane.resource import Resources
from pennylane.devices.experimental import DefaultQubit2, ExecutionConfig
from pennylane.devices.qubit.preprocess import validate_and_expand_adjoint


def test_name():
    """Tests the name of DefaultQubit2."""
    assert DefaultQubit2().name == "default.qubit.2"


def test_no_jvp_functionality():
    """Test that jvp is not supported on DefaultQubit2."""
    dev = DefaultQubit2()

    assert not dev.supports_jvp(ExecutionConfig())

    with pytest.raises(NotImplementedError):
        dev.compute_jvp(qml.tape.QuantumScript(), (10, 10))

    with pytest.raises(NotImplementedError):
        dev.execute_and_compute_jvp(qml.tape.QuantumScript(), (10, 10))


def test_no_vjp_functionality():
    """Test that vjp is not supported on DefaultQubit2."""
    dev = DefaultQubit2()

    assert not dev.supports_vjp(ExecutionConfig())

    with pytest.raises(NotImplementedError):
        dev.compute_vjp(qml.tape.QuantumScript(), (10.0, 10.0))

    with pytest.raises(NotImplementedError):
        dev.execute_and_compute_vjp(qml.tape.QuantumScript(), (10.0, 10.0))


def test_no_device_derivatives():
    """Test that DefaultQubit2 currently doesn't support device derivatives."""
    dev = DefaultQubit2()

    with pytest.raises(NotImplementedError):
        dev.compute_derivatives(qml.tape.QuantumScript())

    with pytest.raises(NotImplementedError):
        dev.execute_and_compute_derivatives(qml.tape.QuantumScript())


class TestTracking:
    """Testing the tracking capabilities of DefaultQubit2."""

    def test_tracker_set_upon_initialization(self):
        """Test that a new tracker is intialized with each device."""
        assert DefaultQubit2().tracker is not DefaultQubit2().tracker

    def test_tracker_not_updated_if_not_active(self):
        """Test that the tracker is not updated if not active."""
        dev = DefaultQubit2()
        assert len(dev.tracker.totals) == 0

        dev.execute(qml.tape.QuantumScript())
        assert len(dev.tracker.totals) == 0
        assert len(dev.tracker.history) == 0

    def test_tracking_batch(self):
        """Test that the experimental default qubit integrates with the tracker."""

        qs = qml.tape.QuantumScript([], [qml.expval(qml.PauliZ(0))])

        dev = DefaultQubit2()
        with qml.Tracker(dev) as tracker:
            dev.execute(qs)
            dev.execute([qs, qs])  # and a second time

        assert tracker.history == {
            "batches": [1, 1],
            "executions": [1, 2],
            "resources": [Resources(num_wires=1), Resources(num_wires=1), Resources(num_wires=1)],
        }
        assert tracker.totals == {"batches": 2, "executions": 3}
        assert tracker.latest == {"batches": 1, "executions": 2}

    def test_tracking_resources(self):
        """Test that resources are tracked for the experimental default qubit device."""
        qs = qml.tape.QuantumScript(
            [
                qml.Hadamard(0),
                qml.Hadamard(1),
                qml.CNOT(wires=[0, 2]),
                qml.RZ(1.23, 1),
                qml.CNOT(wires=[1, 2]),
                qml.Hadamard(0),
            ],
            [qml.expval(qml.PauliZ(1)), qml.expval(qml.PauliY(2))],
        )

        expected_resources = Resources(
            num_wires=3,
            num_gates=6,
            gate_types={"Hadamard": 3, "CNOT": 2, "RZ": 1},
            gate_sizes={1: 4, 2: 2},
            depth=3,
        )

        dev = DefaultQubit2()
        with qml.Tracker(dev) as tracker:
            dev.execute(qs)

        assert len(tracker.history["resources"]) == 1
        assert tracker.history["resources"][0] == expected_resources

<<<<<<< HEAD
=======

# pylint: disable=too-few-public-methods
class TestPreprocessing:
    """Unit tests for the preprocessing method."""

    def test_chooses_best_gradient_method(self):
        """Test that preprocessing chooses backprop as the best gradient method."""
        dev = DefaultQubit2()

        config = ExecutionConfig(
            gradient_method="best", use_device_gradient=None, grad_on_execution=None
        )
        circuit = qml.tape.QuantumScript([], [qml.expval(qml.PauliZ(0))])
        _, _, new_config = dev.preprocess(circuit, config)

        assert new_config.gradient_method == "backprop"
        assert new_config.use_device_gradient
        assert not new_config.grad_on_execution

    def test_config_choices_for_adjoint(self):
        """Test that preprocessing request grad on execution and says to use the device gradient if adjoint is requested."""
        dev = DefaultQubit2()

        config = ExecutionConfig(
            gradient_method="adjoint", use_device_gradient=None, grad_on_execution=None
        )
        circuit = qml.tape.QuantumScript([], [qml.expval(qml.PauliZ(0))])
        _, _, new_config = dev.preprocess(circuit, config)

        assert new_config.use_device_gradient
        assert new_config.grad_on_execution

>>>>>>> b568abf5

class TestSupportsDerivatives:
    """Test that DefaultQubit2 states what kind of derivatives it supports."""

    def test_supports_backprop(self):
        """Test that DefaultQubit2 says that it supports backpropagation."""
        dev = DefaultQubit2()
        config = ExecutionConfig(gradient_method="backprop")
        assert dev.supports_derivatives(config) is True

        qs = qml.tape.QuantumScript([], [qml.state()])
        assert dev.supports_derivatives(config, qs)

    def test_supports_adjoint(self):
        """Test that DefaultQubit2 says that it supports adjoint differentiation."""
        dev = DefaultQubit2()
        config = ExecutionConfig(gradient_method="adjoint")
        assert dev.supports_derivatives(config) is True

        qs = qml.tape.QuantumScript([], [qml.expval(qml.PauliZ(0))])
        assert dev.supports_derivatives(config, qs) is True

    def test_doesnt_support_adjoint_with_invalid_tape(self):
        """Tests that DefaultQubit2 does not support adjoint differentiation with invalid circuits."""
        dev = DefaultQubit2()
        config = ExecutionConfig(gradient_method="adjoint")
        circuit = qml.tape.QuantumScript([], [qml.probs()])
        assert dev.supports_derivatives(config, circuit=circuit) is False

    @pytest.mark.parametrize("gradient_method", ["parameter-shift", "finite-diff", "device"])
    def test_doesnt_support_other_gradient_methods(self, gradient_method):
        """Test that DefaultQubit2 currently does not support other gradient methods natively."""
        dev = DefaultQubit2()
        config = ExecutionConfig(gradient_method=gradient_method)
        assert not dev.supports_derivatives(config)


class TestBasicCircuit:
    """Tests a basic circuit with one RX gate and two simple expectation values."""

    def test_basic_circuit_numpy(self):
        """Test execution with a basic circuit."""
        phi = np.array(0.397)
        qs = qml.tape.QuantumScript(
            [qml.RX(phi, wires=0)], [qml.expval(qml.PauliY(0)), qml.expval(qml.PauliZ(0))]
        )

        dev = DefaultQubit2()
        result = dev.execute(qs)

        assert isinstance(result, tuple)
        assert len(result) == 2

        assert np.allclose(result[0], -np.sin(phi))
        assert np.allclose(result[1], np.cos(phi))

    @pytest.mark.autograd
    def test_autograd_results_and_backprop(self):
        """Tests execution and gradients with autograd"""
        phi = qml.numpy.array(-0.52)

        dev = DefaultQubit2()

        def f(x):
            qs = qml.tape.QuantumScript(
                [qml.RX(x, wires=0)], [qml.expval(qml.PauliY(0)), qml.expval(qml.PauliZ(0))]
            )
            return qml.numpy.array(dev.execute(qs))

        result = f(phi)
        expected = np.array([-np.sin(phi), np.cos(phi)])
        assert qml.math.allclose(result, expected)

        g = qml.jacobian(f)(phi)
        expected = np.array([-np.cos(phi), -np.sin(phi)])
        assert qml.math.allclose(g, expected)

    @pytest.mark.jax
    @pytest.mark.parametrize("use_jit", (True, False))
    def test_jax_results_and_backprop(self, use_jit):
        """Tests execution and gradients with jax."""
        import jax

        phi = jax.numpy.array(0.678)

        dev = DefaultQubit2()

        def f(x):
            qs = qml.tape.QuantumScript(
                [qml.RX(x, wires=0)], [qml.expval(qml.PauliY(0)), qml.expval(qml.PauliZ(0))]
            )
            return dev.execute(qs)

        if use_jit:
            f = jax.jit(f)

        result = f(phi)
        assert qml.math.allclose(result[0], -np.sin(phi))
        assert qml.math.allclose(result[1], np.cos(phi))

        g = jax.jacobian(f)(phi)
        assert qml.math.allclose(g[0], -np.cos(phi))
        assert qml.math.allclose(g[1], -np.sin(phi))

    @pytest.mark.torch
    def test_torch_results_and_backprop(self):
        """Tests execution and gradients of a simple circuit with torch."""

        import torch

        phi = torch.tensor(-0.526, requires_grad=True)

        dev = DefaultQubit2()

        def f(x):
            qs = qml.tape.QuantumScript(
                [qml.RX(x, wires=0)], [qml.expval(qml.PauliY(0)), qml.expval(qml.PauliZ(0))]
            )
            return dev.execute(qs)

        result = f(phi)
        assert qml.math.allclose(result[0], -torch.sin(phi))
        assert qml.math.allclose(result[1], torch.cos(phi))

        g = torch.autograd.functional.jacobian(f, phi + 0j)
        assert qml.math.allclose(g[0], -torch.cos(phi))
        assert qml.math.allclose(g[1], -torch.sin(phi))

    # pylint: disable=invalid-unary-operand-type
    @pytest.mark.tf
    def test_tf_results_and_backprop(self):
        """Tests execution and gradients of a simple circuit with tensorflow."""
        import tensorflow as tf

        phi = tf.Variable(4.873)

        dev = DefaultQubit2()

        with tf.GradientTape(persistent=True) as grad_tape:
            qs = qml.tape.QuantumScript(
                [qml.RX(phi, wires=0)], [qml.expval(qml.PauliY(0)), qml.expval(qml.PauliZ(0))]
            )
            result = dev.execute(qs)

        assert qml.math.allclose(result[0], -tf.sin(phi))
        assert qml.math.allclose(result[1], tf.cos(phi))

        grad0 = grad_tape.jacobian(result[0], [phi])
        grad1 = grad_tape.jacobian(result[1], [phi])

        assert qml.math.allclose(grad0[0], -tf.cos(phi))
        assert qml.math.allclose(grad1[0], -tf.sin(phi))


class TestSampleMeasurements:
    """A copy of the `qubit.simulate` tests, but using the device"""

    def test_single_expval(self):
        """Test a simple circuit with a single expval measurement"""
        x = np.array(0.732)
        qs = qml.tape.QuantumScript([qml.RY(x, wires=0)], [qml.expval(qml.PauliZ(0))], shots=10000)

        dev = DefaultQubit2()
        result = dev.execute(qs)

        assert isinstance(result, np.ndarray)
        assert result.shape == ()
        assert np.allclose(result, np.cos(x), atol=0.1)

    def test_single_probs(self):
        """Test a simple circuit with a single prob measurement"""
        x = np.array(0.732)
        qs = qml.tape.QuantumScript([qml.RY(x, wires=0)], [qml.probs(wires=0)], shots=10000)

        dev = DefaultQubit2()
        result = dev.execute(qs)

        assert isinstance(result, np.ndarray)
        assert result.shape == (2,)
        assert np.allclose(result, [np.cos(x / 2) ** 2, np.sin(x / 2) ** 2], atol=0.1)

    def test_single_sample(self):
        """Test a simple circuit with a single sample measurement"""
        x = np.array(0.732)
        qs = qml.tape.QuantumScript([qml.RY(x, wires=0)], [qml.sample(wires=range(2))], shots=10000)

        dev = DefaultQubit2()
        result = dev.execute(qs)

        assert isinstance(result, np.ndarray)
        assert result.shape == (10000, 2)
        assert np.allclose(
            np.sum(result, axis=0).astype(np.float32) / 10000, [np.sin(x / 2) ** 2, 0], atol=0.1
        )

    def test_multi_measurements(self):
        """Test a simple circuit containing multiple measurements"""
        x, y = np.array(0.732), np.array(0.488)
        qs = qml.tape.QuantumScript(
            [qml.RX(x, wires=0), qml.CNOT(wires=[0, 1]), qml.RY(y, wires=1)],
            [qml.expval(qml.Hadamard(0)), qml.probs(wires=range(2)), qml.sample(wires=range(2))],
            shots=10000,
        )

        dev = DefaultQubit2()
        result = dev.execute(qs)

        assert isinstance(result, tuple)
        assert len(result) == 3

        assert all(isinstance(res, np.ndarray) for res in result)

        assert result[0].shape == ()
        assert np.allclose(result[0], np.cos(x) / np.sqrt(2), atol=0.1)

        assert result[1].shape == (4,)
        assert np.allclose(
            result[1],
            [
                np.cos(x / 2) ** 2 * np.cos(y / 2) ** 2,
                np.cos(x / 2) ** 2 * np.sin(y / 2) ** 2,
                np.sin(x / 2) ** 2 * np.sin(y / 2) ** 2,
                np.sin(x / 2) ** 2 * np.cos(y / 2) ** 2,
            ],
            atol=0.1,
        )

        assert result[2].shape == (10000, 2)

    shots_data = [
        [10000, 10000],
        [(10000, 2)],
        [10000, 20000],
        [(10000, 2), 20000],
        [(10000, 3), 20000, (30000, 2)],
    ]

    @pytest.mark.parametrize("shots", shots_data)
    def test_expval_shot_vector(self, shots):
        """Test a simple circuit with a single expval measurement for shot vectors"""
        x = np.array(0.732)
        shots = qml.measurements.Shots(shots)
        qs = qml.tape.QuantumScript([qml.RY(x, wires=0)], [qml.expval(qml.PauliZ(0))], shots=shots)

        dev = DefaultQubit2()
        result = dev.execute(qs)

        assert isinstance(result, tuple)
        assert len(result) == len(list(shots))

        assert all(isinstance(res, np.ndarray) for res in result)
        assert all(res.shape == () for res in result)
        assert all(np.allclose(res, np.cos(x), atol=0.1) for res in result)

    @pytest.mark.parametrize("shots", shots_data)
    def test_probs_shot_vector(self, shots):
        """Test a simple circuit with a single prob measurement for shot vectors"""
        x = np.array(0.732)
        shots = qml.measurements.Shots(shots)
        qs = qml.tape.QuantumScript([qml.RY(x, wires=0)], [qml.probs(wires=0)], shots=shots)

        dev = DefaultQubit2()
        result = dev.execute(qs)

        assert isinstance(result, tuple)
        assert len(result) == len(list(shots))

        assert all(isinstance(res, np.ndarray) for res in result)
        assert all(res.shape == (2,) for res in result)
        assert all(
            np.allclose(res, [np.cos(x / 2) ** 2, np.sin(x / 2) ** 2], atol=0.1) for res in result
        )

    @pytest.mark.parametrize("shots", shots_data)
    def test_sample_shot_vector(self, shots):
        """Test a simple circuit with a single sample measurement for shot vectors"""
        x = np.array(0.732)
        shots = qml.measurements.Shots(shots)
        qs = qml.tape.QuantumScript([qml.RY(x, wires=0)], [qml.sample(wires=range(2))], shots=shots)

        dev = DefaultQubit2()
        result = dev.execute(qs)

        assert isinstance(result, tuple)
        assert len(result) == len(list(shots))

        assert all(isinstance(res, np.ndarray) for res in result)
        assert all(res.shape == (s, 2) for res, s in zip(result, shots))
        assert all(
            np.allclose(
                np.sum(res, axis=0).astype(np.float32) / s, [np.sin(x / 2) ** 2, 0], atol=0.1
            )
            for res, s in zip(result, shots)
        )

    @pytest.mark.parametrize("shots", shots_data)
    def test_multi_measurement_shot_vector(self, shots):
        """Test a simple circuit containing multiple measurements for shot vectors"""
        x, y = np.array(0.732), np.array(0.488)
        shots = qml.measurements.Shots(shots)
        qs = qml.tape.QuantumScript(
            [qml.RX(x, wires=0), qml.CNOT(wires=[0, 1]), qml.RY(y, wires=1)],
            [qml.expval(qml.Hadamard(0)), qml.probs(wires=range(2)), qml.sample(wires=range(2))],
            shots=shots,
        )

        dev = DefaultQubit2()
        result = dev.execute(qs)

        assert isinstance(result, tuple)
        assert len(result) == len(list(shots))

        for shot_res, s in zip(result, shots):
            assert isinstance(shot_res, tuple)
            assert len(shot_res) == 3

            assert all(isinstance(meas_res, np.ndarray) for meas_res in shot_res)

            assert shot_res[0].shape == ()
            assert np.allclose(shot_res[0], np.cos(x) / np.sqrt(2), atol=0.1)

            assert shot_res[1].shape == (4,)
            assert np.allclose(
                shot_res[1],
                [
                    np.cos(x / 2) ** 2 * np.cos(y / 2) ** 2,
                    np.cos(x / 2) ** 2 * np.sin(y / 2) ** 2,
                    np.sin(x / 2) ** 2 * np.sin(y / 2) ** 2,
                    np.sin(x / 2) ** 2 * np.cos(y / 2) ** 2,
                ],
                atol=0.1,
            )

            assert shot_res[2].shape == (s, 2)

    def test_custom_wire_labels(self):
        """Test that custom wire labels works as expected"""
        x, y = np.array(0.732), np.array(0.488)
        qs = qml.tape.QuantumScript(
            [qml.RX(x, wires="b"), qml.CNOT(wires=["b", "a"]), qml.RY(y, wires="a")],
            [
                qml.expval(qml.PauliZ("b")),
                qml.probs(wires=["a", "b"]),
                qml.sample(wires=["b", "a"]),
            ],
            shots=10000,
        )

        dev = DefaultQubit2()
        result = dev.execute(qs)

        assert isinstance(result, tuple)
        assert len(result) == 3

        assert all(isinstance(res, np.ndarray) for res in result)

        assert result[0].shape == ()
        assert np.allclose(result[0], np.cos(x), atol=0.1)

        assert result[1].shape == (4,)
        assert np.allclose(
            result[1],
            [
                np.cos(x / 2) ** 2 * np.cos(y / 2) ** 2,
                np.sin(x / 2) ** 2 * np.sin(y / 2) ** 2,
                np.cos(x / 2) ** 2 * np.sin(y / 2) ** 2,
                np.sin(x / 2) ** 2 * np.cos(y / 2) ** 2,
            ],
            atol=0.1,
        )

        assert result[2].shape == (10000, 2)

    def test_batch_tapes(self):
        """Test that a batch of tapes with sampling works as expected"""
        x = np.array(0.732)
        qs1 = qml.tape.QuantumScript([qml.RX(x, wires=0)], [qml.sample(wires=(0, 1))], shots=100)
        qs2 = qml.tape.QuantumScript([qml.RX(x, wires=0)], [qml.sample(wires=1)], shots=50)

        dev = DefaultQubit2()
        results = dev.execute((qs1, qs2))

        assert isinstance(results, tuple)
        assert len(results) == 2
        assert all(isinstance(res, np.ndarray) for res in results)
        assert results[0].shape == (100, 2)
        assert results[1].shape == (50,)


class TestExecutingBatches:
    """Tests involving executing multiple circuits at the same time."""

    @staticmethod
    def f(phi):
        """A function that executes a batch of scripts on DefaultQubit2 without preprocessing."""
        ops = [
            qml.PauliX("a"),
            qml.PauliX("b"),
            qml.ctrl(qml.RX(phi, "target"), ("a", "b", -3), control_values=[1, 1, 0]),
        ]

        qs1 = qml.tape.QuantumScript(
            ops,
            [
                qml.expval(qml.sum(qml.PauliY("target"), qml.PauliZ("b"))),
                qml.expval(qml.s_prod(3, qml.PauliZ("target"))),
            ],
        )

        ops = [qml.Hadamard(0), qml.IsingXX(phi, wires=(0, 1))]
        qs2 = qml.tape.QuantumScript(ops, [qml.probs(wires=(0, 1))])
        return DefaultQubit2().execute((qs1, qs2))

    @staticmethod
    def expected(phi):
        """expected output of f."""
        out1 = (-qml.math.sin(phi) - 1, 3 * qml.math.cos(phi))

        x1 = qml.math.cos(phi / 2) ** 2 / 2
        x2 = qml.math.sin(phi / 2) ** 2 / 2
        out2 = x1 * np.array([1, 0, 1, 0]) + x2 * np.array([0, 1, 0, 1])
        return (out1, out2)

    @staticmethod
    def nested_compare(x1, x2):
        """Assert two ragged lists are equal."""
        assert len(x1) == len(x2)
        assert len(x1[0]) == len(x2[0])
        assert qml.math.allclose(x1[0][0], x2[0][0])
        assert qml.math.allclose(x1[0][1], x2[0][1])
        assert qml.math.allclose(x1[1], x2[1])

    def test_numpy(self):
        """Test that results are expected when the parameter does not have a parameter."""
        phi = 0.892
        results = self.f(phi)
        expected = self.expected(phi)

        self.nested_compare(results, expected)

    @pytest.mark.autograd
    def test_autograd(self):
        """Test batches can be executed and have backprop derivatives in autograd."""

        phi = qml.numpy.array(-0.629)
        results = self.f(phi)
        expected = self.expected(phi)

        self.nested_compare(results, expected)

        g0 = qml.jacobian(lambda x: qml.numpy.array(self.f(x)[0]))(phi)
        g0_expected = qml.jacobian(lambda x: qml.numpy.array(self.expected(x)[0]))(phi)
        assert qml.math.allclose(g0, g0_expected)

        g1 = qml.jacobian(lambda x: qml.numpy.array(self.expected(x)[1]))(phi)
        g1_expected = qml.jacobian(lambda x: qml.numpy.array(self.expected(x)[1]))(phi)
        assert qml.math.allclose(g1, g1_expected)

    @pytest.mark.jax
    @pytest.mark.parametrize("use_jit", (True, False))
    def test_jax(self, use_jit):
        """Test batches can be executed and have backprop derivatives in jax."""
        import jax

        phi = jax.numpy.array(0.123)

        f = jax.jit(self.f) if use_jit else self.f
        results = f(phi)
        expected = self.expected(phi)

        self.nested_compare(results, expected)

        g = jax.jacobian(f)(phi)
        g_expected = jax.jacobian(self.expected)(phi)

        self.nested_compare(g, g_expected)

    @pytest.mark.torch
    def test_torch(self):
        """Test batches can be executed and have backprop derivatives in torch."""
        import torch

        x = torch.tensor(9.6243)

        results = self.f(x)
        expected = self.expected(x)

        self.nested_compare(results, expected)

        g1 = torch.autograd.functional.jacobian(lambda y: self.f(y)[0], x)
        assert qml.math.allclose(g1[0], -qml.math.cos(x))
        assert qml.math.allclose(g1[1], -3 * qml.math.sin(x))

        g1 = torch.autograd.functional.jacobian(lambda y: self.f(y)[1], x)
        temp = -0.5 * qml.math.cos(x / 2) * qml.math.sin(x / 2)
        g3 = torch.tensor([temp, -temp, temp, -temp])
        assert qml.math.allclose(g1, g3)

    @pytest.mark.tf
    def test_tf(self):
        """Test batches can be executed and have backprop derivatives in tf."""

        import tensorflow as tf

        x = tf.Variable(5.2281)
        with tf.GradientTape(persistent=True) as tape:
            results = self.f(x)

        expected = self.expected(x)
        self.nested_compare(results, expected)

        g00 = tape.gradient(results[0][0], x)
        assert qml.math.allclose(g00, -qml.math.cos(x))
        g01 = tape.gradient(results[0][1], x)
        assert qml.math.allclose(g01, -3 * qml.math.sin(x))

        g1 = tape.jacobian(results[1], x)
        temp = -0.5 * qml.math.cos(x / 2) * qml.math.sin(x / 2)
        g3 = tf.Variable([temp, -temp, temp, -temp])
        assert qml.math.allclose(g1, g3)


class TestSumOfTermsDifferentiability:
    """Basically a copy of the `qubit.simulate` test but using the device instead."""

    @staticmethod
    def f(scale, n_wires=10, offset=0.1, convert_to_hamiltonian=False):
        """Execute a quantum script with a large Hamiltonian."""
        ops = [qml.RX(offset + scale * i, wires=i) for i in range(n_wires)]

        t1 = 2.5 * qml.prod(*(qml.PauliZ(i) for i in range(n_wires)))
        t2 = 6.2 * qml.prod(*(qml.PauliY(i) for i in range(n_wires)))
        H = t1 + t2
        if convert_to_hamiltonian:
            H = H._pauli_rep.hamiltonian()  # pylint: disable=protected-access
        qs = qml.tape.QuantumScript(ops, [qml.expval(H)])
        return DefaultQubit2().execute(qs)

    @staticmethod
    def expected(scale, n_wires=10, offset=0.1, like="numpy"):
        """expected output of f."""
        phase = offset + scale * qml.math.asarray(range(n_wires), like=like)
        cosines = qml.math.cos(phase)
        sines = qml.math.sin(phase)
        return 2.5 * qml.math.prod(cosines) + 6.2 * qml.math.prod(sines)

    @pytest.mark.autograd
    @pytest.mark.parametrize("convert_to_hamiltonian", (True, False))
    def test_autograd_backprop(self, convert_to_hamiltonian):
        """Test that backpropagation derivatives work in autograd with hamiltonians and large sums."""
        x = qml.numpy.array(0.52)
        out = self.f(x, convert_to_hamiltonian=convert_to_hamiltonian)
        expected_out = self.expected(x)
        assert qml.math.allclose(out, expected_out)

        g = qml.grad(self.f)(x, convert_to_hamiltonian=convert_to_hamiltonian)
        expected_g = qml.grad(self.expected)(x)
        assert qml.math.allclose(g, expected_g)

    @pytest.mark.jax
    @pytest.mark.parametrize("use_jit", (True, False))
    @pytest.mark.parametrize("convert_to_hamiltonian", (True, False))
    def test_jax_backprop(self, convert_to_hamiltonian, use_jit):
        """Test that backpropagation derivatives work with jax with hamiltonians and large sums."""
        import jax
        from jax.config import config

        config.update("jax_enable_x64", True)  # otherwise output is too noisy

        x = jax.numpy.array(0.52, dtype=jax.numpy.float64)
        f = jax.jit(self.f, static_argnums=(1, 2, 3)) if use_jit else self.f

        out = f(x, convert_to_hamiltonian=convert_to_hamiltonian)
        expected_out = self.expected(x)
        assert qml.math.allclose(out, expected_out, atol=1e-6)

        g = jax.grad(f)(x, convert_to_hamiltonian=convert_to_hamiltonian)
        expected_g = jax.grad(self.expected)(x)
        assert qml.math.allclose(g, expected_g)

    @pytest.mark.torch
    @pytest.mark.parametrize("convert_to_hamiltonian", (True, False))
    def test_torch_backprop(self, convert_to_hamiltonian):
        """Test that backpropagation derivatives work with torch with hamiltonians and large sums."""
        import torch

        x = torch.tensor(-0.289, requires_grad=True)
        x2 = torch.tensor(-0.289, requires_grad=True)
        out = self.f(x, convert_to_hamiltonian=convert_to_hamiltonian)
        expected_out = self.expected(x2, like="torch")
        assert qml.math.allclose(out, expected_out)

        out.backward()  # pylint:disable=no-member
        expected_out.backward()
        assert qml.math.allclose(x.grad, x2.grad)

    @pytest.mark.tf
    @pytest.mark.parametrize("convert_to_hamiltonian", (True, False))
    def test_tf_backprop(self, convert_to_hamiltonian):
        """Test that backpropagation derivatives work with tensorflow with hamiltonians and large sums."""
        import tensorflow as tf

        x = tf.Variable(0.5)

        with tf.GradientTape() as tape1:
            out = self.f(x, convert_to_hamiltonian=convert_to_hamiltonian)

        with tf.GradientTape() as tape2:
            expected_out = self.expected(x)

        assert qml.math.allclose(out, expected_out)
        g1 = tape1.gradient(out, x)
        g2 = tape2.gradient(expected_out, x)
        assert qml.math.allclose(g1, g2)


class TestAdjointDifferentiation:
    """Tests adjoint differentiation integration with DefaultQubit2."""

    ec = ExecutionConfig(gradient_method="adjoint")

    def test_single_circuit(self):
        """Tests a basic example with a single circuit."""
        dev = DefaultQubit2()
        x = np.array(np.pi / 7)
        qs = qml.tape.QuantumScript([qml.RX(x, 0)], [qml.expval(qml.PauliZ(0))])
        qs = validate_and_expand_adjoint(qs)
        expected_grad = -qml.math.sin(x)
        actual_grad = dev.compute_derivatives(qs, self.ec)
        assert isinstance(actual_grad, np.ndarray)
        assert actual_grad.shape == ()  # pylint: disable=no-member
        assert np.isclose(actual_grad, expected_grad)

        expected_val = qml.math.cos(x)
        actual_val, actual_grad = dev.execute_and_compute_derivatives(qs, self.ec)
        assert np.isclose(actual_val, expected_val)
        assert np.isclose(actual_grad, expected_grad)

    def test_list_with_single_circuit(self):
        """Tests a basic example with a batch containing a single circuit."""
        dev = DefaultQubit2()
        x = np.array(np.pi / 7)
        qs = qml.tape.QuantumScript([qml.RX(x, 0)], [qml.expval(qml.PauliZ(0))])
        qs = validate_and_expand_adjoint(qs)
        expected_grad = -qml.math.sin(x)
        actual_grad = dev.compute_derivatives([qs], self.ec)
        assert isinstance(actual_grad, tuple)
        assert isinstance(actual_grad[0], np.ndarray)
        assert np.isclose(actual_grad[0], expected_grad)

        expected_val = qml.math.cos(x)
        actual_val, actual_grad = dev.execute_and_compute_derivatives([qs], self.ec)
        assert np.isclose(expected_val, actual_val[0])
        assert np.isclose(expected_grad, actual_grad[0])

    def test_many_tapes_many_results(self):
        """Tests a basic example with a batch of circuits of varying return shapes."""
        dev = DefaultQubit2()
        x = np.array(np.pi / 7)
        single_meas = qml.tape.QuantumScript([qml.RX(x, 0)], [qml.expval(qml.PauliZ(0))])
        multi_meas = qml.tape.QuantumScript(
            [qml.RY(x, 0)], [qml.expval(qml.PauliX(0)), qml.expval(qml.PauliZ(0))]
        )
        expected_grad = (-qml.math.sin(x), (qml.math.cos(x), -qml.math.sin(x)))
        actual_grad = dev.compute_derivatives([single_meas, multi_meas], self.ec)
        assert np.isclose(actual_grad[0], expected_grad[0])
        assert isinstance(actual_grad[1], tuple)
        assert qml.math.allclose(actual_grad[1], expected_grad[1])

    def test_integration(self):
        """Tests the expected workflow done by a calling method."""
        dev = DefaultQubit2()
        x = np.array(np.pi / 7)
        expected_grad = (-qml.math.sin(x), (qml.math.cos(x), -qml.math.sin(x)))
        single_meas = qml.tape.QuantumScript([qml.RX(x, 0)], [qml.expval(qml.PauliZ(0))])
        multi_meas = qml.tape.QuantumScript(
            [qml.RY(x, 0)], [qml.expval(qml.PauliX(0)), qml.expval(qml.PauliZ(0))]
        )

        circuits, _, new_ec = dev.preprocess([single_meas, multi_meas], self.ec)
        actual_grad = dev.compute_derivatives(circuits, self.ec)

        assert new_ec.use_device_gradient
        assert new_ec.grad_on_execution

        assert np.isclose(actual_grad[0], expected_grad[0])
        assert isinstance(actual_grad[1], tuple)
        assert qml.math.allclose(actual_grad[1], expected_grad[1])


class TestPreprocessingIntegration:
    """Test preprocess produces output that can be executed by the device."""

    def test_preprocess_single_circuit(self):
        """Test integration between preprocessing and execution with numpy parameters."""

        # pylint: disable=too-few-public-methods
        class MyTemplate(qml.operation.Operation):
            """Temp operator."""

            num_wires = 2

            def decomposition(self):
                return [
                    qml.RX(self.data[0], self.wires[0]),
                    qml.RY(self.data[1], self.wires[1]),
                    qml.CNOT(self.wires),
                ]

        x = 0.928
        y = -0.792
        qscript = qml.tape.QuantumScript(
            [MyTemplate(x, y, ("a", "b"))],
            [qml.expval(qml.PauliY("a")), qml.expval(qml.PauliZ("a")), qml.expval(qml.PauliX("b"))],
        )

        dev = DefaultQubit2()

        batch, post_procesing_fn, config = dev.preprocess(qscript)

        assert len(batch) == 1
        execute_circuit = batch[0]
        assert qml.equal(execute_circuit[0], qml.RX(x, "a"))
        assert qml.equal(execute_circuit[1], qml.RY(y, "b"))
        assert qml.equal(execute_circuit[2], qml.CNOT(("a", "b")))
        assert qml.equal(execute_circuit[3], qml.expval(qml.PauliY("a")))
        assert qml.equal(execute_circuit[4], qml.expval(qml.PauliZ("a")))
        assert qml.equal(execute_circuit[5], qml.expval(qml.PauliX("b")))

        results = dev.execute(batch, config)
        assert len(results) == 1
        assert len(results[0]) == 3

        processed_results = post_procesing_fn(results)
        assert len(processed_results) == 3
        assert qml.math.allclose(processed_results[0], -np.sin(x) * np.sin(y))
        assert qml.math.allclose(processed_results[1], np.cos(x))
        assert qml.math.allclose(processed_results[2], np.sin(y))

    def test_preprocess_batch_circuit(self):
        """Test preprocess integrates with default qubit when we start with a batch of circuits."""

        # pylint: disable=too-few-public-methods
        class CustomIsingXX(qml.operation.Operation):
            """Temp operator."""

            num_wires = 2

            def decomposition(self):
                return [qml.IsingXX(self.data[0], self.wires)]

        x = 0.692

        measurements1 = [qml.density_matrix("a"), qml.vn_entropy("a")]
        qs1 = qml.tape.QuantumScript([CustomIsingXX(x, ("a", "b"))], measurements1)

        y = -0.923

        with qml.queuing.AnnotatedQueue() as q:
            qml.PauliX(wires=1)
            m_0 = qml.measure(1)
            qml.cond(m_0, qml.RY)(y, wires=0)
            qml.expval(qml.PauliZ(0))

        qs2 = qml.tape.QuantumScript.from_queue(q)

        initial_batch = [qs1, qs2]

        dev = DefaultQubit2()
        batch, post_processing_fn, config = dev.preprocess(initial_batch)

        results = dev.execute(batch, config)
        processed_results = post_processing_fn(results)

        assert len(processed_results) == 2
        assert len(processed_results[0]) == 2

        expected_density_mat = np.array([[np.cos(x / 2) ** 2, 0], [0, np.sin(x / 2) ** 2]])
        assert qml.math.allclose(processed_results[0][0], expected_density_mat)

        eig_1 = (1 + np.sqrt(1 - 4 * np.cos(x / 2) ** 2 * np.sin(x / 2) ** 2)) / 2
        eig_2 = (1 - np.sqrt(1 - 4 * np.cos(x / 2) ** 2 * np.sin(x / 2) ** 2)) / 2
        eigs = [eig_1, eig_2]
        eigs = [eig for eig in eigs if eig > 0]

        expected_entropy = -np.sum(eigs * np.log(eigs))
        assert qml.math.allclose(processed_results[0][1], expected_entropy)

        expected_expval = np.cos(y)
        assert qml.math.allclose(expected_expval, processed_results[1])


def test_broadcasted_parameter():
    """Test that DefaultQubit2 handles broadcasted parameters as expected."""
    dev = DefaultQubit2()
    x = np.array([0.536, 0.894])
    qs = qml.tape.QuantumScript([qml.RX(x, 0)], [qml.expval(qml.PauliZ(0))])
    batch, post_processing_fn, config = dev.preprocess(qs)
    assert len(batch) == 2
    results = dev.execute(batch, config)
    processed_results = post_processing_fn(results)
    assert qml.math.allclose(processed_results, np.cos(x))<|MERGE_RESOLUTION|>--- conflicted
+++ resolved
@@ -129,8 +129,6 @@
         assert len(tracker.history["resources"]) == 1
         assert tracker.history["resources"][0] == expected_resources
 
-<<<<<<< HEAD
-=======
 
 # pylint: disable=too-few-public-methods
 class TestPreprocessing:
@@ -163,7 +161,6 @@
         assert new_config.use_device_gradient
         assert new_config.grad_on_execution
 
->>>>>>> b568abf5
 
 class TestSupportsDerivatives:
     """Test that DefaultQubit2 states what kind of derivatives it supports."""
