--- conflicted
+++ resolved
@@ -518,11 +518,7 @@
         mp = qml.expval(qml.PauliZ(0))
         _shots = Shots(shots)
 
-<<<<<<< HEAD
-        with pytest.raises(Exception):
-=======
         with pytest.raises(ValueError, match="probabilities do not sum to 1"):
->>>>>>> 00a06ddc
             _ = measure_with_samples([mp], state, _shots)
 
     @pytest.mark.all_interfaces
