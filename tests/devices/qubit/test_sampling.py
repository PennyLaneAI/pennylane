--- conflicted
+++ resolved
@@ -477,18 +477,6 @@
         assert np.allclose(res, expected, atol=0.01)
 
     @pytest.mark.parametrize(
-<<<<<<< HEAD
-        "shots, total_copies",
-        [
-            [((100, 2),), 2],
-            [(100, 100), 2],
-            [(100, 100), 2],
-            [(100, 100, 200), 3],
-            [(200, (100, 2)), 3],
-        ],
-    )
-    def test_sample_measure_shot_vector(self, shots, total_copies):
-=======
         "shots",
         [
             ((100, 2),),
@@ -499,7 +487,6 @@
         ],
     )
     def test_sample_measure_shot_vector(self, shots):
->>>>>>> dc3078a1
         """Test that broadcasting works for qml.sample and shot vectors"""
         rng = np.random.default_rng(123)
         shots = qml.measurements.Shots(shots)
@@ -515,11 +502,7 @@
         res = measure_with_samples(measurement, state, shots, is_state_batched=True, rng=rng)
 
         assert isinstance(res, tuple)
-<<<<<<< HEAD
-        assert len(res) == total_copies
-=======
         assert len(res) == shots.num_copies
->>>>>>> dc3078a1
 
         for s, r in zip(shots, res):
             assert r.shape == (3, s, 2)
@@ -535,15 +518,6 @@
             assert np.all(np.logical_or(r[2] == 0, r[2] == 1))
 
     @pytest.mark.parametrize(
-<<<<<<< HEAD
-        "shots, total_copies",
-        [
-            [((10000, 2),), 2],
-            [(10000, 10000), 2],
-            [(10000, 20000), 2],
-            [(10000, 10000, 20000), 3],
-            [(20000, (10000, 2)), 3],
-=======
         "shots",
         [
             ((10000, 2),),
@@ -551,7 +525,6 @@
             (10000, 20000),
             (10000, 10000, 20000),
             (20000, (10000, 2)),
->>>>>>> dc3078a1
         ],
     )
     @pytest.mark.parametrize(
@@ -565,11 +538,7 @@
             (qml.var(qml.PauliZ(1)), np.array([0, 0, 1])),
         ],
     )
-<<<<<<< HEAD
-    def test_nonsample_measure_shot_vector(self, shots, total_copies, measurement, expected):
-=======
     def test_nonsample_measure_shot_vector(self, shots, measurement, expected):
->>>>>>> dc3078a1
         """Test that broadcasting works for the other sample measurements and shot vectors"""
         rng = np.random.default_rng(123)
         shots = qml.measurements.Shots(shots)
@@ -584,11 +553,7 @@
         res = measure_with_samples(measurement, state, shots, is_state_batched=True, rng=rng)
 
         assert isinstance(res, tuple)
-<<<<<<< HEAD
-        assert len(res) == total_copies
-=======
         assert len(res) == shots.num_copies
->>>>>>> dc3078a1
 
         for r in res:
             assert r.shape == expected.shape
