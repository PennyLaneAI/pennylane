# Copyright 2018-2020 Xanadu Quantum Technologies Inc.

# Licensed under the Apache License, Version 2.0 (the "License");
# you may not use this file except in compliance with the License.
# You may obtain a copy of the License at

#     http://www.apache.org/licenses/LICENSE-2.0

# Unless required by applicable law or agreed to in writing, software
# distributed under the License is distributed on an "AS IS" BASIS,
# WITHOUT WARRANTIES OR CONDITIONS OF ANY KIND, either express or implied.
# See the License for the specific language governing permissions and
# limitations under the License.
"""
Unit tests for the :mod:`pennylane.plugin.DefaultQubit` device.
"""
import cmath

# pylint: disable=protected-access,cell-var-from-loop
import math

import pytest
import pennylane as qml
from pennylane import numpy as np, DeviceError
from pennylane.devices.default_qubit import _get_slice, DefaultQubit
from pennylane.wires import Wires, WireError

U = np.array(
    [
        [0.83645892 - 0.40533293j, -0.20215326 + 0.30850569j],
        [-0.23889780 - 0.28101519j, -0.88031770 - 0.29832709j],
    ]
)

U2 = np.array(
    [
        [
            -0.07843244 - 3.57825948e-01j,
            0.71447295 - 5.38069384e-02j,
            0.20949966 + 6.59100734e-05j,
            -0.50297381 + 2.35731613e-01j,
        ],
        [
            -0.26626692 + 4.53837083e-01j,
            0.27771991 - 2.40717436e-01j,
            0.41228017 - 1.30198687e-01j,
            0.01384490 - 6.33200028e-01j,
        ],
        [
            -0.69254712 - 2.56963068e-02j,
            -0.15484858 + 6.57298384e-02j,
            -0.53082141 + 7.18073414e-02j,
            -0.41060450 - 1.89462315e-01j,
        ],
        [
            -0.09686189 - 3.15085273e-01j,
            -0.53241387 - 1.99491763e-01j,
            0.56928622 + 3.97704398e-01j,
            -0.28671074 - 6.01574497e-02j,
        ],
    ]
)

U_toffoli = np.diag([1 for i in range(8)])
U_toffoli[6:8, 6:8] = np.array([[0, 1], [1, 0]])

U_swap = np.array([[1, 0, 0, 0], [0, 0, 1, 0], [0, 1, 0, 0], [0, 0, 0, 1]])

U_cswap = np.array(
    [
        [1, 0, 0, 0, 0, 0, 0, 0],
        [0, 1, 0, 0, 0, 0, 0, 0],
        [0, 0, 1, 0, 0, 0, 0, 0],
        [0, 0, 0, 1, 0, 0, 0, 0],
        [0, 0, 0, 0, 1, 0, 0, 0],
        [0, 0, 0, 0, 0, 0, 1, 0],
        [0, 0, 0, 0, 0, 1, 0, 0],
        [0, 0, 0, 0, 0, 0, 0, 1],
    ]
)

H = np.array([[1.02789352, 1.61296440 - 0.3498192j], [1.61296440 + 0.3498192j, 1.23920938 + 0j]])

THETA = np.linspace(0.11, 1, 3)
PHI = np.linspace(0.32, 1, 3)
VARPHI = np.linspace(0.02, 1, 3)


def test_analytic_deprecation():
    """Tests if the kwarg `analytic` is used and displays error message."""
    msg = "The analytic argument has been replaced by shots=None. "
    msg += "Please use shots=None instead of analytic=True."

    with pytest.raises(
        DeviceError,
        match=msg,
    ):
        qml.device("default.qubit", wires=1, shots=1, analytic=True)


def test_dtype_errors():
    """Test that if an incorrect dtype is provided to the device then an error is raised."""
    with pytest.raises(DeviceError, match="Real datatype must be a floating point type."):
        qml.device("default.qubit", wires=1, r_dtype=np.complex128)
    with pytest.raises(
        DeviceError, match="Complex datatype must be a complex floating point type."
    ):
        qml.device("default.qubit", wires=1, c_dtype=np.float64)


class TestApply:
    """Tests that operations and inverses of certain operations are applied correctly or that the proper
    errors are raised.
    """

    test_data_no_parameters = [
        (qml.PauliX, [1, 0], np.array([0, 1])),
        (qml.PauliX, [1 / math.sqrt(2), 1 / math.sqrt(2)], [1 / math.sqrt(2), 1 / math.sqrt(2)]),
        (qml.PauliY, [1, 0], [0, 1j]),
        (qml.PauliY, [1 / math.sqrt(2), 1 / math.sqrt(2)], [-1j / math.sqrt(2), 1j / math.sqrt(2)]),
        (qml.PauliZ, [1, 0], [1, 0]),
        (qml.PauliZ, [1 / math.sqrt(2), 1 / math.sqrt(2)], [1 / math.sqrt(2), -1 / math.sqrt(2)]),
        (qml.S, [1, 0], [1, 0]),
        (qml.S, [1 / math.sqrt(2), 1 / math.sqrt(2)], [1 / math.sqrt(2), 1j / math.sqrt(2)]),
        (qml.T, [1, 0], [1, 0]),
        (
            qml.T,
            [1 / math.sqrt(2), 1 / math.sqrt(2)],
            [1 / math.sqrt(2), np.exp(1j * np.pi / 4) / math.sqrt(2)],
        ),
        (qml.Hadamard, [1, 0], [1 / math.sqrt(2), 1 / math.sqrt(2)]),
        (qml.Hadamard, [1 / math.sqrt(2), -1 / math.sqrt(2)], [0, 1]),
        (qml.Identity, [1, 0], [1, 0]),
        (qml.Identity, [1 / math.sqrt(2), 1 / math.sqrt(2)], [1 / math.sqrt(2), 1 / math.sqrt(2)]),
    ]

    test_data_no_parameters_inverses = [
        (qml.PauliX, [1, 0], np.array([0, 1])),
        (qml.PauliX, [1 / math.sqrt(2), 1 / math.sqrt(2)], [1 / math.sqrt(2), 1 / math.sqrt(2)]),
        (qml.PauliY, [1, 0], [0, 1j]),
        (qml.PauliY, [1 / math.sqrt(2), 1 / math.sqrt(2)], [-1j / math.sqrt(2), 1j / math.sqrt(2)]),
        (qml.PauliZ, [1, 0], [1, 0]),
        (qml.PauliZ, [1 / math.sqrt(2), 1 / math.sqrt(2)], [1 / math.sqrt(2), -1 / math.sqrt(2)]),
        (qml.S, [1, 0], [1, 0]),
        (qml.S, [1 / math.sqrt(2), 1 / math.sqrt(2)], [1 / math.sqrt(2), -1j / math.sqrt(2)]),
        (qml.T, [1, 0], [1, 0]),
        (
            qml.T,
            [1 / math.sqrt(2), 1 / math.sqrt(2)],
            [1 / math.sqrt(2), np.exp(-1j * np.pi / 4) / math.sqrt(2)],
        ),
        (qml.Hadamard, [1, 0], [1 / math.sqrt(2), 1 / math.sqrt(2)]),
        (qml.Hadamard, [1 / math.sqrt(2), -1 / math.sqrt(2)], [0, 1]),
        (qml.Identity, [1, 0], [1, 0]),
        (qml.Identity, [1 / math.sqrt(2), 1 / math.sqrt(2)], [1 / math.sqrt(2), 1 / math.sqrt(2)]),
    ]

    @pytest.mark.parametrize("operation,input,expected_output", test_data_no_parameters)
    def test_apply_operation_single_wire_no_parameters(
        self, qubit_device_1_wire, tol, operation, input, expected_output
    ):
        """Tests that applying an operation yields the expected output state for single wire
        operations that have no parameters."""

        qubit_device_1_wire._state = np.array(input, dtype=qubit_device_1_wire.C_DTYPE)
        qubit_device_1_wire.apply([operation(wires=[0])])

        assert np.allclose(qubit_device_1_wire._state, np.array(expected_output), atol=tol, rtol=0)
        assert qubit_device_1_wire._state.dtype == qubit_device_1_wire.C_DTYPE

    @pytest.mark.parametrize("operation,input,expected_output", test_data_no_parameters_inverses)
    def test_apply_operation_single_wire_no_parameters_inverse(
        self, qubit_device_1_wire, tol, operation, input, expected_output
    ):
        """Tests that applying an operation yields the expected output state for single wire
        operations that have no parameters."""

        qubit_device_1_wire._state = np.array(input, dtype=qubit_device_1_wire.C_DTYPE)
        qubit_device_1_wire.apply([operation(wires=[0]).inv()])

        assert np.allclose(qubit_device_1_wire._state, np.array(expected_output), atol=tol, rtol=0)
        assert qubit_device_1_wire._state.dtype == qubit_device_1_wire.C_DTYPE

    test_data_two_wires_no_parameters = [
        (qml.CNOT, [1, 0, 0, 0], [1, 0, 0, 0]),
        (qml.CNOT, [0, 0, 1, 0], [0, 0, 0, 1]),
        (
            qml.CNOT,
            [1 / math.sqrt(2), 0, 0, 1 / math.sqrt(2)],
            [1 / math.sqrt(2), 0, 1 / math.sqrt(2), 0],
        ),
        (qml.SWAP, [1, 0, 0, 0], [1, 0, 0, 0]),
        (qml.SWAP, [0, 0, 1, 0], [0, 1, 0, 0]),
        (
            qml.SWAP,
            [1 / math.sqrt(2), 0, -1 / math.sqrt(2), 0],
            [1 / math.sqrt(2), -1 / math.sqrt(2), 0, 0],
        ),
        (qml.CZ, [1, 0, 0, 0], [1, 0, 0, 0]),
        (qml.CZ, [0, 0, 0, 1], [0, 0, 0, -1]),
        (
            qml.CZ,
            [1 / math.sqrt(2), 0, 0, -1 / math.sqrt(2)],
            [1 / math.sqrt(2), 0, 0, 1 / math.sqrt(2)],
        ),
    ]

    test_data_iswap = [
        (qml.ISWAP, [1, 0, 0, 0], [1, 0, 0, 0]),
        (qml.ISWAP, [0, 0, 1, 0], [0, 1j, 0, 0]),
        (
            qml.ISWAP,
            [1 / math.sqrt(2), 0, -1 / math.sqrt(2), 0],
            [1 / math.sqrt(2), -1j / math.sqrt(2), 0, 0],
        ),
    ]

    test_data_iswap_inv = [
        (qml.ISWAP, [1, 0, 0, 0], [1, 0, 0, 0]),
        (qml.ISWAP, [0, 0, 1, 0], [0, -1j, 0, 0]),
        (
            qml.ISWAP,
            [1 / math.sqrt(2), 0, -1 / math.sqrt(2), 0],
            [1 / math.sqrt(2), 1j / math.sqrt(2), 0, 0],
        ),
    ]

    test_data_siswap = [
        (qml.SISWAP, [1, 0, 0, 0], [1, 0, 0, 0]),
        (qml.SISWAP, [0, 1, 0, 0], [0, 1 / math.sqrt(2), 1 / math.sqrt(2) * 1j, 0]),
        (
            qml.SISWAP,
            [1 / math.sqrt(2), 1 / math.sqrt(2), 0, 0],
            [1 / math.sqrt(2), 0.5, 0.5 * 1j, 0],
        ),
    ]

    test_data_sqisw = [
        (qml.SQISW, [1, 0, 0, 0], [1, 0, 0, 0]),
        (qml.SQISW, [0, 1, 0, 0], [0, 1 / math.sqrt(2), 1 / math.sqrt(2) * 1j, 0]),
        (
            qml.SQISW,
            [1 / math.sqrt(2), 1 / math.sqrt(2), 0, 0],
            [1 / math.sqrt(2), 0.5, 0.5 * 1j, 0],
        ),
    ]

    test_data_siswap_inv = [
        (
            qml.SISWAP,
            [1 / math.sqrt(2), 0, 1 / math.sqrt(2), 0],
            [1 / math.sqrt(2), -0.5 * 1j, 0.5, 0],
        ),
        (qml.SISWAP, [0, 0, 1, 0], [0, -1 / math.sqrt(2) * 1j, 1 / math.sqrt(2), 0]),
        (
            qml.SISWAP,
            [1 / math.sqrt(2), 0, -1 / math.sqrt(2), 0],
            [1 / math.sqrt(2), 0.5 * 1j, -0.5, 0],
        ),
    ]

    test_data_sqisw_inv = [
        (
            qml.SQISW,
            [1 / math.sqrt(2), 0, 1 / math.sqrt(2), 0],
            [1 / math.sqrt(2), -0.5 * 1j, 0.5, 0],
        ),
        (qml.SQISW, [0, 0, 1, 0], [0, -1 / math.sqrt(2) * 1j, 1 / math.sqrt(2), 0]),
        (
            qml.SQISW,
            [1 / math.sqrt(2), 0, -1 / math.sqrt(2), 0],
            [1 / math.sqrt(2), 0.5 * 1j, -0.5, 0],
        ),
    ]

    all_two_wires_no_parameters = (
        test_data_two_wires_no_parameters + test_data_iswap + test_data_siswap + test_data_sqisw
    )

    @pytest.mark.parametrize("operation,input,expected_output", all_two_wires_no_parameters)
    def test_apply_operation_two_wires_no_parameters(
        self, qubit_device_2_wires, tol, operation, input, expected_output
    ):
        """Tests that applying an operation yields the expected output state for two wire
        operations that have no parameters."""

        qubit_device_2_wires._state = np.array(input, dtype=qubit_device_2_wires.C_DTYPE).reshape(
            (2, 2)
        )
        qubit_device_2_wires.apply([operation(wires=[0, 1])])

        assert np.allclose(
            qubit_device_2_wires._state.flatten(), np.array(expected_output), atol=tol, rtol=0
        )
        assert qubit_device_2_wires._state.dtype == qubit_device_2_wires.C_DTYPE

    all_two_wires_no_parameters_inv = (
        test_data_two_wires_no_parameters
        + test_data_iswap_inv
        + test_data_siswap_inv
        + test_data_sqisw_inv
    )

    @pytest.mark.parametrize("operation,input,expected_output", all_two_wires_no_parameters_inv)
    def test_apply_operation_two_wires_no_parameters_inverse(
        self, qubit_device_2_wires, tol, operation, input, expected_output
    ):
        """Tests that applying an operation yields the expected output state for two wire
        operations that have no parameters."""

        qubit_device_2_wires._state = np.array(input, dtype=qubit_device_2_wires.C_DTYPE).reshape(
            (2, 2)
        )
        qubit_device_2_wires.apply([operation(wires=[0, 1]).inv()])

        assert np.allclose(
            qubit_device_2_wires._state.flatten(),
            np.array(expected_output),
            atol=tol,
            rtol=0,
        )
        assert qubit_device_2_wires._state.dtype == qubit_device_2_wires.C_DTYPE

    test_data_three_wires_no_parameters = [
        (qml.CSWAP, [1, 0, 0, 0, 0, 0, 0, 0], [1, 0, 0, 0, 0, 0, 0, 0]),
        (qml.CSWAP, [0, 0, 0, 0, 0, 1, 0, 0], [0, 0, 0, 0, 0, 0, 1, 0]),
        (qml.CSWAP, [0, 0, 0, 0, 0, 0, 1, 0], [0, 0, 0, 0, 0, 1, 0, 0]),
    ]

    @pytest.mark.parametrize("operation,input,expected_output", test_data_three_wires_no_parameters)
    def test_apply_operation_three_wires_no_parameters(
        self, qubit_device_3_wires, tol, operation, input, expected_output
    ):
        """Tests that applying an operation yields the expected output state for three wire
        operations that have no parameters."""

        qubit_device_3_wires._state = np.array(input, dtype=qubit_device_3_wires.C_DTYPE).reshape(
            (2, 2, 2)
        )
        qubit_device_3_wires.apply([operation(wires=[0, 1, 2])])

        assert np.allclose(
            qubit_device_3_wires._state.flatten(), np.array(expected_output), atol=tol, rtol=0
        )
        assert qubit_device_3_wires._state.dtype == qubit_device_3_wires.C_DTYPE

    @pytest.mark.parametrize("operation,input,expected_output", test_data_three_wires_no_parameters)
    def test_apply_operation_three_wires_no_parameters_inverse(
        self, qubit_device_3_wires, tol, operation, input, expected_output
    ):
        """Tests that applying the inverse of an operation yields the expected output state for three wire
        operations that have no parameters."""

        qubit_device_3_wires._state = np.array(input, dtype=qubit_device_3_wires.C_DTYPE).reshape(
            (2, 2, 2)
        )
        qubit_device_3_wires.apply([operation(wires=[0, 1, 2]).inv()])

        assert np.allclose(
            qubit_device_3_wires._state.flatten(), np.array(expected_output), atol=tol, rtol=0
        )
        assert qubit_device_3_wires._state.dtype == qubit_device_3_wires.C_DTYPE

    @pytest.mark.parametrize(
        "operation,expected_output,par",
        [
            (qml.BasisState, [0, 0, 1, 0], [1, 0]),
            (qml.BasisState, [0, 0, 1, 0], [1, 0]),
            (qml.BasisState, [0, 0, 0, 1], [1, 1]),
            (qml.QubitStateVector, [0, 0, 1, 0], [0, 0, 1, 0]),
            (qml.QubitStateVector, [0, 0, 1, 0], [0, 0, 1, 0]),
            (qml.QubitStateVector, [0, 0, 0, 1], [0, 0, 0, 1]),
            (
                qml.QubitStateVector,
                [1 / math.sqrt(3), 0, 1 / math.sqrt(3), 1 / math.sqrt(3)],
                [1 / math.sqrt(3), 0, 1 / math.sqrt(3), 1 / math.sqrt(3)],
            ),
            (
                qml.QubitStateVector,
                [1 / math.sqrt(3), 0, -1 / math.sqrt(3), 1 / math.sqrt(3)],
                [1 / math.sqrt(3), 0, -1 / math.sqrt(3), 1 / math.sqrt(3)],
            ),
        ],
    )
    def test_apply_operation_state_preparation(
        self, qubit_device_2_wires, tol, operation, expected_output, par
    ):
        """Tests that applying an operation yields the expected output state for single wire
        operations that have no parameters."""

        par = np.array(par)
        qubit_device_2_wires.reset()
        qubit_device_2_wires.apply([operation(par, wires=[0, 1])])

        assert np.allclose(
            qubit_device_2_wires._state.flatten(), np.array(expected_output), atol=tol, rtol=0
        )

    test_data_single_wire_with_parameters = [
        (qml.PhaseShift, [1, 0], [1, 0], [math.pi / 2]),
        (qml.PhaseShift, [0, 1], [0, 1j], [math.pi / 2]),
        (
            qml.PhaseShift,
            [1 / math.sqrt(2), 1 / math.sqrt(2)],
            [1 / math.sqrt(2), 1 / 2 + 1j / 2],
            [math.pi / 4],
        ),
        (qml.RX, [1, 0], [1 / math.sqrt(2), -1j * 1 / math.sqrt(2)], [math.pi / 2]),
        (qml.RX, [1, 0], [0, -1j], [math.pi]),
        (
            qml.RX,
            [1 / math.sqrt(2), 1 / math.sqrt(2)],
            [1 / 2 - 1j / 2, 1 / 2 - 1j / 2],
            [math.pi / 2],
        ),
        (qml.RY, [1, 0], [1 / math.sqrt(2), 1 / math.sqrt(2)], [math.pi / 2]),
        (qml.RY, [1, 0], [0, 1], [math.pi]),
        (qml.RY, [1 / math.sqrt(2), 1 / math.sqrt(2)], [0, 1], [math.pi / 2]),
        (qml.RZ, [1, 0], [1 / math.sqrt(2) - 1j / math.sqrt(2), 0], [math.pi / 2]),
        (qml.RZ, [0, 1], [0, 1j], [math.pi]),
        (
            qml.RZ,
            [1 / math.sqrt(2), 1 / math.sqrt(2)],
            [1 / 2 - 1j / 2, 1 / 2 + 1j / 2],
            [math.pi / 2],
        ),
        (qml.MultiRZ, [1, 0], [1 / math.sqrt(2) - 1j / math.sqrt(2), 0], [math.pi / 2]),
        (qml.MultiRZ, [0, 1], [0, 1j], [math.pi]),
        (
            qml.MultiRZ,
            [1 / math.sqrt(2), 1 / math.sqrt(2)],
            [1 / 2 - 1j / 2, 1 / 2 + 1j / 2],
            [math.pi / 2],
        ),
        (qml.Rot, [1, 0], [1 / math.sqrt(2) - 1j / math.sqrt(2), 0], [math.pi / 2, 0, 0]),
        (qml.Rot, [1, 0], [1 / math.sqrt(2), 1 / math.sqrt(2)], [0, math.pi / 2, 0]),
        (
            qml.Rot,
            [1 / math.sqrt(2), 1 / math.sqrt(2)],
            [1 / 2 - 1j / 2, 1 / 2 + 1j / 2],
            [0, 0, math.pi / 2],
        ),
        (
            qml.Rot,
            [1, 0],
            [-1j / math.sqrt(2), -1 / math.sqrt(2)],
            [math.pi / 2, -math.pi / 2, math.pi / 2],
        ),
        (
            qml.Rot,
            [1 / math.sqrt(2), 1 / math.sqrt(2)],
            [1 / 2 + 1j / 2, -1 / 2 + 1j / 2],
            [-math.pi / 2, math.pi, math.pi],
        ),
        (
            qml.QubitUnitary,
            [1, 0],
            [1j / math.sqrt(2), 1j / math.sqrt(2)],
            [
                np.array(
                    [
                        [1j / math.sqrt(2), 1j / math.sqrt(2)],
                        [1j / math.sqrt(2), -1j / math.sqrt(2)],
                    ]
                )
            ],
        ),
        (
            qml.QubitUnitary,
            [0, 1],
            [1j / math.sqrt(2), -1j / math.sqrt(2)],
            [
                np.array(
                    [
                        [1j / math.sqrt(2), 1j / math.sqrt(2)],
                        [1j / math.sqrt(2), -1j / math.sqrt(2)],
                    ]
                )
            ],
        ),
        (
            qml.QubitUnitary,
            [1 / math.sqrt(2), -1 / math.sqrt(2)],
            [0, 1j],
            [
                np.array(
                    [
                        [1j / math.sqrt(2), 1j / math.sqrt(2)],
                        [1j / math.sqrt(2), -1j / math.sqrt(2)],
                    ]
                )
            ],
        ),
        (qml.DiagonalQubitUnitary, [1, 0], [-1, 0], [np.array([-1, 1])]),
        (
            qml.DiagonalQubitUnitary,
            [1 / math.sqrt(2), 1 / math.sqrt(2)],
            [1 / math.sqrt(2), 1j / math.sqrt(2)],
            [np.array([1, 1j])],
        ),
        (
            qml.DiagonalQubitUnitary,
            [1 / 2, math.sqrt(3) / 4],
            [cmath.exp(1j * 0.4) / 2, cmath.exp(1j * -0.4) * math.sqrt(3) / 4],
            [np.array([cmath.exp(1j * 0.4), cmath.exp(1j * -0.4)])],
        ),
    ]

    test_data_single_wire_with_parameters_inverses = [
        (qml.PhaseShift, [1, 0], [1, 0], [math.pi / 2]),
        (qml.PhaseShift, [0, 1], [0, -1j], [math.pi / 2]),
        (
            qml.PhaseShift,
            [1 / math.sqrt(2), 1 / math.sqrt(2)],
            [1 / math.sqrt(2), 1 / 2 - 1j / 2],
            [math.pi / 4],
        ),
        (qml.RX, [1, 0], [1 / math.sqrt(2), 1j * 1 / math.sqrt(2)], [math.pi / 2]),
        (qml.RX, [1, 0], [0, 1j], [math.pi]),
        (
            qml.RX,
            [1 / math.sqrt(2), 1 / math.sqrt(2)],
            [1 / 2 + 1j / 2, 1 / 2 + 1j / 2],
            [math.pi / 2],
        ),
        (qml.RY, [1, 0], [1 / math.sqrt(2), -1 / math.sqrt(2)], [math.pi / 2]),
        (qml.RY, [1, 0], [0, -1], [math.pi]),
        (qml.RY, [1 / math.sqrt(2), 1 / math.sqrt(2)], [1, 0], [math.pi / 2]),
        (qml.RZ, [1, 0], [1 / math.sqrt(2) + 1j / math.sqrt(2), 0], [math.pi / 2]),
        (qml.RZ, [0, 1], [0, -1j], [math.pi]),
        (
            qml.RZ,
            [1 / math.sqrt(2), 1 / math.sqrt(2)],
            [1 / 2 + 1 / 2 * 1j, 1 / 2 - 1 / 2 * 1j],
            [math.pi / 2],
        ),
        (qml.MultiRZ, [1, 0], [1 / math.sqrt(2) + 1j / math.sqrt(2), 0], [math.pi / 2]),
        (qml.MultiRZ, [0, 1], [0, -1j], [math.pi]),
        (
            qml.MultiRZ,
            [1 / math.sqrt(2), 1 / math.sqrt(2)],
            [1 / 2 + 1 / 2 * 1j, 1 / 2 - 1 / 2 * 1j],
            [math.pi / 2],
        ),
        (qml.DiagonalQubitUnitary, [1, 0], [-1, 0], [np.array([-1, 1])]),
        (
            qml.DiagonalQubitUnitary,
            [1 / math.sqrt(2), 1 / math.sqrt(2)],
            [1 / math.sqrt(2), -1j / math.sqrt(2)],
            [np.array([1, 1j])],
        ),
        (
            qml.DiagonalQubitUnitary,
            [1 / 2, math.sqrt(3) / 4],
            [cmath.exp(-1j * 0.4) / 2, cmath.exp(1j * 0.4) * math.sqrt(3) / 4],
            [np.array([cmath.exp(1j * 0.4), cmath.exp(1j * -0.4)])],
        ),
    ]

    @pytest.mark.parametrize(
        "operation,input,expected_output,par", test_data_single_wire_with_parameters
    )
    def test_apply_operation_single_wire_with_parameters(
        self, qubit_device_1_wire, tol, operation, input, expected_output, par
    ):
        """Tests that applying an operation yields the expected output state for single wire
        operations that have parameters."""

        qubit_device_1_wire._state = np.array(input, dtype=qubit_device_1_wire.C_DTYPE)

        qubit_device_1_wire.apply([operation(*par, wires=[0])])

        assert np.allclose(qubit_device_1_wire._state, np.array(expected_output), atol=tol, rtol=0)
        assert qubit_device_1_wire._state.dtype == qubit_device_1_wire.C_DTYPE

    @pytest.mark.parametrize(
        "operation,input,expected_output,par", test_data_single_wire_with_parameters_inverses
    )
    def test_apply_operation_single_wire_with_parameters_inverse(
        self, qubit_device_1_wire, tol, operation, input, expected_output, par
    ):
        """Tests that applying the inverse of an operation yields the expected output state for single wire
        operations that have parameters."""

        qubit_device_1_wire._state = np.array(input, dtype=qubit_device_1_wire.C_DTYPE)
        qubit_device_1_wire.apply([operation(*par, wires=[0]).inv()])

        assert np.allclose(qubit_device_1_wire._state, np.array(expected_output), atol=tol, rtol=0)
        assert qubit_device_1_wire._state.dtype == qubit_device_1_wire.C_DTYPE

    test_data_two_wires_with_parameters = [
        (qml.CRX, [0, 1, 0, 0], [0, 1, 0, 0], [math.pi / 2]),
        (qml.CRX, [0, 0, 0, 1], [0, 0, -1j, 0], [math.pi]),
        (
            qml.CRX,
            [0, 1 / math.sqrt(2), 1 / math.sqrt(2), 0],
            [0, 1 / math.sqrt(2), 1 / 2, -1j / 2],
            [math.pi / 2],
        ),
        (qml.CRY, [0, 0, 0, 1], [0, 0, -1 / math.sqrt(2), 1 / math.sqrt(2)], [math.pi / 2]),
        (qml.CRY, [0, 0, 0, 1], [0, 0, -1, 0], [math.pi]),
        (
            qml.CRY,
            [1 / math.sqrt(2), 1 / math.sqrt(2), 0, 0],
            [1 / math.sqrt(2), 1 / math.sqrt(2), 0, 0],
            [math.pi / 2],
        ),
        (qml.CRZ, [0, 0, 0, 1], [0, 0, 0, 1 / math.sqrt(2) + 1j / math.sqrt(2)], [math.pi / 2]),
        (qml.CRZ, [0, 0, 0, 1], [0, 0, 0, 1j], [math.pi]),
        (
            qml.CRZ,
            [1 / math.sqrt(2), 1 / math.sqrt(2), 0, 0],
            [1 / math.sqrt(2), 1 / math.sqrt(2), 0, 0],
            [math.pi / 2],
        ),
        (qml.MultiRZ, [0, 0, 0, 1], [0, 0, 0, 1 / math.sqrt(2) - 1j / math.sqrt(2)], [math.pi / 2]),
        (qml.MultiRZ, [0, 0, 1, 0], [0, 0, 1j, 0], [math.pi]),
        (
            qml.MultiRZ,
            [1 / math.sqrt(2), 1 / math.sqrt(2), 0, 0],
            [1 / 2 - 1j / 2, 1 / 2 + 1j / 2, 0, 0],
            [math.pi / 2],
        ),
        (
            qml.CRot,
            [0, 0, 0, 1],
            [0, 0, 0, 1 / math.sqrt(2) + 1j / math.sqrt(2)],
            [math.pi / 2, 0, 0],
        ),
        (qml.CRot, [0, 0, 0, 1], [0, 0, -1 / math.sqrt(2), 1 / math.sqrt(2)], [0, math.pi / 2, 0]),
        (
            qml.CRot,
            [0, 0, 1 / math.sqrt(2), 1 / math.sqrt(2)],
            [0, 0, 1 / 2 - 1j / 2, 1 / 2 + 1j / 2],
            [0, 0, math.pi / 2],
        ),
        (
            qml.CRot,
            [0, 0, 0, 1],
            [0, 0, 1 / math.sqrt(2), 1j / math.sqrt(2)],
            [math.pi / 2, -math.pi / 2, math.pi / 2],
        ),
        (
            qml.CRot,
            [0, 1 / math.sqrt(2), 1 / math.sqrt(2), 0],
            [0, 1 / math.sqrt(2), 0, -1 / 2 + 1j / 2],
            [-math.pi / 2, math.pi, math.pi],
        ),
        (
            qml.QubitUnitary,
            [1, 0, 0, 0],
            [1, 0, 0, 0],
            [
                np.array(
                    [
                        [1, 0, 0, 0],
                        [0, 1 / math.sqrt(2), 1 / math.sqrt(2), 0],
                        [0, 1 / math.sqrt(2), -1 / math.sqrt(2), 0],
                        [0, 0, 0, 1],
                    ]
                )
            ],
        ),
        (
            qml.QubitUnitary,
            [0, 1, 0, 0],
            [0, 1 / math.sqrt(2), 1 / math.sqrt(2), 0],
            [
                np.array(
                    [
                        [1, 0, 0, 0],
                        [0, 1 / math.sqrt(2), 1 / math.sqrt(2), 0],
                        [0, 1 / math.sqrt(2), -1 / math.sqrt(2), 0],
                        [0, 0, 0, 1],
                    ]
                )
            ],
        ),
        (
            qml.QubitUnitary,
            [1 / 2, 1 / 2, -1 / 2, 1 / 2],
            [1 / 2, 0, 1 / math.sqrt(2), 1 / 2],
            [
                np.array(
                    [
                        [1, 0, 0, 0],
                        [0, 1 / math.sqrt(2), 1 / math.sqrt(2), 0],
                        [0, 1 / math.sqrt(2), -1 / math.sqrt(2), 0],
                        [0, 0, 0, 1],
                    ]
                )
            ],
        ),
        (qml.DiagonalQubitUnitary, [1, 0, 0, 0], [-1, 0, 0, 0], [np.array([-1, 1, 1, -1])]),
        (
            qml.DiagonalQubitUnitary,
            [1 / math.sqrt(2), 0, 0, 1 / math.sqrt(2)],
            [1 / math.sqrt(2), 0, 0, -1 / math.sqrt(2)],
            [np.array([1, 1, 1, -1])],
        ),
        (qml.DiagonalQubitUnitary, [0, 0, 1, 0], [0, 0, 1j, 0], [np.array([-1, 1j, 1j, -1])]),
        (qml.IsingXX, [0, 0, 1, 0], [0, -1j / math.sqrt(2), 1 / math.sqrt(2), 0], [math.pi / 2]),
        (qml.IsingXX, [0, 0, 0, 1], [-1j / math.sqrt(2), 0, 0, 1 / math.sqrt(2)], [math.pi / 2]),
        (qml.IsingXX, [1, 0, 0, 0], [1 / math.sqrt(2), 0, 0, -1j / math.sqrt(2)], [math.pi / 2]),
        (qml.IsingYY, [0, 0, 1, 0], [0, -1j / math.sqrt(2), 1 / math.sqrt(2), 0], [math.pi / 2]),
        (qml.IsingYY, [0, 0, 0, 1], [1j / math.sqrt(2), 0, 0, 1 / math.sqrt(2)], [math.pi / 2]),
        (qml.IsingYY, [1, 0, 0, 0], [1 / math.sqrt(2), 0, 0, 1j / math.sqrt(2)], [math.pi / 2]),
        (qml.IsingZZ, [0, 0, 1, 0], [0, 0, 1 / math.sqrt(2) + 1j / math.sqrt(2), 0], [math.pi / 2]),
        (qml.IsingZZ, [0, 0, 0, 1], [0, 0, 0, 1 / math.sqrt(2) - 1j / math.sqrt(2)], [math.pi / 2]),
        (qml.IsingZZ, [1, 0, 0, 0], [1 / math.sqrt(2) - 1j / math.sqrt(2), 0, 0, 0], [math.pi / 2]),
    ]

    test_data_two_wires_with_parameters_inverses = [
        (qml.CRX, [0, 1, 0, 0], [0, 1, 0, 0], [math.pi / 2]),
        (qml.CRX, [0, 0, 0, 1], [0, 0, 1j, 0], [math.pi]),
        (
            qml.CRX,
            [0, 1 / math.sqrt(2), 1 / math.sqrt(2), 0],
            [0, 1 / math.sqrt(2), 1 / 2, 1j / 2],
            [math.pi / 2],
        ),
        (qml.MultiRZ, [0, 0, 0, 1], [0, 0, 0, 1 / math.sqrt(2) + 1j / math.sqrt(2)], [math.pi / 2]),
        (qml.MultiRZ, [0, 0, 1, 0], [0, 0, -1j, 0], [math.pi]),
        (
            qml.MultiRZ,
            [1 / math.sqrt(2), 1 / math.sqrt(2), 0, 0],
            [1 / 2 + 1j / 2, 1 / 2 - 1j / 2, 0, 0],
            [math.pi / 2],
        ),
        (qml.DiagonalQubitUnitary, [1, 0, 0, 0], [-1, 0, 0, 0], [np.array([-1, 1, 1, -1])]),
        (
            qml.DiagonalQubitUnitary,
            [1 / math.sqrt(2), 0, 0, 1 / math.sqrt(2)],
            [1 / math.sqrt(2), 0, 0, -1 / math.sqrt(2)],
            [np.array([1, 1, 1, -1])],
        ),
        (qml.DiagonalQubitUnitary, [0, 0, 1, 0], [0, 0, -1j, 0], [np.array([-1, 1j, 1j, -1])]),
    ]

    @pytest.mark.parametrize(
        "operation,input,expected_output,par", test_data_two_wires_with_parameters
    )
    def test_apply_operation_two_wires_with_parameters(
        self, qubit_device_2_wires, tol, operation, input, expected_output, par
    ):
        """Tests that applying an operation yields the expected output state for two wire
        operations that have parameters."""

        qubit_device_2_wires._state = np.array(input, dtype=qubit_device_2_wires.C_DTYPE).reshape(
            (2, 2)
        )
        qubit_device_2_wires.apply([operation(*par, wires=[0, 1])])

        assert np.allclose(
            qubit_device_2_wires._state.flatten(), np.array(expected_output), atol=tol, rtol=0
        )
        assert qubit_device_2_wires._state.dtype == qubit_device_2_wires.C_DTYPE

    @pytest.mark.parametrize(
        "operation,input,expected_output,par", test_data_two_wires_with_parameters_inverses
    )
    def test_apply_operation_two_wires_with_parameters_inverse(
        self, qubit_device_2_wires, tol, operation, input, expected_output, par
    ):
        """Tests that applying the inverse of an operation yields the expected output state for two wire
        operations that have parameters."""

        qubit_device_2_wires._state = np.array(input, dtype=qubit_device_2_wires.C_DTYPE).reshape(
            (2, 2)
        )
        qubit_device_2_wires.apply([operation(*par, wires=[0, 1]).inv()])

        assert np.allclose(
            qubit_device_2_wires._state.flatten(), np.array(expected_output), atol=tol, rtol=0
        )
        assert qubit_device_2_wires._state.dtype == qubit_device_2_wires.C_DTYPE

    def test_apply_errors_qubit_state_vector(self, qubit_device_2_wires):
        """Test that apply fails for incorrect state preparation, and > 2 qubit gates"""
        with pytest.raises(ValueError, match="Sum of amplitudes-squared does not equal one."):
            qubit_device_2_wires.apply([qml.QubitStateVector(np.array([1, -1]), wires=[0])])

        with pytest.raises(ValueError, match=r"State vector must have shape \(2\*\*wires,\)."):
            p = np.array([1, 0, 1, 1, 0]) / np.sqrt(3)
            qubit_device_2_wires.apply([qml.QubitStateVector(p, wires=[0, 1])])

        with pytest.raises(
            DeviceError,
            match="Operation QubitStateVector cannot be used after other Operations have already been applied "
            "on a default.qubit device.",
        ):
            qubit_device_2_wires.reset()
            qubit_device_2_wires.apply(
                [qml.RZ(0.5, wires=[0]), qml.QubitStateVector(np.array([0, 1, 0, 0]), wires=[0, 1])]
            )

    def test_apply_errors_basis_state(self, qubit_device_2_wires):
        with pytest.raises(
            ValueError, match="BasisState parameter must consist of 0 or 1 integers."
        ):
            qubit_device_2_wires.apply([qml.BasisState(np.array([-0.2, 4.2]), wires=[0, 1])])

        with pytest.raises(
            ValueError, match="BasisState parameter and wires must be of equal length."
        ):
            qubit_device_2_wires.apply([qml.BasisState(np.array([0, 1]), wires=[0])])

        with pytest.raises(
            DeviceError,
            match="Operation BasisState cannot be used after other Operations have already been applied "
            "on a default.qubit device.",
        ):
            qubit_device_2_wires.reset()
            qubit_device_2_wires.apply(
                [qml.RZ(0.5, wires=[0]), qml.BasisState(np.array([1, 1]), wires=[0, 1])]
            )


class TestExpval:
    """Tests that expectation values are properly calculated or that the proper errors are raised."""

    @pytest.mark.parametrize(
        "operation,input,expected_output",
        [
            (qml.PauliX, [1 / math.sqrt(2), 1 / math.sqrt(2)], 1),
            (qml.PauliX, [1 / math.sqrt(2), -1 / math.sqrt(2)], -1),
            (qml.PauliX, [1, 0], 0),
            (qml.PauliY, [1 / math.sqrt(2), 1j / math.sqrt(2)], 1),
            (qml.PauliY, [1 / math.sqrt(2), -1j / math.sqrt(2)], -1),
            (qml.PauliY, [1, 0], 0),
            (qml.PauliZ, [1, 0], 1),
            (qml.PauliZ, [0, 1], -1),
            (qml.PauliZ, [1 / math.sqrt(2), 1 / math.sqrt(2)], 0),
            (qml.Hadamard, [1, 0], 1 / math.sqrt(2)),
            (qml.Hadamard, [0, 1], -1 / math.sqrt(2)),
            (qml.Hadamard, [1 / math.sqrt(2), 1 / math.sqrt(2)], 1 / math.sqrt(2)),
            (qml.Identity, [1, 0], 1),
            (qml.Identity, [0, 1], 1),
            (qml.Identity, [1 / math.sqrt(2), -1 / math.sqrt(2)], 1),
        ],
    )
    def test_expval_single_wire_no_parameters(
        self, qubit_device_1_wire, tol, operation, input, expected_output
    ):
        """Tests that expectation values are properly calculated for single-wire observables without parameters."""

        obs = operation(wires=[0])

        qubit_device_1_wire.reset()
        qubit_device_1_wire.apply(
            [qml.QubitStateVector(np.array(input), wires=[0])], obs.diagonalizing_gates()
        )
        res = qubit_device_1_wire.expval(obs)

        assert np.isclose(res, expected_output, atol=tol, rtol=0)

    @pytest.mark.parametrize(
        "operation,input,expected_output,par",
        [
            (qml.Hermitian, [1, 0], 1, [[1, 1j], [-1j, 1]]),
            (qml.Hermitian, [0, 1], 1, [[1, 1j], [-1j, 1]]),
            (qml.Hermitian, [1 / math.sqrt(2), -1 / math.sqrt(2)], 1, [[1, 1j], [-1j, 1]]),
        ],
    )
    def test_expval_single_wire_with_parameters(
        self, qubit_device_1_wire, tol, operation, input, expected_output, par
    ):
        """Tests that expectation values are properly calculated for single-wire observables with parameters."""

        obs = operation(np.array(par), wires=[0])

        qubit_device_1_wire.reset()
        qubit_device_1_wire.apply(
            [qml.QubitStateVector(np.array(input), wires=[0])], obs.diagonalizing_gates()
        )
        res = qubit_device_1_wire.expval(obs)

        assert np.isclose(res, expected_output, atol=tol, rtol=0)

    @pytest.mark.parametrize(
        "operation,input,expected_output,par",
        [
            (
                qml.Hermitian,
                [1 / math.sqrt(3), 0, 1 / math.sqrt(3), 1 / math.sqrt(3)],
                5 / 3,
                [[1, 1j, 0, 1], [-1j, 1, 0, 0], [0, 0, 1, -1j], [1, 0, 1j, 1]],
            ),
            (
                qml.Hermitian,
                [0, 0, 0, 1],
                0,
                [[0, 1j, 0, 0], [-1j, 0, 0, 0], [0, 0, 0, -1j], [0, 0, 1j, 0]],
            ),
            (
                qml.Hermitian,
                [1 / math.sqrt(2), 0, -1 / math.sqrt(2), 0],
                1,
                [[1, 1j, 0, 0], [-1j, 1, 0, 0], [0, 0, 1, -1j], [0, 0, 1j, 1]],
            ),
            (
                qml.Hermitian,
                [1 / math.sqrt(3), -1 / math.sqrt(3), 1 / math.sqrt(6), 1 / math.sqrt(6)],
                1,
                [[1, 1j, 0, 0.5j], [-1j, 1, 0, 0], [0, 0, 1, -1j], [-0.5j, 0, 1j, 1]],
            ),
            (
                qml.Hermitian,
                [1 / math.sqrt(2), 0, 0, 1 / math.sqrt(2)],
                1,
                [[1, 0, 0, 0], [0, -1, 0, 0], [0, 0, -1, 0], [0, 0, 0, 1]],
            ),
            (
                qml.Hermitian,
                [0, 1 / math.sqrt(2), -1 / math.sqrt(2), 0],
                -1,
                [[1, 0, 0, 0], [0, -1, 0, 0], [0, 0, -1, 0], [0, 0, 0, 1]],
            ),
        ],
    )
    def test_expval_two_wires_with_parameters(
        self, qubit_device_2_wires, tol, operation, input, expected_output, par
    ):
        """Tests that expectation values are properly calculated for two-wire observables with parameters."""

        obs = operation(np.array(par), wires=[0, 1])

        qubit_device_2_wires.reset()
        qubit_device_2_wires.apply(
            [qml.QubitStateVector(np.array(input), wires=[0, 1])], obs.diagonalizing_gates()
        )
        res = qubit_device_2_wires.expval(obs)

        assert np.isclose(res, expected_output, atol=tol, rtol=0)

    def test_expval_estimate(self):
        """Test that the expectation value is not analytically calculated"""

        dev = qml.device("default.qubit", wires=1, shots=3)

        @qml.qnode(dev, diff_method="parameter-shift")
        def circuit():
            return qml.expval(qml.PauliX(0))

        expval = circuit()

        # With 3 samples we are guaranteed to see a difference between
        # an estimated variance an an analytically calculated one
        assert expval != 0.0


class TestVar:
    """Tests that variances are properly calculated."""

    @pytest.mark.parametrize(
        "operation,input,expected_output",
        [
            (qml.PauliX, [1 / math.sqrt(2), 1 / math.sqrt(2)], 0),
            (qml.PauliX, [1 / math.sqrt(2), -1 / math.sqrt(2)], 0),
            (qml.PauliX, [1, 0], 1),
            (qml.PauliY, [1 / math.sqrt(2), 1j / math.sqrt(2)], 0),
            (qml.PauliY, [1 / math.sqrt(2), -1j / math.sqrt(2)], 0),
            (qml.PauliY, [1, 0], 1),
            (qml.PauliZ, [1, 0], 0),
            (qml.PauliZ, [0, 1], 0),
            (qml.PauliZ, [1 / math.sqrt(2), 1 / math.sqrt(2)], 1),
            (qml.Hadamard, [1, 0], 1 / 2),
            (qml.Hadamard, [0, 1], 1 / 2),
            (qml.Hadamard, [1 / math.sqrt(2), 1 / math.sqrt(2)], 1 / 2),
            (qml.Identity, [1, 0], 0),
            (qml.Identity, [0, 1], 0),
            (qml.Identity, [1 / math.sqrt(2), -1 / math.sqrt(2)], 0),
        ],
    )
    def test_var_single_wire_no_parameters(
        self, qubit_device_1_wire, tol, operation, input, expected_output
    ):
        """Tests that variances are properly calculated for single-wire observables without parameters."""

        obs = operation(wires=[0])

        qubit_device_1_wire.reset()
        qubit_device_1_wire.apply(
            [qml.QubitStateVector(np.array(input), wires=[0])], obs.diagonalizing_gates()
        )
        res = qubit_device_1_wire.var(obs)

        assert np.isclose(res, expected_output, atol=tol, rtol=0)

    @pytest.mark.parametrize(
        "operation,input,expected_output,par",
        [
            (qml.Hermitian, [1, 0], 1, [[1, 1j], [-1j, 1]]),
            (qml.Hermitian, [0, 1], 1, [[1, 1j], [-1j, 1]]),
            (qml.Hermitian, [1 / math.sqrt(2), -1 / math.sqrt(2)], 1, [[1, 1j], [-1j, 1]]),
        ],
    )
    def test_var_single_wire_with_parameters(
        self, qubit_device_1_wire, tol, operation, input, expected_output, par
    ):
        """Tests that variances are properly calculated for single-wire observables with parameters."""

        obs = operation(np.array(par), wires=[0])

        qubit_device_1_wire.reset()
        qubit_device_1_wire.apply(
            [qml.QubitStateVector(np.array(input), wires=[0])], obs.diagonalizing_gates()
        )
        res = qubit_device_1_wire.var(obs)

        assert np.isclose(res, expected_output, atol=tol, rtol=0)

    @pytest.mark.parametrize(
        "operation,input,expected_output,par",
        [
            (
                qml.Hermitian,
                [1 / math.sqrt(3), 0, 1 / math.sqrt(3), 1 / math.sqrt(3)],
                11 / 9,
                [[1, 1j, 0, 1], [-1j, 1, 0, 0], [0, 0, 1, -1j], [1, 0, 1j, 1]],
            ),
            (
                qml.Hermitian,
                [0, 0, 0, 1],
                1,
                [[0, 1j, 0, 0], [-1j, 0, 0, 0], [0, 0, 0, -1j], [0, 0, 1j, 0]],
            ),
            (
                qml.Hermitian,
                [1 / math.sqrt(2), 0, -1 / math.sqrt(2), 0],
                1,
                [[1, 1j, 0, 0], [-1j, 1, 0, 0], [0, 0, 1, -1j], [0, 0, 1j, 1]],
            ),
            (
                qml.Hermitian,
                [1 / math.sqrt(2), 0, 0, 1 / math.sqrt(2)],
                0,
                [[1, 0, 0, 0], [0, -1, 0, 0], [0, 0, -1, 0], [0, 0, 0, 1]],
            ),
            (
                qml.Hermitian,
                [0, 1 / math.sqrt(2), -1 / math.sqrt(2), 0],
                0,
                [[1, 0, 0, 0], [0, -1, 0, 0], [0, 0, -1, 0], [0, 0, 0, 1]],
            ),
        ],
    )
    def test_var_two_wires_with_parameters(
        self, qubit_device_2_wires, tol, operation, input, expected_output, par
    ):
        """Tests that variances are properly calculated for two-wire observables with parameters."""

        obs = operation(np.array(par), wires=[0, 1])

        qubit_device_2_wires.reset()
        qubit_device_2_wires.apply(
            [qml.QubitStateVector(np.array(input), wires=[0, 1])], obs.diagonalizing_gates()
        )
        res = qubit_device_2_wires.var(obs)

        assert np.isclose(res, expected_output, atol=tol, rtol=0)

    def test_var_estimate(self):
        """Test that the variance is not analytically calculated"""

        dev = qml.device("default.qubit", wires=1, shots=3)

        @qml.qnode(dev, diff_method="parameter-shift")
        def circuit():
            return qml.var(qml.PauliX(0))

        var = circuit()

        # With 3 samples we are guaranteed to see a difference between
        # an estimated variance and an analytically calculated one
        assert var != 1.0


class TestSample:
    """Tests that samples are properly calculated."""

    def test_sample_dimensions(self):
        """Tests if the samples returned by the sample function have
        the correct dimensions
        """

        # Explicitly resetting is necessary as the internal
        # state is set to None in __init__ and only properly
        # initialized during reset
        dev = qml.device("default.qubit", wires=2, shots=1000)

        dev.apply([qml.RX(1.5708, wires=[0]), qml.RX(1.5708, wires=[1])])

        dev.shots = 10
        dev._wires_measured = {0}
        dev._samples = dev.generate_samples()
        s1 = dev.sample(qml.PauliZ(wires=[0]))
        assert np.array_equal(s1.shape, (10,))

        dev.reset()
        dev.shots = 12
        dev._wires_measured = {1}
        dev._samples = dev.generate_samples()
        s2 = dev.sample(qml.PauliZ(wires=[1]))
        assert np.array_equal(s2.shape, (12,))

        dev.reset()
        dev.shots = 17
        dev._wires_measured = {0, 1}
        dev._samples = dev.generate_samples()
        s3 = dev.sample(qml.PauliX(0) @ qml.PauliZ(1))
        assert np.array_equal(s3.shape, (17,))

    def test_sample_values(self, qubit_device_2_wires, tol):
        """Tests if the samples returned by sample have
        the correct values
        """

        # Explicitly resetting is necessary as the internal
        # state is set to None in __init__ and only properly
        # initialized during reset
        dev = qml.device("default.qubit", wires=2, shots=1000)

        dev.apply([qml.RX(1.5708, wires=[0])])
        dev._wires_measured = {0}
        dev._samples = dev.generate_samples()

        s1 = dev.sample(qml.PauliZ(0))

        # s1 should only contain 1 and -1, which is guaranteed if
        # they square to 1
        assert np.allclose(s1**2, 1, atol=tol, rtol=0)


class TestDefaultQubitIntegration:
    """Integration tests for default.qubit. This test ensures it integrates
    properly with the PennyLane interface, in particular QNode."""

    def test_defines_correct_capabilities(self):
        """Test that the device defines the right capabilities"""

        dev = qml.device("default.qubit", wires=1)
        cap = dev.capabilities()
        capabilities = {
            "model": "qubit",
            "supports_finite_shots": True,
            "supports_tensor_observables": True,
            "returns_probs": True,
            "returns_state": True,
            "supports_reversible_diff": True,
            "supports_inverse_operations": True,
            "supports_analytic_computation": True,
<<<<<<< HEAD
            "supports_broadcasting": True,
=======
            "supports_broadcasting": False,
>>>>>>> 85cc93f7
            "passthru_devices": {
                "torch": "default.qubit.torch",
                "tf": "default.qubit.tf",
                "autograd": "default.qubit.autograd",
                "jax": "default.qubit.jax",
            },
        }
        assert cap == capabilities

    @pytest.mark.parametrize("r_dtype", [np.float32, np.float64])
    def test_qubit_circuit(self, qubit_device_1_wire, r_dtype, tol):
        """Test that the default qubit plugin provides correct result for a simple circuit"""

        p = 0.543

        dev = qubit_device_1_wire
        dev.R_DTYPE = r_dtype

        @qml.qnode(dev, diff_method="parameter-shift")
        def circuit(x):
            qml.RX(x, wires=0)
            return qml.expval(qml.PauliY(0))

        expected = -np.sin(p)

        res = circuit(p)
        assert np.isclose(res, expected, atol=tol, rtol=0)
        assert res.dtype == r_dtype

    def test_qubit_identity(self, qubit_device_1_wire, tol):
        """Test that the default qubit plugin provides correct result for the Identity expectation"""

        p = 0.543

        @qml.qnode(qubit_device_1_wire)
        def circuit(x):
            """Test quantum function"""
            qml.RX(x, wires=0)
            return qml.expval(qml.Identity(0))

        assert np.isclose(circuit(p), 1, atol=tol, rtol=0)

    def test_nonzero_shots(self, tol):
        """Test that the default qubit plugin provides correct result for high shot number"""

        shots = 10**5
        dev = qml.device("default.qubit", wires=1, shots=shots)

        p = 0.543

        @qml.qnode(dev, diff_method="parameter-shift")
        def circuit(x):
            """Test quantum function"""
            qml.RX(x, wires=0)
            return qml.expval(qml.PauliY(0))

        runs = []
        for _ in range(100):
            runs.append(circuit(p))

        assert np.isclose(np.mean(runs), -np.sin(p), atol=tol, rtol=0)

    @pytest.mark.parametrize(
        "name,state,expected_output",
        [
            ("PauliX", [1 / math.sqrt(2), 1 / math.sqrt(2)], 1),
            ("PauliX", [1 / math.sqrt(2), -1 / math.sqrt(2)], -1),
            ("PauliX", [1, 0], 0),
            ("PauliY", [1 / math.sqrt(2), 1j / math.sqrt(2)], 1),
            ("PauliY", [1 / math.sqrt(2), -1j / math.sqrt(2)], -1),
            ("PauliY", [1, 0], 0),
            ("PauliZ", [1, 0], 1),
            ("PauliZ", [0, 1], -1),
            ("PauliZ", [1 / math.sqrt(2), 1 / math.sqrt(2)], 0),
            ("Hadamard", [1, 0], 1 / math.sqrt(2)),
            ("Hadamard", [0, 1], -1 / math.sqrt(2)),
            ("Hadamard", [1 / math.sqrt(2), 1 / math.sqrt(2)], 1 / math.sqrt(2)),
        ],
    )
    def test_supported_observable_single_wire_no_parameters(
        self, qubit_device_1_wire, tol, name, state, expected_output
    ):
        """Tests supported observables on single wires without parameters."""

        obs = getattr(qml.ops, name)

        assert qubit_device_1_wire.supports_observable(name)

        @qml.qnode(qubit_device_1_wire)
        def circuit():
            qml.QubitStateVector(np.array(state), wires=[0])
            return qml.expval(obs(wires=[0]))

        assert np.isclose(circuit(), expected_output, atol=tol, rtol=0)

    @pytest.mark.parametrize(
        "name,state,expected_output,par",
        [
            ("Identity", [1, 0], 1, []),
            ("Identity", [0, 1], 1, []),
            ("Identity", [1 / math.sqrt(2), -1 / math.sqrt(2)], 1, []),
            ("Hermitian", [1, 0], 1, [np.array([[1, 1j], [-1j, 1]])]),
            ("Hermitian", [0, 1], 1, [np.array([[1, 1j], [-1j, 1]])]),
            (
                "Hermitian",
                [1 / math.sqrt(2), -1 / math.sqrt(2)],
                1,
                [np.array([[1, 1j], [-1j, 1]])],
            ),
        ],
    )
    def test_supported_observable_single_wire_with_parameters(
        self, qubit_device_1_wire, tol, name, state, expected_output, par
    ):
        """Tests supported observables on single wires with parameters."""

        obs = getattr(qml.ops, name)

        assert qubit_device_1_wire.supports_observable(name)

        @qml.qnode(qubit_device_1_wire)
        def circuit():
            qml.QubitStateVector(np.array(state), wires=[0])
            return qml.expval(obs(*par, wires=[0]))

        assert np.isclose(circuit(), expected_output, atol=tol, rtol=0)

    @pytest.mark.parametrize(
        "name,state,expected_output,par",
        [
            (
                "Hermitian",
                [1 / math.sqrt(3), 0, 1 / math.sqrt(3), 1 / math.sqrt(3)],
                5 / 3,
                [np.array([[1, 1j, 0, 1], [-1j, 1, 0, 0], [0, 0, 1, -1j], [1, 0, 1j, 1]])],
            ),
            (
                "Hermitian",
                [0, 0, 0, 1],
                0,
                [np.array([[0, 1j, 0, 0], [-1j, 0, 0, 0], [0, 0, 0, -1j], [0, 0, 1j, 0]])],
            ),
            (
                "Hermitian",
                [1 / math.sqrt(2), 0, -1 / math.sqrt(2), 0],
                1,
                [np.array([[1, 1j, 0, 0], [-1j, 1, 0, 0], [0, 0, 1, -1j], [0, 0, 1j, 1]])],
            ),
            (
                "Hermitian",
                [1 / math.sqrt(3), -1 / math.sqrt(3), 1 / math.sqrt(6), 1 / math.sqrt(6)],
                1,
                [np.array([[1, 1j, 0, 0.5j], [-1j, 1, 0, 0], [0, 0, 1, -1j], [-0.5j, 0, 1j, 1]])],
            ),
            (
                "Hermitian",
                [1 / math.sqrt(2), 0, 0, 1 / math.sqrt(2)],
                1,
                [np.array([[1, 0, 0, 0], [0, -1, 0, 0], [0, 0, -1, 0], [0, 0, 0, 1]])],
            ),
            (
                "Hermitian",
                [0, 1 / math.sqrt(2), -1 / math.sqrt(2), 0],
                -1,
                [np.array([[1, 0, 0, 0], [0, -1, 0, 0], [0, 0, -1, 0], [0, 0, 0, 1]])],
            ),
        ],
    )
    def test_supported_observable_two_wires_with_parameters(
        self, qubit_device_2_wires, tol, name, state, expected_output, par
    ):
        """Tests supported observables on two wires with parameters."""

        obs = getattr(qml.ops, name)

        assert qubit_device_2_wires.supports_observable(name)

        @qml.qnode(qubit_device_2_wires)
        def circuit():
            qml.QubitStateVector(np.array(state), wires=[0, 1])
            return qml.expval(obs(*par, wires=[0, 1]))

        assert np.isclose(circuit(), expected_output, atol=tol, rtol=0)

    def test_multi_samples_return_correlated_results(self):
        """Tests if the samples returned by the sample function have
        the correct dimensions
        """

        dev = qml.device("default.qubit", wires=2, shots=1000)

        @qml.qnode(dev, diff_method="parameter-shift")
        def circuit():
            qml.Hadamard(0)
            qml.CNOT(wires=[0, 1])
            return qml.sample(qml.PauliZ(0)), qml.sample(qml.PauliZ(1))

        outcomes = circuit()

        assert np.array_equal(outcomes[0], outcomes[1])

    @pytest.mark.parametrize("num_wires", [3, 4, 5, 6, 7, 8])
    def test_multi_samples_return_correlated_results_more_wires_than_size_of_observable(
        self, num_wires
    ):
        """Tests if the samples returned by the sample function have
        the correct dimensions
        """

        dev = qml.device("default.qubit", wires=num_wires, shots=1000)

        @qml.qnode(dev, diff_method="parameter-shift")
        def circuit():
            qml.Hadamard(0)
            qml.CNOT(wires=[0, 1])
            return qml.sample(qml.PauliZ(0)), qml.sample(qml.PauliZ(1))

        outcomes = circuit()

        assert np.array_equal(outcomes[0], outcomes[1])


@pytest.mark.parametrize("theta,phi,varphi", list(zip(THETA, PHI, VARPHI)))
class TestTensorExpval:
    """Test tensor expectation values"""

    def test_paulix_pauliy(self, theta, phi, varphi, tol):
        """Test that a tensor product involving PauliX and PauliY works correctly"""
        dev = qml.device("default.qubit", wires=3)
        dev.reset()

        obs = qml.PauliX(0) @ qml.PauliY(2)

        dev.apply(
            [
                qml.RX(theta, wires=[0]),
                qml.RX(phi, wires=[1]),
                qml.RX(varphi, wires=[2]),
                qml.CNOT(wires=[0, 1]),
                qml.CNOT(wires=[1, 2]),
            ],
            obs.diagonalizing_gates(),
        )

        res = dev.expval(obs)

        expected = np.sin(theta) * np.sin(phi) * np.sin(varphi)

        assert np.allclose(res, expected, atol=tol, rtol=0)

    def test_pauliz_identity(self, theta, phi, varphi, tol):
        """Test that a tensor product involving PauliZ and Identity works correctly"""
        dev = qml.device("default.qubit", wires=3)
        dev.reset()

        obs = qml.PauliZ(0) @ qml.Identity(1) @ qml.PauliZ(2)

        dev.apply(
            [
                qml.RX(theta, wires=[0]),
                qml.RX(phi, wires=[1]),
                qml.RX(varphi, wires=[2]),
                qml.CNOT(wires=[0, 1]),
                qml.CNOT(wires=[1, 2]),
            ],
            obs.diagonalizing_gates(),
        )

        res = dev.expval(obs)

        expected = np.cos(varphi) * np.cos(phi)

        assert np.allclose(res, expected, atol=tol, rtol=0)

    def test_pauliz_hadamard(self, theta, phi, varphi, tol):
        """Test that a tensor product involving PauliZ and PauliY and hadamard works correctly"""
        dev = qml.device("default.qubit", wires=3)
        obs = qml.PauliZ(0) @ qml.Hadamard(1) @ qml.PauliY(2)

        dev.reset()
        dev.apply(
            [
                qml.RX(theta, wires=[0]),
                qml.RX(phi, wires=[1]),
                qml.RX(varphi, wires=[2]),
                qml.CNOT(wires=[0, 1]),
                qml.CNOT(wires=[1, 2]),
            ],
            obs.diagonalizing_gates(),
        )

        res = dev.expval(obs)

        expected = -(np.cos(varphi) * np.sin(phi) + np.sin(varphi) * np.cos(theta)) / np.sqrt(2)

        assert np.allclose(res, expected, atol=tol, rtol=0)

    def test_hermitian(self, theta, phi, varphi, tol):
        """Test that a tensor product involving qml.Hermitian works correctly"""
        dev = qml.device("default.qubit", wires=3)
        dev.reset()

        A = np.array(
            [
                [-6, 2 + 1j, -3, -5 + 2j],
                [2 - 1j, 0, 2 - 1j, -5 + 4j],
                [-3, 2 + 1j, 0, -4 + 3j],
                [-5 - 2j, -5 - 4j, -4 - 3j, -6],
            ]
        )

        obs = qml.PauliZ(0) @ qml.Hermitian(A, wires=[1, 2])

        dev.apply(
            [
                qml.RX(theta, wires=[0]),
                qml.RX(phi, wires=[1]),
                qml.RX(varphi, wires=[2]),
                qml.CNOT(wires=[0, 1]),
                qml.CNOT(wires=[1, 2]),
            ],
            obs.diagonalizing_gates(),
        )

        res = dev.expval(obs)

        expected = 0.5 * (
            -6 * np.cos(theta) * (np.cos(varphi) + 1)
            - 2 * np.sin(varphi) * (np.cos(theta) + np.sin(phi) - 2 * np.cos(phi))
            + 3 * np.cos(varphi) * np.sin(phi)
            + np.sin(phi)
        )

        assert np.allclose(res, expected, atol=tol, rtol=0)

    def test_hermitian_hermitian(self, theta, phi, varphi, tol):
        """Test that a tensor product involving two Hermitian matrices works correctly"""
        dev = qml.device("default.qubit", wires=3)

        A1 = np.array([[1, 2], [2, 4]])

        A2 = np.array(
            [
                [-6, 2 + 1j, -3, -5 + 2j],
                [2 - 1j, 0, 2 - 1j, -5 + 4j],
                [-3, 2 + 1j, 0, -4 + 3j],
                [-5 - 2j, -5 - 4j, -4 - 3j, -6],
            ]
        )

        obs = qml.Hermitian(A1, wires=[0]) @ qml.Hermitian(A2, wires=[1, 2])

        dev.apply(
            [
                qml.RX(theta, wires=[0]),
                qml.RX(phi, wires=[1]),
                qml.RX(varphi, wires=[2]),
                qml.CNOT(wires=[0, 1]),
                qml.CNOT(wires=[1, 2]),
            ],
            obs.diagonalizing_gates(),
        )

        res = dev.expval(obs)

        expected = 0.25 * (
            -30
            + 4 * np.cos(phi) * np.sin(theta)
            + 3 * np.cos(varphi) * (-10 + 4 * np.cos(phi) * np.sin(theta) - 3 * np.sin(phi))
            - 3 * np.sin(phi)
            - 2
            * (5 + np.cos(phi) * (6 + 4 * np.sin(theta)) + (-3 + 8 * np.sin(theta)) * np.sin(phi))
            * np.sin(varphi)
            + np.cos(theta)
            * (
                18
                + 5 * np.sin(phi)
                + 3 * np.cos(varphi) * (6 + 5 * np.sin(phi))
                + 2 * (3 + 10 * np.cos(phi) - 5 * np.sin(phi)) * np.sin(varphi)
            )
        )

        assert np.allclose(res, expected, atol=tol, rtol=0)

    def test_hermitian_identity_expectation(self, theta, phi, varphi, tol):
        """Test that a tensor product involving an Hermitian matrix and the identity works correctly"""
        dev = qml.device("default.qubit", wires=2)

        A = np.array(
            [[1.02789352, 1.61296440 - 0.3498192j], [1.61296440 + 0.3498192j, 1.23920938 + 0j]]
        )

        obs = qml.Hermitian(A, wires=[0]) @ qml.Identity(wires=[1])

        dev.apply(
            [qml.RY(theta, wires=[0]), qml.RY(phi, wires=[1]), qml.CNOT(wires=[0, 1])],
            obs.diagonalizing_gates(),
        )

        res = dev.expval(obs)

        a = A[0, 0]
        re_b = A[0, 1].real
        d = A[1, 1]
        expected = ((a - d) * np.cos(theta) + 2 * re_b * np.sin(theta) * np.sin(phi) + a + d) / 2

        assert np.allclose(res, expected, atol=tol, rtol=0)

    def test_hermitian_two_wires_identity_expectation(self, theta, phi, varphi, tol):
        """Test that a tensor product involving an Hermitian matrix for two wires and the identity works correctly"""
        dev = qml.device("default.qubit", wires=3)

        A = np.array(
            [[1.02789352, 1.61296440 - 0.3498192j], [1.61296440 + 0.3498192j, 1.23920938 + 0j]]
        )
        Identity = np.array([[1, 0], [0, 1]])
        H = np.kron(np.kron(Identity, Identity), A)
        obs = qml.Hermitian(H, wires=[2, 1, 0])

        dev.apply(
            [qml.RY(theta, wires=[0]), qml.RY(phi, wires=[1]), qml.CNOT(wires=[0, 1])],
            obs.diagonalizing_gates(),
        )
        res = dev.expval(obs)

        a = A[0, 0]
        re_b = A[0, 1].real
        d = A[1, 1]

        expected = ((a - d) * np.cos(theta) + 2 * re_b * np.sin(theta) * np.sin(phi) + a + d) / 2
        assert np.allclose(res, expected, atol=tol, rtol=0)


@pytest.mark.parametrize("theta, phi, varphi", list(zip(THETA, PHI, VARPHI)))
class TestTensorVar:
    """Tests for variance of tensor observables"""

    def test_paulix_pauliy(self, theta, phi, varphi, tol):
        """Test that a tensor product involving PauliX and PauliY works correctly"""
        dev = qml.device("default.qubit", wires=3)

        obs = qml.PauliX(0) @ qml.PauliY(2)

        dev.apply(
            [
                qml.RX(theta, wires=[0]),
                qml.RX(phi, wires=[1]),
                qml.RX(varphi, wires=[2]),
                qml.CNOT(wires=[0, 1]),
                qml.CNOT(wires=[1, 2]),
            ],
            obs.diagonalizing_gates(),
        )

        res = dev.var(obs)

        expected = (
            8 * np.sin(theta) ** 2 * np.cos(2 * varphi) * np.sin(phi) ** 2
            - np.cos(2 * (theta - phi))
            - np.cos(2 * (theta + phi))
            + 2 * np.cos(2 * theta)
            + 2 * np.cos(2 * phi)
            + 14
        ) / 16

        assert np.allclose(res, expected, atol=tol, rtol=0)

    def test_pauliz_hadamard(self, theta, phi, varphi, tol):
        """Test that a tensor product involving PauliZ and PauliY and hadamard works correctly"""
        dev = qml.device("default.qubit", wires=3)
        obs = qml.PauliZ(0) @ qml.Hadamard(1) @ qml.PauliY(2)

        dev.reset()
        dev.apply(
            [
                qml.RX(theta, wires=[0]),
                qml.RX(phi, wires=[1]),
                qml.RX(varphi, wires=[2]),
                qml.CNOT(wires=[0, 1]),
                qml.CNOT(wires=[1, 2]),
            ],
            obs.diagonalizing_gates(),
        )

        res = dev.var(obs)

        expected = (
            3
            + np.cos(2 * phi) * np.cos(varphi) ** 2
            - np.cos(2 * theta) * np.sin(varphi) ** 2
            - 2 * np.cos(theta) * np.sin(phi) * np.sin(2 * varphi)
        ) / 4

        assert np.allclose(res, expected, atol=tol, rtol=0)

    def test_hermitian(self, theta, phi, varphi, tol):
        """Test that a tensor product involving qml.Hermitian works correctly"""
        dev = qml.device("default.qubit", wires=3)

        A = np.array(
            [
                [-6, 2 + 1j, -3, -5 + 2j],
                [2 - 1j, 0, 2 - 1j, -5 + 4j],
                [-3, 2 + 1j, 0, -4 + 3j],
                [-5 - 2j, -5 - 4j, -4 - 3j, -6],
            ]
        )

        obs = qml.PauliZ(0) @ qml.Hermitian(A, wires=[1, 2])

        dev.apply(
            [
                qml.RX(theta, wires=[0]),
                qml.RX(phi, wires=[1]),
                qml.RX(varphi, wires=[2]),
                qml.CNOT(wires=[0, 1]),
                qml.CNOT(wires=[1, 2]),
            ],
            obs.diagonalizing_gates(),
        )

        res = dev.var(obs)

        expected = (
            1057
            - np.cos(2 * phi)
            + 12 * (27 + np.cos(2 * phi)) * np.cos(varphi)
            - 2 * np.cos(2 * varphi) * np.sin(phi) * (16 * np.cos(phi) + 21 * np.sin(phi))
            + 16 * np.sin(2 * phi)
            - 8 * (-17 + np.cos(2 * phi) + 2 * np.sin(2 * phi)) * np.sin(varphi)
            - 8 * np.cos(2 * theta) * (3 + 3 * np.cos(varphi) + np.sin(varphi)) ** 2
            - 24 * np.cos(phi) * (np.cos(phi) + 2 * np.sin(phi)) * np.sin(2 * varphi)
            - 8
            * np.cos(theta)
            * (
                4
                * np.cos(phi)
                * (
                    4
                    + 8 * np.cos(varphi)
                    + np.cos(2 * varphi)
                    - (1 + 6 * np.cos(varphi)) * np.sin(varphi)
                )
                + np.sin(phi)
                * (
                    15
                    + 8 * np.cos(varphi)
                    - 11 * np.cos(2 * varphi)
                    + 42 * np.sin(varphi)
                    + 3 * np.sin(2 * varphi)
                )
            )
        ) / 16

        assert np.allclose(res, expected, atol=tol, rtol=0)


@pytest.mark.parametrize("theta, phi, varphi", list(zip(THETA, PHI, VARPHI)))
class TestTensorSample:
    """Test tensor expectation values"""

    def test_paulix_pauliy(self, theta, phi, varphi, tol_stochastic):
        """Test that a tensor product involving PauliX and PauliY works correctly"""
        dev = qml.device("default.qubit", wires=3, shots=int(1e6))

        obs = qml.PauliX(0) @ qml.PauliY(2)

        dev.apply(
            [
                qml.RX(theta, wires=[0]),
                qml.RX(phi, wires=[1]),
                qml.RX(varphi, wires=[2]),
                qml.CNOT(wires=[0, 1]),
                qml.CNOT(wires=[1, 2]),
            ],
            obs.diagonalizing_gates(),
        )

        dev._wires_measured = {0, 1, 2}
        dev._samples = dev.generate_samples()
        dev.sample(obs)

        s1 = obs.eigvals()
        p = dev.probability(wires=dev.map_wires(obs.wires))

        # s1 should only contain 1 and -1
        assert np.allclose(s1**2, 1, atol=tol_stochastic, rtol=0)

        mean = s1 @ p
        expected = np.sin(theta) * np.sin(phi) * np.sin(varphi)
        assert np.allclose(mean, expected, atol=tol_stochastic, rtol=0)

        var = (s1**2) @ p - (s1 @ p).real ** 2
        expected = (
            8 * np.sin(theta) ** 2 * np.cos(2 * varphi) * np.sin(phi) ** 2
            - np.cos(2 * (theta - phi))
            - np.cos(2 * (theta + phi))
            + 2 * np.cos(2 * theta)
            + 2 * np.cos(2 * phi)
            + 14
        ) / 16
        assert np.allclose(var, expected, atol=tol_stochastic, rtol=0)

    def test_pauliz_hadamard(self, theta, phi, varphi, tol_stochastic):
        """Test that a tensor product involving PauliZ and PauliY and hadamard works correctly"""
        dev = qml.device("default.qubit", wires=3, shots=int(1e6))
        obs = qml.PauliZ(0) @ qml.Hadamard(1) @ qml.PauliY(2)
        dev.apply(
            [
                qml.RX(theta, wires=[0]),
                qml.RX(phi, wires=[1]),
                qml.RX(varphi, wires=[2]),
                qml.CNOT(wires=[0, 1]),
                qml.CNOT(wires=[1, 2]),
            ],
            obs.diagonalizing_gates(),
        )

        dev._wires_measured = {0, 1, 2}
        dev._samples = dev.generate_samples()
        dev.sample(obs)

        s1 = obs.eigvals()
        p = dev.marginal_prob(dev.probability(), wires=obs.wires)

        # s1 should only contain 1 and -1
        assert np.allclose(s1**2, 1, atol=tol_stochastic, rtol=0)

        mean = s1 @ p
        expected = -(np.cos(varphi) * np.sin(phi) + np.sin(varphi) * np.cos(theta)) / np.sqrt(2)
        assert np.allclose(mean, expected, atol=tol_stochastic, rtol=0)

        var = (s1**2) @ p - (s1 @ p).real ** 2
        expected = (
            3
            + np.cos(2 * phi) * np.cos(varphi) ** 2
            - np.cos(2 * theta) * np.sin(varphi) ** 2
            - 2 * np.cos(theta) * np.sin(phi) * np.sin(2 * varphi)
        ) / 4
        assert np.allclose(var, expected, atol=tol_stochastic, rtol=0)

    def test_hermitian(self, theta, phi, varphi, tol_stochastic):
        """Test that a tensor product involving qml.Hermitian works correctly"""
        dev = qml.device("default.qubit", wires=3, shots=int(1e6))

        A = 0.1 * np.array(
            [
                [-6, 2 + 1j, -3, -5 + 2j],
                [2 - 1j, 0, 2 - 1j, -5 + 4j],
                [-3, 2 + 1j, 0, -4 + 3j],
                [-5 - 2j, -5 - 4j, -4 - 3j, -6],
            ]
        )

        obs = qml.PauliZ(0) @ qml.Hermitian(A, wires=[1, 2])
        dev.apply(
            [
                qml.RX(theta, wires=[0]),
                qml.RX(phi, wires=[1]),
                qml.RX(varphi, wires=[2]),
                qml.CNOT(wires=[0, 1]),
                qml.CNOT(wires=[1, 2]),
            ],
            obs.diagonalizing_gates(),
        )

        dev._wires_measured = {0, 1, 2}
        dev._samples = dev.generate_samples()
        dev.sample(obs)

        s1 = obs.eigvals()
        p = dev.marginal_prob(dev.probability(), wires=obs.wires)

        # s1 should only contain the eigenvalues of
        # the hermitian matrix tensor product Z
        Z = np.diag([1, -1])
        eigvals = np.linalg.eigvalsh(np.kron(Z, A))
        assert set(np.round(s1, 8).tolist()).issubset(set(np.round(eigvals, 8).tolist()))

        mean = s1 @ p
        expected = (
            0.1
            * 0.5
            * (
                -6 * np.cos(theta) * (np.cos(varphi) + 1)
                - 2 * np.sin(varphi) * (np.cos(theta) + np.sin(phi) - 2 * np.cos(phi))
                + 3 * np.cos(varphi) * np.sin(phi)
                + np.sin(phi)
            )
        )
        assert np.allclose(mean, expected, atol=tol_stochastic, rtol=0)

        var = (s1**2) @ p - (s1 @ p).real ** 2
        expected = (
            0.01
            * (
                1057
                - np.cos(2 * phi)
                + 12 * (27 + np.cos(2 * phi)) * np.cos(varphi)
                - 2 * np.cos(2 * varphi) * np.sin(phi) * (16 * np.cos(phi) + 21 * np.sin(phi))
                + 16 * np.sin(2 * phi)
                - 8 * (-17 + np.cos(2 * phi) + 2 * np.sin(2 * phi)) * np.sin(varphi)
                - 8 * np.cos(2 * theta) * (3 + 3 * np.cos(varphi) + np.sin(varphi)) ** 2
                - 24 * np.cos(phi) * (np.cos(phi) + 2 * np.sin(phi)) * np.sin(2 * varphi)
                - 8
                * np.cos(theta)
                * (
                    4
                    * np.cos(phi)
                    * (
                        4
                        + 8 * np.cos(varphi)
                        + np.cos(2 * varphi)
                        - (1 + 6 * np.cos(varphi)) * np.sin(varphi)
                    )
                    + np.sin(phi)
                    * (
                        15
                        + 8 * np.cos(varphi)
                        - 11 * np.cos(2 * varphi)
                        + 42 * np.sin(varphi)
                        + 3 * np.sin(2 * varphi)
                    )
                )
            )
            / 16
        )
        assert np.allclose(var, expected, atol=tol_stochastic, rtol=0)


@pytest.mark.parametrize(
    "r_dtype,c_dtype", [(np.float32, np.complex64), (np.float64, np.complex128)]
)
class TestDtypePreserved:
    """Test that the user-defined dtype of the device is preserved for QNode
    evaluation"""

    @pytest.mark.parametrize(
        "op",
        [
            qml.SingleExcitation,
            qml.SingleExcitationPlus,
            qml.SingleExcitationMinus,
            qml.DoubleExcitation,
            qml.DoubleExcitationPlus,
            qml.DoubleExcitationMinus,
            qml.OrbitalRotation,
            qml.QubitSum,
            qml.QubitCarry,
        ],
    )
    def test_state_dtype_after_op(self, r_dtype, c_dtype, op, tol):
        """Test that the default qubit plugin preserves data types of states when an operation is
        applied. As TestApply class check most of operators, we here only check some subtle
        examples.
        """

        dev = qml.device("default.qubit", wires=4, r_dtype=r_dtype, c_dtype=c_dtype)

        n_wires = op.num_wires
        n_params = op.num_params

        @qml.qnode(dev, diff_method="parameter-shift")
        def circuit():
            if n_params == 0:
                op(wires=range(n_wires))
            elif n_params == 1:
                op(0.543, wires=range(n_wires))
            else:
                op([0.543] * n_params, wires=range(n_wires))
            return qml.state()

        res = circuit()
        assert res.dtype == c_dtype

    @pytest.mark.parametrize(
        "measurement",
        [
            qml.expval(qml.PauliY(0)),
            qml.var(qml.PauliY(0)),
            qml.probs(wires=[1]),
            qml.probs(wires=[2, 0]),
        ],
    )
    def test_measurement_real_dtype(self, r_dtype, c_dtype, measurement, tol):
        """Test that the default qubit plugin provides correct result for a simple circuit"""
        p = 0.543

        dev = qml.device("default.qubit", wires=3, r_dtype=r_dtype, c_dtype=c_dtype)

        @qml.qnode(dev, diff_method="parameter-shift")
        def circuit(x):
            qml.RX(x, wires=0)
            return qml.apply(measurement)

        res = circuit(p)
        assert res.dtype == r_dtype

    @pytest.mark.parametrize(
        "measurement",
        [qml.state(), qml.density_matrix(wires=[1]), qml.density_matrix(wires=[2, 0])],
    )
    def test_measurement_complex_dtype(self, r_dtype, c_dtype, measurement, tol):
        """Test that the default qubit plugin provides correct result for a simple circuit"""
        p = 0.543

        dev = qml.device("default.qubit", wires=3, r_dtype=r_dtype, c_dtype=c_dtype)

        @qml.qnode(dev, diff_method="parameter-shift")
        def circuit(x):
            qml.RX(x, wires=0)
            return qml.apply(measurement)

        res = circuit(p)
        assert res.dtype == c_dtype


class TestProbabilityIntegration:
    """Test probability method for when analytic is True/False"""

    def mock_analytic_counter(self, wires=None):
        self.analytic_counter += 1
        return np.array([1, 0, 0, 0], dtype=float)

    @pytest.mark.parametrize("x", [[0.2, 0.5], [0.4, 0.9], [0.8, 0.3]])
    def test_probability(self, x, tol):
        """Test that the probability function works for finite and infinite shots"""
        dev = qml.device("default.qubit", wires=2, shots=1000)
        dev_analytic = qml.device("default.qubit", wires=2, shots=None)

        def circuit(x):
            qml.RX(x[0], wires=0)
            qml.RY(x[1], wires=0)
            qml.CNOT(wires=[0, 1])
            return qml.probs(wires=[0, 1])

        prob = qml.QNode(circuit, dev)
        prob_analytic = qml.QNode(circuit, dev_analytic)

        assert np.isclose(prob(x).sum(), 1, atol=tol, rtol=0)
        assert np.allclose(prob_analytic(x), prob(x), atol=0.1, rtol=0)
        assert not np.array_equal(prob_analytic(x), prob(x))

    def test_call_generate_samples(self, monkeypatch):
        """Test analytic_probability call when generating samples"""
        self.analytic_counter = False

        dev = qml.device("default.qubit", wires=2, shots=1000)
        monkeypatch.setattr(dev, "analytic_probability", self.mock_analytic_counter)

        # generate samples through `generate_samples` (using 'analytic_probability')
        dev.generate_samples()

        # should call `analytic_probability` once through `generate_samples`
        assert self.analytic_counter == 1

    def test_stateless_analytic_return(self):
        """Test that analytic_probability returns None if device is stateless"""
        dev = qml.device("default.qubit", wires=2)
        dev._state = None

        assert dev.analytic_probability() is None


class TestWiresIntegration:
    """Test that the device integrates with PennyLane's wire management."""

    def make_circuit_probs(self, wires):
        """Factory for a qnode returning probabilities using arbitrary wire labels."""
        dev = qml.device("default.qubit", wires=wires)
        n_wires = len(wires)

        @qml.qnode(dev, diff_method="parameter-shift")
        def circuit():
            qml.RX(0.5, wires=wires[0 % n_wires])
            qml.RY(2.0, wires=wires[1 % n_wires])
            if n_wires > 1:
                qml.CNOT(wires=[wires[0], wires[1]])
            return qml.probs(wires=wires)

        return circuit

    @pytest.mark.parametrize(
        "wires1, wires2",
        [
            (["a", "c", "d"], [2, 3, 0]),
            ([-1, -2, -3], ["q1", "ancilla", 2]),
            (["a", "c"], [3, 0]),
            ([-1, -2], ["ancilla", 2]),
            (["a"], ["nothing"]),
        ],
    )
    def test_wires_probs(self, wires1, wires2, tol):
        """Test that the probability vector of a circuit is independent from the wire labels used."""

        circuit1 = self.make_circuit_probs(wires1)
        circuit2 = self.make_circuit_probs(wires2)

        assert np.allclose(circuit1(), circuit2(), tol)

    def test_wires_not_found_exception(self):
        """Tests that an exception is raised when wires not present on the device are adressed."""
        dev = qml.device("default.qubit", wires=["a", "b"])

        with qml.tape.QuantumTape() as tape:
            qml.RX(0.5, wires="c")

        with pytest.raises(WireError, match="Did not find some of the wires"):
            dev.execute(tape)

    wires_to_try = [
        (1, Wires([0]), Wires([0])),
        (4, Wires([1, 3]), Wires([1, 3])),
        (["a", 2], Wires([2]), Wires([1])),
        (["a", 2], Wires([2, "a"]), Wires([1, 0])),
    ]

    @pytest.mark.parametrize("dev_wires, wires_to_map, res", wires_to_try)
    def test_map_wires_caches(self, dev_wires, wires_to_map, res, mock_device):
        """Test that multiple calls to map_wires will use caching."""
        dev = qml.device("default.qubit", wires=dev_wires)

        original_hits = dev.map_wires.cache_info().hits
        original_misses = dev.map_wires.cache_info().misses

        # The first call is computed: it's a miss as it didn't come from the cache
        dev.map_wires(wires_to_map)

        # The number of misses increased
        assert dev.map_wires.cache_info().misses > original_misses

        # The second call comes from the cache: it's a hit
        dev.map_wires(wires_to_map)

        # The number of hits increased
        assert dev.map_wires.cache_info().hits > original_hits


class TestGetSlice:
    """Tests for the _get_slice function."""

    def test_get_slice(self):
        """Test that the _get_slice function returns the expected slice and allows us to slice
        correctly into an array."""

        sl = _get_slice(1, 1, 3)
        array = np.arange(27).reshape((3, 3, 3))
        target = array[:, 1, :]

        assert sl == (slice(None, None, None), 1, slice(None, None, None))
        assert np.allclose(array[sl], target)

    def test_get_slice_first(self):
        """Test that the _get_slice function returns the expected slice when accessing the first
        axis of an array."""

        sl = _get_slice(2, 0, 3)
        array = np.arange(27).reshape((3, 3, 3))
        target = array[2]

        assert sl == (2, slice(None, None, None), slice(None, None, None))
        assert np.allclose(array[sl], target)

    def test_get_slice_last(self):
        """Test that the _get_slice function returns the expected slice when accessing the last
        axis of an array."""

        sl = _get_slice(0, 2, 3)
        array = np.arange(27).reshape((3, 3, 3))
        target = array[:, :, 0]

        assert sl == (slice(None, None, None), slice(None, None, None), 0)
        assert np.allclose(array[sl], target)

    def test_get_slice_1d(self):
        """Test that the _get_slice function returns the expected slice when accessing a
        1-dimensional array."""

        sl = _get_slice(2, 0, 1)
        array = np.arange(27)
        target = array[2]

        assert sl == (2,)
        assert np.allclose(array[sl], target)


@pytest.mark.parametrize("inverse", [True, False])
class TestApplyOps:
    """Tests for special methods listed in _apply_ops that use array manipulation tricks to apply
    gates in DefaultQubit."""

    state = np.arange(2**4, dtype=np.complex128).reshape((2, 2, 2, 2))
    dev = qml.device("default.qubit", wires=4)

    single_qubit_ops = [
        (qml.PauliX, dev._apply_x),
        (qml.PauliY, dev._apply_y),
        (qml.PauliZ, dev._apply_z),
        (qml.Hadamard, dev._apply_hadamard),
        (qml.S, dev._apply_s),
        (qml.T, dev._apply_t),
        (qml.SX, dev._apply_sx),
    ]
    two_qubit_ops = [
        (qml.CNOT, dev._apply_cnot),
        (qml.SWAP, dev._apply_swap),
        (qml.CZ, dev._apply_cz),
    ]
    three_qubit_ops = [
        (qml.Toffoli, dev._apply_toffoli),
    ]

    @pytest.mark.parametrize("op, method", single_qubit_ops)
    def test_apply_single_qubit_op(self, op, method, inverse):
        """Test if the application of single qubit operations is correct."""
        state_out = method(self.state, axes=[1], inverse=inverse)
        op = op(wires=[1])
        matrix = op.inv().matrix() if inverse else op.matrix()
        state_out_einsum = np.einsum("ab,ibjk->iajk", matrix, self.state)
        assert np.allclose(state_out, state_out_einsum)

    @pytest.mark.parametrize("op, method", two_qubit_ops)
    def test_apply_two_qubit_op(self, op, method, inverse):
        """Test if the application of two qubit operations is correct."""
        state_out = method(self.state, axes=[0, 1])
        op = op(wires=[0, 1])
        matrix = op.inv().matrix() if inverse else op.matrix()
        matrix = matrix.reshape((2, 2, 2, 2))
        state_out_einsum = np.einsum("abcd,cdjk->abjk", matrix, self.state)
        assert np.allclose(state_out, state_out_einsum)

    @pytest.mark.parametrize("op, method", two_qubit_ops)
    def test_apply_two_qubit_op_reverse(self, op, method, inverse):
        """Test if the application of two qubit operations is correct when the applied wires are
        reversed."""
        state_out = method(self.state, axes=[2, 1])
        op = op(wires=[2, 1])
        matrix = op.inv().matrix() if inverse else op.matrix()
        matrix = matrix.reshape((2, 2, 2, 2))
        state_out_einsum = np.einsum("abcd,idck->ibak", matrix, self.state)
        assert np.allclose(state_out, state_out_einsum)

    @pytest.mark.parametrize("op, method", three_qubit_ops)
    def test_apply_three_qubit_op_controls_smaller(self, op, method, inverse):
        """Test if the application of three qubit operations is correct when both control wires are
        smaller than the target wire."""
        state_out = method(self.state, axes=[0, 2, 3])
        op = op(wires=[0, 2, 3])
        matrix = op.inv().matrix() if inverse else op.matrix()
        matrix = matrix.reshape((2, 2) * 3)
        state_out_einsum = np.einsum("abcdef,dkef->akbc", matrix, self.state)
        assert np.allclose(state_out, state_out_einsum)

    @pytest.mark.parametrize("op, method", three_qubit_ops)
    def test_apply_three_qubit_op_controls_greater(self, op, method, inverse):
        """Test if the application of three qubit operations is correct when both control wires are
        greater than the target wire."""
        state_out = method(self.state, axes=[2, 1, 0])
        op = op(wires=[2, 1, 0])
        matrix = op.inv().matrix() if inverse else op.matrix()
        matrix = matrix.reshape((2, 2) * 3)
        state_out_einsum = np.einsum("abcdef,fedk->cbak", matrix, self.state)
        assert np.allclose(state_out, state_out_einsum)

    @pytest.mark.parametrize("op, method", three_qubit_ops)
    def test_apply_three_qubit_op_controls_split(self, op, method, inverse):
        """Test if the application of three qubit operations is correct when one control wire is smaller
        and one control wire is greater than the target wire."""
        state_out = method(self.state, axes=[3, 1, 2])
        op = op(wires=[3, 1, 2])
        matrix = op.inv().matrix() if inverse else op.matrix()
        matrix = matrix.reshape((2, 2) * 3)
        state_out_einsum = np.einsum("abcdef,kdfe->kacb", matrix, self.state)
        assert np.allclose(state_out, state_out_einsum)


class TestStateVector:
    """Unit tests for the _apply_state_vector method"""

    def test_full_subsystem(self, mocker):
        """Test applying a state vector to the full subsystem"""
        dev = DefaultQubit(wires=["a", "b", "c"])
        state = np.array([1, 0, 0, 0, 1, 0, 1, 1]) / 2.0
        state_wires = qml.wires.Wires(["a", "b", "c"])

        spy = mocker.spy(dev, "_scatter")
        dev._apply_state_vector(state=state, device_wires=state_wires)

        assert np.all(dev._state.flatten() == state)
        spy.assert_not_called()

    def test_partial_subsystem(self, mocker):
        """Test applying a state vector to a subset of wires of the full subsystem"""

        dev = DefaultQubit(wires=["a", "b", "c"])
        state = np.array([1, 0, 1, 0]) / np.sqrt(2.0)
        state_wires = qml.wires.Wires(["a", "c"])

        spy = mocker.spy(dev, "_scatter")
        dev._apply_state_vector(state=state, device_wires=state_wires)
        res = np.sum(dev._state, axis=(1,)).flatten()

        assert np.all(res == state)
        spy.assert_called()


class TestInverseDecomposition:
    """Integration tests for decompositions of inverse gates"""

    def test_inverse_S(self, tol):
        """Test that applying the inverse of the S gate
        works without decomposition"""

        dev = qml.device("default.qubit", wires=1)

        @qml.qnode(dev, diff_method="parameter-shift")
        def test_s():
            qml.Hadamard(wires=0)
            qml.S(wires=0)
            return qml.probs(wires=0)

        test_s()
        operations = test_s.qtape.operations
        assert "S" in [i.name for i in operations]

        expected = np.array([1.0, 1.0j]) / np.sqrt(2)
        assert np.allclose(dev.state, expected, atol=tol, rtol=0)

        @qml.qnode(dev, diff_method="parameter-shift")
        def test_s_inverse():
            qml.Hadamard(wires=0)
            qml.S(wires=0).inv()
            return qml.probs(wires=0)

        test_s_inverse()
        operations = test_s_inverse.qtape.operations
        assert "S.inv" in [i.name for i in operations]

        expected = np.array([1.0, -1.0j]) / np.sqrt(2)
        assert np.allclose(dev.state, expected, atol=tol, rtol=0)

    def test_inverse_S_decomposition(self, tol, mocker, monkeypatch):
        """Test that applying the inverse of the S gate
        works when the inverse S gate is decomposed"""
        dev = qml.device("default.qubit", wires=1)
        spy = mocker.spy(dev, "execute")

        patched_operations = dev.operations.copy()
        patched_operations.remove("S")
        monkeypatch.setattr(dev, "operations", patched_operations)

        @qml.qnode(dev, diff_method="parameter-shift")
        def test_s():
            qml.Hadamard(wires=0)
            qml.S(wires=0)
            return qml.probs(wires=0)

        test_s()
        operations = spy.call_args[0][0].operations
        assert "S" not in [i.name for i in operations]
        assert "PhaseShift" in [i.name for i in operations]

        expected = np.array([1.0, 1.0j]) / np.sqrt(2)
        assert np.allclose(dev.state, expected, atol=tol, rtol=0)

        @qml.qnode(dev, diff_method="parameter-shift")
        def test_s_inverse():
            qml.Hadamard(wires=0)
            qml.S(wires=0).inv()
            return qml.probs(wires=0)

        test_s_inverse()
        operations = spy.call_args[0][0].operations
        assert "S.inv" not in [i.name for i in operations]
        assert "PhaseShift" in [i.name for i in operations]

        expected = np.array([1.0, -1.0j]) / np.sqrt(2)
        assert np.allclose(dev.state, expected, atol=tol, rtol=0)


class TestApplyOperationUnit:
    """Unit tests for the internal _apply_operation method."""

    @pytest.mark.parametrize("inverse", [True, False])
    def test_internal_apply_ops_case(self, inverse, monkeypatch):
        """Tests that if we provide an operation that has an internal
        implementation, then we use that specific implementation.

        This test provides a new internal function that `default.qubit` uses to
        apply `PauliX` (rather than redefining the gate itself).
        """
        dev = qml.device("default.qubit", wires=1)

        # Create a dummy operation
        expected_test_output = np.ones(1)
        supported_gate_application = lambda *args, **kwargs: expected_test_output

        with monkeypatch.context() as m:
            # Set the internal ops implementations dict
            m.setattr(dev, "_apply_ops", {"PauliX": supported_gate_application})

            test_state = np.array([1, 0])
            op = qml.PauliX(0) if not inverse else qml.PauliX(0).inv()

            res = dev._apply_operation(test_state, op)
            assert np.allclose(res, expected_test_output)

    def test_diagonal_operation_case(self, mocker, monkeypatch):
        """Tests the case when the operation to be applied is
        diagonal in the computational basis and the _apply_diagonal_unitary method is used."""
        dev = qml.device("default.qubit", wires=1)
        par = 0.3

        test_state = np.array([1, 0])
        wires = 0
        op = qml.PhaseShift(par, wires=wires)
        assert op.name not in dev._apply_ops

        # Set the internal _apply_diagonal_unitary
        history = []
        mock_apply_diag = lambda state, matrix, wires: history.append((state, matrix, wires))
        with monkeypatch.context() as m:
            m.setattr(dev, "_apply_diagonal_unitary", mock_apply_diag)
            assert dev._apply_diagonal_unitary == mock_apply_diag

            dev._apply_operation(test_state, op)

            res_state, res_mat, res_wires = history[0]

            assert np.allclose(res_state, test_state)
            assert np.allclose(res_mat, np.diag(op.matrix()))
            assert np.allclose(res_wires, wires)

    def test_apply_einsum_case(self, mocker, monkeypatch):
        """Tests the case when np.einsum is used to apply an operation in
        default.qubit."""
        dev = qml.device("default.qubit", wires=1)

        test_state = np.array([1, 0])
        wires = 0

        # Redefine the S gate so that it is an example for a one-qubit gate
        # that is not registered in the diagonal_in_z_basis attribute
        class TestSGate(qml.operation.Operation):
            num_wires = 1

            @staticmethod
            def compute_matrix(*params, **hyperparams):
                return np.array([[1, 0], [0, 1j]])

        dev.operations.add("TestSGate")
        op = TestSGate(wires=wires)

        assert op.name in dev.operations
        assert op.name not in dev._apply_ops

        # Set the internal _apply_unitary_einsum
        history = []
        mock_apply_einsum = lambda state, matrix, wires: history.append((state, matrix, wires))
        with monkeypatch.context() as m:
            m.setattr(dev, "_apply_unitary_einsum", mock_apply_einsum)

            dev._apply_operation(test_state, op)

            res_state, res_mat, res_wires = history[0]

            assert np.allclose(res_state, test_state)
            assert np.allclose(res_mat, op.matrix())
            assert np.allclose(res_wires, wires)

    @pytest.mark.parametrize("inverse", [True, False])
    def test_apply_tensordot_case(self, inverse, mocker, monkeypatch):
        """Tests the case when np.tensordot is used to apply an operation in
        default.qubit."""
        dev = qml.device("default.qubit", wires=3)

        test_state = np.array([1, 0])
        wires = [0, 1, 2]

        # Redefine the Toffoli gate so that it is an example for a gate with
        # more than two wires
        class TestToffoli(qml.operation.Operation):
            num_wires = 3

            @staticmethod
            def compute_matrix(*params, **hyperparams):
                return U_toffoli

        dev.operations.add("TestToffoli")
        op = TestToffoli(wires=wires)

        assert op.name in dev.operations
        assert op.name not in dev._apply_ops

        if inverse:
            op = op.inv()

        # Set the internal _apply_unitary_tensordot
        history = []
        mock_apply_tensordot = lambda state, matrix, wires: history.append((state, matrix, wires))

        with monkeypatch.context() as m:
            m.setattr(dev, "_apply_unitary", mock_apply_tensordot)

            dev._apply_operation(test_state, op)

            res_state, res_mat, res_wires = history[0]

            assert np.allclose(res_state, test_state)
            assert np.allclose(res_mat, op.matrix())
            assert np.allclose(res_wires, wires)

    def test_identity_skipped(self, mocker):
        """Test that applying the identity operation does not perform any additional computations."""
        dev = qml.device("default.qubit", wires=1)

        starting_state = np.array([1, 0])
        op = qml.Identity(0)

        spy_diagonal = mocker.spy(dev, "_apply_diagonal_unitary")
        spy_einsum = mocker.spy(dev, "_apply_unitary_einsum")
        spy_unitary = mocker.spy(dev, "_apply_unitary")

        res = dev._apply_operation(starting_state, op)
        assert res is starting_state

        spy_diagonal.assert_not_called()
        spy_einsum.assert_not_called()
        spy_unitary.assert_not_called()


class TestHamiltonianSupport:
    """Tests the devices' native support for Hamiltonian observables."""

    def test_do_not_split_analytic(self, mocker):
        """Tests that the Hamiltonian is not split for shots=None."""
        dev = qml.device("default.qubit", wires=2)
        H = qml.Hamiltonian(np.array([0.1, 0.2]), [qml.PauliX(0), qml.PauliZ(1)])

        @qml.qnode(dev, diff_method="parameter-shift", interface=None)
        def circuit():
            return qml.expval(H)

        spy = mocker.spy(dev, "expval")

        circuit()
        # evaluated one expval altogether
        assert spy.call_count == 1

    def test_split_finite_shots(self, mocker):
        """Tests that the Hamiltonian is split for finite shots."""
        dev = qml.device("default.qubit", wires=2, shots=10)
        spy = mocker.spy(dev, "expval")

        H = qml.Hamiltonian(np.array([0.1, 0.2]), [qml.PauliX(0), qml.PauliZ(1)])

        @qml.qnode(dev)
        def circuit():
            return qml.expval(H)

        circuit()

        # evaluated one expval per Pauli observable
        assert spy.call_count == 2

    def test_error_hamiltonian_expval_finite_shots(self):
        """Tests that the Hamiltonian is split for finite shots."""
        dev = qml.device("default.qubit", wires=2, shots=10)
        H = qml.Hamiltonian([0.1, 0.2], [qml.PauliX(0), qml.PauliZ(1)])

        with pytest.raises(AssertionError, match="Hamiltonian must be used with shots=None"):
            dev.expval(H)


class TestBroadcastingSupport:
    """Tests that the device correctly makes use of ``broadcast_expand`` to
    execute broadcasted tapes."""

    @pytest.mark.parametrize("x", [0.2, [0.1, 0.6, 0.3], [0.1]])
    @pytest.mark.parametrize("shots", [None, 100000])
    def test_with_single_broadcasted_par(self, x, shots):
        """Test that broadcasting on a circuit with a
        single parametrized operation works."""
        dev = qml.device("default.qubit", wires=2, shots=shots)

        @qml.qnode(dev)
        def circuit(x):
            qml.RX(x, wires=0)
            return qml.expval(qml.PauliZ(0))
            # return qml.expval(qml.Hamiltonian([0.3], [qml.PauliZ(0)]))

        out = circuit(np.array(x))

        assert circuit.device.num_executions == (1 if isinstance(x, float) else len(x))
        tol = 1e-10 if shots is None else 1e-2
        assert qml.math.allclose(out, qml.math.cos(x), atol=tol, rtol=0)

    @pytest.mark.parametrize("x, y", [(0.2, [0.4]), ([0.1, 5.1], [0.1, -0.3])])
    @pytest.mark.parametrize("shots", [None, 1000000])
    def test_with_multiple_pars(self, x, y, shots):
        """Test that broadcasting on a circuit with a
        single parametrized operation works."""
        dev = qml.device("default.qubit", wires=2, shots=shots)

        @qml.qnode(dev)
        def circuit(x, y):
            qml.RX(x, wires=0)
            qml.RX(y, wires=1)
            return [qml.expval(qml.PauliZ(0)), qml.expval(qml.PauliY(1))]

        out = circuit(x, y)
        expected = qml.math.stack([qml.math.cos(x) * qml.math.ones_like(y), -qml.math.sin(y)]).T

        assert circuit.device.num_executions == len(y)
        tol = 1e-10 if shots is None else 1e-2
        assert qml.math.allclose(out, expected, atol=tol, rtol=0)

    @pytest.mark.parametrize("x, y", [(0.2, [0.4]), ([0.1, 5.1], [0.1, -0.3])])
    @pytest.mark.parametrize("shots", [None, 1000000])
    def test_with_Hamiltonian(self, x, y, shots):
        """Test that broadcasting on a circuit with a
        single parametrized operation works."""
        dev = qml.device("default.qubit", wires=2, shots=shots)

        H = qml.Hamiltonian([0.3, 0.9], [qml.PauliZ(0), qml.PauliY(1)])
        H.compute_grouping()

        @qml.qnode(dev)
        def circuit(x, y):
            qml.RX(x, wires=0)
            qml.RX(y, wires=1)
            return qml.expval(H)

        out = circuit(x, y)
        expected = 0.3 * qml.math.cos(x) * qml.math.ones_like(y) - 0.9 * qml.math.sin(y)

        assert circuit.device.num_executions == len(y)
        tol = 1e-10 if shots is None else 1e-2
        assert qml.math.allclose(out, expected, atol=tol, rtol=0)<|MERGE_RESOLUTION|>--- conflicted
+++ resolved
@@ -1150,11 +1150,7 @@
             "supports_reversible_diff": True,
             "supports_inverse_operations": True,
             "supports_analytic_computation": True,
-<<<<<<< HEAD
             "supports_broadcasting": True,
-=======
-            "supports_broadcasting": False,
->>>>>>> 85cc93f7
             "passthru_devices": {
                 "torch": "default.qubit.torch",
                 "tf": "default.qubit.tf",
