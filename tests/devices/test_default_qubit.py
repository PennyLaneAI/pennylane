--- conflicted
+++ resolved
@@ -2055,8 +2055,6 @@
         operations = test_s_inverse.qtape.operations
         assert "S.inv" not in [i.name for i in operations]
         assert "PhaseShift" in [i.name for i in operations]
-<<<<<<< HEAD
-=======
 
         expected = np.array([1.0, -1.0j]) / np.sqrt(2)
         assert np.allclose(dev.state, expected, atol=tol, rtol=0)
@@ -2201,7 +2199,6 @@
             dev._apply_operation(test_state, op)
 
             res_state, res_mat, res_wires = history[0]
->>>>>>> 05e50a96
 
             assert np.allclose(res_state, test_state)
             assert np.allclose(res_mat, op.matrix)
