# Copyright 2018-2021 Xanadu Quantum Technologies Inc.

# Licensed under the Apache License, Version 2.0 (the "License");
# you may not use this file except in compliance with the License.
# You may obtain a copy of the License at

#     http://www.apache.org/licenses/LICENSE-2.0

# Unless required by applicable law or agreed to in writing, software
# distributed under the License is distributed on an "AS IS" BASIS,
# WITHOUT WARRANTIES OR CONDITIONS OF ANY KIND, either express or implied.
# See the License for the specific language governing permissions and
# limitations under the License.
"""
Unit tests and integration tests for the ``default.qubit.torch`` device.
"""
import math

import numpy as np
import pytest

pytestmark = pytest.mark.gpu

torch = pytest.importorskip("torch", minversion="1.8.1")

torch_devices = [None]

if torch.cuda.is_available():
    torch_devices.append("cuda")


from gate_data import (
    CNOT,
    CSWAP,
    CZ,
    SWAP,
    ControlledPhaseShift,
    CRot3,
    CRotx,
    CRoty,
    CRotz,
    DoubleExcitation,
    DoubleExcitationMinus,
    DoubleExcitationPlus,
    H,
    IsingXX,
    IsingYY,
    IsingZZ,
    MultiRZ1,
    MultiRZ2,
    OrbitalRotation,
    Rot3,
    Rotx,
    Roty,
    Rotz,
    Rphi,
    S,
    SingleExcitation,
    SingleExcitationMinus,
    SingleExcitationPlus,
    T,
    Toffoli,
    X,
    Y,
    Z,
)

import pennylane as qml
from pennylane import DeviceError
from pennylane import numpy as pnp
from pennylane.devices.default_qubit_torch import DefaultQubitTorch

np.random.seed(42)

#####################################################
# Test matrices
#####################################################

U = np.array(
    [
        [0.83645892 - 0.40533293j, -0.20215326 + 0.30850569j],
        [-0.23889780 - 0.28101519j, -0.88031770 - 0.29832709j],
    ]
)

U2 = np.array([[0, 1, 1, 1], [1, 0, 1, -1], [1, -1, 0, 1], [1, 1, -1, 0]]) / np.sqrt(3)

##################################
# Define standard qubit operations
##################################

# Note: determining the torch device of the input parameters is done in the
# test cases

single_qubit = [
    (qml.S, S),
    (qml.T, T),
    (qml.PauliX, X),
    (qml.PauliY, Y),
    (qml.PauliZ, Z),
    (qml.Hadamard, H),
]

single_qubit_param = [
    (qml.PhaseShift, Rphi),
    (qml.RX, Rotx),
    (qml.RY, Roty),
    (qml.RZ, Rotz),
    (qml.MultiRZ, MultiRZ1),
]
two_qubit = [(qml.CZ, CZ), (qml.CNOT, CNOT), (qml.SWAP, SWAP)]
two_qubit_param = [
    (qml.CRX, CRotx),
    (qml.CRY, CRoty),
    (qml.CRZ, CRotz),
    (qml.IsingXX, IsingXX),
    (qml.IsingYY, IsingYY),
    (qml.IsingZZ, IsingZZ),
    (qml.MultiRZ, MultiRZ2),
    (qml.ControlledPhaseShift, ControlledPhaseShift),
    (qml.SingleExcitation, SingleExcitation),
    (qml.SingleExcitationPlus, SingleExcitationPlus),
    (qml.SingleExcitationMinus, SingleExcitationMinus),
]
three_qubit = [(qml.Toffoli, Toffoli), (qml.CSWAP, CSWAP)]
four_qubit_param = [
    (qml.DoubleExcitation, DoubleExcitation),
    (qml.DoubleExcitationPlus, DoubleExcitationPlus),
    (qml.DoubleExcitationMinus, DoubleExcitationMinus),
    (qml.OrbitalRotation, OrbitalRotation),
]


#####################################################
# Fixtures
#####################################################


@pytest.fixture
def init_state(scope="session"):
    """Generates a random initial state"""

    def _init_state(n, torch_device):
        """random initial state"""
        torch.manual_seed(42)
        state = torch.rand([2**n], dtype=torch.complex128) + torch.rand([2**n]) * 1j
        state /= torch.linalg.norm(state)
        return state.to(torch_device)

    return _init_state


@pytest.fixture
def broadcasted_init_state(scope="session"):
    """Generates a broadcasted random initial state"""

    def _broadcasted_init_state(n, batch_size, torch_device):
        """random initial state"""
        torch.manual_seed(42)
        state = (
            torch.rand([batch_size, 2**n], dtype=torch.complex128)
            + torch.rand([batch_size, 2**n]) * 1j
        )
        state /= torch.linalg.norm(state, axis=1)[:, np.newaxis]
        return state.to(torch_device)

    return _broadcasted_init_state


@pytest.fixture
def device(scope="function"):
    """Creates a Torch device"""

    def _dev(wires, torch_device=None):
        """Torch device"""
        dev = DefaultQubitTorch(wires=wires, torch_device=torch_device)
        return dev

    return _dev


#####################################################
# Initialization test
#####################################################


@pytest.mark.torch
def test_analytic_deprecation():
    """Tests if the kwarg `analytic` is used and displays error message."""
    msg = "The analytic argument has been replaced by shots=None. "
    msg += "Please use shots=None instead of analytic=True."

    with pytest.raises(DeviceError, match=msg):
        qml.device("default.qubit.torch", wires=1, shots=1, analytic=True)


@pytest.mark.torch
@pytest.mark.parametrize("torch_device", torch_devices)
def test_conj_tensor(device, torch_device):
    """Test the conj method of the device."""
    dev = device(wires=4, torch_device=torch_device)
    tensor = torch.tensor([0.3j], dtype=torch.complex128)
    exp = -1 * tensor
    assert torch.allclose(dev._conj(tensor), exp)


#####################################################
# Helper Method Test
#####################################################


def test_conj_helper_method():
    """Unittests the _conj helper method."""

    dev = qml.device("default.qubit.torch", wires=1)

    x = qml.numpy.array(1.0 + 1j)
    conj_x = dev._conj(x)
    assert qml.math.allclose(conj_x, qml.math.conj(x))


#####################################################
# Device-level integration tests
#####################################################


@pytest.mark.torch
@pytest.mark.parametrize("torch_device", torch_devices)
class TestApply:
    """Test application of PennyLane operations."""

    def test_conj_array(self, device, torch_device, tol):
        """Test using conj method from the device."""
        dev = device(wires=4, torch_device=torch_device)
        state = torch.tensor([-1.0 + 1j, 1.0 + 1j], dtype=torch.complex128, device=torch_device)
        assert torch.allclose(
            dev._conj(state),
            torch.tensor([-1.0 - 1j, 1.0 - 1j], dtype=torch.complex128, device=torch_device),
            atol=tol,
            rtol=0,
        )

    def test_basis_state(self, device, torch_device, tol):
        """Test basis state initialization"""

        dev = device(wires=4, torch_device=torch_device)
        state = torch.tensor([0, 0, 1, 0], dtype=torch.complex128, device=torch_device)

        dev.apply([qml.BasisState(state, wires=[0, 1, 2, 3])])

        res = dev.state
        expected = torch.zeros([2**4], dtype=torch.complex128, device=torch_device)
        expected[2] = 1

        assert isinstance(res, torch.Tensor)
        assert torch.allclose(res, expected, atol=tol, rtol=0)

    def test_invalid_basis_state_length(self, device, torch_device, tol):
        """Test that an exception is raised if the basis state is the wrong size"""
        dev = device(wires=4, torch_device=torch_device)
        state = torch.tensor([0, 0, 1, 0])

        with pytest.raises(
            ValueError, match=r"BasisState parameter and wires must be of equal length"
        ):
            dev.apply([qml.BasisState(state, wires=[0, 1, 2])])

    def test_invalid_basis_state(self, device, torch_device, tol):
        """Test that an exception is raised if the basis state is invalid"""
        dev = device(wires=4, torch_device=torch_device)
        state = torch.tensor([0, 0, 1, 2])

        with pytest.raises(
            ValueError, match=r"BasisState parameter must consist of 0 or 1 integers"
        ):
            dev.apply([qml.BasisState(state, wires=[0, 1, 2, 3])])

    def test_qubit_state_vector(self, device, torch_device, init_state, tol):
        """Test qubit state vector application"""
        dev = device(wires=1, torch_device=torch_device)
        state = init_state(1, torch_device=torch_device)

        dev.apply([qml.QubitStateVector(state, wires=[0])])

        res = dev.state
        expected = state
        assert isinstance(res, torch.Tensor)
        assert torch.allclose(res, expected, atol=tol, rtol=0)

    def test_full_subsystem_statevector(self, device, torch_device, mocker):
        """Test applying a state vector to the full subsystem"""
        dev = device(wires=["a", "b", "c"], torch_device=torch_device)
        state = (
            torch.tensor(
                [1, 0, 0, 0, 1, 0, 1, 1], dtype=torch.complex128, device=torch_device
            )
            / 2.0
        )
        state_wires = qml.wires.Wires(["a", "b", "c"])

        spy = mocker.spy(dev, "_scatter")
        dev._apply_state_vector(state=state, device_wires=state_wires)

        assert torch.allclose(torch.reshape(dev._state, (-1,)), state)
        spy.assert_not_called()

    def test_partial_subsystem_statevector(self, device, torch_device, mocker):
        """Test applying a state vector to a subset of wires of the full subsystem"""
        dev = device(wires=["a", "b", "c"], torch_device=torch_device)
        state = torch.tensor(
            [1, 0, 1, 0], dtype=torch.complex128, device=torch_device
        ) / torch.tensor(math.sqrt(2.0))
        state_wires = qml.wires.Wires(["a", "c"])

        spy = mocker.spy(dev, "_scatter")
        dev._apply_state_vector(state=state, device_wires=state_wires)
        res = torch.reshape(torch.sum(dev._state, axis=(1,)), [-1])

        assert torch.allclose(res, state)
        spy.assert_called()

    def test_invalid_qubit_state_vector_size(self, device, torch_device):
        """Test that an exception is raised if the state
        vector is the wrong size"""
        dev = device(wires=2, torch_device=torch_device)
        state = torch.tensor([0, 1])

<<<<<<< HEAD
        with pytest.raises(
            ValueError, match=r"State vector must be of length 2\*\*wires"
        ):
=======
        with pytest.raises(ValueError, match=r"State vector must have shape \(2\*\*wires,\)"):
>>>>>>> 129c5364
            dev.apply([qml.QubitStateVector(state, wires=[0, 1])])

    @pytest.mark.parametrize(
        "state", [torch.tensor([0, 12]), torch.tensor([1.0, -1.0], requires_grad=True)]
    )
    def test_invalid_qubit_state_vector_norm(self, device, torch_device, state):
        """Test that an exception is raised if the state
        vector is not normalized"""
        dev = device(wires=2, torch_device=torch_device)

        with pytest.raises(
            ValueError, match=r"Sum of amplitudes-squared does not equal one"
        ):
            dev.apply([qml.QubitStateVector(state, wires=[0])])

    def test_invalid_state_prep(self, device, torch_device):
        """Test that an exception is raised if a state preparation is not the
        first operation in the circuit."""
        dev = device(wires=2, torch_device=torch_device)
        state = torch.tensor([0, 12])

        with pytest.raises(
            qml.DeviceError,
            match=r"cannot be used after other Operations have already been applied",
        ):
            dev.apply([qml.PauliZ(0), qml.QubitStateVector(state, wires=[0])])

    @pytest.mark.parametrize("op,mat", single_qubit)
    def test_single_qubit_no_parameters(
        self, device, torch_device, init_state, op, mat, tol
    ):
        """Test non-parametrized single qubit operations"""
        dev = device(wires=1, torch_device=torch_device)
        state = init_state(1, torch_device=torch_device)

        queue = [qml.QubitStateVector(state, wires=[0])]
        queue += [op(wires=0)]
        dev.apply(queue)

        res = dev.state
        # assert mat.dtype == state.dtype
        mat = torch.tensor(mat, dtype=torch.complex128, device=torch_device)
        expected = torch.matmul(mat, state)
        assert isinstance(res, torch.Tensor)
        assert torch.allclose(res, expected, atol=tol, rtol=0)

    @pytest.mark.parametrize("theta", [0.5432, -0.232])
    @pytest.mark.parametrize("op,func", single_qubit_param)
    def test_single_qubit_parameters(
        self, device, torch_device, init_state, op, func, theta, tol
    ):
        """Test parametrized single qubit operations"""
        dev = device(wires=1, torch_device=torch_device)
        state = init_state(1, torch_device=torch_device)

        par = torch.tensor(theta, dtype=torch.complex128, device=torch_device)
        queue = [qml.QubitStateVector(state, wires=[0])]
        queue += [op(par, wires=0)]
        dev.apply(queue)

        res = dev.state
        op_mat = torch.tensor(func(theta), dtype=torch.complex128, device=torch_device)
        expected = torch.matmul(op_mat, state)
        assert torch.allclose(res, expected, atol=tol, rtol=0)

    @pytest.mark.parametrize("theta", [0.5432, -0.232])
    @pytest.mark.parametrize("op,func", single_qubit_param)
    def test_single_qubit_parameters_inverse(
        self, device, torch_device, init_state, op, func, theta, tol
    ):
        """Test parametrized single qubit operations"""
        dev = device(wires=1, torch_device=torch_device)
        state = init_state(1, torch_device=torch_device)

        par = torch.tensor(theta, dtype=torch.complex128, device=torch_device)
        queue = [qml.QubitStateVector(state, wires=[0])]
        queue += [op(par, wires=0).inv()]
        dev.apply(queue)

        res = dev.state
        op_mat = torch.tensor(func(theta), dtype=torch.complex128, device=torch_device)
        op_mat = torch.transpose(torch.conj(op_mat), 0, 1)
        expected = torch.matmul(op_mat, state)
        assert torch.allclose(res, expected, atol=tol, rtol=0)

    def test_rotation(self, device, torch_device, init_state, tol):
        """Test three axis rotation gate"""
        dev = device(wires=1, torch_device=torch_device)
        state = init_state(1, torch_device=torch_device)

        a = torch.tensor(0.542, dtype=torch.complex128, device=torch_device)
        b = torch.tensor(1.3432, dtype=torch.complex128, device=torch_device)
        c = torch.tensor(-0.654, dtype=torch.complex128, device=torch_device)

        queue = [qml.QubitStateVector(state, wires=[0])]
        queue += [qml.Rot(a, b, c, wires=0)]
        dev.apply(queue)

        res = dev.state
        op_mat = torch.tensor(
            Rot3(a, b, c), dtype=torch.complex128, device=torch_device
        )
        expected = op_mat @ state
        assert torch.allclose(res, expected, atol=tol, rtol=0)

    def test_controlled_rotation(self, device, torch_device, init_state, tol):
        """Test three axis controlled-rotation gate"""
        dev = device(wires=2, torch_device=torch_device)
        state = init_state(2, torch_device=torch_device)

        a = torch.tensor(0.542, dtype=torch.complex128, device=torch_device)
        b = torch.tensor(1.3432, dtype=torch.complex128, device=torch_device)
        c = torch.tensor(-0.654, dtype=torch.complex128, device=torch_device)

        queue = [qml.QubitStateVector(state, wires=[0, 1])]
        queue += [qml.CRot(a, b, c, wires=[0, 1])]
        dev.apply(queue)

        res = dev.state
        op_mat = torch.tensor(
            CRot3(a, b, c), dtype=torch.complex128, device=torch_device
        )
        expected = op_mat @ state
        assert torch.allclose(res, expected, atol=tol, rtol=0)

    def test_inverse_operation(self, device, torch_device, init_state, tol):
        """Test that the inverse of an operation is correctly applied"""
        """Test three axis rotation gate"""
        dev = device(wires=1, torch_device=torch_device)
        state = init_state(1, torch_device=torch_device)

        a = torch.tensor(0.542, dtype=torch.complex128, device=torch_device)
        b = torch.tensor(1.3432, dtype=torch.complex128, device=torch_device)
        c = torch.tensor(-0.654, dtype=torch.complex128, device=torch_device)

        queue = [qml.QubitStateVector(state, wires=[0])]
        queue += [qml.Rot(a, b, c, wires=0).inv()]
        dev.apply(queue)

        res = dev.state
        op_mat = torch.tensor(
            Rot3(a, b, c), dtype=torch.complex128, device=torch_device
        )
        expected = torch.linalg.inv(op_mat) @ state
        assert torch.allclose(res, expected, atol=tol, rtol=0)

    @pytest.mark.parametrize("op,mat", two_qubit)
    def test_two_qubit_no_parameters(
        self, device, torch_device, init_state, op, mat, tol
    ):
        """Test non-parametrized two qubit operations"""
        dev = device(wires=2, torch_device=torch_device)
        state = init_state(2, torch_device=torch_device)

        queue = [qml.QubitStateVector(state, wires=[0, 1])]
        queue += [op(wires=[0, 1])]
        dev.apply(queue)

        res = dev.state
        expected = (
            torch.tensor(mat, dtype=torch.complex128, device=torch_device) @ state
        )
        assert torch.allclose(res, expected, atol=tol, rtol=0)

    @pytest.mark.parametrize("mat", [U, U2])
    def test_qubit_unitary(self, device, torch_device, init_state, mat, tol):
        """Test application of arbitrary qubit unitaries"""
        N = int(math.log(len(mat), 2))

        mat = torch.tensor(mat, dtype=torch.complex128, device=torch_device)
        dev = device(wires=N, torch_device=torch_device)
        state = init_state(N, torch_device=torch_device)

        queue = [qml.QubitStateVector(state, wires=range(N))]
        queue += [qml.QubitUnitary(mat, wires=range(N))]
        dev.apply(queue)

        res = dev.state
        expected = mat @ state
        assert torch.allclose(res, expected, atol=tol, rtol=0)

    def test_diagonal_qubit_unitary(self, device, torch_device, init_state, tol):
        """Tests application of a diagonal qubit unitary"""
        dev = device(wires=1, torch_device=torch_device)
        state = init_state(1, torch_device=torch_device)

        diag = torch.tensor(
            [-1.0 + 1j, 1.0 + 1j],
            requires_grad=True,
            dtype=torch.complex128,
            device=torch_device,
        ) / math.sqrt(2)

        queue = [
            qml.QubitStateVector(state, wires=0),
            qml.DiagonalQubitUnitary(diag, wires=0),
        ]
        dev.apply(queue)

        res = dev.state
        expected = torch.diag(diag) @ state
        assert torch.allclose(res, expected, atol=tol, rtol=0)

    def test_diagonal_qubit_unitary_inverse(
        self, device, torch_device, init_state, tol
    ):
        """Tests application of a diagonal qubit unitary"""
        dev = device(wires=1, torch_device=torch_device)
        state = init_state(1, torch_device=torch_device)

        diag = torch.tensor(
            [-1.0 + 1j, 1.0 + 1j],
            requires_grad=True,
            dtype=torch.complex128,
            device=torch_device,
        ) / math.sqrt(2)

        queue = [
            qml.QubitStateVector(state, wires=0),
            qml.DiagonalQubitUnitary(diag, wires=0).inv(),
        ]
        dev.apply(queue)

        res = dev.state
        expected = torch.diag(diag).conj() @ state
        assert torch.allclose(res, expected, atol=tol, rtol=0)

    @pytest.mark.parametrize("op, mat", three_qubit)
    def test_three_qubit_no_parameters(
        self, device, torch_device, init_state, op, mat, tol
    ):
        """Test non-parametrized three qubit operations"""
        dev = device(wires=3, torch_device=torch_device)
        state = init_state(3, torch_device=torch_device)

        queue = [qml.QubitStateVector(state, wires=[0, 1, 2])]
        queue += [op(wires=[0, 1, 2])]
        dev.apply(queue)

        res = dev.state
        expected = (
            torch.tensor(mat, dtype=torch.complex128, device=torch_device) @ state
        )
        assert torch.allclose(res, expected, atol=tol, rtol=0)

    @pytest.mark.parametrize("theta", [0.5432, -0.232])
    @pytest.mark.parametrize("op,func", two_qubit_param)
    def test_two_qubit_parameters(
        self, device, torch_device, init_state, op, func, theta, tol
    ):
        """Test two qubit parametrized operations"""
        dev = device(wires=2, torch_device=torch_device)
        state = init_state(2, torch_device=torch_device)

        queue = [qml.QubitStateVector(state, wires=[0, 1])]
        queue += [op(theta, wires=[0, 1])]
        dev.apply(queue)

        res = dev.state
        op_mat = torch.tensor(func(theta), dtype=torch.complex128, device=torch_device)
        expected = op_mat @ state
        assert torch.allclose(res, expected, atol=tol, rtol=0)

    @pytest.mark.parametrize("theta", [0.5432, -0.232])
    @pytest.mark.parametrize("op,func", four_qubit_param)
    def test_four_qubit_parameters(
        self, device, torch_device, init_state, op, func, theta, tol
    ):
        """Test two qubit parametrized operations"""
        dev = device(wires=4, torch_device=torch_device)
        state = init_state(4, torch_device=torch_device)

        par = torch.tensor(theta, device=torch_device)
        queue = [qml.QubitStateVector(state, wires=[0, 1, 2, 3])]
        queue += [op(par, wires=[0, 1, 2, 3])]
        dev.apply(queue)

        res = dev.state
        op_mat = torch.tensor(func(theta), dtype=torch.complex128, device=torch_device)
        expected = op_mat @ state
        assert torch.allclose(res, expected, atol=tol, rtol=0)

    def test_apply_ops_above_8_wires_using_special(self, device, torch_device):
        """Test that special apply methods that involve slicing function correctly when using 9
        wires"""
        dev = device(wires=9, torch_device=torch_device)
        dev._apply_ops = {"CNOT": dev._apply_cnot}

        queue = [qml.CNOT(wires=[1, 2])]
        dev.apply(queue)


@pytest.mark.torch
@pytest.mark.parametrize("torch_device", torch_devices)
class TestApplyBroadcasted:
    """Test application of broadcasted PennyLane operations."""

    @pytest.mark.skip("Applying a BasisState does not support broadcasting yet")
    def test_basis_state_broadcasted(self, device, torch_device, tol):
        """Test basis state initialization"""

        dev = device(wires=4, torch_device=torch_device)
        state = torch.tensor(
            [[0, 0, 1, 0], [1, 0, 0, 0]], dtype=torch.complex128, device=torch_device
        )

        dev.apply([qml.BasisState(state, wires=[0, 1, 2, 3])])

        res = dev.state
        expected = torch.zeros([2**4], dtype=torch.complex128, device=torch_device)
        expected[0, 2] = expected[1, 0] = 1

        assert isinstance(res, torch.Tensor)
        assert torch.allclose(res, expected, atol=tol, rtol=0)

    @pytest.mark.skip("Applying a BasisState does not support broadcasting yet")
    def test_invalid_basis_state_length_broadcasted(self, device, torch_device, tol):
        """Test that an exception is raised if the basis state is the wrong size"""
        dev = device(wires=4, torch_device=torch_device)
        state = torch.tensor([0, 0, 1, 0, 1])

        with pytest.raises(
            ValueError, match=r"BasisState parameter and wires must be of equal length"
        ):
            dev.apply([qml.BasisState(state, wires=[0, 1, 2])])

    @pytest.mark.skip("Applying a BasisState does not support broadcasting yet")
    def test_invalid_basis_state_broadcasted(self, device, torch_device, tol):
        """Test that an exception is raised if the basis state is invalid"""
        dev = device(wires=4, torch_device=torch_device)
        state = torch.tensor([0, 0, 1, 2])

        with pytest.raises(
            ValueError, match=r"BasisState parameter must consist of 0 or 1 integers"
        ):
            dev.apply([qml.BasisState(state, wires=[0, 1, 2, 3])])

    @pytest.mark.parametrize("batch_size", [1, 3])
    def test_qubit_state_vector_broadcasted(
        self, device, torch_device, broadcasted_init_state, batch_size, tol
    ):
        """Test broadcasted qubit state vector application"""
        dev = device(wires=1, torch_device=torch_device)
        state = broadcasted_init_state(1, batch_size, torch_device=torch_device)

        dev.apply([qml.QubitStateVector(state, wires=[0])])

        res = dev.state
        expected = state
        assert isinstance(res, torch.Tensor)
        assert torch.allclose(res, expected, atol=tol, rtol=0)

    def test_full_subsystem_statevector_broadcasted(self, device, torch_device, mocker):
        """Test applying a state vector to the full subsystem"""
        dev = device(wires=["a", "b", "c"], torch_device=torch_device)
        state = (
            torch.tensor(
                [[1, 0, 0, 0, 1, 0, 1, 1], [1, 1, 1, 1, 0, 0, 0, 0], [0, 0, 1, 1, 0, 1, 0, 1]],
                dtype=torch.complex128,
                device=torch_device,
            )
            / 2
        )
        state_wires = qml.wires.Wires(["a", "b", "c"])

        spy = mocker.spy(dev, "_scatter")
        dev._apply_state_vector(state=state, device_wires=state_wires)

        assert torch.allclose(torch.reshape(dev._state, [3, 8]), state)
        spy.assert_not_called()

    def test_partial_subsystem_statevector_broadcasted(self, device, torch_device, mocker):
        """Test applying a state vector to a subset of wires of the full subsystem"""
        dev = device(wires=["a", "b", "c"], torch_device=torch_device)
        state = torch.tensor(
            [[1, 0, 1, 0], [1, 1, 0, 0], [0, 1, 1, 0]], dtype=torch.complex128, device=torch_device
        ) / torch.tensor(math.sqrt(2.0))
        state_wires = qml.wires.Wires(["a", "c"])

        spy = mocker.spy(dev, "_scatter")
        dev._apply_state_vector(state=state, device_wires=state_wires)
        res = torch.reshape(torch.sum(dev._state, axis=(2,)), [3, 4])

        assert torch.allclose(res, state)
        spy.assert_called()

    def test_invalid_qubit_state_vector_size_broadcasted(self, device, torch_device):
        """Test that an exception is raised if the state
        vector is the wrong size"""
        dev = device(wires=2, torch_device=torch_device)
        state = torch.tensor([[0, 1], [1, 0], [1, 1], [0, 0]])

        with pytest.raises(ValueError, match=r"State vector must have shape \(2\*\*wires,\)"):
            dev.apply([qml.QubitStateVector(state, wires=[0, 1])])

    def test_invalid_qubit_state_vector_norm_broadcasted(self, device, torch_device):
        """Test that an exception is raised if the state
        vector is not normalized"""
        dev = device(wires=2, torch_device=torch_device)
        state = torch.tensor([[1, 0], [0, 12], [1.3, 1]], requires_grad=True)

        with pytest.raises(ValueError, match=r"Sum of amplitudes-squared does not equal one"):
            dev.apply([qml.QubitStateVector(state, wires=[0])])

    @pytest.mark.parametrize("op,mat", single_qubit)
    def test_single_qubit_no_parameters_broadcasted(
        self, device, torch_device, broadcasted_init_state, op, mat, tol
    ):
        """Test non-parametrized single qubit operations"""
        dev = device(wires=1, torch_device=torch_device)
        state = broadcasted_init_state(1, 3, torch_device=torch_device)

        queue = [qml.QubitStateVector(state, wires=[0])]
        queue += [op(wires=0)]
        dev.apply(queue)

        res = dev.state
        mat = torch.tensor(mat, dtype=torch.complex128, device=torch_device)
        expected = qml.math.einsum("ij,kj->ki", mat, state)
        assert isinstance(res, torch.Tensor)
        assert torch.allclose(res, expected, atol=tol, rtol=0)

    @pytest.mark.parametrize("theta", [0.5432, -0.232])
    @pytest.mark.parametrize("op,func", single_qubit_param)
    def test_single_qubit_parameters_broadcasted_state(
        self, device, torch_device, broadcasted_init_state, op, func, theta, tol
    ):
        """Test parametrized single qubit operations"""
        dev = device(wires=1, torch_device=torch_device)
        state = broadcasted_init_state(1, 3, torch_device=torch_device)

        par = torch.tensor(theta, dtype=torch.complex128, device=torch_device)
        queue = [qml.QubitStateVector(state, wires=[0])]
        queue += [op(par, wires=0)]
        dev.apply(queue)

        res = dev.state
        op_mat = torch.tensor(func(theta), dtype=torch.complex128, device=torch_device)
        expected = qml.math.einsum("ij,kj->ki", op_mat, state)
        assert torch.allclose(res, expected, atol=tol, rtol=0)

    @pytest.mark.parametrize("theta", [[np.pi / 3], [0.5432, -0.232, 0.1]])
    @pytest.mark.parametrize("op,func", single_qubit_param)
    def test_single_qubit_parameters_broadcasted_par(
        self, device, torch_device, init_state, op, func, theta, tol
    ):
        """Test parametrized single qubit operations"""
        dev = device(wires=1, torch_device=torch_device)
        state = init_state(1, torch_device=torch_device)

        par = torch.tensor(theta, dtype=torch.complex128, device=torch_device)
        queue = [qml.QubitStateVector(state, wires=[0])]
        queue += [op(par, wires=0)]
        dev.apply(queue)

        res = dev.state
        op_mat = torch.tensor(
            np.array([func(t) for t in theta]), dtype=torch.complex128, device=torch_device
        )
        expected = qml.math.einsum("lij,j->li", op_mat, state)
        assert torch.allclose(res, expected, atol=tol, rtol=0)

    @pytest.mark.parametrize("theta", [[np.pi / 3], [0.5432, -0.232, 0.1]])
    @pytest.mark.parametrize("op,func", single_qubit_param)
    def test_single_qubit_parameters_broadcasted_both(
        self, device, torch_device, broadcasted_init_state, op, func, theta, tol
    ):
        """Test parametrized single qubit operations"""
        dev = device(wires=1, torch_device=torch_device)
        state = broadcasted_init_state(1, 3, torch_device=torch_device)

        par = torch.tensor(theta, dtype=torch.complex128, device=torch_device)
        queue = [qml.QubitStateVector(state, wires=[0])]
        queue += [op(par, wires=0)]
        dev.apply(queue)

        res = dev.state
        op_mat = torch.tensor(
            np.array([func(t) for t in theta]), dtype=torch.complex128, device=torch_device
        )
        expected = qml.math.einsum("lij,lj->li", op_mat, state)
        assert torch.allclose(res, expected, atol=tol, rtol=0)

    def test_rotation_broadcasted_state(self, device, torch_device, broadcasted_init_state, tol):
        """Test three axis rotation gate"""
        dev = device(wires=1, torch_device=torch_device)
        state = broadcasted_init_state(1, 3, torch_device=torch_device)

        a = torch.tensor(0.542, dtype=torch.complex128, device=torch_device)
        b = torch.tensor(1.3432, dtype=torch.complex128, device=torch_device)
        c = torch.tensor(-0.654, dtype=torch.complex128, device=torch_device)

        queue = [qml.QubitStateVector(state, wires=[0])]
        queue += [qml.Rot(a, b, c, wires=0)]
        dev.apply(queue)

        res = dev.state
        op_mat = torch.tensor(Rot3(a, b, c), dtype=torch.complex128, device=torch_device)
        expected = qml.math.einsum("ij,lj->li", op_mat, state)
        assert torch.allclose(res, expected, atol=tol, rtol=0)

    def test_rotation_broadcasted_par(self, device, torch_device, init_state, tol):
        """Test three axis rotation gate"""
        dev = device(wires=1, torch_device=torch_device)
        state = init_state(1, torch_device=torch_device)

        a = torch.tensor([0.542, 0.96, 0.213], dtype=torch.complex128, device=torch_device)
        b = torch.tensor([1.3432, 0.6324, 6.32], dtype=torch.complex128, device=torch_device)
        c = torch.tensor(-0.654, dtype=torch.complex128, device=torch_device)

        queue = [qml.QubitStateVector(state, wires=[0])]
        queue += [qml.Rot(a, b, c, wires=0)]
        dev.apply(queue)

        res = dev.state
        op_mat = torch.stack([Rot3(_a, _b, c) for _a, _b in zip(a, b)])
        expected = qml.math.einsum("lij,j->li", op_mat, state)
        assert torch.allclose(res, expected, atol=tol, rtol=0)

    def test_rotation_broadcasted_both(self, device, torch_device, broadcasted_init_state, tol):
        """Test three axis rotation gate"""
        dev = device(wires=1, torch_device=torch_device)
        state = broadcasted_init_state(1, 3, torch_device=torch_device)

        a = torch.tensor([0.542, 0.96, 0.213], dtype=torch.complex128, device=torch_device)
        b = torch.tensor([1.3432, 0.6324, 6.32], dtype=torch.complex128, device=torch_device)
        c = torch.tensor(-0.654, dtype=torch.complex128, device=torch_device)

        queue = [qml.QubitStateVector(state, wires=[0])]
        queue += [qml.Rot(a, b, c, wires=0)]
        dev.apply(queue)

        res = dev.state
        op_mat = torch.stack([Rot3(_a, _b, c) for _a, _b in zip(a, b)])
        expected = qml.math.einsum("lij,lj->li", op_mat, state)
        assert torch.allclose(res, expected, atol=tol, rtol=0)

    def test_controlled_rotation_broadcasted_state(
        self, device, torch_device, broadcasted_init_state, tol
    ):
        """Test three axis controlled-rotation gate"""
        dev = device(wires=2, torch_device=torch_device)
        state = broadcasted_init_state(2, 3, torch_device=torch_device)

        a = torch.tensor(0.542, dtype=torch.complex128, device=torch_device)
        b = torch.tensor(1.3432, dtype=torch.complex128, device=torch_device)
        c = torch.tensor(-0.654, dtype=torch.complex128, device=torch_device)

        queue = [qml.QubitStateVector(state, wires=[0, 1])]
        queue += [qml.CRot(a, b, c, wires=[0, 1])]
        dev.apply(queue)

        res = dev.state
        op_mat = torch.tensor(CRot3(a, b, c), dtype=torch.complex128, device=torch_device)
        expected = qml.math.einsum("ij,lj->li", op_mat, state)
        assert torch.allclose(res, expected, atol=tol, rtol=0)

    def test_controlled_rotation_broadcasted_par(self, device, torch_device, init_state, tol):
        """Test three axis controlled-rotation gate"""
        dev = device(wires=2, torch_device=torch_device)
        state = init_state(2, torch_device=torch_device)

        a = torch.tensor([0.542, 0.96, 0.213], dtype=torch.complex128, device=torch_device)
        b = torch.tensor(-0.654, dtype=torch.complex128, device=torch_device)
        c = torch.tensor([1.3432, 0.6324, 6.32], dtype=torch.complex128, device=torch_device)

        queue = [qml.QubitStateVector(state, wires=[0, 1])]
        queue += [qml.CRot(a, b, c, wires=[0, 1])]
        dev.apply(queue)

        res = dev.state
        op_mat = torch.stack([CRot3(_a, b, _c) for _a, _c in zip(a, c)])
        expected = qml.math.einsum("lij,j->li", op_mat, state)
        assert torch.allclose(res, expected, atol=tol, rtol=0)

    def test_controlled_rotation_broadcasted_both(
        self, device, torch_device, broadcasted_init_state, tol
    ):
        """Test three axis controlled-rotation gate"""
        dev = device(wires=2, torch_device=torch_device)
        state = broadcasted_init_state(2, 3, torch_device=torch_device)

        a = torch.tensor([0.542, 0.96, 0.213], dtype=torch.complex128, device=torch_device)
        b = torch.tensor(-0.654, dtype=torch.complex128, device=torch_device)
        c = torch.tensor([1.3432, 0.6324, 6.32], dtype=torch.complex128, device=torch_device)

        queue = [qml.QubitStateVector(state, wires=[0, 1])]
        queue += [qml.CRot(a, b, c, wires=[0, 1])]
        dev.apply(queue)

        res = dev.state
        op_mat = torch.stack([CRot3(_a, b, _c) for _a, _c in zip(a, c)])
        expected = qml.math.einsum("lij,lj->li", op_mat, state)
        assert torch.allclose(res, expected, atol=tol, rtol=0)

    @pytest.mark.parametrize("op,mat", two_qubit)
    def test_two_qubit_no_parameters_broadcasted(
        self, device, torch_device, broadcasted_init_state, op, mat, tol
    ):
        """Test non-parametrized two qubit operations"""
        dev = device(wires=2, torch_device=torch_device)
        state = broadcasted_init_state(2, 3, torch_device=torch_device)

        queue = [qml.QubitStateVector(state, wires=[0, 1])]
        queue += [op(wires=[0, 1])]
        dev.apply(queue)

        res = dev.state
        op_mat = torch.tensor(mat, dtype=torch.complex128, device=torch_device)
        expected = qml.math.einsum("ij,lj->li", op_mat, state)
        assert torch.allclose(res, expected, atol=tol, rtol=0)

    @pytest.mark.parametrize("mat", [U, U2])
    def test_qubit_unitary_broadcasted_state(
        self, device, torch_device, broadcasted_init_state, mat, tol
    ):
        """Test application of arbitrary qubit unitaries"""
        N = int(math.log(len(mat), 2))

        mat = torch.tensor(mat, dtype=torch.complex128, device=torch_device)
        dev = device(wires=N, torch_device=torch_device)
        state = broadcasted_init_state(N, 3, torch_device=torch_device)

        queue = [qml.QubitStateVector(state, wires=range(N))]
        queue += [qml.QubitUnitary(mat, wires=range(N))]
        dev.apply(queue)

        res = dev.state
        expected = qml.math.einsum("ij,lj->li", mat, state)
        assert torch.allclose(res, expected, atol=tol, rtol=0)

    @pytest.mark.parametrize("mat", [U, U2])
    def test_qubit_unitary_broadcasted_par(self, device, torch_device, init_state, mat, tol):
        """Test application of arbitrary qubit unitaries"""
        N = int(math.log(len(mat), 2))

        mat = torch.tensor([mat, mat, mat], dtype=torch.complex128, device=torch_device)
        dev = device(wires=N, torch_device=torch_device)
        state = init_state(N, torch_device=torch_device)

        queue = [qml.QubitStateVector(state, wires=range(N))]
        queue += [qml.QubitUnitary(mat, wires=range(N))]
        dev.apply(queue)

        res = dev.state
        expected = qml.math.einsum("lij,j->li", mat, state)
        assert torch.allclose(res, expected, atol=tol, rtol=0)

    @pytest.mark.parametrize("mat", [U, U2])
    def test_qubit_unitary_broadcasted_both(
        self, device, torch_device, broadcasted_init_state, mat, tol
    ):
        """Test application of arbitrary qubit unitaries"""
        N = int(math.log(len(mat), 2))

        mat = torch.tensor([mat, mat, mat], dtype=torch.complex128, device=torch_device)
        dev = device(wires=N, torch_device=torch_device)
        state = broadcasted_init_state(N, 3, torch_device=torch_device)

        queue = [qml.QubitStateVector(state, wires=range(N))]
        queue += [qml.QubitUnitary(mat, wires=range(N))]
        dev.apply(queue)

        res = dev.state
        expected = qml.math.einsum("lij,lj->li", mat, state)
        assert torch.allclose(res, expected, atol=tol, rtol=0)

    @pytest.mark.parametrize("op, mat", three_qubit)
    def test_three_qubit_no_parameters_broadcasted(
        self, device, torch_device, broadcasted_init_state, op, mat, tol
    ):
        """Test non-parametrized three qubit operations"""
        dev = device(wires=3, torch_device=torch_device)
        state = broadcasted_init_state(3, 2, torch_device=torch_device)

        queue = [qml.QubitStateVector(state, wires=[0, 1, 2])]
        queue += [op(wires=[0, 1, 2])]
        dev.apply(queue)

        res = dev.state
        op_mat = torch.tensor(mat, dtype=torch.complex128, device=torch_device)
        expected = qml.math.einsum("ij,lj->li", op_mat, state)
        assert torch.allclose(res, expected, atol=tol, rtol=0)

    def test_direct_eval_hamiltonian_broadcasted_error_torch(self, device, torch_device, mocker):
        """Tests that an error is raised when attempting to evaluate a Hamiltonian with
        broadcasting and shots=None directly via its sparse representation with torch."""

        dev = device(wires=2, torch_device=torch_device)
        H = qml.Hamiltonian(
            torch.tensor([0.1, 0.2], requires_grad=True), [qml.PauliX(0), qml.PauliZ(1)]
        )

        @qml.qnode(dev, diff_method="backprop", interface="torch")
        def circuit():
            qml.RX(np.zeros(5), 0)  # Broadcast the state by applying a broadcasted identity
            return qml.expval(H)

        spy = mocker.spy(dev, "expval")

        with pytest.raises(NotImplementedError, match="Hamiltonians for interface!=None"):
            circuit()


THETA = torch.linspace(0.11, 1, 3, dtype=torch.float64)
PHI = torch.linspace(0.32, 1, 3, dtype=torch.float64)
VARPHI = torch.linspace(0.02, 1, 3, dtype=torch.float64)

scalar_angles = list(zip(THETA, PHI, VARPHI))
broadcasted_angles = [(THETA, PHI, VARPHI), (THETA[0], PHI, VARPHI)]
all_angles = scalar_angles + broadcasted_angles


@pytest.mark.torch
@pytest.mark.parametrize("torch_device", torch_devices)
@pytest.mark.parametrize("theta, phi, varphi", all_angles)
class TestExpval:
    """Test expectation values"""

    # test data; each tuple is of the form (GATE, OBSERVABLE, EXPECTED)
    single_wire_expval_test_data = [
        (
            qml.RX,
            qml.Identity,
            lambda t, p, t_device: torch.tensor(
<<<<<<< HEAD
                [1.0, 1.0], dtype=torch.float64, device=t_device
=======
                qml.math.stack([torch.ones_like(t) * torch.ones_like(p)] * 2),
                dtype=torch.float64,
                device=t_device,
>>>>>>> 129c5364
            ),
        ),
        (
            qml.RX,
            qml.PauliZ,
            lambda t, p, t_device: torch.tensor(
<<<<<<< HEAD
                [torch.cos(t), torch.cos(t) * torch.cos(p)],
=======
                qml.math.stack([torch.cos(t) * torch.ones_like(p), torch.cos(t) * torch.cos(p)]),
>>>>>>> 129c5364
                dtype=torch.float64,
                device=t_device,
            ),
        ),
        (
            qml.RY,
            qml.PauliX,
            lambda t, p, t_device: torch.tensor(
<<<<<<< HEAD
                [torch.sin(t) * torch.sin(p), torch.sin(p)],
=======
                qml.math.stack([torch.sin(t) * torch.sin(p), torch.sin(p) * torch.ones_like(t)]),
>>>>>>> 129c5364
                dtype=torch.float64,
                device=t_device,
            ),
        ),
        (
            qml.RX,
            qml.PauliY,
            lambda t, p, t_device: torch.tensor(
                qml.math.stack(
                    [torch.zeros_like(p) * torch.zeros_like(t), -torch.cos(t) * torch.sin(p)]
                ),
                dtype=torch.float64,
                device=t_device,
            ),
        ),
        (
            qml.RY,
            qml.Hadamard,
            lambda t, p, t_device: torch.tensor(
                qml.math.stack(
                    [
                        torch.sin(t) * torch.sin(p) + torch.cos(t),
                        torch.cos(t) * torch.cos(p) + torch.sin(p),
                    ]
                ),
                dtype=torch.float64,
                device=t_device,
            )
            / math.sqrt(2),
        ),
    ]

    @pytest.mark.parametrize("gate,obs,expected", single_wire_expval_test_data)
    def test_single_wire_expectation(
        self, device, torch_device, gate, obs, expected, theta, phi, varphi, tol
    ):
        """Test that single qubit gates with single qubit expectation values"""
        dev = device(wires=2, torch_device=torch_device)
        if qml.math.ndim(theta) == 1 or qml.math.ndim(phi) == 1:
            pytest.skip("Multiple return values are not supported with broadcasting")

        par1 = theta.to(device=torch_device)
        par2 = phi.to(device=torch_device)
        with qml.tape.QuantumTape() as tape:
            queue = [gate(par1, wires=0), gate(par2, wires=1), qml.CNOT(wires=[0, 1])]
            observables = [qml.expval(obs(wires=[i])) for i in range(2)]

        res = dev.execute(tape)

        expected_res = expected(theta, phi, torch_device)
        assert torch.allclose(res, expected_res, atol=tol, rtol=0)

    def test_hermitian_expectation(self, device, torch_device, theta, phi, varphi, tol):
        """Test that arbitrary Hermitian expectation values are correct"""
        if qml.math.ndim(theta) == 1 or qml.math.ndim(phi) == 1:
            pytest.skip("Multiple return values are not supported with broadcasting")
        dev = device(wires=2, torch_device=torch_device)

        Hermitian_mat = torch.tensor(
            [
                [1.02789352, 1.61296440 - 0.3498192j],
                [1.61296440 + 0.3498192j, 1.23920938 + 0j],
            ],
            dtype=torch.complex128,
            device=torch_device,
        )

        par1 = theta.to(device=torch_device)
        par2 = phi.to(device=torch_device)
        with qml.tape.QuantumTape() as tape:
            queue = [
                qml.RY(par1, wires=0),
                qml.RY(par2, wires=1),
                qml.CNOT(wires=[0, 1]),
            ]
            observables = [
                qml.expval(qml.Hermitian(Hermitian_mat, wires=[i])) for i in range(2)
            ]

        res = dev.execute(tape)

        a = Hermitian_mat[0, 0]
        re_b = Hermitian_mat[0, 1].real
        d = Hermitian_mat[1, 1]
        ev1 = (
            (a - d) * torch.cos(theta)
            + 2 * re_b * torch.sin(theta) * torch.sin(phi)
            + a
            + d
        ) / 2
        ev2 = (
            (a - d) * torch.cos(theta) * torch.cos(phi)
            + 2 * re_b * torch.sin(phi)
            + a
            + d
        ) / 2
        expected = torch.tensor([ev1, ev2], dtype=torch.float64, device=torch_device)

        assert torch.allclose(res, expected, atol=tol, rtol=0)

    def test_do_not_split_analytic_torch(
        self, device, torch_device, theta, phi, varphi, tol, mocker
    ):
        """Tests that the Hamiltonian is not split for shots=None using the Torch device."""

        dev = device(wires=2, torch_device=torch_device)
        H = qml.Hamiltonian(
            torch.tensor([0.1, 0.2], requires_grad=True), [qml.PauliX(0), qml.PauliZ(1)]
        )

        @qml.qnode(dev, diff_method="backprop", interface="torch")
        def circuit():
            return qml.expval(H)

        spy = mocker.spy(dev, "expval")

        circuit()
        # evaluated one expval altogether
        assert spy.call_count == 1

    def test_multi_mode_hermitian_expectation(
        self, device, torch_device, theta, phi, varphi, tol
    ):
        """Test that arbitrary multi-mode Hermitian expectation values are correct"""
        Hermit_mat2 = torch.tensor(
            [
                [-6, 2 + 1j, -3, -5 + 2j],
                [2 - 1j, 0, 2 - 1j, -5 + 4j],
                [-3, 2 + 1j, 0, -4 + 3j],
                [-5 - 2j, -5 - 4j, -4 - 3j, -6],
            ],
            dtype=torch.complex128,
        )

        dev = device(wires=2, torch_device=torch_device)

        theta = theta.to(device=torch_device)
        phi = phi.to(device=torch_device)
        with qml.tape.QuantumTape() as tape:
<<<<<<< HEAD
            queue = [
                qml.RY(par1, wires=0),
                qml.RY(par2, wires=1),
                qml.CNOT(wires=[0, 1]),
            ]
=======
            queue = [qml.RY(theta, wires=0), qml.RY(phi, wires=1), qml.CNOT(wires=[0, 1])]
>>>>>>> 129c5364
            observables = [qml.expval(qml.Hermitian(Hermit_mat2, wires=[0, 1]))]

        res = dev.execute(tape)

        # below is the analytic expectation value for this circuit with arbitrary
        # Hermitian observable Hermit_mat2
        expected = 0.5 * (
            6 * torch.cos(theta) * torch.sin(phi)
            - torch.sin(theta) * (8 * torch.sin(phi) + 7 * torch.cos(phi) + 3)
            - 2 * torch.sin(phi)
            - 6 * torch.cos(phi)
            - 6
        )

        assert torch.allclose(res, expected, atol=tol, rtol=0)

    def test_paulix_pauliy(self, device, torch_device, theta, phi, varphi, tol):
        """Test that a tensor product involving PauliX and PauliY works correctly"""
        dev = device(wires=3, torch_device=torch_device)
        dev.reset()
        theta = theta.to(device=torch_device)
        phi = phi.to(device=torch_device)
        varphi = varphi.to(device=torch_device)

        obs = qml.PauliX(0) @ qml.PauliY(2)

        dev.apply(
            [
                qml.RX(theta, wires=[0]),
                qml.RX(phi, wires=[1]),
                qml.RX(varphi, wires=[2]),
                qml.CNOT(wires=[0, 1]),
                qml.CNOT(wires=[1, 2]),
            ],
            obs.diagonalizing_gates(),
        )

        res = dev.expval(obs)

        expected = torch.sin(theta) * torch.sin(phi) * torch.sin(varphi)

        assert torch.allclose(res, expected, atol=tol, rtol=0)

    def test_pauliz_identity(self, device, torch_device, theta, phi, varphi, tol):
        """Test that a tensor product involving PauliZ and Identity works correctly"""
        dev = device(wires=3, torch_device=torch_device)
        dev.reset()
        phi = phi.to(device=torch_device)
        varphi = varphi.to(device=torch_device)

        obs = qml.PauliZ(0) @ qml.Identity(1) @ qml.PauliZ(2)

        dev.apply(
            [
                qml.RX(theta, wires=[0]),
                qml.RX(phi, wires=[1]),
                qml.RX(varphi, wires=[2]),
                qml.CNOT(wires=[0, 1]),
                qml.CNOT(wires=[1, 2]),
            ],
            obs.diagonalizing_gates(),
        )

        res = dev.expval(obs)

        expected = torch.cos(varphi) * torch.cos(phi)

        assert torch.allclose(res, expected, atol=tol, rtol=0)

    def test_pauliz_hadamard(self, device, torch_device, theta, phi, varphi, tol):
        """Test that a tensor product involving PauliZ and PauliY and hadamard works correctly"""
        dev = device(wires=3, torch_device=torch_device)
        theta = theta.to(device=torch_device)
        phi = phi.to(device=torch_device)
        varphi = varphi.to(device=torch_device)

        obs = qml.PauliZ(0) @ qml.Hadamard(1) @ qml.PauliY(2)

        dev.reset()
        dev.apply(
            [
                qml.RX(theta, wires=[0]),
                qml.RX(phi, wires=[1]),
                qml.RX(varphi, wires=[2]),
                qml.CNOT(wires=[0, 1]),
                qml.CNOT(wires=[1, 2]),
            ],
            obs.diagonalizing_gates(),
        )

        res = dev.expval(obs)

        expected = -(
            torch.cos(varphi) * torch.sin(phi) + torch.sin(varphi) * torch.cos(theta)
        ) / math.sqrt(2)

        assert torch.allclose(res, expected, atol=tol, rtol=0)

    def test_hermitian(self, device, torch_device, theta, phi, varphi, tol):
        """Test that a tensor product involving qml.Hermitian works correctly"""
        dev = device(wires=3, torch_device=torch_device)
        dev.reset()
        theta = theta.to(device=torch_device)
        phi = phi.to(device=torch_device)
        varphi = varphi.to(device=torch_device)

        Hermit_mat3 = torch.tensor(
            [
                [-6, 2 + 1j, -3, -5 + 2j],
                [2 - 1j, 0, 2 - 1j, -5 + 4j],
                [-3, 2 + 1j, 0, -4 + 3j],
                [-5 - 2j, -5 - 4j, -4 - 3j, -6],
            ],
            dtype=torch.complex128,
        )

        obs = qml.PauliZ(0) @ qml.Hermitian(Hermit_mat3, wires=[1, 2])

        dev.apply(
            [
                qml.RX(theta, wires=[0]),
                qml.RX(phi, wires=[1]),
                qml.RX(varphi, wires=[2]),
                qml.CNOT(wires=[0, 1]),
                qml.CNOT(wires=[1, 2]),
            ],
            obs.diagonalizing_gates(),
        )

        res = dev.expval(obs)

        expected = 0.5 * (
            -6 * torch.cos(theta) * (torch.cos(varphi) + 1)
            - 2
            * torch.sin(varphi)
            * (torch.cos(theta) + torch.sin(phi) - 2 * torch.cos(phi))
            + 3 * torch.cos(varphi) * torch.sin(phi)
            + torch.sin(phi)
        )

        assert torch.allclose(res, expected, atol=tol, rtol=0)

    def test_hermitian_hermitian(self, device, torch_device, theta, phi, varphi, tol):
        """Test that a tensor product involving two Hermitian matrices works correctly"""
        dev = device(wires=3, torch_device=torch_device)

        theta = theta.to(device=torch_device)
        phi = phi.to(device=torch_device)
        varphi = varphi.to(device=torch_device)

        A1 = torch.tensor([[1, 2], [2, 4]], dtype=torch.complex128)

        A2 = torch.tensor(
            [
                [-6, 2 + 1j, -3, -5 + 2j],
                [2 - 1j, 0, 2 - 1j, -5 + 4j],
                [-3, 2 + 1j, 0, -4 + 3j],
                [-5 - 2j, -5 - 4j, -4 - 3j, -6],
            ],
            dtype=torch.complex128,
        )
        A1 = A1.to(device=torch_device)
        A2 = A2.to(device=torch_device)

        obs = qml.Hermitian(A1, wires=[0]) @ qml.Hermitian(A2, wires=[1, 2])

        dev.apply(
            [
                qml.RX(theta, wires=[0]),
                qml.RX(phi, wires=[1]),
                qml.RX(varphi, wires=[2]),
                qml.CNOT(wires=[0, 1]),
                qml.CNOT(wires=[1, 2]),
            ],
            obs.diagonalizing_gates(),
        )

        res = dev.expval(obs)

        expected = 0.25 * (
            -30
            + 4 * torch.cos(phi) * torch.sin(theta)
            + 3
            * torch.cos(varphi)
            * (-10 + 4 * torch.cos(phi) * torch.sin(theta) - 3 * torch.sin(phi))
            - 3 * torch.sin(phi)
            - 2
            * (
                5
                + torch.cos(phi) * (6 + 4 * torch.sin(theta))
                + (-3 + 8 * torch.sin(theta)) * torch.sin(phi)
            )
            * torch.sin(varphi)
            + torch.cos(theta)
            * (
                18
                + 5 * torch.sin(phi)
                + 3 * torch.cos(varphi) * (6 + 5 * torch.sin(phi))
                + 2 * (3 + 10 * torch.cos(phi) - 5 * torch.sin(phi)) * torch.sin(varphi)
            )
        )

        assert torch.allclose(res, expected, atol=tol, rtol=0)

    def test_hermitian_identity_expectation(
        self, device, torch_device, theta, phi, varphi, tol
    ):
        """Test that a tensor product involving an Hermitian matrix and the identity works correctly"""
        dev = device(wires=2, torch_device=torch_device)

        theta = theta.to(device=torch_device)
        phi = phi.to(device=torch_device)

        A = torch.tensor(
            [
                [1.02789352, 1.61296440 - 0.3498192j],
                [1.61296440 + 0.3498192j, 1.23920938 + 0j],
            ],
            dtype=torch.complex128,
        )
        A = A.to(device=torch_device)

        obs = qml.Hermitian(A, wires=[0]) @ qml.Identity(wires=[1])

        dev.apply(
            [qml.RY(theta, wires=[0]), qml.RY(phi, wires=[1]), qml.CNOT(wires=[0, 1])],
            obs.diagonalizing_gates(),
        )

        res = dev.expval(obs)

        a = A[0, 0]
        re_b = A[0, 1].real
        d = A[1, 1]
        expected = (
            (a - d) * torch.cos(theta)
            + 2 * re_b * torch.sin(theta) * torch.sin(phi)
            + a
            + d
        ) / 2

        assert torch.allclose(res, torch.real(expected), atol=tol, rtol=0)

    def test_hermitian_two_wires_identity_expectation(
        self, device, torch_device, theta, phi, varphi, tol
    ):
        """Test that a tensor product involving an Hermitian matrix for two wires and the identity works correctly"""
        dev = device(wires=3, torch_device=torch_device)
        theta = theta.to(device=torch_device)
        phi = phi.to(device=torch_device)

        A = torch.tensor(
            [
                [1.02789352, 1.61296440 - 0.3498192j],
                [1.61296440 + 0.3498192j, 1.23920938 + 0j],
            ],
            dtype=torch.complex128,
        )
        A = A.to(device=torch_device)

        Identity = torch.tensor([[1, 0], [0, 1]])
        Identity = Identity.to(device=torch_device)

        H = torch.kron(torch.kron(Identity, Identity), A)
        obs = qml.Hermitian(H, wires=[2, 1, 0])

        dev.apply(
            [qml.RY(theta, wires=[0]), qml.RY(phi, wires=[1]), qml.CNOT(wires=[0, 1])],
            obs.diagonalizing_gates(),
        )
        res = dev.expval(obs)

        a = A[0, 0]
        re_b = A[0, 1].real
        d = A[1, 1]

        expected = (
            (a - d) * torch.cos(theta)
            + 2 * re_b * torch.sin(theta) * torch.sin(phi)
            + a
            + d
        ) / 2
        assert torch.allclose(res, torch.real(expected), atol=tol, rtol=0)


@pytest.mark.torch
@pytest.mark.parametrize("torch_device", torch_devices)
@pytest.mark.parametrize("theta, phi, varphi", all_angles)
class TestVar:
    """Tests for the variance

    Note: the following tests use DefaultQubitTorch.execute that contains logic
    to transfer tensors created by default on the CPU to the GPU. Therefore, gate
    parameters do not have to explicitly be put on the GPU, it suffices to
    specify torch_device='cuda' when creating the PennyLane device.
    """

    def test_var(self, device, torch_device, theta, phi, varphi, tol):
        """Tests for variance calculation"""
        dev = device(wires=1, torch_device=torch_device)

        theta = theta.to(device=torch_device)
        phi = phi.to(device=torch_device)

        # test correct variance for <Z> of a rotated state
        with qml.tape.QuantumTape() as tape:
            queue = [qml.RX(theta, wires=0), qml.RY(phi, wires=0)]
            observables = [qml.var(qml.PauliZ(wires=[0]))]

        res = dev.execute(tape)
        expected = 0.25 * (
            3 - torch.cos(2 * theta) - 2 * torch.cos(theta) ** 2 * torch.cos(2 * phi)
        )
        assert torch.allclose(res, expected, atol=tol, rtol=0)

    def test_var_hermitian(self, device, torch_device, theta, phi, varphi, tol):
        """Tests for variance calculation using an arbitrary Hermitian observable"""
        dev = device(wires=2, torch_device=torch_device)

        theta = theta.to(device=torch_device)
        phi = phi.to(device=torch_device)

        # test correct variance for <H> of a rotated state
        H = torch.tensor(
            [[4, -1 + 6j], [-1 - 6j, 2]], dtype=torch.complex128, device=torch_device
        )

        with qml.tape.QuantumTape() as tape:
            queue = [qml.RX(phi, wires=0), qml.RY(theta, wires=0)]
            observables = [qml.var(qml.Hermitian(H, wires=[0]))]

        res = dev.execute(tape)
        expected = 0.5 * (
            2 * torch.sin(2 * theta) * torch.cos(phi) ** 2
            + 24
            * torch.sin(phi)
            * torch.cos(phi)
            * (torch.sin(theta) - torch.cos(theta))
            + 35 * torch.cos(2 * phi)
            + 39
        )
        expected = expected.to(device=torch_device)

        assert torch.allclose(res, expected, atol=tol, rtol=0)

    def test_paulix_pauliy(self, device, torch_device, theta, phi, varphi, tol):
        """Test that a tensor product involving PauliX and PauliY works correctly"""
        dev = device(wires=3, torch_device=torch_device)

        theta = theta.to(device=torch_device)
        phi = phi.to(device=torch_device)
        varphi = varphi.to(device=torch_device)

        obs = qml.PauliX(0) @ qml.PauliY(2)

        dev.apply(
            [
                qml.RX(theta, wires=[0]),
                qml.RX(phi, wires=[1]),
                qml.RX(varphi, wires=[2]),
                qml.CNOT(wires=[0, 1]),
                qml.CNOT(wires=[1, 2]),
            ],
            obs.diagonalizing_gates(),
        )

        res = dev.var(obs)

        expected = (
            8 * torch.sin(theta) ** 2 * torch.cos(2 * varphi) * torch.sin(phi) ** 2
            - torch.cos(2 * (theta - phi))
            - torch.cos(2 * (theta + phi))
            + 2 * torch.cos(2 * theta)
            + 2 * torch.cos(2 * phi)
            + 14
        ) / 16

        assert torch.allclose(res, expected, atol=tol, rtol=0)

    def test_pauliz_hadamard(self, device, torch_device, theta, phi, varphi, tol):
        """Test that a tensor product involving PauliZ and PauliY and hadamard works correctly"""
        dev = device(wires=3, torch_device=torch_device)
        obs = qml.PauliZ(0) @ qml.Hadamard(1) @ qml.PauliY(2)

        theta = theta.to(device=torch_device)
        phi = phi.to(device=torch_device)
        varphi = varphi.to(device=torch_device)

        dev.reset()
        dev.apply(
            [
                qml.RX(theta, wires=[0]),
                qml.RX(phi, wires=[1]),
                qml.RX(varphi, wires=[2]),
                qml.CNOT(wires=[0, 1]),
                qml.CNOT(wires=[1, 2]),
            ],
            obs.diagonalizing_gates(),
        )

        res = dev.var(obs)

        expected = (
            3
            + torch.cos(2 * phi) * torch.cos(varphi) ** 2
            - torch.cos(2 * theta) * torch.sin(varphi) ** 2
            - 2 * torch.cos(theta) * torch.sin(phi) * torch.sin(2 * varphi)
        ) / 4

        assert torch.allclose(res, expected, atol=tol, rtol=0)

    def test_hermitian(self, device, torch_device, theta, phi, varphi, tol):
        """Test that a tensor product involving qml.Hermitian works correctly"""
        dev = device(wires=3, torch_device=torch_device)

        theta = theta.to(device=torch_device)
        phi = phi.to(device=torch_device)
        varphi = varphi.to(device=torch_device)

        A = torch.tensor(
            [
                [-6, 2 + 1j, -3, -5 + 2j],
                [2 - 1j, 0, 2 - 1j, -5 + 4j],
                [-3, 2 + 1j, 0, -4 + 3j],
                [-5 - 2j, -5 - 4j, -4 - 3j, -6],
            ],
            dtype=torch.complex128,
            device=torch_device,
        )

        obs = qml.PauliZ(0) @ qml.Hermitian(A, wires=[1, 2])

        dev.apply(
            [
                qml.RX(theta, wires=[0]),
                qml.RX(phi, wires=[1]),
                qml.RX(varphi, wires=[2]),
                qml.CNOT(wires=[0, 1]),
                qml.CNOT(wires=[1, 2]),
            ],
            obs.diagonalizing_gates(),
        )

        res = dev.var(obs)

        expected = (
            1057
            - torch.cos(2 * phi)
            + 12 * (27 + torch.cos(2 * phi)) * torch.cos(varphi)
            - 2
            * torch.cos(2 * varphi)
            * torch.sin(phi)
            * (16 * torch.cos(phi) + 21 * torch.sin(phi))
            + 16 * torch.sin(2 * phi)
            - 8
            * (-17 + torch.cos(2 * phi) + 2 * torch.sin(2 * phi))
            * torch.sin(varphi)
            - 8
            * torch.cos(2 * theta)
            * (3 + 3 * torch.cos(varphi) + torch.sin(varphi)) ** 2
            - 24
            * torch.cos(phi)
            * (torch.cos(phi) + 2 * torch.sin(phi))
            * torch.sin(2 * varphi)
            - 8
            * torch.cos(theta)
            * (
                4
                * torch.cos(phi)
                * (
                    4
                    + 8 * torch.cos(varphi)
                    + torch.cos(2 * varphi)
                    - (1 + 6 * torch.cos(varphi)) * torch.sin(varphi)
                )
                + torch.sin(phi)
                * (
                    15
                    + 8 * torch.cos(varphi)
                    - 11 * torch.cos(2 * varphi)
                    + 42 * torch.sin(varphi)
                    + 3 * torch.sin(2 * varphi)
                )
            )
        ) / 16

        assert torch.allclose(res, expected, atol=tol, rtol=0)


#####################################################
# QNode-level integration tests
#####################################################


@pytest.mark.torch
@pytest.mark.parametrize("torch_device", torch_devices)
class TestQNodeIntegration:
    """Integration tests for default.qubit.torch. This test ensures it integrates
    properly with the PennyLane UI, in particular the new QNode."""

    def test_defines_correct_capabilities(self, torch_device):
        """Test that the device defines the right capabilities"""

        dev = qml.device("default.qubit.torch", wires=1, torch_device=torch_device)
        cap = dev.capabilities()
        capabilities = {
            "model": "qubit",
            "supports_finite_shots": True,
            "supports_tensor_observables": True,
            "returns_probs": True,
            "returns_state": True,
            "supports_inverse_operations": True,
            "supports_analytic_computation": True,
            "supports_broadcasting": True,
            "passthru_interface": "torch",
            "passthru_devices": {
                "torch": "default.qubit.torch",
                "tf": "default.qubit.tf",
                "autograd": "default.qubit.autograd",
                "jax": "default.qubit.jax",
            },
        }
        assert cap == capabilities

    def test_load_torch_device(self, torch_device):
        """Test that the torch device plugin loads correctly"""
        dev = qml.device("default.qubit.torch", wires=2, torch_device=torch_device)
        assert dev.num_wires == 2
        assert dev.shots is None
        assert dev.short_name == "default.qubit.torch"
        assert dev.capabilities()["passthru_interface"] == "torch"
        assert dev._torch_device == torch_device

    def test_qubit_circuit(self, device, torch_device, tol):
        """Test that the torch device provides correct
        result for a simple circuit using the old QNode."""
        p = torch.tensor(0.543, dtype=torch.float64, device=torch_device)

        dev = qml.device("default.qubit.torch", wires=1, torch_device=torch_device)

        @qml.qnode(dev, interface="torch")
        def circuit(x):
            qml.RX(x, wires=0)
            return qml.expval(qml.PauliY(0))

        expected = -torch.sin(p)

        assert circuit.gradient_fn == "backprop"
        assert torch.allclose(circuit(p), expected, atol=tol, rtol=0)

    def test_qubit_circuit_broadcasted(self, device, torch_device, tol):
        """Test that the torch device provides correct
        result for a simple circuit using the old QNode."""
        p = torch.tensor([0.543, 0.21, 2.41], dtype=torch.float64, device=torch_device)

        dev = qml.device("default.qubit.torch", wires=1, torch_device=torch_device)

        @qml.qnode(dev, interface="torch")
        def circuit(x):
            qml.RX(x, wires=0)
            return qml.expval(qml.PauliY(0))

        expected = -torch.sin(p)

        assert circuit.gradient_fn == "backprop"
        assert torch.allclose(circuit(p), expected, atol=tol, rtol=0)

    def test_correct_state(self, device, torch_device, tol):
        """Test that the device state is correct after applying a
        quantum function on the device"""
        dev = qml.device("default.qubit.torch", wires=2, torch_device=torch_device)

        state = dev.state
        expected = torch.tensor([1, 0, 0, 0], dtype=torch.complex128, device=torch_device)
        assert torch.allclose(state, expected, atol=tol, rtol=0)

        input_param = torch.tensor(math.pi / 4, device=torch_device)

        @qml.qnode(dev, interface="torch", diff_method="backprop")
        def circuit():
            qml.Hadamard(wires=0)
            qml.RZ(input_param, wires=0)
            return qml.expval(qml.PauliZ(0))

        circuit()
        state = dev.state

        amplitude = np.exp(-1j * math.pi / 8) / math.sqrt(2)

        expected = torch.tensor(
            [amplitude, 0, amplitude.conjugate(), 0], dtype=torch.complex128, device=torch_device
        )
        assert torch.allclose(state, expected, atol=tol, rtol=0)

    def test_correct_state_broadcasted(self, device, torch_device, tol):
        """Test that the device state is correct after applying a
        quantum function on the device"""
        dev = qml.device("default.qubit.torch", wires=2, torch_device=torch_device)

        state = dev.state
        expected = torch.tensor(
            [1, 0, 0, 0], dtype=torch.complex128, device=torch_device
        )
        assert torch.allclose(state, expected, atol=tol, rtol=0)

        input_param = torch.tensor([math.pi / 4, math.pi / 2], device=torch_device)

        @qml.qnode(dev, interface="torch", diff_method="backprop")
        def circuit():
            qml.Hadamard(wires=0)
            qml.RZ(input_param, wires=0)
            return qml.expval(qml.PauliZ(0))

        circuit()
        state = dev.state

        phase = np.exp(-1j * np.pi / 8)

        expected = torch.tensor(
<<<<<<< HEAD
            [amplitude, 0, amplitude.conjugate(), 0],
=======
            [
                [phase / np.sqrt(2), 0, np.conj(phase) / np.sqrt(2), 0],
                [phase**2 / np.sqrt(2), 0, np.conj(phase) ** 2 / np.sqrt(2), 0],
            ],
>>>>>>> 129c5364
            dtype=torch.complex128,
            device=torch_device,
        )
        assert torch.allclose(state, expected, atol=tol, rtol=0)

    @pytest.mark.parametrize("theta", [0.5432, -0.232])
    @pytest.mark.parametrize("op,func", single_qubit_param)
    def test_one_qubit_param_gates(
        self, torch_device, theta, op, func, init_state, tol
    ):
        """Test the integration of the one-qubit single parameter rotations by passing
        a Torch data structure as a parameter"""
        dev = qml.device("default.qubit.torch", wires=1, torch_device=torch_device)
        state = init_state(1, torch_device=torch_device)

        @qml.qnode(dev, interface="torch")
        def circuit(params):
            qml.QubitStateVector(state, wires=[0])
            op(params[0], wires=[0])
            return qml.expval(qml.PauliZ(0))

        params = torch.tensor([theta])
        circuit(params)
        res = dev.state
        expected = (
            torch.tensor(func(theta), dtype=torch.complex128, device=torch_device)
            @ state
        )
        assert torch.allclose(res, expected, atol=tol, rtol=0)

    @pytest.mark.parametrize("theta", [0.5432, 4.213])
    @pytest.mark.parametrize("op,func", two_qubit_param)
    def test_two_qubit_param_gates(
        self, torch_device, theta, op, func, init_state, tol
    ):
        """Test the integration of the two-qubit single parameter rotations by passing
        a Torch data structure as a parameter"""
        dev = qml.device("default.qubit.torch", wires=2, torch_device=torch_device)
        state = init_state(2, torch_device=torch_device)

        @qml.qnode(dev, interface="torch")
        def circuit(params):
            qml.QubitStateVector(state, wires=[0, 1])
            op(params[0], wires=[0, 1])
            return qml.expval(qml.PauliZ(0))

        # Pass a Torch Variable to the qfunc
        params = torch.tensor([theta], device=torch_device)
        params = params.to(device=torch_device)
        circuit(params)
        res = dev.state
        expected = (
            torch.tensor(func(theta), dtype=torch.complex128, device=torch_device)
            @ state
        )
        assert torch.allclose(res, expected, atol=tol, rtol=0)

    @pytest.mark.parametrize("theta", [0.5432, 4.213])
    @pytest.mark.parametrize("op,func", four_qubit_param)
    def test_four_qubit_param_gates(
        self, torch_device, theta, op, func, init_state, tol
    ):
        """Test the integration of the four-qubit single parameter rotations by passing
        a Torch data structure as a parameter"""
        dev = qml.device("default.qubit.torch", wires=4, torch_device=torch_device)
        state = init_state(4, torch_device=torch_device)

        @qml.qnode(dev, interface="torch")
        def circuit(params):
            qml.QubitStateVector(state, wires=[0, 1, 2, 3])
            op(params[0], wires=[0, 1, 2, 3])
            return qml.expval(qml.PauliZ(0))

        # Pass a Torch Variable to the qfunc
        params = torch.tensor([theta], device=torch_device)
        circuit(params)
        res = dev.state
        expected = (
            torch.tensor(func(theta), dtype=torch.complex128, device=torch_device)
            @ state
        )
        assert torch.allclose(res, expected, atol=tol, rtol=0)

    def test_controlled_rotation_integration(self, torch_device, init_state, tol):
        """Test the integration of the two-qubit controlled rotation by passing
        a Torch data structure as a parameter"""
        dev = qml.device("default.qubit.torch", wires=2, torch_device=torch_device)

        a = torch.tensor(1.7, device=torch_device)
        b = torch.tensor(1.3432, device=torch_device)
        c = torch.tensor(-0.654, device=torch_device)
        state = init_state(2, torch_device=torch_device)

        @qml.qnode(dev, interface="torch")
        def circuit(params):
            qml.QubitStateVector(state, wires=[0, 1])
            qml.CRot(params[0], params[1], params[2], wires=[0, 1])
            return qml.expval(qml.PauliZ(0))

        # Pass a Torch Variable to the qfunc
        params = torch.tensor([a, b, c], device=torch_device)
        circuit(params)
        res = dev.state
        expected = (
            torch.tensor(CRot3(a, b, c), dtype=torch.complex128, device=torch_device)
            @ state
        )
        assert torch.allclose(res, expected, atol=tol, rtol=0)


@pytest.mark.torch
@pytest.mark.parametrize("torch_device", torch_devices)
class TestPassthruIntegration:
    """Tests for integration with the PassthruQNode"""

    def test_jacobian_variable_multiply(self, device, torch_device, tol):
        """Test that jacobian of a QNode with an attached default.qubit.torch device
        gives the correct result in the case of parameters multiplied by scalars"""
        x = torch.tensor(
            0.43316321, dtype=torch.float64, requires_grad=True, device=torch_device
        )
        y = torch.tensor(
            0.43316321, dtype=torch.float64, requires_grad=True, device=torch_device
        )
        z = torch.tensor(
            0.43316321, dtype=torch.float64, requires_grad=True, device=torch_device
        )

        dev = qml.device("default.qubit.torch", wires=1, torch_device=torch_device)

        @qml.qnode(dev, interface="torch", diff_method="backprop")
        def circuit(p):
            qml.RX(3 * p[0], wires=0)
            qml.RY(p[1], wires=0)
            qml.RX(p[2] / 2, wires=0)
            return qml.expval(qml.PauliZ(0))

        res = circuit([x, y, z])
        res.backward()

        expected = torch.cos(3 * x) * torch.cos(y) * torch.cos(z / 2) - torch.sin(
            3 * x
        ) * torch.sin(z / 2)
        assert torch.allclose(res, expected, atol=tol, rtol=0)

        x_grad = -3 * (
            torch.sin(3 * x) * torch.cos(y) * torch.cos(z / 2)
            + torch.cos(3 * x) * torch.sin(z / 2)
        )
        y_grad = -torch.cos(3 * x) * torch.sin(y) * torch.cos(z / 2)
        z_grad = -0.5 * (
            torch.sin(3 * x) * torch.cos(z / 2)
            + torch.cos(3 * x) * torch.cos(y) * torch.sin(z / 2)
        )

        assert torch.allclose(x.grad, x_grad)
        assert torch.allclose(y.grad, y_grad)
        assert torch.allclose(z.grad, z_grad)

    def test_jacobian_variable_multiply_broadcasted(self, device, torch_device, tol):
        """Test that jacobian of a QNode with an attached default.qubit.torch device
        gives the correct result in the case of parameters multiplied by scalars"""
        x = torch.tensor(
            [0.431, 92.1, -0.5129], dtype=torch.float64, requires_grad=True, device=torch_device
        )
        y = torch.tensor(
            [0.2162158, 0.241, -0.51], dtype=torch.float64, requires_grad=True, device=torch_device
        )
        z = torch.tensor(
            [0.75110998, 0.12512, 9.12],
            dtype=torch.float64,
            requires_grad=True,
            device=torch_device,
        )

        dev = qml.device("default.qubit.torch", wires=1, torch_device=torch_device)

        @qml.qnode(dev, interface="torch", diff_method="backprop")
        def circuit(p):
            qml.RX(3 * p[0], wires=0)
            qml.RY(p[1], wires=0)
            qml.RX(p[2] / 2, wires=0)
            return qml.expval(qml.PauliZ(0))

        res = circuit([x, y, z])

        expected = torch.cos(3 * x) * torch.cos(y) * torch.cos(z / 2) - torch.sin(
            3 * x
        ) * torch.sin(z / 2)
        assert qml.math.shape(res) == (3,)
        assert torch.allclose(res, expected, atol=tol, rtol=0)

        jac = torch.autograd.functional.jacobian(circuit, (qml.math.stack([x, y, z]),))[0]
        expected = qml.math.stack(
            [
                -3
                * (
                    torch.sin(3 * x) * torch.cos(y) * torch.cos(z / 2)
                    + torch.cos(3 * x) * torch.sin(z / 2)
                ),
                -torch.cos(3 * x) * torch.sin(y) * torch.cos(z / 2),
                -0.5
                * (
                    torch.sin(3 * x) * torch.cos(z / 2)
                    + torch.cos(3 * x) * torch.cos(y) * torch.sin(z / 2)
                ),
            ]
        )

        assert all(torch.allclose(jac[i, :, i], expected[:, i], atol=tol, rtol=0) for i in range(3))

    def test_jacobian_repeated(self, device, torch_device, tol):
        """Test that jacobian of a QNode with an attached default.qubit.torch device
        gives the correct result in the case of repeated parameters"""
        x = torch.tensor(
            0.43316321, dtype=torch.float64, requires_grad=True, device=torch_device
        )
        y = torch.tensor(
            0.2162158, dtype=torch.float64, requires_grad=True, device=torch_device
        )
        z = torch.tensor(
            0.75110998, dtype=torch.float64, requires_grad=True, device=torch_device
        )
        p = torch.tensor([x, y, z], requires_grad=True, device=torch_device)
        dev = qml.device("default.qubit.torch", wires=1, torch_device=torch_device)

        @qml.qnode(dev, interface="torch", diff_method="backprop")
        def circuit(x):
            qml.RX(x[1], wires=0)
            qml.Rot(x[0], x[1], x[2], wires=0)
            return qml.expval(qml.PauliZ(0))

        res = circuit(p)
        res.backward()

        expected = torch.cos(y) ** 2 - torch.sin(x) * torch.sin(y) ** 2

        assert torch.allclose(res, expected, atol=tol, rtol=0)

        expected_grad = torch.tensor(
            [
                -torch.cos(x) * torch.sin(y) ** 2,
                -2 * (torch.sin(x) + 1) * torch.sin(y) * torch.cos(y),
                0,
            ],
            dtype=torch.float64,
            device=torch_device,
        )
        assert torch.allclose(p.grad, expected_grad, atol=tol, rtol=0)

    def test_jacobian_repeated_broadcasted(self, device, torch_device, tol):
        """Test that jacobian of a QNode with an attached default.qubit.torch device
        gives the correct result in the case of repeated parameters"""
        p = torch.tensor(
            [[0.433, 92.1, -0.512], [0.218, 0.241, -0.51], [0.71, 0.152, 9.12]],
            dtype=torch.float64,
            device=torch_device,
            requires_grad=True,
        )
        dev = qml.device("default.qubit.torch", wires=1, torch_device=torch_device)

        @qml.qnode(dev, interface="torch", diff_method="backprop")
        def circuit(x):
            qml.RX(x[1], wires=0)
            qml.Rot(x[0], x[1], x[2], wires=0)
            return qml.expval(qml.PauliZ(0))

        res = circuit(p)

        x, y, z = p
        expected = torch.cos(y) ** 2 - torch.sin(x) * torch.sin(y) ** 2

        assert torch.allclose(res, expected, atol=tol, rtol=0)

        jac = torch.autograd.functional.jacobian(circuit, (p,))[0]
        expected_jac = torch.stack(
            [
                -torch.cos(x) * torch.sin(y) ** 2,
                -2 * (torch.sin(x) + 1) * torch.sin(y) * torch.cos(y),
                torch.zeros_like(x) * torch.zeros_like(y),
            ],
        )
        assert all(
            torch.allclose(jac[i, :, i], expected_jac[:, i], atol=tol, rtol=0) for i in range(3)
        )

    def test_jacobian_agrees_backprop_parameter_shift(self, device, torch_device, tol):
        """Test that jacobian of a QNode with an attached default.qubit.torch device
        gives the correct result with respect to the parameter-shift method"""
        p = pnp.array(
            [0.43316321, 0.2162158, 0.75110998, 0.94714242], requires_grad=True
        )

        def circuit(x):
            for i in range(0, len(p), 2):
                qml.RX(x[i], wires=0)
                qml.RY(x[i + 1], wires=1)
            for i in range(2):
                qml.CNOT(wires=[i, i + 1])
            return qml.expval(qml.PauliZ(0))  # , qml.var(qml.PauliZ(1))

        dev1 = qml.device("default.qubit.torch", wires=3, torch_device=torch_device)
        dev2 = qml.device("default.qubit", wires=3)

        circuit1 = qml.QNode(circuit, dev1, diff_method="backprop", interface="torch")
        circuit2 = qml.QNode(circuit, dev2, diff_method="parameter-shift")

        p_torch = torch.tensor(p, requires_grad=True, device=torch_device)
        res = circuit1(p_torch)
        res.backward()

        assert qml.math.allclose(res, circuit2(p), atol=tol, rtol=0)

        p_grad = p_torch.grad
        assert qml.math.allclose(p_grad, qml.jacobian(circuit2)(p), atol=tol, rtol=0)

    @pytest.mark.parametrize("wires", [[0], ["abc"]])
    def test_state_differentiability(self, device, torch_device, wires, tol):
        """Test that the device state can be differentiated"""
        dev = qml.device("default.qubit.torch", wires=wires, torch_device=torch_device)

        @qml.qnode(dev, diff_method="backprop", interface="torch")
        def circuit(a):
            qml.RY(a, wires=wires[0])
            return qml.state()

        a = torch.tensor(0.54, requires_grad=True, device=torch_device)

        res = torch.abs(circuit(a)) ** 2
        res = res[1] - res[0]
        res.backward()

        grad = a.grad
        expected = torch.sin(a)
        assert torch.allclose(grad, expected, atol=tol, rtol=0)

    def test_state_differentiability_broadcasted(self, device, torch_device, tol):
        """Test that the device state can be differentiated"""
        dev = qml.device("default.qubit.torch", wires=1, torch_device=torch_device)

        @qml.qnode(dev, diff_method="backprop", interface="torch")
        def circuit(a):
            qml.RY(a, wires=0)
            return qml.expval(qml.PauliZ(0))

        a = torch.tensor([0.54, 0.32, 1.2], requires_grad=True, device=torch_device)

        def cost(a):
            circuit(a)
            res = torch.abs(dev.state) ** 2
            return res[:, 1] - res[:, 0]

        jac = torch.autograd.functional.jacobian(cost, (a,))[0]
        expected = torch.sin(a)
        assert torch.allclose(qml.math.diag(jac), expected, atol=tol, rtol=0)

    def test_prob_differentiability(self, device, torch_device, tol):
        """Test that the device probability can be differentiated"""
        dev = qml.device("default.qubit.torch", wires=2, torch_device=torch_device)

        @qml.qnode(dev, diff_method="backprop", interface="torch")
        def circuit(a, b):
            qml.RX(a, wires=0)
            qml.RY(b, wires=1)
            qml.CNOT(wires=[0, 1])
            return qml.probs(wires=[1])

        a = torch.tensor(
            0.54, requires_grad=True, dtype=torch.float64, device=torch_device
        )
        b = torch.tensor(
            0.12, requires_grad=True, dtype=torch.float64, device=torch_device
        )

        # get the probability of wire 1
        prob_wire_1 = circuit(a, b)
        # compute Prob(|1>_1) - Prob(|0>_1)
        res = prob_wire_1[1] - prob_wire_1[0]
        res.backward()

        expected = -torch.cos(a) * torch.cos(b)
        assert torch.allclose(res, expected, atol=tol, rtol=0)

        assert torch.allclose(a.grad, torch.sin(a) * torch.cos(b), atol=tol, rtol=0)
        assert torch.allclose(b.grad, torch.cos(a) * torch.sin(b), atol=tol, rtol=0)

    def test_prob_differentiability_broadcasted(self, device, torch_device, tol):
        """Test that the device probability can be differentiated"""
        dev = qml.device("default.qubit.torch", wires=2, torch_device=torch_device)

        @qml.qnode(dev, diff_method="backprop", interface="torch")
        def circuit(a, b):
            qml.RX(a, wires=0)
            qml.RY(b, wires=1)
            qml.CNOT(wires=[0, 1])
            return qml.probs(wires=[1])

        a = torch.tensor(
            [0.54, 0.32, 1.2], requires_grad=True, dtype=torch.float64, device=torch_device
        )
        b = torch.tensor(0.12, requires_grad=True, dtype=torch.float64, device=torch_device)

        def cost(a, b):
            # get the probability of wire 1
            prob_wire_1 = circuit(a, b)
            # compute Prob(|1>_1) - Prob(|0>_1)
            res = prob_wire_1[:, 1] - prob_wire_1[:, 0]
            return res

        res = cost(a, b)
        expected = -torch.cos(a) * torch.cos(b)
        assert torch.allclose(res, expected, atol=tol, rtol=0)

        jac = torch.autograd.functional.jacobian(cost, (a, b))
        assert torch.allclose(qml.math.diag(jac[0]), torch.sin(a) * torch.cos(b), atol=tol, rtol=0)
        assert torch.allclose(jac[1], torch.cos(a) * torch.sin(b), atol=tol, rtol=0)

    def test_backprop_gradient(self, device, torch_device, tol):
        """Tests that the gradient of the qnode is correct"""
        dev = qml.device("default.qubit.torch", wires=2, torch_device=torch_device)

        @qml.qnode(dev, diff_method="backprop", interface="torch")
        def circuit(a, b):
            qml.RX(a, wires=0)
            qml.CRX(b, wires=[0, 1])
            return qml.expval(qml.PauliZ(0) @ qml.PauliZ(1))

        a = torch.tensor(
            -0.234, dtype=torch.float64, requires_grad=True, device=torch_device
        )
        b = torch.tensor(
            0.654, dtype=torch.float64, requires_grad=True, device=torch_device
        )

        res = circuit(a, b)
        res.backward()

        # the analytic result of evaluating circuit(a, b)
        expected_cost = 0.5 * (
            torch.cos(a) * torch.cos(b) + torch.cos(a) - torch.cos(b) + 1
        )

        assert torch.allclose(res, expected_cost, atol=tol, rtol=0)

        assert torch.allclose(
            a.grad, -0.5 * torch.sin(a) * (torch.cos(b) + 1), atol=tol, rtol=0
        )
        assert torch.allclose(b.grad, 0.5 * torch.sin(b) * (1 - torch.cos(a)))

    def test_backprop_gradient_broadcasted(self, device, torch_device, tol):
        """Tests that the gradient of the qnode is correct"""
        dev = qml.device("default.qubit.torch", wires=2, torch_device=torch_device)

        @qml.qnode(dev, diff_method="backprop", interface="torch")
        def circuit(a, b):
            qml.RX(a, wires=0)
            qml.CRX(b, wires=[0, 1])
            return qml.expval(qml.PauliZ(0) @ qml.PauliZ(1))

        a = torch.tensor(-0.234, dtype=torch.float64, requires_grad=True, device=torch_device)
        b = torch.tensor(
            [0.54, 0.32, 1.2], dtype=torch.float64, requires_grad=True, device=torch_device
        )

        res = circuit(a, b)
        # the analytic result of evaluating circuit(a, b)
        expected_cost = 0.5 * (torch.cos(a) * torch.cos(b) + torch.cos(a) - torch.cos(b) + 1)

        assert torch.allclose(res, expected_cost, atol=tol, rtol=0)

        jac = torch.autograd.functional.jacobian(circuit, (a, b))
        assert torch.allclose(jac[0], -0.5 * torch.sin(a) * (torch.cos(b) + 1), atol=tol, rtol=0)
        assert torch.allclose(qml.math.diag(jac[1]), 0.5 * torch.sin(b) * (1 - torch.cos(a)))

    @pytest.mark.parametrize("x, shift", [(0.0, 0.0), (0.5, -0.5)])
    def test_hessian_at_zero(self, torch_device, x, shift):
        """Tests that the Hessian at vanishing state vector amplitudes
        is correct."""
        dev = qml.device("default.qubit.torch", wires=1, torch_device=torch_device)

        x = torch.tensor(x, requires_grad=True)

        @qml.qnode(dev, interface="torch", diff_method="backprop")
        def circuit(x):
            qml.RY(shift, wires=0)
            qml.RY(x, wires=0)
            return qml.expval(qml.PauliZ(0))

        grad = torch.autograd.functional.jacobian(circuit, x)
        hess = torch.autograd.functional.hessian(circuit, x)

        assert qml.math.isclose(grad, torch.tensor(0.0))
        assert qml.math.isclose(hess, torch.tensor(-1.0))

    @pytest.mark.parametrize("operation", [qml.U3, qml.U3.compute_decomposition])
    @pytest.mark.parametrize(
        "diff_method", ["backprop", "parameter-shift", "finite-diff"]
    )
    def test_torch_interface_gradient(self, torch_device, operation, diff_method, tol):
        """Tests that the gradient of an arbitrary U3 gate is correct
        using the PyTorch interface, using a variety of differentiation methods."""
        dev = qml.device("default.qubit.torch", wires=1, torch_device=torch_device)

        input_state = torch.tensor(
            1j * np.array([1, -1]) / math.sqrt(2), device=torch_device
        )

        @qml.qnode(dev, diff_method=diff_method, interface="torch")
        def circuit(x, weights, w):
            """In this example, a mixture of scalar
            arguments, array arguments, and keyword arguments are used."""
            qml.QubitStateVector(input_state, wires=w)
            operation(x, weights[0], weights[1], wires=w)
            return qml.expval(qml.PauliX(w))

        # Check that the correct QNode type is being used.
        if diff_method == "backprop":
            assert circuit.gradient_fn == "backprop"
        elif diff_method == "finite-diff":
            assert circuit.gradient_fn is qml.gradients.finite_diff

        def cost(params):
            """Perform some classical processing"""
            return circuit(params[0], params[1:], w=0) ** 2

        theta = torch.tensor(0.543, dtype=torch.float64, device=torch_device)
        phi = torch.tensor(-0.234, dtype=torch.float64, device=torch_device)
        lam = torch.tensor(0.654, dtype=torch.float64, device=torch_device)

        params = torch.tensor(
            [theta, phi, lam],
            dtype=torch.float64,
            requires_grad=True,
            device=torch_device,
        )

        res = cost(params)
        res.backward()

        # check that the result is correct
        expected_cost = (
            torch.sin(lam) * torch.sin(phi)
            - torch.cos(theta) * torch.cos(lam) * torch.cos(phi)
        ) ** 2
        assert torch.allclose(res, expected_cost, atol=tol, rtol=0)

        # check that the gradient is correct
        expected_grad = (
            torch.tensor(
                [
                    torch.sin(theta) * torch.cos(lam) * torch.cos(phi),
                    torch.cos(theta) * torch.cos(lam) * torch.sin(phi)
                    + torch.sin(lam) * torch.cos(phi),
                    torch.cos(theta) * torch.sin(lam) * torch.cos(phi)
                    + torch.cos(lam) * torch.sin(phi),
                ],
                device=torch_device,
            )
            * 2
            * (
                torch.sin(lam) * torch.sin(phi)
                - torch.cos(theta) * torch.cos(lam) * torch.cos(phi)
            )
        )
        assert torch.allclose(params.grad, expected_grad, atol=tol, rtol=0)

    def test_inverse_operation_jacobian_backprop(self, device, torch_device, tol):
        """Test that inverse operations work in backprop
        mode"""
        dev = qml.device("default.qubit.torch", wires=1)

        @qml.qnode(dev, diff_method="backprop", interface="torch")
        def circuit(param):
            qml.RY(param, wires=0).inv()
            return qml.expval(qml.PauliX(0))

        x = torch.tensor(0.3, requires_grad=True, dtype=torch.float64)

        res = circuit(x)
        res.backward()

        assert torch.allclose(res, -torch.sin(x), atol=tol, rtol=0)

        grad = x.grad
        assert torch.allclose(grad, -torch.cos(x), atol=tol, rtol=0)

    @pytest.mark.parametrize("interface", ["autograd", "torch"])
    def test_error_backprop_wrong_interface(self, torch_device, interface, tol):
        """Tests that an error is raised if diff_method='backprop' but not using
        the torch interface"""
        dev = qml.device("default.qubit.torch", wires=1, torch_device=torch_device)

        def circuit(x, w=None):
            qml.RZ(x, wires=w)
            return qml.expval(qml.PauliX(w))

        with pytest.raises(Exception) as e:
            assert qml.qnode(dev, diff_method="autograd", interface=interface)(circuit)
        assert (
            str(e.value)
            == "Differentiation method autograd not recognized. Allowed options are ('best', 'parameter-shift', 'backprop', 'finite-diff', 'device', 'adjoint')."
        )


@pytest.mark.torch
@pytest.mark.parametrize("torch_device", torch_devices)
class TestSamples:
    """Tests for sampling outputs"""

    def test_sample_observables(self, torch_device):
        """Test that the device allows for sampling from observables."""
        shots = 100
        dev = qml.device(
            "default.qubit.torch", wires=2, shots=shots, torch_device=torch_device
        )

        @qml.qnode(dev, diff_method=None, interface="torch")
        def circuit(a):
            qml.RX(a, wires=0)
            return qml.sample(qml.PauliZ(0))

        a = torch.tensor(0.54, dtype=torch.float64, device=torch_device)
        res = circuit(a)

        assert torch.is_tensor(res)
        assert res.shape == (shots,)
        assert torch.allclose(
            torch.unique(res),
            torch.tensor([-1, 1], dtype=torch.int64, device=torch_device),
        )

    def test_estimating_marginal_probability(self, device, torch_device, tol):
        """Test that the probability of a subset of wires is accurately estimated."""
        dev = qml.device(
            "default.qubit.torch", wires=2, shots=1000, torch_device=torch_device
        )

        @qml.qnode(dev, diff_method=None, interface="torch")
        def circuit():
            qml.PauliX(0)
            return qml.probs(wires=[0])

        res = circuit()

        assert torch.is_tensor(res)

        expected = torch.tensor([0, 1], dtype=torch.float64, device=torch_device)
        assert torch.allclose(res, expected, atol=tol, rtol=0)

    def test_estimating_full_probability(self, device, torch_device, tol):
        """Test that the probability of a subset of wires is accurately estimated."""
        dev = qml.device(
            "default.qubit.torch", wires=2, shots=1000, torch_device=torch_device
        )

        @qml.qnode(dev, diff_method=None, interface="torch")
        def circuit():
            qml.PauliX(0)
            qml.PauliX(1)
            return qml.probs(wires=[0, 1])

        res = circuit()

        assert torch.is_tensor(res)

        expected = torch.tensor([0, 0, 0, 1], dtype=torch.float64, device=torch_device)
        assert torch.allclose(res, expected, atol=tol, rtol=0)

    def test_estimating_expectation_values(self, device, torch_device, tol):
        """Test that estimating expectation values using a finite number
        of shots produces a numeric tensor"""
        dev = qml.device(
            "default.qubit.torch", wires=3, shots=1000, torch_device=torch_device
        )

        @qml.qnode(dev, diff_method=None, interface="torch")
        def circuit(a, b):
            qml.RX(a, wires=[0])
            qml.RX(b, wires=[1])
            qml.CNOT(wires=[0, 1])
            return qml.expval(qml.PauliZ(0)), qml.expval(qml.PauliZ(1))

        a = torch.tensor(0.543, dtype=torch.float64, device=torch_device)
        b = torch.tensor(0.43, dtype=torch.float64, device=torch_device)

        res = circuit(a, b)
        assert torch.is_tensor(res)

        # We don't check the expected value due to stochasticity, but
        # leave it here for completeness.
        # expected = [torch.cos(a), torch.cos(a) * torch.cos(b)]
        # assert np.allclose(res, expected, atol=tol, rtol=0)


@pytest.mark.torch
@pytest.mark.parametrize("torch_device", torch_devices)
class TestSamplesBroadcasted:
    """Tests for sampling outputs"""

    @pytest.mark.skip("Sampling from observables is not supported with broadcasting")
    @pytest.mark.parametrize("a", [[0.54, -0.32, 0.19], [0.52]])
    def test_sample_observables_broadcasted(self, torch_device, a):
        """Test that the device allows for sampling from observables."""
        batch_size = len(a)
        shots = 100
        dev = qml.device("default.qubit.torch", wires=2, shots=shots, torch_device=torch_device)

        @qml.qnode(dev, diff_method=None, interface="torch")
        def circuit(a):
            qml.RX(a, wires=0)
            return qml.sample(qml.PauliZ(0))

        a = torch.tensor(a, dtype=torch.float64, device=torch_device)
        res = circuit(a)

        assert torch.is_tensor(res)
        assert res.shape == (batch_size, shots)
        assert torch.allclose(
            torch.unique(res), torch.tensor([-1, 1], dtype=torch.int64, device=torch_device)
        )

    @pytest.mark.parametrize("batch_size", [2, 3])
    def test_estimating_marginal_probability_broadcasted(
        self, device, torch_device, batch_size, tol
    ):
        """Test that the probability of a subset of wires is accurately estimated."""
        dev = qml.device("default.qubit.torch", wires=2, shots=1000, torch_device=torch_device)

        @qml.qnode(dev, diff_method=None, interface="torch")
        def circuit():
            qml.RX(torch.zeros(batch_size), 0)
            qml.PauliX(0)
            return qml.probs(wires=[0])

        res = circuit()

        assert torch.is_tensor(res)
        assert qml.math.shape(res) == (batch_size, 2)

        expected = torch.tensor([[0, 1]] * batch_size, dtype=torch.float64, device=torch_device)
        assert torch.allclose(res, expected, atol=tol, rtol=0)

    @pytest.mark.parametrize("batch_size", [2, 3])
    def test_estimating_full_probability_broadcasted(self, device, torch_device, batch_size, tol):
        """Test that the probability of a subset of wires is accurately estimated."""
        dev = qml.device("default.qubit.torch", wires=2, shots=1000, torch_device=torch_device)

        @qml.qnode(dev, diff_method=None, interface="torch")
        def circuit():
            qml.RX(torch.zeros(batch_size), 0)
            qml.PauliX(0)
            qml.PauliX(1)
            return qml.probs(wires=[0, 1])

        res = circuit()

        assert torch.is_tensor(res)
        assert qml.math.shape(res) == (batch_size, 4)

        expected = torch.tensor(
            [[0, 0, 0, 1]] * batch_size, dtype=torch.float64, device=torch_device
        )
        assert torch.allclose(res, expected, atol=tol, rtol=0)

    @pytest.mark.skip("Multiple return values are not supported with broadcasting")
    @pytest.mark.parametrize("a", [[0.54, -0.32, 0.19], [0.52]])
    def test_estimating_expectation_values_broadcasted(self, device, torch_device, a, tol):
        """Test that estimating expectation values using a finite number
        of shots produces a numeric tensor"""
        batch_size = len(a)
        dev = qml.device("default.qubit.torch", wires=3, shots=1000, torch_device=torch_device)

        @qml.qnode(dev, diff_method=None, interface="torch")
        def circuit(a, b):
            qml.RX(a, wires=[0])
            qml.RX(b, wires=[1])
            qml.CNOT(wires=[0, 1])
            return qml.expval(qml.PauliZ(0)), qml.expval(qml.PauliZ(1))

        a = torch.tensor(a, dtype=torch.float64, device=torch_device)
        b = torch.tensor(0.43, dtype=torch.float64, device=torch_device)

        res = circuit(a, b)
        assert torch.is_tensor(res)
        assert qml.math.shape(res) == (batch_size, 2)


@pytest.mark.torch
@pytest.mark.parametrize("torch_device", torch_devices)
class TestHighLevelIntegration:
    """Tests for integration with higher level components of PennyLane."""

    def test_qnode_collection_integration(self, torch_device):
        """Test that a PassthruQNode default.qubit.torch works with QNodeCollections."""
        dev = qml.device("default.qubit.torch", wires=2, torch_device=torch_device)

        obs_list = [
            qml.PauliX(0) @ qml.PauliY(1),
            qml.PauliZ(0),
            qml.PauliZ(0) @ qml.PauliZ(1),
        ]
        qnodes = qml.map(
            qml.templates.StronglyEntanglingLayers, obs_list, dev, interface="torch"
        )

        assert qnodes.interface == "torch"

        torch.manual_seed(42)
        weights = torch.rand(
            qml.templates.StronglyEntanglingLayers.shape(n_wires=2, n_layers=2),
            requires_grad=True,
            device=torch_device,
        )

        def cost(weights):
            return torch.sum(qnodes(weights))

        res = cost(weights)
        res.backward()

        grad = weights.grad

        assert torch.is_tensor(res)
        assert grad.shape == weights.shape

    def test_qnode_collection_integration(self, torch_device):
        """Test that a PassthruQNode default.qubit.torch works with QNodeCollections."""
        dev = qml.device("default.qubit.torch", wires=2, torch_device=torch_device)

        obs_list = [qml.PauliX(0) @ qml.PauliY(1), qml.PauliZ(0), qml.PauliZ(0) @ qml.PauliZ(1)]
        qnodes = qml.map(qml.templates.StronglyEntanglingLayers, obs_list, dev, interface="torch")

        assert qnodes.interface == "torch"

        torch.manual_seed(42)
        weights = torch.rand(
            qml.templates.StronglyEntanglingLayers.shape(n_wires=2, n_layers=2),
            requires_grad=True,
            device=torch_device,
        )

        def cost(weights):
            return torch.sum(qnodes(weights))

        res = cost(weights)
        res.backward()

        grad = weights.grad

        assert torch.is_tensor(res)
        assert grad.shape == weights.shape

    def test_qnode_collection_integration_broadcasted(self, torch_device):
        """Test that a PassthruQNode default.qubit.torch works with QNodeCollections."""
        dev = qml.device("default.qubit.torch", wires=2, torch_device=torch_device)

        def ansatz(weights, **kwargs):
            qml.RX(weights[0], wires=0)
            qml.RY(weights[1], wires=1)
            qml.CNOT(wires=[0, 1])

        obs_list = [qml.PauliX(0) @ qml.PauliY(1), qml.PauliZ(0), qml.PauliZ(0) @ qml.PauliZ(1)]
        qnodes = qml.map(ansatz, obs_list, dev, interface="torch")

        assert qnodes.interface == "torch"

        torch.manual_seed(42)
        weights = torch.tensor(
            [[0.1, 0.65, 1.2], [0.2, 1.9, -0.6]],
            requires_grad=True,
            device=torch_device,
            dtype=torch.float64,
        )

        def cost(weights):
            return torch.sum(qnodes(weights), axis=-1)

        res = cost(weights)
        assert torch.is_tensor(res)
        assert qml.math.shape(res) == (3,)

        jac = torch.autograd.functional.jacobian(cost, (weights,))[0]

        assert torch.is_tensor(jac)
        assert jac.shape == (3, 2, 3)

    def test_sampling_analytic_mode(self, torch_device):
        """Test that when sampling with shots=None, dev uses 1000 shots and
        raises an error.
        """
        dev = qml.device(
            "default.qubit.torch", wires=1, shots=None, torch_device=torch_device
        )

        @qml.qnode(dev, interface="torch", diff_method="backprop")
        def circuit():
            return qml.sample(qml.PauliZ(wires=0))

        with pytest.raises(
            qml.QuantumFunctionError,
            match="The number of shots has to be explicitly set on the device",
        ):
            res = circuit()

    def test_sampling_analytic_mode_with_counts(self, torch_device):
        """Test that when sampling with counts and shots=None an error is raised."""
        dev = qml.device("default.qubit.torch", wires=1, shots=None, torch_device=torch_device)

        @qml.qnode(dev, interface="torch", diff_method="backprop")
        def circuit():
            return qml.counts(qml.PauliZ(wires=0))

        with pytest.raises(
            qml.QuantumFunctionError,
            match="The number of shots has to be explicitly set on the device "
            "when using sample-based measurements.",
        ):
            res = circuit()<|MERGE_RESOLUTION|>--- conflicted
+++ resolved
@@ -291,9 +291,7 @@
         """Test applying a state vector to the full subsystem"""
         dev = device(wires=["a", "b", "c"], torch_device=torch_device)
         state = (
-            torch.tensor(
-                [1, 0, 0, 0, 1, 0, 1, 1], dtype=torch.complex128, device=torch_device
-            )
+            torch.tensor([1, 0, 0, 0, 1, 0, 1, 1], dtype=torch.complex128, device=torch_device)
             / 2.0
         )
         state_wires = qml.wires.Wires(["a", "b", "c"])
@@ -325,13 +323,7 @@
         dev = device(wires=2, torch_device=torch_device)
         state = torch.tensor([0, 1])
 
-<<<<<<< HEAD
-        with pytest.raises(
-            ValueError, match=r"State vector must be of length 2\*\*wires"
-        ):
-=======
-        with pytest.raises(ValueError, match=r"State vector must have shape \(2\*\*wires,\)"):
->>>>>>> 129c5364
+        with pytest.raises(ValueError, match=r"State vector must be of length 2\*\*wires"):
             dev.apply([qml.QubitStateVector(state, wires=[0, 1])])
 
     @pytest.mark.parametrize(
@@ -342,9 +334,7 @@
         vector is not normalized"""
         dev = device(wires=2, torch_device=torch_device)
 
-        with pytest.raises(
-            ValueError, match=r"Sum of amplitudes-squared does not equal one"
-        ):
+        with pytest.raises(ValueError, match=r"Sum of amplitudes-squared does not equal one"):
             dev.apply([qml.QubitStateVector(state, wires=[0])])
 
     def test_invalid_state_prep(self, device, torch_device):
@@ -360,9 +350,7 @@
             dev.apply([qml.PauliZ(0), qml.QubitStateVector(state, wires=[0])])
 
     @pytest.mark.parametrize("op,mat", single_qubit)
-    def test_single_qubit_no_parameters(
-        self, device, torch_device, init_state, op, mat, tol
-    ):
+    def test_single_qubit_no_parameters(self, device, torch_device, init_state, op, mat, tol):
         """Test non-parametrized single qubit operations"""
         dev = device(wires=1, torch_device=torch_device)
         state = init_state(1, torch_device=torch_device)
@@ -380,9 +368,7 @@
 
     @pytest.mark.parametrize("theta", [0.5432, -0.232])
     @pytest.mark.parametrize("op,func", single_qubit_param)
-    def test_single_qubit_parameters(
-        self, device, torch_device, init_state, op, func, theta, tol
-    ):
+    def test_single_qubit_parameters(self, device, torch_device, init_state, op, func, theta, tol):
         """Test parametrized single qubit operations"""
         dev = device(wires=1, torch_device=torch_device)
         state = init_state(1, torch_device=torch_device)
@@ -431,9 +417,7 @@
         dev.apply(queue)
 
         res = dev.state
-        op_mat = torch.tensor(
-            Rot3(a, b, c), dtype=torch.complex128, device=torch_device
-        )
+        op_mat = torch.tensor(Rot3(a, b, c), dtype=torch.complex128, device=torch_device)
         expected = op_mat @ state
         assert torch.allclose(res, expected, atol=tol, rtol=0)
 
@@ -451,9 +435,7 @@
         dev.apply(queue)
 
         res = dev.state
-        op_mat = torch.tensor(
-            CRot3(a, b, c), dtype=torch.complex128, device=torch_device
-        )
+        op_mat = torch.tensor(CRot3(a, b, c), dtype=torch.complex128, device=torch_device)
         expected = op_mat @ state
         assert torch.allclose(res, expected, atol=tol, rtol=0)
 
@@ -472,16 +454,12 @@
         dev.apply(queue)
 
         res = dev.state
-        op_mat = torch.tensor(
-            Rot3(a, b, c), dtype=torch.complex128, device=torch_device
-        )
+        op_mat = torch.tensor(Rot3(a, b, c), dtype=torch.complex128, device=torch_device)
         expected = torch.linalg.inv(op_mat) @ state
         assert torch.allclose(res, expected, atol=tol, rtol=0)
 
     @pytest.mark.parametrize("op,mat", two_qubit)
-    def test_two_qubit_no_parameters(
-        self, device, torch_device, init_state, op, mat, tol
-    ):
+    def test_two_qubit_no_parameters(self, device, torch_device, init_state, op, mat, tol):
         """Test non-parametrized two qubit operations"""
         dev = device(wires=2, torch_device=torch_device)
         state = init_state(2, torch_device=torch_device)
@@ -491,9 +469,7 @@
         dev.apply(queue)
 
         res = dev.state
-        expected = (
-            torch.tensor(mat, dtype=torch.complex128, device=torch_device) @ state
-        )
+        expected = torch.tensor(mat, dtype=torch.complex128, device=torch_device) @ state
         assert torch.allclose(res, expected, atol=tol, rtol=0)
 
     @pytest.mark.parametrize("mat", [U, U2])
@@ -535,9 +511,7 @@
         expected = torch.diag(diag) @ state
         assert torch.allclose(res, expected, atol=tol, rtol=0)
 
-    def test_diagonal_qubit_unitary_inverse(
-        self, device, torch_device, init_state, tol
-    ):
+    def test_diagonal_qubit_unitary_inverse(self, device, torch_device, init_state, tol):
         """Tests application of a diagonal qubit unitary"""
         dev = device(wires=1, torch_device=torch_device)
         state = init_state(1, torch_device=torch_device)
@@ -560,9 +534,7 @@
         assert torch.allclose(res, expected, atol=tol, rtol=0)
 
     @pytest.mark.parametrize("op, mat", three_qubit)
-    def test_three_qubit_no_parameters(
-        self, device, torch_device, init_state, op, mat, tol
-    ):
+    def test_three_qubit_no_parameters(self, device, torch_device, init_state, op, mat, tol):
         """Test non-parametrized three qubit operations"""
         dev = device(wires=3, torch_device=torch_device)
         state = init_state(3, torch_device=torch_device)
@@ -572,16 +544,12 @@
         dev.apply(queue)
 
         res = dev.state
-        expected = (
-            torch.tensor(mat, dtype=torch.complex128, device=torch_device) @ state
-        )
+        expected = torch.tensor(mat, dtype=torch.complex128, device=torch_device) @ state
         assert torch.allclose(res, expected, atol=tol, rtol=0)
 
     @pytest.mark.parametrize("theta", [0.5432, -0.232])
     @pytest.mark.parametrize("op,func", two_qubit_param)
-    def test_two_qubit_parameters(
-        self, device, torch_device, init_state, op, func, theta, tol
-    ):
+    def test_two_qubit_parameters(self, device, torch_device, init_state, op, func, theta, tol):
         """Test two qubit parametrized operations"""
         dev = device(wires=2, torch_device=torch_device)
         state = init_state(2, torch_device=torch_device)
@@ -597,9 +565,7 @@
 
     @pytest.mark.parametrize("theta", [0.5432, -0.232])
     @pytest.mark.parametrize("op,func", four_qubit_param)
-    def test_four_qubit_parameters(
-        self, device, torch_device, init_state, op, func, theta, tol
-    ):
+    def test_four_qubit_parameters(self, device, torch_device, init_state, op, func, theta, tol):
         """Test two qubit parametrized operations"""
         dev = device(wires=4, torch_device=torch_device)
         state = init_state(4, torch_device=torch_device)
@@ -1057,24 +1023,16 @@
             qml.RX,
             qml.Identity,
             lambda t, p, t_device: torch.tensor(
-<<<<<<< HEAD
-                [1.0, 1.0], dtype=torch.float64, device=t_device
-=======
                 qml.math.stack([torch.ones_like(t) * torch.ones_like(p)] * 2),
                 dtype=torch.float64,
                 device=t_device,
->>>>>>> 129c5364
             ),
         ),
         (
             qml.RX,
             qml.PauliZ,
             lambda t, p, t_device: torch.tensor(
-<<<<<<< HEAD
-                [torch.cos(t), torch.cos(t) * torch.cos(p)],
-=======
                 qml.math.stack([torch.cos(t) * torch.ones_like(p), torch.cos(t) * torch.cos(p)]),
->>>>>>> 129c5364
                 dtype=torch.float64,
                 device=t_device,
             ),
@@ -1083,11 +1041,7 @@
             qml.RY,
             qml.PauliX,
             lambda t, p, t_device: torch.tensor(
-<<<<<<< HEAD
-                [torch.sin(t) * torch.sin(p), torch.sin(p)],
-=======
                 qml.math.stack([torch.sin(t) * torch.sin(p), torch.sin(p) * torch.ones_like(t)]),
->>>>>>> 129c5364
                 dtype=torch.float64,
                 device=t_device,
             ),
@@ -1163,9 +1117,7 @@
                 qml.RY(par2, wires=1),
                 qml.CNOT(wires=[0, 1]),
             ]
-            observables = [
-                qml.expval(qml.Hermitian(Hermitian_mat, wires=[i])) for i in range(2)
-            ]
+            observables = [qml.expval(qml.Hermitian(Hermitian_mat, wires=[i])) for i in range(2)]
 
         res = dev.execute(tape)
 
@@ -1173,17 +1125,9 @@
         re_b = Hermitian_mat[0, 1].real
         d = Hermitian_mat[1, 1]
         ev1 = (
-            (a - d) * torch.cos(theta)
-            + 2 * re_b * torch.sin(theta) * torch.sin(phi)
-            + a
-            + d
+            (a - d) * torch.cos(theta) + 2 * re_b * torch.sin(theta) * torch.sin(phi) + a + d
         ) / 2
-        ev2 = (
-            (a - d) * torch.cos(theta) * torch.cos(phi)
-            + 2 * re_b * torch.sin(phi)
-            + a
-            + d
-        ) / 2
+        ev2 = ((a - d) * torch.cos(theta) * torch.cos(phi) + 2 * re_b * torch.sin(phi) + a + d) / 2
         expected = torch.tensor([ev1, ev2], dtype=torch.float64, device=torch_device)
 
         assert torch.allclose(res, expected, atol=tol, rtol=0)
@@ -1208,9 +1152,7 @@
         # evaluated one expval altogether
         assert spy.call_count == 1
 
-    def test_multi_mode_hermitian_expectation(
-        self, device, torch_device, theta, phi, varphi, tol
-    ):
+    def test_multi_mode_hermitian_expectation(self, device, torch_device, theta, phi, varphi, tol):
         """Test that arbitrary multi-mode Hermitian expectation values are correct"""
         Hermit_mat2 = torch.tensor(
             [
@@ -1227,15 +1169,7 @@
         theta = theta.to(device=torch_device)
         phi = phi.to(device=torch_device)
         with qml.tape.QuantumTape() as tape:
-<<<<<<< HEAD
-            queue = [
-                qml.RY(par1, wires=0),
-                qml.RY(par2, wires=1),
-                qml.CNOT(wires=[0, 1]),
-            ]
-=======
             queue = [qml.RY(theta, wires=0), qml.RY(phi, wires=1), qml.CNOT(wires=[0, 1])]
->>>>>>> 129c5364
             observables = [qml.expval(qml.Hermitian(Hermit_mat2, wires=[0, 1]))]
 
         res = dev.execute(tape)
@@ -1369,9 +1303,7 @@
 
         expected = 0.5 * (
             -6 * torch.cos(theta) * (torch.cos(varphi) + 1)
-            - 2
-            * torch.sin(varphi)
-            * (torch.cos(theta) + torch.sin(phi) - 2 * torch.cos(phi))
+            - 2 * torch.sin(varphi) * (torch.cos(theta) + torch.sin(phi) - 2 * torch.cos(phi))
             + 3 * torch.cos(varphi) * torch.sin(phi)
             + torch.sin(phi)
         )
@@ -1440,9 +1372,7 @@
 
         assert torch.allclose(res, expected, atol=tol, rtol=0)
 
-    def test_hermitian_identity_expectation(
-        self, device, torch_device, theta, phi, varphi, tol
-    ):
+    def test_hermitian_identity_expectation(self, device, torch_device, theta, phi, varphi, tol):
         """Test that a tensor product involving an Hermitian matrix and the identity works correctly"""
         dev = device(wires=2, torch_device=torch_device)
 
@@ -1471,10 +1401,7 @@
         re_b = A[0, 1].real
         d = A[1, 1]
         expected = (
-            (a - d) * torch.cos(theta)
-            + 2 * re_b * torch.sin(theta) * torch.sin(phi)
-            + a
-            + d
+            (a - d) * torch.cos(theta) + 2 * re_b * torch.sin(theta) * torch.sin(phi) + a + d
         ) / 2
 
         assert torch.allclose(res, torch.real(expected), atol=tol, rtol=0)
@@ -1513,10 +1440,7 @@
         d = A[1, 1]
 
         expected = (
-            (a - d) * torch.cos(theta)
-            + 2 * re_b * torch.sin(theta) * torch.sin(phi)
-            + a
-            + d
+            (a - d) * torch.cos(theta) + 2 * re_b * torch.sin(theta) * torch.sin(phi) + a + d
         ) / 2
         assert torch.allclose(res, torch.real(expected), atol=tol, rtol=0)
 
@@ -1559,9 +1483,7 @@
         phi = phi.to(device=torch_device)
 
         # test correct variance for <H> of a rotated state
-        H = torch.tensor(
-            [[4, -1 + 6j], [-1 - 6j, 2]], dtype=torch.complex128, device=torch_device
-        )
+        H = torch.tensor([[4, -1 + 6j], [-1 - 6j, 2]], dtype=torch.complex128, device=torch_device)
 
         with qml.tape.QuantumTape() as tape:
             queue = [qml.RX(phi, wires=0), qml.RY(theta, wires=0)]
@@ -1570,10 +1492,7 @@
         res = dev.execute(tape)
         expected = 0.5 * (
             2 * torch.sin(2 * theta) * torch.cos(phi) ** 2
-            + 24
-            * torch.sin(phi)
-            * torch.cos(phi)
-            * (torch.sin(theta) - torch.cos(theta))
+            + 24 * torch.sin(phi) * torch.cos(phi) * (torch.sin(theta) - torch.cos(theta))
             + 35 * torch.cos(2 * phi)
             + 39
         )
@@ -1690,16 +1609,9 @@
             * torch.sin(phi)
             * (16 * torch.cos(phi) + 21 * torch.sin(phi))
             + 16 * torch.sin(2 * phi)
-            - 8
-            * (-17 + torch.cos(2 * phi) + 2 * torch.sin(2 * phi))
-            * torch.sin(varphi)
-            - 8
-            * torch.cos(2 * theta)
-            * (3 + 3 * torch.cos(varphi) + torch.sin(varphi)) ** 2
-            - 24
-            * torch.cos(phi)
-            * (torch.cos(phi) + 2 * torch.sin(phi))
-            * torch.sin(2 * varphi)
+            - 8 * (-17 + torch.cos(2 * phi) + 2 * torch.sin(2 * phi)) * torch.sin(varphi)
+            - 8 * torch.cos(2 * theta) * (3 + 3 * torch.cos(varphi) + torch.sin(varphi)) ** 2
+            - 24 * torch.cos(phi) * (torch.cos(phi) + 2 * torch.sin(phi)) * torch.sin(2 * varphi)
             - 8
             * torch.cos(theta)
             * (
@@ -1836,9 +1748,7 @@
         dev = qml.device("default.qubit.torch", wires=2, torch_device=torch_device)
 
         state = dev.state
-        expected = torch.tensor(
-            [1, 0, 0, 0], dtype=torch.complex128, device=torch_device
-        )
+        expected = torch.tensor([1, 0, 0, 0], dtype=torch.complex128, device=torch_device)
         assert torch.allclose(state, expected, atol=tol, rtol=0)
 
         input_param = torch.tensor([math.pi / 4, math.pi / 2], device=torch_device)
@@ -1855,14 +1765,10 @@
         phase = np.exp(-1j * np.pi / 8)
 
         expected = torch.tensor(
-<<<<<<< HEAD
-            [amplitude, 0, amplitude.conjugate(), 0],
-=======
             [
                 [phase / np.sqrt(2), 0, np.conj(phase) / np.sqrt(2), 0],
                 [phase**2 / np.sqrt(2), 0, np.conj(phase) ** 2 / np.sqrt(2), 0],
             ],
->>>>>>> 129c5364
             dtype=torch.complex128,
             device=torch_device,
         )
@@ -1870,9 +1776,7 @@
 
     @pytest.mark.parametrize("theta", [0.5432, -0.232])
     @pytest.mark.parametrize("op,func", single_qubit_param)
-    def test_one_qubit_param_gates(
-        self, torch_device, theta, op, func, init_state, tol
-    ):
+    def test_one_qubit_param_gates(self, torch_device, theta, op, func, init_state, tol):
         """Test the integration of the one-qubit single parameter rotations by passing
         a Torch data structure as a parameter"""
         dev = qml.device("default.qubit.torch", wires=1, torch_device=torch_device)
@@ -1887,17 +1791,12 @@
         params = torch.tensor([theta])
         circuit(params)
         res = dev.state
-        expected = (
-            torch.tensor(func(theta), dtype=torch.complex128, device=torch_device)
-            @ state
-        )
+        expected = torch.tensor(func(theta), dtype=torch.complex128, device=torch_device) @ state
         assert torch.allclose(res, expected, atol=tol, rtol=0)
 
     @pytest.mark.parametrize("theta", [0.5432, 4.213])
     @pytest.mark.parametrize("op,func", two_qubit_param)
-    def test_two_qubit_param_gates(
-        self, torch_device, theta, op, func, init_state, tol
-    ):
+    def test_two_qubit_param_gates(self, torch_device, theta, op, func, init_state, tol):
         """Test the integration of the two-qubit single parameter rotations by passing
         a Torch data structure as a parameter"""
         dev = qml.device("default.qubit.torch", wires=2, torch_device=torch_device)
@@ -1914,17 +1813,12 @@
         params = params.to(device=torch_device)
         circuit(params)
         res = dev.state
-        expected = (
-            torch.tensor(func(theta), dtype=torch.complex128, device=torch_device)
-            @ state
-        )
+        expected = torch.tensor(func(theta), dtype=torch.complex128, device=torch_device) @ state
         assert torch.allclose(res, expected, atol=tol, rtol=0)
 
     @pytest.mark.parametrize("theta", [0.5432, 4.213])
     @pytest.mark.parametrize("op,func", four_qubit_param)
-    def test_four_qubit_param_gates(
-        self, torch_device, theta, op, func, init_state, tol
-    ):
+    def test_four_qubit_param_gates(self, torch_device, theta, op, func, init_state, tol):
         """Test the integration of the four-qubit single parameter rotations by passing
         a Torch data structure as a parameter"""
         dev = qml.device("default.qubit.torch", wires=4, torch_device=torch_device)
@@ -1940,10 +1834,7 @@
         params = torch.tensor([theta], device=torch_device)
         circuit(params)
         res = dev.state
-        expected = (
-            torch.tensor(func(theta), dtype=torch.complex128, device=torch_device)
-            @ state
-        )
+        expected = torch.tensor(func(theta), dtype=torch.complex128, device=torch_device) @ state
         assert torch.allclose(res, expected, atol=tol, rtol=0)
 
     def test_controlled_rotation_integration(self, torch_device, init_state, tol):
@@ -1966,10 +1857,7 @@
         params = torch.tensor([a, b, c], device=torch_device)
         circuit(params)
         res = dev.state
-        expected = (
-            torch.tensor(CRot3(a, b, c), dtype=torch.complex128, device=torch_device)
-            @ state
-        )
+        expected = torch.tensor(CRot3(a, b, c), dtype=torch.complex128, device=torch_device) @ state
         assert torch.allclose(res, expected, atol=tol, rtol=0)
 
 
@@ -1981,15 +1869,9 @@
     def test_jacobian_variable_multiply(self, device, torch_device, tol):
         """Test that jacobian of a QNode with an attached default.qubit.torch device
         gives the correct result in the case of parameters multiplied by scalars"""
-        x = torch.tensor(
-            0.43316321, dtype=torch.float64, requires_grad=True, device=torch_device
-        )
-        y = torch.tensor(
-            0.43316321, dtype=torch.float64, requires_grad=True, device=torch_device
-        )
-        z = torch.tensor(
-            0.43316321, dtype=torch.float64, requires_grad=True, device=torch_device
-        )
+        x = torch.tensor(0.43316321, dtype=torch.float64, requires_grad=True, device=torch_device)
+        y = torch.tensor(0.43316321, dtype=torch.float64, requires_grad=True, device=torch_device)
+        z = torch.tensor(0.43316321, dtype=torch.float64, requires_grad=True, device=torch_device)
 
         dev = qml.device("default.qubit.torch", wires=1, torch_device=torch_device)
 
@@ -2009,13 +1891,11 @@
         assert torch.allclose(res, expected, atol=tol, rtol=0)
 
         x_grad = -3 * (
-            torch.sin(3 * x) * torch.cos(y) * torch.cos(z / 2)
-            + torch.cos(3 * x) * torch.sin(z / 2)
+            torch.sin(3 * x) * torch.cos(y) * torch.cos(z / 2) + torch.cos(3 * x) * torch.sin(z / 2)
         )
         y_grad = -torch.cos(3 * x) * torch.sin(y) * torch.cos(z / 2)
         z_grad = -0.5 * (
-            torch.sin(3 * x) * torch.cos(z / 2)
-            + torch.cos(3 * x) * torch.cos(y) * torch.sin(z / 2)
+            torch.sin(3 * x) * torch.cos(z / 2) + torch.cos(3 * x) * torch.cos(y) * torch.sin(z / 2)
         )
 
         assert torch.allclose(x.grad, x_grad)
@@ -2077,15 +1957,9 @@
     def test_jacobian_repeated(self, device, torch_device, tol):
         """Test that jacobian of a QNode with an attached default.qubit.torch device
         gives the correct result in the case of repeated parameters"""
-        x = torch.tensor(
-            0.43316321, dtype=torch.float64, requires_grad=True, device=torch_device
-        )
-        y = torch.tensor(
-            0.2162158, dtype=torch.float64, requires_grad=True, device=torch_device
-        )
-        z = torch.tensor(
-            0.75110998, dtype=torch.float64, requires_grad=True, device=torch_device
-        )
+        x = torch.tensor(0.43316321, dtype=torch.float64, requires_grad=True, device=torch_device)
+        y = torch.tensor(0.2162158, dtype=torch.float64, requires_grad=True, device=torch_device)
+        z = torch.tensor(0.75110998, dtype=torch.float64, requires_grad=True, device=torch_device)
         p = torch.tensor([x, y, z], requires_grad=True, device=torch_device)
         dev = qml.device("default.qubit.torch", wires=1, torch_device=torch_device)
 
@@ -2152,9 +2026,7 @@
     def test_jacobian_agrees_backprop_parameter_shift(self, device, torch_device, tol):
         """Test that jacobian of a QNode with an attached default.qubit.torch device
         gives the correct result with respect to the parameter-shift method"""
-        p = pnp.array(
-            [0.43316321, 0.2162158, 0.75110998, 0.94714242], requires_grad=True
-        )
+        p = pnp.array([0.43316321, 0.2162158, 0.75110998, 0.94714242], requires_grad=True)
 
         def circuit(x):
             for i in range(0, len(p), 2):
@@ -2230,12 +2102,8 @@
             qml.CNOT(wires=[0, 1])
             return qml.probs(wires=[1])
 
-        a = torch.tensor(
-            0.54, requires_grad=True, dtype=torch.float64, device=torch_device
-        )
-        b = torch.tensor(
-            0.12, requires_grad=True, dtype=torch.float64, device=torch_device
-        )
+        a = torch.tensor(0.54, requires_grad=True, dtype=torch.float64, device=torch_device)
+        b = torch.tensor(0.12, requires_grad=True, dtype=torch.float64, device=torch_device)
 
         # get the probability of wire 1
         prob_wire_1 = circuit(a, b)
@@ -2290,26 +2158,18 @@
             qml.CRX(b, wires=[0, 1])
             return qml.expval(qml.PauliZ(0) @ qml.PauliZ(1))
 
-        a = torch.tensor(
-            -0.234, dtype=torch.float64, requires_grad=True, device=torch_device
-        )
-        b = torch.tensor(
-            0.654, dtype=torch.float64, requires_grad=True, device=torch_device
-        )
+        a = torch.tensor(-0.234, dtype=torch.float64, requires_grad=True, device=torch_device)
+        b = torch.tensor(0.654, dtype=torch.float64, requires_grad=True, device=torch_device)
 
         res = circuit(a, b)
         res.backward()
 
         # the analytic result of evaluating circuit(a, b)
-        expected_cost = 0.5 * (
-            torch.cos(a) * torch.cos(b) + torch.cos(a) - torch.cos(b) + 1
-        )
+        expected_cost = 0.5 * (torch.cos(a) * torch.cos(b) + torch.cos(a) - torch.cos(b) + 1)
 
         assert torch.allclose(res, expected_cost, atol=tol, rtol=0)
 
-        assert torch.allclose(
-            a.grad, -0.5 * torch.sin(a) * (torch.cos(b) + 1), atol=tol, rtol=0
-        )
+        assert torch.allclose(a.grad, -0.5 * torch.sin(a) * (torch.cos(b) + 1), atol=tol, rtol=0)
         assert torch.allclose(b.grad, 0.5 * torch.sin(b) * (1 - torch.cos(a)))
 
     def test_backprop_gradient_broadcasted(self, device, torch_device, tol):
@@ -2358,17 +2218,13 @@
         assert qml.math.isclose(hess, torch.tensor(-1.0))
 
     @pytest.mark.parametrize("operation", [qml.U3, qml.U3.compute_decomposition])
-    @pytest.mark.parametrize(
-        "diff_method", ["backprop", "parameter-shift", "finite-diff"]
-    )
+    @pytest.mark.parametrize("diff_method", ["backprop", "parameter-shift", "finite-diff"])
     def test_torch_interface_gradient(self, torch_device, operation, diff_method, tol):
         """Tests that the gradient of an arbitrary U3 gate is correct
         using the PyTorch interface, using a variety of differentiation methods."""
         dev = qml.device("default.qubit.torch", wires=1, torch_device=torch_device)
 
-        input_state = torch.tensor(
-            1j * np.array([1, -1]) / math.sqrt(2), device=torch_device
-        )
+        input_state = torch.tensor(1j * np.array([1, -1]) / math.sqrt(2), device=torch_device)
 
         @qml.qnode(dev, diff_method=diff_method, interface="torch")
         def circuit(x, weights, w):
@@ -2404,8 +2260,7 @@
 
         # check that the result is correct
         expected_cost = (
-            torch.sin(lam) * torch.sin(phi)
-            - torch.cos(theta) * torch.cos(lam) * torch.cos(phi)
+            torch.sin(lam) * torch.sin(phi) - torch.cos(theta) * torch.cos(lam) * torch.cos(phi)
         ) ** 2
         assert torch.allclose(res, expected_cost, atol=tol, rtol=0)
 
@@ -2422,10 +2277,7 @@
                 device=torch_device,
             )
             * 2
-            * (
-                torch.sin(lam) * torch.sin(phi)
-                - torch.cos(theta) * torch.cos(lam) * torch.cos(phi)
-            )
+            * (torch.sin(lam) * torch.sin(phi) - torch.cos(theta) * torch.cos(lam) * torch.cos(phi))
         )
         assert torch.allclose(params.grad, expected_grad, atol=tol, rtol=0)
 
@@ -2475,9 +2327,7 @@
     def test_sample_observables(self, torch_device):
         """Test that the device allows for sampling from observables."""
         shots = 100
-        dev = qml.device(
-            "default.qubit.torch", wires=2, shots=shots, torch_device=torch_device
-        )
+        dev = qml.device("default.qubit.torch", wires=2, shots=shots, torch_device=torch_device)
 
         @qml.qnode(dev, diff_method=None, interface="torch")
         def circuit(a):
@@ -2496,9 +2346,7 @@
 
     def test_estimating_marginal_probability(self, device, torch_device, tol):
         """Test that the probability of a subset of wires is accurately estimated."""
-        dev = qml.device(
-            "default.qubit.torch", wires=2, shots=1000, torch_device=torch_device
-        )
+        dev = qml.device("default.qubit.torch", wires=2, shots=1000, torch_device=torch_device)
 
         @qml.qnode(dev, diff_method=None, interface="torch")
         def circuit():
@@ -2514,9 +2362,7 @@
 
     def test_estimating_full_probability(self, device, torch_device, tol):
         """Test that the probability of a subset of wires is accurately estimated."""
-        dev = qml.device(
-            "default.qubit.torch", wires=2, shots=1000, torch_device=torch_device
-        )
+        dev = qml.device("default.qubit.torch", wires=2, shots=1000, torch_device=torch_device)
 
         @qml.qnode(dev, diff_method=None, interface="torch")
         def circuit():
@@ -2534,9 +2380,7 @@
     def test_estimating_expectation_values(self, device, torch_device, tol):
         """Test that estimating expectation values using a finite number
         of shots produces a numeric tensor"""
-        dev = qml.device(
-            "default.qubit.torch", wires=3, shots=1000, torch_device=torch_device
-        )
+        dev = qml.device("default.qubit.torch", wires=3, shots=1000, torch_device=torch_device)
 
         @qml.qnode(dev, diff_method=None, interface="torch")
         def circuit(a, b):
@@ -2664,9 +2508,7 @@
             qml.PauliZ(0),
             qml.PauliZ(0) @ qml.PauliZ(1),
         ]
-        qnodes = qml.map(
-            qml.templates.StronglyEntanglingLayers, obs_list, dev, interface="torch"
-        )
+        qnodes = qml.map(qml.templates.StronglyEntanglingLayers, obs_list, dev, interface="torch")
 
         assert qnodes.interface == "torch"
 
@@ -2753,9 +2595,7 @@
         """Test that when sampling with shots=None, dev uses 1000 shots and
         raises an error.
         """
-        dev = qml.device(
-            "default.qubit.torch", wires=1, shots=None, torch_device=torch_device
-        )
+        dev = qml.device("default.qubit.torch", wires=1, shots=None, torch_device=torch_device)
 
         @qml.qnode(dev, interface="torch", diff_method="backprop")
         def circuit():
