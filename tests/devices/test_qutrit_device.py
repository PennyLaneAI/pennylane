# Copyright 2018-2022 Xanadu Quantum Technologies Inc.

# Licensed under the Apache License, Version 2.0 (the "License");
# you may not use this file except in compliance with the License.
# You may obtain a copy of the License at

#     http://www.apache.org/licenses/LICENSE-2.0

# Unless required by applicable law or agreed to in writing, software
# distributed under the License is distributed on an "AS IS" BASIS,
# WITHOUT WARRANTIES OR CONDITIONS OF ANY KIND, either express or implied.
# See the License for the specific language governing permissions and
# limitations under the License.
"""
Unit tests for the :mod:`pennylane` :class:`QutritDevice` class.
"""
# pylint: disable=protected-access, redefined-outer-name, too-many-arguments, too-few-public-methods, unused-variable, unused-argument
from random import random

import numpy as np
import pytest
from scipy.stats import unitary_group

import pennylane as qml
from pennylane import numpy as pnp
from pennylane.devices import QubitDevice, QutritDevice
from pennylane.measurements import (
    CountsMP,
    ExpectationMP,
    MeasurementProcess,
    ProbabilityMP,
    SampleMP,
    StateMP,
    VarianceMP,
)
from pennylane.tape import QuantumScript
from pennylane.wires import Wires


@pytest.fixture(scope="function")
def mock_qutrit_device(monkeypatch):
    """A function to create a mock qutrit device that mocks most of the methods except for e.g. probability()"""
    with monkeypatch.context() as m:
        m.setattr(QutritDevice, "__abstractmethods__", frozenset())
        m.setattr(QutritDevice, "_capabilities", mock_qutrit_device_capabilities)
        m.setattr(QutritDevice, "short_name", "MockQutritDevice")
        m.setattr(QutritDevice, "operations", ["QutritUnitary", "Identity"])
        m.setattr(QutritDevice, "observables", ["Identity"])
        m.setattr(QutritDevice, "expval", lambda self, *args, **kwargs: 0)
        m.setattr(QutritDevice, "var", lambda self, *args, **kwargs: 0)
        m.setattr(QutritDevice, "sample", lambda self, *args, **kwargs: 0)
        m.setattr(QutritDevice, "apply", lambda self, *args, **kwargs: None)

        def get_qutrit_device(wires=1):
            return QutritDevice(wires=wires)  # pylint:disable=abstract-class-instantiated

        yield get_qutrit_device


mock_qutrit_device_capabilities = {
    "measurements": "everything",
    "returns_state": True,
}


@pytest.fixture(scope="function")
def mock_qutrit_device_extract_stats(monkeypatch):
    """A function to create a mock device that mocks the methods related to
    statistics (expval, var, sample, probability)"""
    with monkeypatch.context() as m:
        m.setattr(QutritDevice, "__abstractmethods__", frozenset())
        m.setattr(QutritDevice, "_capabilities", mock_qutrit_device_capabilities)
        m.setattr(QutritDevice, "short_name", "MockQutritDevice")
        m.setattr(QutritDevice, "operations", ["QutritUnitary", "Identity"])
        m.setattr(QutritDevice, "observables", ["Identity"])
        m.setattr(QutritDevice, "expval", lambda self, *args, **kwargs: 0)
        m.setattr(QutritDevice, "var", lambda self, *args, **kwargs: 0)
        m.setattr(QutritDevice, "sample", lambda self, *args, **kwargs: 0)
        m.setattr(QutritDevice, "state", 0)
        m.setattr(QutritDevice, "density_matrix", lambda self, wires=None: 0)
        m.setattr(QutritDevice, "probability", lambda self, wires=None, *args, **kwargs: 0)
        m.setattr(QutritDevice, "apply", lambda self, x, **kwargs: x)

        def get_qutrit_device(wires=1):
            return QutritDevice(wires=wires)  # pylint:disable=abstract-class-instantiated

        yield get_qutrit_device


@pytest.fixture(scope="function")
def mock_qutrit_device_shots(monkeypatch):
    """A function to create a mock device that mocks the methods related to
    statistics (expval, var, sample, probability)"""
    with monkeypatch.context() as m:
        m.setattr(QutritDevice, "__abstractmethods__", frozenset())
        m.setattr(QutritDevice, "_capabilities", mock_qutrit_device_capabilities)
        m.setattr(QutritDevice, "short_name", "MockQutritDevice")
        m.setattr(QutritDevice, "operations", ["QutritUnitary", "Identity"])
        m.setattr(QutritDevice, "observables", ["Identity"])
        m.setattr(QutritDevice, "expval", lambda self, *args, **kwargs: 0)
        m.setattr(QutritDevice, "var", lambda self, *args, **kwargs: 0)
        m.setattr(QutritDevice, "sample", lambda self, *args, **kwargs: 0)
        m.setattr(QutritDevice, "state", 0)
        m.setattr(QutritDevice, "density_matrix", lambda self, wires=None: 0)
        m.setattr(QutritDevice, "apply", lambda self, x, **kwargs: x)
        m.setattr(
            QutritDevice,
            "analytic_probability",
            lambda self, wires=None: QutritDevice.marginal_prob(self, np.ones(9) / 9.0, wires),
        )

        def get_qutrit_device(wires=1, shots=None):
            # pylint:disable=abstract-class-instantiated
            return QutritDevice(wires=wires, shots=shots)

        yield get_qutrit_device


@pytest.fixture(scope="function")
def mock_qutrit_device_with_original_statistics(monkeypatch):
    """A function to create a mock qutrit device that uses the original statistics related
    methods"""
    with monkeypatch.context() as m:
        m.setattr(QutritDevice, "__abstractmethods__", frozenset())
        m.setattr(QutritDevice, "_capabilities", mock_qutrit_device_capabilities)
        m.setattr(QutritDevice, "short_name", "MockQutritDevice")
        m.setattr(QutritDevice, "operations", ["QutritUnitary", "Identity"])
        m.setattr(QutritDevice, "observables", ["Identity"])

        def get_qutrit_device(wires=1):
            return QutritDevice(wires=wires)  # pylint:disable=abstract-class-instantiated

        yield get_qutrit_device


# TODO: Add tests for expval, var after observables are added


class TestOperations:
    """Tests the logic related to operations"""

    def test_op_queue_accessed_outside_execution_context(self, mock_qutrit_device):
        """Tests that a call to op_queue outside the execution context raises the correct error"""

        dev = mock_qutrit_device()
        with pytest.raises(
            ValueError, match="Cannot access the operation queue outside of the execution context!"
        ):
            _ = dev.op_queue

    def test_op_queue_is_filled_during_execution(self, mock_qutrit_device, monkeypatch):
        """Tests that the op_queue is correctly filled when apply is called and that accessing
        op_queue raises no error"""
        U = unitary_group.rvs(3, random_state=10)

        with qml.queuing.AnnotatedQueue() as q:
            queue = [qml.QutritUnitary(U, wires=0), qml.QutritUnitary(U, wires=0)]

        tape = QuantumScript.from_queue(q)
        call_history = []

        with monkeypatch.context() as m:
            m.setattr(
                QutritDevice,
                "apply",
                lambda self, x, **kwargs: call_history.extend(x + kwargs.get("rotations", [])),
            )
            m.setattr(QutritDevice, "analytic_probability", lambda *args: None)
            m.setattr(QutritDevice, "statistics", lambda self, *args, **kwargs: [0])
            dev = mock_qutrit_device()
            dev.execute(tape)

        assert call_history == queue

        assert len(call_history) == 2
        assert isinstance(call_history[0], qml.QutritUnitary)
        assert call_history[0].wires == Wires([0])

        assert isinstance(call_history[1], qml.QutritUnitary)
        assert call_history[1].wires == Wires([0])

    def test_unsupported_operations_raise_error(self, mock_qutrit_device):
        """Tests that the operations are properly applied and queued"""
        U = unitary_group.rvs(3, random_state=10)

        queue = [
            qml.QutritUnitary(U, wires=0),
            qml.Hadamard(wires=1),
            qml.QutritUnitary(U, wires=2),
        ]
        observables = [qml.expval(qml.Identity(0)), qml.var(qml.Identity(1))]

        tape = QuantumScript(queue, observables)
        dev = mock_qutrit_device()
        with pytest.raises(qml.DeviceError, match="Gate Hadamard not supported on device"):
            dev.execute(tape)

    unitaries = [unitary_group.rvs(3, random_state=1967) for _ in range(3)]
    numeric_queues = [
        [qml.QutritUnitary(unitaries[0], wires=[0])],
        [
            qml.QutritUnitary(unitaries[0], wires=[0]),
            qml.QutritUnitary(unitaries[1], wires=[1]),
            qml.QutritUnitary(unitaries[2], wires=[2]),
        ],
    ]

    observables = [[qml.Identity(0)], [qml.Identity(1)]]

    @pytest.mark.parametrize("observables", observables)
    @pytest.mark.parametrize("queue", numeric_queues)
    def test_passing_keyword_arguments_to_execute(
        self, mock_qutrit_device, monkeypatch, queue, observables
    ):
        """Tests that passing keyword arguments to execute propagates those kwargs to the apply()
        method"""
        with qml.queuing.AnnotatedQueue() as q:
            for op in queue + observables:
                op.queue()

        tape = QuantumScript.from_queue(q)
        call_history = {}

        with monkeypatch.context() as m:
            m.setattr(QutritDevice, "apply", lambda self, x, **kwargs: call_history.update(kwargs))
            m.setattr(QutritDevice, "statistics", lambda self, *args, **kwargs: [0])
            dev = mock_qutrit_device()
            dev.execute(tape, hash=tape.graph.hash)

        assert call_history["hash"] == tape.graph.hash


class TestObservables:
    """Tests the logic related to observables"""

    U = unitary_group.rvs(3, random_state=10)

    def test_obs_queue_accessed_outside_execution_context(self, mock_qutrit_device):
        """Tests that a call to op_queue outside the execution context raises the correct error"""

        dev = mock_qutrit_device()
        with pytest.raises(
            ValueError,
            match="Cannot access the observable value queue outside of the execution context!",
        ):
            _ = dev.obs_queue

    def test_unsupported_observables_raise_error(self, mock_qutrit_device):
        """Tests that the operations are properly applied and queued"""
        U = unitary_group.rvs(3, random_state=10)

        queue = [qml.QutritUnitary(U, wires=0)]
        observables = [qml.expval(qml.Hadamard(0))]

        tape = QuantumScript(queue, observables)
        dev = mock_qutrit_device()
        with pytest.raises(qml.DeviceError, match="Observable Hadamard not supported on device"):
            dev.execute(tape)

    def test_unsupported_observable_return_type_raise_error(self, mock_qutrit_device, monkeypatch):
        """Check that an error is raised if the return type of an observable is unsupported"""

        class UnsupportedMeasurement(MeasurementProcess):
            _shortname = "SomeUnsupportedReturnType"

        U = unitary_group.rvs(3, random_state=10)

        with qml.queuing.AnnotatedQueue() as q:
            qml.QutritUnitary(U, wires=0)
            UnsupportedMeasurement(obs=qml.Identity(0))

        tape = QuantumScript.from_queue(q)
        with monkeypatch.context() as m:
            m.setattr(QutritDevice, "apply", lambda self, x, **kwargs: None)
            dev = mock_qutrit_device()
            with pytest.raises(
                qml.QuantumFunctionError,
                match="Unsupported return type specified for observable",
            ):
                dev.execute(tape)


class TestParameters:
    """Test for checking device parameter mappings"""

    def test_parameters_accessed_outside_execution_context(self, mock_qutrit_device):
        """Tests that a call to parameters outside the execution context raises the correct error"""

        dev = mock_qutrit_device()
        with pytest.raises(
            ValueError,
            match="Cannot access the free parameter mapping outside of the execution context!",
        ):
            _ = dev.parameters


class TestExtractStatistics:
    """Test the statistics method"""

    @pytest.mark.parametrize(
        "measurement",
        [
            ExpectationMP(obs=qml.PauliX(0)),
            VarianceMP(obs=qml.PauliX(0)),
            SampleMP(obs=qml.PauliX(0)),
            ProbabilityMP(obs=qml.PauliX(0)),
            StateMP(),
            CountsMP(),
        ],
    )
    def test_results_created(self, mock_qutrit_device_extract_stats, monkeypatch, measurement):
        """Tests that the statistics method simply builds a results list without any side-effects"""

        qscript = QuantumScript(measurements=[measurement])

        with monkeypatch.context() as m:
            dev = mock_qutrit_device_extract_stats()
            results = dev.statistics(qscript)

        assert results == [0]

    def test_results_no_state(self, mock_qutrit_device, monkeypatch):
        """Tests that the statistics method raises an AttributeError when a State return type is
        requested when QutritDevice does not have a state attribute"""
        qscript = QuantumScript(measurements=[qml.state()])

        with monkeypatch.context() as m:
            dev = mock_qutrit_device()
            m.delattr(QubitDevice, "state")
            with pytest.raises(
                qml.QuantumFunctionError,
                match="The state is not available in the current",
            ):
                dev.statistics(qscript)

    @pytest.mark.parametrize("returntype", [None])
    def test_results_created_empty(self, mock_qutrit_device_extract_stats, monkeypatch, returntype):
        """Tests that the statistics method raises Unsupported QuantumFunctionError if the return type is None"""

        class UnsupportedMeasurement(MeasurementProcess):
            _shortname = returntype

        qscript = QuantumScript(measurements=[UnsupportedMeasurement()])

        with pytest.raises(qml.QuantumFunctionError, match="Unsupported return type"):
            with monkeypatch.context() as m:
                dev = mock_qutrit_device_extract_stats()
                results = dev.statistics(qscript)

    @pytest.mark.parametrize("returntype", ["not None"])
    def test_error_return_type_not_none(
        self, mock_qutrit_device_extract_stats, monkeypatch, returntype
    ):
        """Tests that the statistics method raises an error if the return type is not well-defined and is not None"""

        assert returntype not in [
            "Expectation",
            "Variance",
            "Sample",
            "Probability",
            "State",
            "Counts",
            None,
        ]

        class UnsupportedMeasurement(MeasurementProcess):
            _shortname = returntype

        qscript = QuantumScript(measurements=[UnsupportedMeasurement()])

        dev = mock_qutrit_device_extract_stats()
        with pytest.raises(qml.QuantumFunctionError, match="Unsupported return type"):
            dev.statistics(qscript)

    def test_return_state_with_multiple_observables(self, mock_qutrit_device_extract_stats):
        """Checks that an error is raised if multiple observables are being returned
        and one of them is state
        """
        U = unitary_group.rvs(3, random_state=10)

        with qml.queuing.AnnotatedQueue() as q:
            qml.QutritUnitary(U, wires=0)
            qml.state()
            qml.probs(wires=0)

        tape = QuantumScript.from_queue(q)
        dev = mock_qutrit_device_extract_stats()

        with pytest.raises(
            qml.QuantumFunctionError,
            match="The state or density matrix cannot be returned in combination",
        ):
            dev.execute(tape)


class TestSample:
    """Test the sample method"""

    # TODO: Add tests for sampling with observables that have eigenvalues to sample from once
    # such observables are added for qutrits.
    # TODO: Add tests for counts for observables with eigenvalues once such observables are
    # added for qutrits.

    def test_sample_with_no_observable_and_no_wires(
        self, mock_qutrit_device_with_original_statistics, tol
    ):
        """Test that when we sample a device without providing an observable or wires then it
        will return the raw samples"""
        obs = qml.measurements.sample(op=None, wires=None)
        dev = mock_qutrit_device_with_original_statistics(wires=2)
        generated_samples = np.array([[1, 2], [0, 1]])
        dev._samples = generated_samples

        res = dev.sample(obs)
        assert np.array_equal(res, generated_samples)

    def test_sample_with_no_observable_and_with_wires(
        self, mock_qutrit_device_with_original_statistics, tol
    ):
        """Test that when we sample a device without providing an observable but we specify
        wires then it returns the generated samples for only those wires"""
        obs = qml.measurements.sample(op=None, wires=[1])
        dev = mock_qutrit_device_with_original_statistics(wires=2)
        generated_samples = np.array([[1, 0], [2, 1]])
        dev._samples = generated_samples

        wire_samples = np.array([[0], [1]])
        res = dev.sample(obs)

        assert np.array_equal(res, wire_samples)

    def test_no_eigval_error(self, mock_qutrit_device_with_original_statistics):
        """Tests that an error is thrown if sample is called with an observable that does not have eigenvalues defined."""
        dev = mock_qutrit_device_with_original_statistics(wires=2)
        dev._samples = np.array([[1, 0], [0, 2]])

        class SomeObservable(qml.operation.Operator):
            num_wires = 1
<<<<<<< HEAD
=======
            return_type = "Sample"
>>>>>>> 3ba7c1c0

        obs = SomeObservable(wires=0)
        with pytest.raises(qml.operation.EigvalsUndefinedError, match="Cannot compute samples"):
            dev.sample(obs)

    def test_samples_with_bins(self, mock_qutrit_device_with_original_statistics, monkeypatch):
        """Tests that sample works correctly when instantiating device with shot list"""

        dev = mock_qutrit_device_with_original_statistics(wires=2)
        samples = np.array([[0, 1], [2, 0], [2, 1], [1, 1], [2, 2], [1, 2]])
        dev._samples = samples
        obs = qml.measurements.sample(op=None, wires=[0, 1])

        shot_range = [0, 6]
        bin_size = 3

        out = dev.sample(obs, shot_range=shot_range, bin_size=bin_size)
        expected_samples = samples.reshape((-1, 3, 2))

        assert np.array_equal(out, expected_samples)

    def test_counts(self, mock_qutrit_device_with_original_statistics, monkeypatch):
        """Tests that sample works correctly when counts=True"""

        dev = mock_qutrit_device_with_original_statistics(wires=2)
        samples = np.array([[0, 1], [2, 0], [2, 0], [0, 1], [2, 2], [1, 2]])
        dev._samples = samples
        obs = qml.measurements.sample(op=None, wires=[0, 1])

        out = dev.sample(obs, counts=True)
        expected_counts = {
            "01": 2,
            "20": 2,
            "22": 1,
            "12": 1,
        }

        assert out == expected_counts

    def test_raw_counts_with_bins(self, mock_qutrit_device_with_original_statistics, monkeypatch):
        """Tests that sample works correctly when counts=True and device is instantiated with shot
        list"""

        dev = mock_qutrit_device_with_original_statistics(wires=2)
        samples = np.array(
            [
                [0, 1],
                [2, 0],
                [2, 0],
                [0, 1],
                [2, 2],
                [1, 2],
                [0, 1],
                [2, 0],
                [2, 1],
                [0, 2],
                [2, 1],
                [1, 2],
            ]
        )
        dev._samples = samples
        obs = qml.measurements.sample(op=None, wires=[0, 1])

        shot_range = [0, 12]
        bin_size = 4
        out = dev.sample(obs, shot_range=shot_range, bin_size=bin_size, counts=True)

        expected_counts = [
            {"01": 2, "20": 2},
            {"22": 1, "12": 1, "01": 1, "20": 1},
            {"21": 2, "02": 1, "12": 1},
        ]

        assert out == expected_counts


class TestGenerateSamples:
    """Test the generate_samples method"""

    def test_auxiliary_methods_called_correctly(self, mock_qutrit_device, monkeypatch):
        """Tests that the generate_samples method calls on its auxiliary methods correctly"""

        dev = mock_qutrit_device()
        number_of_states = 3**dev.num_wires

        with monkeypatch.context() as m:
            # Mock the auxiliary methods such that they return the expected values
            m.setattr(QutritDevice, "sample_basis_states", lambda self, wires, b: wires)
            m.setattr(QutritDevice, "states_to_ternary", staticmethod(lambda a, b: (a, b)))
            m.setattr(QutritDevice, "analytic_probability", lambda *args: None)
            m.setattr(QutritDevice, "shots", 1000)
            dev._samples = dev.generate_samples()

        assert dev._samples == (number_of_states, dev.num_wires)


class TestSampleBasisStates:
    """Test the sample_basis_states method"""

    def test_sampling_with_correct_arguments(self, mock_qutrit_device, monkeypatch):
        """Tests that the sample_basis_states method samples with the correct arguments"""

        shots = 1000

        number_of_states = 9
        dev = mock_qutrit_device()
        dev.shots = shots
        state_probs = [0.1] * 9
        state_probs[0] = 0.2

        with monkeypatch.context() as m:
            # Mock the numpy.random.choice method such that it returns the expected values
            m.setattr("numpy.random.choice", lambda x, y, p: (x, y, p))
            res = dev.sample_basis_states(number_of_states, state_probs)

        assert np.array_equal(res[0], np.array([0, 1, 2, 3, 4, 5, 6, 7, 8]))
        assert res[1] == shots
        assert res[2] == state_probs

    def test_raises_deprecation_error(self, mock_qutrit_device, monkeypatch):
        """Test that sampling basis states on a device with shots=None produces an error."""

        dev = mock_qutrit_device()
        number_of_states = 9
        dev.shots = None
        state_probs = [0.1] * 9
        state_probs[0] = 0.2

        with pytest.raises(
            qml.QuantumFunctionError,
            match="The number of shots has to be explicitly set on the device",
        ):
            dev.sample_basis_states(number_of_states, state_probs)


class TestStatesToTernary:
    """Test the states_to_ternary method"""

    def test_correct_conversion_three_states(self, mock_qutrit_device):
        """Tests that the sample_basis_states method converts samples to ternary correctly"""
        wires = 4
        samples = [10, 31, 80, 65, 44, 2]

        dev = mock_qutrit_device()
        res = dev.states_to_ternary(samples, wires)

        expected = [
            [0, 1, 0, 1],
            [1, 0, 1, 1],
            [2, 2, 2, 2],
            [2, 1, 0, 2],
            [1, 1, 2, 2],
            [0, 0, 0, 2],
        ]

        assert np.array_equal(res, np.array(expected))

    test_ternary_conversion_data = [
        (
            np.array([2, 3, 2, 0, 0, 1, 6, 8, 5, 6]),
            np.array(
                [
                    [0, 2],
                    [1, 0],
                    [0, 2],
                    [0, 0],
                    [0, 0],
                    [0, 1],
                    [2, 0],
                    [2, 2],
                    [1, 2],
                    [2, 0],
                ]
            ),
        ),
        (
            np.array([2, 7, 6, 8, 4, 1, 5]),
            np.array(
                [
                    [0, 2],
                    [2, 1],
                    [2, 0],
                    [2, 2],
                    [1, 1],
                    [0, 1],
                    [1, 2],
                ]
            ),
        ),
        (
            np.array([10, 7, 2, 15, 26, 20, 18, 24, 11, 6, 1, 0]),
            np.array(
                [
                    [1, 0, 1],
                    [0, 2, 1],
                    [0, 0, 2],
                    [1, 2, 0],
                    [2, 2, 2],
                    [2, 0, 2],
                    [2, 0, 0],
                    [2, 2, 0],
                    [1, 0, 2],
                    [0, 2, 0],
                    [0, 0, 1],
                    [0, 0, 0],
                ]
            ),
        ),
    ]

    @pytest.mark.parametrize("samples, ternary_states", test_ternary_conversion_data)
    def test_correct_conversion(self, mock_qutrit_device, samples, ternary_states, tol):
        """Tests that the states_to_ternary method converts samples to ternary correctly"""
        dev = mock_qutrit_device()
        dev.shots = 5
        wires = ternary_states.shape[1]
        res = dev.states_to_ternary(samples, wires)
        assert np.allclose(res, ternary_states, atol=tol, rtol=0)


class TestExpval:
    """Test the expval method"""

    def test_analytic_expval(self, mock_qutrit_device_with_original_statistics, monkeypatch):
        """Tests that expval method when the analytic attribute is True

        Additional QutritDevice methods that are mocked:
        -probability
        """
        obs = qml.THermitian(np.array([[2, 0, 0], [0, 1, 0], [0, 0, -1]]), wires=0)
        probs = [0.5, 0.25, 0.25]
        dev = mock_qutrit_device_with_original_statistics()

        assert dev.shots is None

        call_history = []
        with monkeypatch.context() as m:
            m.setattr(QutritDevice, "probability", lambda self, wires=None: probs)
            res = dev.expval(obs)

        assert res == (obs.eigvals() @ probs).real

    def test_non_analytic_expval(self, mock_qutrit_device_with_original_statistics, monkeypatch):
        """Tests that expval method when the analytic attribute is False

        Additional QutritDevice methods that are mocked:
        -sample
        -numpy.mean
        """
        obs = qml.THermitian(np.array([[2, 0, 0], [0, 1, 0], [0, 0, -1]]), wires=0)
        dev = mock_qutrit_device_with_original_statistics()

        dev.shots = 1000

        call_history = []
        with monkeypatch.context() as m:
            m.setattr(QutritDevice, "sample", lambda self, obs, *args, **kwargs: obs)
            m.setattr("numpy.mean", lambda obs, axis=None: obs)
            res = dev.expval(obs)

        assert res == np.array(obs)

    def test_no_eigval_error(self, mock_qutrit_device_with_original_statistics):
        """Tests that an error is thrown if expval is called with an observable that does
        not have eigenvalues defined."""
        dev = mock_qutrit_device_with_original_statistics()

        # observable with no eigenvalue representation defined
        class MyObs(qml.operation.Operator):
            num_wires = 1

            def eigvals(self):
                raise qml.operation.EigvalsUndefinedError

        obs = MyObs(wires=0)

        with pytest.raises(
            qml.operation.EigvalsUndefinedError, match="Cannot compute analytic expectations"
        ):
            dev.expval(obs)


class TestVar:
    """Test the var method"""

    def test_analytic_var(self, mock_qutrit_device_with_original_statistics, monkeypatch):
        """Tests that var method when the analytic attribute is True

        Additional QutritDevice methods that are mocked:
        -probability
        """
        obs = qml.THermitian(np.array([[2, 0, 0], [0, 1, 0], [0, 0, -1]]), wires=0)
        probs = [0.5, 0.25, 0.25]
        dev = mock_qutrit_device_with_original_statistics()

        assert dev.shots is None

        call_history = []
        with monkeypatch.context() as m:
            m.setattr(QutritDevice, "probability", lambda self, wires=None: probs)
            res = dev.var(obs)

        assert res == (obs.eigvals() ** 2) @ probs - (obs.eigvals() @ probs).real ** 2

    def test_non_analytic_var(self, mock_qutrit_device_with_original_statistics, monkeypatch):
        """Tests that var method when the analytic attribute is False

        Additional QutritDevice methods that are mocked:
        -sample
        -numpy.var
        """
        obs = qml.THermitian(np.array([[2, 0, 0], [0, 1, 0], [0, 0, -1]]), wires=0)
        dev = mock_qutrit_device_with_original_statistics()

        dev.shots = 1000

        call_history = []
        with monkeypatch.context() as m:
            m.setattr(QutritDevice, "sample", lambda self, obs, *args, **kwargs: obs)
            m.setattr("numpy.var", lambda obs, axis=None: obs)
            res = dev.var(obs)

        assert res == np.array(obs)

    def test_no_eigval_error(self, mock_qutrit_device_with_original_statistics):
        """Tests that an error is thrown if var is called with an observable that does not have eigenvalues defined."""
        dev = mock_qutrit_device_with_original_statistics()

        # observable with no eigenvalue representation defined
        class MyObs(qml.operation.Operator):
            num_wires = 1

            def eigvals(self):
                raise qml.operation.EigvalsUndefinedError

        obs = MyObs(wires=0)

        with pytest.raises(
            qml.operation.EigvalsUndefinedError, match="Cannot compute analytic variance"
        ):
            dev.var(obs)


class TestEstimateProb:
    """Test the estimate_probability method"""

    @pytest.mark.parametrize(
        "wires, bin_size, expected",
        [
            ([0], None, [0.5, 0.25, 0.25]),
            (None, None, [0.25, 0, 0.25, 0, 0.25, 0, 0, 0, 0.25]),
            ([0, 1], None, [0.25, 0, 0.25, 0, 0.25, 0, 0, 0, 0.25]),
            ([1], None, [0.25, 0.25, 0.5]),
            ([0], 4, [[0.5], [0.25], [0.25]]),
        ],
    )
    def test_estimate_probability(
        self, wires, bin_size, expected, mock_qutrit_device_with_original_statistics, monkeypatch
    ):
        """Tests probability method when the analytic attribute is True."""
        dev = mock_qutrit_device_with_original_statistics(wires=2)
        samples = np.array([[0, 0], [2, 2], [1, 1], [0, 2]])

        with monkeypatch.context() as m:
            m.setattr(dev, "_samples", samples)
            m.setattr(dev, "shots", 4)
            res = dev.estimate_probability(wires=wires, bin_size=bin_size)

        assert np.allclose(res, expected)


class TestMarginalProb:
    """Test the marginal_prob method"""

    @pytest.mark.parametrize(
        "wires, inactive_wires",
        [
            ([0], [1, 2]),
            ([1], [0, 2]),
            ([2], [0, 1]),
            ([0, 1], [2]),
            ([0, 2], [1]),
            ([1, 2], [0]),
            ([0, 1, 2], []),
            (Wires([0]), [1, 2]),
            (Wires([0, 1]), [2]),
            (Wires([0, 1, 2]), []),
        ],
    )
    def test_correct_arguments_for_marginals(
        self, mock_qutrit_device_with_original_statistics, mocker, wires, inactive_wires, tol
    ):
        """Test that the correct arguments are passed to the marginal_prob method"""

        # Generate probabilities
        probs = np.array([random() for i in range(3**3)])
        probs /= sum(probs)

        spy = mocker.spy(np, "sum")
        dev = mock_qutrit_device_with_original_statistics(wires=3)
        res = dev.marginal_prob(probs, wires=wires)
        array_call = spy.call_args[0][0]
        axis_call = spy.call_args[1]["axis"]

        assert np.allclose(array_call.flatten(), probs, atol=tol, rtol=0)
        assert axis_call == tuple(inactive_wires)

    p = np.arange(0.01, 0.28, 0.01) / np.sum(np.arange(0.01, 0.28, 0.01))
    probs = np.reshape(p, [3] * 3)
    s00 = np.sum(probs[0, :, 0])
    s10 = np.sum(probs[1, :, 0])
    s20 = np.sum(probs[2, :, 0])
    s01 = np.sum(probs[0, :, 1])
    s11 = np.sum(probs[1, :, 1])
    s21 = np.sum(probs[2, :, 1])
    s02 = np.sum(probs[0, :, 2])
    s12 = np.sum(probs[1, :, 2])
    s22 = np.sum(probs[2, :, 2])
    m_probs = np.array([s00, s10, s20, s01, s11, s21, s02, s12, s22])

    marginal_test_data = [
        (
            np.array([0.1, 0.2, 0.3, 0.04, 0.03, 0.02, 0.01, 0.18, 0.12]),
            np.array([0.15, 0.41, 0.44]),
            [1],
        ),
        (
            np.array([0.1, 0.2, 0.3, 0.04, 0.03, 0.02, 0.01, 0.18, 0.12]),
            np.array([0.6, 0.09, 0.31]),
            [0],
        ),
        (p, m_probs, [2, 0]),
    ]

    @pytest.mark.parametrize("probs, marginals, wires", marginal_test_data)
    def test_correct_marginals_returned(
        self, mock_qutrit_device_with_original_statistics, probs, marginals, wires, tol
    ):
        """Test that the correct marginals are returned by the marginal_prob method"""
        num_wires = int(np.log(len(probs)) / np.log(3))  # Same as log_3(len(probs))
        dev = mock_qutrit_device_with_original_statistics(num_wires)
        res = dev.marginal_prob(probs, wires=wires)
        assert np.allclose(res, marginals, atol=tol, rtol=0)

    @pytest.mark.parametrize("probs, marginals, wires", marginal_test_data)
    def test_correct_marginals_returned_wires_none(
        self, mock_qutrit_device_with_original_statistics, probs, marginals, wires, tol
    ):
        """Test that passing wires=None simply returns the original probability."""
        num_wires = int(np.log(len(probs)) / np.log(3))  # Same as log_3(len(probs))
        dev = mock_qutrit_device_with_original_statistics(wires=num_wires)
        dev.num_wires = num_wires

        res = dev.marginal_prob(probs, wires=None)
        assert np.allclose(res, probs, atol=tol, rtol=0)


class TestActiveWires:
    """Test that the active_wires static method works as required."""

    def test_active_wires_from_queue(self, mock_qutrit_device):
        queue = [
            qml.QutritUnitary(np.eye(9), wires=[0, 2]),
            qml.QutritUnitary(np.eye(3), wires=0),
            qml.expval(qml.Identity(wires=5)),
        ]

        dev = mock_qutrit_device(wires=6)
        res = dev.active_wires(queue)

        assert res == Wires([0, 2, 5])


class TestCapabilities:
    """Test that a qutrit device defines capabilities that all devices inheriting
    from it will automatically have."""

    def test_defines_correct_capabilities(self):
        """Test that the device defines the right capabilities"""
        capabilities = {
            "model": "qutrit",
            "supports_finite_shots": True,
            "supports_tensor_observables": True,
            "returns_probs": True,
            "supports_broadcasting": False,
        }
        assert capabilities == QutritDevice.capabilities()


class TestExecution:
    """Tests for the execute method"""

    def test_device_executions(self, mock_qutrit_device_extract_stats):
        """Test the number of times a qutrit device is executed over a QNode's
        lifetime is tracked by `num_executions`"""

        dev_1 = mock_qutrit_device_extract_stats(wires=2)

        def circuit_1(U1, U2, U3):
            qml.QutritUnitary(U1, wires=[0])
            qml.QutritUnitary(U2, wires=[1])
            qml.QutritUnitary(U3, wires=[0, 1])
            return qml.state()

        node_1 = qml.QNode(circuit_1, dev_1)
        num_evals_1 = 10

        for _ in range(num_evals_1):
            node_1(np.eye(3), np.eye(3), np.eye(9))
        assert dev_1.num_executions == num_evals_1

        # test a new circuit on an existing instance of a qutrit device
        def circuit_3(U1, U2):
            qml.QutritUnitary(U1, wires=[0])
            qml.QutritUnitary(U2, wires=[0, 1])
            return qml.state()

        node_3 = qml.QNode(circuit_3, dev_1)
        num_evals_3 = 7

        for _ in range(num_evals_3):
            node_3(np.eye(3), np.eye(9))
        assert dev_1.num_executions == num_evals_1 + num_evals_3


class TestBatchExecution:
    """Tests for the batch_execute method."""

    with qml.queuing.AnnotatedQueue() as q1:
        qml.QutritUnitary(np.eye(3), wires=0)
        _ = (
            qml.expval(qml.Identity(0)),
            qml.expval(qml.Identity(1)),
        )

    tape1 = QuantumScript.from_queue(q1)
    with qml.queuing.AnnotatedQueue() as q2:
        qml.QutritUnitary(np.eye(3), wires=0)
        qml.expval(qml.Identity(0))

    tape2 = QuantumScript.from_queue(q2)

    @pytest.mark.parametrize("n_tapes", [1, 2, 3])
    def test_calls_to_execute(self, n_tapes, mocker, mock_qutrit_device):
        """Tests that the device's execute method is called the correct number of times."""

        dev = mock_qutrit_device(wires=2)
        spy = mocker.spy(QutritDevice, "execute")

        tapes = [self.tape1] * n_tapes
        dev.batch_execute(tapes)

        assert spy.call_count == n_tapes

    @pytest.mark.parametrize("n_tapes", [1, 2, 3])
    def test_calls_to_reset(self, n_tapes, mocker, mock_qutrit_device):
        """Tests that the device's reset method is called the correct number of times."""

        dev = mock_qutrit_device(wires=2)

        spy = mocker.spy(QutritDevice, "reset")

        tapes = [self.tape1] * n_tapes
        dev.batch_execute(tapes)

        assert spy.call_count == n_tapes

    @pytest.mark.parametrize("r_dtype", [np.float32, np.float64])
    def test_result(self, mock_qutrit_device, r_dtype, tol):
        """Tests that the result has the correct shape and entry types."""

        dev = mock_qutrit_device(wires=2)
        dev.R_DTYPE = r_dtype

        tapes = [self.tape1, self.tape2]
        res = dev.batch_execute(tapes)

        assert len(res) == 2
        assert np.allclose(res[0], dev.execute(self.tape1), rtol=tol, atol=0)
        assert np.allclose(res[1], dev.execute(self.tape2), rtol=tol, atol=0)
        assert res[0][0].dtype == r_dtype
        assert res[1].dtype == r_dtype

    def test_result_empty_tape(self, mock_qutrit_device, tol):
        """Tests that the result has the correct shape and entry types for empty tapes."""

        dev = mock_qutrit_device(wires=2)

        empty_tape = QuantumScript()
        tapes = [empty_tape] * 3
        res = dev.batch_execute(tapes)

        assert len(res) == 3
        assert np.allclose(res[0], dev.execute(empty_tape), rtol=tol, atol=0)


class TestShotList:
    """Tests for passing shots as a list"""

    # TODO: Add tests for expval and sample with shot lists after observables are added

    def test_invalid_shot_list(self, mock_qutrit_device_shots):
        """Test exception raised if the shot list is the wrong type"""
        with pytest.raises(qml.DeviceError, match="Shots must be"):
            mock_qutrit_device_shots(wires=2, shots=0.5)

        with pytest.raises(ValueError, match="Shots must be"):
            mock_qutrit_device_shots(wires=2, shots=["a", "b", "c"])

    shot_data = [
        [[1, 2, 3, 10], (4, 9)],
        [[1, 2, 2, 2, 10, 1, 1, 5, 1, 1, 1], (11, 9)],
        [[10, 10, 10], (3, 9)],
        [[(10, 3)], (3, 9)],
    ]

    @pytest.mark.autograd
    @pytest.mark.parametrize("shot_list,expected_shape", shot_data)
    def test_probs(self, mock_qutrit_device_shots, shot_list, expected_shape):
        """Test a probability return"""
        dev = mock_qutrit_device_shots(wires=2, shots=shot_list)

        shots = qml.measurements.Shots(shot_list)

        @qml.qnode(dev)
        def circuit(x, z):
            RZ_01 = pnp.array(
                [
                    [pnp.exp(-1j * z / 2), 0.0, 0.0],
                    [0.0, pnp.exp(1j * z / 2), 0.0],
                    [0.0, 0.0, 1.0],
                ]
            )

            c = pnp.cos(x / 2)
            s = pnp.sin(x / 2) * 1j
            RX_01 = pnp.array([[c, -s, 0.0], [-s, c, 0.0], [0.0, 0.0, 1.0]])

            qml.QutritUnitary(RZ_01, wires=0)
            qml.QutritUnitary(RX_01, wires=1)
            return qml.probs(wires=[0, 1])

        res = circuit(0.1, 0.6)

        if isinstance(shot_list[0], tuple):
            assert isinstance(res, tuple)
            copies = shot_list[0][1]
            assert len(res) == copies
            assert circuit.device.shots == shots
        else:
            assert isinstance(res, tuple)
            assert len(res) == len(shot_list)
            assert circuit.device.shots == shots

        # test gradient works
        # TODO: Add after differentiability of qutrit circuits is implemented
        # res = qml.jacobian(circuit, argnum=[0, 1])(0.1, 0.6)

    marginal_shot_data = [
        [[1, 2, 3, 10], (4, 3)],
        [[1, 2, 2, 2, 10, 1, 1, 5, 1, 1, 1], (11, 3)],
        [[10, 10, 10], (3, 3)],
        [[(10, 3)], (3, 3)],
    ]

    @pytest.mark.autograd
    @pytest.mark.parametrize("shot_list,expected_shape", marginal_shot_data)
    def test_marginal_probs(self, mock_qutrit_device_shots, shot_list, expected_shape):
        dev = mock_qutrit_device_shots(wires=2, shots=shot_list)

        shots = qml.measurements.Shots(shot_list)

        @qml.qnode(dev)
        def circuit(x, z):
            RZ_01 = pnp.array(
                [
                    [pnp.exp(-1j * z / 2), 0.0, 0.0],
                    [0.0, pnp.exp(1j * z / 2), 0.0],
                    [0.0, 0.0, 1.0],
                ]
            )

            c = pnp.cos(x / 2)
            s = pnp.sin(x / 2) * 1j
            RX_01 = pnp.array([[c, -s, 0.0], [-s, c, 0.0], [0.0, 0.0, 1.0]])

            qml.QutritUnitary(RZ_01, wires=0)
            qml.QutritUnitary(RX_01, wires=1)
            return qml.probs(wires=0)

        res = circuit(0.1, 0.6)

        if isinstance(shot_list[0], tuple):
            assert isinstance(res, tuple)
            copies = shot_list[0][1]
            assert len(res) == copies
            assert circuit.device.shots == shots
        else:
            assert isinstance(res, tuple)
            assert len(res) == len(shot_list)
            assert circuit.device.shots == shots

        # test gradient works
        # TODO: Uncomment after parametric operations are added for qutrits and decomposition
        # for QutritUnitary exists
        # res = qml.jacobian(circuit, argnum=[0, 1])(0.1, 0.6)

    shot_data = [
        [[1, 2, 3, 10], (4, 3, 2)],
        [[1, 2, 2, 2, 10, 1, 1, 5, 1, 1, 1], (11, 3, 2)],
        [[10, 10, 10], (3, 3, 2)],
        [[(10, 3)], (3, 3, 2)],
    ]

    @pytest.mark.autograd
    @pytest.mark.parametrize("shot_list,expected_shape", shot_data)
    def test_multiple_probs(self, mock_qutrit_device_shots, shot_list, expected_shape):
        """Test multiple probability returns"""
        dev = mock_qutrit_device_shots(wires=2, shots=shot_list)

        shots = qml.measurements.Shots(shot_list)

        @qml.qnode(dev)
        def circuit(U):
            qml.QutritUnitary(np.eye(3), wires=0)
            qml.QutritUnitary(np.eye(3), wires=0)
            qml.QutritUnitary(U, wires=[0, 1])
            return qml.probs(wires=0), qml.probs(wires=1)

        res = circuit(pnp.eye(9))

        if isinstance(shot_list[0], tuple):
            assert isinstance(res, tuple)
            copies = shot_list[0][1]
            assert len(res) == copies
            assert circuit.device.shots == shots
        else:
            assert isinstance(res, tuple)
            assert len(res) == len(shot_list)
            assert circuit.device.shots == shots

        # test gradient works
        # TODO: Uncomment after parametric operations are added for qutrits and decomposition
        # for QutritUnitary exists
        # res = qml.jacobian(circuit, argnum=[0])(pnp.eye(9, dtype=np.complex128))


class TestUnimplemented:
    """Tests for class methods that aren't implemented

    These tests are for reaching 100% coverage of :class:`pennylane.devices.QutritDevice`, as the
    methods/properties being tested here have been overriden from :class:`pennylane.devices.QubitDevice`
    to avoid unexpected behaviour, but do not yet have working implementations.
    """

    def test_adjoint_jacobian(self, mock_qutrit_device):
        """Test that adjoint_jacobian is unimplemented"""
        dev = mock_qutrit_device()
        tape = QuantumScript()

        with pytest.raises(NotImplementedError):
            dev.adjoint_jacobian(tape)

    def test_state(self, mock_qutrit_device):
        """Test that state is unimplemented"""
        dev = mock_qutrit_device()

        with pytest.raises(NotImplementedError):
            dev.state()

    def test_density_matrix(self, mock_qutrit_device):
        """Test that density_matrix is unimplemented"""
        dev = mock_qutrit_device()

        with pytest.raises(qml.QuantumFunctionError, match="Unsupported return type"):
            dev.density_matrix(wires=0)

    def test_vn_entropy(self, mock_qutrit_device):
        """Test that vn_entropy is unimplemented"""
        dev = mock_qutrit_device()

        with pytest.raises(qml.QuantumFunctionError, match="Unsupported return type"):
            dev.vn_entropy(wires=0, log_base=3)

    def test_mutual_info(self, mock_qutrit_device):
        """Test that mutual_info is unimplemented"""
        dev = mock_qutrit_device()

        with pytest.raises(qml.QuantumFunctionError, match="Unsupported return type"):
            dev.mutual_info(0, 1, log_base=3)

    def test_classical_shadow(self, mock_qutrit_device):
        """Test that classical_shadow is unimplemented"""
        dev = mock_qutrit_device()
        qs = qml.tape.QuantumScript()
        obs = qml.GellMann(1, 1)

        with pytest.raises(qml.QuantumFunctionError, match="Qutrit devices don't support"):
            dev.classical_shadow(obs, qs)

    def test_shadow_expval(self, mock_qutrit_device):
        """Test that shadow_expval is unimplemented"""
        dev = mock_qutrit_device()
        qs = qml.tape.QuantumScript()
        obs = qml.GellMann(1, 1)

        with pytest.raises(qml.QuantumFunctionError, match="Qutrit devices don't support"):
            dev.shadow_expval(obs, qs)<|MERGE_RESOLUTION|>--- conflicted
+++ resolved
@@ -436,10 +436,6 @@
 
         class SomeObservable(qml.operation.Operator):
             num_wires = 1
-<<<<<<< HEAD
-=======
-            return_type = "Sample"
->>>>>>> 3ba7c1c0
 
         obs = SomeObservable(wires=0)
         with pytest.raises(qml.operation.EigvalsUndefinedError, match="Cannot compute samples"):
