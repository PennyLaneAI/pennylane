--- conflicted
+++ resolved
@@ -105,17 +105,7 @@
         graph.solve()
 
         # verify that the better decomposition rule is chosen when both are valid.
-<<<<<<< HEAD
-        expected_resource = Resources(
-            {
-                qml.resource_rep(qml.RZ): 1,
-                qml.resource_rep(qml.RY): 1,
-                qml.resource_rep(qml.GlobalPhase): 1,
-            }
-        )
-=======
         expected_resource = to_resources({qml.RZ: 1, qml.RY: 1, qml.GlobalPhase: 1})
->>>>>>> ea26d975
         assert graph.resource_estimate(op) == expected_resource
         assert graph.decomposition(op).compute_resources() == expected_resource
 
@@ -212,18 +202,8 @@
         assert len(graph._graph.edges()) == 23
 
         graph.solve()
-<<<<<<< HEAD
-        assert graph.resource_estimate(op) == Resources(
-            {
-                qml.resource_rep(qml.CZ): 14,
-                qml.resource_rep(qml.RZ): 59,
-                qml.resource_rep(qml.RX): 28,
-                qml.resource_rep(qml.GlobalPhase): 28,
-            }
-=======
         assert graph.resource_estimate(op) == to_resources(
             {qml.CZ: 14, qml.RZ: 59, qml.RX: 28, qml.GlobalPhase: 28}
->>>>>>> ea26d975
         )
         assert graph.decomposition(op).compute_resources(**op.resource_params) == to_resources(
             {
@@ -231,13 +211,8 @@
                 qml.resource_rep(qml.MultiRZ, num_wires=3): 2,
             }
         )
-<<<<<<< HEAD
-        assert graph.decomposition(qml.Hadamard(wires=[0])).compute_resources() == Resources(
-            {
-                qml.resource_rep(qml.RZ): 2,
-                qml.resource_rep(qml.RX): 1,
-                qml.resource_rep(qml.GlobalPhase): 1,
-            }
+        assert graph.decomposition(qml.Hadamard(wires=[0])).compute_resources() == to_resources(
+            {qml.RZ: 2, qml.RX: 1, qml.GlobalPhase: 1}
         )
 
 
@@ -365,9 +340,4 @@
         assert graph.decomposition(op3)
         assert graph.decomposition(qml.ctrl(qml.GlobalPhase(0.5), control=[1]))
         assert graph.decomposition(qml.ctrl(qml.GlobalPhase(0.5), control=[1, 2]))
-        assert graph.decomposition(qml.ctrl(CustomOp(wires=[1]), control=[0, 2]))
-=======
-        assert graph.decomposition(qml.Hadamard(wires=[0])).compute_resources() == to_resources(
-            {qml.RZ: 2, qml.RX: 1, qml.GlobalPhase: 1}
-        )
->>>>>>> ea26d975
+        assert graph.decomposition(qml.ctrl(CustomOp(wires=[1]), control=[0, 2]))