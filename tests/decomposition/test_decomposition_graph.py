# Copyright 2025 Xanadu Quantum Technologies Inc.

# Licensed under the Apache License, Version 2.0 (the "License");
# you may not use this file except in compliance with the License.
# You may obtain a copy of the License at

#     http://www.apache.org/licenses/LICENSE-2.0

# Unless required by applicable law or agreed to in writing, software
# distributed under the License is distributed on an "AS IS" BASIS,
# WITHOUT WARRANTIES OR CONDITIONS OF ANY KIND, either express or implied.
# See the License for the specific language governing permissions and
# limitations under the License.

"""Unit tests for the decomposition graph."""
# pylint: disable=protected-access,no-name-in-module

from unittest.mock import patch

import numpy as np
import pytest
from conftest import decompositions, to_resources

import pennylane as qml
from pennylane.decomposition import (
    DecompositionGraph,
    adjoint_resource_rep,
    controlled_resource_rep,
    pow_resource_rep,
    resource_rep,
)
from pennylane.decomposition.decomposition_graph import _to_name
from pennylane.exceptions import DecompositionError
from pennylane.operation import Operation

# pylint: disable=protected-access,no-name-in-module


@pytest.mark.unit
@patch(
    "pennylane.decomposition.decomposition_graph.list_decomps",
    side_effect=lambda x: decompositions[_to_name(x)],
)
class TestDecompositionGraph:

    def test_weighted_graph_solve(self, _):
        """Tests solving a simple graph for the optimal decompositions with weighted gates."""

        op = qml.CRX(2.5, wires=[0, 1])

        # the RZ CZ RX CZ decomp is chosen when the RZ and CNOT weights are large.
        gate_weights = {
            "RX": 1.0,
            "RY": 3.0,
            "RZ": 10.0,
            "GlobalPhase": 1.0,
            "CNOT": 20.0,
            "CZ": 1.0,
        }

        graph = DecompositionGraph(
            operations=[op],
            gate_set=gate_weights,
        )
        solution = graph.solve()

        expected_resource = to_resources({qml.CZ: 2, qml.RX: 2})
        assert solution.resource_estimate(op) == expected_resource

        # the RZ CZ RX CZ decomp is avoided when the CZ weight is large.
        gate_weights = {
            "RX": 1.0,
            "RY": 1.0,
            "RZ": 1.0,
            "GlobalPhase": 1.0,
            "CNOT": 1.0,
            "CZ": 100.0,
        }

        graph = DecompositionGraph(
            operations=[op],
            gate_set=gate_weights,
        )
        solution = graph.solve()

        expected_resource = to_resources(
            {qml.RX: 2, qml.CNOT: 2, qml.RY: 4, qml.GlobalPhase: 4, qml.RZ: 4}
        )
        assert solution.resource_estimate(op) == expected_resource

    def test_get_decomp_rule(self, _):
        """Tests the internal method that gets the decomposition rules for an operator."""

        @qml.register_resources({qml.PhaseShift: 2, qml.RX: 1})
        def custom_hadamard(wires):
            qml.PhaseShift(np.pi / 2, wires=wires)
            qml.RX(np.pi / 2, wires=wires)
            qml.PhaseShift(np.pi / 2, wires=wires)

        @qml.register_resources({qml.PhaseShift: 1, qml.RY: 1})
        def custom_hadamard_2(wires):
            qml.PhaseShift(np.pi / 2, wires=wires)
            qml.RY(np.pi / 2, wires=wires)

        graph = DecompositionGraph(operations=[qml.Hadamard(0)], gate_set={"RX", "RY", "RZ"})
        assert graph._get_decompositions(resource_rep(qml.H)) == decompositions["Hadamard"]

        graph = DecompositionGraph(
            operations=[qml.Hadamard(0)],
            gate_set={"RX", "RY", "RZ"},
            fixed_decomps={qml.Hadamard: custom_hadamard},
        )
        assert graph._get_decompositions(resource_rep(qml.H)) == [custom_hadamard]

        alt_dec = [custom_hadamard, custom_hadamard_2]
        graph = DecompositionGraph(
            operations=[qml.Hadamard(0)],
            gate_set={"RX", "RY", "RZ"},
            alt_decomps={qml.Hadamard: alt_dec},
        )
        exp_dec = alt_dec + decompositions["Hadamard"]
        assert graph._get_decompositions(resource_rep(qml.H)) == exp_dec

        graph = DecompositionGraph(
            operations=[qml.Hadamard(0)],
            gate_set={"RX", "RY", "RZ"},
            alt_decomps={qml.Hadamard: alt_dec},
            fixed_decomps={qml.Hadamard: custom_hadamard},
        )
        assert graph._get_decompositions(resource_rep(qml.H)) == [custom_hadamard]

    def test_graph_construction(self, _):
        """Tests constructing a graph from a single Hadamard."""

        op = qml.Hadamard(wires=[0])

        graph = DecompositionGraph(
            operations=[op], gate_set={"RX": 1.0, "RZ": 1.0, "GlobalPhase": 1.0}
        )
        # 5 ops and 3 decompositions (2 for Hadamard and 1 for RY) and 1 dummy starting node
        assert len(graph._graph.nodes()) == 9
        # 8 edges from ops to decompositions, 3 from decompositions to ops, and 3 from the
        # dummy starting node to the target gate set.
        assert len(graph._graph.edges()) == 14

        # Check that graph construction stops at gates in the target gate set.
        graph2 = DecompositionGraph(operations=[op], gate_set={"RY", "RZ", "GlobalPhase"})
        # 5 ops and 2 decompositions (RY is in the target gate set now), and the dummy starting node
        assert len(graph2._graph.nodes()) == 8
        # 6 edges from ops to decompositions and 2 from decompositions to ops,
        # and 3 from the dummy starting node to the target gate set.
        assert len(graph2._graph.edges()) == 11

    def test_graph_construction_non_applicable_rules(self, _):
        """Tests rules which are not applicable are skipped."""

        class CustomOp(Operation):  # pylint: disable=too-few-public-methods
            """A custom op"""

            resource_keys = {"num_wires"}

            @property
            def resource_params(self):
                return {"num_wires": len(self.wires)}

        @qml.register_condition(lambda num_wires: num_wires == 1)
        @qml.register_resources({qml.RZ: 1, qml.CNOT: 1})
        def some_rule(*_, **__):
            raise NotImplementedError

        def _some_other_resource(num_wires):
            return {qml.RZ: 1, qml.CNOT: num_wires - 1}

        @qml.register_condition(lambda num_wires: num_wires >= 2)
        @qml.register_resources(_some_other_resource)
        def some_other_rule(*_, **__):
            raise NotImplementedError

        graph = DecompositionGraph(
            [CustomOp(wires=[0, 1])],
            gate_set={"CNOT", "RZ"},
            alt_decomps={CustomOp: [some_rule, some_other_rule]},
        )
        # 3 ops (CustomOp, CNOT, RZ) and 1 decompositions (only some_other_rule),
        # and the dummy starting node
        assert len(graph._graph.nodes()) == 5
        # 2 edges from ops to decompositions, 1 from decompositions to ops,
        # and 2 from the dummy starting node to the target gate set
        assert len(graph._graph.edges()) == 5

    def test_gate_set(self, _):
        """Tests that graph construction stops at the target gate set."""

        class CustomOp(Operation):  # pylint: disable=too-few-public-methods
            """A custom operation."""

            resource_keys = set()

            @property
            def resource_params(self):
                return {}

        @qml.register_resources(
            {
                qml.RX: 1,
                qml.X: 1,
                adjoint_resource_rep(qml.RY): 1,
                controlled_resource_rep(qml.T, {}, num_control_wires=2): 1,
                pow_resource_rep(qml.Z, {}, z=2): 1,
            }
        )
        def custom_decomp(wires):
            qml.RX(0.1, wires=wires[0])
            qml.X(wires=wires[1])
            qml.adjoint(qml.RY(0.1, wires=wires[2]))
            qml.ctrl(qml.T(0), control=[1, 2])
            qml.pow(qml.Z(0), 2)

        op = CustomOp(wires=[0, 1, 2])
        graph = DecompositionGraph(
            [op],
            gate_set={"RX", "X", "Adjoint(RY)", "C(T)", "Pow(Z)"},
            fixed_decomps={CustomOp: custom_decomp},
        )

        # 1 node for CustomOp, 1 decomposition node, 5 for the ops in the decomposition,
        # and the dummy starting node.
        assert len(graph._graph.nodes()) == 8
        # 5 edges from ops to decompositions, 1 edge from decompositions to ops, and 5
        # edges from the dummy starting node to the target gate set.
        assert len(graph._graph.edges()) == 11

    def test_graph_solve(self, _):
        """Tests solving a simple graph for the optimal decompositions."""

        op = qml.Hadamard(wires=[0])
        graph = DecompositionGraph(
            operations=[op],
            gate_set={"RX", "RY", "RZ", "GlobalPhase"},
        )
        solution = graph.solve()

        # verify that the better decomposition rule is chosen when both are valid.
        assert solution.resource_estimate(op) == to_resources(
            {qml.RY: 1, qml.GlobalPhase: 1, qml.RZ: 1},
        )
        assert solution.decomposition(op).compute_resources() == to_resources(
            {qml.RY: 1, qml.GlobalPhase: 1, qml.RZ: 1},
        )

    def test_unsolved_graph_error(self, _):
        """Tests that querying an unsolved graph raises an error."""

        op = qml.Hadamard(wires=[0])
        graph = DecompositionGraph(
            operations=[op],
            gate_set={"RX", "RY", "RZ", "GlobalPhase"},
        )

        with pytest.raises(ValueError, match="has not been solved yet"):
            graph.is_solved_for(op)

        with pytest.raises(ValueError, match="has not been solved yet"):
            graph.resource_estimate(op)

        with pytest.raises(ValueError, match="has not been solved yet"):
            graph.decomposition(op)

    def test_decomposition_not_found(self, _):
        """Tests that the correct error is raised if a decomposition isn't found."""

        op = qml.Hadamard(wires=[0])
        graph = DecompositionGraph(operations=[op], gate_set={"RX", "RY", "GlobalPhase"})
        with pytest.raises(DecompositionError, match="Decomposition not found for {'Hadamard'}"):
            graph.solve()

    def test_lazy_solve(self, _):
        """Tests the lazy keyword argument."""

        class CustomOp(Operation):  # pylint: disable=too-few-public-methods
            """A custom operation."""

            resource_keys = set()

            @property
            def resource_params(self):
                return {}

        class AnotherOp(Operation):  # pylint: disable=too-few-public-methods
            """Another custom operation."""

            resource_keys = set()

            @property
            def resource_params(self):
                return {}

        @qml.register_resources({qml.RZ: 1, qml.CNOT: 1})
        def _custom_decomp(*_, **__):
            raise NotImplementedError

        @qml.register_resources({AnotherOp: 1, qml.CNOT: 1})
        def _custom_decomp_2(*_, **__):
            raise NotImplementedError

        @qml.register_resources({qml.RZ: 2, qml.CNOT: 2})
        def _another_decomp(*_, **__):
            raise NotImplementedError

        graph = DecompositionGraph(
            operations=[CustomOp(wires=[0])],
            gate_set={"CNOT", "RZ"},
            alt_decomps={
                CustomOp: [_custom_decomp, _custom_decomp_2],
                AnotherOp: [_another_decomp],
            },
        )
        solution = graph.solve(lazy=True)
        assert not solution.is_solved_for(AnotherOp(wires=[0, 1]))

        with pytest.raises(DecompositionError, match="is unsolved in this decomposition graph."):
            solution.resource_estimate(AnotherOp(wires=[0, 1]))

        with pytest.raises(DecompositionError, match="is unsolved in this decomposition graph."):
            solution.decomposition(AnotherOp(wires=[0, 1]))

        solution = graph.solve(lazy=False)
        assert solution.is_solved_for(AnotherOp(wires=[0, 1]))

    def test_decomposition_with_resource_params(self, _):
        """Tests operators with non-empty resource params."""

        class CustomOp(Operation):  # pylint: disable=too-few-public-methods
            """A custom operation."""

            resource_keys = {"num_wires"}

            @property
            def resource_params(self):
                return {"num_wires": len(self.wires)}

        def _custom_resource(num_wires):
            return {
                qml.resource_rep(qml.MultiRZ, num_wires=num_wires): 1,
                qml.resource_rep(qml.MultiRZ, num_wires=num_wires - 1): 2,
            }

        @qml.register_resources(_custom_resource)
        def _custom_decomp(*_, **__):
            raise NotImplementedError

        op = CustomOp(wires=[0, 1, 2, 3])
        graph = DecompositionGraph(
            operations=[op],
            gate_set={"RX", "RZ", "CZ", "GlobalPhase"},
            alt_decomps={CustomOp: [_custom_decomp]},
        )
        # 10 ops (CustomOp, MultiRZ(4), MultiRZ(3), CNOT, CZ, RX, RY, RZ, Hadamard, GlobalPhase)
        # 7 decompositions (1 for CustomOp, 1 for each of the two MultiRZs, 1 for CNOT, 2 for Hadamard, and 1 for RY)
        # and the dummy starting node
        assert len(graph._graph.nodes()) == 18
        # 16 edges from ops to decompositions and 7 from decompositions to ops,
        # and 4 edges from the dummy starting node to the target gate set
        assert len(graph._graph.edges()) == 27

        solution = graph.solve()
        assert solution.resource_estimate(op) == to_resources(
            {qml.CZ: 14, qml.RZ: 59, qml.RX: 28, qml.GlobalPhase: 28},
        )
        assert solution.decomposition(op).compute_resources(**op.resource_params) == to_resources(
            {
                qml.resource_rep(qml.MultiRZ, num_wires=4): 1,
                qml.resource_rep(qml.MultiRZ, num_wires=3): 2,
            },
        )
        assert solution.decomposition(qml.Hadamard(wires=[0])).compute_resources() == to_resources(
            {qml.RZ: 2, qml.RX: 1, qml.GlobalPhase: 1},
        )

    def test_work_wire_requirement(self, _):
        """Tests that the graph respects the work wire requirement."""

        class CustomOp(Operation):  # pylint: disable=too-few-public-methods
            """A custom operation."""

            resource_keys = set()

            @property
            def resource_params(self):
                return {}

        @qml.register_resources({qml.Toffoli: 2, qml.CRot: 1}, work_wires={"zeroed": 1})
        def _decomp_with_work_wire(*_, **__):
            raise NotImplementedError

        @qml.register_resources({qml.Toffoli: 2, qml.CRot: 3})
        def _decomp_without_work_wire(*_, **__):
            raise NotImplementedError

        graph = DecompositionGraph(
            [CustomOp(wires=[0, 1, 2])],
            gate_set={qml.Toffoli, qml.CRot},
            alt_decomps={CustomOp: [_decomp_without_work_wire, _decomp_with_work_wire]},
        )

        solution = graph.solve(num_work_wires=0)
        assert solution.decomposition(CustomOp(wires=[0, 1, 2])) is _decomp_without_work_wire

        solution = graph.solve(num_work_wires=1)
        assert (
            solution.decomposition(CustomOp(wires=[0, 1, 2]), num_work_wires=1)
            is _decomp_with_work_wire
        )

    def test_multiple_nodes_with_different_work_wire_budget(self, _):
        """Tests that the same operator produced under different work wire budgets
        are stored as different nodes in the graph, and results can be queried."""

        class CustomOp(Operation):  # pylint: disable=too-few-public-methods
            """A custom operation."""

            resource_keys = set()

            @property
            def resource_params(self):
                return {}

        @qml.register_resources({qml.Toffoli: 2, qml.CRot: 1}, work_wires={"zeroed": 2})
        def _decomp_with_work_wire(*_, **__):
            raise NotImplementedError

        @qml.register_resources({qml.Toffoli: 4, qml.CRot: 3})
        def _decomp_without_work_wire(*_, **__):
            raise NotImplementedError

        class LargeOp(Operation):  # pylint: disable=too-few-public-methods
            """A larger custom operation."""

            resource_keys = set()

            @property
            def resource_params(self):
                return {}

        @qml.register_resources({qml.Toffoli: 2, CustomOp: 2}, work_wires={"zeroed": 1})
        def _decomp2_with_work_wire(*_, **__):
            raise NotImplementedError

        @qml.register_resources({qml.Toffoli: 4, CustomOp: 2})
        def _decomp2_without_work_wire(*_, **__):
            raise NotImplementedError

        op = LargeOp(wires=[0, 1, 2, 3])
        small_op = CustomOp(wires=[0, 1, 2])

        graph = DecompositionGraph(
            [op, small_op],
            gate_set={qml.Toffoli, qml.RZ, qml.RY, qml.CNOT},
            alt_decomps={
                CustomOp: [_decomp_without_work_wire, _decomp_with_work_wire],
                LargeOp: [_decomp2_without_work_wire, _decomp2_with_work_wire],
            },
        )

        # 1 node for LargerOp, 2 nodes for CustomOp, 1 for Toffoli, 1 for CRot, 1 for RZ,
        # 1 for RY, 1 for CNOT, and 1 dummy starting node, 1 decomposition from CRot,
        # node, 2 decomposition nodes from LargerOp, 2 decompositions from each CustomOp
        assert len(graph._graph.nodes()) == 16
        assert len(graph._graph.edges()) == 26

        solution = graph.solve(num_work_wires=0)
        assert solution.decomposition(op) is _decomp2_without_work_wire
        assert solution.decomposition(small_op) is _decomp_without_work_wire

        solution = graph.solve(num_work_wires=1)
        assert solution.decomposition(op, num_work_wires=1) is _decomp2_with_work_wire
        assert solution.decomposition(small_op, num_work_wires=0) is _decomp_without_work_wire

        solution = graph.solve(num_work_wires=2)
        # When there are only 2 work wires available, by construction, it is more
        # resource efficient to use them on the CustomOp, so even where there are
        # enough work wires to use the more efficient decomposition for the LargeOp,
        # we should still choose the less efficient one to achieve better overall
        # resource efficiency. Because if we use one of the work wires to decompose
        # the LargeOp, there won't be enough work wires left to further decompose
        # the 2 CustomOp and it would result in significantly more gates.
        assert solution.decomposition(op, num_work_wires=2) is _decomp2_without_work_wire
        assert solution.decomposition(small_op, num_work_wires=2) is _decomp_with_work_wire

        solution = graph.solve(num_work_wires=3)
        assert solution.decomposition(op, num_work_wires=3) is _decomp2_with_work_wire
        assert solution.decomposition(small_op, num_work_wires=2) is _decomp_with_work_wire
        assert solution.decomposition(small_op, num_work_wires=3) is _decomp_with_work_wire

        solution = graph.solve(num_work_wires=None)
        assert solution.decomposition(op, num_work_wires=None) is _decomp2_with_work_wire
        assert solution.decomposition(small_op, num_work_wires=None) is _decomp_with_work_wire


@pytest.mark.unit
@patch(
    "pennylane.decomposition.decomposition_graph.list_decomps",
    side_effect=lambda x: decompositions[x],
)
class TestControlledDecompositions:
    """Tests that the decomposition graph can handle controlled decompositions."""

    def test_controlled_global_phase(self, _):
        """Tests that a controlled global phase can be decomposed."""

        op1 = qml.ctrl(qml.GlobalPhase(0.5), control=[1])
        op2 = qml.ctrl(qml.GlobalPhase(0.5), control=[1, 2])
        graph = DecompositionGraph([op1, op2], gate_set={"ControlledPhaseShift", "PhaseShift"})
        # 4 op nodes and 2 decomposition nodes, and 1 dummy starting node.
        assert len(graph._graph.nodes()) == 7
        # 2 edges from decompositions to ops and 2 edges from ops to decompositions,
        # and 2 edges from the dummy starting node to the target gate set.
        assert len(graph._graph.edges()) == 6

        # Verify the decompositions
        solution = graph.solve()
        with qml.queuing.AnnotatedQueue() as q:
            solution.decomposition(op1)(*op1.parameters, wires=op1.wires, **op1.hyperparameters)
            solution.decomposition(op2)(*op2.parameters, wires=op2.wires, **op2.hyperparameters)

        assert q.queue == [
            qml.PhaseShift(-0.5, wires=[1]),
            qml.ControlledPhaseShift(-0.5, wires=[1, 2]),
        ]

    def test_custom_controlled_op(self, _):
        """Tests that a general controlled op can be decomposed into a custom op if applicable."""

        op1 = qml.ops.Controlled(qml.X(0), control_wires=[1])
        op2 = qml.ops.Controlled(qml.H(0), control_wires=[1])
        graph = DecompositionGraph(
            operations=[op1, op2],
            gate_set={"CNOT", "CH"},
        )
        assert len(graph._graph.nodes()) == 32
        assert len(graph._graph.edges()) == 49

        # Verify the decompositions
        solution = graph.solve()
        with qml.queuing.AnnotatedQueue() as q:
            solution.decomposition(op1)(*op1.parameters, wires=op1.wires, **op1.hyperparameters)
            solution.decomposition(op2)(*op2.parameters, wires=op2.wires, **op2.hyperparameters)

        assert q.queue == [qml.CNOT(wires=[1, 0]), qml.CH(wires=[1, 0])]

    def test_controlled_base_decomposition(self, _):
        """Tests applying control on the decomposition of the target operator."""

        class CustomOp(Operation):  # pylint: disable=too-few-public-methods
            """A custom operation."""

            resource_keys = set()

            @property
            def resource_params(self):
                return {}

        @qml.register_resources({qml.X: 1, qml.GlobalPhase: 1})
        def custom_decomp(wires):
            qml.X(wires[0])
            qml.GlobalPhase(np.pi, wires=wires)

        @qml.register_resources({qml.Z: 1, qml.GlobalPhase: 1})
        def second_decomp(wires):
            qml.Z(wires=wires[0])
            qml.GlobalPhase(np.pi / 2, wires=wires)

        class CustomControlledOp(Operation):  # pylint: disable=too-few-public-methods
            """A custom operation."""

            resource_keys = set()

            @property
            def resource_params(self):
                return {}

        @qml.register_resources(
            {
                qml.Z: 1,
                qml.decomposition.controlled_resource_rep(
                    CustomOp,
                    {},
                    num_control_wires=1,
                    num_zero_control_values=0,
                    num_work_wires=0,
                ): 1,
            }
        )
        def custom_controlled_decomp(wires):
            qml.Z(wires=wires[0])
            qml.ctrl(CustomOp(wires=wires[1]), control=wires[0])

        op1 = qml.ctrl(CustomOp(wires=[0]), control=[1])
        op2 = qml.ctrl(CustomOp(wires=[0]), control=[1, 2], control_values=[True, False])
        op3 = qml.ctrl(CustomControlledOp(wires=[0, 1]), control=[2], control_values=[False])
        graph = DecompositionGraph(
            operations=[op1, op2, op3],
            gate_set={"CNOT", "Toffoli", "CCZ", "RZ", "RX", "GlobalPhase"},
            alt_decomps={
                CustomOp: [custom_decomp, second_decomp],
                CustomControlledOp: [custom_controlled_decomp],
            },
        )
        # 18 op nodes and 16 decomposition nodes, and the dummy starting node
        assert len(graph._graph.nodes()) == 35
        # 16 edges from decompositions to ops and 36 edges from ops to decompositions
        # and 6 edge from the dummy starting node to the target gate set.
        assert len(graph._graph.edges()) == 58

        solution = graph.solve()

        # Check that decomposition rules are found for the necessary controlled operators.
        assert solution.decomposition(op1)
        assert solution.decomposition(op2)
        assert solution.decomposition(op3)
        assert solution.decomposition(qml.ctrl(qml.GlobalPhase(0.5), control=[1]))
        assert solution.decomposition(qml.ctrl(qml.GlobalPhase(0.5), control=[1, 2]))
        assert solution.decomposition(qml.ctrl(CustomOp(wires=[1]), control=[0, 2]))

    def test_flip_controlled_adjoint(self, _):
        """Tests that the controlled form of an adjoint operator is decomposed properly."""

        op = qml.ctrl(qml.adjoint(qml.U1(0.5, wires=0)), control=[1])
        graph = DecompositionGraph(operations=[op], gate_set={"ControlledPhaseShift"})
        solution = graph.solve()
        with qml.queuing.AnnotatedQueue() as q:
            solution.decomposition(op)(*op.parameters, wires=op.wires, **op.hyperparameters)
        assert q.queue == [qml.adjoint(qml.ops.Controlled(qml.U1(0.5, wires=0), control_wires=[1]))]

    def test_decompose_with_single_work_wire(self, _):
        """Tests that the Lemma 7.11 decomposition from https://arxiv.org/pdf/quant-ph/9503016 is applied correctly."""

        op = qml.ctrl(qml.Rot(0.123, 0.234, 0.345, wires=0), control=[1, 2, 3])

<<<<<<< HEAD
        graph = DecompositionGraph(operations=[op], gate_set={"MultiControlledX", "CRot"})
        graph.solve(num_work_wires=1)
        with qml.queuing.AnnotatedQueue() as q:
            rule = graph.decomposition(op, num_work_wires=1)
            rule(*op.parameters, wires=op.wires, **op.hyperparameters)
        tape = qml.tape.QuantumScript.from_queue(q)
        [tape], _ = qml.transforms.resolve_dynamic_wires([tape], min_int=5)
        assert tape.operations == [
            qml.MultiControlledX(wires=[1, 2, 3, 4]),
=======
        graph = DecompositionGraph(
            operations=[op],
            gate_set={"MultiControlledX", "CRot"},
        )
        solution = graph.solve()
        with qml.queuing.AnnotatedQueue() as q:
            solution.decomposition(op)(*op.parameters, wires=op.wires, **op.hyperparameters)
        assert q.queue == [
            qml.MultiControlledX(wires=[1, 2, 3, 4], work_wires=[5], work_wire_type="clean"),
>>>>>>> fbd53ceb
            qml.CRot(0.123, 0.234, 0.345, wires=[4, 0]),
            qml.MultiControlledX(wires=[1, 2, 3, 4]),
        ]
<<<<<<< HEAD
        assert graph.resource_estimate(op) == to_resources(
            {controlled_resource_rep(qml.X, {}, num_control_wires=3): 2, qml.CRot: 1}
=======
        assert solution.resource_estimate(op) == to_resources(
            {
                resource_rep(
                    qml.MultiControlledX,
                    num_control_wires=3,
                    num_zero_control_values=0,
                    num_work_wires=1,
                    work_wire_type="clean",
                ): 2,
                qml.CRot: 1,
            }
>>>>>>> fbd53ceb
        )


@patch(
    "pennylane.decomposition.decomposition_graph.list_decomps",
    side_effect=lambda x: decompositions[x],
)
class TestSymbolicDecompositions:
    """Tests decompositions of symbolic ops."""

    def test_cancel_adjoint(self, _):
        """Tests that a nested adjoint operator is flattened properly."""

        op = qml.adjoint(qml.adjoint(qml.RX(0.5, wires=[0])))

        graph = DecompositionGraph(operations=[op], gate_set={"RX"})
        # 2 operator nodes (Adjoint(Adjoint(RX)) and RX), and 1 decomposition node.
        # and the dummy starting node
        assert len(graph._graph.nodes()) == 4
        assert len(graph._graph.edges()) == 3

        solution = graph.solve()
        with qml.queuing.AnnotatedQueue() as q:
            solution.decomposition(op)(*op.parameters, wires=op.wires, **op.hyperparameters)

        assert q.queue == [qml.RX(0.5, wires=[0])]
        assert solution.resource_estimate(op) == to_resources({qml.RX: 1})

    def test_adjoint_custom(self, _):
        """Tests adjoint of an operator that defines its own adjoint."""

        op = qml.adjoint(qml.RX(0.5, wires=[0]))

        graph = DecompositionGraph(operations=[op], gate_set={"RX"})
        # 2 operator nodes (Adjoint(RX) and RX), and 1 decomposition node, and 1 dummy starting node
        assert len(graph._graph.nodes()) == 4
        assert len(graph._graph.edges()) == 3

        solution = graph.solve()
        with qml.queuing.AnnotatedQueue() as q:
            solution.decomposition(op)(*op.parameters, wires=op.wires, **op.hyperparameters)

        assert q.queue == [qml.RX(-0.5, wires=[0])]
        assert solution.resource_estimate(op) == to_resources({qml.RX: 1})

    def test_adjoint_general(self, _):
        """Tests decomposition of a generalized adjoint operation."""

        class CustomOp(Operation):  # pylint: disable=too-few-public-methods
            """A custom operation."""

            resource_keys = set()

            @property
            def resource_params(self):
                return {}

        @qml.register_resources({qml.H: 1, qml.CNOT: 2, qml.RX: 1, qml.T: 1})
        def custom_decomp(phi, wires):
            qml.H(wires[0])
            qml.CNOT(wires=wires[:2])
            qml.RX(phi, wires=wires[1])
            qml.CNOT(wires=wires[1:3])
            qml.T(wires[2])

        op = qml.adjoint(CustomOp(0.5, wires=[0, 1, 2]))
        graph = DecompositionGraph(
            operations=[op],
            gate_set={"H", "CNOT", "RX", "PhaseShift"},
            alt_decomps={CustomOp: [custom_decomp]},
        )
        # 10 operator nodes: A(CustomOp), A(H), A(CNOT), A(RX), A(T), H, CNOT, RX, A(PhaseShift), PhaseShift
        # 6 decomposition nodes for: A(CustomOp), A(CNOT), A(RX), A(T), A(PhaseShift), A(H)
        # 1 dummy starting node
        assert len(graph._graph.nodes()) == 17
        # 9 edges from ops to decompositions and 6 edges from decompositions to ops.
        # and 4 edges from the dummy starting node to the target gate set.
        assert len(graph._graph.edges()) == 19

        solution = graph.solve()
        with qml.queuing.AnnotatedQueue() as q:
            solution.decomposition(op)(*op.parameters, wires=op.wires, **op.hyperparameters)

        assert q.queue == [
            qml.adjoint(qml.T(2)),
            qml.adjoint(qml.CNOT(wires=[1, 2])),
            qml.adjoint(qml.RX(0.5, wires=1)),
            qml.adjoint(qml.CNOT(wires=[0, 1])),
            qml.adjoint(qml.H(wires=0)),
        ]
        assert solution.resource_estimate(op) == to_resources(
            {qml.H: 1, qml.CNOT: 2, qml.RX: 1, qml.PhaseShift: 1},
        )

    def test_nested_powers(self, _):
        """Tests nested power decompositions."""

        op = qml.pow(qml.pow(qml.H(0), 3), 2)
        graph = DecompositionGraph(operations=[op], gate_set={"H"})
        # 3 operator nodes: Pow(Pow(H)), Pow(H), and H
        # 1 decomposition nodes for Pow(Pow(H)) and 1 nodes for Pow(H)
        # and the dummy starting node
        assert len(graph._graph.nodes()) == 5
        # 2 edges from decompositions to ops and 1 edge from ops to decompositions
        # and 1 edge from the dummy starting node to the target gate set. Note that
        # H**6 decomposes to nothing, so H isn't counted.
        assert len(graph._graph.edges()) == 4

        solution = graph.solve()
        with qml.queuing.AnnotatedQueue() as q:
            solution.decomposition(op)(*op.parameters, wires=op.wires, **op.hyperparameters)

        assert q.queue == [qml.pow(qml.H(0), 6)]
        assert solution.resource_estimate(op) == to_resources({})

        op2 = qml.pow(qml.H(0), 6)
        with qml.queuing.AnnotatedQueue() as q:
            solution.decomposition(op2)(*op2.parameters, wires=op2.wires, **op2.hyperparameters)

        assert q.queue == []
        assert solution.resource_estimate(op2) == to_resources({})

    def test_custom_symbolic_decompositions(self, _):
        """Tests that custom symbolic decompositions are used."""

        @qml.register_resources({qml.RX: 1})
        def my_adjoint_rx(theta, wires, **__):
            qml.RX(-theta, wires=wires)

        graph = DecompositionGraph(
            operations=[
                qml.adjoint(qml.H(0)),
                qml.pow(qml.H(1), 3),
                qml.ops.Controlled(qml.H(0), control_wires=1),
                qml.adjoint(qml.RX(0.5, wires=0)),
            ],
            fixed_decomps={"Adjoint(RX)": my_adjoint_rx},
            gate_set={"H", "CH", "RX"},
        )

        op1 = qml.adjoint(qml.H(0))
        op2 = qml.pow(qml.H(1), 3)
        op3 = qml.ops.Controlled(qml.H(0), control_wires=1)
        op4 = qml.adjoint(qml.RX(0.5, wires=0))

        solution = graph.solve()
        with qml.queuing.AnnotatedQueue() as q:
            solution.decomposition(op1)(*op1.parameters, wires=op1.wires, **op1.hyperparameters)
            solution.decomposition(op2)(*op2.parameters, wires=op2.wires, **op2.hyperparameters)
            solution.decomposition(op3)(*op3.parameters, wires=op3.wires, **op3.hyperparameters)
            solution.decomposition(op4)(*op4.parameters, wires=op4.wires, **op4.hyperparameters)

        assert q.queue == [qml.H(0), qml.H(1), qml.CH(wires=[1, 0]), qml.RX(-0.5, wires=0)]
        assert solution.resource_estimate(op1) == to_resources({qml.H: 1})
        assert solution.resource_estimate(op2) == to_resources({qml.H: 1})
        assert solution.resource_estimate(op3) == to_resources({qml.CH: 1})
        assert solution.resource_estimate(op4) == to_resources({qml.RX: 1})

    def test_special_pow_decomps(self, _):
        """Tests special cases for decomposing a power."""

        class CustomOp(Operation):  # pylint: disable=too-few-public-methods
            """A custom operation."""

            resource_keys = set()

            @property
            def resource_params(self):
                return {}

        graph = DecompositionGraph(
            operations=[qml.pow(CustomOp(0), 0), qml.pow(CustomOp(1), 1)], gate_set={"CustomOp"}
        )
        # 3 operator nodes: Pow(CustomOp, 0), Pow(CustomOp, 1), and CustomOp
        # 1 decomposition node for Pow(CustomOp, 0) and 1 node for Pow(CustomOp, 1)
        # and the dummy starting node
        assert len(graph._graph.nodes()) == 6
        # 2 edges from decompositions to ops and 1 edge from ops to decompositions
        # and 1 edge from the dummy starting node to the target gate set.
        # and 1 edge from the dummy starting node to the empty decomposition.
        assert len(graph._graph.edges()) == 5

        op1 = qml.pow(CustomOp(0), 0)
        op2 = qml.pow(CustomOp(1), 1)

        solution = graph.solve()
        with qml.queuing.AnnotatedQueue() as q:
            solution.decomposition(op1)(*op1.parameters, wires=op1.wires, **op1.hyperparameters)
            solution.decomposition(op2)(*op2.parameters, wires=op2.wires, **op2.hyperparameters)

        assert q.queue == [CustomOp(1)]
        assert solution.resource_estimate(op1) == to_resources({})
        assert solution.resource_estimate(op2) == to_resources({CustomOp: 1})

    def test_general_pow_decomps(self, _):
        """Tests the more general power decomposition rules."""

        class CustomOp(Operation):  # pylint: disable=too-few-public-methods
            """A custom operation."""

            resource_keys = set()

            @property
            def resource_params(self):
                return {}

        graph = DecompositionGraph(
            operations=[qml.pow(CustomOp(0), 2), qml.pow(qml.adjoint(CustomOp(1)), 2)],
            gate_set={"CustomOp", "Adjoint(CustomOp)"},
        )
        # 5 operator nodes: Pow(CustomOp), Pow(Adjoint(CustomOp)), Adjoint(Pow(CustomOp)),
        # Adjoint(CustomOp), CustomOp, and the dummy starting node
        # 3 decomposition nodes for each of Pow(CustomOp), Pow(Adjoint(CustomOp)), Adjoint(Pow(CustomOp))
        assert len(graph._graph.nodes()) == 9
        # 3 edges from decompositions to ops and 3 edges from ops to decompositions
        # and 2 edges from the dummy starting node to the target gate set.
        assert len(graph._graph.edges()) == 8

        op1 = qml.pow(CustomOp(0), 2)
        op2 = qml.pow(qml.adjoint(CustomOp(1)), 2)

        solution = graph.solve()
        with qml.queuing.AnnotatedQueue() as q:
            solution.decomposition(op1)(*op1.parameters, wires=op1.wires, **op1.hyperparameters)
            solution.decomposition(op2)(*op2.parameters, wires=op2.wires, **op2.hyperparameters)

        assert q.queue == [
            CustomOp(0),
            CustomOp(0),
            qml.adjoint(qml.pow(CustomOp(1), 2)),
        ]<|MERGE_RESOLUTION|>--- conflicted
+++ resolved
@@ -637,46 +637,20 @@
 
         op = qml.ctrl(qml.Rot(0.123, 0.234, 0.345, wires=0), control=[1, 2, 3])
 
-<<<<<<< HEAD
         graph = DecompositionGraph(operations=[op], gate_set={"MultiControlledX", "CRot"})
-        graph.solve(num_work_wires=1)
-        with qml.queuing.AnnotatedQueue() as q:
-            rule = graph.decomposition(op, num_work_wires=1)
+        solution = graph.solve(num_work_wires=1)
+        with qml.queuing.AnnotatedQueue() as q:
+            rule = solution.decomposition(op, num_work_wires=1)
             rule(*op.parameters, wires=op.wires, **op.hyperparameters)
         tape = qml.tape.QuantumScript.from_queue(q)
-        [tape], _ = qml.transforms.resolve_dynamic_wires([tape], min_int=5)
+        [tape], _ = qml.transforms.resolve_dynamic_wires([tape], min_int=4)
         assert tape.operations == [
             qml.MultiControlledX(wires=[1, 2, 3, 4]),
-=======
-        graph = DecompositionGraph(
-            operations=[op],
-            gate_set={"MultiControlledX", "CRot"},
-        )
-        solution = graph.solve()
-        with qml.queuing.AnnotatedQueue() as q:
-            solution.decomposition(op)(*op.parameters, wires=op.wires, **op.hyperparameters)
-        assert q.queue == [
-            qml.MultiControlledX(wires=[1, 2, 3, 4], work_wires=[5], work_wire_type="clean"),
->>>>>>> fbd53ceb
             qml.CRot(0.123, 0.234, 0.345, wires=[4, 0]),
             qml.MultiControlledX(wires=[1, 2, 3, 4]),
         ]
-<<<<<<< HEAD
-        assert graph.resource_estimate(op) == to_resources(
+        assert solution.resource_estimate(op) == to_resources(
             {controlled_resource_rep(qml.X, {}, num_control_wires=3): 2, qml.CRot: 1}
-=======
-        assert solution.resource_estimate(op) == to_resources(
-            {
-                resource_rep(
-                    qml.MultiControlledX,
-                    num_control_wires=3,
-                    num_zero_control_values=0,
-                    num_work_wires=1,
-                    work_wire_type="clean",
-                ): 2,
-                qml.CRot: 1,
-            }
->>>>>>> fbd53ceb
         )
 
 
