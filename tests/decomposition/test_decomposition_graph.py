# Copyright 2025 Xanadu Quantum Technologies Inc.

# Licensed under the Apache License, Version 2.0 (the "License");
# you may not use this file except in compliance with the License.
# You may obtain a copy of the License at

#     http://www.apache.org/licenses/LICENSE-2.0

# Unless required by applicable law or agreed to in writing, software
# distributed under the License is distributed on an "AS IS" BASIS,
# WITHOUT WARRANTIES OR CONDITIONS OF ANY KIND, either express or implied.
# See the License for the specific language governing permissions and
# limitations under the License.

"""Unit tests for the decomposition graph."""
# pylint: disable=protected-access,no-name-in-module

from unittest.mock import patch

import numpy as np
import pytest
from conftest import decompositions, to_resources

import pennylane as qml
from pennylane.decomposition import (
    DecompositionError,
    DecompositionGraph,
    adjoint_resource_rep,
    controlled_resource_rep,
    pow_resource_rep,
    resource_rep,
)
from pennylane.decomposition.decomposition_graph import _to_name


@pytest.mark.unit
@patch(
    "pennylane.decomposition.decomposition_graph.list_decomps",
    side_effect=lambda x: decompositions[_to_name(x)],
)
class TestDecompositionGraph:

    def test_weighted_graph_solve(self, _):
        """Tests solving a simple graph for the optimal decompositions with weighted gates."""

        op = qml.CRX(2.5, wires=[0, 1])

        # the RZ CZ RX CZ decomp is chosen when the RZ and CNOT weights are large.
        gate_weights = {
            "RX": 1.0,
            "RY": 3.0,
            "RZ": 10.0,
            "GlobalPhase": 1.0,
            "CNOT": 20.0,
            "CZ": 1.0,
        }

        graph = DecompositionGraph(
            operations=[op],
            gate_set=gate_weights,
        )
        graph.solve()

        expected_resource = to_resources({qml.CZ: 2, qml.RX: 2})
        assert graph.resource_estimate(op) == expected_resource

        # the RZ CZ RX CZ decomp is avoided when the CZ weight is large.
        gate_weights = {
            "RX": 1.0,
            "RY": 1.0,
            "RZ": 1.0,
            "GlobalPhase": 1.0,
            "CNOT": 1.0,
            "CZ": 100.0,
        }

        graph = DecompositionGraph(
            operations=[op],
            gate_set=gate_weights,
        )
        graph.solve()

        expected_resource = to_resources(
            {qml.RX: 2, qml.CNOT: 2, qml.RY: 4, qml.GlobalPhase: 4, qml.RZ: 4}
        )
        assert graph.resource_estimate(op) == expected_resource

    def test_get_decomp_rule(self, _):
        """Tests the internal method that gets the decomposition rules for an operator."""

        @qml.register_resources({qml.PhaseShift: 2, qml.RX: 1})
        def custom_hadamard(wires):
            qml.PhaseShift(np.pi / 2, wires=wires)
            qml.RX(np.pi / 2, wires=wires)
            qml.PhaseShift(np.pi / 2, wires=wires)

        @qml.register_resources({qml.PhaseShift: 1, qml.RY: 1})
        def custom_hadamard_2(wires):
            qml.PhaseShift(np.pi / 2, wires=wires)
            qml.RY(np.pi / 2, wires=wires)

        graph = DecompositionGraph(operations=[qml.Hadamard(0)], gate_set={"RX", "RY", "RZ"})
        assert graph._get_decompositions(resource_rep(qml.H)) == decompositions["Hadamard"]

        graph = DecompositionGraph(
            operations=[qml.Hadamard(0)],
            gate_set={"RX", "RY", "RZ"},
            fixed_decomps={qml.Hadamard: custom_hadamard},
        )
        assert graph._get_decompositions(resource_rep(qml.H)) == [custom_hadamard]

        alt_dec = [custom_hadamard, custom_hadamard_2]
        graph = DecompositionGraph(
            operations=[qml.Hadamard(0)],
            gate_set={"RX", "RY", "RZ"},
            alt_decomps={qml.Hadamard: alt_dec},
        )
        exp_dec = alt_dec + decompositions["Hadamard"]
        assert graph._get_decompositions(resource_rep(qml.H)) == exp_dec

        graph = DecompositionGraph(
            operations=[qml.Hadamard(0)],
            gate_set={"RX", "RY", "RZ"},
            alt_decomps={qml.Hadamard: alt_dec},
            fixed_decomps={qml.Hadamard: custom_hadamard},
        )
        assert graph._get_decompositions(resource_rep(qml.H)) == [custom_hadamard]

    def test_graph_construction(self, _):
        """Tests constructing a graph from a single Hadamard."""

        op = qml.Hadamard(wires=[0])

        graph = DecompositionGraph(
            operations=[op], gate_set={"RX": 1.0, "RZ": 1.0, "GlobalPhase": 1.0}
        )
        # 5 ops and 3 decompositions (2 for Hadamard and 1 for RY) and 1 dummy starting node
        assert len(graph._graph.nodes()) == 9
        # 8 edges from ops to decompositions, 3 from decompositions to ops, and 3 from the
        # dummy starting node to the target gate set.
        assert len(graph._graph.edges()) == 14

        # Check that graph construction stops at gates in the target gate set.
        graph2 = DecompositionGraph(operations=[op], gate_set={"RY", "RZ", "GlobalPhase"})
        # 5 ops and 2 decompositions (RY is in the target gate set now), and the dummy starting node
        assert len(graph2._graph.nodes()) == 8
        # 6 edges from ops to decompositions and 2 from decompositions to ops,
        # and 3 from the dummy starting node to the target gate set.
        assert len(graph2._graph.edges()) == 11

    def test_graph_construction_non_applicable_rules(self, _):
        """Tests rules which are not applicable are skipped."""

        class CustomOp(qml.operation.Operation):  # pylint: disable=too-few-public-methods
            """A custom op"""

            resource_keys = {"num_wires"}

            @property
            def resource_params(self):
                return {"num_wires": len(self.wires)}

        @qml.register_condition(lambda num_wires: num_wires == 1)
        @qml.register_resources({qml.RZ: 1, qml.CNOT: 1})
        def some_rule(*_, **__):
            raise NotImplementedError

        def _some_other_resource(num_wires):
            return {qml.RZ: 1, qml.CNOT: num_wires - 1}

        @qml.register_condition(lambda num_wires: num_wires >= 2)
        @qml.register_resources(_some_other_resource)
        def some_other_rule(*_, **__):
            raise NotImplementedError

        graph = DecompositionGraph(
            [CustomOp(wires=[0, 1])],
            gate_set={"CNOT", "RZ"},
            alt_decomps={CustomOp: [some_rule, some_other_rule]},
        )
        # 3 ops (CustomOp, CNOT, RZ) and 1 decompositions (only some_other_rule),
        # and the dummy starting node
        assert len(graph._graph.nodes()) == 5
        # 2 edges from ops to decompositions, 1 from decompositions to ops,
        # and 2 from the dummy starting node to the target gate set
        assert len(graph._graph.edges()) == 5

    def test_gate_set(self, _):
        """Tests that graph construction stops at the target gate set."""

        class CustomOp(qml.operation.Operator):  # pylint: disable=too-few-public-methods
            """A custom operation."""

            resource_keys = set()

            @property
            def resource_params(self):
                return {}

        @qml.register_resources(
            {
                qml.RX: 1,
                qml.X: 1,
                adjoint_resource_rep(qml.RY): 1,
                controlled_resource_rep(qml.T, {}, num_control_wires=2): 1,
                pow_resource_rep(qml.Z, {}, z=2): 1,
            }
        )
        def custom_decomp(wires):
            qml.RX(0.1, wires=wires[0])
            qml.X(wires=wires[1])
            qml.adjoint(qml.RY(0.1, wires=wires[2]))
            qml.ctrl(qml.T(0), control=[1, 2])
            qml.pow(qml.Z(0), 2)

        op = CustomOp(wires=[0, 1, 2])
        graph = DecompositionGraph(
            [op],
            gate_set={"RX", "X", "Adjoint(RY)", "C(T)", "Pow(Z)"},
            fixed_decomps={CustomOp: custom_decomp},
        )

        # 1 node for CustomOp, 1 decomposition node, 5 for the ops in the decomposition,
        # and the dummy starting node.
        assert len(graph._graph.nodes()) == 8
        # 5 edges from ops to decompositions, 1 edge from decompositions to ops, and 5
        # edges from the dummy starting node to the target gate set.
        assert len(graph._graph.edges()) == 11

    def test_graph_solve(self, _):
        """Tests solving a simple graph for the optimal decompositions."""

        op = qml.Hadamard(wires=[0])
        graph = DecompositionGraph(
            operations=[op],
            gate_set={"RX", "RY", "RZ", "GlobalPhase"},
        )
        graph.solve()

        # verify that the better decomposition rule is chosen when both are valid.
        assert graph.resource_estimate(op) == to_resources(
            {qml.RY: 1, qml.GlobalPhase: 1, qml.RZ: 1},
        )
        assert graph.decomposition(op).compute_resources() == to_resources(
            {qml.RY: 1, qml.GlobalPhase: 1, qml.RZ: 1},
        )

    def test_decomposition_not_found(self, _):
        """Tests that the correct error is raised if a decomposition isn't found."""

        op = qml.Hadamard(wires=[0])
        graph = DecompositionGraph(operations=[op], gate_set={"RX", "RY", "GlobalPhase"})
        with pytest.raises(DecompositionError, match="Decomposition not found for {'Hadamard'}"):
            graph.solve()

    def test_lazy_solve(self, _):
        """Tests the lazy keyword argument."""

        class CustomOp(qml.operation.Operation):  # pylint: disable=too-few-public-methods
            """A custom operation."""

            resource_keys = set()

            @property
            def resource_params(self):
                return {}

        class AnotherOp(qml.operation.Operation):  # pylint: disable=too-few-public-methods
            """Another custom operation."""

            resource_keys = set()

            @property
            def resource_params(self):
                return {}

        @qml.register_resources({qml.RZ: 1, qml.CNOT: 1})
        def _custom_decomp(*_, **__):
            raise NotImplementedError

        @qml.register_resources({AnotherOp: 1, qml.CNOT: 1})
        def _custom_decomp_2(*_, **__):
            raise NotImplementedError

        @qml.register_resources({qml.RZ: 2, qml.CNOT: 2})
        def _another_decomp(*_, **__):
            raise NotImplementedError

        graph = DecompositionGraph(
            operations=[CustomOp(wires=[0])],
            gate_set={"CNOT", "RZ"},
            alt_decomps={
                CustomOp: [_custom_decomp, _custom_decomp_2],
                AnotherOp: [_another_decomp],
            },
        )
        graph.solve(lazy=True)
        assert not graph.is_solved_for(AnotherOp(wires=[0, 1]))

        with pytest.raises(DecompositionError, match="is unsolved in this decomposition graph."):
            graph.resource_estimate(AnotherOp(wires=[0, 1]))

        with pytest.raises(DecompositionError, match="is unsolved in this decomposition graph."):
            graph.decomposition(AnotherOp(wires=[0, 1]))

        graph.solve(lazy=False)
        assert graph.is_solved_for(AnotherOp(wires=[0, 1]))

    def test_decomposition_with_resource_params(self, _):
        """Tests operators with non-empty resource params."""

        class CustomOp(qml.operation.Operation):  # pylint: disable=too-few-public-methods
            """A custom operation."""

            resource_keys = {"num_wires"}

            @property
            def resource_params(self):
                return {"num_wires": len(self.wires)}

        def _custom_resource(num_wires):
            return {
                qml.resource_rep(qml.MultiRZ, num_wires=num_wires): 1,
                qml.resource_rep(qml.MultiRZ, num_wires=num_wires - 1): 2,
            }

        @qml.register_resources(_custom_resource)
        def _custom_decomp(*_, **__):
            raise NotImplementedError

        op = CustomOp(wires=[0, 1, 2, 3])
        graph = DecompositionGraph(
            operations=[op],
            gate_set={"RX", "RZ", "CZ", "GlobalPhase"},
            alt_decomps={CustomOp: [_custom_decomp]},
        )
        # 10 ops (CustomOp, MultiRZ(4), MultiRZ(3), CNOT, CZ, RX, RY, RZ, Hadamard, GlobalPhase)
        # 7 decompositions (1 for CustomOp, 1 for each of the two MultiRZs, 1 for CNOT, 2 for Hadamard, and 1 for RY)
        # and the dummy starting node
        assert len(graph._graph.nodes()) == 18
        # 16 edges from ops to decompositions and 7 from decompositions to ops,
        # and 4 edges from the dummy starting node to the target gate set
        assert len(graph._graph.edges()) == 27

        graph.solve()
        assert graph.resource_estimate(op) == to_resources(
            {qml.CZ: 14, qml.RZ: 59, qml.RX: 28, qml.GlobalPhase: 28},
        )
        assert graph.decomposition(op).compute_resources(**op.resource_params) == to_resources(
            {
                qml.resource_rep(qml.MultiRZ, num_wires=4): 1,
                qml.resource_rep(qml.MultiRZ, num_wires=3): 2,
            },
        )
        assert graph.decomposition(qml.Hadamard(wires=[0])).compute_resources() == to_resources(
            {qml.RZ: 2, qml.RX: 1, qml.GlobalPhase: 1},
        )


@pytest.mark.unit
@patch(
    "pennylane.decomposition.decomposition_graph.list_decomps",
    side_effect=lambda x: decompositions[x],
)
class TestControlledDecompositions:
    """Tests that the decomposition graph can handle controlled decompositions."""

    def test_controlled_global_phase(self, _):
        """Tests that a controlled global phase can be decomposed."""

        op1 = qml.ctrl(qml.GlobalPhase(0.5), control=[1])
        op2 = qml.ctrl(qml.GlobalPhase(0.5), control=[1, 2])
        graph = DecompositionGraph([op1, op2], gate_set={"ControlledPhaseShift", "PhaseShift"})
        # 4 op nodes and 2 decomposition nodes, and 1 dummy starting node.
        assert len(graph._graph.nodes()) == 7
        # 2 edges from decompositions to ops and 2 edges from ops to decompositions,
        # and 2 edges from the dummy starting node to the target gate set.
        assert len(graph._graph.edges()) == 6

        # Verify the decompositions
        graph.solve()
        with qml.queuing.AnnotatedQueue() as q:
            graph.decomposition(op1)(*op1.parameters, wires=op1.wires, **op1.hyperparameters)
            graph.decomposition(op2)(*op2.parameters, wires=op2.wires, **op2.hyperparameters)

        assert q.queue == [
            qml.PhaseShift(-0.5, wires=[1]),
            qml.ControlledPhaseShift(-0.5, wires=[1, 2]),
        ]

    def test_custom_controlled_op(self, _):
        """Tests that a general controlled op can be decomposed into a custom op if applicable."""

        op1 = qml.ops.Controlled(qml.X(0), control_wires=[1])
        op2 = qml.ops.Controlled(qml.H(0), control_wires=[1])
        graph = DecompositionGraph(
            operations=[op1, op2],
            gate_set={"CNOT", "CH"},
        )
<<<<<<< HEAD
        assert len(graph._graph.nodes()) == 31
        assert len(graph._graph.edges()) == 43
=======
        assert len(graph._graph.nodes()) == 29
        assert len(graph._graph.edges()) == 45
>>>>>>> 4a551402

        # Verify the decompositions
        graph.solve()
        with qml.queuing.AnnotatedQueue() as q:
            graph.decomposition(op1)(*op1.parameters, wires=op1.wires, **op1.hyperparameters)
            graph.decomposition(op2)(*op2.parameters, wires=op2.wires, **op2.hyperparameters)

        assert q.queue == [qml.CNOT(wires=[1, 0]), qml.CH(wires=[1, 0])]

    def test_controlled_base_decomposition(self, _):
        """Tests applying control on the decomposition of the target operator."""

        class CustomOp(qml.operation.Operation):  # pylint: disable=too-few-public-methods
            """A custom operation."""

            resource_keys = set()

            @property
            def resource_params(self):
                return {}

        @qml.register_resources({qml.X: 1, qml.GlobalPhase: 1})
        def custom_decomp(wires):
            qml.X(wires[0])
            qml.GlobalPhase(np.pi, wires=wires)

        @qml.register_resources({qml.Z: 1, qml.GlobalPhase: 1})
        def second_decomp(wires):
            qml.Z(wires=wires[0])
            qml.GlobalPhase(np.pi / 2, wires=wires)

        class CustomControlledOp(qml.operation.Operation):  # pylint: disable=too-few-public-methods
            """A custom operation."""

            resource_keys = set()

            @property
            def resource_params(self):
                return {}

        @qml.register_resources(
            {
                qml.Z: 1,
                qml.decomposition.controlled_resource_rep(
                    CustomOp,
                    {},
                    num_control_wires=1,
                    num_zero_control_values=0,
                    num_work_wires=0,
                ): 1,
            }
        )
        def custom_controlled_decomp(wires):
            qml.Z(wires=wires[0])
            qml.ctrl(CustomOp(wires=wires[1]), control=wires[0])

        op1 = qml.ctrl(CustomOp(wires=[0]), control=[1])
        op2 = qml.ctrl(CustomOp(wires=[0]), control=[1, 2], control_values=[True, False])
        op3 = qml.ctrl(CustomControlledOp(wires=[0, 1]), control=[2], control_values=[False])
        graph = DecompositionGraph(
            operations=[op1, op2, op3],
            gate_set={"CNOT", "Toffoli", "CCZ", "RZ", "RX", "GlobalPhase"},
            alt_decomps={
                CustomOp: [custom_decomp, second_decomp],
                CustomControlledOp: [custom_controlled_decomp],
            },
        )
        # 18 op nodes and 16 decomposition nodes, and the dummy starting node
        assert len(graph._graph.nodes()) == 35
        # 16 edges from decompositions to ops and 36 edges from ops to decompositions
        # and 6 edge from the dummy starting node to the target gate set.
        assert len(graph._graph.edges()) == 58

        graph.solve()

        # Check that decomposition rules are found for the necessary controlled operators.
        assert graph.decomposition(op1)
        assert graph.decomposition(op2)
        assert graph.decomposition(op3)
        assert graph.decomposition(qml.ctrl(qml.GlobalPhase(0.5), control=[1]))
        assert graph.decomposition(qml.ctrl(qml.GlobalPhase(0.5), control=[1, 2]))
        assert graph.decomposition(qml.ctrl(CustomOp(wires=[1]), control=[0, 2]))

    def test_flip_controlled_adjoint(self, _):
        """Tests that the controlled form of an adjoint operator is decomposed properly."""

        op = qml.ctrl(qml.adjoint(qml.U1(0.5, wires=0)), control=[1])
        graph = DecompositionGraph(operations=[op], gate_set={"ControlledPhaseShift"})
        graph.solve()
        with qml.queuing.AnnotatedQueue() as q:
            graph.decomposition(op)(*op.parameters, wires=op.wires, **op.hyperparameters)
        assert q.queue == [qml.adjoint(qml.ops.Controlled(qml.U1(0.5, wires=0), control_wires=[1]))]


@patch(
    "pennylane.decomposition.decomposition_graph.list_decomps",
    side_effect=lambda x: decompositions[x],
)
class TestSymbolicDecompositions:
    """Tests decompositions of symbolic ops."""

    def test_cancel_adjoint(self, _):
        """Tests that a nested adjoint operator is flattened properly."""

        op = qml.adjoint(qml.adjoint(qml.RX(0.5, wires=[0])))

        graph = DecompositionGraph(operations=[op], gate_set={"RX"})
        # 2 operator nodes (Adjoint(Adjoint(RX)) and RX), and 1 decomposition node.
        # and the dummy starting node
        assert len(graph._graph.nodes()) == 4
        assert len(graph._graph.edges()) == 3

        graph.solve()
        with qml.queuing.AnnotatedQueue() as q:
            graph.decomposition(op)(*op.parameters, wires=op.wires, **op.hyperparameters)

        assert q.queue == [qml.RX(0.5, wires=[0])]
        assert graph.resource_estimate(op) == to_resources({qml.RX: 1})

    def test_adjoint_custom(self, _):
        """Tests adjoint of an operator that defines its own adjoint."""

        op = qml.adjoint(qml.RX(0.5, wires=[0]))

        graph = DecompositionGraph(operations=[op], gate_set={"RX"})
        # 2 operator nodes (Adjoint(RX) and RX), and 1 decomposition node, and 1 dummy starting node
        assert len(graph._graph.nodes()) == 4
        assert len(graph._graph.edges()) == 3

        graph.solve()
        with qml.queuing.AnnotatedQueue() as q:
            graph.decomposition(op)(*op.parameters, wires=op.wires, **op.hyperparameters)

        assert q.queue == [qml.RX(-0.5, wires=[0])]
        assert graph.resource_estimate(op) == to_resources({qml.RX: 1})

    def test_adjoint_general(self, _):
        """Tests decomposition of a generalized adjoint operation."""

        class CustomOp(qml.operation.Operation):  # pylint: disable=too-few-public-methods
            """A custom operation."""

            resource_keys = set()

            @property
            def resource_params(self):
                return {}

        @qml.register_resources({qml.H: 1, qml.CNOT: 2, qml.RX: 1, qml.T: 1})
        def custom_decomp(phi, wires):
            qml.H(wires[0])
            qml.CNOT(wires=wires[:2])
            qml.RX(phi, wires=wires[1])
            qml.CNOT(wires=wires[1:3])
            qml.T(wires[2])

        op = qml.adjoint(CustomOp(0.5, wires=[0, 1, 2]))
        graph = DecompositionGraph(
            operations=[op],
            gate_set={"H", "CNOT", "RX", "PhaseShift"},
            alt_decomps={CustomOp: [custom_decomp]},
        )
        # 10 operator nodes: A(CustomOp), A(H), A(CNOT), A(RX), A(T), H, CNOT, RX, A(PhaseShift), PhaseShift
        # 6 decomposition nodes for: A(CustomOp), A(CNOT), A(RX), A(T), A(PhaseShift), A(H)
        # 1 dummy starting node
        assert len(graph._graph.nodes()) == 17
        # 9 edges from ops to decompositions and 6 edges from decompositions to ops.
        # and 4 edges from the dummy starting node to the target gate set.
        assert len(graph._graph.edges()) == 19

        graph.solve()
        with qml.queuing.AnnotatedQueue() as q:
            graph.decomposition(op)(*op.parameters, wires=op.wires, **op.hyperparameters)

        assert q.queue == [
            qml.adjoint(qml.T(2)),
            qml.adjoint(qml.CNOT(wires=[1, 2])),
            qml.adjoint(qml.RX(0.5, wires=1)),
            qml.adjoint(qml.CNOT(wires=[0, 1])),
            qml.adjoint(qml.H(wires=0)),
        ]
        assert graph.resource_estimate(op) == to_resources(
            {qml.H: 1, qml.CNOT: 2, qml.RX: 1, qml.PhaseShift: 1},
        )

    def test_nested_powers(self, _):
        """Tests nested power decompositions."""

        op = qml.pow(qml.pow(qml.H(0), 3), 2)
        graph = DecompositionGraph(operations=[op], gate_set={"H"})
        # 3 operator nodes: Pow(Pow(H)), Pow(H), and H
        # 1 decomposition nodes for Pow(Pow(H)) and 1 nodes for Pow(H)
        # and the dummy starting node
        assert len(graph._graph.nodes()) == 5
        # 2 edges from decompositions to ops and 1 edge from ops to decompositions
        # and 1 edge from the dummy starting node to the target gate set. Note that
        # H**6 decomposes to nothing, so H isn't counted.
        assert len(graph._graph.edges()) == 4

        graph.solve()
        with qml.queuing.AnnotatedQueue() as q:
            graph.decomposition(op)(*op.parameters, wires=op.wires, **op.hyperparameters)

        assert q.queue == [qml.pow(qml.H(0), 6)]
        assert graph.resource_estimate(op) == to_resources({})

        op2 = qml.pow(qml.H(0), 6)
        with qml.queuing.AnnotatedQueue() as q:
            graph.decomposition(op2)(*op2.parameters, wires=op2.wires, **op2.hyperparameters)

        assert q.queue == []
        assert graph.resource_estimate(op2) == to_resources({})

    def test_custom_symbolic_decompositions(self, _):
        """Tests that custom symbolic decompositions are used."""

        @qml.register_resources({qml.RX: 1})
        def my_adjoint_rx(theta, wires, **__):
            qml.RX(-theta, wires=wires)

        graph = DecompositionGraph(
            operations=[
                qml.adjoint(qml.H(0)),
                qml.pow(qml.H(1), 3),
                qml.ops.Controlled(qml.H(0), control_wires=1),
                qml.adjoint(qml.RX(0.5, wires=0)),
            ],
            fixed_decomps={"Adjoint(RX)": my_adjoint_rx},
            gate_set={"H", "CH", "RX"},
        )

        op1 = qml.adjoint(qml.H(0))
        op2 = qml.pow(qml.H(1), 3)
        op3 = qml.ops.Controlled(qml.H(0), control_wires=1)
        op4 = qml.adjoint(qml.RX(0.5, wires=0))

        graph.solve()
        with qml.queuing.AnnotatedQueue() as q:
            graph.decomposition(op1)(*op1.parameters, wires=op1.wires, **op1.hyperparameters)
            graph.decomposition(op2)(*op2.parameters, wires=op2.wires, **op2.hyperparameters)
            graph.decomposition(op3)(*op3.parameters, wires=op3.wires, **op3.hyperparameters)
            graph.decomposition(op4)(*op4.parameters, wires=op4.wires, **op4.hyperparameters)

        assert q.queue == [qml.H(0), qml.H(1), qml.CH(wires=[1, 0]), qml.RX(-0.5, wires=0)]
        assert graph.resource_estimate(op1) == to_resources({qml.H: 1})
        assert graph.resource_estimate(op2) == to_resources({qml.H: 1})
        assert graph.resource_estimate(op3) == to_resources({qml.CH: 1})
        assert graph.resource_estimate(op4) == to_resources({qml.RX: 1})

    def test_special_pow_decomps(self, _):
        """Tests special cases for decomposing a power."""

        class CustomOp(qml.operation.Operation):  # pylint: disable=too-few-public-methods
            """A custom operation."""

            resource_keys = set()

            @property
            def resource_params(self):
                return {}

        graph = DecompositionGraph(
            operations=[qml.pow(CustomOp(0), 0), qml.pow(CustomOp(1), 1)], gate_set={"CustomOp"}
        )
        # 3 operator nodes: Pow(CustomOp, 0), Pow(CustomOp, 1), and CustomOp
        # 1 decomposition node for Pow(CustomOp, 0) and 1 node for Pow(CustomOp, 1)
        # and the dummy starting node
        assert len(graph._graph.nodes()) == 6
        # 2 edges from decompositions to ops and 1 edge from ops to decompositions
        # and 1 edge from the dummy starting node to the target gate set.
        # and 1 edge from the dummy starting node to the empty decomposition.
        assert len(graph._graph.edges()) == 5

        op1 = qml.pow(CustomOp(0), 0)
        op2 = qml.pow(CustomOp(1), 1)

        graph.solve()
        with qml.queuing.AnnotatedQueue() as q:
            graph.decomposition(op1)(*op1.parameters, wires=op1.wires, **op1.hyperparameters)
            graph.decomposition(op2)(*op2.parameters, wires=op2.wires, **op2.hyperparameters)

        assert q.queue == [CustomOp(1)]
        assert graph.resource_estimate(op1) == to_resources({})
        assert graph.resource_estimate(op2) == to_resources({CustomOp: 1})

    def test_general_pow_decomps(self, _):
        """Tests the more general power decomposition rules."""

        class CustomOp(qml.operation.Operation):  # pylint: disable=too-few-public-methods
            """A custom operation."""

            resource_keys = set()

            @property
            def resource_params(self):
                return {}

        graph = DecompositionGraph(
            operations=[qml.pow(CustomOp(0), 2), qml.pow(qml.adjoint(CustomOp(1)), 2)],
            gate_set={"CustomOp", "Adjoint(CustomOp)"},
        )
        # 5 operator nodes: Pow(CustomOp), Pow(Adjoint(CustomOp)), Adjoint(Pow(CustomOp)),
        # Adjoint(CustomOp), CustomOp, and the dummy starting node
        # 3 decomposition nodes for each of Pow(CustomOp), Pow(Adjoint(CustomOp)), Adjoint(Pow(CustomOp))
        assert len(graph._graph.nodes()) == 9
        # 3 edges from decompositions to ops and 3 edges from ops to decompositions
        # and 2 edges from the dummy starting node to the target gate set.
        assert len(graph._graph.edges()) == 8

        op1 = qml.pow(CustomOp(0), 2)
        op2 = qml.pow(qml.adjoint(CustomOp(1)), 2)

        graph.solve()
        with qml.queuing.AnnotatedQueue() as q:
            graph.decomposition(op1)(*op1.parameters, wires=op1.wires, **op1.hyperparameters)
            graph.decomposition(op2)(*op2.parameters, wires=op2.wires, **op2.hyperparameters)

        assert q.queue == [
            CustomOp(0),
            CustomOp(0),
            qml.adjoint(qml.pow(CustomOp(1), 2)),
        ]<|MERGE_RESOLUTION|>--- conflicted
+++ resolved
@@ -397,13 +397,8 @@
             operations=[op1, op2],
             gate_set={"CNOT", "CH"},
         )
-<<<<<<< HEAD
-        assert len(graph._graph.nodes()) == 31
-        assert len(graph._graph.edges()) == 43
-=======
-        assert len(graph._graph.nodes()) == 29
-        assert len(graph._graph.edges()) == 45
->>>>>>> 4a551402
+        assert len(graph._graph.nodes()) == 32
+        assert len(graph._graph.edges()) == 49
 
         # Verify the decompositions
         graph.solve()
