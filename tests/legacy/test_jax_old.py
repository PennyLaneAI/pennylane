# Copyright 2018-2021 Xanadu Quantum Technologies Inc.

# Licensed under the Apache License, Version 2.0 (the "License");
# you may not use this file except in compliance with the License.
# You may obtain a copy of the License at

#     http://www.apache.org/licenses/LICENSE-2.0

# Unless required by applicable law or agreed to in writing, software
# distributed under the License is distributed on an "AS IS" BASIS,
# WITHOUT WARRANTIES OR CONDITIONS OF ANY KIND, either express or implied.
# See the License for the specific language governing permissions and
# limitations under the License.
"""Unit tests for the jax interface"""

import pytest

pytestmark = pytest.mark.jax

jax = pytest.importorskip("jax")
jnp = pytest.importorskip("jax.numpy")

from jax.config import config

config.update("jax_enable_x64", True)

import numpy as np

import pennylane as qml
from pennylane.gradients import param_shift
from pennylane.interfaces import InterfaceUnsupportedError, execute
from pennylane.interfaces.jax_jit import _execute_with_fwd_legacy


@pytest.mark.parametrize(
    "version, package, should_raise",
    [
        ("0.4.1", jax, False),
        ("0.4.2", jax, False),
        ("0.4.3", jax, False),
        ("0.4.4", jax, True),
        ("0.4.5", jax, True),
    ],
)
def test_raise_version_error(package, version, should_raise, monkeypatch):
    """Test JAX version error"""
    a = jnp.array([0.1, 0.2])

    dev = qml.device("default.qubit", wires=1)

    with qml.queuing.AnnotatedQueue() as q:
        qml.expval(qml.PauliZ(0))

    tape = qml.tape.QuantumScript.from_queue(q)
    with monkeypatch.context() as m:
        m.setattr(package, "__version__", version)

        if should_raise:
            msg = "The JAX JIT interface of PennyLane requires JAX"
            with pytest.raises(InterfaceUnsupportedError, match=msg):
                execute([tape], dev, gradient_fn=param_shift, interface="jax-jit")
        else:
            execute([tape], dev, gradient_fn=param_shift, interface="jax-jit")


@pytest.mark.parametrize("interface", ["jax-jit", "jax-python"])
class TestJaxExecuteUnitTests:
    """Unit tests for jax execution"""

    def test_jacobian_options(self, mocker, interface, tol):
        """Test setting jacobian options"""
        spy = mocker.spy(qml.gradients, "param_shift")

        a = jnp.array([0.1, 0.2])

        dev = qml.device("default.qubit", wires=1)

        def cost(a, device):
            with qml.queuing.AnnotatedQueue() as q:
                qml.RY(a[0], wires=0)
                qml.RX(a[1], wires=0)
                qml.expval(qml.PauliZ(0))

            tape = qml.tape.QuantumScript.from_queue(q)
            return execute(
                [tape],
                device,
                gradient_fn=param_shift,
                gradient_kwargs={"shifts": [(np.pi / 4,)] * 2},
                interface=interface,
            )[0][0]

        res = jax.grad(cost)(a, device=dev)

        for args in spy.call_args_list:
            assert args[1]["shifts"] == [(np.pi / 4,)] * 2

    def test_incorrect_grad_on_execution(self, interface):
        """Test that an error is raised if an gradient transform
<<<<<<< HEAD
        is used with grad_on_execution=forward"""
=======
        is used with grad_on_execution=True"""
>>>>>>> b3f38aaa
        a = jnp.array([0.1, 0.2])

        dev = qml.device("default.qubit", wires=1)

        def cost(a, device):
            with qml.queuing.AnnotatedQueue() as q:
                qml.RY(a[0], wires=0)
                qml.RX(a[1], wires=0)
                qml.expval(qml.PauliZ(0))

            tape = qml.tape.QuantumScript.from_queue(q)
            return execute(
                [tape], device, gradient_fn=param_shift, grad_on_execution=True, interface=interface
            )[0]

        with pytest.raises(
            ValueError, match="Gradient transforms cannot be used with mode='forward'"
        ):
            res = jax.grad(cost)(a, device=dev)

    def test_unknown_interface(self, interface):
        """Test that an error is raised if the interface is unknown"""
        a = jnp.array([0.1, 0.2])

        dev = qml.device("default.qubit", wires=1)

        def cost(a, device):
            with qml.queuing.AnnotatedQueue() as q:
                qml.RY(a[0], wires=0)
                qml.RX(a[1], wires=0)
                qml.expval(qml.PauliZ(0))

            tape = qml.tape.QuantumScript.from_queue(q)
            return execute([tape], device, gradient_fn=param_shift, interface="None")[0]

        with pytest.raises(ValueError, match="Unknown interface"):
            cost(a, device=dev)

    def test_forward_grad_on_execution(self, interface, mocker):
        """Test that forward grad_on_execution uses the `device.execute_and_gradients` pathway"""
        dev = qml.device("default.qubit", wires=1)
        spy = mocker.spy(dev, "execute_and_gradients")

        def cost(a):
            with qml.queuing.AnnotatedQueue() as q:
                qml.RY(a[0], wires=0)
                qml.RX(a[1], wires=0)
                qml.expval(qml.PauliZ(0))

            tape = qml.tape.QuantumScript.from_queue(q)
            return execute(
                [tape],
                dev,
                gradient_fn="device",
                interface=interface,
                gradient_kwargs={
                    "method": "adjoint_jacobian",
                    "use_device_state": True,
                },
            )[0]

        a = jnp.array([0.1, 0.2])
        cost(a)

        # adjoint method only performs a single device execution, but gets both result and gradient
        assert dev.num_executions == 1
        spy.assert_called()

    def test_backward_grad_on_execution(self, interface, mocker):
        """Test that backward grad_on_execution uses the `device.batch_execute` and `device.gradients` pathway"""
        dev = qml.device("default.qubit", wires=1)
        spy_execute = mocker.spy(qml.devices.DefaultQubit, "batch_execute")
        spy_gradients = mocker.spy(qml.devices.DefaultQubit, "gradients")

        def cost(a):
            with qml.queuing.AnnotatedQueue() as q:
                qml.RY(a[0], wires=0)
                qml.RX(a[1], wires=0)
                qml.expval(qml.PauliZ(0))

            tape = qml.tape.QuantumScript.from_queue(q)
            return execute(
                [tape],
                dev,
                gradient_fn="device",
                grad_on_execution=False,
                interface=interface,
                gradient_kwargs={"method": "adjoint_jacobian"},
            )[0][0]

        a = jnp.array([0.1, 0.2])
        cost(a)

        assert dev.num_executions == 1
        spy_execute.assert_called()
        spy_gradients.assert_not_called()

        jax.grad(cost)(a)
        spy_gradients.assert_called()

    def test_max_diff_error(self, interface):
        """Test that an error is being raised if max_diff > 1 for the JAX
        interface."""
        a = jnp.array([0.1, 0.2])

        dev = qml.device("default.qubit", wires=1)

        with pytest.raises(
            InterfaceUnsupportedError,
            match="The JAX interface only supports first order derivatives.",
        ):
            with qml.queuing.AnnotatedQueue() as q:
                qml.RY(a[0], wires=0)
                qml.RX(a[1], wires=0)
                qml.expval(qml.PauliZ(0))

            tape = qml.tape.QuantumScript.from_queue(q)
            execute(
                [tape],
                dev,
                interface=interface,
                gradient_fn=param_shift,
                gradient_kwargs={"shift": np.pi / 4},
                max_diff=2,
            )


@pytest.mark.parametrize("interface", ["jax-jit", "jax-python"])
class TestCaching:
    """Test for caching behaviour"""

    def test_cache_maxsize(self, interface, mocker):
        """Test the cachesize property of the cache"""
        dev = qml.device("default.qubit", wires=1)
        spy = mocker.spy(qml.interfaces, "cache_execute")

        def cost(a, cachesize):
            with qml.queuing.AnnotatedQueue() as q:
                qml.RY(a[0], wires=0)
                qml.RX(a[1], wires=0)
                qml.expval(qml.PauliZ(0))

            tape = qml.tape.QuantumScript.from_queue(q)
            return execute(
                [tape], dev, gradient_fn=param_shift, cachesize=cachesize, interface=interface
            )[0][0]

        params = jnp.array([0.1, 0.2])
        jax.grad(cost)(params, cachesize=2)
        cache = spy.call_args[0][1]

        assert cache.maxsize == 2
        assert cache.currsize == 2
        assert len(cache) == 2

    def test_custom_cache(self, interface, mocker):
        """Test the use of a custom cache object"""
        dev = qml.device("default.qubit", wires=1)
        spy = mocker.spy(qml.interfaces, "cache_execute")

        def cost(a, cache):
            with qml.queuing.AnnotatedQueue() as q:
                qml.RY(a[0], wires=0)
                qml.RX(a[1], wires=0)
                qml.expval(qml.PauliZ(0))

            tape = qml.tape.QuantumScript.from_queue(q)
            return execute([tape], dev, gradient_fn=param_shift, cache=cache, interface=interface)[
                0
            ][0]

        custom_cache = {}
        params = jnp.array([0.1, 0.2])
        jax.grad(cost)(params, cache=custom_cache)

        cache = spy.call_args[0][1]
        assert cache is custom_cache

    def test_custom_cache_multiple(self, interface, mocker):
        """Test the use of a custom cache object with multiple tapes"""
        dev = qml.device("default.qubit", wires=1)
        spy = mocker.spy(qml.interfaces, "cache_execute")

        a = jnp.array(0.1)
        b = jnp.array(0.2)

        def cost(a, b, cache):
            with qml.queuing.AnnotatedQueue() as q1:
                qml.RY(a, wires=0)
                qml.RX(b, wires=0)
                qml.expval(qml.PauliZ(0))

            tape1 = qml.tape.QuantumScript.from_queue(q1)
            with qml.queuing.AnnotatedQueue() as q2:
                qml.RY(a, wires=0)
                qml.RX(b, wires=0)
                qml.expval(qml.PauliZ(0))

            tape2 = qml.tape.QuantumScript.from_queue(q2)
            res = execute(
                [tape1, tape2], dev, gradient_fn=param_shift, cache=cache, interface=interface
            )
            return res[0][0]

        custom_cache = {}
        jax.grad(cost)(a, b, cache=custom_cache)

        cache = spy.call_args[0][1]
        assert cache is custom_cache

    def test_caching_param_shift(self, interface, tol):
        """Test that, when using parameter-shift transform,
        caching produces the optimum number of evaluations."""
        dev = qml.device("default.qubit", wires=1)

        def cost(a, cache):
            with qml.queuing.AnnotatedQueue() as q:
                qml.RY(a[0], wires=0)
                qml.RX(a[1], wires=0)
                qml.expval(qml.PauliZ(0))

            tape = qml.tape.QuantumScript.from_queue(q)
            return execute([tape], dev, gradient_fn=param_shift, cache=cache, interface=interface)[
                0
            ][0]

        # Without caching, 5 evaluations are required to compute
        # the Jacobian: 1 (forward pass) + 2 (backward pass) * (2 shifts * 2 params)
        params = jnp.array([0.1, 0.2])
        jax.grad(cost)(params, cache=None)
        assert dev.num_executions == 5

        # With caching, 5 evaluations are required to compute
        # the Jacobian: 1 (forward pass) + (2 shifts * 2 params)
        dev._num_executions = 0
        jac_fn = jax.grad(cost)
        grad1 = jac_fn(params, cache=True)
        assert dev.num_executions == 5

        # Check that calling the cost function again
        # continues to evaluate the device (that is, the cache
        # is emptied between calls)
        grad2 = jac_fn(params, cache=True)
        assert dev.num_executions == 10
        assert np.allclose(grad1, grad2, atol=tol, rtol=0)

        # Check that calling the cost function again
        # with different parameters produces a different Jacobian
        grad2 = jac_fn(2 * params, cache=True)
        assert dev.num_executions == 15
        assert not np.allclose(grad1, grad2, atol=tol, rtol=0)

    def test_caching_adjoint_backward(self, interface):
        """Test that caching produces the optimum number of adjoint evaluations
<<<<<<< HEAD
        when grad_on_execution=backward"""
=======
        when grad_on_execution=False"""
>>>>>>> b3f38aaa
        dev = qml.device("default.qubit", wires=2)
        params = jnp.array([0.1, 0.2, 0.3])

        def cost(a, cache):
            with qml.queuing.AnnotatedQueue() as q:
                qml.RY(a[0], wires=0)
                qml.RX(a[1], wires=0)
                qml.RY(a[2], wires=0)
                qml.expval(qml.PauliZ(0))

            tape = qml.tape.QuantumScript.from_queue(q)
            return execute(
                [tape],
                dev,
                gradient_fn="device",
                cache=cache,
<<<<<<< HEAD
                grad_on_execution="backward",
=======
                grad_on_execution=False,
>>>>>>> b3f38aaa
                interface=interface,
                gradient_kwargs={"method": "adjoint_jacobian"},
            )[0][0]

        # Without caching, 2 evaluations are required.
        # 1 for the forward pass, and one per output dimension
        # on the backward pass.
        jax.grad(cost)(params, cache=None)
        assert dev.num_executions == 2

        # With caching, also 2 evaluations are required. One
        # for the forward pass, and one for the backward pass.
        dev._num_executions = 0
        jac_fn = jax.grad(cost)
        grad1 = jac_fn(params, cache=True)
        assert dev.num_executions == 2


execute_kwargs = [
    {"gradient_fn": param_shift},
    {
        "gradient_fn": "device",
        "grad_on_execution": True,
        "gradient_kwargs": {"method": "adjoint_jacobian", "use_device_state": True},
    },
    {
        "gradient_fn": "device",
        "grad_on_execution": False,
        "gradient_kwargs": {"method": "adjoint_jacobian"},
    },
]


@pytest.mark.parametrize("execute_kwargs", execute_kwargs)
@pytest.mark.parametrize("interface", ["jax-jit", "jax-python"])
class TestJaxExecuteIntegration:
    """Test the jax interface execute function
    integrates well for both forward and backward execution"""

    def test_execution(self, execute_kwargs, interface):
        """Test execution"""
        dev = qml.device("default.qubit", wires=1)

        def cost(a, b):
            with qml.queuing.AnnotatedQueue() as q1:
                qml.RY(a, wires=0)
                qml.RX(b, wires=0)
                qml.expval(qml.PauliZ(0))

            tape1 = qml.tape.QuantumScript.from_queue(q1)
            with qml.queuing.AnnotatedQueue() as q2:
                qml.RY(a, wires=0)
                qml.RX(b, wires=0)
                qml.expval(qml.PauliZ(0))

            tape2 = qml.tape.QuantumScript.from_queue(q2)
            return execute([tape1, tape2], dev, interface=interface, **execute_kwargs)

        a = jnp.array(0.1)
        b = jnp.array(0.2)
        res = cost(a, b)

        assert len(res) == 2
        assert res[0].shape == (1,)
        assert res[1].shape == (1,)

    def test_scalar_jacobian(self, execute_kwargs, interface, tol):
        """Test scalar jacobian calculation"""
        a = jnp.array(0.1)
        dev = qml.device("default.qubit", wires=2)

        def cost(a):
            with qml.queuing.AnnotatedQueue() as q:
                qml.RY(a, wires=0)
                qml.expval(qml.PauliZ(0))
            tape = qml.tape.QuantumScript.from_queue(q)
            return execute([tape], dev, interface=interface, **execute_kwargs)[0][0]

        res = jax.grad(cost)(a)
        assert res.shape == ()

        # compare to standard tape jacobian
        with qml.queuing.AnnotatedQueue() as q:
            qml.RY(a, wires=0)
            qml.expval(qml.PauliZ(0))

        tape = qml.tape.QuantumScript.from_queue(q)
        tape.trainable_params = [0]
        tapes, fn = param_shift(tape)
        expected = fn(dev.batch_execute(tapes))

        assert expected.shape == (1, 1)
        assert np.allclose(res, np.squeeze(expected), atol=tol, rtol=0)

    def test_reusing_quantum_tape(self, execute_kwargs, interface, tol):
        """Test re-using a quantum tape by passing new parameters"""
        a = jnp.array(0.1)
        b = jnp.array(0.2)

        dev = qml.device("default.qubit", wires=2)

        with qml.queuing.AnnotatedQueue() as q:
            qml.RY(a, wires=0)
            qml.RX(b, wires=1)
            qml.CNOT(wires=[0, 1])
            qml.expval(qml.PauliZ(0))

        tape = qml.tape.QuantumScript.from_queue(q)
        assert tape.trainable_params == [0, 1]

        def cost(a, b):
            # An explicit call to _update() is required here to update the
            # trainable parameters in between tape executions.
            # This is different from how the autograd interface works.
            # Unless the update is issued, the validation check related to the
            # number of provided parameters fails in the tape: (len(params) !=
            # required_length) and the tape produces incorrect results.
            tape._update()
            tape.set_parameters([a, b])
            return execute([tape], dev, interface=interface, **execute_kwargs)[0][0]

        jac_fn = jax.grad(cost)
        jac = jac_fn(a, b)

        a = jnp.array(0.54)
        b = jnp.array(0.8)

        # check that the cost function continues to depend on the
        # values of the parameters for subsequent calls
        res2 = cost(2 * a, b)
        expected = [np.cos(2 * a)]
        assert np.allclose(res2, expected, atol=tol, rtol=0)

        jac_fn = jax.grad(lambda a, b: cost(2 * a, b))
        jac = jac_fn(a, b)
        expected = -2 * np.sin(2 * a)
        assert np.allclose(jac, expected, atol=tol, rtol=0)

    def test_jit_grad_with_backward_grad_on_execution(self, execute_kwargs, interface):
        """Test jax jit grad for adjoint diff method in backward grad_on_execution"""
        dev = qml.device("default.qubit", wires=2)
        params = jnp.array([0.1, 0.2, 0.3])
        expected_results = jnp.array([-0.3875172, -0.18884787, -0.38355705])

        def cost(a, cache):
            with qml.queuing.AnnotatedQueue() as q:
                qml.RY(a[0], wires=0)
                qml.RX(a[1], wires=0)
                qml.RY(a[2], wires=0)
                qml.expval(qml.PauliZ(0))

            tape = qml.tape.QuantumScript.from_queue(q)
            res = qml.interfaces.execute(
                [tape], dev, cache=cache, interface=interface, **execute_kwargs
            )[0]
            return res[0]

        if interface == "jax-jit":
            cost = jax.jit(cost)

        results = jax.grad(cost)(params, cache=None)
        for r, e in zip(results, expected_results):
            assert jnp.allclose(r, e, atol=1e-7)

    def test_classical_processing_single_tape(self, execute_kwargs, interface, tol):
        """Test classical processing within the quantum tape for a single tape"""
        a = jnp.array(0.1)
        b = jnp.array(0.2)
        c = jnp.array(0.3)

        def cost(a, b, c, device):
            with qml.queuing.AnnotatedQueue() as q:
                qml.RY(a * c, wires=0)
                qml.RZ(b, wires=0)
                qml.RX(c + c**2 + jnp.sin(a), wires=0)
                qml.expval(qml.PauliZ(0))

            tape = qml.tape.QuantumScript.from_queue(q)
            return execute([tape], device, interface=interface, **execute_kwargs)[0][0]

        dev = qml.device("default.qubit", wires=2)
        res = jax.grad(cost, argnums=(0, 1, 2))(a, b, c, device=dev)
        assert len(res) == 3

    def test_classical_processing_multiple_tapes(self, execute_kwargs, interface, tol):
        """Test classical processing within the quantum tape for multiple
        tapes"""
        dev = qml.device("default.qubit", wires=2)
        params = jax.numpy.array([0.3, 0.2])

        def cost_fn(x):
            with qml.queuing.AnnotatedQueue() as q1:
                qml.Hadamard(0)
                qml.RY(x[0], wires=[0])
                qml.CNOT(wires=[0, 1])
                qml.expval(qml.PauliZ(0))

            tape1 = qml.tape.QuantumScript.from_queue(q1)
            with qml.queuing.AnnotatedQueue() as q2:
                qml.Hadamard(0)
                qml.CRX(2 * x[0] * x[1], wires=[0, 1])
                qml.RX(2 * x[1], wires=[1])
                qml.expval(qml.PauliZ(0))

            tape2 = qml.tape.QuantumScript.from_queue(q2)
            result = execute(
                tapes=[tape1, tape2], device=dev, interface=interface, **execute_kwargs
            )
            return (result[0] + result[1] - 7 * result[1])[0]

        res = jax.grad(cost_fn)(params)
        assert res.shape == (2,)

    def test_multiple_tapes_output(self, execute_kwargs, interface, tol):
        """Test the output types for the execution of multiple quantum tapes"""
        dev = qml.device("default.qubit", wires=2)
        params = jax.numpy.array([0.3, 0.2])

        def cost_fn(x):
            with qml.queuing.AnnotatedQueue() as q1:
                qml.Hadamard(0)
                qml.RY(x[0], wires=[0])
                qml.CNOT(wires=[0, 1])
                qml.expval(qml.PauliZ(0))

            tape1 = qml.tape.QuantumScript.from_queue(q1)
            with qml.queuing.AnnotatedQueue() as q2:
                qml.Hadamard(0)
                qml.CRX(2 * x[0] * x[1], wires=[0, 1])
                qml.RX(2 * x[1], wires=[1])
                qml.expval(qml.PauliZ(0))

            tape2 = qml.tape.QuantumScript.from_queue(q2)
            return execute(tapes=[tape1, tape2], device=dev, interface=interface, **execute_kwargs)

        res = cost_fn(params)
        assert isinstance(res, list)
        assert all(isinstance(r, jnp.ndarray) for r in res)
        assert all(r.shape == (1,) for r in res)

    @pytest.mark.xfail
    def test_matrix_parameter(self, execute_kwargs, interface, tol):
        """Test that the jax interface works correctly
        with a matrix parameter"""
        a = jnp.array(0.1)
        U = qml.RY(a, wires=0).matrix()

        def cost(U, device):
            with qml.queuing.AnnotatedQueue() as q:
                qml.PauliX(0)
                qml.QubitUnitary(U, wires=0)
                qml.expval(qml.PauliZ(0))

            tape = qml.tape.QuantumScript.from_queue(q)
            tape.trainable_params = [0]
            return execute([tape], device, interface=interface, **execute_kwargs)[0][0]

        dev = qml.device("default.qubit", wires=2)
        res = cost(U, device=dev)
        assert np.allclose(res, -np.cos(a), atol=tol, rtol=0)

        jac_fn = jax.grad(cost, argnums=(0))
        res = jac_fn(U, device=dev)
        assert np.allclose(res, np.sin(a), atol=tol, rtol=0)

    def test_differentiable_expand(self, execute_kwargs, interface, tol):
        """Test that operation and nested tapes expansion
        is differentiable"""

        class U3(qml.U3):
            def expand(self):
                theta, phi, lam = self.data
                wires = self.wires
                return qml.tape.QuantumScript(
                    [
                        qml.Rot(lam, theta, -lam, wires=wires),
                        qml.PhaseShift(phi + lam, wires=wires),
                    ]
                )

        def cost_fn(a, p, device):
            with qml.queuing.AnnotatedQueue() as q_tape:
                qml.RX(a, wires=0)
                U3(*p, wires=0)
                qml.expval(qml.PauliX(0))

            tape = qml.tape.QuantumScript.from_queue(q_tape)
            tape = tape.expand(stop_at=lambda obj: device.supports_operation(obj.name))
            return execute([tape], device, interface=interface, **execute_kwargs)[0][0]

        a = jnp.array(0.1)
        p = jnp.array([0.1, 0.2, 0.3])

        dev = qml.device("default.qubit", wires=1)
        res = cost_fn(a, p, device=dev)
        expected = np.cos(a) * np.cos(p[1]) * np.sin(p[0]) + np.sin(a) * (
            np.cos(p[2]) * np.sin(p[1]) + np.cos(p[0]) * np.cos(p[1]) * np.sin(p[2])
        )
        assert np.allclose(res, expected, atol=tol, rtol=0)

        jac_fn = jax.grad(cost_fn, argnums=(1))
        res = jac_fn(a, p, device=dev)
        expected = jnp.array(
            [
                np.cos(p[1]) * (np.cos(a) * np.cos(p[0]) - np.sin(a) * np.sin(p[0]) * np.sin(p[2])),
                np.cos(p[1]) * np.cos(p[2]) * np.sin(a)
                - np.sin(p[1])
                * (np.cos(a) * np.sin(p[0]) + np.cos(p[0]) * np.sin(a) * np.sin(p[2])),
                np.sin(a)
                * (np.cos(p[0]) * np.cos(p[1]) * np.cos(p[2]) - np.sin(p[1]) * np.sin(p[2])),
            ]
        )
        assert np.allclose(res, expected, atol=tol, rtol=0)

    def test_independent_expval(self, execute_kwargs, interface):
        """Tests computing an expectation value that is independent of trainable
        parameters."""
        dev = qml.device("default.qubit", wires=2)
        params = jnp.array([0.1, 0.2, 0.3])

        def cost(a, cache):
            with qml.queuing.AnnotatedQueue() as q:
                qml.RY(a[0], wires=0)
                qml.RX(a[1], wires=0)
                qml.RY(a[2], wires=0)
                qml.expval(qml.PauliZ(1))

            tape = qml.tape.QuantumScript.from_queue(q)
            res = qml.interfaces.execute(
                [tape], dev, cache=cache, interface=interface, **execute_kwargs
            )
            return res[0][0]

        res = jax.grad(cost)(params, cache=None)
        assert res.shape == (3,)


@pytest.mark.parametrize("execute_kwargs", execute_kwargs)
class TestVectorValued:
    """Test vector-valued jacobian returns for the JAX Python interface."""

    def test_multiple_expvals(self, execute_kwargs):
        """Tests computing multiple expectation values in a tape."""
        fwd_grad_on_execution = execute_kwargs.get("grad_on_execution", False) == True
        if fwd_grad_on_execution:
            pytest.skip(
                "The forward grad_on_execution is tested separately as it should raise an error."
            )

        dev = qml.device("default.qubit", wires=2)
        params = jnp.array([0.1, 0.2, 0.3])

        def cost(a, cache):
            with qml.queuing.AnnotatedQueue() as q:
                qml.RY(a[0], wires=0)
                qml.RX(a[1], wires=0)
                qml.RY(a[2], wires=0)
                qml.expval(qml.PauliZ(0))
                qml.expval(qml.PauliZ(1))

            tape = qml.tape.QuantumScript.from_queue(q)
            res = qml.interfaces.execute(
                [tape], dev, cache=cache, interface="jax-python", **execute_kwargs
            )
            return res[0]

        res = jax.jacobian(cost)(params, cache=None)
        assert res.shape == (2, 3)

    def test_multiple_expvals_single_par(self, execute_kwargs):
        """Tests computing multiple expectation values in a tape with a single
        trainable parameter."""
        fwd_grad_on_execution = execute_kwargs.get("grad_on_execution", False) == True
        if fwd_grad_on_execution:
            pytest.skip(
                "The forward grad_on_execution is tested separately as it should raise an error."
            )

        dev = qml.device("default.qubit", wires=2)
        params = jnp.array([0.1])

        def cost(a, cache):
            with qml.queuing.AnnotatedQueue() as q:
                qml.RY(a[0], wires=0)
                qml.expval(qml.PauliZ(0))
                qml.expval(qml.PauliZ(1))

            tape = qml.tape.QuantumScript.from_queue(q)
            res = qml.interfaces.execute(
                [tape], dev, cache=cache, interface="jax-python", **execute_kwargs
            )
            return res[0]

        res = jax.jacobian(cost)(params, cache=None)
        assert res.shape == (2, 1)

    def test_multi_tape_fwd(self, execute_kwargs):
        """Test the forward evaluation of a cost function that uses the output
        of multiple tapes that be vector-valued."""
        dev = qml.device("default.qubit", wires=2)
        params = jax.numpy.array([0.3, 0.2])

        def cost_fn(x):
            with qml.queuing.AnnotatedQueue() as q1:
                qml.RX(x[0], wires=[0])
                qml.expval(qml.PauliY(0))

            tape1 = qml.tape.QuantumScript.from_queue(q1)
            with qml.queuing.AnnotatedQueue() as q2:
                qml.RX(x[1], wires=[0])
                qml.RX(x[1], wires=[0])
                qml.RX(-x[1], wires=[0])
                qml.expval(qml.PauliY(0))
                qml.expval(qml.PauliY(1))

            tape2 = qml.tape.QuantumScript.from_queue(q2)
            result = qml.execute(
                tapes=[tape1, tape2], device=dev, interface="jax-jit", **execute_kwargs
            )
            return (result[0] + result[1])[0]

        expected = -jnp.sin(params[0]) + -jnp.sin(params[1])
        res = cost_fn(params)
        assert jnp.allclose(expected, res)

    def test_multi_tape_jacobian(self, execute_kwargs):
        """Test the jacobian computation with multiple tapes."""
        fwd_grad_on_execution = execute_kwargs.get("grad_on_execution", False) == True
        if fwd_grad_on_execution:
            pytest.skip(
                "The forward grad_on_execution is tested separately as it should raise an error."
            )

        def cost(x, y, device, interface, ek):
            with qml.queuing.AnnotatedQueue() as q1:
                qml.RX(x, wires=[0])
                qml.RY(y, wires=[1])
                qml.CNOT(wires=[0, 1])
                qml.expval(qml.PauliZ(0))
                qml.expval(qml.PauliZ(1))

            tape1 = qml.tape.QuantumScript.from_queue(q1)
            with qml.queuing.AnnotatedQueue() as q2:
                qml.RX(x, wires=[0])
                qml.RY(y, wires=[1])
                qml.CNOT(wires=[0, 1])
                qml.expval(qml.PauliZ(0))
                qml.expval(qml.PauliZ(1))

            tape2 = qml.tape.QuantumScript.from_queue(q2)
            return qml.execute([tape1, tape2], device, **ek, interface=interface)[0]

        dev = qml.device("default.qubit", wires=2)
        x = jnp.array(0.543)
        y = jnp.array(-0.654)

        x_ = np.array(0.543)
        y_ = np.array(-0.654)

        res = jax.jacobian(cost, argnums=(0, 1))(
            x, y, dev, interface="jax-python", ek=execute_kwargs
        )

        exp = qml.jacobian(cost, argnum=(0, 1))(
            x_, y_, dev, interface="autograd", ek=execute_kwargs
        )
        for r, e in zip(res, exp):
            assert jnp.allclose(r, e, atol=1e-7)

    def test_multi_tape_jacobian_probs_expvals(self, execute_kwargs):
        """Test the jacobian computation with multiple tapes with probability
        and expectation value computations."""
        fwd_grad_on_execution = execute_kwargs.get("grad_on_execution", False) == True
        if fwd_grad_on_execution:
            pytest.skip(
                "The forward grad_on_execution is tested separately as it should raise an error."
            )

        adjoint = execute_kwargs.get("gradient_kwargs", {}).get("method", "") == "adjoint_jacobian"
        if adjoint:
            pytest.skip("The adjoint diff method doesn't support probabilities.")

        def cost(x, y, device, interface, ek):
            with qml.queuing.AnnotatedQueue() as q1:
                qml.RX(x, wires=[0])
                qml.RY(y, wires=[1])
                qml.CNOT(wires=[0, 1])
                qml.expval(qml.PauliZ(0))
                qml.expval(qml.PauliZ(1))

            tape1 = qml.tape.QuantumScript.from_queue(q1)
            with qml.queuing.AnnotatedQueue() as q2:
                qml.RX(x, wires=[0])
                qml.RY(y, wires=[1])
                qml.CNOT(wires=[0, 1])
                qml.probs(wires=[0])
                qml.probs(wires=[1])

            tape2 = qml.tape.QuantumScript.from_queue(q2)
            return qml.execute([tape1, tape2], device, **ek, interface=interface)[0]

        dev = qml.device("default.qubit", wires=2)
        x = jnp.array(0.543)
        y = jnp.array(-0.654)

        x_ = np.array(0.543)
        y_ = np.array(-0.654)

        res = jax.jacobian(cost, argnums=(0, 1))(
            x, y, dev, interface="jax-python", ek=execute_kwargs
        )

        exp = qml.jacobian(cost, argnum=(0, 1))(
            x_, y_, dev, interface="autograd", ek=execute_kwargs
        )
        for r, e in zip(res, exp):
            assert jnp.allclose(r, e, atol=1e-7)

    def test_multiple_expvals_raises_fwd_device_grad(self, execute_kwargs):
        """Tests computing multiple expectation values in a tape."""
        fwd_grad_on_execution = execute_kwargs.get("grad_on_execution", False) == True
        if not fwd_grad_on_execution:
            pytest.skip("Forward grad_on_execution is not turned on.")

        dev = qml.device("default.qubit", wires=2)
        params = jnp.array([0.1, 0.2, 0.3])

        def cost(a, cache):
            with qml.queuing.AnnotatedQueue() as q:
                qml.RY(a[0], wires=0)
                qml.RX(a[1], wires=0)
                qml.RY(a[2], wires=0)
                qml.expval(qml.PauliZ(0))
                qml.expval(qml.PauliZ(1))

            tape = qml.tape.QuantumScript.from_queue(q)
            res = qml.interfaces.execute(
                [tape], dev, cache=cache, interface="jax-python", **execute_kwargs
            )
            return res[0]

        with pytest.raises(InterfaceUnsupportedError):
            jax.jacobian(cost)(params, cache=None)


@pytest.mark.parametrize("execute_kwargs", execute_kwargs)
class TestVectorValuedJIT:
    """Test vector-valued returns for the JAX jit Python interface."""

    @pytest.mark.parametrize(
        "ret_type, shape",
        [
            ([qml.expval(qml.PauliZ(0)), qml.expval(qml.PauliZ(1))], (2,)),
            ([qml.probs(wires=[0, 1])], (1, 4)),
        ],
    )
    def test_shapes(self, execute_kwargs, ret_type, shape):
        """Test the shape of the result of vector-valued QNodes."""
        adjoint = execute_kwargs.get("gradient_kwargs", {}).get("method", "") == "adjoint_jacobian"
        if adjoint:
            pytest.skip("The adjoint diff method doesn't support probabilities.")

        dev = qml.device("default.qubit", wires=2)
        params = jnp.array([0.1, 0.2, 0.3])

        idx = 0

        def cost(a, cache):
            with qml.queuing.AnnotatedQueue() as q:
                qml.RY(a[0], wires=0)
                qml.RX(a[1], wires=0)
                qml.RY(a[2], wires=0)
                for r in ret_type:
                    qml.apply(r)

            tape = qml.tape.QuantumScript.from_queue(q)
            res = qml.interfaces.execute(
                [tape], dev, cache=cache, interface="jax-jit", **execute_kwargs
            )
            return res[0]

        res = cost(params, cache=None)
        assert res.shape == shape

    def test_independent_expval(self, execute_kwargs):
        """Tests computing an expectation value that is independent trainable
        parameters."""
        dev = qml.device("default.qubit", wires=2)
        params = jnp.array([0.1, 0.2, 0.3])

        def cost(a, cache):
            with qml.queuing.AnnotatedQueue() as q:
                qml.RY(a[0], wires=0)
                qml.RX(a[1], wires=0)
                qml.RY(a[2], wires=0)
                qml.expval(qml.PauliZ(1))

            tape = qml.tape.QuantumScript.from_queue(q)
            res = qml.interfaces.execute(
                [tape], dev, cache=cache, interface="jax-jit", **execute_kwargs
            )
            return res[0][0]

        res = jax.grad(cost)(params, cache=None)
        assert res.shape == (3,)

    ret_and_output_dim = [
        ([qml.probs(wires=0)], (1, 2)),
        ([qml.state()], (1, 4)),
        ([qml.density_matrix(wires=0)], (1, 2, 2)),
        # Multi measurements
        ([qml.expval(qml.PauliZ(0)), qml.expval(qml.PauliZ(1))], (2,)),
        ([qml.var(qml.PauliZ(0)), qml.var(qml.PauliZ(1))], (2,)),
        ([qml.probs(wires=0), qml.probs(wires=1)], (2, 2)),
    ]

    @pytest.mark.parametrize("ret, out_dim", ret_and_output_dim)
    def test_vector_valued_qnode(self, execute_kwargs, ret, out_dim):
        """Tests the shape of vector-valued QNode results."""

        dev = qml.device("default.qubit", wires=2)
        params = jnp.array([0.1, 0.2, 0.3])

        grad_meth = (
            execute_kwargs["gradient_kwargs"]["method"]
            if "gradient_kwargs" in execute_kwargs
            else ""
        )
        if "adjoint" in grad_meth and any(
            r.return_type
            in (qml.measurements.Probability, qml.measurements.State, qml.measurements.Variance)
            for r in ret
        ):
            pytest.skip("Adjoint does not support probs")

        def cost(a, cache):
            with qml.queuing.AnnotatedQueue() as q:
                qml.RY(a[0], wires=0)
                qml.RX(a[1], wires=0)
                qml.RY(a[2], wires=0)

                for r in ret:
                    qml.apply(r)

            tape = qml.tape.QuantumScript.from_queue(q)
            res = qml.interfaces.execute(
                [tape], dev, cache=cache, interface="jax-jit", **execute_kwargs
            )[0]
            return res

        res = cost(params, cache=None)
        assert res.shape == out_dim

    def test_qnode_sample(self, execute_kwargs):
        """Tests computing multiple expectation values in a tape."""
        dev = qml.device("default.qubit", wires=2, shots=10)
        params = jnp.array([0.1, 0.2, 0.3])

        grad_meth = (
            execute_kwargs["gradient_kwargs"]["method"]
            if "gradient_kwargs" in execute_kwargs
            else ""
        )
        if "adjoint" in grad_meth or "backprop" in grad_meth:
            pytest.skip("Adjoint does not support probs")

        def cost(a, cache):
            with qml.queuing.AnnotatedQueue() as q:
                qml.RY(a[0], wires=0)
                qml.RX(a[1], wires=0)
                qml.RY(a[2], wires=0)
                qml.sample(qml.PauliZ(0))

            tape = qml.tape.QuantumScript.from_queue(q)
            res = qml.interfaces.execute(
                [tape], dev, cache=cache, interface="jax-jit", **execute_kwargs
            )[0]
            return res

        res = cost(params, cache=None)
        assert res.shape == (1, dev.shots)

    def test_multiple_expvals_grad(self, execute_kwargs):
        """Tests computing multiple expectation values in a tape."""
        dev = qml.device("default.qubit", wires=2)
        params = jnp.array([0.1, 0.2, 0.3])
        fwd_grad_on_execution = execute_kwargs.get("grad_on_execution", False) == True
        if fwd_grad_on_execution:
            pytest.skip(
                "The forward grad_on_execution is tested separately as it should raise an error."
            )

        def cost(a, cache):
            with qml.queuing.AnnotatedQueue() as q:
                qml.RY(a[0], wires=0)
                qml.RX(a[1], wires=0)
                qml.RY(a[2], wires=0)
                qml.expval(qml.PauliZ(0))
                qml.expval(qml.PauliZ(1))

            tape = qml.tape.QuantumScript.from_queue(q)
            res = qml.interfaces.execute(
                [tape], dev, cache=cache, interface="jax-jit", **execute_kwargs
            )[0]
            return res[0] + res[1]

        res = jax.grad(cost)(params, cache=None)
        assert res.shape == (3,)

    def test_multi_tape_jacobian_probs_expvals(self, execute_kwargs):
        """Test the jacobian computation with multiple tapes with probability
        and expectation value computations."""
        fwd_grad_on_execution = execute_kwargs.get("grad_on_execution", False) == True
        if fwd_grad_on_execution:
            pytest.skip(
                "The forward grad_on_execution is tested separately as it should raise an error."
            )

        adjoint = execute_kwargs.get("gradient_kwargs", {}).get("method", "") == "adjoint_jacobian"
        if adjoint:
            pytest.skip("The adjoint diff method doesn't support probabilities.")

        def cost(x, y, device, interface, ek):
            with qml.queuing.AnnotatedQueue() as q1:
                qml.RX(x, wires=[0])
                qml.RY(y, wires=[1])
                qml.CNOT(wires=[0, 1])
                qml.expval(qml.PauliZ(0))
                qml.expval(qml.PauliZ(1))

            tape1 = qml.tape.QuantumScript.from_queue(q1)
            with qml.queuing.AnnotatedQueue() as q2:
                qml.RX(x, wires=[0])
                qml.RY(y, wires=[1])
                qml.CNOT(wires=[0, 1])
                qml.probs(wires=[0])
                qml.probs(wires=[1])

            tape2 = qml.tape.QuantumScript.from_queue(q2)
            return qml.execute([tape1, tape2], device, **ek, interface=interface)[0]

        dev = qml.device("default.qubit", wires=2)
        x = jnp.array(0.543)
        y = jnp.array(-0.654)

        x_ = np.array(0.543)
        y_ = np.array(-0.654)

        res = cost(x, y, dev, interface="jax-jit", ek=execute_kwargs)

        exp = cost(x_, y_, dev, interface="autograd", ek=execute_kwargs)

        for r, e in zip(res, exp):
            assert jnp.allclose(r, e, atol=1e-7)

    def test_multiple_expvals_raises_fwd_device_grad(self, execute_kwargs):
        """Tests computing multiple expectation values in a tape."""
        fwd_grad_on_execution = execute_kwargs.get("grad_on_execution", False) == True
        if not fwd_grad_on_execution:
            pytest.skip("Forward grad_on_execution is not turned on.")

        dev = qml.device("default.qubit", wires=2)
        params = jnp.array([0.1, 0.2, 0.3])

        def cost(a, cache):
            with qml.queuing.AnnotatedQueue() as q:
                qml.RY(a[0], wires=0)
                qml.RX(a[1], wires=0)
                qml.RY(a[2], wires=0)
                qml.expval(qml.PauliZ(0))
                qml.expval(qml.PauliZ(1))

            tape = qml.tape.QuantumScript.from_queue(q)
            res = qml.interfaces.execute(
                [tape], dev, cache=cache, interface="jax-jit", **execute_kwargs
            )
            return res[0]

        with pytest.raises(InterfaceUnsupportedError):
            jax.jacobian(cost)(params, cache=None)

    def test_assertion_error_fwd(self, execute_kwargs):
        """Test that an assertion is raised if by chance there is a difference
        in the number of tapes and the number of parameters sequences passed
        to _execute_with_fwd."""
        a = 0.3
        b = 0.3

        with qml.queuing.AnnotatedQueue() as q:
            qml.RY(a, wires=0)
            qml.RY(b, wires=0)
            qml.expval(qml.PauliZ(0))

        tape = qml.tape.QuantumScript.from_queue(q)
        device = qml.device("default.qubit", wires=2)

        # Create arguments for 2 tapes
        params = [[0.2], [0.3]]

        # But pass only 1 tape
        tapes = [tape]

        with pytest.raises(AssertionError):
            _execute_with_fwd_legacy(
                params,
                tapes=tapes,
                device=device,
                execute_fn=lambda a: a,  # Some dummy function
                gradient_kwargs=None,
                _n=1,
            )


def test_diff_method_None_jit():
    """Test that jitted execution works when `gradient_fn=None`."""

    dev = qml.device("default.qubit.jax", wires=1, shots=10)

    @jax.jit
    def wrapper(x):
        with qml.queuing.AnnotatedQueue() as q:
            qml.RX(x, wires=0)
            qml.expval(qml.PauliZ(0))

        tape = qml.tape.QuantumScript.from_queue(q)
        return qml.execute([tape], dev, gradient_fn=None)

    assert jnp.allclose(wrapper(jnp.array(0.0))[0], 1.0)<|MERGE_RESOLUTION|>--- conflicted
+++ resolved
@@ -97,11 +97,7 @@
 
     def test_incorrect_grad_on_execution(self, interface):
         """Test that an error is raised if an gradient transform
-<<<<<<< HEAD
-        is used with grad_on_execution=forward"""
-=======
         is used with grad_on_execution=True"""
->>>>>>> b3f38aaa
         a = jnp.array([0.1, 0.2])
 
         dev = qml.device("default.qubit", wires=1)
@@ -356,11 +352,7 @@
 
     def test_caching_adjoint_backward(self, interface):
         """Test that caching produces the optimum number of adjoint evaluations
-<<<<<<< HEAD
-        when grad_on_execution=backward"""
-=======
         when grad_on_execution=False"""
->>>>>>> b3f38aaa
         dev = qml.device("default.qubit", wires=2)
         params = jnp.array([0.1, 0.2, 0.3])
 
@@ -377,11 +369,7 @@
                 dev,
                 gradient_fn="device",
                 cache=cache,
-<<<<<<< HEAD
-                grad_on_execution="backward",
-=======
                 grad_on_execution=False,
->>>>>>> b3f38aaa
                 interface=interface,
                 gradient_kwargs={"method": "adjoint_jacobian"},
             )[0][0]
