[pytest]
markers =
    core: marks tests for core testing (select with '-m "core"')
    autograd: marks tests for autograd testing (select with '-m "autograd"')
    torch: marks tests for torch testing (select with '-m "core"')
    tf: marks tests for tf testing (select with '-m "tf"')
    jax: marks tests for jax testing (select with '-m "jax"')
    all_interfaces: marks tests for mixed interfaces testing (select with '-m "all_interfaces"')
    slow: marks tests as slow (deselect with '-m "not slow"')
    gpu: marks tests run on a GPU (deselect with '-m "not gpu"')
    data: marks tests for the data module (deselect with '-m "not data"')
    qchem: marks tests for the QChem module (deselect with '-m "not qchem"')
    qcut: marks tests for the QCut transform (deselect with '-m "not qcut"')
    finite-diff: marks tests for the finite differences (deselect with '-m "not finite-diff"')
    param-shift: marks tests for the parameter shift (deselect with '-m "not param-shift"')
    legacy: marks tests as legacy (deselect with '-m "not legacy"')
filterwarnings = 
    ignore::DeprecationWarning:autograd.numpy.numpy_wrapper
    ignore:Casting complex values to real::autograd.numpy.numpy_wrapper
    ignore:Casting complex values to real discards the imaginary part:UserWarning:torch.autograd
    ignore:Call to deprecated create function:DeprecationWarning
    ignore:the imp module is deprecated:DeprecationWarning
<<<<<<< HEAD
    error:The behaviour of measurement process:UserWarning
=======
    error:The behaviour of operator:UserWarning
>>>>>>> 7f2c5a07
<|MERGE_RESOLUTION|>--- conflicted
+++ resolved
@@ -20,8 +20,5 @@
     ignore:Casting complex values to real discards the imaginary part:UserWarning:torch.autograd
     ignore:Call to deprecated create function:DeprecationWarning
     ignore:the imp module is deprecated:DeprecationWarning
-<<<<<<< HEAD
     error:The behaviour of measurement process:UserWarning
-=======
-    error:The behaviour of operator:UserWarning
->>>>>>> 7f2c5a07
+    error:The behaviour of operator:UserWarning