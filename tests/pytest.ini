--- conflicted
+++ resolved
@@ -13,10 +13,7 @@
     qcut: marks tests for the QCut transform (deselect with '-m "not qcut"')
     finite-diff: marks tests for the finite differences (deselect with '-m "not finite-diff"')
     param-shift: marks tests for the parameter shift (deselect with '-m "not param-shift"')
-<<<<<<< HEAD
-=======
     logging: marks tests for pennylane logging
->>>>>>> e689cb0d
 filterwarnings = 
     ignore::DeprecationWarning:autograd.numpy.numpy_wrapper
     ignore:Casting complex values to real::autograd.numpy.numpy_wrapper
