--- conflicted
+++ resolved
@@ -188,7 +188,6 @@
         assert str(pw) == str_rep
         assert repr(pw) == str_rep
 
-<<<<<<< HEAD
     def test_add_pw_pw_different(self):
         """Test adding two pauli words that are distinct"""
         res1 = pw1 + pw2
@@ -249,8 +248,6 @@
         assert res1 == true_res1
         assert res2 == pw_id  # original pw is unaltered after copy
 
-=======
->>>>>>> 0b72cca0
     tup_pws_matmult = (
         (pw1, pw1, PauliWord({}), 1.0),  # identities are automatically removed !
         (pw1, pw3, PauliWord({0: Z, 1: X, 2: Y, "b": Z, "c": Z}), 1.0),
@@ -592,7 +589,36 @@
         with pytest.raises(ValueError, match="Attempting to multiply"):
             _ = [0.5] * ps
 
-<<<<<<< HEAD
+    @pytest.mark.parametrize("ps", sentences)
+    @pytest.mark.parametrize("scalar", [0.0, 0.5, 1, 1j, 0.5j + 1.0])
+    def test_mul(self, ps, scalar):
+        """Test scalar multiplication"""
+        res1 = scalar * ps
+        res2 = ps * scalar
+        assert list(res1.values()) == [scalar * coeff for coeff in ps.values()]
+        assert list(res2.values()) == [scalar * coeff for coeff in ps.values()]
+
+    def test_mul_raise_not_implemented_non_numerical_data_recursive(self):
+        """Test that TypeError is raised when trying to multiply by non-numerical data"""
+        with pytest.raises(TypeError, match="PauliSentence can only"):
+            _ = "0.5" * ps1
+
+    def test_mul_raise_not_implemented_non_numerical_data(self):
+        """Test that TypeError is raised when trying to multiply by non-numerical data"""
+        with pytest.raises(TypeError, match="PauliSentence can only"):
+            _ = ps1 * "0.5"
+
+    def test_truediv_raise_not_implemented_non_numerical_data(self):
+        """Test that TypeError is raised when trying to divide by non-numerical data"""
+        with pytest.raises(TypeError, match="PauliSentence can only"):
+            _ = ps1 / "0.5"
+
+    @pytest.mark.parametrize("ps", sentences)
+    def test_raise_error_for_non_scalar(self, ps):
+        """Test that the correct error is raised when attempting to multiply a PauliSentence by a sclar"""
+        with pytest.raises(ValueError, match="Attempting to multiply"):
+            _ = [0.5] * ps
+
     def test_add_raises_other_types(self):
         """Test that adding types other than PauliWord, PauliSentence or a scalar raises an error"""
         with pytest.raises(TypeError, match="Cannot add"):
@@ -613,9 +639,6 @@
             copy_ps += "asd"
 
     add_ps_ps = (  # computed by hand
-=======
-    tup_ps_add = (  # computed by hand
->>>>>>> 0b72cca0
         (ps1, ps1, PauliSentence({pw1: 2.46, pw2: 8j, pw3: -1})),
         (ps1, ps2, PauliSentence({})),
         (ps1, ps3, PauliSentence({pw1: 1.23, pw2: 4j, pw3: -1, pw4: 1})),
