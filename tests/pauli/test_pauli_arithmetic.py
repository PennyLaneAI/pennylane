--- conflicted
+++ resolved
@@ -1112,7 +1112,6 @@
         )
 
 
-<<<<<<< HEAD
 class TestPauliCommutators:
     """Test 'native' commutators in PauliWord and PauliSentence"""
 
@@ -1250,7 +1249,8 @@
         res1 = op1 | op2
         res2 = qml.commutator(op1, op2, pauli=True)
         assert res1 == res2
-=======
+
+
 class TestPauliArithmeticIntegration:
     def test_pauli_arithmetic_integration(self):
         """Test creating operators from PauliWord, PauliSentence and scalars"""
@@ -1291,7 +1291,6 @@
         H_true = qml.sum(*ops) + 10.0
 
         assert qml.math.allclose(H.to_mat(), qml.matrix(H_true))
->>>>>>> cb9b2a77
 
 
 @pytest.mark.all_interfaces
