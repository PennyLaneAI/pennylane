--- conflicted
+++ resolved
@@ -156,16 +156,10 @@
         assert 3 not in pw.keys()
         assert pw[3] == I
 
-<<<<<<< HEAD
     @pytest.mark.parametrize("pw", words)
     def test_trivial_pauli_rep(self, pw):
         """Test the pauli_rep property of PauliWord instances"""
         assert pw.pauli_rep is not None
-=======
-    def test_pauli_rep(self):
-        """Test trivial pauli_rep property"""
-        pw = PauliWord({0: "I", 1: "X", 2: Y})
->>>>>>> b63f3ce2
         assert pw.pauli_rep == PauliSentence({pw: 1})
 
     def test_set_items(self):
