--- conflicted
+++ resolved
@@ -14,13 +14,9 @@
 """
 Unit tests for the :mod:`pauli` utility functions in ``pauli/utils.py``.
 """
-<<<<<<< HEAD
-=======
 # pylint: disable=too-few-public-methods,too-many-public-methods
 import functools
 import itertools
-import warnings
->>>>>>> 080e5edd
 
 import numpy as np
 import pytest
