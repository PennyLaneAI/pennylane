--- conflicted
+++ resolved
@@ -14,10 +14,6 @@
 """
 Unit tests for the :mod:`pauli` utility functions in ``pauli/utils.py``.
 """
-<<<<<<< HEAD
-
-=======
->>>>>>> 44e8421b
 # pylint: disable=too-few-public-methods,too-many-public-methods
 import functools
 import itertools
