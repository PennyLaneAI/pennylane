# Copyright 2018-2021 Xanadu Quantum Technologies Inc.

# Licensed under the Apache License, Version 2.0 (the "License");
# you may not use this file except in compliance with the License.
# You may obtain a copy of the License at

#     http://www.apache.org/licenses/LICENSE-2.0

# Unless required by applicable law or agreed to in writing, software
# distributed under the License is distributed on an "AS IS" BASIS,
# WITHOUT WARRANTIES OR CONDITIONS OF ANY KIND, either express or implied.
# See the License for the specific language governing permissions and
# limitations under the License.
"""
Unit tests for the :mod:`pauli` utility functions in ``pauli/utils.py``.
"""
import numpy as np
import pytest

import pennylane as qml
from pennylane import (
    RX,
    RY,
    U3,
    Hadamard,
    Hamiltonian,
    Hermitian,
    Identity,
    PauliX,
    PauliY,
    PauliZ,
    is_commuting,
)
from pennylane.operation import Tensor
from pennylane.pauli import (
    are_identical_pauli_words,
    are_pauli_words_qwc,
    binary_to_pauli,
    diagonalize_pauli_word,
    diagonalize_qwc_pauli_words,
    is_pauli_word,
    is_qwc,
    observables_to_binary_matrix,
    partition_pauli_group,
    pauli_group,
    pauli_mult,
    pauli_mult_with_phase,
    pauli_to_binary,
    pauli_word_to_matrix,
    pauli_word_to_string,
    qwc_complement_adj_matrix,
    qwc_rotation,
    simplify,
    string_to_pauli_word,
)

non_pauli_words = [
    PauliX(0) @ Hadamard(1) @ Identity(2),
    Hadamard("a"),
    U3(0.1, 1, 1, wires="a"),
    Hermitian(np.array([[3.2, 1.1 + 0.6j], [1.1 - 0.6j, 3.2]]), wires="a") @ PauliX("b"),
]


class TestGroupingUtils:
    """Basic usage and edge-case tests for the measurement optimization utility functions."""

    ops_to_vecs_explicit_wires = [
        (PauliX(0) @ PauliY(1) @ PauliZ(2), np.array([1, 1, 0, 0, 1, 1])),
        (PauliZ(0) @ PauliY(2), np.array([0, 1, 1, 1])),
        (PauliY(1) @ PauliX(2), np.array([1, 1, 1, 0])),
        (Identity(0), np.zeros(2)),
    ]

    @pytest.mark.parametrize("op,vec", ops_to_vecs_explicit_wires)
    def test_pauli_to_binary_no_wire_map(self, op, vec):
        """Test conversion of Pauli word from operator to binary vector representation when no
        ``wire_map`` is specified."""

        assert (pauli_to_binary(op) == vec).all()

    ops_to_vecs_abstract_wires = [
        (PauliX("a") @ PauliZ("b") @ Identity("c"), np.array([1, 0, 0, 0, 0, 1, 0, 0])),
        (PauliY(6) @ PauliZ("a") @ PauliZ("b"), np.array([0, 0, 0, 1, 1, 1, 0, 1])),
        (PauliX("b") @ PauliY("c"), np.array([0, 1, 1, 0, 0, 0, 1, 0])),
        (Identity("a") @ Identity(6), np.zeros(8)),
    ]

    @pytest.mark.parametrize("op,vec", ops_to_vecs_abstract_wires)
    def test_pauli_to_binary_with_wire_map(self, op, vec):
        """Test conversion of Pauli word from operator to binary vector representation if a
        ``wire_map`` is specified."""

        wire_map = {"a": 0, "b": 1, "c": 2, 6: 3}

        assert (pauli_to_binary(op, wire_map=wire_map) == vec).all()

    vecs_to_ops_explicit_wires = [
        (np.array([1, 0, 1, 0, 0, 1]), PauliX(0) @ PauliY(2)),
        (np.array([1, 1, 1, 1, 1, 1]), PauliY(0) @ PauliY(1) @ PauliY(2)),
        (np.array([1, 0, 1, 0, 1, 1]), PauliX(0) @ PauliZ(1) @ PauliY(2)),
        (np.zeros(6), Identity(0)),
    ]

    @pytest.mark.parametrize("non_pauli_word", non_pauli_words)
    def test_pauli_to_binary_non_pauli_word_catch(self, non_pauli_word):
        """Tests TypeError raise for when non Pauli-word Pennylane operations/operators are given
        as input to pauli_to_binary."""

        assert pytest.raises(TypeError, pauli_to_binary, non_pauli_word)

    def test_pauli_to_binary_incompatable_wire_map_n_qubits(self):
        """Tests ValueError raise when n_qubits is not high enough to support the highest wire_map
        value."""

        pauli_word = PauliX("a") @ PauliY("b") @ PauliZ("c")
        wire_map = {"a": 0, "b": 1, "c": 3}
        n_qubits = 3
        assert pytest.raises(ValueError, pauli_to_binary, pauli_word, n_qubits, wire_map)

    @pytest.mark.parametrize("pauli_word,binary_pauli", ops_to_vecs_explicit_wires)
    def test_pauli_to_binary_no_check(self, pauli_word, binary_pauli):
        """Tests that pauli_to_binary runs well when pauli words are provided and
        check_is_pauli_word is False."""

        assert (pauli_to_binary(pauli_word, check_is_pauli_word=False) == binary_pauli).all()

    @pytest.mark.parametrize("vec,op", vecs_to_ops_explicit_wires)
    def test_binary_to_pauli_no_wire_map(self, vec, op):
        """Test conversion of Pauli in binary vector representation to operator form when no
        ``wire_map`` is specified."""

        assert are_identical_pauli_words(binary_to_pauli(vec), op)

    vecs_to_ops_abstract_wires = [
        (np.array([1, 0, 1, 0, 0, 1]), PauliX("alice") @ PauliY("ancilla")),
        (np.array([1, 1, 1, 1, 1, 1]), PauliY("alice") @ PauliY("bob") @ PauliY("ancilla")),
        (np.array([1, 0, 1, 0, 1, 0]), PauliX("alice") @ PauliZ("bob") @ PauliX("ancilla")),
        (np.zeros(6), Identity("alice")),
    ]

    @pytest.mark.parametrize("vec,op", vecs_to_ops_abstract_wires)
    def test_binary_to_pauli_with_wire_map(self, vec, op):
        """Test conversion of Pauli in binary vector representation to operator form when
        ``wire_map`` is specified."""

        wire_map = {"alice": 0, "bob": 1, "ancilla": 2}

        assert are_identical_pauli_words(binary_to_pauli(vec, wire_map=wire_map), op)

    binary_vecs_with_invalid_wire_maps = [
        ([1, 0], {"a": 1}),
        ([1, 1, 1, 0], {"a": 0}),
        ([1, 0, 1, 0, 1, 1], {"a": 0, "b": 2, "c": 3}),
        ([1, 0, 1, 0], {"a": 0, "b": 2}),
    ]

    @pytest.mark.parametrize("binary_vec,wire_map", binary_vecs_with_invalid_wire_maps)
    def test_binary_to_pauli_invalid_wire_map(self, binary_vec, wire_map):
        """Tests ValueError raise when wire_map values are not integers 0 to N, for input 2N
        dimensional binary vector."""

        assert pytest.raises(ValueError, binary_to_pauli, binary_vec, wire_map)

    not_binary_symplectic_vecs = [[1, 0, 1, 1, 0], [1], [2, 0, 0, 1], [0.1, 4.3, 2.0, 1.3]]

    @pytest.mark.parametrize("not_binary_symplectic", not_binary_symplectic_vecs)
    def test_binary_to_pauli_with_illegal_vectors(self, not_binary_symplectic):
        """Test ValueError raise for when non even-dimensional binary vectors are given to
        binary_to_pauli."""

        assert pytest.raises(ValueError, binary_to_pauli, not_binary_symplectic)

    def test_observables_to_binary_matrix(self):
        """Test conversion of list of Pauli word operators to representation as a binary matrix."""

        observables = [Identity(1), PauliX(1), PauliZ(0) @ PauliZ(1)]

        binary_observables = np.array(
            [[0.0, 1.0, 0.0], [0.0, 0.0, 0.0], [0.0, 0.0, 1.0], [0.0, 0.0, 1.0]]
        ).T

        assert (observables_to_binary_matrix(observables) == binary_observables).all()

    def test_observables_to_binary_matrix_n_qubits_arg(self):
        """Tests if ValueError is raised when specified n_qubits is not large enough to support
        the number of distinct wire labels in input observables."""

        observables = [Identity(1) @ PauliZ("a"), PauliX(1), PauliZ(0) @ PauliZ(2)]
        n_qubits_invalid = 3

        assert pytest.raises(
            ValueError, observables_to_binary_matrix, observables, n_qubits_invalid
        )

    def test_is_qwc(self):
        """Determining if two Pauli words are qubit-wise commuting."""

        n_qubits = 3
        wire_map = {0: 0, "a": 1, "b": 2}
        p1_vec = pauli_to_binary(PauliX(0) @ PauliY("a"), wire_map=wire_map)
        p2_vec = pauli_to_binary(PauliX(0) @ Identity("a") @ PauliX("b"), wire_map=wire_map)
        p3_vec = pauli_to_binary(PauliX(0) @ PauliZ("a") @ Identity("b"), wire_map=wire_map)
        identity = pauli_to_binary(Identity("a") @ Identity(0), wire_map=wire_map)

        assert is_qwc(p1_vec, p2_vec)
        assert not is_qwc(p1_vec, p3_vec)
        assert is_qwc(p2_vec, p3_vec)
        assert (
            is_qwc(p1_vec, identity)
            == is_qwc(p2_vec, identity)
            == is_qwc(p3_vec, identity)
            == is_qwc(identity, identity)
            == True
        )

    obs_lsts = [
        ([qml.PauliZ(0) @ qml.PauliX(1), qml.PauliY(2), qml.PauliX(1) @ qml.PauliY(2)], True),
        ([qml.PauliZ(0) @ qml.Identity(1), qml.PauliY(2), qml.PauliX(2) @ qml.PauliY(1)], False),
        (
            [
                qml.PauliZ(0) @ qml.PauliX(1),
                qml.PauliY(2),
                qml.Identity(1) @ qml.PauliY(2),
                qml.Identity(0),
            ],
            True,
        ),  # multi I
        ([qml.PauliZ(0) @ qml.PauliZ(1), qml.PauliZ(2), qml.PauliX(1) @ qml.PauliY(2)], False),
    ]

    @pytest.mark.parametrize("obs_lst, expected_qwc", obs_lsts)
    def test_are_qwc_pauli_words(self, obs_lst, expected_qwc):
        """Given a list of Pauli words test that this function accurately
        determines if they are pairwise qubit-wise commuting."""
        qwc = are_pauli_words_qwc(obs_lst)
        assert qwc == expected_qwc

    def test_is_qwc_not_equal_lengths(self):
        """Tests ValueError is raised when input Pauli vectors are not of equal length."""

        pauli_vec_1 = [0, 1, 0, 1]
        pauli_vec_2 = [1, 1, 0, 1, 0, 1]

        assert pytest.raises(ValueError, is_qwc, pauli_vec_1, pauli_vec_2)

    def test_is_qwc_not_even_lengths(self):
        """Tests ValueError is raised when input Pauli vectors are not of even length."""

        pauli_vec_1 = [1, 0, 1]
        pauli_vec_2 = [1, 1, 1]

        assert pytest.raises(ValueError, is_qwc, pauli_vec_1, pauli_vec_2)

    def test_is_qwc_not_binary_vectors(self):
        """Tests ValueError is raised when input Pauli vectors do not have binary
        components."""

        pauli_vec_1 = [1, 3.2, 1, 1 + 2j]
        pauli_vec_2 = [1, 0, 0, 0]

        assert pytest.raises(ValueError, is_qwc, pauli_vec_1, pauli_vec_2)

    obs_pw_status = (
        (PauliX(0), True),
        (PauliZ(1) @ PauliX(2) @ PauliZ(4), True),
        (PauliX(1) @ Hadamard(4), False),
        (Hadamard(0), False),
        (Hamiltonian([0.5], [PauliZ(1) @ PauliX(2)]), True),
        (Hamiltonian([0.5], [PauliZ(1) @ PauliX(1)]), True),
        (Hamiltonian([1.0], [Hadamard(0)]), False),
        (Hamiltonian([1.0, 0.5], [PauliX(0), PauliZ(1) @ PauliX(2)]), False),
        (qml.prod(qml.PauliX(0), qml.PauliY(0)), True),
        (qml.prod(qml.PauliX(0), qml.PauliY(1)), True),
        (qml.prod(qml.PauliX(0), qml.Hadamard(1)), False),
<<<<<<< HEAD
=======
        (qml.s_prod(5, qml.PauliX(0) @ qml.PauliZ(1)), True),
        (qml.s_prod(5, qml.Hadamard(0)), False),
>>>>>>> f8c6ba88
    )

    @pytest.mark.parametrize("ob, is_pw", obs_pw_status)
    def test_is_pauli_word(self, ob, is_pw):
        """Test for determining whether input ``Observable`` instance is a Pauli word."""
        assert is_pauli_word(ob) == is_pw

    def test_is_pauli_word_non_observable(self):
        """Test that non-observables are not Pauli Words."""

        class DummyOp(qml.operation.Operator):
            num_wires = 1

        assert not is_pauli_word(DummyOp(1))

    def test_are_identical_pauli_words(self):
        """Tests for determining if two Pauli words have the same ``wires`` and ``name`` attributes."""

        pauli_word_1 = Tensor(PauliX(0))
        pauli_word_2 = PauliX(0)

        assert are_identical_pauli_words(pauli_word_1, pauli_word_2)
        assert are_identical_pauli_words(pauli_word_2, pauli_word_1)

        pauli_word_1 = PauliX(0) @ PauliY(1)
        pauli_word_2 = PauliY(1) @ PauliX(0)
        pauli_word_3 = Tensor(PauliX(0), PauliY(1))
        pauli_word_4 = PauliX(1) @ PauliZ(2)

        assert are_identical_pauli_words(pauli_word_1, pauli_word_2)
        assert are_identical_pauli_words(pauli_word_1, pauli_word_3)
        assert not are_identical_pauli_words(pauli_word_1, pauli_word_4)
        assert not are_identical_pauli_words(pauli_word_3, pauli_word_4)

    @pytest.mark.parametrize("non_pauli_word", non_pauli_words)
    def test_are_identical_pauli_words_non_pauli_word_catch(self, non_pauli_word):
        """Tests TypeError raise for when non-Pauli word Pennylane operators/operations are given
        as input to are_identical_pauli_words."""

        with pytest.raises(TypeError):
            are_identical_pauli_words(non_pauli_word, PauliZ(0) @ PauliZ(1))

        with pytest.raises(TypeError):
            are_identical_pauli_words(non_pauli_word, PauliZ(0) @ PauliZ(1))

        with pytest.raises(TypeError):
            are_identical_pauli_words(PauliX("a") @ Identity("b"), non_pauli_word)

        with pytest.raises(TypeError):
            are_identical_pauli_words(non_pauli_word, non_pauli_word)

    def test_qwc_complement_adj_matrix(self):
        """Tests that the ``qwc_complement_adj_matrix`` function returns the correct
        adjacency matrix."""
        binary_observables = np.array(
            [
                [1.0, 0.0, 1.0, 0.0, 0.0, 1.0],
                [0.0, 1.0, 1.0, 1.0, 0.0, 1.0],
                [0.0, 0.0, 0.0, 1.0, 0.0, 0.0],
            ]
        )
        adj = qwc_complement_adj_matrix(binary_observables)

        expected = np.array([[0.0, 1.0, 1.0], [1.0, 0.0, 0.0], [1.0, 0.0, 0.0]])

        assert np.all(adj == expected)

        binary_obs_list = list(binary_observables)
        adj = qwc_complement_adj_matrix(binary_obs_list)
        assert np.all(adj == expected)

        binary_obs_tuple = tuple(binary_observables)
        adj = qwc_complement_adj_matrix(binary_obs_tuple)
        assert np.all(adj == expected)

    def test_qwc_complement_adj_matrix_exception(self):
        """Tests that the ``qwc_complement_adj_matrix`` function raises an exception if
        the matrix is not binary."""
        not_binary_observables = np.array(
            [
                [1.1, 0.5, 1.0, 0.0, 0.0, 1.0],
                [0.0, 1.3, 1.0, 1.0, 0.0, 1.0],
                [2.2, 0.0, 0.0, 1.0, 0.0, 0.0],
            ]
        )

        with pytest.raises(ValueError, match="Expected a binary array, instead got"):
            qwc_complement_adj_matrix(not_binary_observables)

    @pytest.mark.parametrize(
        "pauli_word,wire_map,expected_string",
        [
            (PauliX(0), {0: 0}, "X"),
            (Identity(0), {0: 0}, "I"),
            (PauliZ(0) @ PauliY(1), {0: 0, 1: 1}, "ZY"),
            (PauliX(1), {0: 0, 1: 1}, "IX"),
            (PauliX(1), None, "X"),
            (PauliX(1), {1: 0, 0: 1}, "XI"),
            (PauliZ("a") @ PauliY("b") @ PauliZ("d"), {"a": 0, "b": 1, "c": 2, "d": 3}, "ZYIZ"),
            (PauliZ("a") @ PauliY("b") @ PauliZ("d"), None, "ZYZ"),
            (PauliX("a") @ PauliY("b") @ PauliZ("d"), {"d": 0, "c": 1, "b": 2, "a": 3}, "ZIYX"),
            (4.5 * PauliX(0), {0: 0}, "X"),
            (qml.prod(PauliX(0), PauliY(1)), {0: 0, 1: 1}, "XY"),
            (PauliX(0) @ PauliZ(0), {0: 0}, "X"),  # second operator is ignored!!
            (3 * PauliZ(0) @ PauliY(3), {0: 0, 3: 1}, "ZY"),
<<<<<<< HEAD
=======
            (qml.s_prod(8, qml.PauliX(0) @ qml.PauliZ(1)), {0: 0, 1: 1}, "XZ"),
            (qml.Hamiltonian([4], [qml.PauliX(0) @ qml.PauliZ(1)]), {0: 0, 1: 1}, "XZ"),
>>>>>>> f8c6ba88
        ],
    )
    def test_pauli_word_to_string(self, pauli_word, wire_map, expected_string):
        """Test that Pauli words are correctly converted into strings."""
        obtained_string = pauli_word_to_string(pauli_word, wire_map)
        assert obtained_string == expected_string

    @pytest.mark.parametrize("non_pauli_word", non_pauli_words)
    def test_pauli_word_to_string_invalid_input(self, non_pauli_word):
        """Ensure invalid inputs are handled properly when converting Pauli words to strings."""
        with pytest.raises(TypeError):
            pauli_word_to_string(non_pauli_word)

    @pytest.mark.parametrize(
        "pauli_string,wire_map,expected_pauli",
        [
            ("I", {"a": 0}, Identity("a")),
            ("X", {0: 0}, PauliX(0)),
            ("XI", {1: 0, 0: 1}, PauliX(1)),
            ("II", {0: 0, 1: 1}, Identity(0)),
            ("ZYIZ", {"a": 0, "b": 1, "c": 2, "d": 3}, PauliZ("a") @ PauliY("b") @ PauliZ("d")),
            ("ZYZ", None, PauliZ(0) @ PauliY(1) @ PauliZ(2)),
            ("ZIYX", {"d": 0, "c": 1, "b": 2, "a": 3}, PauliZ("d") @ PauliY("b") @ PauliX("a")),
        ],
    )
    def test_string_to_pauli_word(self, pauli_string, wire_map, expected_pauli):
        """Test that valid strings are correctly converted into Pauli words."""
        obtained_pauli = string_to_pauli_word(pauli_string, wire_map)
        assert obtained_pauli.compare(expected_pauli)

    @pytest.mark.parametrize(
        "non_pauli_string,wire_map,error_type,error_message",
        [
            (Identity("a"), None, TypeError, "must be string"),
            ("XAYZ", None, ValueError, "Invalid characters encountered"),
            ("XYYZ", {0: 0, 1: 1, 2: 2}, ValueError, "must have the same length"),
        ],
    )
    def test_string_to_pauli_word_invalid_input(
        self, non_pauli_string, wire_map, error_type, error_message
    ):
        """Ensure invalid inputs are handled properly when converting strings to Pauli words."""
        with pytest.raises(error_type, match=error_message):
            string_to_pauli_word(non_pauli_string, wire_map)

    @pytest.mark.parametrize(
        "pauli_word,wire_map,expected_matrix",
        [
            (PauliX(0), {0: 0}, PauliX(0).matrix()),
            (Identity(0), {0: 0}, np.eye(2)),
            (
                PauliZ(0) @ PauliY(1),
                {0: 0, 1: 1},
                np.array([[0, -1j, 0, 0], [1j, 0, 0, 0], [0, 0, 0, 1j], [0, 0, -1j, 0]]),
            ),
            (
                PauliY(1) @ PauliZ(0),
                {0: 0, 1: 1},
                np.array([[0, -1j, 0, 0], [1j, 0, 0, 0], [0, 0, 0, 1j], [0, 0, -1j, 0]]),
            ),
            (
                PauliY(1) @ PauliZ(0),
                {1: 0, 0: 1},
                np.array([[0, 0, -1j, 0], [0, 0, 0, 1j], [1j, 0, 0, 0], [0, -1j, 0, 0]]),
            ),
            (Identity(0), {0: 0, 1: 1}, np.eye(4)),
            (PauliX(2), None, PauliX(2).matrix()),
            (
                PauliX(2),
                {0: 0, 1: 1, 2: 2},
                np.array(
                    [
                        [0, 1, 0, 0, 0, 0, 0, 0],
                        [1, 0, 0, 0, 0, 0, 0, 0],
                        [0, 0, 0, 1, 0, 0, 0, 0],
                        [0, 0, 1, 0, 0, 0, 0, 0],
                        [0, 0, 0, 0, 0, 1, 0, 0],
                        [0, 0, 0, 0, 1, 0, 0, 0],
                        [0, 0, 0, 0, 0, 0, 0, 1],
                        [0, 0, 0, 0, 0, 0, 1, 0],
                    ]
                ),
            ),
            (
                PauliZ("a") @ PauliX(2),
                {"a": 0, 1: 1, 2: 2},
                np.array(
                    [
                        [0, 1, 0, 0, 0, 0, 0, 0],
                        [1, 0, 0, 0, 0, 0, 0, 0],
                        [0, 0, 0, 1, 0, 0, 0, 0],
                        [0, 0, 1, 0, 0, 0, 0, 0],
                        [0, 0, 0, 0, 0, -1, 0, 0],
                        [0, 0, 0, 0, -1, 0, 0, 0],
                        [0, 0, 0, 0, 0, 0, 0, -1],
                        [0, 0, 0, 0, 0, 0, -1, 0],
                    ]
                ),
            ),
            (
                PauliX(2) @ PauliZ("a"),
                {"a": 0, 1: 1, 2: 2},
                np.array(
                    [
                        [0, 1, 0, 0, 0, 0, 0, 0],
                        [1, 0, 0, 0, 0, 0, 0, 0],
                        [0, 0, 0, 1, 0, 0, 0, 0],
                        [0, 0, 1, 0, 0, 0, 0, 0],
                        [0, 0, 0, 0, 0, -1, 0, 0],
                        [0, 0, 0, 0, -1, 0, 0, 0],
                        [0, 0, 0, 0, 0, 0, 0, -1],
                        [0, 0, 0, 0, 0, 0, -1, 0],
                    ]
                ),
            ),
        ],
    )
    def test_pauli_word_to_matrix(self, pauli_word, wire_map, expected_matrix):
        """Test that Pauli words are correctly converted into matrices."""
        obtained_matrix = pauli_word_to_matrix(pauli_word, wire_map)
        assert np.allclose(obtained_matrix, expected_matrix)

    @pytest.mark.parametrize("non_pauli_word", non_pauli_words)
    def test_pauli_word_to_matrix_invalid_input(self, non_pauli_word):
        """Ensure invalid inputs are handled properly when converting Pauli words to matrices."""
        with pytest.raises(TypeError):
            pauli_word_to_matrix(non_pauli_word)


class TestPauliGroup:
    """Testing for Pauli group construction and manipulation functions."""

    def test_pauli_group_size(self):
        """Test that the size of the returned Pauli group is correct."""
        for n_qubits in range(1, 5):
            pg = list(pauli_group(n_qubits))
            assert len(pg) == 4**n_qubits

    def test_pauli_group_invalid_input(self):
        """Test that invalid inputs to the Pauli group are handled correctly."""
        with pytest.raises(TypeError, match="Must specify an integer number"):
            pauli_group("3")

        with pytest.raises(ValueError, match="Number of qubits must be at least 1"):
            pauli_group(-1)

    def test_one_qubit_pauli_group_integer_wire_map(self):
        """Test that the single-qubit Pauli group is constructed correctly with a wire
        labeled by an integer."""

        expected_pg_1 = [Identity(0), PauliZ(0), PauliX(0), PauliY(0)]
        pg_1 = list(pauli_group(1))
        assert all([expected.compare(obtained) for expected, obtained in zip(expected_pg_1, pg_1)])

    def test_one_qubit_pauli_group_valid_float_input(self):
        """Test that the single-qubit Pauli group is constructed correctly when a float
        that represents an integer is passed."""

        expected_pg_1 = [Identity(0), PauliZ(0), PauliX(0), PauliY(0)]
        pg_1 = list(pauli_group(1.0))
        assert all([expected.compare(obtained) for expected, obtained in zip(expected_pg_1, pg_1)])

    def test_one_qubit_pauli_group_string_wire_map(self):
        """Test that the single-qubit Pauli group is constructed correctly with a wire
        labeled by a string."""

        wire_map = {"qubit": 0}
        expected_pg_1_wires = [
            Identity("qubit"),
            PauliZ("qubit"),
            PauliX("qubit"),
            PauliY("qubit"),
        ]
        pg_1_wires = list(pauli_group(1, wire_map=wire_map))
        assert all(
            [
                expected.compare(obtained)
                for expected, obtained in zip(expected_pg_1_wires, pg_1_wires)
            ]
        )

    def test_two_qubit_pauli_group(self):
        """Test that the two-qubit Pauli group is constructed correctly."""
        # With no wire map; ordering is based on construction from binary representation
        wire_map = {"a": 0, "b": 1}

        expected_pg_2 = [
            Identity("a"),
            PauliZ("b"),
            PauliZ("a"),
            PauliZ("a") @ PauliZ("b"),
            PauliX("b"),
            PauliY("b"),
            PauliZ("a") @ PauliX("b"),
            PauliZ("a") @ PauliY("b"),
            PauliX("a"),
            PauliX("a") @ PauliZ("b"),
            PauliY("a"),
            PauliY("a") @ PauliZ("b"),
            PauliX("a") @ PauliX("b"),
            PauliX("a") @ PauliY("b"),
            PauliY("a") @ PauliX("b"),
            PauliY("a") @ PauliY("b"),
        ]

        pg_2 = list(pauli_group(2, wire_map=wire_map))
        assert all([expected.compare(obtained) for expected, obtained in zip(expected_pg_2, pg_2)])

    @pytest.mark.parametrize(
        "pauli_word_1,pauli_word_2,wire_map,expected_product",
        [
            (PauliX(0), Identity(0), {0: 0}, PauliX(0)),
            (PauliZ(0), PauliY(0), {0: 0}, PauliX(0)),
            (PauliZ(0), PauliZ(0), {0: 0}, Identity(0)),
            (Identity("a"), Identity("b"), None, Identity("a")),
            (PauliZ("b") @ PauliY("a"), PauliZ("b") @ PauliY("a"), None, Identity("b")),
            (
                PauliZ("b") @ PauliY("a"),
                PauliZ("b") @ PauliY("a"),
                {"b": 0, "a": 1},
                Identity("b"),
            ),
            (
                PauliZ(0) @ PauliY(1),
                PauliX(0) @ PauliZ(1),
                {0: 0, 1: 1},
                PauliY(0) @ PauliX(1),
            ),
            (PauliZ(0) @ PauliY(1), PauliX(1) @ PauliY(0), {0: 0, 1: 1}, PauliX(0) @ PauliZ(1)),
            (
                PauliZ(0) @ PauliY(3) @ PauliZ(1),
                PauliX(1) @ PauliX(2) @ PauliY(0),
                None,
                PauliX(0) @ PauliY(1) @ PauliX(2) @ PauliY(3),
            ),
            (
                PauliX(0) @ PauliX(2),
                PauliX(0) @ PauliZ(2),
                None,
                PauliY(2),
            ),
            (PauliZ("a"), PauliX("b"), {"a": 0, "b": 1}, PauliZ("a") @ PauliX("b")),
            (
                PauliZ("a"),
                PauliX("e"),
                {"a": 0, "b": 1, "c": 2, "d": 3, "e": 4},
                PauliZ("a") @ PauliX("e"),
            ),
            (PauliZ("a"), PauliY("e"), None, PauliZ("a") @ PauliY("e")),
            (
                PauliZ(0) @ PauliZ(2) @ PauliZ(4),
                PauliZ(0) @ PauliY(1) @ PauliX(3),
                None,
                PauliZ(2) @ PauliY(1) @ PauliZ(4) @ PauliX(3),
            ),
            (
                PauliZ(0) @ PauliZ(4) @ PauliZ(2),
                PauliZ(0) @ PauliY(1) @ PauliX(3),
                {0: 0, 2: 1, 4: 2, 1: 3, 3: 4},
                PauliZ(2) @ PauliY(1) @ PauliZ(4) @ PauliX(3),
            ),
            (
                PauliZ(0) @ PauliY(3) @ PauliZ(1),
                PauliX(1) @ PauliX(2) @ PauliY(0),
                None,
                PauliX(0) @ PauliY(3) @ PauliY(1) @ PauliX(2),
            ),
        ],
    )
    def test_pauli_mult(self, pauli_word_1, pauli_word_2, wire_map, expected_product):
        """Test that Pauli words are multiplied together correctly."""
        obtained_product = pauli_mult(pauli_word_1, pauli_word_2, wire_map=wire_map)
        assert obtained_product.compare(expected_product)

    @pytest.mark.parametrize(
        "pauli_word_1,pauli_word_2,wire_map,expected_phase",
        [
            (PauliX(0), Identity(0), {0: 0}, 1),
            (PauliZ(0), PauliY(0), {0: 0}, -1j),
            (PauliZ(0), PauliZ(0), {0: 0}, 1),
            (Identity("a"), Identity("b"), None, 1),
            (PauliZ("b") @ PauliY("a"), PauliZ("b") @ PauliY("a"), None, 1),
            (PauliZ(0), PauliY("b"), None, 1),
            (
                PauliZ("a") @ PauliY("b"),
                PauliX("a") @ PauliZ("b"),
                {"a": 0, "b": 1},
                -1,
            ),
            (PauliX(0) @ PauliX(2), PauliX(0) @ PauliZ(2), None, -1j),
            (
                PauliX(0) @ PauliY(1) @ PauliZ(2),
                PauliY(0) @ PauliY(1),
                {0: 0, 1: 1, 2: 2},
                1j,
            ),
            (PauliZ(0) @ PauliY(1), PauliX(1) @ PauliY(0), {0: 0, 1: 1}, -1),
            (PauliZ(0) @ PauliY(1), PauliX(1) @ PauliY(0), {1: 0, 0: 1}, -1),
            (PauliZ(0) @ PauliY(3) @ PauliZ(1), PauliX(1) @ PauliX(2) @ PauliY(0), None, 1),
        ],
    )
    def test_pauli_mult_with_phase(self, pauli_word_1, pauli_word_2, wire_map, expected_phase):
        """Test that multiplication including phases works as expected."""
        _, obtained_phase = pauli_mult_with_phase(pauli_word_1, pauli_word_2, wire_map=wire_map)
        assert obtained_phase == expected_phase


class TestPartitionPauliGroup:
    """Tests for the partition_pauli_group function"""

    def test_expected_answer(self):
        """Test if we get the expected answer for 3 qubits"""
        expected = [
            ["III", "IIZ", "IZI", "IZZ", "ZII", "ZIZ", "ZZI", "ZZZ"],
            ["IIX", "IZX", "ZIX", "ZZX"],
            ["IIY", "IZY", "ZIY", "ZZY"],
            ["IXI", "IXZ", "ZXI", "ZXZ"],
            ["IXX", "ZXX"],
            ["IXY", "ZXY"],
            ["IYI", "IYZ", "ZYI", "ZYZ"],
            ["IYX", "ZYX"],
            ["IYY", "ZYY"],
            ["XII", "XIZ", "XZI", "XZZ"],
            ["XIX", "XZX"],
            ["XIY", "XZY"],
            ["XXI", "XXZ"],
            ["XXX"],
            ["XXY"],
            ["XYI", "XYZ"],
            ["XYX"],
            ["XYY"],
            ["YII", "YIZ", "YZI", "YZZ"],
            ["YIX", "YZX"],
            ["YIY", "YZY"],
            ["YXI", "YXZ"],
            ["YXX"],
            ["YXY"],
            ["YYI", "YYZ"],
            ["YYX"],
            ["YYY"],
        ]
        assert expected == partition_pauli_group(3.0)

    @pytest.mark.parametrize("n", range(1, 9))
    def test_scaling(self, n):
        """Test if the number of groups is equal to 3**n"""
        assert len(partition_pauli_group(n)) == 3**n

    @pytest.mark.parametrize("n", range(1, 6))
    def test_is_qwc(self, n):
        """Test if each group contains only qubit-wise commuting terms"""
        for group in partition_pauli_group(n):
            size = len(group)
            for i in range(size):
                for j in range(i, size):
                    s1 = group[i]
                    s2 = group[j]
                    w1 = string_to_pauli_word(s1)
                    w2 = string_to_pauli_word(s2)
                    assert is_commuting(w1, w2)

    def test_invalid_input(self):
        """Test that invalid inputs are handled correctly."""
        with pytest.raises(TypeError, match="Must specify an integer number"):
            partition_pauli_group("3")

        with pytest.raises(ValueError, match="Number of qubits must be at least 0"):
            partition_pauli_group(-1)

    def test_zero(self):
        """Test if [[""]] is returned with zero qubits"""
        assert partition_pauli_group(0) == [[""]]


class TestMeasurementTransformations:
    """Tests for the functions involved in obtaining post-rotations necessary in the measurement
    optimization schemes implemented in :mod:`grouping`."""

    def are_identical_rotation_gates(self, gate_1, gate_2, param_tol=1e-6):
        """Checks whether the two input gates are identical up to a certain threshold in their
        parameters.

        Arguments:
            gate_1 (Union[RX, RY, RZ]): the first single-qubit rotation gate
            gate_2 (Union[RX, RY, RZ]): the second single-qubit rotation gate

        Keyword arguments:
            param_tol (float): the absolute tolerance for considering whether two gates parameter
                values are the same

        Returns:
            bool: whether the input rotation gates are identical up to the parameter tolerance

        """

        return (
            gate_1.wires == gate_2.wires
            and np.allclose(gate_1.parameters, gate_2.parameters, atol=param_tol, rtol=0)
            and gate_1.name == gate_2.name
        )

    qwc_rotation_io = [
        ([PauliX(0), PauliZ(1), PauliZ(3)], [RY(-np.pi / 2, wires=[0])]),
        ([Identity(0), PauliZ(1)], []),
        (
            [PauliX(2), PauliY(0), Identity(1)],
            [RY(-np.pi / 2, wires=[2]), RX(np.pi / 2, wires=[0])],
        ),
        (
            [PauliZ("a"), PauliX("b"), PauliY(0)],
            [RY(-np.pi / 2, wires=["b"]), RX(np.pi / 2, wires=[0])],
        ),
    ]

    @pytest.mark.parametrize("pauli_ops,qwc_rot_sol", qwc_rotation_io)
    def test_qwc_rotation(self, pauli_ops, qwc_rot_sol):
        """Tests that the correct single-qubit post-rotation gates are obtained for the input list
        of Pauli operators."""

        qwc_rot = qwc_rotation(pauli_ops)

        assert all(
            [
                self.are_identical_rotation_gates(qwc_rot[i], qwc_rot_sol[i])
                for i in range(len(qwc_rot))
            ]
        )

    invalid_qwc_rotation_inputs = [
        [PauliX(0), PauliY(1), Hadamard(2)],
        [PauliX(0) @ PauliY(1), PauliZ(1), Identity(2)],
        [RX(1, wires="a"), PauliX("b")],
    ]

    @pytest.mark.parametrize("bad_input", invalid_qwc_rotation_inputs)
    def test_invalid_qwc_rotation_input_catch(self, bad_input):
        """Verifies that a TypeError is raised when the input to qwc_rotations is not a list of
        single Pauli operators."""

        assert pytest.raises(TypeError, qwc_rotation, bad_input)

    diagonalized_paulis = [
        (Identity("a"), Identity("a")),
        (PauliX(1) @ Identity(2) @ PauliZ("b"), PauliZ(1) @ PauliZ("b")),
        (PauliZ(1) @ PauliZ(2), PauliZ(1) @ PauliZ(2)),
        (PauliX("a") @ PauliY("b") @ PauliY("c"), PauliZ("a") @ PauliZ("b") @ PauliZ("c")),
    ]

    @pytest.mark.parametrize("pauli_word, diag_pauli_word", diagonalized_paulis)
    def test_diagonalize_pauli_word(self, pauli_word, diag_pauli_word):
        """Tests `diagonalize_pauli_word` returns the correct diagonal Pauli word in computational
        basis for a given Pauli word."""

        assert are_identical_pauli_words(diagonalize_pauli_word(pauli_word), diag_pauli_word)

    non_pauli_words = [
        PauliX(0) @ Hadamard(1) @ Identity(2),
        Hadamard("a"),
        U3(0.1, 1, 1, wires="a"),
        Hermitian(np.array([[3.2, 1.1 + 0.6j], [1.1 - 0.6j, 3.2]]), wires="a") @ PauliX("b"),
    ]

    @pytest.mark.parametrize("non_pauli_word", non_pauli_words)
    def test_diagonalize_pauli_word_catch_non_pauli_word(self, non_pauli_word):
        assert pytest.raises(TypeError, diagonalize_pauli_word, non_pauli_word)

    qwc_diagonalization_io = [
        (
            [PauliX(0) @ PauliY(1), PauliX(0) @ PauliZ(2)],
            (
                [RY(-np.pi / 2, wires=[0]), RX(np.pi / 2, wires=[1])],
                [PauliZ(wires=[0]) @ PauliZ(wires=[1]), PauliZ(wires=[0]) @ PauliZ(wires=[2])],
            ),
        ),
        (
            [PauliX(2) @ Identity(0), PauliY(1), PauliZ(0) @ PauliY(1), PauliX(2) @ PauliY(1)],
            (
                [RY(-np.pi / 2, wires=[2]), RX(np.pi / 2, wires=[1])],
                [
                    PauliZ(wires=[2]),
                    PauliZ(wires=[1]),
                    PauliZ(wires=[0]) @ PauliZ(wires=[1]),
                    PauliZ(wires=[2]) @ PauliZ(wires=[1]),
                ],
            ),
        ),
        (
            [PauliZ("a") @ PauliY("b") @ PauliZ("c"), PauliY("b") @ PauliZ("d")],
            (
                [RX(np.pi / 2, wires=["b"])],
                [
                    PauliZ(wires=["a"]) @ PauliZ(wires=["b"]) @ PauliZ(wires=["c"]),
                    PauliZ(wires=["b"]) @ PauliZ(wires=["d"]),
                ],
            ),
        ),
        ([PauliX("a")], ([RY(-np.pi / 2, wires=["a"])], [PauliZ(wires=["a"])])),
        (
            [PauliX(0), PauliX(1) @ PauliX(0)],
            (
                [RY(-1.5707963267948966, wires=[0]), RY(-1.5707963267948966, wires=[1])],
                [PauliZ(wires=[0]), PauliZ(wires=[1]) @ PauliZ(wires=[0])],
            ),
        ),
    ]

    @pytest.mark.parametrize("qwc_grouping,qwc_sol_tuple", qwc_diagonalization_io)
    def test_diagonalize_qwc_pauli_words(self, qwc_grouping, qwc_sol_tuple):
        """Tests for validating diagonalize_qwc_pauli_words solutions."""

        qwc_rot, diag_qwc_grouping = diagonalize_qwc_pauli_words(qwc_grouping)
        qwc_rot_sol, diag_qwc_grouping_sol = qwc_sol_tuple

        assert all(
            [
                self.are_identical_rotation_gates(qwc_rot[i], qwc_rot_sol[i])
                for i in range(len(qwc_rot))
            ]
        )
        assert all(
            [
                are_identical_pauli_words(diag_qwc_grouping[i], diag_qwc_grouping_sol[i])
                for i in range(len(diag_qwc_grouping))
            ]
        )

    not_qwc_groupings = [
        [PauliX("a"), PauliY("a")],
        [PauliZ(0) @ Identity(1), PauliZ(0) @ PauliZ(1), PauliX(0) @ Identity(1)],
        [PauliX("a") @ PauliX(0), PauliZ(0) @ PauliZ("a")],
        [PauliZ("a") @ PauliY(1), PauliZ(1) @ PauliY("a")],
        [Hamiltonian([1.0, 2.0], [PauliX("a"), PauliY("a")])],
    ]

    @pytest.mark.parametrize("not_qwc_grouping", not_qwc_groupings)
    def test_diagonalize_qwc_pauli_words_catch_when_not_qwc(self, not_qwc_grouping):
        """Test for ValueError raise when diagonalize_qwc_pauli_words is not given a list of
        qubit-wise commuting Pauli words."""

        assert pytest.raises(ValueError, diagonalize_qwc_pauli_words, not_qwc_grouping)


class TestObservableHF:
    @pytest.mark.parametrize(
        ("p1", "p2", "p_ref"),
        [
            (
                [(0, "X"), (1, "Y")],  # X_0 @ Y_1
                [(0, "X"), (2, "Y")],  # X_0 @ Y_2
                ([(2, "Y"), (1, "Y")], 1.0),  # X_0 @ Y_1 @ X_0 @ Y_2
            ),
        ],
    )
    def test_pauli_mult(self, p1, p2, p_ref):
        r"""Test that _pauli_mult returns the correct operator."""
        result = qml.pauli.utils._pauli_mult(p1, p2)

        assert result == p_ref

    @pytest.mark.parametrize(
        ("hamiltonian", "result"),
        [
            (
                qml.Hamiltonian(
                    np.array([0.5, 0.5]),
                    [qml.PauliX(0) @ qml.PauliY(1), qml.PauliX(0) @ qml.PauliY(1)],
                ),
                qml.Hamiltonian(np.array([1.0]), [qml.PauliX(0) @ qml.PauliY(1)]),
            ),
            (
                qml.Hamiltonian(
                    np.array([0.5, -0.5]),
                    [qml.PauliX(0) @ qml.PauliY(1), qml.PauliX(0) @ qml.PauliY(1)],
                ),
                qml.Hamiltonian([], []),
            ),
            (
                qml.Hamiltonian(
                    np.array([0.0, -0.5]),
                    [qml.PauliX(0) @ qml.PauliY(1), qml.PauliX(0) @ qml.PauliZ(1)],
                ),
                qml.Hamiltonian(np.array([-0.5]), [qml.PauliX(0) @ qml.PauliZ(1)]),
            ),
            (
                qml.Hamiltonian(
                    np.array([0.25, 0.25, 0.25, -0.25]),
                    [
                        qml.PauliX(0) @ qml.PauliY(1),
                        qml.PauliX(0) @ qml.PauliZ(1),
                        qml.PauliX(0) @ qml.PauliY(1),
                        qml.PauliX(0) @ qml.PauliY(1),
                    ],
                ),
                qml.Hamiltonian(
                    np.array([0.25, 0.25]),
                    [qml.PauliX(0) @ qml.PauliY(1), qml.PauliX(0) @ qml.PauliZ(1)],
                ),
            ),
        ],
    )
    def test_simplify(self, hamiltonian, result):
        r"""Test that simplify returns the correct hamiltonian."""
        h = simplify(hamiltonian)
        assert h.compare(result)


class TestTapering:
    @pytest.mark.parametrize(
        ("terms", "num_qubits", "result"),
        [
            (
                [
                    qml.Identity(wires=[0]),
                    qml.PauliZ(wires=[0]),
                    qml.PauliZ(wires=[1]),
                    qml.PauliZ(wires=[2]),
                    qml.PauliZ(wires=[3]),
                    qml.PauliZ(wires=[0]) @ qml.PauliZ(wires=[1]),
                    qml.PauliY(wires=[0])
                    @ qml.PauliX(wires=[1])
                    @ qml.PauliX(wires=[2])
                    @ qml.PauliY(wires=[3]),
                    qml.PauliY(wires=[0])
                    @ qml.PauliY(wires=[1])
                    @ qml.PauliX(wires=[2])
                    @ qml.PauliX(wires=[3]),
                    qml.PauliX(wires=[0])
                    @ qml.PauliX(wires=[1])
                    @ qml.PauliY(wires=[2])
                    @ qml.PauliY(wires=[3]),
                    qml.PauliX(wires=[0])
                    @ qml.PauliY(wires=[1])
                    @ qml.PauliY(wires=[2])
                    @ qml.PauliX(wires=[3]),
                    qml.PauliZ(wires=[0]) @ qml.PauliZ(wires=[2]),
                    qml.PauliZ(wires=[0]) @ qml.PauliZ(wires=[3]),
                    qml.PauliZ(wires=[1]) @ qml.PauliZ(wires=[2]),
                    qml.PauliZ(wires=[1]) @ qml.PauliZ(wires=[3]),
                    qml.PauliZ(wires=[2]) @ qml.PauliZ(wires=[3]),
                ],
                4,
                np.array(
                    [
                        [0, 0, 0, 0, 0, 0, 0, 0],
                        [1, 0, 0, 0, 0, 0, 0, 0],
                        [0, 1, 0, 0, 0, 0, 0, 0],
                        [0, 0, 1, 0, 0, 0, 0, 0],
                        [0, 0, 0, 1, 0, 0, 0, 0],
                        [1, 1, 0, 0, 0, 0, 0, 0],
                        [1, 0, 0, 1, 1, 1, 1, 1],
                        [1, 1, 0, 0, 1, 1, 1, 1],
                        [0, 0, 1, 1, 1, 1, 1, 1],
                        [0, 1, 1, 0, 1, 1, 1, 1],
                        [1, 0, 1, 0, 0, 0, 0, 0],
                        [1, 0, 0, 1, 0, 0, 0, 0],
                        [0, 1, 1, 0, 0, 0, 0, 0],
                        [0, 1, 0, 1, 0, 0, 0, 0],
                        [0, 0, 1, 1, 0, 0, 0, 0],
                    ]
                ),
            ),
            (
                [
                    qml.PauliZ(wires=["a"]) @ qml.PauliX(wires=["b"]),
                    qml.PauliZ(wires=["a"]) @ qml.PauliY(wires=["c"]),
                    qml.PauliX(wires=["a"]) @ qml.PauliY(wires=["d"]),
                ],
                4,
                np.array(
                    [[1, 0, 0, 0, 0, 1, 0, 0], [1, 0, 1, 0, 0, 0, 1, 0], [0, 0, 0, 1, 1, 0, 0, 1]]
                ),
            ),
        ],
    )
    def test_binary_matrix(self, terms, num_qubits, result):
        r"""Test that _binary_matrix returns the correct result."""
        binary_matrix = qml.pauli.utils._binary_matrix(terms, num_qubits)
        assert (binary_matrix == result).all()<|MERGE_RESOLUTION|>--- conflicted
+++ resolved
@@ -273,11 +273,8 @@
         (qml.prod(qml.PauliX(0), qml.PauliY(0)), True),
         (qml.prod(qml.PauliX(0), qml.PauliY(1)), True),
         (qml.prod(qml.PauliX(0), qml.Hadamard(1)), False),
-<<<<<<< HEAD
-=======
         (qml.s_prod(5, qml.PauliX(0) @ qml.PauliZ(1)), True),
         (qml.s_prod(5, qml.Hadamard(0)), False),
->>>>>>> f8c6ba88
     )
 
     @pytest.mark.parametrize("ob, is_pw", obs_pw_status)
@@ -383,11 +380,8 @@
             (qml.prod(PauliX(0), PauliY(1)), {0: 0, 1: 1}, "XY"),
             (PauliX(0) @ PauliZ(0), {0: 0}, "X"),  # second operator is ignored!!
             (3 * PauliZ(0) @ PauliY(3), {0: 0, 3: 1}, "ZY"),
-<<<<<<< HEAD
-=======
             (qml.s_prod(8, qml.PauliX(0) @ qml.PauliZ(1)), {0: 0, 1: 1}, "XZ"),
             (qml.Hamiltonian([4], [qml.PauliX(0) @ qml.PauliZ(1)]), {0: 0, 1: 1}, "XZ"),
->>>>>>> f8c6ba88
         ],
     )
     def test_pauli_word_to_string(self, pauli_word, wire_map, expected_string):
