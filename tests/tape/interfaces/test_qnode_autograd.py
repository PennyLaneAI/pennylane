# Copyright 2018-2020 Xanadu Quantum Technologies Inc.

# Licensed under the Apache License, Version 2.0 (the "License");
# you may not use this file except in compliance with the License.
# You may obtain a copy of the License at

#     http://www.apache.org/licenses/LICENSE-2.0

# Unless required by applicable law or agreed to in writing, software
# distributed under the License is distributed on an "AS IS" BASIS,
# WITHOUT WARRANTIES OR CONDITIONS OF ANY KIND, either express or implied.
# See the License for the specific language governing permissions and
# limitations under the License.
"""Unit tests for the autograd interface"""
import pytest
from pennylane import numpy as np

import pennylane as qml
from pennylane.tape import JacobianTape, qnode, QNode, QubitParamShiftTape


@pytest.mark.parametrize(
    "dev_name,diff_method", [
        ["default.qubit", "finite-diff"],
        ["default.qubit", "parameter-shift"],
        ["default.qubit.autograd", "backprop"],
<<<<<<< HEAD
        ["default.qubit", "rewind"]
=======
>>>>>>> 2ee5f563
    ],
)
class TestQNode:
    """Same tests as above, but this time via the QNode interface!"""

    def test_nondiff_param_unwrapping(self, dev_name, diff_method, mocker):
        """Test that non-differentiable parameters are correctly unwrapped
        to NumPy ndarrays or floats (if 0-dimensional)"""
        if diff_method != "parameter-shift":
            pytest.skip("Test only supports parameter-shift")

        dev = qml.device("default.qubit", wires=1)

        @qnode(dev, interface="autograd", diff_method="parameter-shift")
        def circuit(x, y):
            qml.RX(x[0], wires=0)
            qml.Rot(*x[1:], wires=0)
            qml.RY(y[0], wires=0)
            return qml.expval(qml.PauliZ(0))

        x = np.array([0.1, 0.2, 0.3, 0.4], requires_grad=False)
        y = np.array([0.5], requires_grad=True)

        param_data = []
        def mock_apply(*args, **kwargs):
            for op in args[0]:
                param_data.extend(op.data.copy())

        mocker.patch.object(dev, "apply", side_effect=mock_apply)
        circuit(x, y)
        assert param_data == [0.1, 0.2, 0.3, 0.4, 0.5]
        assert not any(isinstance(p, np.tensor) for p in param_data)

        # test the jacobian works correctly
        param_data = []
        qml.grad(circuit)(x, y)
        assert param_data == [0.1, 0.2, 0.3, 0.4, 0.5, 0.1, 0.2, 0.3, 0.4, 0.5 + np.pi/2, 0.1, 0.2, 0.3, 0.4, 0.5 - np.pi/2]
        assert not any(isinstance(p, np.tensor) for p in param_data)

    def test_execution_no_interface(self, dev_name, diff_method):
        """Test execution works without an interface"""
        if diff_method == "backprop":
            pytest.skip("Test does not support backprop")

        dev = qml.device(dev_name, wires=1)

        @qnode(dev, interface=None)
        def circuit(a):
            qml.RY(a, wires=0)
            qml.RX(0.2, wires=0)
            return qml.expval(qml.PauliZ(0))

        a = np.array(0.1, requires_grad=True)

        res = circuit(a)

        assert circuit.qtape.interface == None

        # without the interface, the QNode simply returns a scalar array
        assert isinstance(res, np.ndarray)
        assert res.shape == tuple()

        # without the interface, the tape is unable to deduce
        # trainable parameters
        assert circuit.qtape.trainable_params == {0, 1}

        # gradients should cause an error
        with pytest.raises(TypeError, match="must be real number, not ArrayBox"):
            qml.grad(circuit)(a)

    def test_execution_with_interface(self, dev_name, diff_method):
        """Test execution works with the interface"""
        if diff_method == "backprop":
            pytest.skip("Test does not support backprop")

        dev = qml.device(dev_name, wires=1)

        @qnode(dev, interface="autograd", diff_method=diff_method)
        def circuit(a):
            qml.RY(a, wires=0)
            qml.RX(0.2, wires=0)
            return qml.expval(qml.PauliZ(0))

        a = np.array(0.1, requires_grad=True)
        circuit(a)

        assert circuit.qtape.interface == "autograd"

        # the tape is able to deduce trainable parameters
        assert circuit.qtape.trainable_params == {0}

        # gradients should work
        grad = qml.grad(circuit)(a)
        assert len(grad) == 1
        assert isinstance(grad[0], np.ndarray)
        assert grad[0].shape == tuple()

    def test_interface_swap(self, dev_name, diff_method, tol):
        """Test that the autograd interface can be applied to a QNode
        with a pre-existing interface"""
        tf = pytest.importorskip("tensorflow", minversion="2.1")

        if diff_method == "backprop":
            pytest.skip("Test does not support backprop")

        dev = qml.device(dev_name, wires=1)

        @qnode(dev, interface="tf", diff_method=diff_method)
        def circuit(a):
            qml.RY(a, wires=0)
            qml.RX(0.2, wires=0)
            return qml.expval(qml.PauliZ(0))

        a = tf.Variable(0.1, dtype=tf.float64)

        with tf.GradientTape() as tape:
            res_tf = circuit(a)

        grad_tf = tape.gradient(res_tf, a)

        # switch to autograd interface
        circuit.to_autograd()

        a = np.array(0.1, requires_grad=True)

        res = circuit(a)
        grad = qml.grad(circuit)(a)
        assert len(grad) == 1

        assert np.allclose(res, res_tf, atol=tol, rtol=0)
        assert np.allclose(grad[0], grad_tf, atol=tol, rtol=0)

    def test_jacobian(self, dev_name, diff_method, mocker, tol):
        """Test jacobian calculation"""
        spy = mocker.spy(JacobianTape, "jacobian")
        a = np.array(0.1, requires_grad=True)
        b = np.array(0.2, requires_grad=True)

        dev = qml.device(dev_name, wires=2)

        @qnode(dev, diff_method=diff_method, interface="autograd")
        def circuit(a, b):
            qml.RY(a, wires=0)
            qml.RX(b, wires=1)
            qml.CNOT(wires=[0, 1])
            return [qml.expval(qml.PauliZ(0)), qml.expval(qml.PauliY(1))]

        res = circuit(a, b)

        assert circuit.qtape.trainable_params == {0, 1}
        assert res.shape == (2,)

        expected = [np.cos(a), -np.cos(a) * np.sin(b)]
        assert np.allclose(res, expected, atol=tol, rtol=0)

        res = qml.jacobian(circuit)(a, b)
        expected = [[-np.sin(a), 0], [np.sin(a) * np.sin(b), -np.cos(a) * np.cos(b)]]
        assert np.allclose(res, expected, atol=tol, rtol=0)

        if diff_method == "finite-diff":
            spy.assert_called()
        elif diff_method == "backprop":
            spy.assert_not_called()

    def test_jacobian_no_evaluate(self, dev_name, diff_method, mocker, tol):
        """Test jacobian calculation when no prior circuit evaluation has been performed"""
        spy = mocker.spy(JacobianTape, "jacobian")
        a = np.array(0.1, requires_grad=True)
        b = np.array(0.2, requires_grad=True)

        dev = qml.device(dev_name, wires=2)

        @qnode(dev, diff_method=diff_method, interface="autograd")
        def circuit(a, b):
            qml.RY(a, wires=0)
            qml.RX(b, wires=1)
            qml.CNOT(wires=[0, 1])
            return [qml.expval(qml.PauliZ(0)), qml.expval(qml.PauliY(1))]

        jac_fn = qml.jacobian(circuit)
        res = jac_fn(a, b)
        expected = [[-np.sin(a), 0], [np.sin(a) * np.sin(b), -np.cos(a) * np.cos(b)]]
        assert np.allclose(res, expected, atol=tol, rtol=0)

        if diff_method == "finite-diff":
            spy.assert_called()
        elif diff_method == "backprop":
            spy.assert_not_called()

        # call the Jacobian with new parameters
        a = np.array(0.6, requires_grad=True)
        b = np.array(0.832, requires_grad=True)

        res = jac_fn(a, b)
        expected = [[-np.sin(a), 0], [np.sin(a) * np.sin(b), -np.cos(a) * np.cos(b)]]
        assert np.allclose(res, expected, atol=tol, rtol=0)

    def test_jacobian_options(self, dev_name, diff_method, mocker, tol):
        """Test setting jacobian options"""
        if diff_method == "backprop":
            pytest.skip("Test does not support backprop")

        spy = mocker.spy(JacobianTape, "numeric_pd")

        a = np.array([0.1, 0.2], requires_grad=True)

        dev = qml.device("default.qubit", wires=1)

        @qnode(dev, interface="autograd", h=1e-8, order=2)
        def circuit(a):
            qml.RY(a[0], wires=0)
            qml.RX(a[1], wires=0)
            return qml.expval(qml.PauliZ(0))

        qml.jacobian(circuit)(a)

        for args in spy.call_args_list:
            assert args[1]["order"] == 2
            assert args[1]["h"] == 1e-8

    def test_changing_trainability(self, dev_name, diff_method, mocker, tol):
        """Test changing the trainability of parameters changes the
        number of differentiation requests made"""
        if diff_method != "parameter-shift":
            pytest.skip("Test only supports parameter-shift")

        a = np.array(0.1, requires_grad=True)
        b = np.array(0.2, requires_grad=True)

        dev = qml.device("default.qubit", wires=2)

        @qnode(dev, interface="autograd", diff_method="parameter-shift")
        def circuit(a, b):
            qml.RY(a, wires=0)
            qml.RX(b, wires=1)
            qml.CNOT(wires=[0, 1])
            return qml.expval(qml.PauliZ(0)), qml.expval(qml.PauliY(1))

        def loss(a, b):
            return np.sum(circuit(a, b))

        grad_fn = qml.grad(loss)
        spy = mocker.spy(QubitParamShiftTape, "parameter_shift")

        res = grad_fn(a, b)

        # the tape has reported both arguments as trainable
        assert circuit.qtape.trainable_params == {0, 1}

        expected = [-np.sin(a) + np.sin(a) * np.sin(b), -np.cos(a) * np.cos(b)]
        assert np.allclose(res, expected, atol=tol, rtol=0)

        # The parameter-shift rule has been called for each argument
        assert len(spy.call_args_list) == 2

        # make the second QNode argument a constant
        a = 0.54 # the QNode will treat a scalar as differentiable
        b = np.array(0.8, requires_grad=False)

        spy.call_args_list = []
        res = grad_fn(a, b)

        # the tape has reported only the first argument as trainable
        assert circuit.qtape.trainable_params == {0}

        expected = [-np.sin(a) + np.sin(a) * np.sin(b)]
        assert np.allclose(res, expected, atol=tol, rtol=0)

        # JacobianTape.numeric_pd has been called only once
        assert len(spy.call_args_list) == 1

        # trainability also updates on evaluation
        a = np.array(0.54, requires_grad=False)
        b = np.array(0.8, requires_grad=True)
        circuit(a, b)
        assert circuit.qtape.trainable_params == {1}

    def test_classical_processing(self, dev_name, diff_method, tol):
        """Test classical processing within the quantum tape"""
        a = np.array(0.1, requires_grad=True)
        b = np.array(0.2, requires_grad=False)
        c = np.array(0.3, requires_grad=True)

        dev = qml.device(dev_name, wires=1)

        @qnode(dev, diff_method=diff_method, interface="autograd")
        def circuit(a, b, c):
            qml.RY(a * c, wires=0)
            qml.RZ(b, wires=0)
            qml.RX(c + c ** 2 + np.sin(a), wires=0)
            return qml.expval(qml.PauliZ(0))

        res = qml.jacobian(circuit)(a, b, c)

        if diff_method == "finite-diff":
            assert circuit.qtape.trainable_params == {0, 2}
            tape_params = np.array(circuit.qtape.get_parameters())
            assert np.all(tape_params == [a * c, c + c ** 2 + np.sin(a)])

        assert res.shape == (2,)

    def test_no_trainable_parameters(self, dev_name, diff_method, tol):
        """Test evaluation and Jacobian if there are no trainable parameters"""
        dev = qml.device(dev_name, wires=2)

        @qnode(dev, diff_method=diff_method, interface="autograd")
        def circuit(a, b):
            qml.RY(a, wires=0)
            qml.RX(b, wires=0)
            qml.CNOT(wires=[0, 1])
            return qml.expval(qml.PauliZ(0)), qml.expval(qml.PauliZ(1))

        a = np.array(0.1, requires_grad=False)
        b = np.array(0.2, requires_grad=False)

        res = circuit(a, b)

        if diff_method == "finite-diff":
            assert circuit.qtape.trainable_params == set()

        assert res.shape == (2,)
        assert isinstance(res, np.ndarray)

        assert not qml.jacobian(circuit)(a, b)

        def cost(a, b):
            return np.sum(circuit(a, b))

        with pytest.warns(UserWarning, match="Output seems independent of input"):
            grad = qml.grad(cost)(a, b)

        assert grad == tuple()

    def test_matrix_parameter(self, dev_name, diff_method, tol):
        """Test that the autograd interface works correctly
        with a matrix parameter"""
        U = np.array([[0, 1], [1, 0]], requires_grad=False)
        a = np.array(0.1, requires_grad=True)

        dev = qml.device(dev_name, wires=2)

        @qnode(dev, diff_method=diff_method, interface="autograd")
        def circuit(U, a):
            qml.QubitUnitary(U, wires=0)
            qml.RY(a, wires=0)
            return qml.expval(qml.PauliZ(0))

        res = circuit(U, a)

        if diff_method == "finite-diff":
            assert circuit.qtape.trainable_params == {1}

        res = qml.grad(circuit)(U, a)
        assert np.allclose(res, np.sin(a), atol=tol, rtol=0)

    def test_differentiable_expand(self, dev_name, diff_method, mocker, tol):
        """Test that operation and nested tapes expansion
        is differentiable"""
        mock = mocker.patch.object(qml.operation.Operation, "do_check_domain", False)

        class U3(qml.U3):
            def expand(self):
                theta, phi, lam = self.data
                wires = self.wires

                with JacobianTape() as tape:
                    qml.Rot(lam, theta, -lam, wires=wires)
                    qml.PhaseShift(phi + lam, wires=wires)

                return tape

        dev = qml.device(dev_name, wires=1)
        a = np.array(0.1, requires_grad=False)
        p = np.array([0.1, 0.2, 0.3], requires_grad=True)

        @qnode(dev, diff_method=diff_method, interface="autograd")
        def circuit(a, p):
            qml.RX(a, wires=0)
            U3(p[0], p[1], p[2], wires=0)
            return qml.expval(qml.PauliX(0))

        res = circuit(a, p)

        if diff_method == "finite-diff":
            assert circuit.qtape.trainable_params == {1, 2, 3, 4}
        elif diff_method == "backprop":
            # For a backprop device, no interface wrapping is performed, and JacobianTape.jacobian()
            # is never called. As a result, JacobianTape.trainable_params is never set --- the ML
            # framework uses its own backprop logic and its own bookkeeping re: trainable parameters.
            assert circuit.qtape.trainable_params == {0, 1, 2, 3, 4}

        assert [i.name for i in circuit.qtape.operations] == ["RX", "Rot", "PhaseShift"]

        if diff_method == "finite-diff":
            assert np.all(circuit.qtape.get_parameters() == [p[2], p[0], -p[2], p[1] + p[2]])
        elif diff_method == "backprop":
            # In backprop mode, all parameters are returned.
            assert np.all(circuit.qtape.get_parameters() == [a, p[2], p[0], -p[2], p[1] + p[2]])

        expected = np.cos(a) * np.cos(p[1]) * np.sin(p[0]) + np.sin(a) * (
            np.cos(p[2]) * np.sin(p[1]) + np.cos(p[0]) * np.cos(p[1]) * np.sin(p[2])
        )
        assert np.allclose(res, expected, atol=tol, rtol=0)

        res = qml.grad(circuit)(a, p)
        expected = np.array(
            [
                np.cos(p[1]) * (np.cos(a) * np.cos(p[0]) - np.sin(a) * np.sin(p[0]) * np.sin(p[2])),
                np.cos(p[1]) * np.cos(p[2]) * np.sin(a)
                - np.sin(p[1])
                * (np.cos(a) * np.sin(p[0]) + np.cos(p[0]) * np.sin(a) * np.sin(p[2])),
                np.sin(a)
                * (np.cos(p[0]) * np.cos(p[1]) * np.cos(p[2]) - np.sin(p[1]) * np.sin(p[2])),
            ]
        )
        assert np.allclose(res, expected, atol=tol, rtol=0)

    def test_probability_differentiation(self, dev_name, diff_method, tol):
        """Tests correct output shape and evaluation for a tape
        with a single prob output"""

        dev = qml.device(dev_name, wires=2)
        x = np.array(0.543, requires_grad=True)
        y = np.array(-0.654, requires_grad=True)

        @qnode(dev, diff_method=diff_method, interface="autograd")
        def circuit(x, y):
            qml.RX(x, wires=[0])
            qml.RY(y, wires=[1])
            qml.CNOT(wires=[0, 1])
            return qml.probs(wires=[1])

        res = qml.jacobian(circuit)(x, y)

        expected = np.array(
            [
                [-np.sin(x) * np.cos(y) / 2, -np.cos(x) * np.sin(y) / 2],
                [np.cos(y) * np.sin(x) / 2, np.cos(x) * np.sin(y) / 2],
            ]
        )
        assert np.allclose(res, expected, atol=tol, rtol=0)

    def test_multiple_probability_differentiation(self, dev_name, diff_method, tol):
        """Tests correct output shape and evaluation for a tape
        with multiple prob outputs"""

        dev = qml.device(dev_name, wires=2)
        x = np.array(0.543, requires_grad=True)
        y = np.array(-0.654, requires_grad=True)

        @qnode(dev, diff_method=diff_method, interface="autograd")
        def circuit(x, y):
            qml.RX(x, wires=[0])
            qml.RY(y, wires=[1])
            qml.CNOT(wires=[0, 1])
            return qml.probs(wires=[0]), qml.probs(wires=[1])

        res = circuit(x, y)

        expected = np.array(
            [
                [np.cos(x / 2) ** 2, np.sin(x / 2) ** 2],
                [(1 + np.cos(x) * np.cos(y)) / 2, (1 - np.cos(x) * np.cos(y)) / 2],
            ]
        )
        assert np.allclose(res, expected, atol=tol, rtol=0)

        res = qml.jacobian(circuit)(x, y)
        expected = np.array(
            [
                [[-np.sin(x) / 2, 0], [-np.sin(x) * np.cos(y) / 2, -np.cos(x) * np.sin(y) / 2]],
                [
                    [np.sin(x) / 2, 0],
                    [np.cos(y) * np.sin(x) / 2, np.cos(x) * np.sin(y) / 2],
                ],
            ]
        )

        assert np.allclose(res, expected, atol=tol, rtol=0)

    def test_ragged_differentiation(self, dev_name, diff_method, monkeypatch, tol):
        """Tests correct output shape and evaluation for a tape
        with prob and expval outputs"""
        dev = qml.device(dev_name, wires=2)
        x = np.array(0.543, requires_grad=True)
        y = np.array(-0.654, requires_grad=True)

        if dev_name == "default.qubit.autograd":
            # The current DefaultQubitAutograd device provides an _asarray method that does
            # not work correctly for ragged arrays. For ragged arrays, we would like _asarray to
            # flatten the array. Here, we patch the _asarray method on the device to achieve this
            # behaviour.
            # TODO: once the tape has moved from the beta folder, we should implement
            # this change directly in the device.

            def _asarray(args, dtype=np.float64):
                return np.hstack(args).flatten()

            monkeypatch.setattr(dev, "_asarray", _asarray)

        @qnode(dev, diff_method=diff_method, interface="autograd")
        def circuit(x, y):
            qml.RX(x, wires=[0])
            qml.RY(y, wires=[1])
            qml.CNOT(wires=[0, 1])
            return [qml.expval(qml.PauliZ(0)), qml.probs(wires=[1])]

        res = circuit(x, y)

        expected = np.array(
            [np.cos(x), (1 + np.cos(x) * np.cos(y)) / 2, (1 - np.cos(x) * np.cos(y)) / 2]
        )
        assert np.allclose(res, expected, atol=tol, rtol=0)

        res = qml.jacobian(circuit)(x, y)
        expected = np.array(
            [
                [-np.sin(x), 0],
                [-np.sin(x) * np.cos(y) / 2, -np.cos(x) * np.sin(y) / 2],
                [np.cos(y) * np.sin(x) / 2, np.cos(x) * np.sin(y) / 2],
            ]
        )
        assert np.allclose(res, expected, atol=tol, rtol=0)

    def test_ragged_differentiation_variance(self, dev_name, diff_method, monkeypatch, tol):
        """Tests correct output shape and evaluation for a tape
        with prob and variance outputs"""
        dev = qml.device(dev_name, wires=2)
        x = np.array(0.543, requires_grad=True)
        y = np.array(-0.654, requires_grad=True)

        if dev_name == "default.qubit.autograd":
            # The current DefaultQubitAutograd device provides an _asarray method that does
            # not work correctly for ragged arrays. For ragged arrays, we would like _asarray to
            # flatten the array. Here, we patch the _asarray method on the device to achieve this
            # behaviour.
            # TODO: once the tape has moved from the beta folder, we should implement
            # this change directly in the device.

            def _asarray(args, dtype=np.float64):
                return np.hstack(args).flatten()

            monkeypatch.setattr(dev, "_asarray", _asarray)

        @qnode(dev, diff_method=diff_method, interface="autograd")
        def circuit(x, y):
            qml.RX(x, wires=[0])
            qml.RY(y, wires=[1])
            qml.CNOT(wires=[0, 1])
            return [qml.var(qml.PauliZ(0)), qml.probs(wires=[1])]

        res = circuit(x, y)

        expected = np.array(
            [np.sin(x) ** 2, (1 + np.cos(x) * np.cos(y)) / 2, (1 - np.cos(x) * np.cos(y)) / 2]
        )
        assert np.allclose(res, expected, atol=tol, rtol=0)

        res = qml.jacobian(circuit)(x, y)
        expected = np.array(
            [
                [2 * np.cos(x) * np.sin(x), 0],
                [-np.sin(x) * np.cos(y) / 2, -np.cos(x) * np.sin(y) / 2],
                [np.cos(y) * np.sin(x) / 2, np.cos(x) * np.sin(y) / 2],
            ]
        )
        assert np.allclose(res, expected, atol=tol, rtol=0)

    def test_sampling(self, dev_name, diff_method):
        """Test sampling works as expected"""
        dev = qml.device(dev_name, wires=2, shots=10)

        @qnode(dev, diff_method=diff_method, interface="autograd")
        def circuit():
            qml.Hadamard(wires=[0])
            qml.CNOT(wires=[0, 1])
            return [qml.sample(qml.PauliZ(0)), qml.sample(qml.PauliX(1))]

        res = circuit()

        assert res.shape == (2, 10)
        assert isinstance(res, np.ndarray)


def qtransform(qnode, a, framework=np):
    """Transforms every RY(y) gate in a circuit to RX(-a*cos(y))"""

    def construct(self, args, kwargs):
        """New quantum tape construct method, that performs
        the transform on the tape in a define-by-run manner"""

        # the following global variable is defined simply for testing
        # purposes, so that we can easily extract the transformed operations
        # for verification.
        global t_op

        t_op = []

        QNode.construct(self, args, kwargs)

        new_ops = []
        for o in self.qtape.operations:
            # here, we loop through all tape operations, and make
            # the transformation if a RY gate is encountered.
            if isinstance(o, qml.RY):
                t_op.append(qml.RX(-a * framework.cos(o.data[0]), wires=o.wires))
                new_ops.append(t_op[-1])
            else:
                new_ops.append(o)

        self.qtape._ops = new_ops
        self.qtape._update()

    import copy

    new_qnode = copy.deepcopy(qnode)
    new_qnode.construct = construct.__get__(new_qnode, QNode)
    return new_qnode


@pytest.mark.parametrize(
    "dev_name,diff_method",
    [("default.qubit", "finite-diff"), ("default.qubit.autograd", "backprop")],
)
def test_transform(dev_name, diff_method, monkeypatch, tol):
    """Test an example transform"""
    monkeypatch.setattr(qml.operation.Operation, "do_check_domain", False)

    dev = qml.device(dev_name, wires=1)

    @qnode(dev, interface="autograd", diff_method=diff_method)
    def circuit(weights):
        # the following global variables are defined simply for testing
        # purposes, so that we can easily extract the operations for verification.
        global op1, op2
        op1 = qml.RY(weights[0], wires=0)
        op2 = qml.RX(weights[1], wires=0)
        return qml.expval(qml.PauliZ(wires=0))

    weights = np.array([0.32, 0.543], requires_grad=True)
    a = np.array(0.5, requires_grad=True)

    def loss(weights, a):
        # the following global variable is defined simply for testing
        # purposes, so that we can easily extract the transformed QNode
        # for verification.
        global new_circuit

        # transform the circuit QNode with trainable weight 'a'
        new_circuit = qtransform(circuit, a)

        # evaluate the transformed QNode
        res = new_circuit(weights)

        # evaluate the original QNode with pre-processed parameters
        res2 = circuit(np.sin(weights))

        # return the sum of the two QNode evaluations
        return res + res2

    res = loss(weights, a)

    # verify that the transformed QNode has the expected operations
    assert circuit.qtape.operations == [op1, op2]
    # RY(y) gate is transformed to RX(-a*cos(y))
    assert new_circuit.qtape.operations[0] == t_op[0]
    # RX gate is is not transformed
    assert new_circuit.qtape.operations[1].name == op2.name
    assert new_circuit.qtape.operations[1].wires == op2.wires

    # check that the incident gate arguments of both QNode tapes are correct
    assert np.all(np.array(circuit.qtape.get_parameters()) == np.sin(weights))
    assert np.all(
        np.array(new_circuit.qtape.get_parameters()) == [-a * np.cos(weights[0]), weights[1]]
    )

    # verify that the gradient has the correct shape
    grad = qml.grad(loss)(weights, a)
    assert len(grad) == 2
    assert grad[0].shape == weights.shape
    assert grad[1].shape == a.shape

    # compare against the expected values
    assert np.allclose(res, 1.8244501889992706, atol=tol, rtol=0)
    assert np.allclose(grad[0], [-0.26610258, -0.47053553], atol=tol, rtol=0)
    assert np.allclose(grad[1], 0.06486032, atol=tol, rtol=0)
<|MERGE_RESOLUTION|>--- conflicted
+++ resolved
@@ -1,716 +1,713 @@
-# Copyright 2018-2020 Xanadu Quantum Technologies Inc.
-
-# Licensed under the Apache License, Version 2.0 (the "License");
-# you may not use this file except in compliance with the License.
-# You may obtain a copy of the License at
-
-#     http://www.apache.org/licenses/LICENSE-2.0
-
-# Unless required by applicable law or agreed to in writing, software
-# distributed under the License is distributed on an "AS IS" BASIS,
-# WITHOUT WARRANTIES OR CONDITIONS OF ANY KIND, either express or implied.
-# See the License for the specific language governing permissions and
-# limitations under the License.
-"""Unit tests for the autograd interface"""
-import pytest
-from pennylane import numpy as np
-
-import pennylane as qml
-from pennylane.tape import JacobianTape, qnode, QNode, QubitParamShiftTape
-
-
-@pytest.mark.parametrize(
-    "dev_name,diff_method", [
-        ["default.qubit", "finite-diff"],
-        ["default.qubit", "parameter-shift"],
-        ["default.qubit.autograd", "backprop"],
-<<<<<<< HEAD
-        ["default.qubit", "rewind"]
-=======
->>>>>>> 2ee5f563
-    ],
-)
-class TestQNode:
-    """Same tests as above, but this time via the QNode interface!"""
-
-    def test_nondiff_param_unwrapping(self, dev_name, diff_method, mocker):
-        """Test that non-differentiable parameters are correctly unwrapped
-        to NumPy ndarrays or floats (if 0-dimensional)"""
-        if diff_method != "parameter-shift":
-            pytest.skip("Test only supports parameter-shift")
-
-        dev = qml.device("default.qubit", wires=1)
-
-        @qnode(dev, interface="autograd", diff_method="parameter-shift")
-        def circuit(x, y):
-            qml.RX(x[0], wires=0)
-            qml.Rot(*x[1:], wires=0)
-            qml.RY(y[0], wires=0)
-            return qml.expval(qml.PauliZ(0))
-
-        x = np.array([0.1, 0.2, 0.3, 0.4], requires_grad=False)
-        y = np.array([0.5], requires_grad=True)
-
-        param_data = []
-        def mock_apply(*args, **kwargs):
-            for op in args[0]:
-                param_data.extend(op.data.copy())
-
-        mocker.patch.object(dev, "apply", side_effect=mock_apply)
-        circuit(x, y)
-        assert param_data == [0.1, 0.2, 0.3, 0.4, 0.5]
-        assert not any(isinstance(p, np.tensor) for p in param_data)
-
-        # test the jacobian works correctly
-        param_data = []
-        qml.grad(circuit)(x, y)
-        assert param_data == [0.1, 0.2, 0.3, 0.4, 0.5, 0.1, 0.2, 0.3, 0.4, 0.5 + np.pi/2, 0.1, 0.2, 0.3, 0.4, 0.5 - np.pi/2]
-        assert not any(isinstance(p, np.tensor) for p in param_data)
-
-    def test_execution_no_interface(self, dev_name, diff_method):
-        """Test execution works without an interface"""
-        if diff_method == "backprop":
-            pytest.skip("Test does not support backprop")
-
-        dev = qml.device(dev_name, wires=1)
-
-        @qnode(dev, interface=None)
-        def circuit(a):
-            qml.RY(a, wires=0)
-            qml.RX(0.2, wires=0)
-            return qml.expval(qml.PauliZ(0))
-
-        a = np.array(0.1, requires_grad=True)
-
-        res = circuit(a)
-
-        assert circuit.qtape.interface == None
-
-        # without the interface, the QNode simply returns a scalar array
-        assert isinstance(res, np.ndarray)
-        assert res.shape == tuple()
-
-        # without the interface, the tape is unable to deduce
-        # trainable parameters
-        assert circuit.qtape.trainable_params == {0, 1}
-
-        # gradients should cause an error
-        with pytest.raises(TypeError, match="must be real number, not ArrayBox"):
-            qml.grad(circuit)(a)
-
-    def test_execution_with_interface(self, dev_name, diff_method):
-        """Test execution works with the interface"""
-        if diff_method == "backprop":
-            pytest.skip("Test does not support backprop")
-
-        dev = qml.device(dev_name, wires=1)
-
-        @qnode(dev, interface="autograd", diff_method=diff_method)
-        def circuit(a):
-            qml.RY(a, wires=0)
-            qml.RX(0.2, wires=0)
-            return qml.expval(qml.PauliZ(0))
-
-        a = np.array(0.1, requires_grad=True)
-        circuit(a)
-
-        assert circuit.qtape.interface == "autograd"
-
-        # the tape is able to deduce trainable parameters
-        assert circuit.qtape.trainable_params == {0}
-
-        # gradients should work
-        grad = qml.grad(circuit)(a)
-        assert len(grad) == 1
-        assert isinstance(grad[0], np.ndarray)
-        assert grad[0].shape == tuple()
-
-    def test_interface_swap(self, dev_name, diff_method, tol):
-        """Test that the autograd interface can be applied to a QNode
-        with a pre-existing interface"""
-        tf = pytest.importorskip("tensorflow", minversion="2.1")
-
-        if diff_method == "backprop":
-            pytest.skip("Test does not support backprop")
-
-        dev = qml.device(dev_name, wires=1)
-
-        @qnode(dev, interface="tf", diff_method=diff_method)
-        def circuit(a):
-            qml.RY(a, wires=0)
-            qml.RX(0.2, wires=0)
-            return qml.expval(qml.PauliZ(0))
-
-        a = tf.Variable(0.1, dtype=tf.float64)
-
-        with tf.GradientTape() as tape:
-            res_tf = circuit(a)
-
-        grad_tf = tape.gradient(res_tf, a)
-
-        # switch to autograd interface
-        circuit.to_autograd()
-
-        a = np.array(0.1, requires_grad=True)
-
-        res = circuit(a)
-        grad = qml.grad(circuit)(a)
-        assert len(grad) == 1
-
-        assert np.allclose(res, res_tf, atol=tol, rtol=0)
-        assert np.allclose(grad[0], grad_tf, atol=tol, rtol=0)
-
-    def test_jacobian(self, dev_name, diff_method, mocker, tol):
-        """Test jacobian calculation"""
-        spy = mocker.spy(JacobianTape, "jacobian")
-        a = np.array(0.1, requires_grad=True)
-        b = np.array(0.2, requires_grad=True)
-
-        dev = qml.device(dev_name, wires=2)
-
-        @qnode(dev, diff_method=diff_method, interface="autograd")
-        def circuit(a, b):
-            qml.RY(a, wires=0)
-            qml.RX(b, wires=1)
-            qml.CNOT(wires=[0, 1])
-            return [qml.expval(qml.PauliZ(0)), qml.expval(qml.PauliY(1))]
-
-        res = circuit(a, b)
-
-        assert circuit.qtape.trainable_params == {0, 1}
-        assert res.shape == (2,)
-
-        expected = [np.cos(a), -np.cos(a) * np.sin(b)]
-        assert np.allclose(res, expected, atol=tol, rtol=0)
-
-        res = qml.jacobian(circuit)(a, b)
-        expected = [[-np.sin(a), 0], [np.sin(a) * np.sin(b), -np.cos(a) * np.cos(b)]]
-        assert np.allclose(res, expected, atol=tol, rtol=0)
-
-        if diff_method == "finite-diff":
-            spy.assert_called()
-        elif diff_method == "backprop":
-            spy.assert_not_called()
-
-    def test_jacobian_no_evaluate(self, dev_name, diff_method, mocker, tol):
-        """Test jacobian calculation when no prior circuit evaluation has been performed"""
-        spy = mocker.spy(JacobianTape, "jacobian")
-        a = np.array(0.1, requires_grad=True)
-        b = np.array(0.2, requires_grad=True)
-
-        dev = qml.device(dev_name, wires=2)
-
-        @qnode(dev, diff_method=diff_method, interface="autograd")
-        def circuit(a, b):
-            qml.RY(a, wires=0)
-            qml.RX(b, wires=1)
-            qml.CNOT(wires=[0, 1])
-            return [qml.expval(qml.PauliZ(0)), qml.expval(qml.PauliY(1))]
-
-        jac_fn = qml.jacobian(circuit)
-        res = jac_fn(a, b)
-        expected = [[-np.sin(a), 0], [np.sin(a) * np.sin(b), -np.cos(a) * np.cos(b)]]
-        assert np.allclose(res, expected, atol=tol, rtol=0)
-
-        if diff_method == "finite-diff":
-            spy.assert_called()
-        elif diff_method == "backprop":
-            spy.assert_not_called()
-
-        # call the Jacobian with new parameters
-        a = np.array(0.6, requires_grad=True)
-        b = np.array(0.832, requires_grad=True)
-
-        res = jac_fn(a, b)
-        expected = [[-np.sin(a), 0], [np.sin(a) * np.sin(b), -np.cos(a) * np.cos(b)]]
-        assert np.allclose(res, expected, atol=tol, rtol=0)
-
-    def test_jacobian_options(self, dev_name, diff_method, mocker, tol):
-        """Test setting jacobian options"""
-        if diff_method == "backprop":
-            pytest.skip("Test does not support backprop")
-
-        spy = mocker.spy(JacobianTape, "numeric_pd")
-
-        a = np.array([0.1, 0.2], requires_grad=True)
-
-        dev = qml.device("default.qubit", wires=1)
-
-        @qnode(dev, interface="autograd", h=1e-8, order=2)
-        def circuit(a):
-            qml.RY(a[0], wires=0)
-            qml.RX(a[1], wires=0)
-            return qml.expval(qml.PauliZ(0))
-
-        qml.jacobian(circuit)(a)
-
-        for args in spy.call_args_list:
-            assert args[1]["order"] == 2
-            assert args[1]["h"] == 1e-8
-
-    def test_changing_trainability(self, dev_name, diff_method, mocker, tol):
-        """Test changing the trainability of parameters changes the
-        number of differentiation requests made"""
-        if diff_method != "parameter-shift":
-            pytest.skip("Test only supports parameter-shift")
-
-        a = np.array(0.1, requires_grad=True)
-        b = np.array(0.2, requires_grad=True)
-
-        dev = qml.device("default.qubit", wires=2)
-
-        @qnode(dev, interface="autograd", diff_method="parameter-shift")
-        def circuit(a, b):
-            qml.RY(a, wires=0)
-            qml.RX(b, wires=1)
-            qml.CNOT(wires=[0, 1])
-            return qml.expval(qml.PauliZ(0)), qml.expval(qml.PauliY(1))
-
-        def loss(a, b):
-            return np.sum(circuit(a, b))
-
-        grad_fn = qml.grad(loss)
-        spy = mocker.spy(QubitParamShiftTape, "parameter_shift")
-
-        res = grad_fn(a, b)
-
-        # the tape has reported both arguments as trainable
-        assert circuit.qtape.trainable_params == {0, 1}
-
-        expected = [-np.sin(a) + np.sin(a) * np.sin(b), -np.cos(a) * np.cos(b)]
-        assert np.allclose(res, expected, atol=tol, rtol=0)
-
-        # The parameter-shift rule has been called for each argument
-        assert len(spy.call_args_list) == 2
-
-        # make the second QNode argument a constant
-        a = 0.54 # the QNode will treat a scalar as differentiable
-        b = np.array(0.8, requires_grad=False)
-
-        spy.call_args_list = []
-        res = grad_fn(a, b)
-
-        # the tape has reported only the first argument as trainable
-        assert circuit.qtape.trainable_params == {0}
-
-        expected = [-np.sin(a) + np.sin(a) * np.sin(b)]
-        assert np.allclose(res, expected, atol=tol, rtol=0)
-
-        # JacobianTape.numeric_pd has been called only once
-        assert len(spy.call_args_list) == 1
-
-        # trainability also updates on evaluation
-        a = np.array(0.54, requires_grad=False)
-        b = np.array(0.8, requires_grad=True)
-        circuit(a, b)
-        assert circuit.qtape.trainable_params == {1}
-
-    def test_classical_processing(self, dev_name, diff_method, tol):
-        """Test classical processing within the quantum tape"""
-        a = np.array(0.1, requires_grad=True)
-        b = np.array(0.2, requires_grad=False)
-        c = np.array(0.3, requires_grad=True)
-
-        dev = qml.device(dev_name, wires=1)
-
-        @qnode(dev, diff_method=diff_method, interface="autograd")
-        def circuit(a, b, c):
-            qml.RY(a * c, wires=0)
-            qml.RZ(b, wires=0)
-            qml.RX(c + c ** 2 + np.sin(a), wires=0)
-            return qml.expval(qml.PauliZ(0))
-
-        res = qml.jacobian(circuit)(a, b, c)
-
-        if diff_method == "finite-diff":
-            assert circuit.qtape.trainable_params == {0, 2}
-            tape_params = np.array(circuit.qtape.get_parameters())
-            assert np.all(tape_params == [a * c, c + c ** 2 + np.sin(a)])
-
-        assert res.shape == (2,)
-
-    def test_no_trainable_parameters(self, dev_name, diff_method, tol):
-        """Test evaluation and Jacobian if there are no trainable parameters"""
-        dev = qml.device(dev_name, wires=2)
-
-        @qnode(dev, diff_method=diff_method, interface="autograd")
-        def circuit(a, b):
-            qml.RY(a, wires=0)
-            qml.RX(b, wires=0)
-            qml.CNOT(wires=[0, 1])
-            return qml.expval(qml.PauliZ(0)), qml.expval(qml.PauliZ(1))
-
-        a = np.array(0.1, requires_grad=False)
-        b = np.array(0.2, requires_grad=False)
-
-        res = circuit(a, b)
-
-        if diff_method == "finite-diff":
-            assert circuit.qtape.trainable_params == set()
-
-        assert res.shape == (2,)
-        assert isinstance(res, np.ndarray)
-
-        assert not qml.jacobian(circuit)(a, b)
-
-        def cost(a, b):
-            return np.sum(circuit(a, b))
-
-        with pytest.warns(UserWarning, match="Output seems independent of input"):
-            grad = qml.grad(cost)(a, b)
-
-        assert grad == tuple()
-
-    def test_matrix_parameter(self, dev_name, diff_method, tol):
-        """Test that the autograd interface works correctly
-        with a matrix parameter"""
-        U = np.array([[0, 1], [1, 0]], requires_grad=False)
-        a = np.array(0.1, requires_grad=True)
-
-        dev = qml.device(dev_name, wires=2)
-
-        @qnode(dev, diff_method=diff_method, interface="autograd")
-        def circuit(U, a):
-            qml.QubitUnitary(U, wires=0)
-            qml.RY(a, wires=0)
-            return qml.expval(qml.PauliZ(0))
-
-        res = circuit(U, a)
-
-        if diff_method == "finite-diff":
-            assert circuit.qtape.trainable_params == {1}
-
-        res = qml.grad(circuit)(U, a)
-        assert np.allclose(res, np.sin(a), atol=tol, rtol=0)
-
-    def test_differentiable_expand(self, dev_name, diff_method, mocker, tol):
-        """Test that operation and nested tapes expansion
-        is differentiable"""
-        mock = mocker.patch.object(qml.operation.Operation, "do_check_domain", False)
-
-        class U3(qml.U3):
-            def expand(self):
-                theta, phi, lam = self.data
-                wires = self.wires
-
-                with JacobianTape() as tape:
-                    qml.Rot(lam, theta, -lam, wires=wires)
-                    qml.PhaseShift(phi + lam, wires=wires)
-
-                return tape
-
-        dev = qml.device(dev_name, wires=1)
-        a = np.array(0.1, requires_grad=False)
-        p = np.array([0.1, 0.2, 0.3], requires_grad=True)
-
-        @qnode(dev, diff_method=diff_method, interface="autograd")
-        def circuit(a, p):
-            qml.RX(a, wires=0)
-            U3(p[0], p[1], p[2], wires=0)
-            return qml.expval(qml.PauliX(0))
-
-        res = circuit(a, p)
-
-        if diff_method == "finite-diff":
-            assert circuit.qtape.trainable_params == {1, 2, 3, 4}
-        elif diff_method == "backprop":
-            # For a backprop device, no interface wrapping is performed, and JacobianTape.jacobian()
-            # is never called. As a result, JacobianTape.trainable_params is never set --- the ML
-            # framework uses its own backprop logic and its own bookkeeping re: trainable parameters.
-            assert circuit.qtape.trainable_params == {0, 1, 2, 3, 4}
-
-        assert [i.name for i in circuit.qtape.operations] == ["RX", "Rot", "PhaseShift"]
-
-        if diff_method == "finite-diff":
-            assert np.all(circuit.qtape.get_parameters() == [p[2], p[0], -p[2], p[1] + p[2]])
-        elif diff_method == "backprop":
-            # In backprop mode, all parameters are returned.
-            assert np.all(circuit.qtape.get_parameters() == [a, p[2], p[0], -p[2], p[1] + p[2]])
-
-        expected = np.cos(a) * np.cos(p[1]) * np.sin(p[0]) + np.sin(a) * (
-            np.cos(p[2]) * np.sin(p[1]) + np.cos(p[0]) * np.cos(p[1]) * np.sin(p[2])
-        )
-        assert np.allclose(res, expected, atol=tol, rtol=0)
-
-        res = qml.grad(circuit)(a, p)
-        expected = np.array(
-            [
-                np.cos(p[1]) * (np.cos(a) * np.cos(p[0]) - np.sin(a) * np.sin(p[0]) * np.sin(p[2])),
-                np.cos(p[1]) * np.cos(p[2]) * np.sin(a)
-                - np.sin(p[1])
-                * (np.cos(a) * np.sin(p[0]) + np.cos(p[0]) * np.sin(a) * np.sin(p[2])),
-                np.sin(a)
-                * (np.cos(p[0]) * np.cos(p[1]) * np.cos(p[2]) - np.sin(p[1]) * np.sin(p[2])),
-            ]
-        )
-        assert np.allclose(res, expected, atol=tol, rtol=0)
-
-    def test_probability_differentiation(self, dev_name, diff_method, tol):
-        """Tests correct output shape and evaluation for a tape
-        with a single prob output"""
-
-        dev = qml.device(dev_name, wires=2)
-        x = np.array(0.543, requires_grad=True)
-        y = np.array(-0.654, requires_grad=True)
-
-        @qnode(dev, diff_method=diff_method, interface="autograd")
-        def circuit(x, y):
-            qml.RX(x, wires=[0])
-            qml.RY(y, wires=[1])
-            qml.CNOT(wires=[0, 1])
-            return qml.probs(wires=[1])
-
-        res = qml.jacobian(circuit)(x, y)
-
-        expected = np.array(
-            [
-                [-np.sin(x) * np.cos(y) / 2, -np.cos(x) * np.sin(y) / 2],
-                [np.cos(y) * np.sin(x) / 2, np.cos(x) * np.sin(y) / 2],
-            ]
-        )
-        assert np.allclose(res, expected, atol=tol, rtol=0)
-
-    def test_multiple_probability_differentiation(self, dev_name, diff_method, tol):
-        """Tests correct output shape and evaluation for a tape
-        with multiple prob outputs"""
-
-        dev = qml.device(dev_name, wires=2)
-        x = np.array(0.543, requires_grad=True)
-        y = np.array(-0.654, requires_grad=True)
-
-        @qnode(dev, diff_method=diff_method, interface="autograd")
-        def circuit(x, y):
-            qml.RX(x, wires=[0])
-            qml.RY(y, wires=[1])
-            qml.CNOT(wires=[0, 1])
-            return qml.probs(wires=[0]), qml.probs(wires=[1])
-
-        res = circuit(x, y)
-
-        expected = np.array(
-            [
-                [np.cos(x / 2) ** 2, np.sin(x / 2) ** 2],
-                [(1 + np.cos(x) * np.cos(y)) / 2, (1 - np.cos(x) * np.cos(y)) / 2],
-            ]
-        )
-        assert np.allclose(res, expected, atol=tol, rtol=0)
-
-        res = qml.jacobian(circuit)(x, y)
-        expected = np.array(
-            [
-                [[-np.sin(x) / 2, 0], [-np.sin(x) * np.cos(y) / 2, -np.cos(x) * np.sin(y) / 2]],
-                [
-                    [np.sin(x) / 2, 0],
-                    [np.cos(y) * np.sin(x) / 2, np.cos(x) * np.sin(y) / 2],
-                ],
-            ]
-        )
-
-        assert np.allclose(res, expected, atol=tol, rtol=0)
-
-    def test_ragged_differentiation(self, dev_name, diff_method, monkeypatch, tol):
-        """Tests correct output shape and evaluation for a tape
-        with prob and expval outputs"""
-        dev = qml.device(dev_name, wires=2)
-        x = np.array(0.543, requires_grad=True)
-        y = np.array(-0.654, requires_grad=True)
-
-        if dev_name == "default.qubit.autograd":
-            # The current DefaultQubitAutograd device provides an _asarray method that does
-            # not work correctly for ragged arrays. For ragged arrays, we would like _asarray to
-            # flatten the array. Here, we patch the _asarray method on the device to achieve this
-            # behaviour.
-            # TODO: once the tape has moved from the beta folder, we should implement
-            # this change directly in the device.
-
-            def _asarray(args, dtype=np.float64):
-                return np.hstack(args).flatten()
-
-            monkeypatch.setattr(dev, "_asarray", _asarray)
-
-        @qnode(dev, diff_method=diff_method, interface="autograd")
-        def circuit(x, y):
-            qml.RX(x, wires=[0])
-            qml.RY(y, wires=[1])
-            qml.CNOT(wires=[0, 1])
-            return [qml.expval(qml.PauliZ(0)), qml.probs(wires=[1])]
-
-        res = circuit(x, y)
-
-        expected = np.array(
-            [np.cos(x), (1 + np.cos(x) * np.cos(y)) / 2, (1 - np.cos(x) * np.cos(y)) / 2]
-        )
-        assert np.allclose(res, expected, atol=tol, rtol=0)
-
-        res = qml.jacobian(circuit)(x, y)
-        expected = np.array(
-            [
-                [-np.sin(x), 0],
-                [-np.sin(x) * np.cos(y) / 2, -np.cos(x) * np.sin(y) / 2],
-                [np.cos(y) * np.sin(x) / 2, np.cos(x) * np.sin(y) / 2],
-            ]
-        )
-        assert np.allclose(res, expected, atol=tol, rtol=0)
-
-    def test_ragged_differentiation_variance(self, dev_name, diff_method, monkeypatch, tol):
-        """Tests correct output shape and evaluation for a tape
-        with prob and variance outputs"""
-        dev = qml.device(dev_name, wires=2)
-        x = np.array(0.543, requires_grad=True)
-        y = np.array(-0.654, requires_grad=True)
-
-        if dev_name == "default.qubit.autograd":
-            # The current DefaultQubitAutograd device provides an _asarray method that does
-            # not work correctly for ragged arrays. For ragged arrays, we would like _asarray to
-            # flatten the array. Here, we patch the _asarray method on the device to achieve this
-            # behaviour.
-            # TODO: once the tape has moved from the beta folder, we should implement
-            # this change directly in the device.
-
-            def _asarray(args, dtype=np.float64):
-                return np.hstack(args).flatten()
-
-            monkeypatch.setattr(dev, "_asarray", _asarray)
-
-        @qnode(dev, diff_method=diff_method, interface="autograd")
-        def circuit(x, y):
-            qml.RX(x, wires=[0])
-            qml.RY(y, wires=[1])
-            qml.CNOT(wires=[0, 1])
-            return [qml.var(qml.PauliZ(0)), qml.probs(wires=[1])]
-
-        res = circuit(x, y)
-
-        expected = np.array(
-            [np.sin(x) ** 2, (1 + np.cos(x) * np.cos(y)) / 2, (1 - np.cos(x) * np.cos(y)) / 2]
-        )
-        assert np.allclose(res, expected, atol=tol, rtol=0)
-
-        res = qml.jacobian(circuit)(x, y)
-        expected = np.array(
-            [
-                [2 * np.cos(x) * np.sin(x), 0],
-                [-np.sin(x) * np.cos(y) / 2, -np.cos(x) * np.sin(y) / 2],
-                [np.cos(y) * np.sin(x) / 2, np.cos(x) * np.sin(y) / 2],
-            ]
-        )
-        assert np.allclose(res, expected, atol=tol, rtol=0)
-
-    def test_sampling(self, dev_name, diff_method):
-        """Test sampling works as expected"""
-        dev = qml.device(dev_name, wires=2, shots=10)
-
-        @qnode(dev, diff_method=diff_method, interface="autograd")
-        def circuit():
-            qml.Hadamard(wires=[0])
-            qml.CNOT(wires=[0, 1])
-            return [qml.sample(qml.PauliZ(0)), qml.sample(qml.PauliX(1))]
-
-        res = circuit()
-
-        assert res.shape == (2, 10)
-        assert isinstance(res, np.ndarray)
-
-
-def qtransform(qnode, a, framework=np):
-    """Transforms every RY(y) gate in a circuit to RX(-a*cos(y))"""
-
-    def construct(self, args, kwargs):
-        """New quantum tape construct method, that performs
-        the transform on the tape in a define-by-run manner"""
-
-        # the following global variable is defined simply for testing
-        # purposes, so that we can easily extract the transformed operations
-        # for verification.
-        global t_op
-
-        t_op = []
-
-        QNode.construct(self, args, kwargs)
-
-        new_ops = []
-        for o in self.qtape.operations:
-            # here, we loop through all tape operations, and make
-            # the transformation if a RY gate is encountered.
-            if isinstance(o, qml.RY):
-                t_op.append(qml.RX(-a * framework.cos(o.data[0]), wires=o.wires))
-                new_ops.append(t_op[-1])
-            else:
-                new_ops.append(o)
-
-        self.qtape._ops = new_ops
-        self.qtape._update()
-
-    import copy
-
-    new_qnode = copy.deepcopy(qnode)
-    new_qnode.construct = construct.__get__(new_qnode, QNode)
-    return new_qnode
-
-
-@pytest.mark.parametrize(
-    "dev_name,diff_method",
-    [("default.qubit", "finite-diff"), ("default.qubit.autograd", "backprop")],
-)
-def test_transform(dev_name, diff_method, monkeypatch, tol):
-    """Test an example transform"""
-    monkeypatch.setattr(qml.operation.Operation, "do_check_domain", False)
-
-    dev = qml.device(dev_name, wires=1)
-
-    @qnode(dev, interface="autograd", diff_method=diff_method)
-    def circuit(weights):
-        # the following global variables are defined simply for testing
-        # purposes, so that we can easily extract the operations for verification.
-        global op1, op2
-        op1 = qml.RY(weights[0], wires=0)
-        op2 = qml.RX(weights[1], wires=0)
-        return qml.expval(qml.PauliZ(wires=0))
-
-    weights = np.array([0.32, 0.543], requires_grad=True)
-    a = np.array(0.5, requires_grad=True)
-
-    def loss(weights, a):
-        # the following global variable is defined simply for testing
-        # purposes, so that we can easily extract the transformed QNode
-        # for verification.
-        global new_circuit
-
-        # transform the circuit QNode with trainable weight 'a'
-        new_circuit = qtransform(circuit, a)
-
-        # evaluate the transformed QNode
-        res = new_circuit(weights)
-
-        # evaluate the original QNode with pre-processed parameters
-        res2 = circuit(np.sin(weights))
-
-        # return the sum of the two QNode evaluations
-        return res + res2
-
-    res = loss(weights, a)
-
-    # verify that the transformed QNode has the expected operations
-    assert circuit.qtape.operations == [op1, op2]
-    # RY(y) gate is transformed to RX(-a*cos(y))
-    assert new_circuit.qtape.operations[0] == t_op[0]
-    # RX gate is is not transformed
-    assert new_circuit.qtape.operations[1].name == op2.name
-    assert new_circuit.qtape.operations[1].wires == op2.wires
-
-    # check that the incident gate arguments of both QNode tapes are correct
-    assert np.all(np.array(circuit.qtape.get_parameters()) == np.sin(weights))
-    assert np.all(
-        np.array(new_circuit.qtape.get_parameters()) == [-a * np.cos(weights[0]), weights[1]]
-    )
-
-    # verify that the gradient has the correct shape
-    grad = qml.grad(loss)(weights, a)
-    assert len(grad) == 2
-    assert grad[0].shape == weights.shape
-    assert grad[1].shape == a.shape
-
-    # compare against the expected values
-    assert np.allclose(res, 1.8244501889992706, atol=tol, rtol=0)
-    assert np.allclose(grad[0], [-0.26610258, -0.47053553], atol=tol, rtol=0)
-    assert np.allclose(grad[1], 0.06486032, atol=tol, rtol=0)
+# Copyright 2018-2020 Xanadu Quantum Technologies Inc.
+
+# Licensed under the Apache License, Version 2.0 (the "License");
+# you may not use this file except in compliance with the License.
+# You may obtain a copy of the License at
+
+#     http://www.apache.org/licenses/LICENSE-2.0
+
+# Unless required by applicable law or agreed to in writing, software
+# distributed under the License is distributed on an "AS IS" BASIS,
+# WITHOUT WARRANTIES OR CONDITIONS OF ANY KIND, either express or implied.
+# See the License for the specific language governing permissions and
+# limitations under the License.
+"""Unit tests for the autograd interface"""
+import pytest
+from pennylane import numpy as np
+
+import pennylane as qml
+from pennylane.tape import JacobianTape, qnode, QNode, QubitParamShiftTape
+
+
+@pytest.mark.parametrize(
+    "dev_name,diff_method", [
+        ["default.qubit", "finite-diff"],
+        ["default.qubit", "parameter-shift"],
+        ["default.qubit.autograd", "backprop"],
+        ["default.qubit", "rewind"]
+    ],
+)
+class TestQNode:
+    """Same tests as above, but this time via the QNode interface!"""
+
+    def test_nondiff_param_unwrapping(self, dev_name, diff_method, mocker):
+        """Test that non-differentiable parameters are correctly unwrapped
+        to NumPy ndarrays or floats (if 0-dimensional)"""
+        if diff_method != "parameter-shift":
+            pytest.skip("Test only supports parameter-shift")
+
+        dev = qml.device("default.qubit", wires=1)
+
+        @qnode(dev, interface="autograd", diff_method="parameter-shift")
+        def circuit(x, y):
+            qml.RX(x[0], wires=0)
+            qml.Rot(*x[1:], wires=0)
+            qml.RY(y[0], wires=0)
+            return qml.expval(qml.PauliZ(0))
+
+        x = np.array([0.1, 0.2, 0.3, 0.4], requires_grad=False)
+        y = np.array([0.5], requires_grad=True)
+
+        param_data = []
+        def mock_apply(*args, **kwargs):
+            for op in args[0]:
+                param_data.extend(op.data.copy())
+
+        mocker.patch.object(dev, "apply", side_effect=mock_apply)
+        circuit(x, y)
+        assert param_data == [0.1, 0.2, 0.3, 0.4, 0.5]
+        assert not any(isinstance(p, np.tensor) for p in param_data)
+
+        # test the jacobian works correctly
+        param_data = []
+        qml.grad(circuit)(x, y)
+        assert param_data == [0.1, 0.2, 0.3, 0.4, 0.5, 0.1, 0.2, 0.3, 0.4, 0.5 + np.pi/2, 0.1, 0.2, 0.3, 0.4, 0.5 - np.pi/2]
+        assert not any(isinstance(p, np.tensor) for p in param_data)
+
+    def test_execution_no_interface(self, dev_name, diff_method):
+        """Test execution works without an interface"""
+        if diff_method == "backprop":
+            pytest.skip("Test does not support backprop")
+
+        dev = qml.device(dev_name, wires=1)
+
+        @qnode(dev, interface=None)
+        def circuit(a):
+            qml.RY(a, wires=0)
+            qml.RX(0.2, wires=0)
+            return qml.expval(qml.PauliZ(0))
+
+        a = np.array(0.1, requires_grad=True)
+
+        res = circuit(a)
+
+        assert circuit.qtape.interface == None
+
+        # without the interface, the QNode simply returns a scalar array
+        assert isinstance(res, np.ndarray)
+        assert res.shape == tuple()
+
+        # without the interface, the tape is unable to deduce
+        # trainable parameters
+        assert circuit.qtape.trainable_params == {0, 1}
+
+        # gradients should cause an error
+        with pytest.raises(TypeError, match="must be real number, not ArrayBox"):
+            qml.grad(circuit)(a)
+
+    def test_execution_with_interface(self, dev_name, diff_method):
+        """Test execution works with the interface"""
+        if diff_method == "backprop":
+            pytest.skip("Test does not support backprop")
+
+        dev = qml.device(dev_name, wires=1)
+
+        @qnode(dev, interface="autograd", diff_method=diff_method)
+        def circuit(a):
+            qml.RY(a, wires=0)
+            qml.RX(0.2, wires=0)
+            return qml.expval(qml.PauliZ(0))
+
+        a = np.array(0.1, requires_grad=True)
+        circuit(a)
+
+        assert circuit.qtape.interface == "autograd"
+
+        # the tape is able to deduce trainable parameters
+        assert circuit.qtape.trainable_params == {0}
+
+        # gradients should work
+        grad = qml.grad(circuit)(a)
+        assert len(grad) == 1
+        assert isinstance(grad[0], np.ndarray)
+        assert grad[0].shape == tuple()
+
+    def test_interface_swap(self, dev_name, diff_method, tol):
+        """Test that the autograd interface can be applied to a QNode
+        with a pre-existing interface"""
+        tf = pytest.importorskip("tensorflow", minversion="2.1")
+
+        if diff_method == "backprop":
+            pytest.skip("Test does not support backprop")
+
+        dev = qml.device(dev_name, wires=1)
+
+        @qnode(dev, interface="tf", diff_method=diff_method)
+        def circuit(a):
+            qml.RY(a, wires=0)
+            qml.RX(0.2, wires=0)
+            return qml.expval(qml.PauliZ(0))
+
+        a = tf.Variable(0.1, dtype=tf.float64)
+
+        with tf.GradientTape() as tape:
+            res_tf = circuit(a)
+
+        grad_tf = tape.gradient(res_tf, a)
+
+        # switch to autograd interface
+        circuit.to_autograd()
+
+        a = np.array(0.1, requires_grad=True)
+
+        res = circuit(a)
+        grad = qml.grad(circuit)(a)
+        assert len(grad) == 1
+
+        assert np.allclose(res, res_tf, atol=tol, rtol=0)
+        assert np.allclose(grad[0], grad_tf, atol=tol, rtol=0)
+
+    def test_jacobian(self, dev_name, diff_method, mocker, tol):
+        """Test jacobian calculation"""
+        spy = mocker.spy(JacobianTape, "jacobian")
+        a = np.array(0.1, requires_grad=True)
+        b = np.array(0.2, requires_grad=True)
+
+        dev = qml.device(dev_name, wires=2)
+
+        @qnode(dev, diff_method=diff_method, interface="autograd")
+        def circuit(a, b):
+            qml.RY(a, wires=0)
+            qml.RX(b, wires=1)
+            qml.CNOT(wires=[0, 1])
+            return [qml.expval(qml.PauliZ(0)), qml.expval(qml.PauliY(1))]
+
+        res = circuit(a, b)
+
+        assert circuit.qtape.trainable_params == {0, 1}
+        assert res.shape == (2,)
+
+        expected = [np.cos(a), -np.cos(a) * np.sin(b)]
+        assert np.allclose(res, expected, atol=tol, rtol=0)
+
+        res = qml.jacobian(circuit)(a, b)
+        expected = [[-np.sin(a), 0], [np.sin(a) * np.sin(b), -np.cos(a) * np.cos(b)]]
+        assert np.allclose(res, expected, atol=tol, rtol=0)
+
+        if diff_method == "finite-diff":
+            spy.assert_called()
+        elif diff_method == "backprop":
+            spy.assert_not_called()
+
+    def test_jacobian_no_evaluate(self, dev_name, diff_method, mocker, tol):
+        """Test jacobian calculation when no prior circuit evaluation has been performed"""
+        spy = mocker.spy(JacobianTape, "jacobian")
+        a = np.array(0.1, requires_grad=True)
+        b = np.array(0.2, requires_grad=True)
+
+        dev = qml.device(dev_name, wires=2)
+
+        @qnode(dev, diff_method=diff_method, interface="autograd")
+        def circuit(a, b):
+            qml.RY(a, wires=0)
+            qml.RX(b, wires=1)
+            qml.CNOT(wires=[0, 1])
+            return [qml.expval(qml.PauliZ(0)), qml.expval(qml.PauliY(1))]
+
+        jac_fn = qml.jacobian(circuit)
+        res = jac_fn(a, b)
+        expected = [[-np.sin(a), 0], [np.sin(a) * np.sin(b), -np.cos(a) * np.cos(b)]]
+        assert np.allclose(res, expected, atol=tol, rtol=0)
+
+        if diff_method == "finite-diff":
+            spy.assert_called()
+        elif diff_method == "backprop":
+            spy.assert_not_called()
+
+        # call the Jacobian with new parameters
+        a = np.array(0.6, requires_grad=True)
+        b = np.array(0.832, requires_grad=True)
+
+        res = jac_fn(a, b)
+        expected = [[-np.sin(a), 0], [np.sin(a) * np.sin(b), -np.cos(a) * np.cos(b)]]
+        assert np.allclose(res, expected, atol=tol, rtol=0)
+
+    def test_jacobian_options(self, dev_name, diff_method, mocker, tol):
+        """Test setting jacobian options"""
+        if diff_method == "backprop":
+            pytest.skip("Test does not support backprop")
+
+        spy = mocker.spy(JacobianTape, "numeric_pd")
+
+        a = np.array([0.1, 0.2], requires_grad=True)
+
+        dev = qml.device("default.qubit", wires=1)
+
+        @qnode(dev, interface="autograd", h=1e-8, order=2)
+        def circuit(a):
+            qml.RY(a[0], wires=0)
+            qml.RX(a[1], wires=0)
+            return qml.expval(qml.PauliZ(0))
+
+        qml.jacobian(circuit)(a)
+
+        for args in spy.call_args_list:
+            assert args[1]["order"] == 2
+            assert args[1]["h"] == 1e-8
+
+    def test_changing_trainability(self, dev_name, diff_method, mocker, tol):
+        """Test changing the trainability of parameters changes the
+        number of differentiation requests made"""
+        if diff_method != "parameter-shift":
+            pytest.skip("Test only supports parameter-shift")
+
+        a = np.array(0.1, requires_grad=True)
+        b = np.array(0.2, requires_grad=True)
+
+        dev = qml.device("default.qubit", wires=2)
+
+        @qnode(dev, interface="autograd", diff_method="parameter-shift")
+        def circuit(a, b):
+            qml.RY(a, wires=0)
+            qml.RX(b, wires=1)
+            qml.CNOT(wires=[0, 1])
+            return qml.expval(qml.PauliZ(0)), qml.expval(qml.PauliY(1))
+
+        def loss(a, b):
+            return np.sum(circuit(a, b))
+
+        grad_fn = qml.grad(loss)
+        spy = mocker.spy(QubitParamShiftTape, "parameter_shift")
+
+        res = grad_fn(a, b)
+
+        # the tape has reported both arguments as trainable
+        assert circuit.qtape.trainable_params == {0, 1}
+
+        expected = [-np.sin(a) + np.sin(a) * np.sin(b), -np.cos(a) * np.cos(b)]
+        assert np.allclose(res, expected, atol=tol, rtol=0)
+
+        # The parameter-shift rule has been called for each argument
+        assert len(spy.call_args_list) == 2
+
+        # make the second QNode argument a constant
+        a = 0.54 # the QNode will treat a scalar as differentiable
+        b = np.array(0.8, requires_grad=False)
+
+        spy.call_args_list = []
+        res = grad_fn(a, b)
+
+        # the tape has reported only the first argument as trainable
+        assert circuit.qtape.trainable_params == {0}
+
+        expected = [-np.sin(a) + np.sin(a) * np.sin(b)]
+        assert np.allclose(res, expected, atol=tol, rtol=0)
+
+        # JacobianTape.numeric_pd has been called only once
+        assert len(spy.call_args_list) == 1
+
+        # trainability also updates on evaluation
+        a = np.array(0.54, requires_grad=False)
+        b = np.array(0.8, requires_grad=True)
+        circuit(a, b)
+        assert circuit.qtape.trainable_params == {1}
+
+    def test_classical_processing(self, dev_name, diff_method, tol):
+        """Test classical processing within the quantum tape"""
+        a = np.array(0.1, requires_grad=True)
+        b = np.array(0.2, requires_grad=False)
+        c = np.array(0.3, requires_grad=True)
+
+        dev = qml.device(dev_name, wires=1)
+
+        @qnode(dev, diff_method=diff_method, interface="autograd")
+        def circuit(a, b, c):
+            qml.RY(a * c, wires=0)
+            qml.RZ(b, wires=0)
+            qml.RX(c + c ** 2 + np.sin(a), wires=0)
+            return qml.expval(qml.PauliZ(0))
+
+        res = qml.jacobian(circuit)(a, b, c)
+
+        if diff_method == "finite-diff":
+            assert circuit.qtape.trainable_params == {0, 2}
+            tape_params = np.array(circuit.qtape.get_parameters())
+            assert np.all(tape_params == [a * c, c + c ** 2 + np.sin(a)])
+
+        assert res.shape == (2,)
+
+    def test_no_trainable_parameters(self, dev_name, diff_method, tol):
+        """Test evaluation and Jacobian if there are no trainable parameters"""
+        dev = qml.device(dev_name, wires=2)
+
+        @qnode(dev, diff_method=diff_method, interface="autograd")
+        def circuit(a, b):
+            qml.RY(a, wires=0)
+            qml.RX(b, wires=0)
+            qml.CNOT(wires=[0, 1])
+            return qml.expval(qml.PauliZ(0)), qml.expval(qml.PauliZ(1))
+
+        a = np.array(0.1, requires_grad=False)
+        b = np.array(0.2, requires_grad=False)
+
+        res = circuit(a, b)
+
+        if diff_method == "finite-diff":
+            assert circuit.qtape.trainable_params == set()
+
+        assert res.shape == (2,)
+        assert isinstance(res, np.ndarray)
+
+        assert not qml.jacobian(circuit)(a, b)
+
+        def cost(a, b):
+            return np.sum(circuit(a, b))
+
+        with pytest.warns(UserWarning, match="Output seems independent of input"):
+            grad = qml.grad(cost)(a, b)
+
+        assert grad == tuple()
+
+    def test_matrix_parameter(self, dev_name, diff_method, tol):
+        """Test that the autograd interface works correctly
+        with a matrix parameter"""
+        U = np.array([[0, 1], [1, 0]], requires_grad=False)
+        a = np.array(0.1, requires_grad=True)
+
+        dev = qml.device(dev_name, wires=2)
+
+        @qnode(dev, diff_method=diff_method, interface="autograd")
+        def circuit(U, a):
+            qml.QubitUnitary(U, wires=0)
+            qml.RY(a, wires=0)
+            return qml.expval(qml.PauliZ(0))
+
+        res = circuit(U, a)
+
+        if diff_method == "finite-diff":
+            assert circuit.qtape.trainable_params == {1}
+
+        res = qml.grad(circuit)(U, a)
+        assert np.allclose(res, np.sin(a), atol=tol, rtol=0)
+
+    def test_differentiable_expand(self, dev_name, diff_method, mocker, tol):
+        """Test that operation and nested tapes expansion
+        is differentiable"""
+        mock = mocker.patch.object(qml.operation.Operation, "do_check_domain", False)
+
+        class U3(qml.U3):
+            def expand(self):
+                theta, phi, lam = self.data
+                wires = self.wires
+
+                with JacobianTape() as tape:
+                    qml.Rot(lam, theta, -lam, wires=wires)
+                    qml.PhaseShift(phi + lam, wires=wires)
+
+                return tape
+
+        dev = qml.device(dev_name, wires=1)
+        a = np.array(0.1, requires_grad=False)
+        p = np.array([0.1, 0.2, 0.3], requires_grad=True)
+
+        @qnode(dev, diff_method=diff_method, interface="autograd")
+        def circuit(a, p):
+            qml.RX(a, wires=0)
+            U3(p[0], p[1], p[2], wires=0)
+            return qml.expval(qml.PauliX(0))
+
+        res = circuit(a, p)
+
+        if diff_method == "finite-diff":
+            assert circuit.qtape.trainable_params == {1, 2, 3, 4}
+        elif diff_method == "backprop":
+            # For a backprop device, no interface wrapping is performed, and JacobianTape.jacobian()
+            # is never called. As a result, JacobianTape.trainable_params is never set --- the ML
+            # framework uses its own backprop logic and its own bookkeeping re: trainable parameters.
+            assert circuit.qtape.trainable_params == {0, 1, 2, 3, 4}
+
+        assert [i.name for i in circuit.qtape.operations] == ["RX", "Rot", "PhaseShift"]
+
+        if diff_method == "finite-diff":
+            assert np.all(circuit.qtape.get_parameters() == [p[2], p[0], -p[2], p[1] + p[2]])
+        elif diff_method == "backprop":
+            # In backprop mode, all parameters are returned.
+            assert np.all(circuit.qtape.get_parameters() == [a, p[2], p[0], -p[2], p[1] + p[2]])
+
+        expected = np.cos(a) * np.cos(p[1]) * np.sin(p[0]) + np.sin(a) * (
+            np.cos(p[2]) * np.sin(p[1]) + np.cos(p[0]) * np.cos(p[1]) * np.sin(p[2])
+        )
+        assert np.allclose(res, expected, atol=tol, rtol=0)
+
+        res = qml.grad(circuit)(a, p)
+        expected = np.array(
+            [
+                np.cos(p[1]) * (np.cos(a) * np.cos(p[0]) - np.sin(a) * np.sin(p[0]) * np.sin(p[2])),
+                np.cos(p[1]) * np.cos(p[2]) * np.sin(a)
+                - np.sin(p[1])
+                * (np.cos(a) * np.sin(p[0]) + np.cos(p[0]) * np.sin(a) * np.sin(p[2])),
+                np.sin(a)
+                * (np.cos(p[0]) * np.cos(p[1]) * np.cos(p[2]) - np.sin(p[1]) * np.sin(p[2])),
+            ]
+        )
+        assert np.allclose(res, expected, atol=tol, rtol=0)
+
+    def test_probability_differentiation(self, dev_name, diff_method, tol):
+        """Tests correct output shape and evaluation for a tape
+        with a single prob output"""
+
+        dev = qml.device(dev_name, wires=2)
+        x = np.array(0.543, requires_grad=True)
+        y = np.array(-0.654, requires_grad=True)
+
+        @qnode(dev, diff_method=diff_method, interface="autograd")
+        def circuit(x, y):
+            qml.RX(x, wires=[0])
+            qml.RY(y, wires=[1])
+            qml.CNOT(wires=[0, 1])
+            return qml.probs(wires=[1])
+
+        res = qml.jacobian(circuit)(x, y)
+
+        expected = np.array(
+            [
+                [-np.sin(x) * np.cos(y) / 2, -np.cos(x) * np.sin(y) / 2],
+                [np.cos(y) * np.sin(x) / 2, np.cos(x) * np.sin(y) / 2],
+            ]
+        )
+        assert np.allclose(res, expected, atol=tol, rtol=0)
+
+    def test_multiple_probability_differentiation(self, dev_name, diff_method, tol):
+        """Tests correct output shape and evaluation for a tape
+        with multiple prob outputs"""
+
+        dev = qml.device(dev_name, wires=2)
+        x = np.array(0.543, requires_grad=True)
+        y = np.array(-0.654, requires_grad=True)
+
+        @qnode(dev, diff_method=diff_method, interface="autograd")
+        def circuit(x, y):
+            qml.RX(x, wires=[0])
+            qml.RY(y, wires=[1])
+            qml.CNOT(wires=[0, 1])
+            return qml.probs(wires=[0]), qml.probs(wires=[1])
+
+        res = circuit(x, y)
+
+        expected = np.array(
+            [
+                [np.cos(x / 2) ** 2, np.sin(x / 2) ** 2],
+                [(1 + np.cos(x) * np.cos(y)) / 2, (1 - np.cos(x) * np.cos(y)) / 2],
+            ]
+        )
+        assert np.allclose(res, expected, atol=tol, rtol=0)
+
+        res = qml.jacobian(circuit)(x, y)
+        expected = np.array(
+            [
+                [[-np.sin(x) / 2, 0], [-np.sin(x) * np.cos(y) / 2, -np.cos(x) * np.sin(y) / 2]],
+                [
+                    [np.sin(x) / 2, 0],
+                    [np.cos(y) * np.sin(x) / 2, np.cos(x) * np.sin(y) / 2],
+                ],
+            ]
+        )
+
+        assert np.allclose(res, expected, atol=tol, rtol=0)
+
+    def test_ragged_differentiation(self, dev_name, diff_method, monkeypatch, tol):
+        """Tests correct output shape and evaluation for a tape
+        with prob and expval outputs"""
+        dev = qml.device(dev_name, wires=2)
+        x = np.array(0.543, requires_grad=True)
+        y = np.array(-0.654, requires_grad=True)
+
+        if dev_name == "default.qubit.autograd":
+            # The current DefaultQubitAutograd device provides an _asarray method that does
+            # not work correctly for ragged arrays. For ragged arrays, we would like _asarray to
+            # flatten the array. Here, we patch the _asarray method on the device to achieve this
+            # behaviour.
+            # TODO: once the tape has moved from the beta folder, we should implement
+            # this change directly in the device.
+
+            def _asarray(args, dtype=np.float64):
+                return np.hstack(args).flatten()
+
+            monkeypatch.setattr(dev, "_asarray", _asarray)
+
+        @qnode(dev, diff_method=diff_method, interface="autograd")
+        def circuit(x, y):
+            qml.RX(x, wires=[0])
+            qml.RY(y, wires=[1])
+            qml.CNOT(wires=[0, 1])
+            return [qml.expval(qml.PauliZ(0)), qml.probs(wires=[1])]
+
+        res = circuit(x, y)
+
+        expected = np.array(
+            [np.cos(x), (1 + np.cos(x) * np.cos(y)) / 2, (1 - np.cos(x) * np.cos(y)) / 2]
+        )
+        assert np.allclose(res, expected, atol=tol, rtol=0)
+
+        res = qml.jacobian(circuit)(x, y)
+        expected = np.array(
+            [
+                [-np.sin(x), 0],
+                [-np.sin(x) * np.cos(y) / 2, -np.cos(x) * np.sin(y) / 2],
+                [np.cos(y) * np.sin(x) / 2, np.cos(x) * np.sin(y) / 2],
+            ]
+        )
+        assert np.allclose(res, expected, atol=tol, rtol=0)
+
+    def test_ragged_differentiation_variance(self, dev_name, diff_method, monkeypatch, tol):
+        """Tests correct output shape and evaluation for a tape
+        with prob and variance outputs"""
+        dev = qml.device(dev_name, wires=2)
+        x = np.array(0.543, requires_grad=True)
+        y = np.array(-0.654, requires_grad=True)
+
+        if dev_name == "default.qubit.autograd":
+            # The current DefaultQubitAutograd device provides an _asarray method that does
+            # not work correctly for ragged arrays. For ragged arrays, we would like _asarray to
+            # flatten the array. Here, we patch the _asarray method on the device to achieve this
+            # behaviour.
+            # TODO: once the tape has moved from the beta folder, we should implement
+            # this change directly in the device.
+
+            def _asarray(args, dtype=np.float64):
+                return np.hstack(args).flatten()
+
+            monkeypatch.setattr(dev, "_asarray", _asarray)
+
+        @qnode(dev, diff_method=diff_method, interface="autograd")
+        def circuit(x, y):
+            qml.RX(x, wires=[0])
+            qml.RY(y, wires=[1])
+            qml.CNOT(wires=[0, 1])
+            return [qml.var(qml.PauliZ(0)), qml.probs(wires=[1])]
+
+        res = circuit(x, y)
+
+        expected = np.array(
+            [np.sin(x) ** 2, (1 + np.cos(x) * np.cos(y)) / 2, (1 - np.cos(x) * np.cos(y)) / 2]
+        )
+        assert np.allclose(res, expected, atol=tol, rtol=0)
+
+        res = qml.jacobian(circuit)(x, y)
+        expected = np.array(
+            [
+                [2 * np.cos(x) * np.sin(x), 0],
+                [-np.sin(x) * np.cos(y) / 2, -np.cos(x) * np.sin(y) / 2],
+                [np.cos(y) * np.sin(x) / 2, np.cos(x) * np.sin(y) / 2],
+            ]
+        )
+        assert np.allclose(res, expected, atol=tol, rtol=0)
+
+    def test_sampling(self, dev_name, diff_method):
+        """Test sampling works as expected"""
+        dev = qml.device(dev_name, wires=2, shots=10)
+
+        @qnode(dev, diff_method=diff_method, interface="autograd")
+        def circuit():
+            qml.Hadamard(wires=[0])
+            qml.CNOT(wires=[0, 1])
+            return [qml.sample(qml.PauliZ(0)), qml.sample(qml.PauliX(1))]
+
+        res = circuit()
+
+        assert res.shape == (2, 10)
+        assert isinstance(res, np.ndarray)
+
+
+def qtransform(qnode, a, framework=np):
+    """Transforms every RY(y) gate in a circuit to RX(-a*cos(y))"""
+
+    def construct(self, args, kwargs):
+        """New quantum tape construct method, that performs
+        the transform on the tape in a define-by-run manner"""
+
+        # the following global variable is defined simply for testing
+        # purposes, so that we can easily extract the transformed operations
+        # for verification.
+        global t_op
+
+        t_op = []
+
+        QNode.construct(self, args, kwargs)
+
+        new_ops = []
+        for o in self.qtape.operations:
+            # here, we loop through all tape operations, and make
+            # the transformation if a RY gate is encountered.
+            if isinstance(o, qml.RY):
+                t_op.append(qml.RX(-a * framework.cos(o.data[0]), wires=o.wires))
+                new_ops.append(t_op[-1])
+            else:
+                new_ops.append(o)
+
+        self.qtape._ops = new_ops
+        self.qtape._update()
+
+    import copy
+
+    new_qnode = copy.deepcopy(qnode)
+    new_qnode.construct = construct.__get__(new_qnode, QNode)
+    return new_qnode
+
+
+@pytest.mark.parametrize(
+    "dev_name,diff_method",
+    [("default.qubit", "finite-diff"), ("default.qubit.autograd", "backprop")],
+)
+def test_transform(dev_name, diff_method, monkeypatch, tol):
+    """Test an example transform"""
+    monkeypatch.setattr(qml.operation.Operation, "do_check_domain", False)
+
+    dev = qml.device(dev_name, wires=1)
+
+    @qnode(dev, interface="autograd", diff_method=diff_method)
+    def circuit(weights):
+        # the following global variables are defined simply for testing
+        # purposes, so that we can easily extract the operations for verification.
+        global op1, op2
+        op1 = qml.RY(weights[0], wires=0)
+        op2 = qml.RX(weights[1], wires=0)
+        return qml.expval(qml.PauliZ(wires=0))
+
+    weights = np.array([0.32, 0.543], requires_grad=True)
+    a = np.array(0.5, requires_grad=True)
+
+    def loss(weights, a):
+        # the following global variable is defined simply for testing
+        # purposes, so that we can easily extract the transformed QNode
+        # for verification.
+        global new_circuit
+
+        # transform the circuit QNode with trainable weight 'a'
+        new_circuit = qtransform(circuit, a)
+
+        # evaluate the transformed QNode
+        res = new_circuit(weights)
+
+        # evaluate the original QNode with pre-processed parameters
+        res2 = circuit(np.sin(weights))
+
+        # return the sum of the two QNode evaluations
+        return res + res2
+
+    res = loss(weights, a)
+
+    # verify that the transformed QNode has the expected operations
+    assert circuit.qtape.operations == [op1, op2]
+    # RY(y) gate is transformed to RX(-a*cos(y))
+    assert new_circuit.qtape.operations[0] == t_op[0]
+    # RX gate is is not transformed
+    assert new_circuit.qtape.operations[1].name == op2.name
+    assert new_circuit.qtape.operations[1].wires == op2.wires
+
+    # check that the incident gate arguments of both QNode tapes are correct
+    assert np.all(np.array(circuit.qtape.get_parameters()) == np.sin(weights))
+    assert np.all(
+        np.array(new_circuit.qtape.get_parameters()) == [-a * np.cos(weights[0]), weights[1]]
+    )
+
+    # verify that the gradient has the correct shape
+    grad = qml.grad(loss)(weights, a)
+    assert len(grad) == 2
+    assert grad[0].shape == weights.shape
+    assert grad[1].shape == a.shape
+
+    # compare against the expected values
+    assert np.allclose(res, 1.8244501889992706, atol=tol, rtol=0)
+    assert np.allclose(grad[0], [-0.26610258, -0.47053553], atol=tol, rtol=0)
+    assert np.allclose(grad[1], 0.06486032, atol=tol, rtol=0)