--- conflicted
+++ resolved
@@ -1068,11 +1068,7 @@
             assert i is not j
 
     def test_deep_copy(self):
-<<<<<<< HEAD
-        """Test that deep copying a tape works, and copies all constituent data"""
-=======
         """Test that deep copying a tape works, and copies all constituent data except parameters"""
->>>>>>> 8b368954
         with QuantumTape() as tape:
             qml.BasisState(np.array([1, 0]), wires=[0, 1])
             qml.RY(0.5, wires=[1])
@@ -1116,34 +1112,4 @@
 
         # check that the casting worked
         assert isinstance(copied_tape, qml.tape.tapes.JacobianTape)
-<<<<<<< HEAD
-        assert not isinstance(tape, qml.tape.tapes.JacobianTape)
-=======
-        assert not isinstance(tape, qml.tape.tapes.JacobianTape)
-
-    def test_caching(self, mocker, tol):
-        """Test that shallow copying allows the copied tapes to continue
-        sharing the same cache dictionary."""
-        with QuantumTape(caching=5) as tape:
-            qml.BasisState(np.array([1, 0]), wires=[0, 1])
-            qml.RY(0.5, wires=[1])
-            qml.CNOT(wires=[0, 1])
-            qml.expval(qml.PauliZ(0) @ qml.PauliY(1))
-
-        copied_tape = tape.copy()
-
-        dev = qml.device("default.qubit", wires=2)
-        spy = mocker.spy(dev, "execute")
-
-        assert not tape.get_cache()
-        assert not copied_tape.get_cache()
-
-        res1 = tape.execute(dev)
-
-        assert tape.get_cache() is copied_tape.get_cache()
-
-        res2 = copied_tape.execute(dev)
-
-        assert np.allclose(res1, res2, atol=tol, rtol=0)
-        spy.assert_called_once()
->>>>>>> 8b368954
+        assert not isinstance(tape, qml.tape.tapes.JacobianTape)