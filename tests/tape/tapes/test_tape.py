# Copyright 2018-2020 Xanadu Quantum Technologies Inc.

# Licensed under the Apache License, Version 2.0 (the "License");
# you may not use this file except in compliance with the License.
# You may obtain a copy of the License at

#     http://www.apache.org/licenses/LICENSE-2.0

# Unless required by applicable law or agreed to in writing, software
# distributed under the License is distributed on an "AS IS" BASIS,
# WITHOUT WARRANTIES OR CONDITIONS OF ANY KIND, either express or implied.
# See the License for the specific language governing permissions and
# limitations under the License.
"""Unit tests for the QuantumTape"""
import copy

import numpy as np
import pytest

import pennylane as qml
from pennylane.tape import QuantumTape, TapeCircuitGraph
from pennylane.tape.measure import MeasurementProcess


def TestOperationMonkeypatching():
    """Test that operations are monkeypatched only within the quantum tape"""
    with QuantumTape() as tape:
        op = qml.RX(0.432, wires=0)
        obs = qml.PauliX(wires="a")
        measure = qml.expval(qml.PauliX(wires="a"))

    assert tape.operations == [op]
    assert tape.observables == [obs]

    # now create an old QNode
    dev = qml.device("default.qubit", wires=[0, "a"])

    @qml.qnode(dev)
    def func(x):
        global op
        op = qml.RX(x, wires=0)
        return qml.expval(qml.PauliX(wires="a"))

    # this should evaluate without error
    func(0.432)

    assert func.circuit.operations == [op]


class TestConstruction:
    """Test for queuing and construction"""

    @pytest.fixture
    def make_tape(self):
        ops = []
        obs = []

        with QuantumTape() as tape:
            ops += [qml.RX(0.432, wires=0)]
            ops += [qml.Rot(0.543, 0, 0.23, wires=0)]
            ops += [qml.CNOT(wires=[0, "a"])]
            ops += [qml.RX(0.133, wires=4)]
            obs += [qml.PauliX(wires="a")]
            qml.expval(obs[0])
            obs += [qml.probs(wires=[0, "a"])]

        return tape, ops, obs

    def test_qubit_queuing(self, make_tape):
        """Test that qubit quantum operations correctly queue"""
        tape, ops, obs = make_tape

        assert len(tape.queue) == 7
        assert tape.operations == ops
        assert tape.observables == obs
        assert tape.output_dim == 5
        assert tape.interface is None

        assert tape.wires == qml.wires.Wires([0, "a", 4])
        assert tape._output_dim == len(obs[0].wires) + 2 ** len(obs[1].wires)

    def test_observable_processing(self, make_tape):
        """Test that observables are processed correctly"""
        tape, ops, obs = make_tape

        # test that the internal tape._measurements list is created properly
        assert isinstance(tape._measurements[0], MeasurementProcess)
        assert tape._measurements[0].return_type == qml.operation.Expectation
        assert tape._measurements[0].obs == obs[0]

        assert isinstance(tape._measurements[1], MeasurementProcess)
        assert tape._measurements[1].return_type == qml.operation.Probability

        # test the public observables property
        assert len(tape.observables) == 2
        assert tape.observables[0].name == "PauliX"
        assert tape.observables[1].return_type == qml.operation.Probability

        # test the public measurements property
        assert len(tape.measurements) == 2
        assert all(isinstance(m, MeasurementProcess) for m in tape.measurements)
        assert tape.observables[0].return_type == qml.operation.Expectation
        assert tape.observables[1].return_type == qml.operation.Probability

    def test_tensor_observables_matmul(self):
        """Test that tensor observables are correctly processed from the annotated
        queue. Here, we test multiple tensor observables constructed via matmul."""

        with QuantumTape() as tape:
            op = qml.RX(1.0, wires=0)
            t_obs1 = qml.PauliZ(0) @ qml.PauliX(1)
            t_obs2 = t_obs1 @ qml.PauliZ(3)
            m = qml.expval(t_obs2)

        assert tape.operations == [op]
        assert tape.observables == [t_obs2]
        assert tape.measurements[0].return_type is qml.operation.Expectation
        assert tape.measurements[0].obs is t_obs2

    def test_tensor_observables_rmatmul(self):
        """Test that tensor observables are correctly processed from the annotated
        queue. Here, we test multiple tensor observables constructed via matmul
        with the observable occuring on the left hand side."""

        with QuantumTape() as tape:
            op = qml.RX(1.0, wires=0)
            t_obs1 = qml.PauliZ(1) @ qml.PauliX(0)
            t_obs2 = qml.Hadamard(2) @ t_obs1
            m = qml.expval(t_obs2)

        assert tape.operations == [op]
        assert tape.observables == [t_obs2]
        assert tape.measurements[0].return_type is qml.operation.Expectation
        assert tape.measurements[0].obs is t_obs2

    def test_tensor_observables_tensor_init(self):
        """Test that tensor observables are correctly processed from the annotated
        queue. Here, we test multiple tensor observables constructed via explicit
        Tensor creation."""

        with QuantumTape() as tape:
            op = qml.RX(1.0, wires=0)
            t_obs1 = qml.PauliZ(1) @ qml.PauliX(0)
            t_obs2 = qml.operation.Tensor(t_obs1, qml.Hadamard(2))
            m = qml.expval(t_obs2)

        assert tape.operations == [op]
        assert tape.observables == [t_obs2]
        assert tape.measurements[0].return_type is qml.operation.Expectation
        assert tape.measurements[0].obs is t_obs2

    def test_tensor_observables_tensor_matmul(self):
        """Test that tensor observables are correctly processed from the annotated
        queue". Here, wetest multiple tensor observables constructed via matmul
        between two tensor observables."""

        with QuantumTape() as tape:
            op = qml.RX(1.0, wires=0)
            t_obs1 = qml.PauliZ(0) @ qml.PauliX(1)
            t_obs2 = qml.PauliY(2) @ qml.PauliZ(3)
            t_obs = t_obs1 @ t_obs2
            m = qml.var(t_obs)

        assert tape.operations == [op]
        assert tape.observables == [t_obs]
        assert tape.measurements[0].return_type is qml.operation.Variance
        assert tape.measurements[0].obs is t_obs

    def test_qubit_diagonalization(self, make_tape):
        """Test that qubit diagonalization works as expected"""
        tape, ops, obs = make_tape

        obs_rotations = [o.diagonalizing_gates() for o in obs]
        obs_rotations = [item for sublist in obs_rotations for item in sublist]

        for o1, o2 in zip(tape.diagonalizing_gates, obs_rotations):
            assert isinstance(o1, o2.__class__)
            assert o1.wires == o2.wires

    def test_tensor_process_queuing(self):
        """Test that tensors are correctly queued"""
        with QuantumTape() as tape:
            A = qml.PauliX(wires=0)
            B = qml.PauliZ(wires=1)
            C = A @ B
            D = qml.expval(C)

        assert len(tape.queue) == 4
        assert not tape.operations
        assert tape.measurements == [D]
        assert tape.observables == [C]
        assert tape.output_dim == 1

    def test_multiple_contexts(self):
        """Test multiple contexts with a single tape."""
        ops = []
        obs = []

        with QuantumTape() as tape:
            ops += [qml.RX(0.432, wires=0)]

        a = qml.Rot(0.543, 0, 0.23, wires=1)
        b = qml.CNOT(wires=[2, "a"])

        with tape:
            ops += [qml.RX(0.133, wires=0)]
            obs += [qml.PauliX(wires="a")]
            qml.expval(obs[0])
            obs += [qml.probs(wires=[0, "a"])]

        assert len(tape.queue) == 5
        assert tape.operations == ops
        assert tape.observables == obs
        assert tape.output_dim == 5

        assert a not in tape.operations
        assert b not in tape.operations

        assert tape.wires == qml.wires.Wires([0, "a"])

    def test_state_preparation(self):
        """Test that state preparations are correctly processed"""
        params = [np.array([1, 0, 1, 0]) / np.sqrt(2), 1]

        with QuantumTape() as tape:
            A = qml.QubitStateVector(params[0], wires=[0, 1])
            B = qml.RX(params[1], wires=0)
            qml.expval(qml.PauliZ(wires=1))

        assert tape.operations == [A, B]
        assert tape._prep == [A]
        assert tape.get_parameters() == params

    def test_state_preparation_error(self):
        """Test that an exception is raised if a state preparation comes
        after a quantum operation"""
        with pytest.raises(ValueError, match="must occur prior to any quantum"):
            with QuantumTape() as tape:
                B = qml.PauliX(wires=0)
                qml.BasisState(np.array([0, 1]), wires=[0, 1])

    def test_measurement_before_operation(self):
        """Test that an exception is raised if a measurement occurs before a operation"""

        with pytest.raises(ValueError, match="must occur prior to any measurements"):
            with QuantumTape() as tape:
                qml.expval(qml.PauliZ(wires=1))
                qml.RX(0.5, wires=0)
                qml.expval(qml.PauliZ(wires=1))

    def test_observable_with_no_measurement(self):
        """Test that an exception is raised if an observable is used without a measurement"""

        with pytest.raises(ValueError, match="does not have a measurement type specified"):
            with QuantumTape() as tape:
                qml.RX(0.5, wires=0)
                qml.Hermitian(np.array([[0, 1], [1, 0]]), wires=1)
                qml.expval(qml.PauliZ(wires=1))

        with pytest.raises(ValueError, match="does not have a measurement type specified"):
            with QuantumTape() as tape:
                qml.RX(0.5, wires=0)
                qml.PauliX(wires=0) @ qml.PauliY(wires=1)
                qml.expval(qml.PauliZ(wires=1))

    def test_sampling(self):
        """Test that the tape correctly marks itself as returning samples"""
        with QuantumTape() as tape:
            qml.expval(qml.PauliZ(wires=1))

        assert not tape.is_sampled

        with QuantumTape() as tape:
            qml.sample(qml.PauliZ(wires=0))

        assert tape.is_sampled


class TestGraph:
    """Tests involving graph creation"""

    def test_graph_creation(self, mocker):
        """Test that the circuit graph is correctly created"""
        spy = mocker.spy(TapeCircuitGraph, "__init__")

        with QuantumTape() as tape:
            op = qml.RX(1.0, wires=0)
            obs = qml.PauliZ(1)
            qml.expval(obs)

        # graph has not yet been created
        assert tape._graph is None
        spy.assert_not_called()

        # requesting the graph creates it
        g = tape.graph
        assert g.operations == [op]
        assert g.observables == [obs]
        assert tape._graph is not None
        spy.assert_called_once()

        # calling the graph property again does
        # not reconstruct the graph
        g2 = tape.graph
        assert g2 is g
        spy.assert_called_once()


class TestParameters:
    """Tests for parameter processing, setting, and manipulation"""

    @pytest.fixture
    def make_tape(self):
        params = [0.432, 0.123, 0.546, 0.32, 0.76]

        with QuantumTape() as tape:
            qml.RX(params[0], wires=0)
            qml.Rot(*params[1:4], wires=0)
            qml.CNOT(wires=[0, "a"])
            qml.RX(params[4], wires=4)
            qml.expval(qml.PauliX(wires="a"))
            qml.probs(wires=[0, "a"])

        return tape, params

    def test_parameter_processing(self, make_tape):
        """Test that parameters are correctly counted and processed"""
        tape, params = make_tape
        assert tape.num_params == len(params)
        assert tape.trainable_params == set(range(len(params)))
        assert tape.get_parameters() == params

    def test_set_trainable_params(self, make_tape):
        """Test that setting trainable parameters works as expected"""
        tape, params = make_tape
        trainable = {0, 2, 3}
        tape.trainable_params = trainable
        assert tape._trainable_params == trainable
        assert tape.num_params == 3
        assert tape.get_parameters() == [params[i] for i in tape.trainable_params]

        # add additional trainable parameters
        trainable = {1, 2, 3, 4}
        tape.trainable_params = trainable
        assert tape._trainable_params == trainable
        assert tape.num_params == 4
        assert tape.get_parameters() == [params[i] for i in tape.trainable_params]

    def test_changing_params(self, make_tape):
        """Test that changing trainable parameters works as expected"""
        tape, params = make_tape
        trainable = {0, 2, 3}
        tape.trainable_params = trainable
        assert tape._trainable_params == trainable
        assert tape.num_params == 3
        assert tape.get_parameters() == [params[i] for i in tape.trainable_params]
        assert tape.get_parameters(trainable_only=False) == params

    def test_set_trainable_params_error(self, make_tape):
        """Test that exceptions are raised if incorrect parameters
        are set as trainable"""
        tape, _ = make_tape

        with pytest.raises(ValueError, match="must be positive integers"):
            tape.trainable_params = {-1, 0}

        with pytest.raises(ValueError, match="must be positive integers"):
            tape.trainable_params = {0.5}

        with pytest.raises(ValueError, match="has at most 5 parameters"):
            tape.trainable_params = {0, 7}

    def test_setting_parameters(self, make_tape):
        """Test that parameters are correctly modified after construction"""
        tape, params = make_tape
        new_params = [0.6543, -0.654, 0, 0.3, 0.6]

        tape.set_parameters(new_params)

        for pinfo, pval in zip(tape._par_info.values(), new_params):
            assert pinfo["op"].data[pinfo["p_idx"]] == pval

        assert tape.get_parameters() == new_params

        new_params = [0.1, -0.2, 1, 5, 0]
        tape.data = new_params

        for pinfo, pval in zip(tape._par_info.values(), new_params):
            assert pinfo["op"].data[pinfo["p_idx"]] == pval

        assert tape.get_parameters() == new_params

    def test_setting_free_parameters(self, make_tape):
        """Test that free parameters are correctly modified after construction"""
        tape, params = make_tape
        new_params = [-0.654, 0.3]

        tape.trainable_params = {1, 3}
        tape.set_parameters(new_params)

        count = 0
        for idx, pinfo in tape._par_info.items():
            if idx in tape.trainable_params:
                assert pinfo["op"].data[pinfo["p_idx"]] == new_params[count]
                count += 1
            else:
                assert pinfo["op"].data[pinfo["p_idx"]] == params[idx]

        assert tape.get_parameters(trainable_only=False) == [
            params[0],
            new_params[0],
            params[2],
            new_params[1],
            params[4],
        ]

    def test_setting_all_parameters(self, make_tape):
        """Test that all parameters are correctly modified after construction"""
        tape, params = make_tape
        new_params = [0.6543, -0.654, 0, 0.3, 0.6]

        tape.trainable_params = {1, 3}
        tape.set_parameters(new_params, trainable_only=False)

        for pinfo, pval in zip(tape._par_info.values(), new_params):
            assert pinfo["op"].data[pinfo["p_idx"]] == pval

        assert tape.get_parameters(trainable_only=False) == new_params

    def test_setting_parameters_error(self, make_tape):
        """Test that exceptions are raised if incorrect parameters
        are attempted to be set"""
        tape, _ = make_tape

        with pytest.raises(ValueError, match="Number of provided parameters does not match"):
            tape.set_parameters([0.54])

        with pytest.raises(ValueError, match="Number of provided parameters does not match"):
            tape.trainable_params = {2, 3}
            tape.set_parameters([0.54, 0.54, 0.123])

    def test_array_parameter(self):
        """Test that array parameters integrate properly"""
        a = np.array([1, 1, 0, 0]) / np.sqrt(2)
        params = [a, 0.32, 0.76, 1.0]

        with QuantumTape() as tape:
            op = qml.QubitStateVector(params[0], wires=0)
            qml.Rot(params[1], params[2], params[3], wires=0)

        assert tape.num_params == len(params)
        assert tape.get_parameters() == params

        b = np.array([0, 1, 0, 0])
        new_params = [b, 0.543, 0.654, 0.123]
        tape.set_parameters(new_params)
        assert tape.get_parameters() == new_params

        assert np.all(op.data[0] == b)

    def test_measurement_parameter(self):
        """Test that measurement parameters integrate properly"""
        H = np.array([[1, 0], [0, -1]])
        params = [0.32, 0.76, 1.0, H]

        with QuantumTape() as tape:
            qml.Rot(params[0], params[1], params[2], wires=0)
            obs = qml.Hermitian(params[3], wires=0)
            qml.expval(obs)

        assert tape.num_params == len(params)
        assert tape.get_parameters() == params

        H2 = np.array([[0, 1], [1, 1]])
        new_params = [0.543, 0.654, 0.123, H2]
        tape.set_parameters(new_params)
        assert tape.get_parameters() == new_params

        assert np.all(obs.data[0] == H2)


class TestInverse:
    """Tests for tape inversion"""

    def test_inverse(self):
        """Test that inversion works as expected"""
        init_state = np.array([1, 1])
        p = [0.1, 0.2, 0.3, 0.4]

        with QuantumTape() as tape:
            prep = qml.BasisState(init_state, wires=[0, "a"])
            ops = [qml.RX(p[0], wires=0), qml.Rot(*p[1:], wires=0).inv(), qml.CNOT(wires=[0, "a"])]
            m1 = qml.probs(wires=0)
            m2 = qml.probs(wires="a")

        tape.inv()

        # check that operation order is reversed
        assert tape.operations == [prep] + ops[::-1]

        # check that operations are inverted
        assert ops[0].inverse
        assert not ops[1].inverse
        assert ops[2].inverse

        # check that parameter order has reversed
        assert tape.get_parameters() == [init_state, p[1], p[2], p[3], p[0]]

    def test_parameter_transforms(self):
        """Test that inversion correctly changes trainable parameters"""
        init_state = np.array([1, 1])
        p = [0.1, 0.2, 0.3, 0.4]

        with QuantumTape() as tape:
            prep = qml.BasisState(init_state, wires=[0, "a"])
            ops = [qml.RX(p[0], wires=0), qml.Rot(*p[1:], wires=0).inv(), qml.CNOT(wires=[0, "a"])]
            m1 = qml.probs(wires=0)
            m2 = qml.probs(wires="a")

        tape.trainable_params = {1, 2}
        tape.inv()

        # check that operation order is reversed
        assert tape.trainable_params == {1, 4}
        assert tape.get_parameters() == [p[1], p[0]]

        # undo the inverse
        tape.inv()
        assert tape.trainable_params == {1, 2}
        assert tape.get_parameters() == [p[0], p[1]]
        assert tape._ops == ops


class TestExpand:
    """Tests for tape expansion"""

    def test_decomposition(self):
        """Test expanding a tape with operations that have decompositions"""
        with QuantumTape() as tape:
            qml.Rot(0.1, 0.2, 0.3, wires=0)

        new_tape = tape.expand()

        assert len(new_tape.operations) == 3
        assert new_tape.get_parameters() == [0.1, 0.2, 0.3]
        assert new_tape.trainable_params == {0, 1, 2}

        assert isinstance(new_tape.operations[0], qml.RZ)
        assert isinstance(new_tape.operations[1], qml.RY)
        assert isinstance(new_tape.operations[2], qml.RZ)

        # check that modifying the new tape does not affect the old tape

        new_tape.trainable_params = {0}
        new_tape.set_parameters([10])

        assert tape.get_parameters() == [0.1, 0.2, 0.3]
        assert tape.trainable_params == {0, 1, 2}

    def test_decomposition_removing_parameters(self):
        """Test that decompositions which reduce the number of parameters
        on the tape retain tape consistency."""
        with QuantumTape() as tape:
            qml.BasisState(np.array([1]), wires=0)

        new_tape = tape.expand()

        assert len(new_tape.operations) == 1
        assert new_tape.operations[0].name == "PauliX"
        assert new_tape.operations[0].wires.tolist() == [0]
        assert new_tape.num_params == 0
        assert new_tape.get_parameters() == []

        assert isinstance(new_tape.operations[0], qml.PauliX)

    def test_decomposition_adding_parameters(self):
        """Test that decompositions which increase the number of parameters
        on the tape retain tape consistency."""
        with QuantumTape() as tape:
            qml.PauliX(wires=0)

        new_tape = tape.expand()

        assert len(new_tape.operations) == 3

        assert new_tape.operations[0].name == "PhaseShift"
        assert new_tape.operations[1].name == "RX"
        assert new_tape.operations[2].name == "PhaseShift"

        assert new_tape.num_params == 3
        assert new_tape.get_parameters() == [np.pi / 2, np.pi, np.pi / 2]

    def test_nested_tape(self):
        """Test that a nested tape properly expands"""
        with QuantumTape() as tape1:
            with QuantumTape() as tape2:
                op1 = qml.RX(0.543, wires=0)
                op2 = qml.RY(0.1, wires=0)

        assert tape1.num_params == 2
        assert tape1.operations == [tape2]

        new_tape = tape1.expand()
        assert new_tape.num_params == 2
        assert len(new_tape.operations) == 2
        assert isinstance(new_tape.operations[0], qml.RX)
        assert isinstance(new_tape.operations[1], qml.RY)

    def test_nesting_and_decomposition(self):
        """Test an example that contains nested tapes and operation decompositions."""

        with QuantumTape() as tape:
            qml.BasisState(np.array([1, 1]), wires=[0, "a"])

            with QuantumTape() as tape2:
                qml.Rot(0.543, 0.1, 0.4, wires=0)

            qml.CNOT(wires=[0, "a"])
            qml.RY(0.2, wires="a")
            qml.probs(wires=0), qml.probs(wires="a")

        new_tape = tape.expand()
        assert len(new_tape.operations) == 5

    def test_stopping_criterion(self):
        """Test that gates specified in the stop_at
        argument are not expanded."""
        with QuantumTape() as tape:
            qml.U3(0, 1, 2, wires=0)
            qml.Rot(3, 4, 5, wires=0)
            qml.probs(wires=0), qml.probs(wires="a")

        new_tape = tape.expand(stop_at=lambda obj: obj.name in ["Rot"])
        assert len(new_tape.operations) == 4
        assert "Rot" in [i.name for i in new_tape.operations]
        assert not "U3" in [i.name for i in new_tape.operations]

    def test_depth_expansion(self):
        """Test expanding with depth=2"""
        with QuantumTape() as tape:
            # Will be decomposed into PauliX(0), PauliX(0)
            # Each PauliX will then be decomposed into PhaseShift, RX, PhaseShift.
            qml.BasisState(np.array([1, 1]), wires=[0, "a"])

            with QuantumTape() as tape2:
                # will be decomposed into a RZ, RY, RZ
                qml.Rot(0.543, 0.1, 0.4, wires=0)

            qml.CNOT(wires=[0, "a"])
            qml.RY(0.2, wires="a")
            qml.probs(wires=0), qml.probs(wires="a")

        new_tape = tape.expand(depth=2)
        assert len(new_tape.operations) == 11

    def test_stopping_criterion_with_depth(self):
        """Test that gates specified in the stop_at
        argument are not expanded."""
        with QuantumTape() as tape:
            # Will be decomposed into PauliX(0), PauliX(0)
            qml.BasisState(np.array([1, 1]), wires=[0, "a"])

            with QuantumTape() as tape2:
                # will be decomposed into a RZ, RY, RZ
                qml.Rot(0.543, 0.1, 0.4, wires=0)

            qml.CNOT(wires=[0, "a"])
            qml.RY(0.2, wires="a")
            qml.probs(wires=0), qml.probs(wires="a")

        new_tape = tape.expand(depth=2, stop_at=lambda obj: obj.name in ["PauliX"])
        assert len(new_tape.operations) == 7

    def test_measurement_expansion(self):
        """Test that measurement expansion works as expected"""
        with QuantumTape() as tape:
            # expands into 2 PauliX
            qml.BasisState(np.array([1, 1]), wires=[0, "a"])
            qml.CNOT(wires=[0, "a"])
            qml.RY(0.2, wires="a")
            qml.probs(wires=0)
            # expands into RY on wire b
            qml.expval(qml.PauliZ("a") @ qml.Hadamard("b"))
            # expands into QubitUnitary on wire 0
            qml.var(qml.Hermitian(np.array([[1, 2], [2, 4]]), wires=[0]))

        new_tape = tape.expand(expand_measurements=True)

        assert len(new_tape.operations) == 6

        expected = [qml.operation.Probability, qml.operation.Expectation, qml.operation.Variance]
        assert [m.return_type is r for m, r in zip(new_tape.measurements, expected)]

        expected = [None, None, None]
        assert [m.obs is r for m, r in zip(new_tape.measurements, expected)]

        expected = [None, [1, -1, -1, 1], [0, 5]]
        assert [m.eigvals is r for m, r in zip(new_tape.measurements, expected)]


class TestExecution:
    """Tests for tape execution"""

    def test_execute_parameters(self, tol):
        """Test execution works when parameters are both passed and not passed."""
        dev = qml.device("default.qubit", wires=2)
        params = [0.1, 0.2]

        with QuantumTape() as tape:
            qml.RX(params[0], wires=[0])
            qml.RY(params[1], wires=[1])
            qml.CNOT(wires=[0, 1])
            qml.expval(qml.PauliZ(0) @ qml.PauliX(1))

        assert tape.output_dim == 1

        # test execution with no parameters
        res1 = tape.execute(dev)
        assert tape.get_parameters() == params

        # test execution with parameters
        res2 = tape.execute(dev, params=[0.5, 0.6])
        assert tape.get_parameters() == params

        # test setting parameters
        tape.set_parameters(params=[0.5, 0.6])
        res3 = tape.execute(dev)
        assert np.allclose(res2, res3, atol=tol, rtol=0)
        assert not np.allclose(res1, res2, atol=tol, rtol=0)
        assert tape.get_parameters() == [0.5, 0.6]

    def test_no_output_execute(self):
        """Test that tapes with no measurement process return
        an empty list."""
        dev = qml.device("default.qubit", wires=2)
        params = [0.1, 0.2]

        with QuantumTape() as tape:
            qml.RX(params[0], wires=[0])
            qml.RY(params[1], wires=[1])

        res = tape.execute(dev)
        assert res.size == 0
        assert np.all(res == np.array([]))

    def test_incorrect_output_dim_estimate(self):
        """Test that a quantum tape with an incorrect inferred output dimension
        corrects itself after evaluation."""
        dev = qml.device("default.qubit", wires=3)
        params = [1.0, 1.0, 1.0]

        with QuantumTape() as tape:
            qml.RX(params[0], wires=[0])
            qml.RY(params[1], wires=[1])
            qml.RZ(params[2], wires=[2])
            qml.CNOT(wires=[0, 1])
            qml.probs(wires=0)
            qml.probs(wires=[1])

        # estimate output dim should be correct
        assert tape.output_dim == sum([2, 2])

        # modify the output dim
        tape._output_dim = 2

        res = tape.execute(dev)
        assert tape.output_dim == sum([2, 2])

    def test_incorrect_ragged_output_dim_estimate(self):
        """Test that a quantum tape with an incorrect *ragged* output dimension
        estimate corrects itself after evaluation."""
        dev = qml.device("default.qubit", wires=3)
        params = [1.0, 1.0, 1.0]

        with QuantumTape() as tape:
            qml.RX(params[0], wires=[0])
            qml.RY(params[1], wires=[1])
            qml.RZ(params[2], wires=[2])
            qml.CNOT(wires=[0, 1])
            qml.probs(wires=0)
            qml.probs(wires=[1, 2])

        # estimate output dim should be correct
        assert tape.output_dim == sum([2, 4])

        # modify the output dim
        tape._output_dim = 2

        res = tape.execute(dev)
        assert tape.output_dim == sum([2, 4])

    def test_single_expectation_value(self, tol):
        """Tests correct output shape and evaluation for a tape
        with a single expval output"""
        dev = qml.device("default.qubit", wires=2)
        x = 0.543
        y = -0.654

        with QuantumTape() as tape:
            qml.RX(x, wires=[0])
            qml.RY(y, wires=[1])
            qml.CNOT(wires=[0, 1])
            qml.expval(qml.PauliZ(0) @ qml.PauliX(1))

        assert tape.output_dim == 1

        res = tape.execute(dev)
        assert res.shape == (1,)

        expected = np.sin(y) * np.cos(x)
        assert np.allclose(res, expected, atol=tol, rtol=0)

    def test_multiple_expectation_values(self, tol):
        """Tests correct output shape and evaluation for a tape
        with multiple expval outputs"""
        dev = qml.device("default.qubit", wires=2)
        x = 0.543
        y = -0.654

        with QuantumTape() as tape:
            qml.RX(x, wires=[0])
            qml.RY(y, wires=[1])
            qml.CNOT(wires=[0, 1])
            qml.expval(qml.PauliZ(0))
            qml.expval(qml.PauliX(1))

        assert tape.output_dim == 2

        res = tape.execute(dev)
        assert res.shape == (2,)

        expected = [np.cos(x), np.sin(y)]
        assert np.allclose(res, expected, atol=tol, rtol=0)

    def test_var_expectation_values(self, tol):
        """Tests correct output shape and evaluation for a tape
        with expval and var outputs"""
        dev = qml.device("default.qubit", wires=2)
        x = 0.543
        y = -0.654

        with QuantumTape() as tape:
            qml.RX(x, wires=[0])
            qml.RY(y, wires=[1])
            qml.CNOT(wires=[0, 1])
            qml.expval(qml.PauliZ(0))
            qml.var(qml.PauliX(1))

        assert tape.output_dim == 2

        res = tape.execute(dev)
        assert res.shape == (2,)

        expected = [np.cos(x), np.cos(y) ** 2]
        assert np.allclose(res, expected, atol=tol, rtol=0)

    def test_prob_expectation_values(self, tol):
        """Tests correct output shape and evaluation for a tape
        with prob and var outputs"""
        dev = qml.device("default.qubit", wires=2)
        x = 0.543
        y = -0.654

        with QuantumTape() as tape:
            qml.RX(x, wires=[0])
            qml.RY(y, wires=[1])
            qml.CNOT(wires=[0, 1])
            qml.expval(qml.PauliZ(0))
            qml.probs(wires=[0, 1])

        assert tape.output_dim == 5

        res = tape.execute(dev)

        assert isinstance(res[0], float)
        assert np.allclose(res[0], np.cos(x), atol=tol, rtol=0)

        assert isinstance(res[1], np.ndarray)
        assert np.allclose(res[1], np.abs(dev.state) ** 2, atol=tol, rtol=0)

    def test_single_mode_sample(self):
        """Test that there is only one array of values returned
        for a single wire qml.sample"""
        dev = qml.device("default.qubit", wires=2, shots=10)
        x = 0.543
        y = -0.654

        with QuantumTape() as tape:
            qml.RX(x, wires=[0])
            qml.RY(y, wires=[1])
            qml.CNOT(wires=[0, 1])
            qml.sample(qml.PauliZ(0) @ qml.PauliX(1))

        res = tape.execute(dev)
        assert res.shape == (1, 10)

    def test_multiple_samples(self):
        """Test that there is only one array of values returned
        for multiple samples"""
        dev = qml.device("default.qubit", wires=2, shots=10)
        x = 0.543
        y = -0.654

        with QuantumTape() as tape:
            qml.RX(x, wires=[0])
            qml.RY(y, wires=[1])
            qml.CNOT(wires=[0, 1])
            qml.sample(qml.PauliZ(0))
            qml.sample(qml.PauliZ(1))

        res = tape.execute(dev)
        assert res.shape == (2, 10)

    def test_samples_expval(self):
        """Test that multiple arrays of values are returned
        for combinations of samples and statistics"""
        dev = qml.device("default.qubit", wires=2, shots=10)
        x = 0.543
        y = -0.654

        with QuantumTape() as tape:
            qml.RX(x, wires=[0])
            qml.RY(y, wires=[1])
            qml.CNOT(wires=[0, 1])
            qml.sample(qml.PauliZ(0))
            qml.expval(qml.PauliZ(1))

        res = tape.execute(dev)
        assert res[0].shape == (10,)
        assert isinstance(res[1], float)

    def test_decomposition(self, tol):
        """Test decomposition onto a device's supported gate set"""
        dev = qml.device("default.qubit", wires=1)

        with QuantumTape() as tape:
            qml.U3(0.1, 0.2, 0.3, wires=[0])
            qml.expval(qml.PauliZ(0))

        tape = tape.expand(stop_at=lambda obj: obj.name in dev.operations)
        res = tape.execute(dev)
        assert np.allclose(res, np.cos(0.1), atol=tol, rtol=0)


class TestCVExecution:
    """Tests for CV tape execution"""

    def test_single_output_value(self, tol):
        """Tests correct execution and output shape for a CV tape
        with a single expval output"""
        dev = qml.device("default.gaussian", wires=2)
        x = 0.543
        y = -0.654

        with QuantumTape() as tape:
            qml.Displacement(x, 0, wires=[0])
            qml.Squeezing(y, 0, wires=[1])
            qml.Beamsplitter(np.pi / 4, 0, wires=[0, 1])
            qml.expval(qml.NumberOperator(0))

        assert tape.output_dim == 1

        res = tape.execute(dev)
        assert res.shape == (1,)

    def test_multiple_output_values(self, tol):
        """Tests correct output shape and evaluation for a tape
        with multiple measurement types"""
        dev = qml.device("default.gaussian", wires=2)
        x = 0.543
        y = -0.654

        with QuantumTape() as tape:
            qml.Displacement(x, 0, wires=[0])
            qml.Squeezing(y, 0, wires=[1])
            qml.Beamsplitter(np.pi / 4, 0, wires=[0, 1])
            qml.expval(qml.PolyXP(np.diag([0, 1, 0]), wires=0))  # X^2
            qml.var(qml.P(1))

        assert tape.output_dim == 2

        res = tape.execute(dev)
        assert res.shape == (2,)


class TestTapeCopying:
    """Test for tape copying behaviour"""

    def test_shallow_copy(self):
        """Test that shallow copying of a tape results in all
        contained data being shared between the original tape and the copy"""
        with QuantumTape() as tape:
            qml.BasisState(np.array([1, 0]), wires=[0, 1])
            qml.RY(0.5, wires=[1])
            qml.CNOT(wires=[0, 1])
            qml.expval(qml.PauliZ(0) @ qml.PauliY(1))

        copied_tape = tape.copy()

        assert copied_tape is not tape

        # the operations are simply references
        assert copied_tape.operations == tape.operations
        assert copied_tape.observables == tape.observables
        assert copied_tape.measurements == tape.measurements
        assert copied_tape.operations[0] is tape.operations[0]

        # operation data is also a reference
        assert copied_tape.operations[0].wires is tape.operations[0].wires
        assert copied_tape.operations[0].data[0] is tape.operations[0].data[0]

        # check that all tape metadata is identical
        assert tape.get_parameters() == copied_tape.get_parameters()
        assert tape.wires == copied_tape.wires
        assert tape.data == copied_tape.data

        # since the copy is shallow, mutating the parameters
        # on one tape will affect the parameters on another tape
        new_params = [np.array([0, 0]), 0.2]
        tape.set_parameters(new_params)

        # check that they are the same objects in memory
        for i, j in zip(tape.get_parameters(), new_params):
            assert i is j

        for i, j in zip(copied_tape.get_parameters(), new_params):
            assert i is j

    @pytest.mark.parametrize("copy_fn", [lambda tape: tape.copy(copy_operations=True), lambda tape: copy.copy(tape)])
    def test_shallow_copy_with_operations(self, copy_fn):
        """Test that shallow copying of a tape and operations allows
        parameters to be set independently"""

        with QuantumTape() as tape:
            qml.BasisState(np.array([1, 0]), wires=[0, 1])
            qml.RY(0.5, wires=[1])
            qml.CNOT(wires=[0, 1])
            qml.expval(qml.PauliZ(0) @ qml.PauliY(1))

        copied_tape = copy_fn(tape)

        assert copied_tape is not tape

        # the operations are not references; they are unique objects
        assert copied_tape.operations != tape.operations
        assert copied_tape.observables != tape.observables
        assert copied_tape.measurements != tape.measurements
        assert copied_tape.operations[0] is not tape.operations[0]

        # however, the underlying operation data *is still shared*
        assert copied_tape.operations[0].wires is tape.operations[0].wires
        assert copied_tape.operations[0].data[0] is tape.operations[0].data[0]

        assert tape.get_parameters() == copied_tape.get_parameters()
        assert tape.wires == copied_tape.wires
        assert tape.data == copied_tape.data

        # Since they have unique operations, mutating the parameters
        # on one tape will *not* affect the parameters on another tape
        new_params = [np.array([0, 0]), 0.2]
        tape.set_parameters(new_params)

        for i, j in zip(tape.get_parameters(), new_params):
            assert i is j

        for i, j in zip(copied_tape.get_parameters(), new_params):
            assert not np.all(i == j)
            assert i is not j

    def test_deep_copy(self):
<<<<<<< HEAD
        """Test that deep copying a tape works, and copies all constituent data"""
=======
        """Test that deep copying a tape works, and copies all constituent data except parameters"""
>>>>>>> 11315a44
        with QuantumTape() as tape:
            qml.BasisState(np.array([1, 0]), wires=[0, 1])
            qml.RY(0.5, wires=[1])
            qml.CNOT(wires=[0, 1])
            qml.expval(qml.PauliZ(0) @ qml.PauliY(1))

        copied_tape = copy.deepcopy(tape)

        assert copied_tape is not tape

        # the operations are not references
        assert copied_tape.operations != tape.operations
        assert copied_tape.observables != tape.observables
        assert copied_tape.measurements != tape.measurements
        assert copied_tape.operations[0] is not tape.operations[0]

        # The underlying operation data has also been copied
        assert copied_tape.operations[0].wires is not tape.operations[0].wires

        # however, the underlying operation *parameters* are still shared
        # to support PyTorch, which does not support deep copying of tensors
        assert copied_tape.operations[0].data[0] is tape.operations[0].data[0]

    def test_casting(self):
        """Test that copying and casting works as expected"""
        with QuantumTape() as tape:
            qml.BasisState(np.array([1, 0]), wires=[0, 1])
            qml.RY(0.5, wires=[1])
            qml.CNOT(wires=[0, 1])
            qml.expval(qml.PauliZ(0) @ qml.PauliY(1))

        # copy and cast to a JacobianTape
        copied_tape = tape.copy(tape_cls=qml.tape.tapes.JacobianTape)

        # check that the copying worked
        assert copied_tape is not tape
        assert copied_tape.operations == tape.operations
        assert copied_tape.observables == tape.observables
        assert copied_tape.measurements == tape.measurements
        assert copied_tape.operations[0] is tape.operations[0]

        # check that the casting worked
        assert isinstance(copied_tape, qml.tape.tapes.JacobianTape)
        assert not isinstance(tape, qml.tape.tapes.JacobianTape)

    def test_caching(self, mocker, tol):
        """Test that shallow copying allows the copied tapes to continue
        sharing the same cache dictionary."""
        with QuantumTape(caching=5) as tape:
            qml.BasisState(np.array([1, 0]), wires=[0, 1])
            qml.RY(0.5, wires=[1])
            qml.CNOT(wires=[0, 1])
            qml.expval(qml.PauliZ(0) @ qml.PauliY(1))

        copied_tape = tape.copy()

        dev = qml.device("default.qubit", wires=2)
        spy = mocker.spy(dev, "execute")

        assert not tape.get_cache()
        assert not copied_tape.get_cache()

        res1 = tape.execute(dev)

        assert tape.get_cache() is copied_tape.get_cache()

        res2 = copied_tape.execute(dev)

        assert np.allclose(res1, res2, atol=tol, rtol=0)
        spy.assert_called_once()<|MERGE_RESOLUTION|>--- conflicted
+++ resolved
@@ -1068,11 +1068,7 @@
             assert i is not j
 
     def test_deep_copy(self):
-<<<<<<< HEAD
-        """Test that deep copying a tape works, and copies all constituent data"""
-=======
         """Test that deep copying a tape works, and copies all constituent data except parameters"""
->>>>>>> 11315a44
         with QuantumTape() as tape:
             qml.BasisState(np.array([1, 0]), wires=[0, 1])
             qml.RY(0.5, wires=[1])
