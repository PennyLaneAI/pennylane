# Copyright 2018-2021 Xanadu Quantum Technologies Inc.

# Licensed under the Apache License, Version 2.0 (the "License");
# you may not use this file except in compliance with the License.
# You may obtain a copy of the License at

#     http://www.apache.org/licenses/LICENSE-2.0

# Unless required by applicable law or agreed to in writing, software
# distributed under the License is distributed on an "AS IS" BASIS,
# WITHOUT WARRANTIES OR CONDITIONS OF ANY KIND, either express or implied.
# See the License for the specific language governing permissions and
# limitations under the License.
"""Unit tests for the QNode"""
import pytest
import numpy as np
from collections import defaultdict

import pennylane as qml
from pennylane import numpy as pnp
from pennylane import QNodeCollection
from pennylane import qnode, QNode
from pennylane.transforms import draw
from pennylane.tape import JacobianTape, QubitParamShiftTape, CVParamShiftTape


def dummyfunc():
    return None


class TestValidation:
    """Tests for QNode creation and validation"""

    def test_invalid_interface(self):
        """Test that an exception is raised for an invalid interface"""
        dev = qml.device("default.qubit", wires=1)
        test_interface = "something"
        expected_error = (
            fr"Unknown interface {test_interface}\. Interface must be "
            r"one of \['autograd', 'torch', 'tf', 'jax'\]\."
        )

        with pytest.raises(qml.QuantumFunctionError, match=expected_error):
            QNode(dummyfunc, dev, interface="something")

    def test_invalid_device(self):
        """Test that an exception is raised for an invalid device"""
        with pytest.raises(qml.QuantumFunctionError, match="Invalid device"):
            QNode(dummyfunc, None)

    def test_validate_device_method(self, monkeypatch):
        """Test that the method for validating the device diff method
        tape works as expected"""
        dev = qml.device("default.qubit", wires=1)

        with pytest.raises(
            qml.QuantumFunctionError,
            match="does not provide a native method for computing the jacobian",
        ):
            QNode._validate_device_method(dev, None)

        monkeypatch.setitem(dev._capabilities, "provides_jacobian", True)
        tape_class, interface, device, diff_options = QNode._validate_device_method(
            dev, "interface"
        )
        method = diff_options["method"]

        assert tape_class is JacobianTape
        assert method == "device"
        assert interface == "interface"
        assert device is dev

    def test_validate_backprop_method_invalid_device(self):
        """Test that the method for validating the backprop diff method
        tape raises an exception if the device does not support backprop."""
        dev = qml.device("default.gaussian", wires=1)

        with pytest.raises(qml.QuantumFunctionError, match="does not support native computations"):
            QNode._validate_backprop_method(dev, None)

    def test_validate_backprop_method_invalid_interface(self, monkeypatch):
        """Test that the method for validating the backprop diff method
        tape raises an exception if the wrong interface is provided"""
        dev = qml.device("default.qubit", wires=1)
        test_interface = "something"

        monkeypatch.setitem(dev._capabilities, "passthru_interface", test_interface)

        with pytest.raises(qml.QuantumFunctionError, match=f"when using the {test_interface}"):
            QNode._validate_backprop_method(dev, None)

    def test_validate_backprop_method(self, monkeypatch):
        """Test that the method for validating the backprop diff method
        tape works as expected"""
        dev = qml.device("default.qubit", wires=1)
        test_interface = "something"
        monkeypatch.setitem(dev._capabilities, "passthru_interface", test_interface)

        tape_class, interface, device, diff_options = QNode._validate_backprop_method(
            dev, test_interface
        )
        method = diff_options["method"]

        assert tape_class is JacobianTape
        assert method == "backprop"
        assert interface == "something"
        assert device is dev

    def test_validate_backprop_child_method(self, monkeypatch):
        """Test that the method for validating the backprop diff method
        tape works as expected if a child device supports backprop"""
        dev = qml.device("default.qubit", wires=1)
        test_interface = "something"

        orig_capabilities = dev.capabilities().copy()
        orig_capabilities["passthru_devices"] = {test_interface: "default.gaussian"}
        monkeypatch.setattr(dev, "capabilities", lambda: orig_capabilities)

        tape_class, interface, device, diff_options = QNode._validate_backprop_method(
            dev, test_interface
        )
        method = diff_options["method"]

        assert tape_class is JacobianTape
        assert method == "backprop"
        assert interface == "something"
        assert isinstance(device, qml.devices.DefaultGaussian)

    def test_validate_backprop_child_method_wrong_interface(self, monkeypatch):
        """Test that the method for validating the backprop diff method
        tape raises an error if a child device supports backprop but using a different interface"""
        dev = qml.device("default.qubit", wires=1)
        test_interface = "something"

        orig_capabilities = dev.capabilities().copy()
        orig_capabilities["passthru_devices"] = {test_interface: "default.gaussian"}
        monkeypatch.setattr(dev, "capabilities", lambda: orig_capabilities)

        with pytest.raises(
            qml.QuantumFunctionError, match=r"when using the \['something'\] interface"
        ):
            QNode._validate_backprop_method(dev, "another_interface")

    def test_parameter_shift_tape_qubit_device(self):
        """Test that the get_parameter_shift_method method correctly and
        returns the correct tape for qubit devices."""
        dev = qml.device("default.qubit", wires=1)
        tape_class = QNode._get_parameter_shift_tape(dev)
        assert tape_class is QubitParamShiftTape

    def test_parameter_shift_tape_cv_device(self):
        """Test that the get_parameter_shift_method method correctly and
        returns the correct tape for qubit devices."""
        dev = qml.device("default.gaussian", wires=1)
        tape_class = QNode._get_parameter_shift_tape(dev)
        assert tape_class is CVParamShiftTape

    def test_parameter_shift_tape_unknown_model(self, monkeypatch):
        """test that an unknown model raises an exception"""

        def capabilities(cls):
            capabilities = cls._capabilities
            capabilities.update(model="None")
            return capabilities

        monkeypatch.setattr(qml.devices.DefaultQubit, "capabilities", capabilities)
        dev = qml.device("default.qubit", wires=1)

        with pytest.raises(
            qml.QuantumFunctionError, match="does not support the parameter-shift rule"
        ):
            QNode._get_parameter_shift_tape(dev)

    def test_best_method(self, monkeypatch):
        """Test that the method for determining the best diff method
        for a given device and interface works correctly"""
        dev = qml.device("default.qubit", wires=1)
        monkeypatch.setitem(dev._capabilities, "passthru_interface", "some_interface")
        monkeypatch.setitem(dev._capabilities, "provides_jacobian", True)

        # device is top priority
        res = QNode.get_best_method(dev, "another_interface")
        assert res == (JacobianTape, "another_interface", dev, {"method": "device"})

        # backprop is next priority
        monkeypatch.setitem(dev._capabilities, "provides_jacobian", False)
        res = QNode.get_best_method(dev, "some_interface")
        assert res == (JacobianTape, "some_interface", dev, {"method": "backprop"})

        # The next fallback is parameter-shift.
        res = QNode.get_best_method(dev, "another_interface")
        assert res == (QubitParamShiftTape, "another_interface", dev, {"method": "best"})

        # finally, if both fail, finite differences is the fallback
        def capabilities(cls):
            capabilities = cls._capabilities
            capabilities.update(model="None")
            return capabilities

        monkeypatch.setattr(qml.devices.DefaultQubit, "capabilities", capabilities)
        res = QNode.get_best_method(dev, "another_interface")
        assert res == (JacobianTape, "another_interface", dev, {"method": "numeric"})

    def test_diff_method(self, mocker):
        """Test that a user-supplied diff-method correctly returns the right
        quantum tape, interface, and diff method."""
        dev = qml.device("default.qubit", wires=1)

        mock_best = mocker.patch("pennylane.QNode.get_best_method")
        mock_best.return_value = 1, 2, 3, {"method": "best"}

        mock_backprop = mocker.patch("pennylane.QNode._validate_backprop_method")
        mock_backprop.return_value = 4, 5, 6, {"method": "backprop"}

        mock_device = mocker.patch("pennylane.QNode._validate_device_method")
        mock_device.return_value = 7, 8, 9, {"method": "device"}

        qn = QNode(dummyfunc, dev, diff_method="best")
        assert qn._tape == mock_best.return_value[0]
        assert qn.interface == mock_best.return_value[1]
        assert qn.diff_options["method"] == mock_best.return_value[3]["method"]

        qn = QNode(dummyfunc, dev, diff_method="backprop")
        assert qn._tape == mock_backprop.return_value[0]
        assert qn.interface == mock_backprop.return_value[1]
        assert qn.diff_options["method"] == mock_backprop.return_value[3]["method"]
        mock_backprop.assert_called_once()

        qn = QNode(dummyfunc, dev, diff_method="device")
        assert qn._tape == mock_device.return_value[0]
        assert qn.interface == mock_device.return_value[1]
        assert qn.diff_options["method"] == mock_device.return_value[3]["method"]
        mock_device.assert_called_once()

        qn = QNode(dummyfunc, dev, diff_method="finite-diff")
        assert qn._tape == JacobianTape
        assert qn.diff_options["method"] == "numeric"

        qn = QNode(dummyfunc, dev, diff_method="parameter-shift")
        assert qn._tape == QubitParamShiftTape
        assert qn.diff_options["method"] == "analytic"

        # check that get_best_method was only ever called once
        mock_best.assert_called_once()

    def test_unknown_diff_method(self):
        """Test that an exception is raised for an unknown differentiation method"""
        dev = qml.device("default.qubit", wires=1)

        with pytest.raises(
            qml.QuantumFunctionError, match="Differentiation method hello not recognized"
        ):
            QNode(dummyfunc, dev, diff_method="hello")

    def test_validate_adjoint_invalid_device(self):
        """Test if a ValueError is raised when an invalid device is provided to
        _validate_adjoint_method"""

        dev = qml.device("default.gaussian", wires=1)

        with pytest.raises(ValueError, match="The default.gaussian device does not"):
            QNode._validate_adjoint_method(dev, "tf")

    def test_validate_adjoint_finite_shots(self):
        """Test that a UserWarning is raised when device has finite shots"""

        dev = qml.device("default.qubit", wires=1, shots=1)

        with pytest.warns(
            UserWarning, match="Requested adjoint differentiation to be computed with finite shots."
        ):
            QNode._validate_adjoint_method(dev, "autograd")

    def test_adjoint_finite_shots(self):
        """Tests that UserWarning is raised with the adjoint differentiation method
        on QNode construction when the device has finite shots
        """

        dev = qml.device("default.qubit", wires=1, shots=1)

        with pytest.warns(
            UserWarning, match="Requested adjoint differentiation to be computed with finite shots."
        ):

            @qml.qnode(dev, diff_method="adjoint")
            def circ():
                return qml.expval(qml.PauliZ(0))

    def test_validate_reversible_finite_shots(self):
        """Test that a UserWarning is raised when validating the reversible differentiation method
        and using a device that has finite shots
        """

        dev = qml.device("default.qubit", wires=1, shots=1)

        with pytest.warns(
            UserWarning,
            match="Requested reversible differentiation to be computed with finite shots.",
        ):
            QNode._validate_reversible_method(dev, "autograd")

    def test_reversible_finite_shots(self):
        """Tests that UserWarning is raised with the reversible differentiation method
        on QNode construction when the device has finite shots
        """

        dev = qml.device("default.qubit", wires=1, shots=1)

        with pytest.warns(
            UserWarning,
            match="Requested reversible differentiation to be computed with finite shots.",
        ):

            @qml.qnode(dev, diff_method="reversible")
            def circ():
                return qml.expval(qml.PauliZ(0))

    def test_qnode_print(self):
        """Test that printing a QNode object yields the right information."""
        dev = qml.device("default.qubit", wires=1)

        def func(x):
            qml.RX(x, wires=0)
            return qml.expval(qml.PauliZ(0))

        qn = qml.QNode(func, dev, diff_method="finite-diff")

        assert (
            qn.__repr__()
            == "<QNode: wires=1, device='default.qubit', interface='autograd', diff_method='finite-diff'>"
        )
        assert qn.diff_method_change == False

    def test_qnode_best_diff_method_backprop(self):
        """Test that selected "best" diff_method is correctly set to 'backprop'."""
        dev = qml.device("default.qubit", wires=1)

        def func(x):
            qml.RX(x, wires=0)
            return qml.expval(qml.PauliZ(0))

        qn = qml.QNode(func, dev)

        assert qn.diff_method == "backprop"
        assert qn.diff_method_change

    def test_qnode_best_diff_method_parameter_shift(self):
        """Test that selected "best" diff_method is correctly set to 'parameter-shift'."""
        dev = qml.device("default.mixed", wires=1)

        def func(x):
            qml.RX(x, wires=0)
            return qml.expval(qml.PauliZ(0))

        qn = qml.QNode(func, dev)

        assert qn.diff_method == "parameter-shift"
        assert qn.diff_method_change

    def test_qnode_best_diff_method_device(self, monkeypatch):
        """Test that selected "best" diff_method is correctly set to 'device'."""
        dev = qml.device("default.qubit", wires=1)

        def func(x):
            qml.RX(x, wires=0)
            return qml.expval(qml.PauliZ(0))

        # Force the "best" method to be "device"
        monkeypatch.setitem(dev._capabilities, "passthru_interface", "some_interface")
        monkeypatch.setitem(dev._capabilities, "provides_jacobian", True)
        qn = qml.QNode(func, dev)
        assert qn.diff_method == "device"
        assert qn.diff_method_change

    def test_qnode_best_diff_method_finite_diff(self, monkeypatch):
        """Test that selected "best" diff_method is correctly set to 'finite-diff'."""
        dev = qml.device("default.qubit", wires=1)

        def func(x):
            qml.RX(x, wires=0)
            return qml.expval(qml.PauliZ(0))

        def capabilities(cls):
            capabilities = cls._capabilities
            capabilities.update(model="None")
            return capabilities

        # Force the "best" method to be "finite-diff"
        monkeypatch.setitem(dev._capabilities, "provides_jacobian", False)
        monkeypatch.setattr(qml.devices.DefaultQubit, "capabilities", capabilities)
        qn = qml.QNode(func, dev)
        assert qn.diff_method == "finite-diff"
        assert qn.diff_method_change

    def test_qnode_best_diff_method_finite_fallback(self):
        """Test that selected "best" diff_method is correctly set to 'finite-diff'
        in cases where other methods are not available."""

        # Custom operation which has grad_method="finite_diff"
        class MyRX(qml.operation.Operation):
            num_params = 1
            num_wires = 1
            par_domain = "R"
            is_composable_rotation = True
            basis = "X"
            grad_method = "F"

            @classmethod
            def _matrix(cls, *params):
                return qml.RX._matrix(*params)

        dev = qml.device("default.mixed", wires=3, shots=None)
        dev.operations.add("MyRX")

        def circuit(x):
            MyRX(x, wires=1)
            return qml.expval(qml.PauliZ(1))

        qnode = qml.QNode(circuit, dev, diff_method="best")

        # Before execution correctly show 'parameter-shift'
        assert qnode.diff_method == "parameter-shift"

        par = qml.numpy.array(0.3)
        qml.grad(qnode)(par)

        # After execution correctly show 'finite-diff'
        assert qnode.diff_method == "finite-diff"

    @pytest.mark.parametrize(
        "method",
        [
            "best",
            "parameter-shift",
            "finite-diff",
            "reversible",
            "adjoint",
            "backprop",
        ],
    )
    def test_to_tf(self, method, mocker):
        """Test if interface change is working"""
        tf = pytest.importorskip("tensorflow")
        dev = qml.device("default.qubit", wires=1)

        def func(x):
            qml.RX(x, wires=0)
            return qml.expval(qml.PauliZ(0))

        # Test if interface change works with different diff_methods
        qn = qml.QNode(func, dev, interface="autograd", diff_method=method)
        spy = mocker.spy(qn, "_get_best_diff_method")
        qn.to_tf()
        if method == "best":
            spy.assert_called_once()

    @pytest.mark.parametrize(
        "method",
        [
            "best",
            "parameter-shift",
            "finite-diff",
            "reversible",
            "adjoint",
            "backprop",
        ],
    )
    def test_to_autograd(self, method, mocker):
        """Test if interface change is working"""
        dev = qml.device("default.qubit", wires=1)
        tf = pytest.importorskip("tensorflow")

        def func(x):
            qml.RX(x, wires=0)
            return qml.expval(qml.PauliZ(0))

        # Test if interface change works with different diff_methods
        qn = qml.QNode(func, dev, interface="tf", diff_method=method)
        spy = mocker.spy(qn, "_get_best_diff_method")
        qn.to_autograd()
        if method == "best":
            spy.assert_called_once()

    @pytest.mark.parametrize(
        "method",
        [
            "best",
            "parameter-shift",
            "finite-diff",
            "reversible",
            "adjoint",
            "backprop",
        ],
    )
    def test_to_torch(self, method, mocker):
        """Test if interface change is working"""
        dev = qml.device("default.qubit", wires=1)
        torch = pytest.importorskip("torch")

        def func(x):
            qml.RX(x, wires=0)
            return qml.expval(qml.PauliZ(0))

        # Test if interface change works with different diff_methods
        qn = qml.QNode(func, dev, interface="autograd", diff_method=method)
        spy = mocker.spy(qn, "_get_best_diff_method")
        qn.to_torch()
        if method == "best":
            spy.assert_called_once()

    @pytest.mark.parametrize(
        "method",
        [
            "best",
            "parameter-shift",
            "finite-diff",
            "reversible",
            "adjoint",
            "backprop",
        ],
    )
    def test_to_jax(self, method, mocker):
        """Test if interface change is working"""
        dev = qml.device("default.qubit", wires=1)
        jax = pytest.importorskip("jax")

        def func(x):
            qml.RX(x, wires=0)
            return qml.expval(qml.PauliZ(0))

        # Test if interface change works with different diff_methods
        qn = qml.QNode(func, dev, interface="autograd", diff_method=method)
        spy = mocker.spy(qn, "_get_best_diff_method")
        qn.to_jax()
        if method == "best":
            spy.assert_called_once()

    @pytest.mark.parametrize("par", [None, 1, 1.1, np.array(1.2)])
    def test_diff_method_none(self, par):
        """Test if diff_method=None works as intended."""
        dev = qml.device("default.qubit", wires=1)

        def func(x):
            qml.RX(x, wires=0)
            return qml.expval(qml.PauliZ(0))

        qn = qml.QNode(func, dev, diff_method=None)
        assert qn.interface is None

        grad = qml.grad(qn)

        # Raise error in all cases
        # Case 1: No input
        # Case 2: int input
        # Case 3: float input
        # Case 4: numpy input
        with pytest.raises(TypeError) as exp:
            grad() if par is None else grad(par)

    def test_diff_method_none_no_qnode_param(self):
        """Test if diff_method=None works as intended."""
        dev = qml.device("default.qubit", wires=1)

        def func():
            qml.PauliX(wires=0)
            return qml.expval(qml.PauliZ(0))

        qn = qml.QNode(func, dev, diff_method=None)
        assert qn.interface is None

        grad = qml.grad(qn)

        # No differentiation required. No error raised.
        grad()

<<<<<<< HEAD
    @pytest.mark.parametrize("par", ["QNode", "decorator"])
    def test_unrecognized_keyword_arguments_validation(self, par):
=======
    def test_unrecognized_keyword_arguments_validation(self):
>>>>>>> abfc481b
        """Tests that a UserWarning is raised when unrecognized keyword arguments are provided."""

        # use two unrecognized methods, to confirm that multiple warnings are raised
        unrecognized_one = "test_method_one"
        unrecognized_two = "test_method_two"
        warning_text = (
            " is unrecognized, and will not be included in your computation. "
            "Please review the QNode class or qnode decorator for the list of available "
            "keyword variables."
        )

        expected_warnings = {
<<<<<<< HEAD
            (UserWarning, f"'{unrecognized_one}'{warning_text}"),
            (UserWarning, f"'{unrecognized_two}'{warning_text}"),
=======
            (UserWarning, unrecognized_one + warning_text),
            (UserWarning, unrecognized_two + warning_text),
>>>>>>> abfc481b
        }

        dev = qml.device("default.qubit", wires=1, shots=1)

<<<<<<< HEAD
        # test with QNode (if par is QNode) or QNode decorator (if par is decorator)
        with pytest.warns(UserWarning) as warning_list:
            if par == "QNode":
                QNode(dummyfunc, dev, test_method_one=1, test_method_two=2)
            elif par == "decorator":

                @qml.qnode(dev, test_method_one=1, test_method_two=2)
                def circ():
                    return qml.expval(qml.PauliZ(0))
=======
        # test with QNode
        with pytest.warns(UserWarning) as warning_list:
            QNode(dummyfunc, dev, test_method_one=1, test_method_two=2)
>>>>>>> abfc481b

        warnings = {(warning.category, warning.message.args[0]) for warning in warning_list}
        assert warnings == expected_warnings

<<<<<<< HEAD
=======
        # test with QNode decorator
        with pytest.warns(UserWarning) as decorator_warning_list:

            @qml.qnode(dev, test_method_one=1, test_method_two=2)
            def circ():
                return qml.expval(qml.PauliZ(0))

        warnings = {
            (warning.category, warning.message.args[0]) for warning in decorator_warning_list
        }
        assert warnings == expected_warnings

>>>>>>> abfc481b

class TestTapeConstruction:
    """Tests for the tape construction"""

    def test_basic_tape_construction(self, tol):
        """Test that a quantum tape is properly constructed"""
        dev = qml.device("default.qubit", wires=2)

        def func(x, y):
            qml.RX(x, wires=0)
            qml.RY(y, wires=1)
            qml.CNOT(wires=[0, 1])
            return qml.expval(qml.PauliZ(0))

        qn = QNode(func, dev)

        x = 0.12
        y = 0.54

        res = qn(x, y)

        assert isinstance(qn.qtape, JacobianTape)
        assert len(qn.qtape.operations) == 3
        assert len(qn.qtape.observables) == 1
        assert qn.qtape.num_params == 2

        expected = qn.qtape.execute(dev)
        assert np.allclose(res, expected, atol=tol, rtol=0)

        # when called, a new quantum tape is constructed
        old_tape = qn.qtape
        res2 = qn(x, y)

        assert np.allclose(res, res2, atol=tol, rtol=0)
        assert qn.qtape is not old_tape

    def test_jacobian(self, tol):
        """Test the jacobian computation"""
        dev = qml.device("default.qubit", wires=2)

        def func(x, y):
            qml.RX(x, wires=0)
            qml.RY(y, wires=1)
            qml.CNOT(wires=[0, 1])
            return qml.probs(wires=0), qml.probs(wires=1)

        qn = QNode(func, dev, h=1e-8, order=2)
        assert qn.diff_options["h"] == 1e-8
        assert qn.diff_options["order"] == 2

        x = 0.12
        y = 0.54

        res = qn(x, y)
        jac = qn.qtape.jacobian(dev, params=[0.45, 0.1])

        assert jac.shape == (4, 2)

    def test_diff_method_expansion(self, monkeypatch, mocker):
        """Test that a QNode with tape expansion during construction
        preserves the differentiation method."""

        class MyDev(qml.devices.DefaultQubit):
            """Dummy device that supports device Jacobians"""

            @classmethod
            def capabilities(cls):
                capabilities = super().capabilities().copy()
                capabilities.update(
                    provides_jacobian=True,
                )
                return capabilities

            def jacobian(self, *args, **kwargs):
                return np.zeros((2, 4))

        dev = MyDev(wires=2)

        def func(x, y):
            # the U2 operation is not supported on default.qubit
            # and is decomposed.
            qml.U2(x, y, wires=0)
            qml.CNOT(wires=[0, 1])
            return qml.probs(wires=0)

        qn = QNode(func, dev, diff_method="device", h=1e-8, order=2)

        assert qn.diff_options["method"] == "device"
        assert qn.diff_options["h"] == 1e-8
        assert qn.diff_options["order"] == 2

        x = 0.12
        y = 0.54

        spy = mocker.spy(JacobianTape, "expand")
        res = qn(x, y)

        spy.assert_called_once()
        assert qn.qtape.jacobian_options["method"] == "device"
        assert qn.qtape.jacobian_options["h"] == 1e-8
        assert qn.qtape.jacobian_options["order"] == 2

        spy = mocker.spy(JacobianTape, "jacobian")
        jac = qml.jacobian(qn)(x, y)

        assert spy.call_args_list[0][1]["method"] == "device"

    def test_returning_non_measurements(self):
        """Test that an exception is raised if a non-measurement
        is returned from the QNode."""
        dev = qml.device("default.qubit", wires=2)

        def func(x, y):
            qml.RX(x, wires=0)
            qml.RY(y, wires=1)
            qml.CNOT(wires=[0, 1])
            return 5

        qn = QNode(func, dev)

        with pytest.raises(
            qml.QuantumFunctionError, match="must return either a single measurement"
        ):
            qn(5, 1)

        def func(x, y):
            qml.RX(x, wires=0)
            qml.RY(y, wires=1)
            qml.CNOT(wires=[0, 1])
            return qml.expval(qml.PauliZ(0)), 5

        qn = QNode(func, dev)

        with pytest.raises(
            qml.QuantumFunctionError, match="must return either a single measurement"
        ):
            qn(5, 1)

    def test_inconsistent_measurement_order(self):
        """Test that an exception is raised if measurements are returned in an
        order different to how they were queued on the tape"""
        dev = qml.device("default.qubit", wires=2)

        def func(x, y):
            qml.RX(x, wires=0)
            qml.RY(y, wires=1)
            qml.CNOT(wires=[0, 1])
            m = qml.expval(qml.PauliZ(0))
            return qml.expval(qml.PauliX(1)), m

        qn = QNode(func, dev)

        with pytest.raises(
            qml.QuantumFunctionError,
            match="measurements must be returned in the order they are measured",
        ):
            qn(5, 1)

    def test_consistent_measurement_order(self):
        """Test evaluation exceeds as expected if measurements are returned in the
        same order to how they were queued on the tape"""
        dev = qml.device("default.qubit", wires=2)

        def func(x, y):
            global op1, op2, op3, m1, m2
            op1 = qml.RX(x, wires=0)
            op2 = qml.RY(y, wires=1)
            op3 = qml.CNOT(wires=[0, 1])
            m1 = qml.expval(qml.PauliZ(0))
            m2 = qml.expval(qml.PauliX(1))
            return [m1, m2]

        qn = QNode(func, dev)
        qn(5, 1)  # evaluate the QNode
        assert qn.qtape.operations == [op1, op2, op3]
        assert qn.qtape.measurements == [m1, m2]

    def test_draw_transform(self):
        """Test circuit drawing"""
        from pennylane import numpy as anp

        x = anp.array(0.1, requires_grad=True)
        y = anp.array([0.2, 0.3], requires_grad=True)
        z = anp.array(0.4, requires_grad=True)

        dev = qml.device("default.qubit", wires=2)

        @qnode(dev, interface="autograd")
        def circuit(p1, p2=y, **kwargs):
            qml.RX(p1, wires=0)
            qml.RY(p2[0] * p2[1], wires=1)
            qml.RX(kwargs["p3"], wires=0)
            qml.CNOT(wires=[0, 1])
            return qml.expval(qml.PauliZ(0) @ qml.PauliX(1))

        result = draw(circuit)(p1=x, p3=z)
        expected = """\
 0: ──RX(0.1)───RX(0.4)──╭C──╭┤ ⟨Z ⊗ X⟩ 
 1: ──RY(0.06)───────────╰X──╰┤ ⟨Z ⊗ X⟩ 
"""

        assert result == expected

    def test_draw_transform_ascii(self):
        """Test circuit drawing when using ASCII characters"""
        from pennylane import numpy as anp

        x = anp.array(0.1, requires_grad=True)
        y = anp.array([0.2, 0.3], requires_grad=True)
        z = anp.array(0.4, requires_grad=True)

        dev = qml.device("default.qubit", wires=2)

        @qnode(dev, interface="autograd")
        def circuit(p1, p2, **kwargs):
            qml.RX(p1, wires=0)
            qml.RY(p2[0] * p2[1], wires=1)
            qml.RX(kwargs["p3"], wires=0)
            qml.CNOT(wires=[0, 1])
            return qml.expval(qml.PauliZ(0) @ qml.PauliX(1))

        result = draw(circuit, charset="ascii")(p1=x, p2=y, p3=z)
        expected = """\
 0: --RX(0.1)---RX(0.4)--+C--+| <Z @ X> 
 1: --RY(0.06)-----------+X--+| <Z @ X> 
"""

        assert result == expected

    def test_drawing(self):
        """Test circuit drawing"""
        from pennylane import numpy as anp

        x = anp.array(0.1, requires_grad=True)
        y = anp.array([0.2, 0.3], requires_grad=True)
        z = anp.array(0.4, requires_grad=True)

        dev = qml.device("default.qubit", wires=2)

        @qnode(dev, interface="autograd")
        def circuit(p1, p2=y, **kwargs):
            qml.RX(p1, wires=0)
            qml.RY(p2[0] * p2[1], wires=1)
            qml.RX(kwargs["p3"], wires=0)
            qml.CNOT(wires=[0, 1])
            return qml.expval(qml.PauliZ(0) @ qml.PauliX(1))

        circuit(p1=x, p3=z)

        result = circuit.draw()
        expected = """\
 0: ──RX(0.1)───RX(0.4)──╭C──╭┤ ⟨Z ⊗ X⟩ 
 1: ──RY(0.06)───────────╰X──╰┤ ⟨Z ⊗ X⟩ 
"""

        assert result == expected

    def test_drawing_ascii(self):
        """Test circuit drawing when using ASCII characters"""
        from pennylane import numpy as anp

        x = anp.array(0.1, requires_grad=True)
        y = anp.array([0.2, 0.3], requires_grad=True)
        z = anp.array(0.4, requires_grad=True)

        dev = qml.device("default.qubit", wires=2)

        @qnode(dev, interface="autograd")
        def circuit(p1, p2=y, **kwargs):
            qml.RX(p1, wires=0)
            qml.RY(p2[0] * p2[1], wires=1)
            qml.RX(kwargs["p3"], wires=0)
            qml.CNOT(wires=[0, 1])
            return qml.expval(qml.PauliZ(0) @ qml.PauliX(1))

        circuit(p1=x, p3=z)

        result = circuit.draw(charset="ascii")
        expected = """\
 0: --RX(0.1)---RX(0.4)--+C--+| <Z @ X> 
 1: --RY(0.06)-----------+X--+| <Z @ X> 
"""

        assert result == expected

    def test_drawing_exception(self):
        """Test that an error is raised if a QNode is drawn prior to
        construction."""
        from pennylane import numpy as anp

        x = anp.array(0.1, requires_grad=True)
        y = anp.array([0.2, 0.3], requires_grad=True)
        z = anp.array(0.4, requires_grad=True)

        dev = qml.device("default.qubit", wires=2)

        @qnode(dev, interface="autograd")
        def circuit(p1, p2=y, **kwargs):
            qml.RX(p1, wires=0)
            qml.RY(p2[0] * p2[1], wires=1)
            qml.RX(kwargs["p3"], wires=0)
            qml.CNOT(wires=[0, 1])
            return qml.expval(qml.PauliZ(0) @ qml.PauliX(1))

        with pytest.raises(qml.QuantumFunctionError, match="can only be drawn after"):
            circuit.draw()

    def test_multiple_observables_same_wire_expval(self, mocker):
        """Test that the QNode supports returning expectation values of observables that are on the
        same wire (provided that they are Pauli words and qubit-wise commuting)"""
        dev = qml.device("default.qubit", wires=3)

        w = np.random.random((2, 3, 3))

        @qnode(dev)
        def f(w):
            qml.templates.StronglyEntanglingLayers(w, wires=range(3))
            return (
                qml.expval(qml.PauliX(0)),
                qml.expval(qml.PauliX(0) @ qml.PauliZ(1)),
                qml.expval(qml.PauliX(2)),
            )

        spy = mocker.spy(qml.devices.DefaultQubit, "apply")
        res = f(w)
        spy.assert_called_once()

        obs = [qml.PauliX(0), qml.PauliX(0) @ qml.PauliZ(1), qml.PauliX(2)]
        qnodes = qml.map(qml.templates.StronglyEntanglingLayers, obs, dev)
        res_2 = qnodes(w)

        assert np.allclose(res, res_2)

    def test_multiple_observables_same_wire_mixed(self, mocker):
        """Test that the QNode supports returning observables that are on the
        same wire but with different return types (provided that the observables are Pauli words and
        qubit-wise commuting)"""
        dev = qml.device("default.qubit", wires=3)

        w = np.random.random((2, 3, 3))

        @qnode(dev)
        def f(w):
            qml.templates.StronglyEntanglingLayers(w, wires=range(3))
            return qml.expval(qml.PauliX(0)), qml.var(qml.PauliX(0) @ qml.PauliZ(1))

        spy = mocker.spy(qml.devices.DefaultQubit, "apply")
        res = f(w)
        spy.assert_called_once()

        q1 = qml.map(qml.templates.StronglyEntanglingLayers, [qml.PauliX(0)], dev, measure="expval")
        q2 = qml.map(
            qml.templates.StronglyEntanglingLayers,
            [qml.PauliX(0) @ qml.PauliZ(1)],
            dev,
            measure="var",
        )

        res_2 = np.array([q1(w), q2(w)]).squeeze()

        assert np.allclose(res, res_2)


class TestDecorator:
    """Unittests for the decorator"""

    def test_decorator(self, tol):
        """Test that the decorator correctly creates a QNode."""
        dev = qml.device("default.qubit", wires=2)

        @qnode(dev)
        def func(x, y):
            """My function docstring"""
            qml.RX(x, wires=0)
            qml.RY(y, wires=1)
            qml.CNOT(wires=[0, 1])
            return qml.expval(qml.PauliZ(0))

        assert isinstance(func, QNode)
        assert func.__doc__ == "My function docstring"

        x = 0.12
        y = 0.54

        res = func(x, y)

        assert isinstance(func.qtape, JacobianTape)
        assert len(func.qtape.operations) == 3
        assert len(func.qtape.observables) == 1
        assert func.qtape.num_params == 2

        expected = func.qtape.execute(dev)
        assert np.allclose(res, expected, atol=tol, rtol=0)

        # when called, a new quantum tape is constructed
        old_tape = func.qtape
        res2 = func(x, y)

        assert np.allclose(res, res2, atol=tol, rtol=0)
        assert func.qtape is not old_tape


@pytest.mark.usefixtures("skip_if_no_dask_support")
class TestQNodeCollection:
    """Unittests for the QNodeCollection"""

    def test_multi_thread(self):
        """Test that multi-threaded queuing works correctly"""
        n_qubits = 4
        n_batches = 5
        dev = qml.device("default.qubit", wires=n_qubits)

        def circuit(inputs, weights):
            for index, input in enumerate(inputs):
                qml.RY(input, wires=index)
            for index in range(n_qubits - 1):
                qml.CNOT(wires=(index, index + 1))
            for index, weight in enumerate(weights):
                qml.RX(weight, wires=index)
            return [qml.expval(qml.PauliZ(wires=i)) for i in range(n_qubits)]

        weight_shapes = {"weights": (n_qubits)}

        try:
            qnode = QNodeCollection([QNode(circuit, dev) for _ in range(n_batches)])
        except Exception as e:
            pytest.fail("QNodeCollection cannot be instantiated")
        x = np.random.rand(n_qubits).astype(np.float64)
        p = np.random.rand(weight_shapes["weights"]).astype(np.float64)
        try:
            for _ in range(10):
                qnode(x, p, parallel=True)
        except:
            pytest.fail("Multi-threading on QuantumTape failed")


class TestIntegration:
    """Integration tests."""

    def test_correct_number_of_executions_autograd(self):
        """Test that number of executions are tracked in the autograd interface."""

        def func():
            qml.Hadamard(wires=0)
            qml.CNOT(wires=[0, 1])
            return qml.expval(qml.PauliZ(0))

        dev = qml.device("default.qubit", wires=2)
        qn = QNode(func, dev, interface="autograd")

        for i in range(2):
            qn()

        assert dev.num_executions == 2

        qn2 = QNode(func, dev, interface="autograd")
        for i in range(3):
            qn2()

        assert dev.num_executions == 5

    def test_correct_number_of_executions_tf(self):
        """Test that number of executions are tracked in the tf interface."""
        tf = pytest.importorskip("tf")

        def func():
            qml.Hadamard(wires=0)
            qml.CNOT(wires=[0, 1])
            return qml.expval(qml.PauliZ(0))

        dev = qml.device("default.qubit", wires=2)
        qn = QNode(func, dev, interface="tf")
        for i in range(2):
            qn()

        assert dev.num_executions == 2

        qn2 = QNode(func, dev, interface="tf")
        for i in range(3):
            qn2()

        assert dev.num_executions == 5

        # qubit of different interface
        qn3 = QNode(func, dev, interface="autograd")
        qn3()

        assert dev.num_executions == 6

    def test_correct_number_of_executions_torch(self):
        """Test that number of executions are tracked in the torch interface."""
        torch = pytest.importorskip("torch")

        def func():
            qml.Hadamard(wires=0)
            qml.CNOT(wires=[0, 1])
            return qml.expval(qml.PauliZ(0))

        dev = qml.device("default.qubit", wires=2)
        qn = QNode(func, dev, interface="torch")
        for i in range(2):
            qn()

        assert dev.num_executions == 2

        qn2 = QNode(func, dev, interface="torch")
        for i in range(3):
            qn2()

        assert dev.num_executions == 5

        # qubit of different interface
        qn3 = QNode(func, dev, interface="autograd")
        qn3()

        assert dev.num_executions == 6

    @pytest.mark.parametrize("diff_method", ["parameter-shift", "finite-diff", "reversible"])
    def test_single_expectation_value_with_argnum_one(self, diff_method, tol):
        """Tests correct output shape and evaluation for a QNode
        with a single expval output where only one parameter is chosen to
        estimate the jacobian.

        This test relies on the fact that exactly one term of the estimated
        jacobian will match the expected analytical value.
        """
        from pennylane import numpy as anp

        dev = qml.device("default.qubit", wires=2)

        x = anp.array(0.543, requires_grad=True)
        y = anp.array(-0.654, requires_grad=True)

        @qml.qnode(
            dev, diff_method=diff_method, argnum=[1]
        )  # <--- we only choose one trainable parameter
        def circuit(x, y):
            qml.RX(x, wires=[0])
            qml.RY(y, wires=[1])
            qml.CNOT(wires=[0, 1])
            return qml.expval(qml.PauliZ(0) @ qml.PauliX(1))

        res = qml.grad(circuit)(x, y)
        assert len(res) == 2

        expected = (0, np.cos(y) * np.cos(x))
        res = res
        expected = expected

        assert np.allclose(res, expected, atol=tol, rtol=0)


class TestMutability:
    """Test for QNode immutability"""

    def test_mutable(self, mocker, tol):
        """Test that a QNode which has structure dependent
        on trainable arguments is reconstructed with
        every call, and remains differentiable"""
        dev = qml.device("default.qubit", wires=2)

        @qml.qnode(dev, mutable=True)
        def circuit(x):
            if x < 0:
                qml.RY(x, wires=0)
            else:
                qml.RZ(x, wires=0)
            return qml.expval(qml.PauliZ(0))

        x = 0.5
        spy = mocker.spy(circuit, "construct")
        res = circuit(x)
        spy.assert_called_once_with((x,), {})
        assert len(spy.call_args_list) == 1
        assert circuit.qtape.operations[0].name == "RZ"
        assert circuit.qtape.operations[0].data == [x]
        np.testing.assert_allclose(res, 1, atol=tol, rtol=0)

        # calling the qnode with new arguments reconstructs the tape
        x = -0.5
        res = circuit(x)
        spy.assert_called_with((x,), {})
        assert len(spy.call_args_list) == 2
        assert circuit.qtape.operations[0].name == "RY"
        assert circuit.qtape.operations[0].data == [x]
        np.testing.assert_allclose(res, np.cos(x), atol=tol, rtol=0)

        # test differentiability
        grad = qml.grad(circuit)(0.5)
        np.testing.assert_allclose(grad, 0, atol=tol, rtol=0)

        grad = qml.grad(circuit)(-0.5)
        np.testing.assert_allclose(grad, -np.sin(-0.5), atol=tol, rtol=0)

    def test_immutable(self, mocker, tol):
        """Test that a QNode which has structure dependent
        on trainable arguments is *not* reconstructed with
        every call when mutable=False"""
        dev = qml.device("default.qubit", wires=2)

        @qml.qnode(dev, mutable=False)
        def circuit(x):
            if x < 0:
                qml.RY(x, wires=0)
            else:
                qml.RZ(x, wires=0)
            return qml.expval(qml.PauliZ(0))

        x = 0.5
        spy = mocker.spy(circuit, "construct")
        res = circuit(x)
        spy.assert_called_once_with((x,), {})
        assert len(spy.call_args_list) == 1
        assert circuit.qtape.operations[0].name == "RZ"
        assert circuit.qtape.operations[0].data == [x]
        np.testing.assert_allclose(res, 1, atol=tol, rtol=0)

        # calling the qnode with new arguments does not reconstruct the tape
        x = -0.5
        res = circuit(x)
        spy.assert_called_once_with((0.5,), {})
        assert len(spy.call_args_list) == 1
        assert circuit.qtape.operations[0].name == "RZ"
        assert circuit.qtape.operations[0].data == [0.5]
        np.testing.assert_allclose(res, 1, atol=tol, rtol=0)

        # test differentiability. The circuit will assume an RZ gate
        grad = qml.grad(circuit)(-0.5)
        np.testing.assert_allclose(grad, 0, atol=tol, rtol=0)


class TestShots:
    """Unittests for specifying shots per call."""

    def test_specify_shots_per_call_sample(self):
        """Tests that shots can be set per call for a sample return type."""
        dev = qml.device("default.qubit", wires=1, shots=10)

        @qml.qnode(dev)
        def circuit(a):
            qml.RX(a, wires=0)
            return qml.sample(qml.PauliZ(wires=0))

        assert len(circuit(0.8)) == 10
        assert len(circuit(0.8, shots=2)) == 2
        assert len(circuit(0.8, shots=3178)) == 3178
        assert len(circuit(0.8)) == 10

    def test_specify_shots_per_call_expval(self):
        """Tests that shots can be set per call for an expectation value.
        Note: this test has a vanishingly small probability to fail."""
        dev = qml.device("default.qubit", wires=1, shots=None)

        @qml.qnode(dev)
        def circuit():
            qml.Hadamard(wires=0)
            return qml.expval(qml.PauliZ(wires=0))

        # check that the circuit is analytic
        res1 = [circuit() for _ in range(100)]
        assert np.std(res1) == 0.0
        assert circuit.device._shots is None

        # check that the circuit is temporary non-analytic
        res1 = [circuit(shots=1) for _ in range(100)]
        assert np.std(res1) != 0.0

        # check that the circuit is analytic again
        res1 = [circuit() for _ in range(100)]
        assert np.std(res1) == 0.0
        assert circuit.device._shots is None

    def test_no_shots_per_call_if_user_has_shots_qfunc_kwarg(self):
        """Tests that the per-call shots overwriting is suspended if user
        has a shots keyword argument, but a warning is raised."""

        dev = qml.device("default.qubit", wires=2, shots=10)

        def circuit(a, shots=0):
            qml.RX(a, wires=shots)
            return qml.sample(qml.PauliZ(wires=0))

        with pytest.warns(
            UserWarning, match="The 'shots' argument name is reserved for overriding"
        ):
            circuit = qml.QNode(circuit, dev)

        assert len(circuit(0.8)) == 10
        assert circuit.qtape.operations[0].wires.labels == (0,)

        assert len(circuit(0.8, shots=1)) == 10
        assert circuit.qtape.operations[0].wires.labels == (1,)

        assert len(circuit(0.8, shots=0)) == 10
        assert circuit.qtape.operations[0].wires.labels == (0,)

    def test_no_shots_per_call_if_user_has_shots_qfunc_arg(self):
        """Tests that the per-call shots overwriting is suspended
        if user has a shots argument, but a warning is raised."""

        # Todo: use standard creation of qnode below for both asserts once we do not parse args to tensors any more
        dev = qml.device("default.qubit", wires=[qml.numpy.array(0), qml.numpy.array(1)], shots=10)

        def circuit(a, shots):
            qml.RX(a, wires=shots)
            return qml.sample(qml.PauliZ(wires=qml.numpy.array(0)))

        # assert that warning is still raised
        with pytest.warns(
            UserWarning, match="The 'shots' argument name is reserved for overriding"
        ):
            circuit = qml.QNode(circuit, dev)

        assert len(circuit(0.8, 1)) == 10
        assert circuit.qtape.operations[0].wires.labels == (1,)

        dev = qml.device("default.qubit", wires=2, shots=10)

        @qml.qnode(dev)
        def circuit(a, shots):
            qml.RX(a, wires=shots)
            return qml.sample(qml.PauliZ(wires=0))

        assert len(circuit(0.8, shots=0)) == 10
        assert circuit.qtape.operations[0].wires.labels == (0,)

    @pytest.mark.parametrize("diff_method", ["backprop", "parameter-shift"])
    def test_shots_setting_does_not_mutate_device(self, diff_method):
        """Tests that per-call shots setting does not change the number of shots in the device."""

        dev = qml.device("default.qubit", wires=1, shots=3)

        @qml.qnode(dev)
        def circuit(a):
            qml.RX(a, wires=0)
            return qml.sample(qml.PauliZ(wires=0))

        assert dev.shots == 3
        res = circuit(0.8, shots=2)
        assert len(res) == 2
        assert dev.shots == 3


class TestSpecs:
    """Tests for the qnode property specs"""

    def test_specs_error(self):
        """Tests an error is raised if the tape is not constructed."""

        dev = qml.device("default.qubit", wires=4)

        @qml.qnode(dev)
        def circuit():
            return qml.expval(qml.PauliZ(0))

        with pytest.raises(qml.QuantumFunctionError, match=r"The QNode specifications"):
            circuit.specs

    @pytest.mark.parametrize(
        "diff_method, len_info", [("backprop", 10), ("parameter-shift", 12), ("adjoint", 11)]
    )
    def test_specs(self, diff_method, len_info):
        """Tests the specs property with backprop"""

        dev = qml.device("default.qubit", wires=4)

        @qml.qnode(dev, diff_method=diff_method)
        def circuit(x, y):
            qml.RX(x[0], wires=0)
            qml.Toffoli(wires=(0, 1, 2))
            qml.CRY(x[1], wires=(0, 1))
            qml.Rot(x[2], x[3], y, wires=2)
            return qml.expval(qml.PauliZ(0)), qml.expval(qml.PauliX(1))

        x = pnp.array([0.05, 0.1, 0.2, 0.3], requires_grad=True)
        y = pnp.array(0.1, requires_grad=False)

        res = circuit(x, y)

        info = circuit.specs

        assert len(info) == len_info

        assert info["gate_sizes"] == defaultdict(int, {1: 2, 3: 1, 2: 1})
        assert info["gate_types"] == defaultdict(int, {"RX": 1, "Toffoli": 1, "CRY": 1, "Rot": 1})
        assert info["num_operations"] == 4
        assert info["num_observables"] == 2
        assert info["num_diagonalizing_gates"] == 1
        assert info["num_used_wires"] == 3
        assert info["depth"] == 3
        assert info["num_device_wires"] == 4

        assert info["diff_method"] == diff_method

        if diff_method == "parameter-shift":
            assert info["num_parameter_shift_executions"] == 7

        if diff_method != "backprop":
            assert info["device_name"] == "default.qubit"
            assert info["num_trainable_params"] == 4
        else:
            assert info["device_name"] == "default.qubit.autograd"


def test_finitediff_float32(tol):
    """Tests that float32 parameters do not effect order 1 finite-diff results.

    Checks bugfix.  Problem occured with StronglyEntanglingLayers, but not simpler circuits.
    """

    n_wires = 2
    n_layers = 2

    shape = qml.templates.StronglyEntanglingLayers.shape(n_wires=n_wires, n_layers=n_layers)

    rng = np.random.default_rng(seed=42)
    params = rng.random(shape)
    params_f32 = np.array(params, dtype=np.float32)

    dev = qml.device("default.qubit", n_wires)

    @qml.qnode(dev, diff_method="finite-diff", order=1)
    def circuit(params):
        qml.templates.StronglyEntanglingLayers(params, wires=range(n_wires))
        return qml.expval(qml.PauliZ(0))

    grad64 = qml.grad(circuit)(params)
    grad32 = qml.grad(circuit)(params_f32)

    assert np.allclose(grad64, grad32, atol=tol, rtol=0)
<|MERGE_RESOLUTION|>--- conflicted
+++ resolved
@@ -1,1468 +1,1459 @@
-# Copyright 2018-2021 Xanadu Quantum Technologies Inc.
-
-# Licensed under the Apache License, Version 2.0 (the "License");
-# you may not use this file except in compliance with the License.
-# You may obtain a copy of the License at
-
-#     http://www.apache.org/licenses/LICENSE-2.0
-
-# Unless required by applicable law or agreed to in writing, software
-# distributed under the License is distributed on an "AS IS" BASIS,
-# WITHOUT WARRANTIES OR CONDITIONS OF ANY KIND, either express or implied.
-# See the License for the specific language governing permissions and
-# limitations under the License.
-"""Unit tests for the QNode"""
-import pytest
-import numpy as np
-from collections import defaultdict
-
-import pennylane as qml
-from pennylane import numpy as pnp
-from pennylane import QNodeCollection
-from pennylane import qnode, QNode
-from pennylane.transforms import draw
-from pennylane.tape import JacobianTape, QubitParamShiftTape, CVParamShiftTape
-
-
-def dummyfunc():
-    return None
-
-
-class TestValidation:
-    """Tests for QNode creation and validation"""
-
-    def test_invalid_interface(self):
-        """Test that an exception is raised for an invalid interface"""
-        dev = qml.device("default.qubit", wires=1)
-        test_interface = "something"
-        expected_error = (
-            fr"Unknown interface {test_interface}\. Interface must be "
-            r"one of \['autograd', 'torch', 'tf', 'jax'\]\."
-        )
-
-        with pytest.raises(qml.QuantumFunctionError, match=expected_error):
-            QNode(dummyfunc, dev, interface="something")
-
-    def test_invalid_device(self):
-        """Test that an exception is raised for an invalid device"""
-        with pytest.raises(qml.QuantumFunctionError, match="Invalid device"):
-            QNode(dummyfunc, None)
-
-    def test_validate_device_method(self, monkeypatch):
-        """Test that the method for validating the device diff method
-        tape works as expected"""
-        dev = qml.device("default.qubit", wires=1)
-
-        with pytest.raises(
-            qml.QuantumFunctionError,
-            match="does not provide a native method for computing the jacobian",
-        ):
-            QNode._validate_device_method(dev, None)
-
-        monkeypatch.setitem(dev._capabilities, "provides_jacobian", True)
-        tape_class, interface, device, diff_options = QNode._validate_device_method(
-            dev, "interface"
-        )
-        method = diff_options["method"]
-
-        assert tape_class is JacobianTape
-        assert method == "device"
-        assert interface == "interface"
-        assert device is dev
-
-    def test_validate_backprop_method_invalid_device(self):
-        """Test that the method for validating the backprop diff method
-        tape raises an exception if the device does not support backprop."""
-        dev = qml.device("default.gaussian", wires=1)
-
-        with pytest.raises(qml.QuantumFunctionError, match="does not support native computations"):
-            QNode._validate_backprop_method(dev, None)
-
-    def test_validate_backprop_method_invalid_interface(self, monkeypatch):
-        """Test that the method for validating the backprop diff method
-        tape raises an exception if the wrong interface is provided"""
-        dev = qml.device("default.qubit", wires=1)
-        test_interface = "something"
-
-        monkeypatch.setitem(dev._capabilities, "passthru_interface", test_interface)
-
-        with pytest.raises(qml.QuantumFunctionError, match=f"when using the {test_interface}"):
-            QNode._validate_backprop_method(dev, None)
-
-    def test_validate_backprop_method(self, monkeypatch):
-        """Test that the method for validating the backprop diff method
-        tape works as expected"""
-        dev = qml.device("default.qubit", wires=1)
-        test_interface = "something"
-        monkeypatch.setitem(dev._capabilities, "passthru_interface", test_interface)
-
-        tape_class, interface, device, diff_options = QNode._validate_backprop_method(
-            dev, test_interface
-        )
-        method = diff_options["method"]
-
-        assert tape_class is JacobianTape
-        assert method == "backprop"
-        assert interface == "something"
-        assert device is dev
-
-    def test_validate_backprop_child_method(self, monkeypatch):
-        """Test that the method for validating the backprop diff method
-        tape works as expected if a child device supports backprop"""
-        dev = qml.device("default.qubit", wires=1)
-        test_interface = "something"
-
-        orig_capabilities = dev.capabilities().copy()
-        orig_capabilities["passthru_devices"] = {test_interface: "default.gaussian"}
-        monkeypatch.setattr(dev, "capabilities", lambda: orig_capabilities)
-
-        tape_class, interface, device, diff_options = QNode._validate_backprop_method(
-            dev, test_interface
-        )
-        method = diff_options["method"]
-
-        assert tape_class is JacobianTape
-        assert method == "backprop"
-        assert interface == "something"
-        assert isinstance(device, qml.devices.DefaultGaussian)
-
-    def test_validate_backprop_child_method_wrong_interface(self, monkeypatch):
-        """Test that the method for validating the backprop diff method
-        tape raises an error if a child device supports backprop but using a different interface"""
-        dev = qml.device("default.qubit", wires=1)
-        test_interface = "something"
-
-        orig_capabilities = dev.capabilities().copy()
-        orig_capabilities["passthru_devices"] = {test_interface: "default.gaussian"}
-        monkeypatch.setattr(dev, "capabilities", lambda: orig_capabilities)
-
-        with pytest.raises(
-            qml.QuantumFunctionError, match=r"when using the \['something'\] interface"
-        ):
-            QNode._validate_backprop_method(dev, "another_interface")
-
-    def test_parameter_shift_tape_qubit_device(self):
-        """Test that the get_parameter_shift_method method correctly and
-        returns the correct tape for qubit devices."""
-        dev = qml.device("default.qubit", wires=1)
-        tape_class = QNode._get_parameter_shift_tape(dev)
-        assert tape_class is QubitParamShiftTape
-
-    def test_parameter_shift_tape_cv_device(self):
-        """Test that the get_parameter_shift_method method correctly and
-        returns the correct tape for qubit devices."""
-        dev = qml.device("default.gaussian", wires=1)
-        tape_class = QNode._get_parameter_shift_tape(dev)
-        assert tape_class is CVParamShiftTape
-
-    def test_parameter_shift_tape_unknown_model(self, monkeypatch):
-        """test that an unknown model raises an exception"""
-
-        def capabilities(cls):
-            capabilities = cls._capabilities
-            capabilities.update(model="None")
-            return capabilities
-
-        monkeypatch.setattr(qml.devices.DefaultQubit, "capabilities", capabilities)
-        dev = qml.device("default.qubit", wires=1)
-
-        with pytest.raises(
-            qml.QuantumFunctionError, match="does not support the parameter-shift rule"
-        ):
-            QNode._get_parameter_shift_tape(dev)
-
-    def test_best_method(self, monkeypatch):
-        """Test that the method for determining the best diff method
-        for a given device and interface works correctly"""
-        dev = qml.device("default.qubit", wires=1)
-        monkeypatch.setitem(dev._capabilities, "passthru_interface", "some_interface")
-        monkeypatch.setitem(dev._capabilities, "provides_jacobian", True)
-
-        # device is top priority
-        res = QNode.get_best_method(dev, "another_interface")
-        assert res == (JacobianTape, "another_interface", dev, {"method": "device"})
-
-        # backprop is next priority
-        monkeypatch.setitem(dev._capabilities, "provides_jacobian", False)
-        res = QNode.get_best_method(dev, "some_interface")
-        assert res == (JacobianTape, "some_interface", dev, {"method": "backprop"})
-
-        # The next fallback is parameter-shift.
-        res = QNode.get_best_method(dev, "another_interface")
-        assert res == (QubitParamShiftTape, "another_interface", dev, {"method": "best"})
-
-        # finally, if both fail, finite differences is the fallback
-        def capabilities(cls):
-            capabilities = cls._capabilities
-            capabilities.update(model="None")
-            return capabilities
-
-        monkeypatch.setattr(qml.devices.DefaultQubit, "capabilities", capabilities)
-        res = QNode.get_best_method(dev, "another_interface")
-        assert res == (JacobianTape, "another_interface", dev, {"method": "numeric"})
-
-    def test_diff_method(self, mocker):
-        """Test that a user-supplied diff-method correctly returns the right
-        quantum tape, interface, and diff method."""
-        dev = qml.device("default.qubit", wires=1)
-
-        mock_best = mocker.patch("pennylane.QNode.get_best_method")
-        mock_best.return_value = 1, 2, 3, {"method": "best"}
-
-        mock_backprop = mocker.patch("pennylane.QNode._validate_backprop_method")
-        mock_backprop.return_value = 4, 5, 6, {"method": "backprop"}
-
-        mock_device = mocker.patch("pennylane.QNode._validate_device_method")
-        mock_device.return_value = 7, 8, 9, {"method": "device"}
-
-        qn = QNode(dummyfunc, dev, diff_method="best")
-        assert qn._tape == mock_best.return_value[0]
-        assert qn.interface == mock_best.return_value[1]
-        assert qn.diff_options["method"] == mock_best.return_value[3]["method"]
-
-        qn = QNode(dummyfunc, dev, diff_method="backprop")
-        assert qn._tape == mock_backprop.return_value[0]
-        assert qn.interface == mock_backprop.return_value[1]
-        assert qn.diff_options["method"] == mock_backprop.return_value[3]["method"]
-        mock_backprop.assert_called_once()
-
-        qn = QNode(dummyfunc, dev, diff_method="device")
-        assert qn._tape == mock_device.return_value[0]
-        assert qn.interface == mock_device.return_value[1]
-        assert qn.diff_options["method"] == mock_device.return_value[3]["method"]
-        mock_device.assert_called_once()
-
-        qn = QNode(dummyfunc, dev, diff_method="finite-diff")
-        assert qn._tape == JacobianTape
-        assert qn.diff_options["method"] == "numeric"
-
-        qn = QNode(dummyfunc, dev, diff_method="parameter-shift")
-        assert qn._tape == QubitParamShiftTape
-        assert qn.diff_options["method"] == "analytic"
-
-        # check that get_best_method was only ever called once
-        mock_best.assert_called_once()
-
-    def test_unknown_diff_method(self):
-        """Test that an exception is raised for an unknown differentiation method"""
-        dev = qml.device("default.qubit", wires=1)
-
-        with pytest.raises(
-            qml.QuantumFunctionError, match="Differentiation method hello not recognized"
-        ):
-            QNode(dummyfunc, dev, diff_method="hello")
-
-    def test_validate_adjoint_invalid_device(self):
-        """Test if a ValueError is raised when an invalid device is provided to
-        _validate_adjoint_method"""
-
-        dev = qml.device("default.gaussian", wires=1)
-
-        with pytest.raises(ValueError, match="The default.gaussian device does not"):
-            QNode._validate_adjoint_method(dev, "tf")
-
-    def test_validate_adjoint_finite_shots(self):
-        """Test that a UserWarning is raised when device has finite shots"""
-
-        dev = qml.device("default.qubit", wires=1, shots=1)
-
-        with pytest.warns(
-            UserWarning, match="Requested adjoint differentiation to be computed with finite shots."
-        ):
-            QNode._validate_adjoint_method(dev, "autograd")
-
-    def test_adjoint_finite_shots(self):
-        """Tests that UserWarning is raised with the adjoint differentiation method
-        on QNode construction when the device has finite shots
-        """
-
-        dev = qml.device("default.qubit", wires=1, shots=1)
-
-        with pytest.warns(
-            UserWarning, match="Requested adjoint differentiation to be computed with finite shots."
-        ):
-
-            @qml.qnode(dev, diff_method="adjoint")
-            def circ():
-                return qml.expval(qml.PauliZ(0))
-
-    def test_validate_reversible_finite_shots(self):
-        """Test that a UserWarning is raised when validating the reversible differentiation method
-        and using a device that has finite shots
-        """
-
-        dev = qml.device("default.qubit", wires=1, shots=1)
-
-        with pytest.warns(
-            UserWarning,
-            match="Requested reversible differentiation to be computed with finite shots.",
-        ):
-            QNode._validate_reversible_method(dev, "autograd")
-
-    def test_reversible_finite_shots(self):
-        """Tests that UserWarning is raised with the reversible differentiation method
-        on QNode construction when the device has finite shots
-        """
-
-        dev = qml.device("default.qubit", wires=1, shots=1)
-
-        with pytest.warns(
-            UserWarning,
-            match="Requested reversible differentiation to be computed with finite shots.",
-        ):
-
-            @qml.qnode(dev, diff_method="reversible")
-            def circ():
-                return qml.expval(qml.PauliZ(0))
-
-    def test_qnode_print(self):
-        """Test that printing a QNode object yields the right information."""
-        dev = qml.device("default.qubit", wires=1)
-
-        def func(x):
-            qml.RX(x, wires=0)
-            return qml.expval(qml.PauliZ(0))
-
-        qn = qml.QNode(func, dev, diff_method="finite-diff")
-
-        assert (
-            qn.__repr__()
-            == "<QNode: wires=1, device='default.qubit', interface='autograd', diff_method='finite-diff'>"
-        )
-        assert qn.diff_method_change == False
-
-    def test_qnode_best_diff_method_backprop(self):
-        """Test that selected "best" diff_method is correctly set to 'backprop'."""
-        dev = qml.device("default.qubit", wires=1)
-
-        def func(x):
-            qml.RX(x, wires=0)
-            return qml.expval(qml.PauliZ(0))
-
-        qn = qml.QNode(func, dev)
-
-        assert qn.diff_method == "backprop"
-        assert qn.diff_method_change
-
-    def test_qnode_best_diff_method_parameter_shift(self):
-        """Test that selected "best" diff_method is correctly set to 'parameter-shift'."""
-        dev = qml.device("default.mixed", wires=1)
-
-        def func(x):
-            qml.RX(x, wires=0)
-            return qml.expval(qml.PauliZ(0))
-
-        qn = qml.QNode(func, dev)
-
-        assert qn.diff_method == "parameter-shift"
-        assert qn.diff_method_change
-
-    def test_qnode_best_diff_method_device(self, monkeypatch):
-        """Test that selected "best" diff_method is correctly set to 'device'."""
-        dev = qml.device("default.qubit", wires=1)
-
-        def func(x):
-            qml.RX(x, wires=0)
-            return qml.expval(qml.PauliZ(0))
-
-        # Force the "best" method to be "device"
-        monkeypatch.setitem(dev._capabilities, "passthru_interface", "some_interface")
-        monkeypatch.setitem(dev._capabilities, "provides_jacobian", True)
-        qn = qml.QNode(func, dev)
-        assert qn.diff_method == "device"
-        assert qn.diff_method_change
-
-    def test_qnode_best_diff_method_finite_diff(self, monkeypatch):
-        """Test that selected "best" diff_method is correctly set to 'finite-diff'."""
-        dev = qml.device("default.qubit", wires=1)
-
-        def func(x):
-            qml.RX(x, wires=0)
-            return qml.expval(qml.PauliZ(0))
-
-        def capabilities(cls):
-            capabilities = cls._capabilities
-            capabilities.update(model="None")
-            return capabilities
-
-        # Force the "best" method to be "finite-diff"
-        monkeypatch.setitem(dev._capabilities, "provides_jacobian", False)
-        monkeypatch.setattr(qml.devices.DefaultQubit, "capabilities", capabilities)
-        qn = qml.QNode(func, dev)
-        assert qn.diff_method == "finite-diff"
-        assert qn.diff_method_change
-
-    def test_qnode_best_diff_method_finite_fallback(self):
-        """Test that selected "best" diff_method is correctly set to 'finite-diff'
-        in cases where other methods are not available."""
-
-        # Custom operation which has grad_method="finite_diff"
-        class MyRX(qml.operation.Operation):
-            num_params = 1
-            num_wires = 1
-            par_domain = "R"
-            is_composable_rotation = True
-            basis = "X"
-            grad_method = "F"
-
-            @classmethod
-            def _matrix(cls, *params):
-                return qml.RX._matrix(*params)
-
-        dev = qml.device("default.mixed", wires=3, shots=None)
-        dev.operations.add("MyRX")
-
-        def circuit(x):
-            MyRX(x, wires=1)
-            return qml.expval(qml.PauliZ(1))
-
-        qnode = qml.QNode(circuit, dev, diff_method="best")
-
-        # Before execution correctly show 'parameter-shift'
-        assert qnode.diff_method == "parameter-shift"
-
-        par = qml.numpy.array(0.3)
-        qml.grad(qnode)(par)
-
-        # After execution correctly show 'finite-diff'
-        assert qnode.diff_method == "finite-diff"
-
-    @pytest.mark.parametrize(
-        "method",
-        [
-            "best",
-            "parameter-shift",
-            "finite-diff",
-            "reversible",
-            "adjoint",
-            "backprop",
-        ],
-    )
-    def test_to_tf(self, method, mocker):
-        """Test if interface change is working"""
-        tf = pytest.importorskip("tensorflow")
-        dev = qml.device("default.qubit", wires=1)
-
-        def func(x):
-            qml.RX(x, wires=0)
-            return qml.expval(qml.PauliZ(0))
-
-        # Test if interface change works with different diff_methods
-        qn = qml.QNode(func, dev, interface="autograd", diff_method=method)
-        spy = mocker.spy(qn, "_get_best_diff_method")
-        qn.to_tf()
-        if method == "best":
-            spy.assert_called_once()
-
-    @pytest.mark.parametrize(
-        "method",
-        [
-            "best",
-            "parameter-shift",
-            "finite-diff",
-            "reversible",
-            "adjoint",
-            "backprop",
-        ],
-    )
-    def test_to_autograd(self, method, mocker):
-        """Test if interface change is working"""
-        dev = qml.device("default.qubit", wires=1)
-        tf = pytest.importorskip("tensorflow")
-
-        def func(x):
-            qml.RX(x, wires=0)
-            return qml.expval(qml.PauliZ(0))
-
-        # Test if interface change works with different diff_methods
-        qn = qml.QNode(func, dev, interface="tf", diff_method=method)
-        spy = mocker.spy(qn, "_get_best_diff_method")
-        qn.to_autograd()
-        if method == "best":
-            spy.assert_called_once()
-
-    @pytest.mark.parametrize(
-        "method",
-        [
-            "best",
-            "parameter-shift",
-            "finite-diff",
-            "reversible",
-            "adjoint",
-            "backprop",
-        ],
-    )
-    def test_to_torch(self, method, mocker):
-        """Test if interface change is working"""
-        dev = qml.device("default.qubit", wires=1)
-        torch = pytest.importorskip("torch")
-
-        def func(x):
-            qml.RX(x, wires=0)
-            return qml.expval(qml.PauliZ(0))
-
-        # Test if interface change works with different diff_methods
-        qn = qml.QNode(func, dev, interface="autograd", diff_method=method)
-        spy = mocker.spy(qn, "_get_best_diff_method")
-        qn.to_torch()
-        if method == "best":
-            spy.assert_called_once()
-
-    @pytest.mark.parametrize(
-        "method",
-        [
-            "best",
-            "parameter-shift",
-            "finite-diff",
-            "reversible",
-            "adjoint",
-            "backprop",
-        ],
-    )
-    def test_to_jax(self, method, mocker):
-        """Test if interface change is working"""
-        dev = qml.device("default.qubit", wires=1)
-        jax = pytest.importorskip("jax")
-
-        def func(x):
-            qml.RX(x, wires=0)
-            return qml.expval(qml.PauliZ(0))
-
-        # Test if interface change works with different diff_methods
-        qn = qml.QNode(func, dev, interface="autograd", diff_method=method)
-        spy = mocker.spy(qn, "_get_best_diff_method")
-        qn.to_jax()
-        if method == "best":
-            spy.assert_called_once()
-
-    @pytest.mark.parametrize("par", [None, 1, 1.1, np.array(1.2)])
-    def test_diff_method_none(self, par):
-        """Test if diff_method=None works as intended."""
-        dev = qml.device("default.qubit", wires=1)
-
-        def func(x):
-            qml.RX(x, wires=0)
-            return qml.expval(qml.PauliZ(0))
-
-        qn = qml.QNode(func, dev, diff_method=None)
-        assert qn.interface is None
-
-        grad = qml.grad(qn)
-
-        # Raise error in all cases
-        # Case 1: No input
-        # Case 2: int input
-        # Case 3: float input
-        # Case 4: numpy input
-        with pytest.raises(TypeError) as exp:
-            grad() if par is None else grad(par)
-
-    def test_diff_method_none_no_qnode_param(self):
-        """Test if diff_method=None works as intended."""
-        dev = qml.device("default.qubit", wires=1)
-
-        def func():
-            qml.PauliX(wires=0)
-            return qml.expval(qml.PauliZ(0))
-
-        qn = qml.QNode(func, dev, diff_method=None)
-        assert qn.interface is None
-
-        grad = qml.grad(qn)
-
-        # No differentiation required. No error raised.
-        grad()
-
-<<<<<<< HEAD
-    @pytest.mark.parametrize("par", ["QNode", "decorator"])
-    def test_unrecognized_keyword_arguments_validation(self, par):
-=======
-    def test_unrecognized_keyword_arguments_validation(self):
->>>>>>> abfc481b
-        """Tests that a UserWarning is raised when unrecognized keyword arguments are provided."""
-
-        # use two unrecognized methods, to confirm that multiple warnings are raised
-        unrecognized_one = "test_method_one"
-        unrecognized_two = "test_method_two"
-        warning_text = (
-            " is unrecognized, and will not be included in your computation. "
-            "Please review the QNode class or qnode decorator for the list of available "
-            "keyword variables."
-        )
-
-        expected_warnings = {
-<<<<<<< HEAD
-            (UserWarning, f"'{unrecognized_one}'{warning_text}"),
-            (UserWarning, f"'{unrecognized_two}'{warning_text}"),
-=======
-            (UserWarning, unrecognized_one + warning_text),
-            (UserWarning, unrecognized_two + warning_text),
->>>>>>> abfc481b
-        }
-
-        dev = qml.device("default.qubit", wires=1, shots=1)
-
-<<<<<<< HEAD
-        # test with QNode (if par is QNode) or QNode decorator (if par is decorator)
-        with pytest.warns(UserWarning) as warning_list:
-            if par == "QNode":
-                QNode(dummyfunc, dev, test_method_one=1, test_method_two=2)
-            elif par == "decorator":
-
-                @qml.qnode(dev, test_method_one=1, test_method_two=2)
-                def circ():
-                    return qml.expval(qml.PauliZ(0))
-=======
-        # test with QNode
-        with pytest.warns(UserWarning) as warning_list:
-            QNode(dummyfunc, dev, test_method_one=1, test_method_two=2)
->>>>>>> abfc481b
-
-        warnings = {(warning.category, warning.message.args[0]) for warning in warning_list}
-        assert warnings == expected_warnings
-
-<<<<<<< HEAD
-=======
-        # test with QNode decorator
-        with pytest.warns(UserWarning) as decorator_warning_list:
-
-            @qml.qnode(dev, test_method_one=1, test_method_two=2)
-            def circ():
-                return qml.expval(qml.PauliZ(0))
-
-        warnings = {
-            (warning.category, warning.message.args[0]) for warning in decorator_warning_list
-        }
-        assert warnings == expected_warnings
-
->>>>>>> abfc481b
-
-class TestTapeConstruction:
-    """Tests for the tape construction"""
-
-    def test_basic_tape_construction(self, tol):
-        """Test that a quantum tape is properly constructed"""
-        dev = qml.device("default.qubit", wires=2)
-
-        def func(x, y):
-            qml.RX(x, wires=0)
-            qml.RY(y, wires=1)
-            qml.CNOT(wires=[0, 1])
-            return qml.expval(qml.PauliZ(0))
-
-        qn = QNode(func, dev)
-
-        x = 0.12
-        y = 0.54
-
-        res = qn(x, y)
-
-        assert isinstance(qn.qtape, JacobianTape)
-        assert len(qn.qtape.operations) == 3
-        assert len(qn.qtape.observables) == 1
-        assert qn.qtape.num_params == 2
-
-        expected = qn.qtape.execute(dev)
-        assert np.allclose(res, expected, atol=tol, rtol=0)
-
-        # when called, a new quantum tape is constructed
-        old_tape = qn.qtape
-        res2 = qn(x, y)
-
-        assert np.allclose(res, res2, atol=tol, rtol=0)
-        assert qn.qtape is not old_tape
-
-    def test_jacobian(self, tol):
-        """Test the jacobian computation"""
-        dev = qml.device("default.qubit", wires=2)
-
-        def func(x, y):
-            qml.RX(x, wires=0)
-            qml.RY(y, wires=1)
-            qml.CNOT(wires=[0, 1])
-            return qml.probs(wires=0), qml.probs(wires=1)
-
-        qn = QNode(func, dev, h=1e-8, order=2)
-        assert qn.diff_options["h"] == 1e-8
-        assert qn.diff_options["order"] == 2
-
-        x = 0.12
-        y = 0.54
-
-        res = qn(x, y)
-        jac = qn.qtape.jacobian(dev, params=[0.45, 0.1])
-
-        assert jac.shape == (4, 2)
-
-    def test_diff_method_expansion(self, monkeypatch, mocker):
-        """Test that a QNode with tape expansion during construction
-        preserves the differentiation method."""
-
-        class MyDev(qml.devices.DefaultQubit):
-            """Dummy device that supports device Jacobians"""
-
-            @classmethod
-            def capabilities(cls):
-                capabilities = super().capabilities().copy()
-                capabilities.update(
-                    provides_jacobian=True,
-                )
-                return capabilities
-
-            def jacobian(self, *args, **kwargs):
-                return np.zeros((2, 4))
-
-        dev = MyDev(wires=2)
-
-        def func(x, y):
-            # the U2 operation is not supported on default.qubit
-            # and is decomposed.
-            qml.U2(x, y, wires=0)
-            qml.CNOT(wires=[0, 1])
-            return qml.probs(wires=0)
-
-        qn = QNode(func, dev, diff_method="device", h=1e-8, order=2)
-
-        assert qn.diff_options["method"] == "device"
-        assert qn.diff_options["h"] == 1e-8
-        assert qn.diff_options["order"] == 2
-
-        x = 0.12
-        y = 0.54
-
-        spy = mocker.spy(JacobianTape, "expand")
-        res = qn(x, y)
-
-        spy.assert_called_once()
-        assert qn.qtape.jacobian_options["method"] == "device"
-        assert qn.qtape.jacobian_options["h"] == 1e-8
-        assert qn.qtape.jacobian_options["order"] == 2
-
-        spy = mocker.spy(JacobianTape, "jacobian")
-        jac = qml.jacobian(qn)(x, y)
-
-        assert spy.call_args_list[0][1]["method"] == "device"
-
-    def test_returning_non_measurements(self):
-        """Test that an exception is raised if a non-measurement
-        is returned from the QNode."""
-        dev = qml.device("default.qubit", wires=2)
-
-        def func(x, y):
-            qml.RX(x, wires=0)
-            qml.RY(y, wires=1)
-            qml.CNOT(wires=[0, 1])
-            return 5
-
-        qn = QNode(func, dev)
-
-        with pytest.raises(
-            qml.QuantumFunctionError, match="must return either a single measurement"
-        ):
-            qn(5, 1)
-
-        def func(x, y):
-            qml.RX(x, wires=0)
-            qml.RY(y, wires=1)
-            qml.CNOT(wires=[0, 1])
-            return qml.expval(qml.PauliZ(0)), 5
-
-        qn = QNode(func, dev)
-
-        with pytest.raises(
-            qml.QuantumFunctionError, match="must return either a single measurement"
-        ):
-            qn(5, 1)
-
-    def test_inconsistent_measurement_order(self):
-        """Test that an exception is raised if measurements are returned in an
-        order different to how they were queued on the tape"""
-        dev = qml.device("default.qubit", wires=2)
-
-        def func(x, y):
-            qml.RX(x, wires=0)
-            qml.RY(y, wires=1)
-            qml.CNOT(wires=[0, 1])
-            m = qml.expval(qml.PauliZ(0))
-            return qml.expval(qml.PauliX(1)), m
-
-        qn = QNode(func, dev)
-
-        with pytest.raises(
-            qml.QuantumFunctionError,
-            match="measurements must be returned in the order they are measured",
-        ):
-            qn(5, 1)
-
-    def test_consistent_measurement_order(self):
-        """Test evaluation exceeds as expected if measurements are returned in the
-        same order to how they were queued on the tape"""
-        dev = qml.device("default.qubit", wires=2)
-
-        def func(x, y):
-            global op1, op2, op3, m1, m2
-            op1 = qml.RX(x, wires=0)
-            op2 = qml.RY(y, wires=1)
-            op3 = qml.CNOT(wires=[0, 1])
-            m1 = qml.expval(qml.PauliZ(0))
-            m2 = qml.expval(qml.PauliX(1))
-            return [m1, m2]
-
-        qn = QNode(func, dev)
-        qn(5, 1)  # evaluate the QNode
-        assert qn.qtape.operations == [op1, op2, op3]
-        assert qn.qtape.measurements == [m1, m2]
-
-    def test_draw_transform(self):
-        """Test circuit drawing"""
-        from pennylane import numpy as anp
-
-        x = anp.array(0.1, requires_grad=True)
-        y = anp.array([0.2, 0.3], requires_grad=True)
-        z = anp.array(0.4, requires_grad=True)
-
-        dev = qml.device("default.qubit", wires=2)
-
-        @qnode(dev, interface="autograd")
-        def circuit(p1, p2=y, **kwargs):
-            qml.RX(p1, wires=0)
-            qml.RY(p2[0] * p2[1], wires=1)
-            qml.RX(kwargs["p3"], wires=0)
-            qml.CNOT(wires=[0, 1])
-            return qml.expval(qml.PauliZ(0) @ qml.PauliX(1))
-
-        result = draw(circuit)(p1=x, p3=z)
-        expected = """\
- 0: ──RX(0.1)───RX(0.4)──╭C──╭┤ ⟨Z ⊗ X⟩ 
- 1: ──RY(0.06)───────────╰X──╰┤ ⟨Z ⊗ X⟩ 
-"""
-
-        assert result == expected
-
-    def test_draw_transform_ascii(self):
-        """Test circuit drawing when using ASCII characters"""
-        from pennylane import numpy as anp
-
-        x = anp.array(0.1, requires_grad=True)
-        y = anp.array([0.2, 0.3], requires_grad=True)
-        z = anp.array(0.4, requires_grad=True)
-
-        dev = qml.device("default.qubit", wires=2)
-
-        @qnode(dev, interface="autograd")
-        def circuit(p1, p2, **kwargs):
-            qml.RX(p1, wires=0)
-            qml.RY(p2[0] * p2[1], wires=1)
-            qml.RX(kwargs["p3"], wires=0)
-            qml.CNOT(wires=[0, 1])
-            return qml.expval(qml.PauliZ(0) @ qml.PauliX(1))
-
-        result = draw(circuit, charset="ascii")(p1=x, p2=y, p3=z)
-        expected = """\
- 0: --RX(0.1)---RX(0.4)--+C--+| <Z @ X> 
- 1: --RY(0.06)-----------+X--+| <Z @ X> 
-"""
-
-        assert result == expected
-
-    def test_drawing(self):
-        """Test circuit drawing"""
-        from pennylane import numpy as anp
-
-        x = anp.array(0.1, requires_grad=True)
-        y = anp.array([0.2, 0.3], requires_grad=True)
-        z = anp.array(0.4, requires_grad=True)
-
-        dev = qml.device("default.qubit", wires=2)
-
-        @qnode(dev, interface="autograd")
-        def circuit(p1, p2=y, **kwargs):
-            qml.RX(p1, wires=0)
-            qml.RY(p2[0] * p2[1], wires=1)
-            qml.RX(kwargs["p3"], wires=0)
-            qml.CNOT(wires=[0, 1])
-            return qml.expval(qml.PauliZ(0) @ qml.PauliX(1))
-
-        circuit(p1=x, p3=z)
-
-        result = circuit.draw()
-        expected = """\
- 0: ──RX(0.1)───RX(0.4)──╭C──╭┤ ⟨Z ⊗ X⟩ 
- 1: ──RY(0.06)───────────╰X──╰┤ ⟨Z ⊗ X⟩ 
-"""
-
-        assert result == expected
-
-    def test_drawing_ascii(self):
-        """Test circuit drawing when using ASCII characters"""
-        from pennylane import numpy as anp
-
-        x = anp.array(0.1, requires_grad=True)
-        y = anp.array([0.2, 0.3], requires_grad=True)
-        z = anp.array(0.4, requires_grad=True)
-
-        dev = qml.device("default.qubit", wires=2)
-
-        @qnode(dev, interface="autograd")
-        def circuit(p1, p2=y, **kwargs):
-            qml.RX(p1, wires=0)
-            qml.RY(p2[0] * p2[1], wires=1)
-            qml.RX(kwargs["p3"], wires=0)
-            qml.CNOT(wires=[0, 1])
-            return qml.expval(qml.PauliZ(0) @ qml.PauliX(1))
-
-        circuit(p1=x, p3=z)
-
-        result = circuit.draw(charset="ascii")
-        expected = """\
- 0: --RX(0.1)---RX(0.4)--+C--+| <Z @ X> 
- 1: --RY(0.06)-----------+X--+| <Z @ X> 
-"""
-
-        assert result == expected
-
-    def test_drawing_exception(self):
-        """Test that an error is raised if a QNode is drawn prior to
-        construction."""
-        from pennylane import numpy as anp
-
-        x = anp.array(0.1, requires_grad=True)
-        y = anp.array([0.2, 0.3], requires_grad=True)
-        z = anp.array(0.4, requires_grad=True)
-
-        dev = qml.device("default.qubit", wires=2)
-
-        @qnode(dev, interface="autograd")
-        def circuit(p1, p2=y, **kwargs):
-            qml.RX(p1, wires=0)
-            qml.RY(p2[0] * p2[1], wires=1)
-            qml.RX(kwargs["p3"], wires=0)
-            qml.CNOT(wires=[0, 1])
-            return qml.expval(qml.PauliZ(0) @ qml.PauliX(1))
-
-        with pytest.raises(qml.QuantumFunctionError, match="can only be drawn after"):
-            circuit.draw()
-
-    def test_multiple_observables_same_wire_expval(self, mocker):
-        """Test that the QNode supports returning expectation values of observables that are on the
-        same wire (provided that they are Pauli words and qubit-wise commuting)"""
-        dev = qml.device("default.qubit", wires=3)
-
-        w = np.random.random((2, 3, 3))
-
-        @qnode(dev)
-        def f(w):
-            qml.templates.StronglyEntanglingLayers(w, wires=range(3))
-            return (
-                qml.expval(qml.PauliX(0)),
-                qml.expval(qml.PauliX(0) @ qml.PauliZ(1)),
-                qml.expval(qml.PauliX(2)),
-            )
-
-        spy = mocker.spy(qml.devices.DefaultQubit, "apply")
-        res = f(w)
-        spy.assert_called_once()
-
-        obs = [qml.PauliX(0), qml.PauliX(0) @ qml.PauliZ(1), qml.PauliX(2)]
-        qnodes = qml.map(qml.templates.StronglyEntanglingLayers, obs, dev)
-        res_2 = qnodes(w)
-
-        assert np.allclose(res, res_2)
-
-    def test_multiple_observables_same_wire_mixed(self, mocker):
-        """Test that the QNode supports returning observables that are on the
-        same wire but with different return types (provided that the observables are Pauli words and
-        qubit-wise commuting)"""
-        dev = qml.device("default.qubit", wires=3)
-
-        w = np.random.random((2, 3, 3))
-
-        @qnode(dev)
-        def f(w):
-            qml.templates.StronglyEntanglingLayers(w, wires=range(3))
-            return qml.expval(qml.PauliX(0)), qml.var(qml.PauliX(0) @ qml.PauliZ(1))
-
-        spy = mocker.spy(qml.devices.DefaultQubit, "apply")
-        res = f(w)
-        spy.assert_called_once()
-
-        q1 = qml.map(qml.templates.StronglyEntanglingLayers, [qml.PauliX(0)], dev, measure="expval")
-        q2 = qml.map(
-            qml.templates.StronglyEntanglingLayers,
-            [qml.PauliX(0) @ qml.PauliZ(1)],
-            dev,
-            measure="var",
-        )
-
-        res_2 = np.array([q1(w), q2(w)]).squeeze()
-
-        assert np.allclose(res, res_2)
-
-
-class TestDecorator:
-    """Unittests for the decorator"""
-
-    def test_decorator(self, tol):
-        """Test that the decorator correctly creates a QNode."""
-        dev = qml.device("default.qubit", wires=2)
-
-        @qnode(dev)
-        def func(x, y):
-            """My function docstring"""
-            qml.RX(x, wires=0)
-            qml.RY(y, wires=1)
-            qml.CNOT(wires=[0, 1])
-            return qml.expval(qml.PauliZ(0))
-
-        assert isinstance(func, QNode)
-        assert func.__doc__ == "My function docstring"
-
-        x = 0.12
-        y = 0.54
-
-        res = func(x, y)
-
-        assert isinstance(func.qtape, JacobianTape)
-        assert len(func.qtape.operations) == 3
-        assert len(func.qtape.observables) == 1
-        assert func.qtape.num_params == 2
-
-        expected = func.qtape.execute(dev)
-        assert np.allclose(res, expected, atol=tol, rtol=0)
-
-        # when called, a new quantum tape is constructed
-        old_tape = func.qtape
-        res2 = func(x, y)
-
-        assert np.allclose(res, res2, atol=tol, rtol=0)
-        assert func.qtape is not old_tape
-
-
-@pytest.mark.usefixtures("skip_if_no_dask_support")
-class TestQNodeCollection:
-    """Unittests for the QNodeCollection"""
-
-    def test_multi_thread(self):
-        """Test that multi-threaded queuing works correctly"""
-        n_qubits = 4
-        n_batches = 5
-        dev = qml.device("default.qubit", wires=n_qubits)
-
-        def circuit(inputs, weights):
-            for index, input in enumerate(inputs):
-                qml.RY(input, wires=index)
-            for index in range(n_qubits - 1):
-                qml.CNOT(wires=(index, index + 1))
-            for index, weight in enumerate(weights):
-                qml.RX(weight, wires=index)
-            return [qml.expval(qml.PauliZ(wires=i)) for i in range(n_qubits)]
-
-        weight_shapes = {"weights": (n_qubits)}
-
-        try:
-            qnode = QNodeCollection([QNode(circuit, dev) for _ in range(n_batches)])
-        except Exception as e:
-            pytest.fail("QNodeCollection cannot be instantiated")
-        x = np.random.rand(n_qubits).astype(np.float64)
-        p = np.random.rand(weight_shapes["weights"]).astype(np.float64)
-        try:
-            for _ in range(10):
-                qnode(x, p, parallel=True)
-        except:
-            pytest.fail("Multi-threading on QuantumTape failed")
-
-
-class TestIntegration:
-    """Integration tests."""
-
-    def test_correct_number_of_executions_autograd(self):
-        """Test that number of executions are tracked in the autograd interface."""
-
-        def func():
-            qml.Hadamard(wires=0)
-            qml.CNOT(wires=[0, 1])
-            return qml.expval(qml.PauliZ(0))
-
-        dev = qml.device("default.qubit", wires=2)
-        qn = QNode(func, dev, interface="autograd")
-
-        for i in range(2):
-            qn()
-
-        assert dev.num_executions == 2
-
-        qn2 = QNode(func, dev, interface="autograd")
-        for i in range(3):
-            qn2()
-
-        assert dev.num_executions == 5
-
-    def test_correct_number_of_executions_tf(self):
-        """Test that number of executions are tracked in the tf interface."""
-        tf = pytest.importorskip("tf")
-
-        def func():
-            qml.Hadamard(wires=0)
-            qml.CNOT(wires=[0, 1])
-            return qml.expval(qml.PauliZ(0))
-
-        dev = qml.device("default.qubit", wires=2)
-        qn = QNode(func, dev, interface="tf")
-        for i in range(2):
-            qn()
-
-        assert dev.num_executions == 2
-
-        qn2 = QNode(func, dev, interface="tf")
-        for i in range(3):
-            qn2()
-
-        assert dev.num_executions == 5
-
-        # qubit of different interface
-        qn3 = QNode(func, dev, interface="autograd")
-        qn3()
-
-        assert dev.num_executions == 6
-
-    def test_correct_number_of_executions_torch(self):
-        """Test that number of executions are tracked in the torch interface."""
-        torch = pytest.importorskip("torch")
-
-        def func():
-            qml.Hadamard(wires=0)
-            qml.CNOT(wires=[0, 1])
-            return qml.expval(qml.PauliZ(0))
-
-        dev = qml.device("default.qubit", wires=2)
-        qn = QNode(func, dev, interface="torch")
-        for i in range(2):
-            qn()
-
-        assert dev.num_executions == 2
-
-        qn2 = QNode(func, dev, interface="torch")
-        for i in range(3):
-            qn2()
-
-        assert dev.num_executions == 5
-
-        # qubit of different interface
-        qn3 = QNode(func, dev, interface="autograd")
-        qn3()
-
-        assert dev.num_executions == 6
-
-    @pytest.mark.parametrize("diff_method", ["parameter-shift", "finite-diff", "reversible"])
-    def test_single_expectation_value_with_argnum_one(self, diff_method, tol):
-        """Tests correct output shape and evaluation for a QNode
-        with a single expval output where only one parameter is chosen to
-        estimate the jacobian.
-
-        This test relies on the fact that exactly one term of the estimated
-        jacobian will match the expected analytical value.
-        """
-        from pennylane import numpy as anp
-
-        dev = qml.device("default.qubit", wires=2)
-
-        x = anp.array(0.543, requires_grad=True)
-        y = anp.array(-0.654, requires_grad=True)
-
-        @qml.qnode(
-            dev, diff_method=diff_method, argnum=[1]
-        )  # <--- we only choose one trainable parameter
-        def circuit(x, y):
-            qml.RX(x, wires=[0])
-            qml.RY(y, wires=[1])
-            qml.CNOT(wires=[0, 1])
-            return qml.expval(qml.PauliZ(0) @ qml.PauliX(1))
-
-        res = qml.grad(circuit)(x, y)
-        assert len(res) == 2
-
-        expected = (0, np.cos(y) * np.cos(x))
-        res = res
-        expected = expected
-
-        assert np.allclose(res, expected, atol=tol, rtol=0)
-
-
-class TestMutability:
-    """Test for QNode immutability"""
-
-    def test_mutable(self, mocker, tol):
-        """Test that a QNode which has structure dependent
-        on trainable arguments is reconstructed with
-        every call, and remains differentiable"""
-        dev = qml.device("default.qubit", wires=2)
-
-        @qml.qnode(dev, mutable=True)
-        def circuit(x):
-            if x < 0:
-                qml.RY(x, wires=0)
-            else:
-                qml.RZ(x, wires=0)
-            return qml.expval(qml.PauliZ(0))
-
-        x = 0.5
-        spy = mocker.spy(circuit, "construct")
-        res = circuit(x)
-        spy.assert_called_once_with((x,), {})
-        assert len(spy.call_args_list) == 1
-        assert circuit.qtape.operations[0].name == "RZ"
-        assert circuit.qtape.operations[0].data == [x]
-        np.testing.assert_allclose(res, 1, atol=tol, rtol=0)
-
-        # calling the qnode with new arguments reconstructs the tape
-        x = -0.5
-        res = circuit(x)
-        spy.assert_called_with((x,), {})
-        assert len(spy.call_args_list) == 2
-        assert circuit.qtape.operations[0].name == "RY"
-        assert circuit.qtape.operations[0].data == [x]
-        np.testing.assert_allclose(res, np.cos(x), atol=tol, rtol=0)
-
-        # test differentiability
-        grad = qml.grad(circuit)(0.5)
-        np.testing.assert_allclose(grad, 0, atol=tol, rtol=0)
-
-        grad = qml.grad(circuit)(-0.5)
-        np.testing.assert_allclose(grad, -np.sin(-0.5), atol=tol, rtol=0)
-
-    def test_immutable(self, mocker, tol):
-        """Test that a QNode which has structure dependent
-        on trainable arguments is *not* reconstructed with
-        every call when mutable=False"""
-        dev = qml.device("default.qubit", wires=2)
-
-        @qml.qnode(dev, mutable=False)
-        def circuit(x):
-            if x < 0:
-                qml.RY(x, wires=0)
-            else:
-                qml.RZ(x, wires=0)
-            return qml.expval(qml.PauliZ(0))
-
-        x = 0.5
-        spy = mocker.spy(circuit, "construct")
-        res = circuit(x)
-        spy.assert_called_once_with((x,), {})
-        assert len(spy.call_args_list) == 1
-        assert circuit.qtape.operations[0].name == "RZ"
-        assert circuit.qtape.operations[0].data == [x]
-        np.testing.assert_allclose(res, 1, atol=tol, rtol=0)
-
-        # calling the qnode with new arguments does not reconstruct the tape
-        x = -0.5
-        res = circuit(x)
-        spy.assert_called_once_with((0.5,), {})
-        assert len(spy.call_args_list) == 1
-        assert circuit.qtape.operations[0].name == "RZ"
-        assert circuit.qtape.operations[0].data == [0.5]
-        np.testing.assert_allclose(res, 1, atol=tol, rtol=0)
-
-        # test differentiability. The circuit will assume an RZ gate
-        grad = qml.grad(circuit)(-0.5)
-        np.testing.assert_allclose(grad, 0, atol=tol, rtol=0)
-
-
-class TestShots:
-    """Unittests for specifying shots per call."""
-
-    def test_specify_shots_per_call_sample(self):
-        """Tests that shots can be set per call for a sample return type."""
-        dev = qml.device("default.qubit", wires=1, shots=10)
-
-        @qml.qnode(dev)
-        def circuit(a):
-            qml.RX(a, wires=0)
-            return qml.sample(qml.PauliZ(wires=0))
-
-        assert len(circuit(0.8)) == 10
-        assert len(circuit(0.8, shots=2)) == 2
-        assert len(circuit(0.8, shots=3178)) == 3178
-        assert len(circuit(0.8)) == 10
-
-    def test_specify_shots_per_call_expval(self):
-        """Tests that shots can be set per call for an expectation value.
-        Note: this test has a vanishingly small probability to fail."""
-        dev = qml.device("default.qubit", wires=1, shots=None)
-
-        @qml.qnode(dev)
-        def circuit():
-            qml.Hadamard(wires=0)
-            return qml.expval(qml.PauliZ(wires=0))
-
-        # check that the circuit is analytic
-        res1 = [circuit() for _ in range(100)]
-        assert np.std(res1) == 0.0
-        assert circuit.device._shots is None
-
-        # check that the circuit is temporary non-analytic
-        res1 = [circuit(shots=1) for _ in range(100)]
-        assert np.std(res1) != 0.0
-
-        # check that the circuit is analytic again
-        res1 = [circuit() for _ in range(100)]
-        assert np.std(res1) == 0.0
-        assert circuit.device._shots is None
-
-    def test_no_shots_per_call_if_user_has_shots_qfunc_kwarg(self):
-        """Tests that the per-call shots overwriting is suspended if user
-        has a shots keyword argument, but a warning is raised."""
-
-        dev = qml.device("default.qubit", wires=2, shots=10)
-
-        def circuit(a, shots=0):
-            qml.RX(a, wires=shots)
-            return qml.sample(qml.PauliZ(wires=0))
-
-        with pytest.warns(
-            UserWarning, match="The 'shots' argument name is reserved for overriding"
-        ):
-            circuit = qml.QNode(circuit, dev)
-
-        assert len(circuit(0.8)) == 10
-        assert circuit.qtape.operations[0].wires.labels == (0,)
-
-        assert len(circuit(0.8, shots=1)) == 10
-        assert circuit.qtape.operations[0].wires.labels == (1,)
-
-        assert len(circuit(0.8, shots=0)) == 10
-        assert circuit.qtape.operations[0].wires.labels == (0,)
-
-    def test_no_shots_per_call_if_user_has_shots_qfunc_arg(self):
-        """Tests that the per-call shots overwriting is suspended
-        if user has a shots argument, but a warning is raised."""
-
-        # Todo: use standard creation of qnode below for both asserts once we do not parse args to tensors any more
-        dev = qml.device("default.qubit", wires=[qml.numpy.array(0), qml.numpy.array(1)], shots=10)
-
-        def circuit(a, shots):
-            qml.RX(a, wires=shots)
-            return qml.sample(qml.PauliZ(wires=qml.numpy.array(0)))
-
-        # assert that warning is still raised
-        with pytest.warns(
-            UserWarning, match="The 'shots' argument name is reserved for overriding"
-        ):
-            circuit = qml.QNode(circuit, dev)
-
-        assert len(circuit(0.8, 1)) == 10
-        assert circuit.qtape.operations[0].wires.labels == (1,)
-
-        dev = qml.device("default.qubit", wires=2, shots=10)
-
-        @qml.qnode(dev)
-        def circuit(a, shots):
-            qml.RX(a, wires=shots)
-            return qml.sample(qml.PauliZ(wires=0))
-
-        assert len(circuit(0.8, shots=0)) == 10
-        assert circuit.qtape.operations[0].wires.labels == (0,)
-
-    @pytest.mark.parametrize("diff_method", ["backprop", "parameter-shift"])
-    def test_shots_setting_does_not_mutate_device(self, diff_method):
-        """Tests that per-call shots setting does not change the number of shots in the device."""
-
-        dev = qml.device("default.qubit", wires=1, shots=3)
-
-        @qml.qnode(dev)
-        def circuit(a):
-            qml.RX(a, wires=0)
-            return qml.sample(qml.PauliZ(wires=0))
-
-        assert dev.shots == 3
-        res = circuit(0.8, shots=2)
-        assert len(res) == 2
-        assert dev.shots == 3
-
-
-class TestSpecs:
-    """Tests for the qnode property specs"""
-
-    def test_specs_error(self):
-        """Tests an error is raised if the tape is not constructed."""
-
-        dev = qml.device("default.qubit", wires=4)
-
-        @qml.qnode(dev)
-        def circuit():
-            return qml.expval(qml.PauliZ(0))
-
-        with pytest.raises(qml.QuantumFunctionError, match=r"The QNode specifications"):
-            circuit.specs
-
-    @pytest.mark.parametrize(
-        "diff_method, len_info", [("backprop", 10), ("parameter-shift", 12), ("adjoint", 11)]
-    )
-    def test_specs(self, diff_method, len_info):
-        """Tests the specs property with backprop"""
-
-        dev = qml.device("default.qubit", wires=4)
-
-        @qml.qnode(dev, diff_method=diff_method)
-        def circuit(x, y):
-            qml.RX(x[0], wires=0)
-            qml.Toffoli(wires=(0, 1, 2))
-            qml.CRY(x[1], wires=(0, 1))
-            qml.Rot(x[2], x[3], y, wires=2)
-            return qml.expval(qml.PauliZ(0)), qml.expval(qml.PauliX(1))
-
-        x = pnp.array([0.05, 0.1, 0.2, 0.3], requires_grad=True)
-        y = pnp.array(0.1, requires_grad=False)
-
-        res = circuit(x, y)
-
-        info = circuit.specs
-
-        assert len(info) == len_info
-
-        assert info["gate_sizes"] == defaultdict(int, {1: 2, 3: 1, 2: 1})
-        assert info["gate_types"] == defaultdict(int, {"RX": 1, "Toffoli": 1, "CRY": 1, "Rot": 1})
-        assert info["num_operations"] == 4
-        assert info["num_observables"] == 2
-        assert info["num_diagonalizing_gates"] == 1
-        assert info["num_used_wires"] == 3
-        assert info["depth"] == 3
-        assert info["num_device_wires"] == 4
-
-        assert info["diff_method"] == diff_method
-
-        if diff_method == "parameter-shift":
-            assert info["num_parameter_shift_executions"] == 7
-
-        if diff_method != "backprop":
-            assert info["device_name"] == "default.qubit"
-            assert info["num_trainable_params"] == 4
-        else:
-            assert info["device_name"] == "default.qubit.autograd"
-
-
-def test_finitediff_float32(tol):
-    """Tests that float32 parameters do not effect order 1 finite-diff results.
-
-    Checks bugfix.  Problem occured with StronglyEntanglingLayers, but not simpler circuits.
-    """
-
-    n_wires = 2
-    n_layers = 2
-
-    shape = qml.templates.StronglyEntanglingLayers.shape(n_wires=n_wires, n_layers=n_layers)
-
-    rng = np.random.default_rng(seed=42)
-    params = rng.random(shape)
-    params_f32 = np.array(params, dtype=np.float32)
-
-    dev = qml.device("default.qubit", n_wires)
-
-    @qml.qnode(dev, diff_method="finite-diff", order=1)
-    def circuit(params):
-        qml.templates.StronglyEntanglingLayers(params, wires=range(n_wires))
-        return qml.expval(qml.PauliZ(0))
-
-    grad64 = qml.grad(circuit)(params)
-    grad32 = qml.grad(circuit)(params_f32)
-
-    assert np.allclose(grad64, grad32, atol=tol, rtol=0)
+# Copyright 2018-2021 Xanadu Quantum Technologies Inc.
+
+# Licensed under the Apache License, Version 2.0 (the "License");
+# you may not use this file except in compliance with the License.
+# You may obtain a copy of the License at
+
+#     http://www.apache.org/licenses/LICENSE-2.0
+
+# Unless required by applicable law or agreed to in writing, software
+# distributed under the License is distributed on an "AS IS" BASIS,
+# WITHOUT WARRANTIES OR CONDITIONS OF ANY KIND, either express or implied.
+# See the License for the specific language governing permissions and
+# limitations under the License.
+"""Unit tests for the QNode"""
+import pytest
+import numpy as np
+from collections import defaultdict
+
+import pennylane as qml
+from pennylane import numpy as pnp
+from pennylane import QNodeCollection
+from pennylane import qnode, QNode
+from pennylane.transforms import draw
+from pennylane.tape import JacobianTape, QubitParamShiftTape, CVParamShiftTape
+
+
+def dummyfunc():
+    return None
+
+
+class TestValidation:
+    """Tests for QNode creation and validation"""
+
+    def test_invalid_interface(self):
+        """Test that an exception is raised for an invalid interface"""
+        dev = qml.device("default.qubit", wires=1)
+        test_interface = "something"
+        expected_error = (
+            fr"Unknown interface {test_interface}\. Interface must be "
+            r"one of \['autograd', 'torch', 'tf', 'jax'\]\."
+        )
+
+        with pytest.raises(qml.QuantumFunctionError, match=expected_error):
+            QNode(dummyfunc, dev, interface="something")
+
+    def test_invalid_device(self):
+        """Test that an exception is raised for an invalid device"""
+        with pytest.raises(qml.QuantumFunctionError, match="Invalid device"):
+            QNode(dummyfunc, None)
+
+    def test_validate_device_method(self, monkeypatch):
+        """Test that the method for validating the device diff method
+        tape works as expected"""
+        dev = qml.device("default.qubit", wires=1)
+
+        with pytest.raises(
+            qml.QuantumFunctionError,
+            match="does not provide a native method for computing the jacobian",
+        ):
+            QNode._validate_device_method(dev, None)
+
+        monkeypatch.setitem(dev._capabilities, "provides_jacobian", True)
+        tape_class, interface, device, diff_options = QNode._validate_device_method(
+            dev, "interface"
+        )
+        method = diff_options["method"]
+
+        assert tape_class is JacobianTape
+        assert method == "device"
+        assert interface == "interface"
+        assert device is dev
+
+    def test_validate_backprop_method_invalid_device(self):
+        """Test that the method for validating the backprop diff method
+        tape raises an exception if the device does not support backprop."""
+        dev = qml.device("default.gaussian", wires=1)
+
+        with pytest.raises(qml.QuantumFunctionError, match="does not support native computations"):
+            QNode._validate_backprop_method(dev, None)
+
+    def test_validate_backprop_method_invalid_interface(self, monkeypatch):
+        """Test that the method for validating the backprop diff method
+        tape raises an exception if the wrong interface is provided"""
+        dev = qml.device("default.qubit", wires=1)
+        test_interface = "something"
+
+        monkeypatch.setitem(dev._capabilities, "passthru_interface", test_interface)
+
+        with pytest.raises(qml.QuantumFunctionError, match=f"when using the {test_interface}"):
+            QNode._validate_backprop_method(dev, None)
+
+    def test_validate_backprop_method(self, monkeypatch):
+        """Test that the method for validating the backprop diff method
+        tape works as expected"""
+        dev = qml.device("default.qubit", wires=1)
+        test_interface = "something"
+        monkeypatch.setitem(dev._capabilities, "passthru_interface", test_interface)
+
+        tape_class, interface, device, diff_options = QNode._validate_backprop_method(
+            dev, test_interface
+        )
+        method = diff_options["method"]
+
+        assert tape_class is JacobianTape
+        assert method == "backprop"
+        assert interface == "something"
+        assert device is dev
+
+    def test_validate_backprop_child_method(self, monkeypatch):
+        """Test that the method for validating the backprop diff method
+        tape works as expected if a child device supports backprop"""
+        dev = qml.device("default.qubit", wires=1)
+        test_interface = "something"
+
+        orig_capabilities = dev.capabilities().copy()
+        orig_capabilities["passthru_devices"] = {test_interface: "default.gaussian"}
+        monkeypatch.setattr(dev, "capabilities", lambda: orig_capabilities)
+
+        tape_class, interface, device, diff_options = QNode._validate_backprop_method(
+            dev, test_interface
+        )
+        method = diff_options["method"]
+
+        assert tape_class is JacobianTape
+        assert method == "backprop"
+        assert interface == "something"
+        assert isinstance(device, qml.devices.DefaultGaussian)
+
+    def test_validate_backprop_child_method_wrong_interface(self, monkeypatch):
+        """Test that the method for validating the backprop diff method
+        tape raises an error if a child device supports backprop but using a different interface"""
+        dev = qml.device("default.qubit", wires=1)
+        test_interface = "something"
+
+        orig_capabilities = dev.capabilities().copy()
+        orig_capabilities["passthru_devices"] = {test_interface: "default.gaussian"}
+        monkeypatch.setattr(dev, "capabilities", lambda: orig_capabilities)
+
+        with pytest.raises(
+            qml.QuantumFunctionError, match=r"when using the \['something'\] interface"
+        ):
+            QNode._validate_backprop_method(dev, "another_interface")
+
+    def test_parameter_shift_tape_qubit_device(self):
+        """Test that the get_parameter_shift_method method correctly and
+        returns the correct tape for qubit devices."""
+        dev = qml.device("default.qubit", wires=1)
+        tape_class = QNode._get_parameter_shift_tape(dev)
+        assert tape_class is QubitParamShiftTape
+
+    def test_parameter_shift_tape_cv_device(self):
+        """Test that the get_parameter_shift_method method correctly and
+        returns the correct tape for qubit devices."""
+        dev = qml.device("default.gaussian", wires=1)
+        tape_class = QNode._get_parameter_shift_tape(dev)
+        assert tape_class is CVParamShiftTape
+
+    def test_parameter_shift_tape_unknown_model(self, monkeypatch):
+        """test that an unknown model raises an exception"""
+
+        def capabilities(cls):
+            capabilities = cls._capabilities
+            capabilities.update(model="None")
+            return capabilities
+
+        monkeypatch.setattr(qml.devices.DefaultQubit, "capabilities", capabilities)
+        dev = qml.device("default.qubit", wires=1)
+
+        with pytest.raises(
+            qml.QuantumFunctionError, match="does not support the parameter-shift rule"
+        ):
+            QNode._get_parameter_shift_tape(dev)
+
+    def test_best_method(self, monkeypatch):
+        """Test that the method for determining the best diff method
+        for a given device and interface works correctly"""
+        dev = qml.device("default.qubit", wires=1)
+        monkeypatch.setitem(dev._capabilities, "passthru_interface", "some_interface")
+        monkeypatch.setitem(dev._capabilities, "provides_jacobian", True)
+
+        # device is top priority
+        res = QNode.get_best_method(dev, "another_interface")
+        assert res == (JacobianTape, "another_interface", dev, {"method": "device"})
+
+        # backprop is next priority
+        monkeypatch.setitem(dev._capabilities, "provides_jacobian", False)
+        res = QNode.get_best_method(dev, "some_interface")
+        assert res == (JacobianTape, "some_interface", dev, {"method": "backprop"})
+
+        # The next fallback is parameter-shift.
+        res = QNode.get_best_method(dev, "another_interface")
+        assert res == (QubitParamShiftTape, "another_interface", dev, {"method": "best"})
+
+        # finally, if both fail, finite differences is the fallback
+        def capabilities(cls):
+            capabilities = cls._capabilities
+            capabilities.update(model="None")
+            return capabilities
+
+        monkeypatch.setattr(qml.devices.DefaultQubit, "capabilities", capabilities)
+        res = QNode.get_best_method(dev, "another_interface")
+        assert res == (JacobianTape, "another_interface", dev, {"method": "numeric"})
+
+    def test_diff_method(self, mocker):
+        """Test that a user-supplied diff-method correctly returns the right
+        quantum tape, interface, and diff method."""
+        dev = qml.device("default.qubit", wires=1)
+
+        mock_best = mocker.patch("pennylane.QNode.get_best_method")
+        mock_best.return_value = 1, 2, 3, {"method": "best"}
+
+        mock_backprop = mocker.patch("pennylane.QNode._validate_backprop_method")
+        mock_backprop.return_value = 4, 5, 6, {"method": "backprop"}
+
+        mock_device = mocker.patch("pennylane.QNode._validate_device_method")
+        mock_device.return_value = 7, 8, 9, {"method": "device"}
+
+        qn = QNode(dummyfunc, dev, diff_method="best")
+        assert qn._tape == mock_best.return_value[0]
+        assert qn.interface == mock_best.return_value[1]
+        assert qn.diff_options["method"] == mock_best.return_value[3]["method"]
+
+        qn = QNode(dummyfunc, dev, diff_method="backprop")
+        assert qn._tape == mock_backprop.return_value[0]
+        assert qn.interface == mock_backprop.return_value[1]
+        assert qn.diff_options["method"] == mock_backprop.return_value[3]["method"]
+        mock_backprop.assert_called_once()
+
+        qn = QNode(dummyfunc, dev, diff_method="device")
+        assert qn._tape == mock_device.return_value[0]
+        assert qn.interface == mock_device.return_value[1]
+        assert qn.diff_options["method"] == mock_device.return_value[3]["method"]
+        mock_device.assert_called_once()
+
+        qn = QNode(dummyfunc, dev, diff_method="finite-diff")
+        assert qn._tape == JacobianTape
+        assert qn.diff_options["method"] == "numeric"
+
+        qn = QNode(dummyfunc, dev, diff_method="parameter-shift")
+        assert qn._tape == QubitParamShiftTape
+        assert qn.diff_options["method"] == "analytic"
+
+        # check that get_best_method was only ever called once
+        mock_best.assert_called_once()
+
+    def test_unknown_diff_method(self):
+        """Test that an exception is raised for an unknown differentiation method"""
+        dev = qml.device("default.qubit", wires=1)
+
+        with pytest.raises(
+            qml.QuantumFunctionError, match="Differentiation method hello not recognized"
+        ):
+            QNode(dummyfunc, dev, diff_method="hello")
+
+    def test_validate_adjoint_invalid_device(self):
+        """Test if a ValueError is raised when an invalid device is provided to
+        _validate_adjoint_method"""
+
+        dev = qml.device("default.gaussian", wires=1)
+
+        with pytest.raises(ValueError, match="The default.gaussian device does not"):
+            QNode._validate_adjoint_method(dev, "tf")
+
+    def test_validate_adjoint_finite_shots(self):
+        """Test that a UserWarning is raised when device has finite shots"""
+
+        dev = qml.device("default.qubit", wires=1, shots=1)
+
+        with pytest.warns(
+            UserWarning, match="Requested adjoint differentiation to be computed with finite shots."
+        ):
+            QNode._validate_adjoint_method(dev, "autograd")
+
+    def test_adjoint_finite_shots(self):
+        """Tests that UserWarning is raised with the adjoint differentiation method
+        on QNode construction when the device has finite shots
+        """
+
+        dev = qml.device("default.qubit", wires=1, shots=1)
+
+        with pytest.warns(
+            UserWarning, match="Requested adjoint differentiation to be computed with finite shots."
+        ):
+
+            @qml.qnode(dev, diff_method="adjoint")
+            def circ():
+                return qml.expval(qml.PauliZ(0))
+
+    def test_validate_reversible_finite_shots(self):
+        """Test that a UserWarning is raised when validating the reversible differentiation method
+        and using a device that has finite shots
+        """
+
+        dev = qml.device("default.qubit", wires=1, shots=1)
+
+        with pytest.warns(
+            UserWarning,
+            match="Requested reversible differentiation to be computed with finite shots.",
+        ):
+            QNode._validate_reversible_method(dev, "autograd")
+
+    def test_reversible_finite_shots(self):
+        """Tests that UserWarning is raised with the reversible differentiation method
+        on QNode construction when the device has finite shots
+        """
+
+        dev = qml.device("default.qubit", wires=1, shots=1)
+
+        with pytest.warns(
+            UserWarning,
+            match="Requested reversible differentiation to be computed with finite shots.",
+        ):
+
+            @qml.qnode(dev, diff_method="reversible")
+            def circ():
+                return qml.expval(qml.PauliZ(0))
+
+    def test_qnode_print(self):
+        """Test that printing a QNode object yields the right information."""
+        dev = qml.device("default.qubit", wires=1)
+
+        def func(x):
+            qml.RX(x, wires=0)
+            return qml.expval(qml.PauliZ(0))
+
+        qn = qml.QNode(func, dev, diff_method="finite-diff")
+
+        assert (
+            qn.__repr__()
+            == "<QNode: wires=1, device='default.qubit', interface='autograd', diff_method='finite-diff'>"
+        )
+        assert qn.diff_method_change == False
+
+    def test_qnode_best_diff_method_backprop(self):
+        """Test that selected "best" diff_method is correctly set to 'backprop'."""
+        dev = qml.device("default.qubit", wires=1)
+
+        def func(x):
+            qml.RX(x, wires=0)
+            return qml.expval(qml.PauliZ(0))
+
+        qn = qml.QNode(func, dev)
+
+        assert qn.diff_method == "backprop"
+        assert qn.diff_method_change
+
+    def test_qnode_best_diff_method_parameter_shift(self):
+        """Test that selected "best" diff_method is correctly set to 'parameter-shift'."""
+        dev = qml.device("default.mixed", wires=1)
+
+        def func(x):
+            qml.RX(x, wires=0)
+            return qml.expval(qml.PauliZ(0))
+
+        qn = qml.QNode(func, dev)
+
+        assert qn.diff_method == "parameter-shift"
+        assert qn.diff_method_change
+
+    def test_qnode_best_diff_method_device(self, monkeypatch):
+        """Test that selected "best" diff_method is correctly set to 'device'."""
+        dev = qml.device("default.qubit", wires=1)
+
+        def func(x):
+            qml.RX(x, wires=0)
+            return qml.expval(qml.PauliZ(0))
+
+        # Force the "best" method to be "device"
+        monkeypatch.setitem(dev._capabilities, "passthru_interface", "some_interface")
+        monkeypatch.setitem(dev._capabilities, "provides_jacobian", True)
+        qn = qml.QNode(func, dev)
+        assert qn.diff_method == "device"
+        assert qn.diff_method_change
+
+    def test_qnode_best_diff_method_finite_diff(self, monkeypatch):
+        """Test that selected "best" diff_method is correctly set to 'finite-diff'."""
+        dev = qml.device("default.qubit", wires=1)
+
+        def func(x):
+            qml.RX(x, wires=0)
+            return qml.expval(qml.PauliZ(0))
+
+        def capabilities(cls):
+            capabilities = cls._capabilities
+            capabilities.update(model="None")
+            return capabilities
+
+        # Force the "best" method to be "finite-diff"
+        monkeypatch.setitem(dev._capabilities, "provides_jacobian", False)
+        monkeypatch.setattr(qml.devices.DefaultQubit, "capabilities", capabilities)
+        qn = qml.QNode(func, dev)
+        assert qn.diff_method == "finite-diff"
+        assert qn.diff_method_change
+
+    def test_qnode_best_diff_method_finite_fallback(self):
+        """Test that selected "best" diff_method is correctly set to 'finite-diff'
+        in cases where other methods are not available."""
+
+        # Custom operation which has grad_method="finite_diff"
+        class MyRX(qml.operation.Operation):
+            num_params = 1
+            num_wires = 1
+            par_domain = "R"
+            is_composable_rotation = True
+            basis = "X"
+            grad_method = "F"
+
+            @classmethod
+            def _matrix(cls, *params):
+                return qml.RX._matrix(*params)
+
+        dev = qml.device("default.mixed", wires=3, shots=None)
+        dev.operations.add("MyRX")
+
+        def circuit(x):
+            MyRX(x, wires=1)
+            return qml.expval(qml.PauliZ(1))
+
+        qnode = qml.QNode(circuit, dev, diff_method="best")
+
+        # Before execution correctly show 'parameter-shift'
+        assert qnode.diff_method == "parameter-shift"
+
+        par = qml.numpy.array(0.3)
+        qml.grad(qnode)(par)
+
+        # After execution correctly show 'finite-diff'
+        assert qnode.diff_method == "finite-diff"
+
+    @pytest.mark.parametrize(
+        "method",
+        [
+            "best",
+            "parameter-shift",
+            "finite-diff",
+            "reversible",
+            "adjoint",
+            "backprop",
+        ],
+    )
+    def test_to_tf(self, method, mocker):
+        """Test if interface change is working"""
+        tf = pytest.importorskip("tensorflow")
+        dev = qml.device("default.qubit", wires=1)
+
+        def func(x):
+            qml.RX(x, wires=0)
+            return qml.expval(qml.PauliZ(0))
+
+        # Test if interface change works with different diff_methods
+        qn = qml.QNode(func, dev, interface="autograd", diff_method=method)
+        spy = mocker.spy(qn, "_get_best_diff_method")
+        qn.to_tf()
+        if method == "best":
+            spy.assert_called_once()
+
+    @pytest.mark.parametrize(
+        "method",
+        [
+            "best",
+            "parameter-shift",
+            "finite-diff",
+            "reversible",
+            "adjoint",
+            "backprop",
+        ],
+    )
+    def test_to_autograd(self, method, mocker):
+        """Test if interface change is working"""
+        dev = qml.device("default.qubit", wires=1)
+        tf = pytest.importorskip("tensorflow")
+
+        def func(x):
+            qml.RX(x, wires=0)
+            return qml.expval(qml.PauliZ(0))
+
+        # Test if interface change works with different diff_methods
+        qn = qml.QNode(func, dev, interface="tf", diff_method=method)
+        spy = mocker.spy(qn, "_get_best_diff_method")
+        qn.to_autograd()
+        if method == "best":
+            spy.assert_called_once()
+
+    @pytest.mark.parametrize(
+        "method",
+        [
+            "best",
+            "parameter-shift",
+            "finite-diff",
+            "reversible",
+            "adjoint",
+            "backprop",
+        ],
+    )
+    def test_to_torch(self, method, mocker):
+        """Test if interface change is working"""
+        dev = qml.device("default.qubit", wires=1)
+        torch = pytest.importorskip("torch")
+
+        def func(x):
+            qml.RX(x, wires=0)
+            return qml.expval(qml.PauliZ(0))
+
+        # Test if interface change works with different diff_methods
+        qn = qml.QNode(func, dev, interface="autograd", diff_method=method)
+        spy = mocker.spy(qn, "_get_best_diff_method")
+        qn.to_torch()
+        if method == "best":
+            spy.assert_called_once()
+
+    @pytest.mark.parametrize(
+        "method",
+        [
+            "best",
+            "parameter-shift",
+            "finite-diff",
+            "reversible",
+            "adjoint",
+            "backprop",
+        ],
+    )
+    def test_to_jax(self, method, mocker):
+        """Test if interface change is working"""
+        dev = qml.device("default.qubit", wires=1)
+        jax = pytest.importorskip("jax")
+
+        def func(x):
+            qml.RX(x, wires=0)
+            return qml.expval(qml.PauliZ(0))
+
+        # Test if interface change works with different diff_methods
+        qn = qml.QNode(func, dev, interface="autograd", diff_method=method)
+        spy = mocker.spy(qn, "_get_best_diff_method")
+        qn.to_jax()
+        if method == "best":
+            spy.assert_called_once()
+
+    @pytest.mark.parametrize("par", [None, 1, 1.1, np.array(1.2)])
+    def test_diff_method_none(self, par):
+        """Test if diff_method=None works as intended."""
+        dev = qml.device("default.qubit", wires=1)
+
+        def func(x):
+            qml.RX(x, wires=0)
+            return qml.expval(qml.PauliZ(0))
+
+        qn = qml.QNode(func, dev, diff_method=None)
+        assert qn.interface is None
+
+        grad = qml.grad(qn)
+
+        # Raise error in all cases
+        # Case 1: No input
+        # Case 2: int input
+        # Case 3: float input
+        # Case 4: numpy input
+        with pytest.raises(TypeError) as exp:
+            grad() if par is None else grad(par)
+
+    def test_diff_method_none_no_qnode_param(self):
+        """Test if diff_method=None works as intended."""
+        dev = qml.device("default.qubit", wires=1)
+
+        def func():
+            qml.PauliX(wires=0)
+            return qml.expval(qml.PauliZ(0))
+
+        qn = qml.QNode(func, dev, diff_method=None)
+        assert qn.interface is None
+
+        grad = qml.grad(qn)
+
+        # No differentiation required. No error raised.
+        grad()
+
+    def test_unrecognized_keyword_arguments_validation(self):
+        """Tests that a UserWarning is raised when unrecognized keyword arguments are provided."""
+
+        # use two unrecognized methods, to confirm that multiple warnings are raised
+        unrecognized_one = "test_method_one"
+        unrecognized_two = "test_method_two"
+        warning_text = (
+            " is unrecognized, and will not be included in your computation. "
+            "Please review the QNode class or qnode decorator for the list of available "
+            "keyword variables."
+        )
+
+        expected_warnings = {
+            (UserWarning, f"'{unrecognized_one}'{warning_text}"),
+            (UserWarning, f"'{unrecognized_two}'{warning_text}"),
+        }
+
+        dev = qml.device("default.qubit", wires=1, shots=1)
+
+        with pytest.warns(UserWarning) as warning_list:
+            
+            QNode(dummyfunc, dev, test_method_one=1, test_method_two=2)
+
+        warnings = {(warning.category, warning.message.args[0]) for warning in warning_list}
+        assert warnings == expected_warnings
+        
+    def test_unrecognized_keyword_arguments_validation_decorator(self):
+        """Tests that a UserWarning is raised when unrecognized keyword arguments are provided."""
+
+        # use two unrecognized methods, to confirm that multiple warnings are raised
+        unrecognized_one = "test_method_one"
+        unrecognized_two = "test_method_two"
+        warning_text = (
+            " is unrecognized, and will not be included in your computation. "
+            "Please review the QNode class or qnode decorator for the list of available "
+            "keyword variables."
+        )
+
+        expected_warnings = {
+            (UserWarning, f"'{unrecognized_one}'{warning_text}"),
+            (UserWarning, f"'{unrecognized_two}'{warning_text}"),
+        }
+
+        dev = qml.device("default.qubit", wires=1, shots=1)
+
+        with pytest.warns(UserWarning) as warning_list:
+
+            @qml.qnode(dev, test_method_one=1, test_method_two=2)
+            def circ():
+                return qml.expval(qml.PauliZ(0))
+
+        warnings = {(warning.category, warning.message.args[0]) for warning in warning_list}
+        assert warnings == expected_warnings
+
+
+class TestTapeConstruction:
+    """Tests for the tape construction"""
+
+    def test_basic_tape_construction(self, tol):
+        """Test that a quantum tape is properly constructed"""
+        dev = qml.device("default.qubit", wires=2)
+
+        def func(x, y):
+            qml.RX(x, wires=0)
+            qml.RY(y, wires=1)
+            qml.CNOT(wires=[0, 1])
+            return qml.expval(qml.PauliZ(0))
+
+        qn = QNode(func, dev)
+
+        x = 0.12
+        y = 0.54
+
+        res = qn(x, y)
+
+        assert isinstance(qn.qtape, JacobianTape)
+        assert len(qn.qtape.operations) == 3
+        assert len(qn.qtape.observables) == 1
+        assert qn.qtape.num_params == 2
+
+        expected = qn.qtape.execute(dev)
+        assert np.allclose(res, expected, atol=tol, rtol=0)
+
+        # when called, a new quantum tape is constructed
+        old_tape = qn.qtape
+        res2 = qn(x, y)
+
+        assert np.allclose(res, res2, atol=tol, rtol=0)
+        assert qn.qtape is not old_tape
+
+    def test_jacobian(self, tol):
+        """Test the jacobian computation"""
+        dev = qml.device("default.qubit", wires=2)
+
+        def func(x, y):
+            qml.RX(x, wires=0)
+            qml.RY(y, wires=1)
+            qml.CNOT(wires=[0, 1])
+            return qml.probs(wires=0), qml.probs(wires=1)
+
+        qn = QNode(func, dev, h=1e-8, order=2)
+        assert qn.diff_options["h"] == 1e-8
+        assert qn.diff_options["order"] == 2
+
+        x = 0.12
+        y = 0.54
+
+        res = qn(x, y)
+        jac = qn.qtape.jacobian(dev, params=[0.45, 0.1])
+
+        assert jac.shape == (4, 2)
+
+    def test_diff_method_expansion(self, monkeypatch, mocker):
+        """Test that a QNode with tape expansion during construction
+        preserves the differentiation method."""
+
+        class MyDev(qml.devices.DefaultQubit):
+            """Dummy device that supports device Jacobians"""
+
+            @classmethod
+            def capabilities(cls):
+                capabilities = super().capabilities().copy()
+                capabilities.update(
+                    provides_jacobian=True,
+                )
+                return capabilities
+
+            def jacobian(self, *args, **kwargs):
+                return np.zeros((2, 4))
+
+        dev = MyDev(wires=2)
+
+        def func(x, y):
+            # the U2 operation is not supported on default.qubit
+            # and is decomposed.
+            qml.U2(x, y, wires=0)
+            qml.CNOT(wires=[0, 1])
+            return qml.probs(wires=0)
+
+        qn = QNode(func, dev, diff_method="device", h=1e-8, order=2)
+
+        assert qn.diff_options["method"] == "device"
+        assert qn.diff_options["h"] == 1e-8
+        assert qn.diff_options["order"] == 2
+
+        x = 0.12
+        y = 0.54
+
+        spy = mocker.spy(JacobianTape, "expand")
+        res = qn(x, y)
+
+        spy.assert_called_once()
+        assert qn.qtape.jacobian_options["method"] == "device"
+        assert qn.qtape.jacobian_options["h"] == 1e-8
+        assert qn.qtape.jacobian_options["order"] == 2
+
+        spy = mocker.spy(JacobianTape, "jacobian")
+        jac = qml.jacobian(qn)(x, y)
+
+        assert spy.call_args_list[0][1]["method"] == "device"
+
+    def test_returning_non_measurements(self):
+        """Test that an exception is raised if a non-measurement
+        is returned from the QNode."""
+        dev = qml.device("default.qubit", wires=2)
+
+        def func(x, y):
+            qml.RX(x, wires=0)
+            qml.RY(y, wires=1)
+            qml.CNOT(wires=[0, 1])
+            return 5
+
+        qn = QNode(func, dev)
+
+        with pytest.raises(
+            qml.QuantumFunctionError, match="must return either a single measurement"
+        ):
+            qn(5, 1)
+
+        def func(x, y):
+            qml.RX(x, wires=0)
+            qml.RY(y, wires=1)
+            qml.CNOT(wires=[0, 1])
+            return qml.expval(qml.PauliZ(0)), 5
+
+        qn = QNode(func, dev)
+
+        with pytest.raises(
+            qml.QuantumFunctionError, match="must return either a single measurement"
+        ):
+            qn(5, 1)
+
+    def test_inconsistent_measurement_order(self):
+        """Test that an exception is raised if measurements are returned in an
+        order different to how they were queued on the tape"""
+        dev = qml.device("default.qubit", wires=2)
+
+        def func(x, y):
+            qml.RX(x, wires=0)
+            qml.RY(y, wires=1)
+            qml.CNOT(wires=[0, 1])
+            m = qml.expval(qml.PauliZ(0))
+            return qml.expval(qml.PauliX(1)), m
+
+        qn = QNode(func, dev)
+
+        with pytest.raises(
+            qml.QuantumFunctionError,
+            match="measurements must be returned in the order they are measured",
+        ):
+            qn(5, 1)
+
+    def test_consistent_measurement_order(self):
+        """Test evaluation exceeds as expected if measurements are returned in the
+        same order to how they were queued on the tape"""
+        dev = qml.device("default.qubit", wires=2)
+
+        def func(x, y):
+            global op1, op2, op3, m1, m2
+            op1 = qml.RX(x, wires=0)
+            op2 = qml.RY(y, wires=1)
+            op3 = qml.CNOT(wires=[0, 1])
+            m1 = qml.expval(qml.PauliZ(0))
+            m2 = qml.expval(qml.PauliX(1))
+            return [m1, m2]
+
+        qn = QNode(func, dev)
+        qn(5, 1)  # evaluate the QNode
+        assert qn.qtape.operations == [op1, op2, op3]
+        assert qn.qtape.measurements == [m1, m2]
+
+    def test_draw_transform(self):
+        """Test circuit drawing"""
+        from pennylane import numpy as anp
+
+        x = anp.array(0.1, requires_grad=True)
+        y = anp.array([0.2, 0.3], requires_grad=True)
+        z = anp.array(0.4, requires_grad=True)
+
+        dev = qml.device("default.qubit", wires=2)
+
+        @qnode(dev, interface="autograd")
+        def circuit(p1, p2=y, **kwargs):
+            qml.RX(p1, wires=0)
+            qml.RY(p2[0] * p2[1], wires=1)
+            qml.RX(kwargs["p3"], wires=0)
+            qml.CNOT(wires=[0, 1])
+            return qml.expval(qml.PauliZ(0) @ qml.PauliX(1))
+
+        result = draw(circuit)(p1=x, p3=z)
+        expected = """\
+ 0: ──RX(0.1)───RX(0.4)──╭C──╭┤ ⟨Z ⊗ X⟩ 
+ 1: ──RY(0.06)───────────╰X──╰┤ ⟨Z ⊗ X⟩ 
+"""
+
+        assert result == expected
+
+    def test_draw_transform_ascii(self):
+        """Test circuit drawing when using ASCII characters"""
+        from pennylane import numpy as anp
+
+        x = anp.array(0.1, requires_grad=True)
+        y = anp.array([0.2, 0.3], requires_grad=True)
+        z = anp.array(0.4, requires_grad=True)
+
+        dev = qml.device("default.qubit", wires=2)
+
+        @qnode(dev, interface="autograd")
+        def circuit(p1, p2, **kwargs):
+            qml.RX(p1, wires=0)
+            qml.RY(p2[0] * p2[1], wires=1)
+            qml.RX(kwargs["p3"], wires=0)
+            qml.CNOT(wires=[0, 1])
+            return qml.expval(qml.PauliZ(0) @ qml.PauliX(1))
+
+        result = draw(circuit, charset="ascii")(p1=x, p2=y, p3=z)
+        expected = """\
+ 0: --RX(0.1)---RX(0.4)--+C--+| <Z @ X> 
+ 1: --RY(0.06)-----------+X--+| <Z @ X> 
+"""
+
+        assert result == expected
+
+    def test_drawing(self):
+        """Test circuit drawing"""
+        from pennylane import numpy as anp
+
+        x = anp.array(0.1, requires_grad=True)
+        y = anp.array([0.2, 0.3], requires_grad=True)
+        z = anp.array(0.4, requires_grad=True)
+
+        dev = qml.device("default.qubit", wires=2)
+
+        @qnode(dev, interface="autograd")
+        def circuit(p1, p2=y, **kwargs):
+            qml.RX(p1, wires=0)
+            qml.RY(p2[0] * p2[1], wires=1)
+            qml.RX(kwargs["p3"], wires=0)
+            qml.CNOT(wires=[0, 1])
+            return qml.expval(qml.PauliZ(0) @ qml.PauliX(1))
+
+        circuit(p1=x, p3=z)
+
+        result = circuit.draw()
+        expected = """\
+ 0: ──RX(0.1)───RX(0.4)──╭C──╭┤ ⟨Z ⊗ X⟩ 
+ 1: ──RY(0.06)───────────╰X──╰┤ ⟨Z ⊗ X⟩ 
+"""
+
+        assert result == expected
+
+    def test_drawing_ascii(self):
+        """Test circuit drawing when using ASCII characters"""
+        from pennylane import numpy as anp
+
+        x = anp.array(0.1, requires_grad=True)
+        y = anp.array([0.2, 0.3], requires_grad=True)
+        z = anp.array(0.4, requires_grad=True)
+
+        dev = qml.device("default.qubit", wires=2)
+
+        @qnode(dev, interface="autograd")
+        def circuit(p1, p2=y, **kwargs):
+            qml.RX(p1, wires=0)
+            qml.RY(p2[0] * p2[1], wires=1)
+            qml.RX(kwargs["p3"], wires=0)
+            qml.CNOT(wires=[0, 1])
+            return qml.expval(qml.PauliZ(0) @ qml.PauliX(1))
+
+        circuit(p1=x, p3=z)
+
+        result = circuit.draw(charset="ascii")
+        expected = """\
+ 0: --RX(0.1)---RX(0.4)--+C--+| <Z @ X> 
+ 1: --RY(0.06)-----------+X--+| <Z @ X> 
+"""
+
+        assert result == expected
+
+    def test_drawing_exception(self):
+        """Test that an error is raised if a QNode is drawn prior to
+        construction."""
+        from pennylane import numpy as anp
+
+        x = anp.array(0.1, requires_grad=True)
+        y = anp.array([0.2, 0.3], requires_grad=True)
+        z = anp.array(0.4, requires_grad=True)
+
+        dev = qml.device("default.qubit", wires=2)
+
+        @qnode(dev, interface="autograd")
+        def circuit(p1, p2=y, **kwargs):
+            qml.RX(p1, wires=0)
+            qml.RY(p2[0] * p2[1], wires=1)
+            qml.RX(kwargs["p3"], wires=0)
+            qml.CNOT(wires=[0, 1])
+            return qml.expval(qml.PauliZ(0) @ qml.PauliX(1))
+
+        with pytest.raises(qml.QuantumFunctionError, match="can only be drawn after"):
+            circuit.draw()
+
+    def test_multiple_observables_same_wire_expval(self, mocker):
+        """Test that the QNode supports returning expectation values of observables that are on the
+        same wire (provided that they are Pauli words and qubit-wise commuting)"""
+        dev = qml.device("default.qubit", wires=3)
+
+        w = np.random.random((2, 3, 3))
+
+        @qnode(dev)
+        def f(w):
+            qml.templates.StronglyEntanglingLayers(w, wires=range(3))
+            return (
+                qml.expval(qml.PauliX(0)),
+                qml.expval(qml.PauliX(0) @ qml.PauliZ(1)),
+                qml.expval(qml.PauliX(2)),
+            )
+
+        spy = mocker.spy(qml.devices.DefaultQubit, "apply")
+        res = f(w)
+        spy.assert_called_once()
+
+        obs = [qml.PauliX(0), qml.PauliX(0) @ qml.PauliZ(1), qml.PauliX(2)]
+        qnodes = qml.map(qml.templates.StronglyEntanglingLayers, obs, dev)
+        res_2 = qnodes(w)
+
+        assert np.allclose(res, res_2)
+
+    def test_multiple_observables_same_wire_mixed(self, mocker):
+        """Test that the QNode supports returning observables that are on the
+        same wire but with different return types (provided that the observables are Pauli words and
+        qubit-wise commuting)"""
+        dev = qml.device("default.qubit", wires=3)
+
+        w = np.random.random((2, 3, 3))
+
+        @qnode(dev)
+        def f(w):
+            qml.templates.StronglyEntanglingLayers(w, wires=range(3))
+            return qml.expval(qml.PauliX(0)), qml.var(qml.PauliX(0) @ qml.PauliZ(1))
+
+        spy = mocker.spy(qml.devices.DefaultQubit, "apply")
+        res = f(w)
+        spy.assert_called_once()
+
+        q1 = qml.map(qml.templates.StronglyEntanglingLayers, [qml.PauliX(0)], dev, measure="expval")
+        q2 = qml.map(
+            qml.templates.StronglyEntanglingLayers,
+            [qml.PauliX(0) @ qml.PauliZ(1)],
+            dev,
+            measure="var",
+        )
+
+        res_2 = np.array([q1(w), q2(w)]).squeeze()
+
+        assert np.allclose(res, res_2)
+
+
+class TestDecorator:
+    """Unittests for the decorator"""
+
+    def test_decorator(self, tol):
+        """Test that the decorator correctly creates a QNode."""
+        dev = qml.device("default.qubit", wires=2)
+
+        @qnode(dev)
+        def func(x, y):
+            """My function docstring"""
+            qml.RX(x, wires=0)
+            qml.RY(y, wires=1)
+            qml.CNOT(wires=[0, 1])
+            return qml.expval(qml.PauliZ(0))
+
+        assert isinstance(func, QNode)
+        assert func.__doc__ == "My function docstring"
+
+        x = 0.12
+        y = 0.54
+
+        res = func(x, y)
+
+        assert isinstance(func.qtape, JacobianTape)
+        assert len(func.qtape.operations) == 3
+        assert len(func.qtape.observables) == 1
+        assert func.qtape.num_params == 2
+
+        expected = func.qtape.execute(dev)
+        assert np.allclose(res, expected, atol=tol, rtol=0)
+
+        # when called, a new quantum tape is constructed
+        old_tape = func.qtape
+        res2 = func(x, y)
+
+        assert np.allclose(res, res2, atol=tol, rtol=0)
+        assert func.qtape is not old_tape
+
+
+@pytest.mark.usefixtures("skip_if_no_dask_support")
+class TestQNodeCollection:
+    """Unittests for the QNodeCollection"""
+
+    def test_multi_thread(self):
+        """Test that multi-threaded queuing works correctly"""
+        n_qubits = 4
+        n_batches = 5
+        dev = qml.device("default.qubit", wires=n_qubits)
+
+        def circuit(inputs, weights):
+            for index, input in enumerate(inputs):
+                qml.RY(input, wires=index)
+            for index in range(n_qubits - 1):
+                qml.CNOT(wires=(index, index + 1))
+            for index, weight in enumerate(weights):
+                qml.RX(weight, wires=index)
+            return [qml.expval(qml.PauliZ(wires=i)) for i in range(n_qubits)]
+
+        weight_shapes = {"weights": (n_qubits)}
+
+        try:
+            qnode = QNodeCollection([QNode(circuit, dev) for _ in range(n_batches)])
+        except Exception as e:
+            pytest.fail("QNodeCollection cannot be instantiated")
+        x = np.random.rand(n_qubits).astype(np.float64)
+        p = np.random.rand(weight_shapes["weights"]).astype(np.float64)
+        try:
+            for _ in range(10):
+                qnode(x, p, parallel=True)
+        except:
+            pytest.fail("Multi-threading on QuantumTape failed")
+
+
+class TestIntegration:
+    """Integration tests."""
+
+    def test_correct_number_of_executions_autograd(self):
+        """Test that number of executions are tracked in the autograd interface."""
+
+        def func():
+            qml.Hadamard(wires=0)
+            qml.CNOT(wires=[0, 1])
+            return qml.expval(qml.PauliZ(0))
+
+        dev = qml.device("default.qubit", wires=2)
+        qn = QNode(func, dev, interface="autograd")
+
+        for i in range(2):
+            qn()
+
+        assert dev.num_executions == 2
+
+        qn2 = QNode(func, dev, interface="autograd")
+        for i in range(3):
+            qn2()
+
+        assert dev.num_executions == 5
+
+    def test_correct_number_of_executions_tf(self):
+        """Test that number of executions are tracked in the tf interface."""
+        tf = pytest.importorskip("tf")
+
+        def func():
+            qml.Hadamard(wires=0)
+            qml.CNOT(wires=[0, 1])
+            return qml.expval(qml.PauliZ(0))
+
+        dev = qml.device("default.qubit", wires=2)
+        qn = QNode(func, dev, interface="tf")
+        for i in range(2):
+            qn()
+
+        assert dev.num_executions == 2
+
+        qn2 = QNode(func, dev, interface="tf")
+        for i in range(3):
+            qn2()
+
+        assert dev.num_executions == 5
+
+        # qubit of different interface
+        qn3 = QNode(func, dev, interface="autograd")
+        qn3()
+
+        assert dev.num_executions == 6
+
+    def test_correct_number_of_executions_torch(self):
+        """Test that number of executions are tracked in the torch interface."""
+        torch = pytest.importorskip("torch")
+
+        def func():
+            qml.Hadamard(wires=0)
+            qml.CNOT(wires=[0, 1])
+            return qml.expval(qml.PauliZ(0))
+
+        dev = qml.device("default.qubit", wires=2)
+        qn = QNode(func, dev, interface="torch")
+        for i in range(2):
+            qn()
+
+        assert dev.num_executions == 2
+
+        qn2 = QNode(func, dev, interface="torch")
+        for i in range(3):
+            qn2()
+
+        assert dev.num_executions == 5
+
+        # qubit of different interface
+        qn3 = QNode(func, dev, interface="autograd")
+        qn3()
+
+        assert dev.num_executions == 6
+
+    @pytest.mark.parametrize("diff_method", ["parameter-shift", "finite-diff", "reversible"])
+    def test_single_expectation_value_with_argnum_one(self, diff_method, tol):
+        """Tests correct output shape and evaluation for a QNode
+        with a single expval output where only one parameter is chosen to
+        estimate the jacobian.
+
+        This test relies on the fact that exactly one term of the estimated
+        jacobian will match the expected analytical value.
+        """
+        from pennylane import numpy as anp
+
+        dev = qml.device("default.qubit", wires=2)
+
+        x = anp.array(0.543, requires_grad=True)
+        y = anp.array(-0.654, requires_grad=True)
+
+        @qml.qnode(
+            dev, diff_method=diff_method, argnum=[1]
+        )  # <--- we only choose one trainable parameter
+        def circuit(x, y):
+            qml.RX(x, wires=[0])
+            qml.RY(y, wires=[1])
+            qml.CNOT(wires=[0, 1])
+            return qml.expval(qml.PauliZ(0) @ qml.PauliX(1))
+
+        res = qml.grad(circuit)(x, y)
+        assert len(res) == 2
+
+        expected = (0, np.cos(y) * np.cos(x))
+        res = res
+        expected = expected
+
+        assert np.allclose(res, expected, atol=tol, rtol=0)
+
+
+class TestMutability:
+    """Test for QNode immutability"""
+
+    def test_mutable(self, mocker, tol):
+        """Test that a QNode which has structure dependent
+        on trainable arguments is reconstructed with
+        every call, and remains differentiable"""
+        dev = qml.device("default.qubit", wires=2)
+
+        @qml.qnode(dev, mutable=True)
+        def circuit(x):
+            if x < 0:
+                qml.RY(x, wires=0)
+            else:
+                qml.RZ(x, wires=0)
+            return qml.expval(qml.PauliZ(0))
+
+        x = 0.5
+        spy = mocker.spy(circuit, "construct")
+        res = circuit(x)
+        spy.assert_called_once_with((x,), {})
+        assert len(spy.call_args_list) == 1
+        assert circuit.qtape.operations[0].name == "RZ"
+        assert circuit.qtape.operations[0].data == [x]
+        np.testing.assert_allclose(res, 1, atol=tol, rtol=0)
+
+        # calling the qnode with new arguments reconstructs the tape
+        x = -0.5
+        res = circuit(x)
+        spy.assert_called_with((x,), {})
+        assert len(spy.call_args_list) == 2
+        assert circuit.qtape.operations[0].name == "RY"
+        assert circuit.qtape.operations[0].data == [x]
+        np.testing.assert_allclose(res, np.cos(x), atol=tol, rtol=0)
+
+        # test differentiability
+        grad = qml.grad(circuit)(0.5)
+        np.testing.assert_allclose(grad, 0, atol=tol, rtol=0)
+
+        grad = qml.grad(circuit)(-0.5)
+        np.testing.assert_allclose(grad, -np.sin(-0.5), atol=tol, rtol=0)
+
+    def test_immutable(self, mocker, tol):
+        """Test that a QNode which has structure dependent
+        on trainable arguments is *not* reconstructed with
+        every call when mutable=False"""
+        dev = qml.device("default.qubit", wires=2)
+
+        @qml.qnode(dev, mutable=False)
+        def circuit(x):
+            if x < 0:
+                qml.RY(x, wires=0)
+            else:
+                qml.RZ(x, wires=0)
+            return qml.expval(qml.PauliZ(0))
+
+        x = 0.5
+        spy = mocker.spy(circuit, "construct")
+        res = circuit(x)
+        spy.assert_called_once_with((x,), {})
+        assert len(spy.call_args_list) == 1
+        assert circuit.qtape.operations[0].name == "RZ"
+        assert circuit.qtape.operations[0].data == [x]
+        np.testing.assert_allclose(res, 1, atol=tol, rtol=0)
+
+        # calling the qnode with new arguments does not reconstruct the tape
+        x = -0.5
+        res = circuit(x)
+        spy.assert_called_once_with((0.5,), {})
+        assert len(spy.call_args_list) == 1
+        assert circuit.qtape.operations[0].name == "RZ"
+        assert circuit.qtape.operations[0].data == [0.5]
+        np.testing.assert_allclose(res, 1, atol=tol, rtol=0)
+
+        # test differentiability. The circuit will assume an RZ gate
+        grad = qml.grad(circuit)(-0.5)
+        np.testing.assert_allclose(grad, 0, atol=tol, rtol=0)
+
+
+class TestShots:
+    """Unittests for specifying shots per call."""
+
+    def test_specify_shots_per_call_sample(self):
+        """Tests that shots can be set per call for a sample return type."""
+        dev = qml.device("default.qubit", wires=1, shots=10)
+
+        @qml.qnode(dev)
+        def circuit(a):
+            qml.RX(a, wires=0)
+            return qml.sample(qml.PauliZ(wires=0))
+
+        assert len(circuit(0.8)) == 10
+        assert len(circuit(0.8, shots=2)) == 2
+        assert len(circuit(0.8, shots=3178)) == 3178
+        assert len(circuit(0.8)) == 10
+
+    def test_specify_shots_per_call_expval(self):
+        """Tests that shots can be set per call for an expectation value.
+        Note: this test has a vanishingly small probability to fail."""
+        dev = qml.device("default.qubit", wires=1, shots=None)
+
+        @qml.qnode(dev)
+        def circuit():
+            qml.Hadamard(wires=0)
+            return qml.expval(qml.PauliZ(wires=0))
+
+        # check that the circuit is analytic
+        res1 = [circuit() for _ in range(100)]
+        assert np.std(res1) == 0.0
+        assert circuit.device._shots is None
+
+        # check that the circuit is temporary non-analytic
+        res1 = [circuit(shots=1) for _ in range(100)]
+        assert np.std(res1) != 0.0
+
+        # check that the circuit is analytic again
+        res1 = [circuit() for _ in range(100)]
+        assert np.std(res1) == 0.0
+        assert circuit.device._shots is None
+
+    def test_no_shots_per_call_if_user_has_shots_qfunc_kwarg(self):
+        """Tests that the per-call shots overwriting is suspended if user
+        has a shots keyword argument, but a warning is raised."""
+
+        dev = qml.device("default.qubit", wires=2, shots=10)
+
+        def circuit(a, shots=0):
+            qml.RX(a, wires=shots)
+            return qml.sample(qml.PauliZ(wires=0))
+
+        with pytest.warns(
+            UserWarning, match="The 'shots' argument name is reserved for overriding"
+        ):
+            circuit = qml.QNode(circuit, dev)
+
+        assert len(circuit(0.8)) == 10
+        assert circuit.qtape.operations[0].wires.labels == (0,)
+
+        assert len(circuit(0.8, shots=1)) == 10
+        assert circuit.qtape.operations[0].wires.labels == (1,)
+
+        assert len(circuit(0.8, shots=0)) == 10
+        assert circuit.qtape.operations[0].wires.labels == (0,)
+
+    def test_no_shots_per_call_if_user_has_shots_qfunc_arg(self):
+        """Tests that the per-call shots overwriting is suspended
+        if user has a shots argument, but a warning is raised."""
+
+        # Todo: use standard creation of qnode below for both asserts once we do not parse args to tensors any more
+        dev = qml.device("default.qubit", wires=[qml.numpy.array(0), qml.numpy.array(1)], shots=10)
+
+        def circuit(a, shots):
+            qml.RX(a, wires=shots)
+            return qml.sample(qml.PauliZ(wires=qml.numpy.array(0)))
+
+        # assert that warning is still raised
+        with pytest.warns(
+            UserWarning, match="The 'shots' argument name is reserved for overriding"
+        ):
+            circuit = qml.QNode(circuit, dev)
+
+        assert len(circuit(0.8, 1)) == 10
+        assert circuit.qtape.operations[0].wires.labels == (1,)
+
+        dev = qml.device("default.qubit", wires=2, shots=10)
+
+        @qml.qnode(dev)
+        def circuit(a, shots):
+            qml.RX(a, wires=shots)
+            return qml.sample(qml.PauliZ(wires=0))
+
+        assert len(circuit(0.8, shots=0)) == 10
+        assert circuit.qtape.operations[0].wires.labels == (0,)
+
+    @pytest.mark.parametrize("diff_method", ["backprop", "parameter-shift"])
+    def test_shots_setting_does_not_mutate_device(self, diff_method):
+        """Tests that per-call shots setting does not change the number of shots in the device."""
+
+        dev = qml.device("default.qubit", wires=1, shots=3)
+
+        @qml.qnode(dev)
+        def circuit(a):
+            qml.RX(a, wires=0)
+            return qml.sample(qml.PauliZ(wires=0))
+
+        assert dev.shots == 3
+        res = circuit(0.8, shots=2)
+        assert len(res) == 2
+        assert dev.shots == 3
+
+
+class TestSpecs:
+    """Tests for the qnode property specs"""
+
+    def test_specs_error(self):
+        """Tests an error is raised if the tape is not constructed."""
+
+        dev = qml.device("default.qubit", wires=4)
+
+        @qml.qnode(dev)
+        def circuit():
+            return qml.expval(qml.PauliZ(0))
+
+        with pytest.raises(qml.QuantumFunctionError, match=r"The QNode specifications"):
+            circuit.specs
+
+    @pytest.mark.parametrize(
+        "diff_method, len_info", [("backprop", 10), ("parameter-shift", 12), ("adjoint", 11)]
+    )
+    def test_specs(self, diff_method, len_info):
+        """Tests the specs property with backprop"""
+
+        dev = qml.device("default.qubit", wires=4)
+
+        @qml.qnode(dev, diff_method=diff_method)
+        def circuit(x, y):
+            qml.RX(x[0], wires=0)
+            qml.Toffoli(wires=(0, 1, 2))
+            qml.CRY(x[1], wires=(0, 1))
+            qml.Rot(x[2], x[3], y, wires=2)
+            return qml.expval(qml.PauliZ(0)), qml.expval(qml.PauliX(1))
+
+        x = pnp.array([0.05, 0.1, 0.2, 0.3], requires_grad=True)
+        y = pnp.array(0.1, requires_grad=False)
+
+        res = circuit(x, y)
+
+        info = circuit.specs
+
+        assert len(info) == len_info
+
+        assert info["gate_sizes"] == defaultdict(int, {1: 2, 3: 1, 2: 1})
+        assert info["gate_types"] == defaultdict(int, {"RX": 1, "Toffoli": 1, "CRY": 1, "Rot": 1})
+        assert info["num_operations"] == 4
+        assert info["num_observables"] == 2
+        assert info["num_diagonalizing_gates"] == 1
+        assert info["num_used_wires"] == 3
+        assert info["depth"] == 3
+        assert info["num_device_wires"] == 4
+
+        assert info["diff_method"] == diff_method
+
+        if diff_method == "parameter-shift":
+            assert info["num_parameter_shift_executions"] == 7
+
+        if diff_method != "backprop":
+            assert info["device_name"] == "default.qubit"
+            assert info["num_trainable_params"] == 4
+        else:
+            assert info["device_name"] == "default.qubit.autograd"
+
+
+def test_finitediff_float32(tol):
+    """Tests that float32 parameters do not effect order 1 finite-diff results.
+
+    Checks bugfix.  Problem occured with StronglyEntanglingLayers, but not simpler circuits.
+    """
+
+    n_wires = 2
+    n_layers = 2
+
+    shape = qml.templates.StronglyEntanglingLayers.shape(n_wires=n_wires, n_layers=n_layers)
+
+    rng = np.random.default_rng(seed=42)
+    params = rng.random(shape)
+    params_f32 = np.array(params, dtype=np.float32)
+
+    dev = qml.device("default.qubit", n_wires)
+
+    @qml.qnode(dev, diff_method="finite-diff", order=1)
+    def circuit(params):
+        qml.templates.StronglyEntanglingLayers(params, wires=range(n_wires))
+        return qml.expval(qml.PauliZ(0))
+
+    grad64 = qml.grad(circuit)(params)
+    grad32 = qml.grad(circuit)(params_f32)
+
+    assert np.allclose(grad64, grad32, atol=tol, rtol=0)