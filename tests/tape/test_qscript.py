--- conflicted
+++ resolved
@@ -185,11 +185,7 @@
         qs = QuantumScript(ops, m)
 
         p_i = qs._par_info
-<<<<<<< HEAD
-        print(p_i)
-=======
-
->>>>>>> 19f84f2f
+
         assert p_i[0] == {"op": ops[0], "op_idx": 0, "p_idx": 0}
         assert p_i[1] == {"op": ops[1], "op_idx": 1, "p_idx": 0}
         assert p_i[2] == {"op": ops[1], "op_idx": 1, "p_idx": 1}
