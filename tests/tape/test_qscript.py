# Copyright 2018-2022 Xanadu Quantum Technologies Inc.

# Licensed under the Apache License, Version 2.0 (the "License");
# you may not use this file except in compliance with the License.
# You may obtain a copy of the License at

#     http://www.apache.org/licenses/LICENSE-2.0

# Unless required by applicable law or agreed to in writing, software
# distributed under the License is distributed on an "AS IS" BASIS,
# WITHOUT WARRANTIES OR CONDITIONS OF ANY KIND, either express or implied.
# See the License for the specific language governing permissions and
# limitations under the License.
"""Unit tests for the QuantumScript"""
import copy
from collections import defaultdict

import numpy as np
import pytest

import pennylane as qml
from pennylane.exceptions import PennyLaneDeprecationWarning
from pennylane.measurements import MutualInfoMP, Shots, StateMP, VnEntropyMP
from pennylane.operation import _UNSET_BATCH_SIZE
from pennylane.tape import QuantumScript

# pylint: disable=protected-access, unused-argument, too-few-public-methods, use-implicit-booleaness-not-comparison


def test_to_openqasm_deprecation():
    """Test deprecation of the ``QuantumScript.to_openqasm`` method."""
    circuit = qml.tape.QuantumScript()

    with pytest.warns(
        PennyLaneDeprecationWarning, match="``QuantumScript.to_openqasm`` is deprecated"
    ):
        circuit.to_openqasm()


class TestInitialization:
    """Test the non-update components of intialization."""

    def test_no_update_empty_initialization(self):
        """Test initialization if nothing is provided"""

        qs = QuantumScript()
        assert len(qs._ops) == 0
        assert len(qs._measurements) == 0
        assert len(qs.par_info) == 0
        assert qs._trainable_params is None
        assert qs.trainable_params == []
        assert qs._trainable_params == []
        assert qs._graph is None
        assert qs._specs is None
        assert qs._shots.total_shots is None
        assert qs._batch_size is _UNSET_BATCH_SIZE
        assert qs.batch_size is None
        assert qs._obs_sharing_wires is None
        assert qs._obs_sharing_wires_id is None
        assert qs.wires == qml.wires.Wires([])
        assert qs.num_wires == 0
        assert qs.samples_computational_basis is False

    def test_empty_sharing_wires(self):
        """Test public sharing wires and id are empty lists if nothing is provided"""
        qs = QuantumScript()
        assert qs.obs_sharing_wires == []

        qs = QuantumScript()
        assert qs.obs_sharing_wires_id == []

    @pytest.mark.parametrize(
        "ops",
        (
            [qml.S(0)],
            (qml.S(0),),
            (qml.S(i) for i in [0]),
        ),
    )
    def test_provide_ops(self, ops):
        """Test provided ops are converted to lists."""
        qs = QuantumScript(ops)
        assert len(qs.operations) == 1
        assert isinstance(qs.operations, list)
        qml.assert_equal(qs.operations[0], qml.S(0))

    @pytest.mark.parametrize(
        "m",
        (
            [qml.state()],
            (qml.state(),),
            (qml.state() for _ in range(1)),
        ),
    )
    def test_provide_measurements(self, m):
        """Test provided measurements are converted to lists."""
        qs = QuantumScript(measurements=m)
        assert len(qs._measurements) == 1
        assert isinstance(qs._measurements, list)
        assert isinstance(qs._measurements[0], StateMP)

    @pytest.mark.parametrize(
        "ops,num_preps",
        [
            ((qml.BasisState([1], 0),), 1),
            ((qml.BasisState([1], 0), qml.PauliX(0)), 1),
            ((qml.BasisState([1], 0), qml.PauliX(0), qml.BasisState([1], 1)), 1),
            ((qml.BasisState([1], 0), qml.BasisState([1], 1), qml.PauliX(0)), 2),
            ((qml.PauliX(0),), 0),
            ((qml.PauliX(0), qml.BasisState([1], 0)), 0),
        ],
    )
    def test_num_preps(self, ops, num_preps):
        """Test the num_preps property."""
        assert QuantumScript(ops).num_preps == num_preps


sample_measurements = [
    qml.sample(),
    qml.counts(),
    qml.counts(all_outcomes=True),
    qml.classical_shadow(wires=(0, 1)),
    qml.shadow_expval(qml.PauliX(0)),
]


class TestUpdate:
    """Test the methods called by _update."""

    def test_cached_graph_specs_reset(self):
        """Test that update resets the graph and specs"""
        qs = QuantumScript()
        qs._graph = "hello"
        qs._specs = "something"

        qs._update()
        assert qs._graph is None
        assert qs._specs is None

    # pylint: disable=superfluous-parens
    def test_update_circuit_info_wires(self):
        """Test that on construction wires and num_wires are set."""
        prep = [qml.BasisState([1, 1], wires=(-1, -2))]
        ops = [qml.S(0), qml.T("a"), qml.S(0)]
        measurement = [qml.probs(wires=("a"))]

        qs = QuantumScript(prep + ops, measurement)
        assert qs.wires == qml.wires.Wires([-1, -2, 0, "a"])
        assert qs.num_wires == 4

    @pytest.mark.parametrize("sample_ms", sample_measurements)
    def test_update_circuit_info_sampling(self, sample_ms):
        qs = QuantumScript(measurements=[qml.expval(qml.PauliZ(0)), sample_ms])
        shadow_mp = not isinstance(
            sample_ms, (qml.measurements.ClassicalShadowMP, qml.measurements.ShadowExpvalMP)
        )
        assert qs.samples_computational_basis is shadow_mp

        qs = QuantumScript(measurements=[sample_ms, sample_ms, qml.sample()])
        assert qs.samples_computational_basis is True

    def test_update_circuit_info_no_sampling(self):
        """Test that all_sampled, is_sampled and samples_computational_basis properties are set to False if no sampling
        measurement process exists."""
        qs = QuantumScript(measurements=[qml.expval(qml.PauliZ(0))])
        assert qs.samples_computational_basis is False

    def test_samples_computational_basis_correctly(self):
        """Test that the samples_computational_basis property works as expected even if the script is updated."""
        qs = QuantumScript(measurements=[qml.sample()])
        assert qs.samples_computational_basis is True

        qs._measurements = [qml.expval(qml.PauliZ(0))]
        assert qs.samples_computational_basis is False

    def test_update_par_info_update_trainable_params(self):
        """Tests setting the parameter info dictionary.  Makes sure to include operations with
        multiple parameters, operations with matrix parameters, and measurement of observables with
        parameters."""
        ops = [
            qml.RX(1.2, wires=0),
            qml.Rot(2.3, 3.4, 5.6, wires=0),
            qml.QubitUnitary(np.eye(2), wires=0),
            qml.U2(-1, -2, wires=0),
        ]
        m = [qml.expval(qml.Hermitian(2 * np.eye(2), wires=0))]
        qs = QuantumScript(ops, m)

        p_i = qs.par_info

        assert p_i[0] == {"op": ops[0], "op_idx": 0, "p_idx": 0}
        assert p_i[1] == {"op": ops[1], "op_idx": 1, "p_idx": 0}
        assert p_i[2] == {"op": ops[1], "op_idx": 1, "p_idx": 1}
        assert p_i[3] == {"op": ops[1], "op_idx": 1, "p_idx": 2}
        assert p_i[4] == {"op": ops[2], "op_idx": 2, "p_idx": 0}
        assert p_i[5] == {"op": ops[3], "op_idx": 3, "p_idx": 0}
        assert p_i[6] == {"op": ops[3], "op_idx": 3, "p_idx": 1}
        assert p_i[7] == {"op": m[0].obs, "op_idx": 4, "p_idx": 0}

        assert qs.trainable_params == list(range(8))

    def test_cached_properties(self):
        """Test that the @cached_property gets invalidated after update"""
        ops = [
            qml.RX(1.2, wires=0),
            qml.Rot(2.3, 3.4, 5.6, wires=0),
            qml.QubitUnitary(np.eye(2), wires=0),
            qml.U2(-1, -2, wires=0),
        ]
        m = [qml.expval(qml.Hermitian(2 * np.eye(2), wires=0))]
        qs = QuantumScript(ops, m)
        assert qs.wires == qml.wires.Wires((0,))
        assert isinstance(qs.par_info, list) and len(qs.par_info) > 0
        old_hash = qs.hash
        assert qs.trainable_params == [0, 1, 2, 3, 4, 5, 6, 7]
        qs._ops = []
        qs._measurements = []
        qs._update()
        assert qs.wires == qml.wires.Wires([])
        assert isinstance(qs.par_info, list) and len(qs.par_info) == 0
        assert QuantumScript([], []).hash == qs.hash and qs.hash != old_hash

    # pylint: disable=unbalanced-tuple-unpacking
    def test_get_operation(self):
        """Tests the tape method get_operation."""
        ops = [
            qml.RX(1.2, wires=0),
            qml.Rot(2.3, 3.4, 5.6, wires=0),
            qml.PauliX(wires=0),
            qml.QubitUnitary(np.eye(2), wires=0),
            qml.U2(-1, -2, wires=0),
        ]
        m = [qml.expval(qml.Hermitian(2 * np.eye(2), wires=0))]
        qs = QuantumScript(ops, m)

        op_0, op_id_0, p_id_0 = qs.get_operation(0)
        qml.assert_equal(op_0, ops[0])
        assert op_id_0 == 0 and p_id_0 == 0

        op_1, op_id_1, p_id_1 = qs.get_operation(1)
        qml.assert_equal(op_1, ops[1])
        assert op_id_1 == 1 and p_id_1 == 0

        op_2, op_id_2, p_id_2 = qs.get_operation(2)
        qml.assert_equal(op_2, ops[1])
        assert op_id_2 == 1 and p_id_2 == 1

        op_3, op_id_3, p_id_3 = qs.get_operation(3)
        qml.assert_equal(op_3, ops[1])
        assert op_id_3 == 1 and p_id_3 == 2

        op_4, op_id_4, p_id_4 = qs.get_operation(4)
        qml.assert_equal(op_4, ops[3])
        assert op_id_4 == 3 and p_id_4 == 0

        op_5, op_id_5, p_id_5 = qs.get_operation(5)
        qml.assert_equal(op_5, ops[4])
        assert op_id_5 == 4 and p_id_5 == 0

        op_6, op_id_6, p_id_6 = qs.get_operation(6)
        qml.assert_equal(op_6, ops[4])
        assert op_id_6 == 4 and p_id_6 == 1

        _, obs_id_0, p_id_0 = qs.get_operation(7)
        assert obs_id_0 == 5 and p_id_0 == 0

    def test_update_observables(self):
        """This method needs to be more thoroughly tested, and probably even reconsidered in
        its design. I can't find any unittests in `test_tape.py`."""
        obs = [
            qml.PauliX("a"),
            qml.PauliX(0),
            qml.PauliY(0),
            qml.PauliX("b"),
            qml.PauliX(0) @ qml.PauliY(1),
        ]
        qs = QuantumScript(measurements=[qml.expval(o) for o in obs])
        assert qs.obs_sharing_wires == [obs[1], obs[2], obs[4]]
        assert qs.obs_sharing_wires_id == [1, 2, 4]

    def test_update_no_sharing_wires(self):
        """Tests the case where no observables share wires"""
        obs = [
            qml.PauliX("a"),
            qml.PauliX(0),
            qml.PauliY(1),
            qml.PauliX("b"),
            qml.PauliX(2) @ qml.PauliY(3),
        ]
        qs = QuantumScript(measurements=[qml.expval(o) for o in obs])
        assert qs.obs_sharing_wires == []
        assert qs.obs_sharing_wires_id == []
        # Since the public attributes were accessed already, the private ones should be empty lists not None
        assert qs._obs_sharing_wires == []
        assert qs._obs_sharing_wires_id == []

    @pytest.mark.parametrize(
        "x, rot, exp_batch_size",
        [
            (0.2, [0.1, -0.9, 2.1], None),
            ([0.2], [0.1, -0.9, 2.1], 1),
            ([0.2], [[0.1], [-0.9], 2.1], 1),
            ([0.2] * 3, [0.1, [-0.9] * 3, 2.1], 3),
        ],
    )
    def test_update_batch_size(self, x, rot, exp_batch_size):
        """Test that the batch size is correctly inferred from all operation's
        batch_size when creating a QuantumScript."""

        obs = [qml.RX(x, wires=0), qml.Rot(*rot, wires=1)]
        m = [qml.expval(qml.PauliZ(0)), qml.expval(qml.PauliX(1))]
        qs = QuantumScript(obs, m)
        assert qs.batch_size == exp_batch_size

    @pytest.mark.parametrize(
        "x, rot, y",
        [
            (0.2, [[0.1], -0.9, 2.1], [0.1, 0.9]),
            ([0.2], [0.1, [-0.9] * 2, 2.1], 0.1),
        ],
    )
    def test_error_inconsistent_batch_sizes(self, x, rot, y):
        """Tests that an error is raised if inconsistent batch sizes exist."""
        ops = [qml.RX(x, wires=0), qml.Rot(*rot, 1), qml.RX(y, wires=1)]
        tape = QuantumScript(ops)
        with pytest.raises(
            ValueError, match="batch sizes of the quantum script operations do not match."
        ):
            _ = tape.batch_size

    def test_lazy_batch_size(self):
        """Test that batch_size is computed lazily."""
        qs = QuantumScript([qml.RX([1.1, 2.2], 0)], [qml.expval(qml.PauliZ(0))])
        copied = qs.copy()
        assert qs._batch_size is _UNSET_BATCH_SIZE
        # copying did not evaluate them either
        assert copied._batch_size is _UNSET_BATCH_SIZE

        # now evaluate it
        assert qs.batch_size == 2

        copied = qs.copy()
        assert qs._batch_size == 2
        # copied tape has it pre-evaluated
        assert copied._batch_size == 2


class TestMapToStandardWires:
    """Tests for the ``_get_standard_wire_map`` method."""

    @pytest.mark.parametrize(
        "ops",
        [
            [qml.X(0)],
            [qml.X(1), qml.Z(0)],
            [qml.X(3), qml.IsingXY(0.6, [0, 2]), qml.Z(1)],
        ],
    )
    def test_only_ops_do_nothing(self, ops):
        """Test that no mapping is done if there are only operators and they act on standard wires."""
        tape = QuantumScript(ops)
        wire_map = tape._get_standard_wire_map()
        assert wire_map is None

    @pytest.mark.parametrize(
        "ops, meas",
        [
            ([qml.X(0)], [qml.expval(qml.Z(0))]),
            ([qml.X(0)], [qml.expval(qml.Z(1))]),
            ([qml.X(0)], [qml.probs(wires=[0, 1])]),
            ([qml.X(0)], [qml.probs(wires=[1, 2])]),
            ([qml.X(1), qml.Z(0)], [qml.expval(qml.X(0)), qml.probs(wires=[1, 2])]),
            ([qml.X(1), qml.Z(0)], [qml.expval(qml.Y(2))]),
            ([qml.X(1), qml.Z(0)], [qml.state()]),
            ([qml.X(3), qml.IsingXY(0.6, [0, 2]), qml.Z(1)], [qml.probs(wires=[1])]),
        ],
    )
    def test_op_and_meas_do_nothing(self, ops, meas):
        """Test that no mapping is done if there are operators and measurements
        and they act on standard wires.
        """
        tape = QuantumScript(ops, meas)
        wire_map = tape._get_standard_wire_map()
        assert wire_map is None

    @pytest.mark.parametrize(
        "ops, meas",
        [
            ([qml.MultiControlledX([0, 1, 2], work_wires=[3, 4])], []),
            ([qml.MultiControlledX([0, 2], work_wires=[3, 4]), qml.X(1)], [qml.expval(qml.Z(1))]),
            (
                [qml.RX(0.6, 0), qml.MultiControlledX([1, 2, 3], work_wires=[5])],
                [qml.probs([0, 4, 2, 1])],
            ),
        ],
    )
    def test_with_work_wires_do_nothing(self, ops, meas):
        """Test that no mapping is done if there are operators with work wires (and measurements)
        and they act on standard wires.
        """
        tape = QuantumScript(ops, meas)
        wire_map = tape._get_standard_wire_map()
        assert wire_map is None

    @pytest.mark.parametrize(
        "ops, expected",
        [
            ([qml.X(0), qml.RX(0.8, 2)], {0: 0, 2: 1}),
            ([qml.X(1), qml.Z(0), qml.X("a")], {1: 0, 0: 1, "a": 2}),
            ([qml.X(3), qml.IsingXY(0.6, ["b", 2]), qml.Z(99)], {3: 0, "b": 1, 2: 2, 99: 3}),
        ],
    )
    def test_only_ops(self, ops, expected):
        """Test that the mapping is correct if there are only operators."""
        tape = QuantumScript(ops)
        wire_map = tape._get_standard_wire_map()
        assert wire_map == expected

    @pytest.mark.parametrize(
        "ops, meas, expected",
        [
            ([qml.X("a")], [qml.expval(qml.Z("a"))], {"a": 0}),
            ([qml.X(1)], [qml.expval(qml.Z(0))], {1: 0, 0: 1}),
            ([qml.X("z")], [qml.probs(wires=[0, 1])], {"z": 0, 0: 1, 1: 2}),
            ([qml.X(2)], [qml.probs(wires=[1, 2])], {2: 0, 1: 1}),
            ([qml.X(1), qml.Z(2)], [qml.expval(qml.Y(0))], {1: 0, 2: 1, 0: 2}),
            ([qml.X(1), qml.Z(3)], [qml.state()], {1: 0, 3: 1}),
            (
                [qml.X(3), qml.IsingXY(0.6, [4, 2]), qml.Z(1)],
                [qml.probs()],
                {3: 0, 4: 1, 2: 2, 1: 3},
            ),
        ],
    )
    def test_op_and_meas(self, ops, meas, expected):
        """Test that the mapping is correct if there are operators and measurements."""
        tape = QuantumScript(ops, meas)
        wire_map = tape._get_standard_wire_map()
        assert wire_map == expected

    @pytest.mark.parametrize(
        "ops, meas, expected",
        [
            (
                [qml.MultiControlledX([2, 3, 4], work_wires=[0, 1])],
                [],
                {2: 0, 3: 1, 4: 2, 0: 3, 1: 4},
            ),
            (
                [qml.MultiControlledX([0, 1, 3], work_wires=[2, 4])],
                [],
                {0: 0, 1: 1, 3: 2, 2: 3, 4: 4},
            ),
            (
                [qml.MultiControlledX([0, 2], work_wires=[3, 4])],
                [qml.expval(qml.Z(1))],
                {0: 0, 2: 1, 1: 2, 3: 3, 4: 4},
            ),
            (
                [qml.MultiControlledX([1, 2, 3], work_wires=[5])],
                [qml.probs([0, 4, 2, 1])],
                {1: 0, 2: 1, 3: 2, 0: 3, 4: 4, 5: 5},
            ),
        ],
    )
    def test_with_work_wires(self, ops, meas, expected):
        """Test that the mapping is correct if there are operators with work wires
        (and measurements).
        """
        tape = QuantumScript(ops, meas)
        wire_map = tape._get_standard_wire_map()
        assert wire_map == expected


class TestIteration:
    """Test the capabilities related to iterating over quantum script."""

    @pytest.fixture
    def make_qs(self):
        ops = [
            qml.RX(0.432, wires=0),
            qml.Rot(0.543, 0, 0.23, wires=0),
            qml.CNOT(wires=[0, "a"]),
            qml.RX(0.133, wires=4),
        ]
        meas = [qml.expval(qml.PauliX(wires="a")), qml.probs(wires=[0, "a"])]

        qs = QuantumScript(ops, meas)

        return qs, ops, meas

    def test_qscript_is_iterable(self, make_qs):
        """Test the iterable protocol: that we can iterate over a tape because
        an iterator object can be obtained using the iter function."""
        qs, ops, meas = make_qs
        expected = ops + meas

        qs_iterator = iter(qs)

        iterating = True

        counter = 0

        while iterating:
            try:
                next_qs_elem = next(qs_iterator)

                assert next_qs_elem is expected[counter]
                counter += 1

            except StopIteration:
                # StopIteration is raised by next when there are no more
                # elements to iterate over
                iterating = False

        assert counter == len(expected)

    def test_qscript_is_sequence(self, make_qs):
        """Test the sequence protocol: that a quantum script is a sequence because its
        __len__ and __getitem__ methods work as expected."""
        tape, ops, meas = make_qs

        expected = ops + meas

        for idx, exp_elem in enumerate(expected):
            assert tape[idx] is exp_elem

        assert len(tape) == len(expected)

    def test_qscript_as_list(self, make_qs):
        """Test that a quantums script can be converted to a list."""
        qs, ops, meas = make_qs
        qs_list = list(qs)

        expected = ops + meas
        for op, exp_op in zip(qs_list, expected):
            assert op is exp_op

        assert len(qs_list) == len(expected)

    def test_iteration_preserves_circuit(self):
        """Test that iterating through a quantum scriptdoesn't change the underlying
        list of operations and measurements in the circuit."""

        ops = [
            qml.RX(0.432, wires=0),
            qml.Rot(0.543, 0, 0.23, wires=0),
            qml.CNOT(wires=[0, "a"]),
            qml.RX(0.133, wires=4),
        ]
        m = [
            qml.expval(qml.PauliX(wires="a")),
            qml.probs(wires=[0, "a"]),
        ]
        qs = QuantumScript(ops, m)

        circuit = ops + m

        # Check that the underlying circuit is as expected
        assert qs.circuit == circuit
        assert list(qs) == circuit
        # Iterate over the tape
        for op, expected in zip(qs, circuit):
            assert op is expected

        # Check that the underlying circuit is still as expected
        assert qs.circuit == circuit


class TestInfomationProperties:
    """Tests the graph and specs properties."""

    @pytest.fixture
    def make_script(self):
        ops = [
            qml.RX(-0.543, wires=0),
            qml.Rot(-4.3, 4.69, 1.2, wires=0),
            qml.CNOT(wires=[0, "a"]),
            qml.RX(0.54, wires=4),
        ]
        m = [qml.expval(qml.PauliX(wires="a")), qml.probs(wires=[0, "a"])]

        return QuantumScript(ops, m)

    def test_graph(self, make_script):
        """Tests the graph is constructed the first time it's requested and then cached."""
        qs = make_script

        assert qs._graph is None

        g = qs.graph
        assert isinstance(g, qml.CircuitGraph)
        assert g.operations == qs.operations
        assert g.observables == qs.measurements

        # test that if we request it again, we get the same object
        assert qs.graph is g

    def test_empty_qs_specs(self):
        """Tests the specs of an script."""
        qs = QuantumScript()
        assert qs._specs is None

        assert qs.specs["resources"] == qml.resource.Resources()

        assert qs.specs["num_observables"] == 0
        assert qs.specs["num_trainable_params"] == 0

        with pytest.raises(KeyError, match="is no longer in specs"):
            _ = qs.specs["num_diagonalizing_gates"]

        assert len(qs.specs) == 4

        assert qs._specs is qs.specs

    def test_specs_tape(self, make_script):
        """Tests that regular scripts return correct specifications"""
        qs = make_script

        assert qs._specs is None
        specs = qs.specs
        assert qs._specs is specs

        assert len(specs) == 4

        gate_types = defaultdict(int, {"RX": 2, "Rot": 1, "CNOT": 1})
        gate_sizes = defaultdict(int, {1: 3, 2: 1})
        expected_resources = qml.resource.Resources(
            num_wires=3, num_gates=4, gate_types=gate_types, gate_sizes=gate_sizes, depth=3
        )
        assert specs["resources"] == expected_resources
        assert specs["num_observables"] == 2
        assert specs["num_trainable_params"] == 5

    @pytest.mark.parametrize(
        "shots, total_shots, shot_vector",
        [
            (None, None, ()),
            (1, 1, ((1, 1),)),
            (10, 10, ((10, 1),)),
            ([1, 1, 2, 3, 1], 8, ((1, 2), (2, 1), (3, 1), (1, 1))),
            (Shots([1, 1, 2]), 4, ((1, 2), (2, 1))),
        ],
    )
    def test_set_shots(self, shots, total_shots, shot_vector):
        qs = QuantumScript([], [], shots=shots)
        assert isinstance(qs.shots, Shots)
        assert qs.shots.total_shots == total_shots
        assert qs.shots.shot_vector == shot_vector


class TestScriptCopying:
    """Test for quantum script copying behaviour"""

    def test_shallow_copy(self):
        """Test that shallow copying of a script results in all
        contained data being shared between the original tape and the copy"""
        prep = [qml.BasisState(np.array([1, 0]), wires=(0, 1))]
        ops = [qml.RY(0.5, wires=1), qml.CNOT((0, 1))]
        m = [qml.expval(qml.PauliZ(0) @ qml.PauliY(1))]
        qs = QuantumScript(prep + ops, m)

        copied_qs = qs.copy()

        assert copied_qs is not qs

        # the operations are simply references
        assert all(o1 is o2 for o1, o2 in zip(copied_qs.operations, qs.operations))
        assert all(o1 is o2 for o1, o2 in zip(copied_qs.observables, qs.observables))
        assert all(m1 is m2 for m1, m2 in zip(copied_qs.measurements, qs.measurements))

        # operation data is also a reference
        assert copied_qs.operations[0].wires is qs.operations[0].wires
        assert copied_qs.operations[0].data[0] is qs.operations[0].data[0]

        # check that all tape metadata is identical
        assert qs.get_parameters() == copied_qs.get_parameters()
        assert qs.wires == copied_qs.wires
        assert qs.data == copied_qs.data
        assert qs.shots is copied_qs.shots

    # pylint: disable=unnecessary-lambda
    @pytest.mark.parametrize(
        "copy_fn", [lambda tape: tape.copy(copy_operations=True), lambda tape: copy.copy(tape)]
    )
    def test_shallow_copy_with_operations(self, copy_fn):
        """Test that shallow copying of a tape and operations allows
        parameters to be set independently"""

        prep = [qml.BasisState(np.array([1, 0]), wires=(0, 1))]
        ops = [qml.RY(0.5, wires=1), qml.CNOT((0, 1))]
        m = [qml.expval(qml.PauliZ(0) @ qml.PauliY(1))]
        qs = QuantumScript(prep + ops, m)

        copied_qs = copy_fn(qs)

        assert copied_qs is not qs

        # the operations are not references; they are unique objects
        assert all(o1 is not o2 for o1, o2 in zip(copied_qs.operations, qs.operations))
        assert all(o1 is not o2 for o1, o2 in zip(copied_qs.observables, qs.observables))
        assert all(m1 is not m2 for m1, m2 in zip(copied_qs.measurements, qs.measurements))

        # however, the underlying operation data *is still shared*
        assert copied_qs.operations[0].wires is qs.operations[0].wires
        # the data list is copied, but the elements of the list remain th same
        assert copied_qs.operations[0].data[0] is qs.operations[0].data[0]

        assert qs.get_parameters() == copied_qs.get_parameters()
        assert qs.wires == copied_qs.wires
        assert qs.data == copied_qs.data
        assert qs.shots is copied_qs.shots

    def test_deep_copy(self):
        """Test that deep copying a tape works, and copies all constituent data except parameters"""
        prep = [qml.BasisState(np.array([1, 0]), wires=(0, 1))]
        ops = [qml.RY(0.5, wires=1), qml.CNOT((0, 1))]
        m = [qml.expval(qml.PauliZ(0) @ qml.PauliY(1))]
        qs = QuantumScript(prep + ops, m)

        copied_qs = copy.deepcopy(qs)

        assert copied_qs is not qs

        # the operations are not references
        assert all(o1 is not o2 for o1, o2 in zip(copied_qs.operations, qs.operations))
        assert all(o1 is not o2 for o1, o2 in zip(copied_qs.observables, qs.observables))
        assert all(m1 is not m2 for m1, m2 in zip(copied_qs.measurements, qs.measurements))
        assert copied_qs.shots is qs.shots

        # The underlying operation data has also been copied
        assert copied_qs.operations[0].wires is not qs.operations[0].wires

        # however, the underlying operation *parameters* are still shared
        # to support PyTorch, which does not support deep copying of tensors
        assert copied_qs.operations[0].data[0] is qs.operations[0].data[0]

    @pytest.mark.parametrize("shots", [50, (1000, 2000), None])
    def test_copy_update_shots(self, shots):
        """Test that copy with update dict behaves as expected for setting shots"""

        ops = [qml.X("b"), qml.RX(1.2, "a")]
        tape = QuantumScript(ops, measurements=[qml.counts()], shots=2500, trainable_params=[1])

        new_tape = tape.copy(shots=shots)
        assert tape.shots == Shots(2500)
        assert new_tape.shots == Shots(shots)

        assert new_tape.operations == tape.operations == ops
        assert new_tape.measurements == tape.measurements == [qml.counts()]
        assert new_tape.trainable_params == tape.trainable_params == [1]

    def test_copy_update_measurements(self):
        """Test that copy with update dict behaves as expected for setting measurements"""

        ops = [qml.X("b"), qml.RX(1.2, "a")]
        tape = QuantumScript(
            ops, measurements=[qml.expval(2 * qml.X(0))], shots=2500, trainable_params=[1]
        )

        new_measurements = [qml.expval(2 * qml.X(0)), qml.sample(), qml.var(3 * qml.Y(1))]
        new_tape = tape.copy(measurements=new_measurements)

        assert tape.measurements == [qml.expval(2 * qml.X(0))]
        assert new_tape.measurements == new_measurements

        assert new_tape.operations == tape.operations == ops
        assert new_tape.shots == tape.shots == Shots(2500)

        assert tape.trainable_params == [1]
        assert new_tape.trainable_params == [0, 1, 2]

    def test_copy_update_operations(self):
        """Test that copy with update dict behaves as expected for setting operations"""

        ops = [qml.X("b"), qml.RX(1.2, "a")]
        tape = QuantumScript(ops, measurements=[qml.counts()], shots=2500, trainable_params=[1])

        new_ops = [qml.X(0)]
        new_tape = tape.copy(operations=new_ops)
        new_tape2 = tape.copy(ops=new_ops)

        assert tape.operations == ops
        assert new_tape.operations == new_ops
        assert new_tape2.operations == new_ops

        assert (
            new_tape.measurements == new_tape2.measurements == tape.measurements == [qml.counts()]
        )
        assert new_tape.shots == new_tape2.shots == tape.shots == Shots(2500)
        assert new_tape.trainable_params == new_tape2.trainable_params == []

    def test_copy_update_trainable_params(self):
        """Test that copy with update dict behaves as expected for setting trainable parameters"""

        ops = [qml.RX(1.23, "b"), qml.RX(4.56, "a")]
        tape = QuantumScript(ops, measurements=[qml.counts()], shots=2500, trainable_params=[1])

        new_tape = tape.copy(trainable_params=[0])

        assert tape.trainable_params == [1]
        assert tape.get_parameters() == [4.56]
        assert new_tape.trainable_params == [0]
        assert new_tape.get_parameters() == [1.23]

        assert new_tape.operations == tape.operations == ops
        assert new_tape.measurements == tape.measurements == [qml.counts()]
        assert new_tape.shots == tape.shots == Shots(2500)

    def test_copy_update_bad_key(self):
        """Test that an unrecognized key in update dict raises an error"""

        tape = QuantumScript([qml.X(0)], [qml.counts()], shots=2500)

        with pytest.raises(TypeError, match="got an unexpected key"):
            _ = tape.copy(update={"bad_kwarg": 3})

    def test_batch_size_when_updating(self):
        """Test that if the operations are updated with operations of a different batch size,
        the original tape's batch size is not copied over"""

        ops = [qml.X("b"), qml.RX([1.2, 2.3], "a")]
        tape = QuantumScript(ops, measurements=[qml.counts()], shots=2500, trainable_params=[1])

        assert tape.batch_size == 2

        new_ops = [qml.RX([1.2, 2.3, 3.4], 0)]
        new_tape = tape.copy(operations=new_ops)

        assert tape.operations == ops
        assert new_tape.operations == new_ops

        assert tape.batch_size != new_tape.batch_size

    def test_cached_properties_when_updating_operations(self):
        """Test that if the operations are updated, the cached attributes relevant
        to operations (batch_size, output_dim) are not copied over from the original tape,
        and trainable_params are re-calculated"""

        ops = [qml.X("b"), qml.RX([1.2, 2.3], "a")]
        tape = QuantumScript(ops, measurements=[qml.counts()], shots=2500, trainable_params=[1])

        assert tape.batch_size == 2
        assert tape.trainable_params == [1]

        new_ops = [qml.RX([1.2, 2.3, 3.4], 0)]
        new_tape = tape.copy(operations=new_ops)

        assert tape.operations == ops
        assert new_tape.operations == new_ops

        assert new_tape.batch_size == 3
        assert new_tape.trainable_params == [0]

    def test_cached_properties_when_updating_measurements(self):
        """Test that if the measurements are updated, the cached attributes relevant
        to measurements (obs_sharing_wires, obs_sharing_wires_id, output_dim) are not
        copied over from the original tape, and trainable_params are re-calculated"""

        measurements = [qml.counts()]
        tape = QuantumScript(
            [qml.RY(1.2, 1), qml.RX([1.2, 2.3], 0)],
            measurements=measurements,
            shots=2500,
            trainable_params=[1],
        )

        assert tape.obs_sharing_wires == []
        assert tape.obs_sharing_wires_id == []
        assert tape.trainable_params == [1]

        new_measurements = [qml.expval(qml.X(0)), qml.var(qml.Y(0))]
        new_tape = tape.copy(measurements=new_measurements)

        assert tape.measurements == measurements
        assert new_tape.measurements == new_measurements

        assert new_tape.obs_sharing_wires == [qml.X(0), qml.Y(0)]
        assert new_tape.obs_sharing_wires_id == [0, 1]
        assert new_tape.trainable_params == [0, 1]

    def test_setting_trainable_params_to_none(self):
        """Test that setting trainable params to None resets the tape and calculates
        the trainable_params for the new operations"""

        tape = qml.tape.QuantumScript(
            [qml.Hadamard(0), qml.RX(1.2, 0), qml.RY(2.3, 1)], trainable_params=[1]
        )

        assert tape.num_params == 1
        qml.assert_equal(tape.get_operation(0)[0], qml.RY(2.3, 1))

        new_tape = tape.copy(trainable_params=None)

        assert new_tape.num_params == 2
        qml.assert_equal(new_tape.get_operation(0)[0], qml.RX(1.2, 0))
        qml.assert_equal(new_tape.get_operation(1)[0], qml.RY(2.3, 1))

    def test_setting_measurements_and_trainable_params(self):
        """Test that when explicitly setting both measurements and trainable params, the
        specified trainable params are used instead of defaulting to resetting"""
        measurements = [qml.expval(2 * qml.X(0))]
        tape = QuantumScript(
            [qml.RX(1.2, 0)], measurements=measurements, shots=2500, trainable_params=[1]
        )

        new_measurements = [qml.expval(2 * qml.X(0)), qml.var(3 * qml.Y(1))]
        new_tape = tape.copy(
            measurements=new_measurements, trainable_params=[1, 2]
        )  # continue ignoring param in RX

        assert tape.measurements == measurements
        assert new_tape.measurements == new_measurements

        assert tape.trainable_params == [1]
        assert new_tape.trainable_params == [1, 2]

    def test_setting_operations_and_trainable_params(self):
        """Test that when explicitly setting both operations and trainable params, the
        specified trainable params are used instead of defaulting to resetting"""
        ops = [qml.RX(1.2, 0)]
        tape = QuantumScript(
            ops, measurements=[qml.expval(2 * qml.X(0))], shots=2500, trainable_params=[0]
        )

        new_ops = [qml.RX(1.2, 0), qml.RY(2.3, 1)]
        new_tape = tape.copy(
            operations=new_ops, trainable_params=[0, 1]
        )  # continue ignoring param in 2*X(0)

        assert tape.operations == ops
        assert new_tape.operations == new_ops

        assert tape.trainable_params == [0]
        assert new_tape.trainable_params == [0, 1]


def test_adjoint():
    """Tests taking the adjoint of a quantum script."""
    ops = [
        qml.BasisState([1, 1], wires=[0, 1]),
        qml.RX(1.2, wires=0),
        qml.S(0),
        qml.CNOT((0, 1)),
        qml.T(1),
    ]
    m = [qml.expval(qml.PauliZ(0))]
    qs = QuantumScript(ops, m)

    with qml.queuing.AnnotatedQueue() as q:
        adj_qs = qs.adjoint()

    assert len(q.queue) == 0  # not queued

    qml.assert_equal(adj_qs.operations[0], qs.operations[0])
    assert adj_qs.measurements == qs.measurements
    assert adj_qs.shots is qs.shots

    # assumes lazy=False
    expected_ops = [qml.adjoint(qml.T(1)), qml.CNOT((0, 1)), qml.adjoint(qml.S(0)), qml.RX(-1.2, 0)]
    for op, expected in zip(adj_qs.operations[1:], expected_ops):
        # update this one qml.equal works with adjoint
        assert isinstance(op, type(expected))
        assert op.wires == expected.wires
        assert op.data == expected.data


class TestHashing:
    """Test for script hashing"""

    @pytest.mark.parametrize(
        "m",
        [
            qml.expval(qml.PauliZ(0)),
            qml.state(),
            qml.probs(wires=0),
            qml.density_matrix(wires=0),
            qml.var(qml.PauliY(0)),
        ],
    )
    def test_identical(self, m):
        """Tests that the circuit hash of identical circuits are identical"""
        ops = [qml.RX(0.3, 0), qml.RY(0.2, 1), qml.CNOT((0, 1))]
        qs1 = QuantumScript(ops, [m])
        qs2 = QuantumScript(ops, [m])

        assert qs1.hash == qs2.hash

    def test_identical_numeric(self):
        """Tests that the circuit hash of identical circuits are identical
        even though the datatype of the arguments may differ"""
        a = 0.3
        b = 0.2

        qs1 = QuantumScript([qml.RX(a, 0), qml.RY(b, 1)])
        qs2 = QuantumScript([qml.RX(np.array(a), 0), qml.RY(np.array(b), 1)])

        assert qs1.hash == qs2.hash

    def test_different_wires(self):
        """Tests that the circuit hash of circuits with the same operations
        on different wires have different hashes"""
        a = 0.3

        qs1 = QuantumScript([qml.RX(a, 0)])
        qs2 = QuantumScript([qml.RX(a, 1)])

        assert qs1.hash != qs2.hash

    def test_different_trainabilities(self):
        """Tests that the circuit hash of identical circuits differ
        if the circuits have different trainable parameters"""
        qs1 = QuantumScript([qml.RX(1.0, 0), qml.RY(1.0, 1)])
        qs2 = copy.copy(qs1)

        qs1.trainable_params = [0]
        qs2.trainable_params = [0, 1]
        assert qs1.hash != qs2.hash

    def test_different_parameters(self):
        """Tests that the circuit hash of circuits with different
        parameters differs"""
        qs1 = QuantumScript([qml.RX(1.0, 0)])
        qs2 = QuantumScript([qml.RX(2.0, 0)])

        assert qs1.hash != qs2.hash

    def test_different_operations(self):
        """Tests that the circuit hash of circuits with different
        operations differs"""
        qs1 = QuantumScript([qml.S(0)])
        qs2 = QuantumScript([qml.T(0)])
        assert qs1.hash != qs2.hash

    def test_different_measurements(self):
        """Tests that the circuit hash of circuits with different
        measurements differs"""
        qs1 = QuantumScript(measurements=[qml.expval(qml.PauliZ(0))])
        qs2 = QuantumScript(measurements=[qml.var(qml.PauliZ(0))])
        assert qs1.hash != qs2.hash

    def test_different_observables(self):
        """Tests that the circuit hash of circuits with different
        observables differs"""
        A = np.diag([1.0, 2.0])
        qs1 = QuantumScript(measurements=[qml.expval(qml.PauliZ(0))])
        qs2 = QuantumScript(measurements=[qml.expval(qml.Hermitian(A, wires=0))])

        assert qs1.hash != qs2.hash

    def test_rotation_modulo_identical(self):
        """Tests that the circuit hash of circuits with single-qubit
        rotations differing by multiples of 2pi have identical hash"""
        a = np.array(np.pi / 2, dtype=np.float64)
        b = np.array(np.pi / 4, dtype=np.float64)

        qs1 = QuantumScript([qml.RX(a, 0), qml.RY(b, 1)])
        qs2 = QuantumScript([qml.RX(a - 2 * np.pi, 0), qml.RY(b + 2 * np.pi, 1)])

        assert qs1.hash == qs2.hash

    def test_controlled_rotation_modulo_identical(self):
        """Tests that the circuit hash of circuits with controlled
        rotations differing by multiples of 4pi have identical hash,
        but those differing by 2pi are different."""
        a = np.array(np.pi / 2, dtype=np.float64)
        b = np.array(np.pi / 2, dtype=np.float64)

        qs = QuantumScript([qml.CRX(a, (0, 1)), qml.CRY(b, (0, 1))])
        qs_add_2pi = QuantumScript([qml.CRX(a + 2 * np.pi, (0, 1)), qml.CRY(b + 2 * np.pi, (0, 1))])
        qs_add_4pi = QuantumScript([qml.CRX(a + 4 * np.pi, (0, 1)), qml.CRY(b + 4 * np.pi, (0, 1))])

        assert qs.hash == qs_add_4pi.hash
        assert qs.hash != qs_add_2pi.hash

    def test_hash_shots(self):
        """Test tha circuits with different shots have different hashes."""
        qs1 = QuantumScript([qml.S(0)], [qml.sample(wires=0)], shots=10)
        qs2 = QuantumScript([qml.T(0)], [qml.sample(wires=0)], shots=20)

        assert qs1.hash != qs2.hash


class TestQScriptDraw:
    """Test the script draw method."""

    def test_default_kwargs(self):
        """Test quantum script's draw with default keyword arguments."""

        qs = QuantumScript(
            [qml.RX(1.23456, wires=0), qml.RY(2.3456, wires="a"), qml.RZ(3.4567, wires=1.234)]
        )

        assert qs.draw() == qml.drawer.tape_text(qs)
        assert qs.draw(decimals=2) == qml.drawer.tape_text(qs, decimals=2)

    def test_show_matrices(self):
        """Test show_matrices keyword argument."""
        qs = QuantumScript([qml.QubitUnitary(qml.numpy.eye(2), wires=0)])

        assert qs.draw() == qml.drawer.tape_text(qs)
        assert qs.draw(show_matrices=True) == qml.drawer.tape_text(qs, show_matrices=True)

    def test_max_length_keyword(self):
        """Test the max_length keyword argument."""
        qs = QuantumScript([qml.PauliX(0)] * 50)

        assert qs.draw() == qml.drawer.tape_text(qs)
        assert qs.draw(max_length=20) == qml.drawer.tape_text(qs, max_length=20)


class TestMakeQscript:
    """Test the make_qscript method."""

    def test_ops_are_recorded_to_qscript(self):
        """Test make_qscript records operations from the quantum function passed to it."""

        def qfunc():
            qml.Hadamard(0)
            qml.CNOT([0, 1])
            qml.expval(qml.PauliX(0))

        qscript = qml.tape.make_qscript(qfunc)()
        assert len(qscript.operations) == 2
        assert len(qscript.measurements) == 1

    @pytest.mark.parametrize(
        "shots, total_shots, shot_vector",
        [
            (None, None, ()),
            (1, 1, ((1, 1),)),
            (10, 10, ((10, 1),)),
            ([1, 1, 2, 3, 1], 8, ((1, 2), (2, 1), (3, 1), (1, 1))),
            (Shots([1, 1, 2]), 4, ((1, 2), (2, 1))),
        ],
    )
    def test_make_qscript_with_shots(self, shots, total_shots, shot_vector):
        """Test that ``make_qscript`` creates a ``QuantumScript`` correctly when
        shots are specified."""

        def qfunc():
            qml.Hadamard(0)
            qml.CNOT([0, 1])
            qml.expval(qml.PauliX(0))

        qscript = qml.tape.make_qscript(qfunc, shots=shots)()

        assert len(qscript.operations) == 2
        assert len(qscript.measurements) == 1
        assert qscript.shots.total_shots == total_shots
        assert qscript.shots.shot_vector == shot_vector

    def test_qfunc_is_recording_during_make_qscript(self):
        """Test that quantum functions passed to make_qscript run in a recording context."""

        def assert_recording():
            assert qml.QueuingManager.recording()

        qml.tape.make_qscript(assert_recording)()

    def test_ops_are_not_recorded_to_surrounding_context(self):
        """Test that ops are not recorded to any surrounding context during make_qscript."""

        def qfunc():
            qml.Hadamard(0)
            qml.CNOT([0, 1])

        with qml.queuing.AnnotatedQueue() as q:
            recorded_op = qml.PauliX(0)
            qscript = qml.tape.make_qscript(qfunc)()
        assert q.queue == [recorded_op]
        assert len(qscript.operations) == 2

    def test_make_qscript_returns_callable(self):
        """Test that make_qscript returns a callable."""

        def qfunc():
            qml.Hadamard(0)

        assert callable(qml.tape.make_qscript(qfunc))

    def test_non_queued_ops_are_not_recorded(self):
        """Test that ops are not recorded to the qscript when recording is disabled."""

        def qfunc():
            qml.PauliX(0)
            with qml.QueuingManager.stop_recording():
                qml.Hadamard(0)

        qscript = qml.tape.make_qscript(qfunc)()
        assert len(qscript.operations) == 1
        assert qscript.operations[0].name == "PauliX"


class TestFromQueue:
    """Test that QuantumScript.from_queue behaves properly."""

    def test_from_queue(self):
        """Test that QuantumScript.from_queue works correctly."""
        with qml.queuing.AnnotatedQueue() as q:
            op = qml.PauliX(0)
            with qml.QueuingManager.stop_recording():
                qml.Hadamard(0)
            qml.expval(qml.PauliZ(0))
        qscript = QuantumScript.from_queue(q)
        assert qscript.operations == [op]
        assert len(qscript.measurements) == 1

    def test_from_queue_child_class_preserved(self):
        """Test that a child of QuantumScript gets its own type when calling from_queue."""

        class MyScript(QuantumScript):
            pass

        with qml.queuing.AnnotatedQueue() as q:
            qml.PauliZ(0)

        qscript = MyScript.from_queue(q)
        assert isinstance(qscript, MyScript)

    def test_from_queue_child_with_different_init_fails(self):
        """Test that if a child class overrides init to take different arguments, from_queue will fail."""

        class ScriptWithNewInit(QuantumScript):
            """An arbitrary class that has a different constructor from QuantumScript."""

            def __init__(self, ops, measurements, prep, bonus):
                super().__init__(ops, measurements, prep)
                self.bonus = bonus

        with qml.queuing.AnnotatedQueue() as q:
            qml.PauliZ(0)

        with pytest.raises(TypeError):
            ScriptWithNewInit.from_queue(q)

    @pytest.mark.parametrize("child", QuantumScript.__subclasses__())
    def test_that_fails_if_a_subclass_does_not_match(self, child):
        """
        Makes sure that no subclasses for QuantumScript override the constructor.
        If you have, and you stumbled onto this test, note that QuantumScript.from_queue
        might need some modification for your PR to be complete.
        """
        with qml.queuing.AnnotatedQueue() as q:
            x = qml.PauliZ(0)

        assert child.from_queue(q).operations == [x]

    def test_diagonalizing_gates_not_queued(self):
        """Test that diagonalizing gates don't get added to an active queue when
        requested."""
        qscript = QuantumScript(ops=[qml.PauliZ(0)], measurements=[qml.expval(qml.PauliX(0))])

        with qml.queuing.AnnotatedQueue() as q:
            diag_ops = qscript.diagonalizing_gates

        assert len(diag_ops) == 1
        # Hadamard is the diagonalizing gate for PauliX
        qml.assert_equal(diag_ops[0], qml.Hadamard(0))
        assert len(q.queue) == 0


measures = [
    (qml.expval(qml.PauliZ(0)), ()),
    (qml.var(qml.PauliZ(0)), ()),
    (qml.probs(wires=[0]), (2,)),
    (qml.probs(wires=[0, 1]), (4,)),
    (qml.state(), (8,)),  # Assumes 3-qubit device
    (qml.density_matrix(wires=[0, 1]), (4, 4)),
    (
        qml.sample(qml.PauliZ(0)),
        None,
    ),  # Shape is None because the expected shape is in the test case
    (qml.sample(), None),  # Shape is None because the expected shape is in the test case
    (qml.mutual_info(wires0=[0], wires1=[1]), ()),
    (qml.vn_entropy(wires=[0, 1]), ()),
]

multi_measurements = [
    ([qml.expval(qml.PauliZ(0)), qml.expval(qml.PauliZ(1))], ((), ())),
    ([qml.probs(wires=[0]), qml.probs(wires=[1])], ((2,), (2,))),
    ([qml.probs(wires=[0]), qml.probs(wires=[1, 2])], ((2,), (4,))),
    ([qml.probs(wires=[0, 2]), qml.probs(wires=[1])], ((4,), (2,))),
    (
        [qml.probs(wires=[0]), qml.probs(wires=[1, 2]), qml.probs(wires=[0, 1, 2])],
        ((2,), (4,), (8,)),
    ),
]


class TestOutputShape:
    """Tests for determining the tape output shape of tapes."""

    @pytest.mark.parametrize("measurement, expected_shape", measures)
    @pytest.mark.parametrize("shots", [None, 1, 10])
    def test_output_shapes_single(self, measurement, expected_shape, shots):
        """Test that the output shape produced by the tape matches the expected
        output shape."""
        if shots is None and isinstance(measurement, qml.measurements.SampleMP):
            pytest.skip("Sample doesn't support analytic computations.")

        num_wires = 3
        dev = qml.device("default.qubit", wires=num_wires, shots=shots)

        a = np.array(0.1)
        b = np.array(0.2)

        ops = [qml.RY(a, 0), qml.RX(b, 0)]
        qs = QuantumScript(ops, [measurement], shots=shots)

        shot_dim = len(shots) if isinstance(shots, tuple) else shots
        if expected_shape is None:
            expected_shape = (shot_dim,)

        if isinstance(measurement, qml.measurements.SampleMP):
            if measurement.obs is None:
                expected_shape = (shots, num_wires)

            else:
<<<<<<< HEAD
                expected_shape = (shots,)
        assert qs.shape(dev) == expected_shape
=======
                expected_shape = () if shots == 1 else (shots,)

        with pytest.warns(
            PennyLaneDeprecationWarning, match="``QuantumScript.shape`` is deprecated"
        ):
            assert qs.shape(dev) == expected_shape
>>>>>>> c0f1aba2

    @pytest.mark.parametrize("measurement, expected_shape", measures)
    @pytest.mark.parametrize("shots", [None, 1, 10, (1, 2, 5, 3)])
    def test_output_shapes_single_qnode_check(self, measurement, expected_shape, shots):
        """Test that the output shape produced by the tape matches the output
        shape of a QNode for a single measurement."""
        if shots is None and isinstance(measurement, qml.measurements.SampleMP):
            pytest.skip("Sample doesn't support analytic computations.")
        if shots and isinstance(measurement, qml.measurements.StateMeasurement):
            pytest.skip("State measurements with finite shots not supported.")

        dev = qml.device("default.qubit", wires=3, shots=shots)

        a = np.array(0.1)
        b = np.array(0.2)

        ops = [qml.RY(a, 0), qml.RX(b, 0)]
        qs = QuantumScript(ops, [measurement], shots=shots)
        program = dev.preprocess_transforms()
        # TODO: test diff_method is not None when the interface `execute` functions are implemented
        res = qml.execute([qs], dev, diff_method=None, transform_program=program)[0]

        if isinstance(shots, tuple):
            res_shape = tuple(r.shape for r in res)
        else:
            res_shape = res.shape

        with pytest.warns(
            PennyLaneDeprecationWarning, match="``QuantumScript.shape`` is deprecated"
        ):
            assert qs.shape(dev) == res_shape

    @pytest.mark.autograd
    @pytest.mark.parametrize("measurements, expected", multi_measurements)
    @pytest.mark.parametrize("shots", [None, 1, 10])
    def test_multi_measure(self, measurements, expected, shots):
        """Test that the expected output shape is obtained when using multiple
        expectation value, variance and probability measurements."""
        dev = qml.device("default.qubit", wires=3, shots=shots)

        qs = QuantumScript(measurements=measurements, shots=shots)

        if isinstance(measurements[0], qml.measurements.SampleMP):
            expected[1] = shots
            expected = tuple(expected)

        with pytest.warns(
            PennyLaneDeprecationWarning, match="``QuantumScript.shape`` is deprecated"
        ):
            res = qs.shape(dev)
        assert res == expected

        # TODO: test diff_method is not None when the interface `execute` functions are implemented
        res = qml.execute([qs], dev, diff_method=None)[0]
        res_shape = tuple(r.shape for r in res)

        assert res_shape == expected

    @pytest.mark.autograd
    @pytest.mark.parametrize("measurements, expected", multi_measurements)
    def test_multi_measure_shot_vector(self, measurements, expected):
        """Test that the expected output shape is obtained when using multiple
        expectation value, variance and probability measurements with a shot
        vector."""
        if isinstance(measurements[0], qml.measurements.ProbabilityMP):
            num_wires = {len(m.wires) for m in measurements}
            if len(num_wires) > 1:
                pytest.skip(
                    "Multi-probs with varying number of varies when using a shot vector is to be updated in PennyLane."
                )

        shots = (1, 1, 3, 3, 5, 1)
        dev = qml.device("default.qubit", wires=3, shots=shots)

        a = np.array(0.1)
        b = np.array(0.2)
        ops = [qml.RY(a, 0), qml.RX(b, 0)]
        qs = QuantumScript(ops, measurements, shots=shots)

        # Update expected as we're using a shotvector
        expected = tuple(expected for _ in shots)

        with pytest.warns(
            PennyLaneDeprecationWarning, match="``QuantumScript.shape`` is deprecated"
        ):
            res = qs.shape(dev)
        assert res == expected

        # TODO: test diff_method is not None when the interface `execute` functions are implemented
        res = qml.execute([qs], dev, diff_method=None)[0]
        res_shape = tuple(tuple(r_.shape for r_ in r) for r in res)

        assert res_shape == expected

    @pytest.mark.autograd
    @pytest.mark.parametrize("shots", [1, 10])
    def test_multi_measure_sample(self, shots):
        """Test that the expected output shape is obtained when using multiple
        qml.sample measurements."""
        dev = qml.device("default.qubit", wires=3, shots=shots)

        a = np.array(0.1)
        b = np.array(0.2)

        num_samples = 3
        ops = [qml.RY(a, 0), qml.RX(b, 0)]
        qs = QuantumScript(
            ops, [qml.sample(qml.PauliZ(i)) for i in range(num_samples)], shots=shots
        )

        expected = tuple((shots,) for _ in range(num_samples))

        with pytest.warns(
            PennyLaneDeprecationWarning, match="``QuantumScript.shape`` is deprecated"
        ):
            res = qs.shape(dev)
        assert res == expected

        res = qml.execute([qs], dev, diff_method=None)[0]
        res_shape = tuple(r.shape for r in res)

        assert res_shape == expected

    @pytest.mark.autograd
    @pytest.mark.parametrize("measurement, expected_shape", measures)
    @pytest.mark.parametrize("shots", [None, 1, 10])
    def test_broadcasting_single(self, measurement, expected_shape, shots):
        """Test that the output shape produced by the tape matches the expected
        output shape for a single measurement and parameter broadcasting"""
        if shots is None and isinstance(measurement, qml.measurements.SampleMP):
            pytest.skip("Sample doesn't support analytic computations.")

        if (
            isinstance(measurement, (StateMP, MutualInfoMP, VnEntropyMP))
            and measurement.wires is not None
        ):
            pytest.skip("Density matrix does not support parameter broadcasting")

        num_wires = 3
        dev = qml.device("default.qubit", wires=num_wires, shots=shots)

        a = np.array([0.1, 0.2, 0.3])
        b = np.array([0.4, 0.5, 0.6])

        with qml.queuing.AnnotatedQueue() as q:
            qml.RY(a, wires=0)
            qml.RX(b, wires=0)
            qml.apply(measurement)

        tape = qml.tape.QuantumScript.from_queue(q, shots=shots)
        program = dev.preprocess_transforms()
        expected_shape = qml.execute([tape], dev, diff_method=None, transform_program=program)[
            0
        ].shape

        with pytest.warns(
            PennyLaneDeprecationWarning, match="``QuantumScript.shape`` is deprecated"
        ):
            assert tape.shape(dev) == expected_shape

    @pytest.mark.autograd
    @pytest.mark.parametrize("measurement, expected", measures)
    @pytest.mark.parametrize("shots", [None, 1, 10])
    def test_broadcasting_multi(self, measurement, expected, shots):
        """Test that the output shape produced by the tape matches the expected
        output shape for multiple measurements and parameter broadcasting"""
        if shots is None and isinstance(measurement, qml.measurements.SampleMP):
            pytest.skip("Sample doesn't support analytic computations.")

        if isinstance(measurement, (StateMP, MutualInfoMP, VnEntropyMP)):
            pytest.skip("Density matrix does not support parameter broadcasting.")

        dev = qml.device("default.qubit", wires=3, shots=shots)

        a = np.array([0.1, 0.2, 0.3])
        b = np.array([0.4, 0.5, 0.6])

        with qml.queuing.AnnotatedQueue() as q:
            qml.RY(a, wires=0)
            qml.RX(b, wires=0)
            for _ in range(2):
                qml.apply(measurement)

        tape = qml.tape.QuantumScript.from_queue(q, shots=shots)
        program = dev.preprocess_transforms()
        expected = qml.execute([tape], dev, diff_method=None, transform_program=program)[0]

        with pytest.warns(
            PennyLaneDeprecationWarning, match="``QuantumScript.shape`` is deprecated"
        ):
            actual = tape.shape(dev)

        for exp, act in zip(expected, actual):
            assert exp.shape == act

    @pytest.mark.autograd
    def test_multi_measure_sample_obs_shot_vector(self):
        """Test that the expected output shape is obtained when using multiple
        qml.sample measurements with an observable with a shot vector."""
        shots = (1, 1, 3, 3, 5, 1)
        dev = qml.device("default.qubit", wires=3, shots=shots)

        a = np.array(0.1)
        b = np.array(0.2)

        num_samples = 3
        ops = [qml.RY(a, 0), qml.RX(b, 0)]
        qs = QuantumScript(
            ops, [qml.sample(qml.PauliZ(i)) for i in range(num_samples)], shots=shots
        )

        expected = tuple(tuple((s,) for _ in range(num_samples)) for s in shots)

        with pytest.warns(
            PennyLaneDeprecationWarning, match="``QuantumScript.shape`` is deprecated"
        ):
            res = qs.shape(dev)
        assert res == expected

        expected = qml.execute([qs], dev, diff_method=None)[0]
        expected_shape = tuple(tuple(e_.shape for e_ in e) for e in expected)

        assert res == expected_shape

    @pytest.mark.autograd
    def test_multi_measure_sample_wires_shot_vector(self):
        """Test that the expected output shape is obtained when using multiple
        qml.sample measurements with wires with a shot vector."""
        shots = (1, 1, 3, 3, 5, 1)
        dev = qml.device("default.qubit", wires=3, shots=shots)

        num_samples = 3
        ops = [qml.RY(0.3, 0), qml.RX(0.2, 0)]
        qs = QuantumScript(ops, [qml.sample()] * num_samples, shots=shots)

        expected = tuple(tuple((s, 3) for _ in range(num_samples)) for s in shots)

        with pytest.warns(
            PennyLaneDeprecationWarning, match="``QuantumScript.shape`` is deprecated"
        ):
            res = qs.shape(dev)
        assert res == expected

        program = dev.preprocess_transforms()
        expected = qml.execute([qs], dev, diff_method=None, transform_program=program)[0]
        expected_shape = tuple(tuple(e_.shape for e_ in e) for e in expected)

        assert res == expected_shape

    def test_raises_broadcasting_shot_vector(self):
        """Test that getting the output shape of a tape that uses parameter
        broadcasting along with a device with a shot vector raises an error."""
        dev = qml.device("default.qubit", wires=3, shots=(1, 2, 3))

        y = np.array([0.1, 0.2])
        tape = qml.tape.QuantumScript([qml.RY(y, 0)], [qml.expval(qml.Z(0))], shots=(1, 2, 3))

        with pytest.warns(
            PennyLaneDeprecationWarning, match="``QuantumScript.shape`` is deprecated"
        ):
            assert tape.shape(dev) == ((2,), (2,), (2,))


class TestNumericType:
    """Tests for determining the numeric type of the tape output."""

    @pytest.mark.parametrize(
        "ret",
        [
            qml.expval(qml.PauliZ(0)),
            qml.var(qml.PauliZ(0)),
            qml.probs(wires=[0]),
            qml.mutual_info(wires0=0, wires1=1),
            qml.vn_entropy(wires=[0, 1]),
        ],
    )
    @pytest.mark.parametrize("shots", [None, 1, (1, 2, 3)])
    def test_float_measures(self, ret, shots):
        """Test that most measurements output floating point values and that
        the tape output domain correctly identifies this."""
        dev = qml.device("default.qubit", wires=3, shots=shots)
        if shots and isinstance(ret, (MutualInfoMP, VnEntropyMP)):
            pytest.skip("Shots and entropies not supported.")

        a, b = 0.3, 0.2
        ops = [qml.RY(a, 0), qml.RZ(b, 0)]
        qs = QuantumScript(ops, [ret], shots=shots)
        result = qml.execute([qs], dev, diff_method=None)[0]

        if not isinstance(result, tuple):
            result = (result,)

        # Double-check the domain of the QNode output
        assert all(np.issubdtype(res.dtype, float) for res in result)

        with pytest.warns(
            PennyLaneDeprecationWarning, match="``QuantumScript.numeric_type`` is deprecated"
        ):
            assert qs.numeric_type is float

    @pytest.mark.parametrize(
        "ret", [qml.state(), qml.density_matrix(wires=[0, 1]), qml.density_matrix(wires=[2, 0])]
    )
    def test_complex_state(self, ret):
        """Test that a tape with qml.state correctly determines that the output
        domain will be complex."""
        dev = qml.device("default.qubit", wires=3)

        a, b = 0.3, 0.2
        ops = [qml.RY(a, 0), qml.RZ(b, 0)]
        qs = QuantumScript(ops, [ret])

        result = qml.execute([qs], dev, diff_method=None)[0]

        # Double-check the domain of the QNode output
        assert np.issubdtype(result.dtype, complex)

        with pytest.warns(
            PennyLaneDeprecationWarning, match="``QuantumScript.numeric_type`` is deprecated"
        ):
            assert qs.numeric_type is complex

    def test_sample_int_eigvals(self):
        """Test that the tape can correctly determine the output domain for a
        sampling measurement returning samples"""
        dev = qml.device("default.qubit", wires=3, shots=5)
        qs = QuantumScript([qml.RY(0.4, 0)], [qml.sample()], shots=5)

        result = qml.execute([qs], dev, diff_method=None)[0]

        # Double-check the domain of the QNode output
        assert np.issubdtype(result.dtype, np.int64)

        with pytest.warns(
            PennyLaneDeprecationWarning, match="``QuantumScript.numeric_type`` is deprecated"
        ):
            assert qs.numeric_type is int

    # TODO: add cases for each interface once qml.Hermitian supports other
    # interfaces
    def test_sample_real_eigvals(self):
        """Test that the tape can correctly determine the output domain when
        sampling a Hermitian observable with real eigenvalues."""
        dev = qml.device("default.qubit", wires=3, shots=5)

        arr = np.array(
            [
                1.32,
                2.312,
            ]
        )
        herm = np.outer(arr, arr)

        qs = QuantumScript([qml.RY(0.4, 0)], [qml.sample(qml.Hermitian(herm, wires=0))], shots=5)

        result = qml.execute([qs], dev, diff_method=None)[0]

        # Double-check the domain of the QNode output
        assert np.issubdtype(result.dtype, float)

        with pytest.warns(
            PennyLaneDeprecationWarning, match="``QuantumScript.numeric_type`` is deprecated"
        ):
            assert qs.numeric_type is float

    @pytest.mark.autograd
    def test_sample_real_and_int_eigvals(self):
        """Test that the tape can correctly determine the output domain for
        multiple sampling measurements with a Hermitian observable with real
        eigenvalues and another sample with integer values."""
        dev = qml.device("default.qubit", wires=3, shots=5)

        arr = np.array([1.32, 2.312])
        herm = np.outer(arr, arr)

        a, b = 0, 3
        ops = [qml.RY(a, 0), qml.RX(b, 0)]
        m = [qml.sample(qml.Hermitian(herm, wires=0)), qml.sample()]
        qs = QuantumScript(ops, m, shots=5)

        result = qml.execute([qs], dev, diff_method=None)[0]

        # Double-check the domain of the QNode output
        assert np.issubdtype(result[0].dtype, float)
        assert np.issubdtype(result[1].dtype, np.int64)

        with pytest.warns(
            PennyLaneDeprecationWarning, match="``QuantumScript.numeric_type`` is deprecated"
        ):
            assert qs.numeric_type == (float, int)


class TestDiagonalizingGates:

    def test_diagonalizing_gates(self):
        """Test that diagonalizing gates works as expected"""
        qs = QuantumScript([], [qml.expval(qml.X(0)), qml.var(qml.Y(1))])
        assert (
            qs.diagonalizing_gates
            == qml.X(0).diagonalizing_gates() + qml.Y(1).diagonalizing_gates()
        )

    def test_non_commuting_obs(self):
        """Test that diagonalizing gates returns gates for all observables, including
        observables that are not qubit-wise commuting"""
        qs = QuantumScript([], [qml.expval(qml.X(0)), qml.var(qml.Y(0))])
        assert (
            qs.diagonalizing_gates
            == qml.X(0).diagonalizing_gates() + qml.Y(0).diagonalizing_gates()
        )

    def test_duplicate_obs(self):
        """Test that duplicate observables are only checked once when getting all
        diagonalizing gates"""
        qs = QuantumScript([], [qml.expval(qml.X(0)), qml.var(qml.X(0))])
        assert qs.diagonalizing_gates == qml.X(0).diagonalizing_gates()

    @pytest.mark.parametrize(
        "obs",
        [
            (qml.X(0), qml.Y(1), qml.Y(1) + qml.X(2)),  # single obs and sum
            (qml.X(0), qml.Y(1), qml.Y(1) @ qml.X(2)),  # single obs and prod
            (qml.X(0) + qml.Y(1), qml.Y(1) + qml.X(2)),  # multiple CompositeOps (sum)
            (qml.X(0) + qml.Y(1), qml.Y(1) @ qml.X(2)),  # multiple CompositeOps (with prod)
            (qml.X(0), qml.Y(1), qml.Hamiltonian([1, 2], [qml.Y(1), qml.X(2)])),  # linearcomb
            (2 * qml.X(0), qml.Y(1), qml.Y(1) + qml.X(2)),  # with sprod
            (qml.X(0), qml.Y(1), (qml.Y(1) + qml.X(2)) @ qml.X(0)),  # prod of sum (nested)
            (
                qml.X(0),
                qml.Y(1),
                qml.Hamiltonian([1, 2], [qml.Y(1) @ qml.X(0), 2 * qml.X(2) + qml.Z(3)]),
            ),  # nested linearcombination
        ],
    )
    def test_duplicate_obs_composite(self, obs):
        """Test that duplicate observables within CompositeOps and SymbolicOps are also correctly
        identified and their diagonalizing gates are not included multiple times"""
        qs = QuantumScript([], [qml.expval(o) for o in obs])

        expected_gates = (
            qml.X(0).diagonalizing_gates()
            + qml.Y(1).diagonalizing_gates()
            + qml.X(2).diagonalizing_gates()
        )

        assert qs.diagonalizing_gates == expected_gates

    @pytest.mark.parametrize(
        "obs1",  # Sum, Prod, LinearCombination
        [qml.X(0) + qml.Y(1), qml.X(0) @ qml.Y(1), qml.Hamiltonian([1, 2], [qml.X(0), qml.Y(1)])],
    )
    @pytest.mark.parametrize(
        "obs2",  # Sum, Prod, LinearCombination with overlapping obs
        [
            qml.X(1) + qml.Y(1),
            qml.X(1) @ qml.Y(1),
            qml.Hamiltonian([1, 2], [qml.X(1), qml.Y(1)]),
            qml.Hamiltonian([1, 2], [qml.Y(1) @ qml.X(0), qml.X(2) + qml.Y(1)]),
        ],
    )
    def test_obs_with_overlapping_wires(self, obs1, obs2):
        """Test that if there are observables with overlapping wires (and therefore a
        QubitUnitary as the diagonalizing gate that diagonalizes the entire observable as
        a single thing), these are treated separately, even if operators within them are
        duplicates of other observables on the tape"""
        qs = QuantumScript([], [qml.expval(obs1), qml.var(obs2)])

        expected_gates = (
            qml.X(0).diagonalizing_gates()
            + qml.Y(1).diagonalizing_gates()
            + obs2.diagonalizing_gates()
        )

        assert qs.diagonalizing_gates == expected_gates
        assert isinstance(qs.diagonalizing_gates[-1], qml.QubitUnitary)


@pytest.mark.parametrize("qscript_type", (QuantumScript, qml.tape.QuantumTape))
def test_flatten_unflatten(qscript_type):
    """Test the flatten and unflatten methods."""
    ops = [qml.RX(0.1, wires=0), qml.U3(0.2, 0.3, 0.4, wires=0)]
    mps = [qml.expval(qml.PauliZ(0)), qml.state()]

    tape = qscript_type(ops, mps, shots=100)
    tape.trainable_params = {0}

    data, metadata = tape._flatten()
    assert all(o1 is o2 for o1, o2 in zip(ops, data[0]))
    assert all(o1 is o2 for o1, o2 in zip(mps, data[1]))
    assert metadata[0] == qml.measurements.Shots(100)
    assert metadata[1] == (0,)
    assert hash(metadata)

    new_tape = qscript_type._unflatten(data, metadata)
    assert all(o1 is o2 for o1, o2 in zip(new_tape.operations, tape.operations))
    assert all(o1 is o2 for o1, o2 in zip(new_tape.measurements, tape.measurements))
    assert new_tape.shots == qml.measurements.Shots(100)
    assert new_tape.trainable_params == (0,)


@pytest.mark.jax
@pytest.mark.parametrize("qscript_type", (QuantumScript, qml.tape.QuantumTape))
def test_jax_pytree_integration(qscript_type):
    """Test that QuantumScripts are integrated with jax pytress."""

    eye_mat = np.eye(4)
    ops = [qml.adjoint(qml.RY(0.5, wires=0)), qml.Rot(1.2, 2.3, 3.4, wires=0)]
    mps = [
        qml.var(qml.s_prod(2.0, qml.PauliX(0))),
        qml.expval(qml.Hermitian(eye_mat, wires=(0, 1))),
    ]

    tape = qscript_type(ops, mps, shots=100)
    tape.trainable_params = [2]

    import jax

    data, _ = jax.tree_util.tree_flatten(tape)
    assert data[0] == 0.5
    assert data[1] == 1.2
    assert data[2] == 2.3
    assert data[3] == 3.4
    assert data[4] == 2.0
    assert qml.math.allclose(data[5], eye_mat)<|MERGE_RESOLUTION|>--- conflicted
+++ resolved
@@ -1317,17 +1317,12 @@
                 expected_shape = (shots, num_wires)
 
             else:
-<<<<<<< HEAD
                 expected_shape = (shots,)
-        assert qs.shape(dev) == expected_shape
-=======
-                expected_shape = () if shots == 1 else (shots,)
 
         with pytest.warns(
             PennyLaneDeprecationWarning, match="``QuantumScript.shape`` is deprecated"
         ):
             assert qs.shape(dev) == expected_shape
->>>>>>> c0f1aba2
 
     @pytest.mark.parametrize("measurement, expected_shape", measures)
     @pytest.mark.parametrize("shots", [None, 1, 10, (1, 2, 5, 3)])
