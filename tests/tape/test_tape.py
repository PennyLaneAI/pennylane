# Copyright 2018-2022 Xanadu Quantum Technologies Inc.

# Licensed under the Apache License, Version 2.0 (the "License");
# you may not use this file except in compliance with the License.
# You may obtain a copy of the License at

#     http://www.apache.org/licenses/LICENSE-2.0

# Unless required by applicable law or agreed to in writing, software
# distributed under the License is distributed on an "AS IS" BASIS,
# WITHOUT WARRANTIES OR CONDITIONS OF ANY KIND, either express or implied.
# See the License for the specific language governing permissions and
# limitations under the License.
"""Unit tests for the QuantumTape"""
# pylint: disable=protected-access,too-few-public-methods
import copy
from collections import defaultdict

import numpy as np
import pytest

import pennylane as qml
from pennylane import CircuitGraph
from pennylane.measurements import (
    MeasurementProcess,
    counts,
    expval,
    probs,
    sample,
    var,
)
from pennylane.tape import QuantumTape, expand_tape_state_prep


def TestOperationMonkeypatching():
    """Test that operations are monkeypatched only within the quantum tape"""
    with QuantumTape() as tape:
        op_ = qml.RX(0.432, wires=0)
        obs = qml.PauliX(wires="a")
        qml.expval(qml.PauliX(wires="a"))

    assert tape.operations == [op_]
    assert tape.observables == [obs]

    # now create an old QNode
    dev = qml.device("default.qubit", wires=[0, "a"])

    @qml.qnode(dev)
    def func(x):
        nonlocal op_
        op_ = qml.RX(x, wires=0)
        return qml.expval(qml.PauliX(wires="a"))

    # this should evaluate without error
    func(0.432)

    assert func.circuit.operations == [op_]


class TestConstruction:
    """Test for queuing and construction"""

    @pytest.fixture
    def make_tape(self):
        ops = []
        obs = []

        with QuantumTape() as tape:
            ops += [qml.RX(0.432, wires=0)]
            ops += [qml.Rot(0.543, 0, 0.23, wires=0)]
            ops += [qml.CNOT(wires=[0, "a"])]
            ops += [qml.RX(0.133, wires=4)]
            obs += [qml.PauliX(wires="a")]
            qml.expval(obs[0])
            obs += [qml.probs(wires=[0, "a"])]

        return tape, ops, obs

    def test_qubit_queuing(self, make_tape):
        """Test that qubit quantum operations correctly queue"""
        tape, ops, obs = make_tape

        assert len(tape.queue) == 6
        assert tape.operations == ops
        assert tape.observables == obs
        assert tape.output_dim == 5
        assert tape.batch_size is None
        assert tape.interface is None

        assert tape.wires == qml.wires.Wires([0, "a", 4])
        assert tape._output_dim == len(obs[0].wires) + 2 ** len(obs[1].wires)
        assert tape._batch_size is None

    def test_observable_processing(self, make_tape):
        """Test that observables are processed correctly"""
        tape, _, obs = make_tape

        # test that the internal tape.measurements list is created properly
        assert isinstance(tape.measurements[0], MeasurementProcess)
        assert tape.measurements[0].return_type == qml.measurements.Expectation
        assert qml.equal(tape.measurements[0].obs, obs[0])

        assert isinstance(tape.measurements[1], MeasurementProcess)
        assert tape.measurements[1].return_type == qml.measurements.Probability

        # test the public observables property
        assert len(tape.observables) == 2
        assert tape.observables[0].name == "PauliX"
        assert tape.observables[1].return_type == qml.measurements.Probability

        # test the public measurements property
        assert len(tape.measurements) == 2
        assert all(isinstance(m, MeasurementProcess) for m in tape.measurements)
        assert tape.observables[0].return_type == qml.measurements.Expectation
        assert tape.observables[1].return_type == qml.measurements.Probability

    def test_tensor_observables_matmul(self):
        """Test that tensor observables are correctly processed from the annotated
        queue. Here, we test multiple tensor observables constructed via matmul."""

        with QuantumTape() as tape:
            op_ = qml.RX(1.0, wires=0)
            t_obs1 = qml.PauliZ(0) @ qml.PauliX(1)
            t_obs2 = t_obs1 @ qml.PauliZ(3)
            qml.expval(t_obs2)

        assert tape.operations == [op_]
        assert tape.observables == [t_obs2]
        assert tape.measurements[0].return_type is qml.measurements.Expectation
        assert tape.measurements[0].obs is t_obs2

    def test_tensor_observables_rmatmul(self):
        """Test that tensor observables are correctly processed from the annotated
        queue. Here, we test multiple tensor observables constructed via matmul
        with the observable occuring on the left hand side."""

        with QuantumTape() as tape:
            op_ = qml.RX(1.0, wires=0)
            t_obs1 = qml.PauliZ(1) @ qml.PauliX(0)
            t_obs2 = qml.Hadamard(2) @ t_obs1
            qml.expval(t_obs2)

        assert tape.operations == [op_]
        assert tape.observables == [t_obs2]
        assert tape.measurements[0].return_type is qml.measurements.Expectation
        assert tape.measurements[0].obs is t_obs2

    def test_tensor_observables_tensor_init(self):
        """Test that tensor observables are correctly processed from the annotated
        queue. Here, we test multiple tensor observables constructed via explicit
        Tensor creation."""

        with QuantumTape() as tape:
            op_ = qml.RX(1.0, wires=0)
            t_obs1 = qml.PauliZ(1) @ qml.PauliX(0)
            t_obs2 = qml.operation.Tensor(t_obs1, qml.Hadamard(2))
            qml.expval(t_obs2)

        assert tape.operations == [op_]
        assert tape.observables == [t_obs2]
        assert tape.measurements[0].return_type is qml.measurements.Expectation
        assert tape.measurements[0].obs is t_obs2

    def test_tensor_observables_tensor_matmul(self):
        """Test that tensor observables are correctly processed from the annotated
        queue". Here, wetest multiple tensor observables constructed via matmul
        between two tensor observables."""

        with QuantumTape() as tape:
            op_ = qml.RX(1.0, wires=0)
            t_obs1 = qml.PauliZ(0) @ qml.PauliX(1)
            t_obs2 = qml.PauliY(2) @ qml.PauliZ(3)
            t_obs = t_obs1 @ t_obs2
            qml.var(t_obs)

        assert tape.operations == [op_]
        assert tape.observables == [t_obs]
        assert tape.measurements[0].return_type is qml.measurements.Variance
        assert tape.measurements[0].obs is t_obs

    def test_qubit_diagonalization(self, make_tape):
        """Test that qubit diagonalization works as expected"""
        tape, _, obs = make_tape

        obs_rotations = [o.diagonalizing_gates() for o in obs]
        obs_rotations = [item for sublist in obs_rotations for item in sublist]

        for o1, o2 in zip(tape.diagonalizing_gates, obs_rotations):
            assert isinstance(o1, o2.__class__)
            assert o1.wires == o2.wires

    def test_tensor_process_queuing(self):
        """Test that tensors are correctly queued"""
        with QuantumTape() as tape:
            A = qml.PauliX(wires=0)
            B = qml.PauliZ(wires=1)
            C = A @ B
            D = qml.expval(C)

        assert len(tape.queue) == 1
        assert not tape.operations
        assert tape.measurements == [D]
        assert tape.observables == [C]
        assert tape.output_dim == 1
        assert tape.batch_size is None

    def test_multiple_contexts(self):
        """Test multiple contexts with a single tape."""
        ops = []
        obs = []

        with QuantumTape() as tape:
            ops += [qml.RX(0.432, wires=0)]

        a = qml.Rot(0.543, 0, 0.23, wires=1)
        b = qml.CNOT(wires=[2, "a"])

        with tape:
            ops += [qml.RX(0.133, wires=0)]
            obs += [qml.PauliX(wires="a")]
            qml.expval(obs[0])
            obs += [qml.probs(wires=[0, "a"])]

        assert len(tape.queue) == 4
        assert tape.operations == ops
        assert tape.observables == obs
        assert tape.output_dim == 5
        assert tape.batch_size is None

        assert not any(qml.equal(a, op) or qml.equal(b, op) for op in tape.operations)
        assert tape.wires == qml.wires.Wires([0, "a"])

    def test_state_preparation(self):
        """Test that state preparations are correctly processed"""
        params = [np.array([1, 0, 1, 0]) / np.sqrt(2), 1]

        with QuantumTape() as tape:
            A = qml.StatePrep(params[0], wires=[0, 1])
            B = qml.RX(params[1], wires=0)
            qml.expval(qml.PauliZ(wires=1))

        assert tape.operations == tape._ops == [A, B]
        assert tape.get_parameters() == params

    def test_state_preparation_queued_after_operation(self):
        """Test that no exception is raised if a state preparation comes
        after a quantum operation"""
        with QuantumTape() as tape:
            qml.PauliX(wires=0)
            qml.BasisState(np.array([0, 1]), wires=[0, 1])

        assert len(tape.operations) == 2
        assert qml.equal(tape.operations[0], qml.PauliX(wires=0))
        assert qml.equal(tape.operations[1], qml.BasisState(np.array([0, 1]), wires=[0, 1]))

    def test_measurement_before_operation(self):
        """Test that an exception is raised if a measurement occurs before a operation"""

        with pytest.raises(ValueError, match="must occur prior to measurements"):
            with QuantumTape():
                qml.expval(qml.PauliZ(wires=1))
                qml.RX(0.5, wires=0)
                qml.expval(qml.PauliZ(wires=1))

    def test_sampling(self):
        """Test that the tape correctly marks itself as returning samples"""
        with QuantumTape() as tape:
            qml.expval(qml.PauliZ(wires=1))

        assert not tape.is_sampled

        with QuantumTape() as tape:
            qml.sample(qml.PauliZ(wires=0))

        assert tape.is_sampled

    def test_repr(self):
        """Test the string representation"""

        with QuantumTape() as tape:
            qml.RX(0.432, wires=0)

        s = repr(tape)
        expected = "<QuantumTape: wires=[0], params=1>"
        assert s == expected

    def test_circuit_property(self):
        """Test that the underlying circuit property returns the correct
        operations and measurements making up the circuit."""
        r = 1.234
        terminal_measurement = qml.expval(qml.PauliZ(0))

        def f(x):
            qml.PauliX(1)
            qml.RY(x, wires=1)
            qml.PauliZ(1)

        with qml.queuing.AnnotatedQueue() as q:
            m_0 = qml.measure(0)
            qml.cond(m_0, f)(r)
            qml.apply(terminal_measurement)

        tape = qml.tape.QuantumScript.from_queue(q)
        target_wire = qml.wires.Wires(1)

        assert len(tape.circuit) == 5
        assert tape.circuit[0].return_type == qml.measurements.MidMeasure

        assert isinstance(tape.circuit[1], qml.transforms.condition.Conditional)
        assert isinstance(tape.circuit[1].then_op, qml.PauliX)
        assert tape.circuit[1].then_op.wires == target_wire

        assert isinstance(tape.circuit[2], qml.transforms.condition.Conditional)
        assert isinstance(tape.circuit[2].then_op, qml.RY)
        assert tape.circuit[2].then_op.wires == target_wire
        assert tape.circuit[2].then_op.data == (r,)

        assert isinstance(tape.circuit[3], qml.transforms.condition.Conditional)
        assert isinstance(tape.circuit[3].then_op, qml.PauliZ)
        assert tape.circuit[3].then_op.wires == target_wire

        assert tape.circuit[4] is terminal_measurement

    @pytest.mark.parametrize(
        "x, rot, exp_batch_size",
        [
            (0.2, [0.1, -0.9, 2.1], None),
            ([0.2], [0.1, -0.9, 2.1], 1),
            ([0.2], [[0.1], [-0.9], 2.1], 1),
            ([0.2] * 3, [0.1, [-0.9] * 3, 2.1], 3),
        ],
    )
    def test_update_batch_size(self, x, rot, exp_batch_size):
        """Test that the batch size is correctly inferred from all operation's
        batch_size, when creating and when using `bind_new_parameters`."""

        # Test with tape construction
        with qml.queuing.AnnotatedQueue() as q:
            qml.RX(x, wires=0)
            qml.Rot(*rot, wires=1)
            qml.apply(qml.expval(qml.PauliZ(0)))
            qml.apply(qml.expval(qml.PauliX(1)))

        tape = qml.tape.QuantumScript.from_queue(q)
        assert tape.batch_size == exp_batch_size

        # Test with bind_new_parameters
        with qml.queuing.AnnotatedQueue() as q:
            qml.RX(0.2, wires=0)
            qml.Rot(1.0, 0.2, -0.3, wires=1)
            qml.apply(qml.expval(qml.PauliZ(0)))
            qml.apply(qml.expval(qml.PauliX(1)))

        tape = qml.tape.QuantumScript.from_queue(q)
        assert tape.batch_size is None

        tape = tape.bind_new_parameters([x] + rot, [0, 1, 2, 3])
        assert tape.batch_size == exp_batch_size

    @pytest.mark.parametrize(
        "x, rot, y",
        [
            (0.2, [[0.1], -0.9, 2.1], [0.1, 0.9]),
            ([0.2], [0.1, [-0.9] * 2, 2.1], 0.1),
        ],
    )
    def test_error_inconsistent_batch_sizes(self, x, rot, y):
        """Test that the batch size is correctly inferred from all operation's
        batch_size, when creating and when using `bind_new_parameters`."""

        with pytest.raises(
            ValueError, match="batch sizes of the quantum script operations do not match."
        ):
            with qml.queuing.AnnotatedQueue() as q:
                qml.RX(x, wires=0)
                qml.Rot(*rot, wires=1)
                qml.RX(y, wires=1)
                qml.apply(qml.expval(qml.PauliZ(0)))

            tape = qml.tape.QuantumScript.from_queue(q)
        with qml.queuing.AnnotatedQueue() as q:
            qml.RX(0.2, wires=0)
            qml.Rot(1.0, 0.2, -0.3, wires=1)
            qml.RX(0.2, wires=1)
            qml.apply(qml.expval(qml.PauliZ(0)))
        tape = qml.tape.QuantumScript.from_queue(q)
        with pytest.raises(
            ValueError, match="batch sizes of the quantum script operations do not match."
        ):
            tape.bind_new_parameters([x] + rot + [y], [0, 1, 2, 3, 4])


class TestIteration:
    """Test the capabilities related to iterating over tapes."""

    @pytest.fixture
    def make_tape(self):
        ops = []
        meas = []

        with QuantumTape() as tape:
            ops += [qml.RX(0.432, wires=0)]
            ops += [qml.Rot(0.543, 0, 0.23, wires=0)]
            ops += [qml.CNOT(wires=[0, "a"])]
            ops += [qml.RX(0.133, wires=4)]
            meas += [qml.expval(qml.PauliX(wires="a"))]
            meas += [qml.probs(wires=[0, "a"])]

        return tape, ops, meas

    def test_tape_is_iterable(self, make_tape):
        """Test the iterable protocol: that we can iterate over a tape because
        an iterator object can be obtained using the iter function."""
        tape, ops, meas = make_tape

        expected = ops + meas

        tape_iterator = iter(tape)

        iterating = True

        counter = 0

        while iterating:
            try:
                next_tape_elem = next(tape_iterator)

                assert next_tape_elem is expected[counter]
                counter += 1

            except StopIteration:
                # StopIteration is raised by next when there are no more
                # elements to iterate over
                iterating = False

        assert counter == len(expected)

    def test_tape_is_sequence(self, make_tape):
        """Test the sequence protocol: that a tape is a sequence because its
        __len__ and __getitem__ methods work as expected."""
        tape, ops, meas = make_tape

        expected = ops + meas

        for idx, exp_elem in enumerate(expected):
            assert tape[idx] is exp_elem

        assert len(tape) == len(expected)

    def test_tape_as_list(self, make_tape):
        """Test that a tape can be converted to a list."""
        tape, ops, meas = make_tape
        tape = list(tape)

        expected = ops + meas
        for op_, exp_op in zip(tape, expected):
            assert op_ is exp_op

        assert len(tape) == len(expected)

    def test_iteration_preserves_circuit(self):
        """Test that iterating through a tape doesn't change the underlying
        list of operations and measurements in the circuit."""

        circuit = [
            qml.RX(0.432, wires=0),
            qml.Rot(0.543, 0, 0.23, wires=0),
            qml.CNOT(wires=[0, "a"]),
            qml.RX(0.133, wires=4),
            qml.expval(qml.PauliX(wires="a")),
            qml.probs(wires=[0, "a"]),
        ]

        with QuantumTape() as tape:
            for op_ in circuit:
                qml.apply(op_)

        # Check that the underlying circuit is as expected
        assert tape.circuit == circuit

        # Iterate over the tape by turning it into a list
        _ = list(tape)

        # Check that the underlying circuit is still as expected
        assert tape.circuit == circuit


class TestGraph:
    """Tests involving graph creation"""

    def test_graph_creation(self, mocker):
        """Test that the circuit graph is correctly created"""
        spy = mocker.spy(CircuitGraph, "__init__")

        with QuantumTape() as tape:
            op_ = qml.RX(1.0, wires=0)
            obs = qml.PauliZ(1)
            qml.expval(obs)

        # graph has not yet been created
        assert tape._graph is None
        spy.assert_not_called()

        # requesting the graph creates it
        g = tape.graph
        assert g.operations == [op_]
        assert g.observables == [obs]
        assert tape._graph is not None
        spy.assert_called_once()

        # calling the graph property again does
        # not reconstruct the graph
        g2 = tape.graph
        assert g2 is g
        spy.assert_called_once()


class TestResourceEstimation:
    """Tests for verifying resource counts and depths of tapes."""

    @pytest.fixture
    def make_empty_tape(self):
        with QuantumTape() as tape:
            qml.probs(wires=[0, 1])

        return tape

    @pytest.fixture
    def make_tape(self):
        params = [0.432, 0.123, 0.546, 0.32, 0.76]

        with QuantumTape() as tape:
            qml.RX(params[0], wires=0)
            qml.Rot(*params[1:4], wires=0)
            qml.CNOT(wires=[0, "a"])
            qml.RX(params[4], wires=4)
            qml.expval(qml.PauliX(wires="a"))
            qml.probs(wires=[0, "a"])

        return tape

    @pytest.fixture
    def make_extendible_tape(self):
        params = [0.432, 0.123, 0.546, 0.32, 0.76]

        with QuantumTape() as tape:
            qml.RX(params[0], wires=0)
            qml.Rot(*params[1:4], wires=0)
            qml.CNOT(wires=[0, "a"])
            qml.RX(params[4], wires=4)

        return tape

    def test_specs_empty_tape(self, make_empty_tape):
        """Test specs attribute on an empty tape"""
        tape = make_empty_tape

        gate_types = defaultdict(int)
        expected_resources = qml.resource.Resources(num_wires=2, gate_types=gate_types)
        assert tape.specs["resources"] == expected_resources

        assert tape.specs["num_observables"] == 1
        assert tape.specs["num_diagonalizing_gates"] == 0
        assert tape.specs["num_trainable_params"] == 0

        assert len(tape.specs) == 4

    def test_specs_tape(self, make_tape):
        """Tests that regular tapes return correct specifications"""
        tape = make_tape

        specs = tape.specs

        assert len(specs) == 4

        gate_sizes = defaultdict(int, {1: 3, 2: 1})
        gate_types = defaultdict(int, {"RX": 2, "Rot": 1, "CNOT": 1})
        expected_resources = qml.resource.Resources(
            num_wires=3, num_gates=4, gate_types=gate_types, gate_sizes=gate_sizes, depth=3
        )
        assert specs["resources"] == expected_resources
        assert specs["num_observables"] == 2
        assert specs["num_diagonalizing_gates"] == 1
        assert specs["num_trainable_params"] == 5

    def test_specs_add_to_tape(self, make_extendible_tape):
        """Test that tapes return correct specs after adding to them."""

        tape = make_extendible_tape
        specs1 = tape.specs

        assert len(specs1) == 4

        gate_sizes = defaultdict(int, {1: 3, 2: 1})
        gate_types = defaultdict(int, {"RX": 2, "Rot": 1, "CNOT": 1})

        expected_resoures = qml.resource.Resources(
            num_wires=3, num_gates=4, gate_types=gate_types, gate_sizes=gate_sizes, depth=3
        )
        assert specs1["resources"] == expected_resoures

        assert specs1["num_observables"] == 0
        assert specs1["num_diagonalizing_gates"] == 0
        assert specs1["num_trainable_params"] == 5

        with tape as tape:
            qml.CNOT(wires=[0, 1])
            qml.RZ(0.1, wires=3)
            qml.expval(qml.PauliX(wires="a"))
            qml.probs(wires=[0, "a"])

        specs2 = tape.specs

        assert len(specs2) == 4

        gate_sizes = defaultdict(int, {1: 4, 2: 2})
        gate_types = defaultdict(int, {"RX": 2, "Rot": 1, "CNOT": 2, "RZ": 1})

        expected_resoures = qml.resource.Resources(
            num_wires=5, num_gates=6, gate_types=gate_types, gate_sizes=gate_sizes, depth=4
        )
        assert specs2["resources"] == expected_resoures

        assert specs2["num_observables"] == 2
        assert specs2["num_diagonalizing_gates"] == 1
        assert specs2["num_trainable_params"] == 6


class TestParameters:
    """Tests for parameter processing, setting, and manipulation"""

    @pytest.fixture
    def make_tape(self):
        params = [0.432, 0.123, 0.546, 0.32, 0.76]

        with QuantumTape() as tape:
            qml.RX(params[0], wires=0)
            qml.Rot(*params[1:4], wires=0)
            qml.CNOT(wires=[0, "a"])
            qml.RX(params[4], wires=4)
            qml.expval(qml.PauliX(wires="a"))
            qml.probs(wires=[0, "a"])

        return tape, params

    @pytest.fixture
    def make_tape_with_hermitian(self):
        params = [0.432, 0.123, 0.546, 0.32, 0.76]
        hermitian = qml.numpy.eye(2, requires_grad=False)

        with QuantumTape() as tape:
            qml.RX(params[0], wires=0)
            qml.Rot(*params[1:4], wires=0)
            qml.CNOT(wires=[0, "a"])
            qml.RX(params[4], wires=4)
            qml.expval(qml.Hermitian(hermitian, wires="a"))

        return tape, params, hermitian

    def test_parameter_processing(self, make_tape):
        """Test that parameters are correctly counted and processed"""
        tape, params = make_tape
        assert tape.num_params == len(params)
        assert tape.trainable_params == list(range(len(params)))
        assert tape.get_parameters() == params

    @pytest.mark.parametrize("operations_only", [False, True])
    def test_parameter_processing_operations_only(self, make_tape_with_hermitian, operations_only):
        """Test the operations_only flag for getting the parameters on a tape with
        qml.Hermitian is measured"""
        tape, circuit_params, hermitian = make_tape_with_hermitian
        num_all_params = len(circuit_params) + 1  # + 1 for hermitian
        assert tape.num_params == num_all_params
        assert tape.trainable_params == list(range(num_all_params))
        assert (
            tape.get_parameters(operations_only=operations_only) == circuit_params
            if operations_only
            else circuit_params + [hermitian]
        )

    def test_set_trainable_params(self, make_tape):
        """Test that setting trainable parameters works as expected"""
        tape, params = make_tape
        trainable = [0, 2, 3]
        tape.trainable_params = trainable
        assert tape._trainable_params == trainable
        assert tape.num_params == 3
        assert tape.get_parameters() == [params[i] for i in tape.trainable_params]

        # add additional trainable parameters
        trainable = {1, 2, 3, 4}
        tape.trainable_params = trainable
        assert tape._trainable_params == [1, 2, 3, 4]
        assert tape.num_params == 4
        assert tape.get_parameters() == [params[i] for i in tape.trainable_params]

        # set trainable_params in wrong order
        trainable = {3, 4, 1}
        tape.trainable_params = trainable
        assert tape._trainable_params == [1, 3, 4]
        assert tape.num_params == 3
        assert tape.get_parameters() == [params[i] for i in tape.trainable_params]

    def test_changing_params(self, make_tape):
        """Test that changing trainable parameters works as expected"""
        tape, params = make_tape
        trainable = (0, 2, 3)
        tape.trainable_params = trainable
        assert tape._trainable_params == list(trainable)
        assert tape.num_params == 3
        assert tape.get_parameters() == [params[i] for i in tape.trainable_params]
        assert tape.get_parameters(trainable_only=False) == params

    def test_set_trainable_params_error(self, make_tape):
        """Test that exceptions are raised if incorrect parameters
        are set as trainable"""
        tape, _ = make_tape

        with pytest.raises(ValueError, match="must be non-negative integers"):
            tape.trainable_params = [-1, 0]

        with pytest.raises(ValueError, match="must be non-negative integers"):
            tape.trainable_params = (0.5,)

        with pytest.raises(ValueError, match="only has 5 parameters"):
            tape.trainable_params = {0, 7}

    def test_setting_parameters(self, make_tape):
        """Test that parameters are correctly modified after construction"""
        tape, params = make_tape
        new_params = [0.6543, -0.654, 0, 0.3, 0.6]

        new_tape = tape.bind_new_parameters(new_params, [0, 1, 2, 3, 4])

        for pinfo, pval in zip(new_tape._par_info, new_params):
            assert pinfo["op"].data[pinfo["p_idx"]] == pval

        assert new_tape.get_parameters() == new_params
        assert tape.get_parameters() == params

    def test_setting_free_parameters(self, make_tape):
        """Test that free parameters are correctly modified after construction"""
        tape, params = make_tape
        new_params = [-0.654, 0.3]

        tape.trainable_params = [1, 3]
        new_tape = tape.bind_new_parameters(new_params, tape.trainable_params)

        count = 0
        for idx, pinfo in enumerate(new_tape._par_info):
            if idx in tape.trainable_params:
                assert pinfo["op"].data[pinfo["p_idx"]] == new_params[count]
                count += 1
            else:
                assert pinfo["op"].data[pinfo["p_idx"]] == params[idx]

        assert new_tape.get_parameters(trainable_only=False) == [
            params[0],
            new_params[0],
            params[2],
            new_params[1],
            params[4],
        ]
        assert tape.get_parameters(trainable_only=False) == params

    def test_setting_parameters_unordered(self, make_tape):
        """Test that an 'unordered' trainable_params set does not affect
        the setting of parameter values"""
        tape, params = make_tape
        new_params = [-0.654, 0.3]

        tape.trainable_params = [3, 1]
        new_tape = tape.bind_new_parameters(new_params, tape.trainable_params)

        assert new_tape.get_parameters(trainable_only=True) == new_params
        assert new_tape.get_parameters(trainable_only=False) == [
            params[0],
            new_params[0],
            params[2],
            new_params[1],
            params[4],
        ]
        assert tape.get_parameters(trainable_only=False) == params

    def test_setting_all_parameters(self, make_tape):
        """Test that all parameters are correctly modified after construction"""
        tape, params = make_tape
        new_params = [0.6543, -0.654, 0, 0.3, 0.6]

        tape.trainable_params = [1, 3]
        new_tape = tape.bind_new_parameters(new_params, [0, 1, 2, 3, 4])

        for pinfo, pval in zip(new_tape._par_info, new_params):
            assert pinfo["op"].data[pinfo["p_idx"]] == pval

        assert new_tape.get_parameters(trainable_only=False) == new_params
        assert tape.get_parameters(trainable_only=False) == params

    def test_setting_parameters_error(self, make_tape):
        """Test that exceptions are raised if incorrect parameters
        are attempted to be set"""
        tape, _ = make_tape

        with pytest.raises(ValueError, match="Number of provided parameters does not match"):
            tape.bind_new_parameters([0.54], [0, 1, 2, 3, 4])

        with pytest.raises(ValueError, match="Number of provided parameters does not match"):
            tape.bind_new_parameters([0.54, 0.54, 0.123], [0, 1])

    def test_array_parameter(self):
        """Test that array parameters integrate properly"""
        a = np.array([1, 1, 0, 0]) / np.sqrt(2)
        params = [a, 0.32, 0.76, 1.0]

        with QuantumTape() as tape:
            op_ = qml.StatePrep(params[0], wires=[0, 1])
            qml.Rot(params[1], params[2], params[3], wires=0)

        assert tape.num_params == len(params)
        assert tape.get_parameters() == params

        b = np.array([0, 1, 0, 0])
        new_params = [b, 0.543, 0.654, 0.123]
        new_tape = tape.bind_new_parameters(new_params, [0, 1, 2, 3])
        assert new_tape.get_parameters() == new_params
        assert tape.get_parameters() == params

        assert np.all(op_.data[0] == a)
        assert np.all(new_tape[0].data[0] == b)

    def test_measurement_parameter(self):
        """Test that measurement parameters integrate properly"""
        H = np.array([[1, 0], [0, -1]])
        params = [0.32, 0.76, 1.0, H]

        with QuantumTape() as tape:
            qml.Rot(params[0], params[1], params[2], wires=0)
            obs = qml.Hermitian(params[3], wires=0)
            qml.expval(obs)

        assert tape.num_params == len(params)
        assert tape.get_parameters() == params

        H2 = np.array([[0, 1], [1, 1]])
        new_params = [0.543, 0.654, 0.123, H2]
        new_tape = tape.bind_new_parameters(new_params, [0, 1, 2, 3])
        assert new_tape.get_parameters() == new_params
        assert tape.get_parameters() == params

        assert np.all(obs.data[0] == H)
        assert np.all(new_tape[1].obs.data[0] == H2)


class TestInverseAdjoint:
    """Tests for tape inversion"""

    def test_adjoint(self):
        """Test that tape.adjoint is a copy of in-place inversion."""

        init_state = np.array([1, 1])
        p = [0.1, 0.2, 0.3, 0.4]

        with QuantumTape() as tape:
            qml.BasisState(init_state, wires=[0, "a"])
            qml.RX(p[0], wires=0)
            qml.adjoint(qml.Rot(*p[1:], wires=0))
            qml.CNOT(wires=[0, "a"])
            qml.probs(wires=0)
            qml.probs(wires="a")

        with QuantumTape() as tape2:
            adjoint_tape = tape.adjoint()

        assert tape2[0] is adjoint_tape

        assert id(adjoint_tape) != id(tape)
        assert isinstance(adjoint_tape, QuantumTape)


class TestExpand:
    """Tests for tape expansion"""

    def test_decomposition(self):
        """Test expanding a tape with operations that have decompositions"""
        with QuantumTape() as tape:
            qml.Rot(0.1, 0.2, 0.3, wires=0)

        new_tape = tape.expand()

        assert len(new_tape.operations) == 3
        assert new_tape.get_parameters() == [0.1, 0.2, 0.3]
        assert new_tape.trainable_params == [0, 1, 2]
        assert new_tape.shots is tape.shots

        assert isinstance(new_tape.operations[0], qml.RZ)
        assert isinstance(new_tape.operations[1], qml.RY)
        assert isinstance(new_tape.operations[2], qml.RZ)

        # check that modifying the new tape does not affect the old tape

        new_tape.trainable_params = [0]

        assert tape.get_parameters() == [0.1, 0.2, 0.3]
        assert tape.trainable_params == [0, 1, 2]

    def test_decomposition_removing_parameters(self):
        """Test that decompositions which reduce the number of parameters
        on the tape retain tape consistency."""
        with QuantumTape() as tape:
            qml.BasisState(np.array([1]), wires=0)

        # since expansion calls `BasisStatePreparation` we have to expand twice
        new_tape = tape.expand(depth=2)

        assert len(new_tape.operations) == 1
        assert new_tape.operations[0].name == "PauliX"
        assert new_tape.operations[0].wires.tolist() == [0]
        assert new_tape.num_params == 0
        assert new_tape.get_parameters() == []
        assert new_tape.shots is tape.shots

        assert isinstance(new_tape.operations[0], qml.PauliX)

    def test_decomposition_adding_parameters(self):
        """Test that decompositions which increase the number of parameters
        on the tape retain tape consistency."""
        with QuantumTape() as tape:
            qml.PauliX(wires=0)

        new_tape = tape.expand()

        assert len(new_tape.operations) == 3

        assert new_tape.operations[0].name == "PhaseShift"
        assert new_tape.operations[1].name == "RX"
        assert new_tape.operations[2].name == "PhaseShift"

        assert new_tape.num_params == 3
        assert new_tape.get_parameters() == [np.pi / 2, np.pi, np.pi / 2]
        assert new_tape.shots is tape.shots

    def test_nested_tape(self):
        """Test that a nested tape properly expands"""
        with QuantumTape() as tape1:
            with QuantumTape() as tape2:
                qml.RX(0.543, wires=0)
                qml.RY(0.1, wires=0)

        assert tape1.num_params == 2
        assert tape1.operations == [tape2]

        new_tape = tape1.expand()
        assert new_tape.num_params == 2
        assert len(new_tape.operations) == 2
        assert isinstance(new_tape.operations[0], qml.RX)
        assert isinstance(new_tape.operations[1], qml.RY)
        assert new_tape.shots is tape1.shots

    def test_nesting_and_decomposition(self):
        """Test an example that contains nested tapes and operation decompositions."""

        with QuantumTape() as tape:
            qml.BasisState(np.array([1, 1]), wires=[0, "a"])

            with QuantumTape():
                qml.Rot(0.543, 0.1, 0.4, wires=0)

            qml.CNOT(wires=[0, "a"])
            qml.RY(0.2, wires="a")
            qml.probs(wires=0)
            qml.probs(wires="a")

        new_tape = tape.expand()
        assert len(new_tape.operations) == 4
        assert new_tape.shots is tape.shots

    def test_stopping_criterion(self):
        """Test that gates specified in the stop_at
        argument are not expanded."""
        with QuantumTape() as tape:
            qml.U3(0, 1, 2, wires=0)
            qml.Rot(3, 4, 5, wires=0)
            qml.probs(wires=0)
            qml.probs(wires="a")

        new_tape = tape.expand(stop_at=lambda obj: getattr(obj, "name", None) in ["Rot"])
        assert len(new_tape.operations) == 4
        assert "Rot" in [i.name for i in new_tape.operations]
        assert "U3" not in [i.name for i in new_tape.operations]

    def test_depth_expansion(self):
        """Test expanding with depth=3"""
        with QuantumTape() as tape:
            # Will be decomposed into PauliX(0), PauliX(0)
            # Each PauliX will then be decomposed into PhaseShift, RX, PhaseShift.
            qml.BasisState(np.array([1, 1]), wires=[0, "a"])

            with QuantumTape():
                # will be decomposed into a RZ, RY, RZ
                qml.Rot(0.543, 0.1, 0.4, wires=0)

            qml.CNOT(wires=[0, "a"])
            qml.RY(0.2, wires="a")
            qml.probs(wires=0)
            qml.probs(wires="a")

        new_tape = tape.expand(depth=3)
        assert len(new_tape.operations) == 11

    @pytest.mark.parametrize("skip_first", (True, False))
    @pytest.mark.parametrize(
        "op, decomp",
        zip(
            [
                qml.BasisState([1, 0], wires=[0, 1]),
                qml.StatePrep([0, 1, 0, 0], wires=[0, 1]),
<<<<<<< HEAD
                qml.AmplitudeEmbedding([0, 1, 0, 0], wires=[0, 1]),
=======
                qml.PauliZ(0),
>>>>>>> af17d7d0
            ],
            [
                qml.BasisStatePreparation([1, 0], wires=[0, 1]),
                qml.MottonenStatePreparation([0, 1, 0, 0], wires=[0, 1]),
<<<<<<< HEAD
                qml.StatePrep([0, 1, 0, 0], wires=[0, 1]),  # still a StatePrepBase :/
=======
                qml.PauliZ(0),
>>>>>>> af17d7d0
            ],
        ),
    )
    def test_expansion_state_prep(self, skip_first, op, decomp):
        """Test that StatePrepBase operations are expanded correctly without
        expanding other operations in the tape.
        """
        ops = [
            op,
            qml.PauliZ(wires=0),
            qml.Rot(0.1, 0.2, 0.3, wires=0),
            qml.BasisState([0], wires=1),
            qml.StatePrep([0, 1], wires=0),
        ]
        tape = QuantumTape(ops=ops, measurements=[])
        new_tape = expand_tape_state_prep(tape, skip_first=skip_first)

        true_decomposition = []
        if skip_first:
            true_decomposition.append(op)
        else:
            true_decomposition.append(decomp)
        true_decomposition += [
            qml.PauliZ(wires=0),
            qml.Rot(0.1, 0.2, 0.3, wires=0),
            qml.BasisStatePreparation([0], wires=[1]),
            qml.MottonenStatePreparation([0, 1], wires=[0]),
        ]

        assert len(new_tape.operations) == len(true_decomposition)
        for tape_op, true_op in zip(new_tape.operations, true_decomposition):
            assert qml.equal(tape_op, true_op)

    @pytest.mark.filterwarnings("ignore:The ``name`` property and keyword argument of")
    def test_stopping_criterion_with_depth(self):
        """Test that gates specified in the stop_at
        argument are not expanded."""
        with QuantumTape() as tape:
            # Will be decomposed into PauliX(0), PauliX(0)
            qml.BasisState(np.array([1, 1]), wires=[0, "a"])

            with QuantumTape():
                # will be decomposed into a RZ, RY, RZ
                qml.Rot(0.543, 0.1, 0.4, wires=0)

            qml.CNOT(wires=[0, "a"])
            qml.RY(0.2, wires="a")
            qml.probs(wires=0)
            qml.probs(wires="a")

        new_tape = tape.expand(
            depth=2, stop_at=lambda obj: getattr(obj, "name", None) in ["PauliX"]
        )
        assert len(new_tape.operations) == 7

    def test_measurement_expansion(self):
        """Test that measurement expansion works as expected"""
        with QuantumTape() as tape:
            # expands into 2 PauliX
            qml.BasisState(np.array([1, 1]), wires=[0, "a"])
            qml.CNOT(wires=[0, "a"])
            qml.RY(0.2, wires="a")
            qml.probs(wires=0)
            # expands into RY on wire b
            qml.expval(qml.PauliZ("a") @ qml.Hadamard("b"))
            # expands into QubitUnitary on wire 0
            qml.var(qml.Hermitian(np.array([[1, 2], [2, 4]]), wires=[1]))

        new_tape = tape.expand(expand_measurements=True)

        assert len(new_tape.operations) == 5

        expected = [
            qml.measurements.Probability,
            qml.measurements.Expectation,
            qml.measurements.Variance,
        ]
        assert [m.return_type is r for m, r in zip(new_tape.measurements, expected)]

        expected = [None, None, None]
        assert [m.obs is r for m, r in zip(new_tape.measurements, expected)]

        expected = [None, [1, -1, -1, 1], [0, 5]]
        assert [m.eigvals() is r for m, r in zip(new_tape.measurements, expected)]

    def test_expand_tape_multiple_wires(self):
        """Test the expand() method when measurements with more than one observable on the same
        wire are used"""
        with QuantumTape() as tape1:
            qml.RX(0.3, wires=0)
            qml.RY(0.4, wires=1)
            qml.expval(qml.PauliX(0))
            qml.var(qml.PauliX(0) @ qml.PauliX(1))
            qml.expval(qml.PauliX(2))

        with QuantumTape() as tape2:
            qml.RX(0.3, wires=0)
            qml.RY(0.4, wires=1)
            qml.RY(-np.pi / 2, wires=0)
            qml.RY(-np.pi / 2, wires=1)
            qml.expval(qml.PauliZ(0))
            qml.var(qml.PauliZ(0) @ qml.PauliZ(1))
            qml.expval(qml.PauliX(2))

        tape1_exp = tape1.expand()

        assert tape1_exp.graph.hash == tape2.graph.hash

    @pytest.mark.parametrize("ret", [expval, var])
    def test_expand_tape_multiple_wires_non_commuting(self, ret):
        """Test if a QuantumFunctionError is raised during tape expansion if non-commuting
        observables are on the same wire"""
        with QuantumTape() as tape:
            qml.RX(0.3, wires=0)
            qml.RY(0.4, wires=1)
            qml.expval(qml.PauliX(0))
            ret(op=qml.PauliZ(0))

        with pytest.raises(qml.QuantumFunctionError, match="Only observables that are qubit-wise"):
            tape.expand(expand_measurements=True)

    @pytest.mark.parametrize("ret", [expval, var, probs])
    @pytest.mark.parametrize("wires", [None, 0, [0]])
    def test_expand_tape_multiple_wires_non_commuting_no_obs_sampling(self, ret, wires):
        """Test if a QuantumFunctionError is raised during tape expansion if non-commuting
        observables (also involving computational basis sampling) are on the same wire"""
        with QuantumTape() as tape:
            qml.RX(0.3, wires=0)
            qml.RY(0.4, wires=1)
            ret(op=qml.PauliX(0))
            qml.sample(wires=wires)

        with pytest.raises(qml.QuantumFunctionError, match="Only observables that are qubit-wise"):
            tape.expand(expand_measurements=True)

    @pytest.mark.parametrize("ret", [expval, var, probs])
    @pytest.mark.parametrize("wires", [None, 0, [0]])
    def test_expand_tape_multiple_wires_non_commuting_no_obs_counting(self, ret, wires):
        """Test if a QuantumFunctionError is raised during tape expansion if non-commuting
        observables (also involving computational basis sampling) are on the same wire"""
        with QuantumTape() as tape:
            qml.RX(0.3, wires=0)
            qml.RY(0.4, wires=1)
            ret(op=qml.PauliX(0))
            qml.counts(wires=wires)

        with pytest.raises(qml.QuantumFunctionError, match="Only observables that are qubit-wise"):
            tape.expand(expand_measurements=True)

    @pytest.mark.parametrize("ret", [sample, counts, probs])
    def test_expand_tape_multiple_wires_non_commuting_for_sample_type_measurements(self, ret):
        """Test if a more verbose QuantumFunctionError is raised during tape expansion of non-commuting
        observables on the same wire with sample type measurements present"""
        with QuantumTape() as tape:
            qml.RX(0.3, wires=0)
            qml.RY(0.4, wires=1)
            qml.expval(qml.PauliX(0))
            ret(op=qml.PauliZ(0))

        expected_error_msg = (
            "Only observables that are qubit-wise commuting "
            "Pauli words can be returned on the same wire.\n"
            "Try removing all probability, sample and counts measurements "
            "this will allow for splitting of execution and separate measurements "
            "for each non-commuting observable."
        )

        with pytest.raises(qml.QuantumFunctionError, match=expected_error_msg):
            tape.expand(expand_measurements=True)

    def test_multiple_expand_no_change_original_tape(self):
        """Test that the original tape is not changed multiple time after maximal expansion."""
        with QuantumTape() as tape:
            qml.RX(0.1, wires=[0])
            qml.RY(0.2, wires=[1])
            qml.CNOT(wires=[0, 1])
            qml.expval(qml.PauliZ(0) @ qml.PauliX(1))
            qml.expval(qml.PauliZ(0))

        expand_tape = tape.expand()
        circuit_after_first_expand = expand_tape.operations
        twice_expand_tape = tape.expand()
        circuit_after_second_expand = twice_expand_tape.operations
        assert all(
            qml.equal(op1, op2)
            for op1, op2 in zip(circuit_after_first_expand, circuit_after_second_expand)
        )

    def test_expand_does_not_affect_original_tape(self):
        """Test that expand_tape does not modify the inputted tape while creating a new one."""
        ops = [qml.RX(1.1, 0)]
        measurements = [qml.expval(qml.PauliX(0)), qml.expval(qml.PauliX(0))]
        tape = qml.tape.QuantumTape(ops, measurements)
        expanded = tape.expand()

        assert len(tape.operations) == 1
        assert qml.equal(tape.operations[0], ops[0])
        assert len(tape._obs_sharing_wires) == 2
        assert all(qml.equal(obs, qml.PauliX(0)) for obs in tape._obs_sharing_wires)
        assert qml.equal(tape.measurements[0], qml.expval(qml.PauliX(0)))
        assert qml.equal(tape.measurements[1], qml.expval(qml.PauliX(0)))
        assert tape.shots == qml.measurements.Shots(None)

        assert len(expanded.operations) == 2
        assert qml.equal(expanded.operations[0], ops[0])
        assert qml.equal(expanded.operations[1], qml.RY(-np.pi / 2, 0))  # new rotation
        assert len(expanded._obs_sharing_wires) == 2
        assert all(qml.equal(obs, qml.PauliZ(0)) for obs in expanded._obs_sharing_wires)
        assert qml.equal(expanded.measurements[0], qml.expval(qml.PauliZ(0)))
        assert qml.equal(expanded.measurements[1], qml.expval(qml.PauliZ(0)))
        assert expanded.shots is tape.shots

    def test_is_sampled_reserved_after_expansion(self, monkeypatch):
        """Test that the is_sampled property is correctly set when tape
        expansion happens."""
        dev = qml.device("default.qubit", wires=1, shots=10)

        # Remove support for an op to enforce decomposition & tape expansion
        mock_ops = copy.copy(dev.operations)
        mock_ops.remove("T")

        with monkeypatch.context() as m:
            m.setattr(dev, "operations", mock_ops)

            def circuit():
                qml.T(wires=0)
                return sample(qml.PauliZ(0))

            # Choosing parameter-shift not to swap the device under the hood
            qnode = qml.QNode(circuit, dev, diff_method="parameter-shift")
            qnode()

            # Double-checking that the T gate is not supported
            assert "T" not in qnode.device.operations
            assert "T" not in qnode._original_device.operations

            assert qnode.qtape.is_sampled


class TestExecution:
    """Tests for tape execution"""

    def test_execute_parameters(self, tol):
        """Test execution works when parameters are both passed and not passed."""
        dev = qml.device("default.qubit", wires=2)
        params = [0.1, 0.2]

        with QuantumTape() as tape:
            qml.RX(params[0], wires=[0])
            qml.RY(params[1], wires=[1])
            qml.CNOT(wires=[0, 1])
            qml.expval(qml.PauliZ(0) @ qml.PauliX(1))

        assert tape.output_dim == 1
        assert tape.batch_size is None

        # test execution with no parameters
        res1 = dev.execute(tape)
        assert tape.get_parameters() == params

        # test setting parameters
        new_tape = tape.bind_new_parameters(params=[0.5, 0.6], indices=[0, 1])
        res3 = dev.execute(new_tape)
        assert not np.allclose(res1, res3, atol=tol, rtol=0)
        assert new_tape.get_parameters() == [0.5, 0.6]

    def test_no_output_execute(self):
        """Test that tapes with no measurement process return
        an empty list."""
        dev = qml.device("default.qubit", wires=2)
        params = [0.1, 0.2]

        with QuantumTape() as tape:
            qml.RX(params[0], wires=[0])
            qml.RY(params[1], wires=[1])

        res = dev.execute(tape)
        assert isinstance(res, tuple)

    def test_single_expectation_value(self, tol):
        """Tests correct output shape and evaluation for a tape
        with a single expval output"""
        dev = qml.device("default.qubit", wires=2)
        x = 0.543
        y = -0.654

        with QuantumTape() as tape:
            qml.RX(x, wires=[0])
            qml.RY(y, wires=[1])
            qml.CNOT(wires=[0, 1])
            qml.expval(qml.PauliZ(0) @ qml.PauliX(1))

        assert tape.output_dim == 1

        res = dev.execute(tape)
        assert res.shape == ()

        expected = np.sin(y) * np.cos(x)
        assert np.allclose(res, expected, atol=tol, rtol=0)

    def test_multiple_expectation_values(self, tol):
        """Tests correct output shape and evaluation for a tape
        with multiple expval outputs"""
        dev = qml.device("default.qubit", wires=2)
        x = 0.543
        y = -0.654

        with QuantumTape() as tape:
            qml.RX(x, wires=[0])
            qml.RY(y, wires=[1])
            qml.CNOT(wires=[0, 1])
            qml.expval(qml.PauliZ(0))
            qml.expval(qml.PauliX(1))

        assert tape.output_dim == 2

        res = dev.execute(tape)
        assert isinstance(res, tuple)
        assert len(res) == 2

        expected = [np.cos(x), np.sin(y)]
        assert np.allclose(res, expected, atol=tol, rtol=0)

    def test_var_expectation_values(self, tol):
        """Tests correct output shape and evaluation for a tape
        with expval and var outputs"""
        dev = qml.device("default.qubit", wires=2)
        x = 0.543
        y = -0.654

        with QuantumTape() as tape:
            qml.RX(x, wires=[0])
            qml.RY(y, wires=[1])
            qml.CNOT(wires=[0, 1])
            qml.expval(qml.PauliZ(0))
            qml.var(qml.PauliX(1))

        assert tape.output_dim == 2

        res = dev.execute(tape)
        assert isinstance(res, tuple)
        assert len(res) == 2

        expected = [np.cos(x), np.cos(y) ** 2]
        assert np.allclose(res, expected, atol=tol, rtol=0)

    @pytest.mark.filterwarnings("ignore:Creating an ndarray from ragged nested sequences")
    def test_prob_expectation_values(self, tol):
        """Tests correct output shape and evaluation for a tape
        with prob and var outputs"""
        dev = qml.device("default.qubit", wires=2)
        x = 0.543
        y = -0.654

        with QuantumTape() as tape:
            qml.RX(x, wires=[0])
            qml.RY(y, wires=[1])
            qml.CNOT(wires=[0, 1])
            qml.expval(qml.PauliZ(0))
            qml.probs(wires=[0, 1])

        assert tape.output_dim == 5

        res = dev.execute(tape)

        assert isinstance(res, tuple)
        assert len(res) == 2

        assert isinstance(res[0], np.ndarray)
        assert np.allclose(res[0], np.cos(x), atol=tol, rtol=0)

        assert isinstance(res[1], np.ndarray)
        assert np.allclose(res[1], np.abs(dev.state) ** 2, atol=tol, rtol=0)

    def test_single_mode_sample(self):
        """Test that there is only one array of values returned
        for a single wire qml.sample"""
        dev = qml.device("default.qubit", wires=2, shots=10)
        x = 0.543
        y = -0.654

        with QuantumTape() as tape:
            qml.RX(x, wires=[0])
            qml.RY(y, wires=[1])
            qml.CNOT(wires=[0, 1])
            qml.sample(qml.PauliZ(0) @ qml.PauliX(1))

        res = dev.execute(tape)
        assert res.shape == (10,)

    def test_multiple_samples(self):
        """Test that there is only one array of values returned
        for multiple samples"""
        dev = qml.device("default.qubit", wires=2, shots=10)
        x = 0.543
        y = -0.654

        with QuantumTape() as tape:
            qml.RX(x, wires=[0])
            qml.RY(y, wires=[1])
            qml.CNOT(wires=[0, 1])
            qml.sample(qml.PauliZ(0))
            qml.sample(qml.PauliZ(1))

        res = dev.execute(tape)
        assert isinstance(res, tuple)
        assert isinstance(res[0], np.ndarray)
        assert isinstance(res[1], np.ndarray)
        assert res[0].shape == (10,)
        assert res[1].shape == (10,)

    def test_samples_expval(self):
        """Test that multiple arrays of values are returned
        for combinations of samples and statistics"""
        dev = qml.device("default.qubit", wires=2, shots=10)
        x = 0.543
        y = -0.654

        with QuantumTape() as tape:
            qml.RX(x, wires=[0])
            qml.RY(y, wires=[1])
            qml.CNOT(wires=[0, 1])
            qml.sample(qml.PauliZ(0))
            qml.expval(qml.PauliZ(1))

        res = dev.execute(tape)
        assert isinstance(res, tuple)
        assert isinstance(res[0], np.ndarray)
        assert res[0].shape == (10,)
        assert isinstance(res[1], np.ndarray)
        assert res[1].shape == ()

    def test_decomposition(self, tol):
        """Test decomposition onto a device's supported gate set"""
        dev = qml.device("default.qubit", wires=1)

        with QuantumTape() as tape:
            qml.U3(0.1, 0.2, 0.3, wires=[0])
            qml.expval(qml.PauliZ(0))

        tape = tape.expand(stop_at=lambda obj: obj.name in dev.operations)
        res = dev.execute(tape)
        assert np.allclose(res, np.cos(0.1), atol=tol, rtol=0)


class TestCVExecution:
    """Tests for CV tape execution"""

    def test_single_output_value(self):
        """Tests correct execution and output shape for a CV tape
        with a single expval output"""
        dev = qml.device("default.gaussian", wires=2)
        x = 0.543
        y = -0.654

        with QuantumTape() as tape:
            qml.Displacement(x, 0, wires=[0])
            qml.Squeezing(y, 0, wires=[1])
            qml.Beamsplitter(np.pi / 4, 0, wires=[0, 1])
            qml.expval(qml.NumberOperator(0))

        assert tape.output_dim == 1

        res = dev.batch_execute([tape])[0]
        assert res.shape == ()


class TestTapeCopying:
    """Test for tape copying behaviour"""

    def test_shallow_copy(self):
        """Test that shallow copying of a tape results in all
        contained data being shared between the original tape and the copy"""
        with QuantumTape() as tape:
            qml.BasisState(np.array([1, 0]), wires=[0, 1])
            qml.RY(0.5, wires=[1])
            qml.CNOT(wires=[0, 1])
            qml.expval(qml.PauliZ(0) @ qml.PauliY(1))

        copied_tape = tape.copy()

        assert copied_tape is not tape

        # the operations are simply references
        assert all(o1 is o2 for o1, o2 in zip(copied_tape.operations, tape.operations))
        assert all(o1 is o2 for o1, o2 in zip(copied_tape.observables, tape.observables))
        assert all(m1 is m2 for m1, m2 in zip(copied_tape.measurements, tape.measurements))

        # operation data is also a reference
        assert copied_tape.operations[0].wires is tape.operations[0].wires
        assert copied_tape.operations[0].data[0] is tape.operations[0].data[0]

        # check that all tape metadata is identical
        assert tape.get_parameters() == copied_tape.get_parameters()
        assert tape.wires == copied_tape.wires
        assert tape.data == copied_tape.data

        # check that the output dim is identical
        assert tape.output_dim == copied_tape.output_dim

    @pytest.mark.parametrize("copy_fn", [lambda tape: tape.copy(copy_operations=True), copy.copy])
    def test_shallow_copy_with_operations(self, copy_fn):
        """Test that shallow copying of a tape and operations allows
        parameters to be set independently"""

        with QuantumTape() as tape:
            qml.BasisState(np.array([1, 0]), wires=[0, 1])
            qml.RY(0.5, wires=[1])
            qml.CNOT(wires=[0, 1])
            qml.expval(qml.PauliZ(0) @ qml.PauliY(1))

        copied_tape = copy_fn(tape)

        assert copied_tape is not tape

        # the operations are not references; they are unique objects
        assert all(o1 is not o2 for o1, o2 in zip(copied_tape.operations, tape.operations))
        assert all(o1 is not o2 for o1, o2 in zip(copied_tape.observables, tape.observables))
        assert all(m1 is not m2 for m1, m2 in zip(copied_tape.measurements, tape.measurements))

        # however, the underlying operation data *is still shared*
        assert copied_tape.operations[0].wires is tape.operations[0].wires
        assert copied_tape.operations[0].data[0] is tape.operations[0].data[0]

        assert tape.get_parameters() == copied_tape.get_parameters()
        assert tape.wires == copied_tape.wires
        assert tape.data == copied_tape.data

        # check that the output dim is identical
        assert tape.output_dim == copied_tape.output_dim

    def test_deep_copy(self):
        """Test that deep copying a tape works, and copies all constituent data except parameters"""
        with QuantumTape() as tape:
            qml.BasisState(np.array([1, 0]), wires=[0, 1])
            qml.RY(0.5, wires=[1])
            qml.CNOT(wires=[0, 1])
            qml.expval(qml.PauliZ(0) @ qml.PauliY(1))

        copied_tape = copy.deepcopy(tape)

        assert copied_tape is not tape

        # the operations are not references
        assert all(o1 is not o2 for o1, o2 in zip(copied_tape.operations, tape.operations))
        assert all(o1 is not o2 for o1, o2 in zip(copied_tape.observables, tape.observables))
        assert all(m1 is not m2 for m1, m2 in zip(copied_tape.measurements, tape.measurements))

        # check that the output dim is identical
        assert tape.output_dim == copied_tape.output_dim

        # The underlying operation data has also been copied
        assert copied_tape.operations[0].wires is not tape.operations[0].wires

        # however, the underlying operation *parameters* are still shared
        # to support PyTorch, which does not support deep copying of tensors
        assert copied_tape.operations[0].data[0] is tape.operations[0].data[0]


class TestHashing:
    """Test for tape hashing"""

    @pytest.mark.parametrize(
        "m",
        [
            qml.expval(qml.PauliZ(0)),
            qml.state(),
            qml.probs(wires=0),
            qml.density_matrix(wires=0),
            qml.var(qml.PauliY(0)),
        ],
    )
    def test_identical(self, m):
        """Tests that the circuit hash of identical circuits are identical"""
        a = 0.3
        b = 0.2

        with qml.tape.QuantumTape() as tape1:
            qml.RX(a, wires=[0])
            qml.RY(b, wires=[1])
            qml.CNOT(wires=[0, 1])
            qml.apply(m)

        with qml.tape.QuantumTape() as tape2:
            qml.RX(a, wires=[0])
            qml.RY(b, wires=[1])
            qml.CNOT(wires=[0, 1])
            qml.apply(m)

        assert tape1.hash == tape2.hash

    def test_identical_numeric(self):
        """Tests that the circuit hash of identical circuits are identical
        even though the datatype of the arguments may differ"""
        a = 0.3
        b = 0.2

        with qml.tape.QuantumTape() as tape1:
            qml.RX(a, wires=[0])
            qml.RY(b, wires=[1])
            qml.CNOT(wires=[0, 1])
            qml.expval(qml.PauliZ(0) @ qml.PauliX(1))

        with qml.tape.QuantumTape() as tape2:
            qml.RX(np.array(a), wires=[0])
            qml.RY(np.array(b), wires=[1])
            qml.CNOT(wires=[0, 1])
            qml.expval(qml.PauliZ(0) @ qml.PauliX(1))

        assert tape1.hash == tape2.hash

    def test_different_wires(self):
        """Tests that the circuit hash of circuits with the same operations
        on different wires have different hashes"""
        a = 0.3
        b = 0.2

        with qml.tape.QuantumTape() as tape1:
            qml.RX(a, wires=[1])
            qml.RY(b, wires=[1])
            qml.CNOT(wires=[0, 1])
            qml.expval(qml.PauliZ(0) @ qml.PauliX(1))

        with qml.tape.QuantumTape() as tape2:
            qml.RX(np.array(a), wires=[0])
            qml.RY(np.array(b), wires=[1])
            qml.CNOT(wires=[0, 1])
            qml.expval(qml.PauliZ(0) @ qml.PauliX(1))

        assert tape1.hash != tape2.hash

    def test_different_trainabilities(self):
        """Tests that the circuit hash of identical circuits differ
        if the circuits have different trainable parameters"""
        a = 0.3
        b = 0.2

        with qml.tape.QuantumTape() as tape1:
            qml.RX(a, wires=[0])
            qml.RY(b, wires=[1])
            qml.CNOT(wires=[0, 1])
            qml.expval(qml.PauliZ(0) @ qml.PauliX(1))

        with qml.tape.QuantumTape() as tape2:
            qml.RX(a, wires=[0])
            qml.RY(b, wires=[1])
            qml.CNOT(wires=[0, 1])
            qml.expval(qml.PauliZ(0) @ qml.PauliX(1))

        tape1.trainable_params = [0]
        tape2.trainable_params = [0, 1]
        assert tape1.hash != tape2.hash

    def test_different_parameters(self):
        """Tests that the circuit hash of circuits with different
        parameters differs"""
        a = 0.3
        b = 0.2
        c = 0.6

        with qml.tape.QuantumTape() as tape1:
            qml.RX(a, wires=[0])
            qml.RY(b, wires=[1])
            qml.CNOT(wires=[0, 1])
            qml.expval(qml.PauliZ(0))

        with qml.tape.QuantumTape() as tape2:
            qml.RX(a, wires=[0])
            qml.RY(c, wires=[1])
            qml.CNOT(wires=[0, 1])
            qml.expval(qml.PauliZ(0))

        assert tape1.hash != tape2.hash

    def test_different_operations(self):
        """Tests that the circuit hash of circuits with different
        operations differs"""
        a = 0.3
        b = 0.2

        with qml.tape.QuantumTape() as tape1:
            qml.RX(a, wires=[0])
            qml.RZ(b, wires=[1])
            qml.CNOT(wires=[0, 1])
            qml.expval(qml.PauliZ(0))

        with qml.tape.QuantumTape() as tape2:
            qml.RX(a, wires=[0])
            qml.RY(b, wires=[1])
            qml.CNOT(wires=[0, 1])
            qml.expval(qml.PauliZ(0))

        assert tape1.hash != tape2.hash

    def test_different_measurements(self):
        """Tests that the circuit hash of circuits with different
        measurements differs"""
        a = 0.3
        b = 0.2

        with qml.tape.QuantumTape() as tape1:
            qml.RX(a, wires=[0])
            qml.RY(b, wires=[1])
            qml.CNOT(wires=[0, 1])
            qml.expval(qml.PauliZ(0))

        with qml.tape.QuantumTape() as tape2:
            qml.RX(a, wires=[0])
            qml.RY(b, wires=[1])
            qml.CNOT(wires=[0, 1])
            qml.var(qml.PauliZ(0))

        assert tape1.hash != tape2.hash

    def test_different_observables(self):
        """Tests that the circuit hash of circuits with different
        observables differs"""
        a = 0.3
        b = 0.2

        A = np.diag([1.0, 2.0])

        with qml.tape.QuantumTape() as tape1:
            qml.RX(a, wires=[0])
            qml.RY(b, wires=[1])
            qml.CNOT(wires=[0, 1])
            qml.expval(qml.PauliZ(0))

        with qml.tape.QuantumTape() as tape2:
            qml.RX(a, wires=[0])
            qml.RY(b, wires=[1])
            qml.CNOT(wires=[0, 1])
            qml.expval(qml.Hermitian(A, wires=0))

        assert tape1.hash != tape2.hash

    def test_rotation_modulo_identical(self):
        """Tests that the circuit hash of circuits with single-qubit
        rotations differing by multiples of 2pi have identical hash"""
        a = np.array(np.pi / 2, dtype=np.float64)
        b = np.array(np.pi / 4, dtype=np.float64)

        H = qml.Hamiltonian([0.1, 0.2], [qml.PauliX(0), qml.PauliZ(0) @ qml.PauliY(1)])

        with qml.tape.QuantumTape() as tape1:
            qml.RX(a, wires=[0])
            qml.RY(b, wires=[1])
            qml.CNOT(wires=[0, 1])
            qml.expval(H)

        with qml.tape.QuantumTape() as tape2:
            qml.RX(a - 2 * np.pi, wires=[0])
            qml.RY(b + 2 * np.pi, wires=[1])
            qml.CNOT(wires=[0, 1])
            qml.expval(H)

        assert tape1.hash == tape2.hash

    def test_controlled_rotation_modulo_identical(self):
        """Tests that the circuit hash of circuits with controlled
        rotations differing by multiples of 2pi have identical hash"""
        a = np.array(np.pi / 2, dtype=np.float64)
        b = np.array(np.pi / 2, dtype=np.float64)

        H = qml.Hamiltonian([0.1, 0.2], [qml.PauliX(0), qml.PauliZ(0) @ qml.PauliY(1)])

        with qml.tape.QuantumTape() as tape1:
            qml.CRX(a, wires=[0, 1])
            qml.CRY(b, wires=[0, 1])
            qml.CNOT(wires=[0, 1])
            qml.expval(H)

        with qml.tape.QuantumTape() as tape2:
            qml.CRX(a - 4 * np.pi, wires=[0, 1])
            qml.CRY(b + 4 * np.pi, wires=[0, 1])
            qml.CNOT(wires=[0, 1])
            qml.expval(H)

        assert tape1.hash == tape2.hash


def cost(tape, dev):
    return qml.execute([tape], dev, gradient_fn=qml.gradients.param_shift)


measures = [
    (qml.expval(qml.PauliZ(0)), ()),
    (qml.var(qml.PauliZ(0)), ()),
    (qml.probs(wires=[0]), (2,)),
    (qml.probs(wires=[0, 1]), (4,)),
    (qml.state(), (8,)),  # Assumes 3-qubit device
    (qml.density_matrix(wires=[0, 1]), (4, 4)),
    (
        qml.sample(qml.PauliZ(0)),
        None,
    ),  # Shape is None because the expected shape is in the test case
    (qml.sample(), None),  # Shape is None because the expected shape is in the test case
]

multi_measurements = [
    ([qml.expval(qml.PauliZ(0)), qml.expval(qml.PauliZ(1))], ((), ())),
    ([qml.probs(wires=[0]), qml.probs(wires=[1])], ((2,), (2,))),
    ([qml.probs(wires=[0]), qml.probs(wires=[1, 2])], ((2**1,), (2**2,))),
    ([qml.probs(wires=[0, 2]), qml.probs(wires=[1])], ((2**2,), (2**1,))),
    (
        [qml.probs(wires=[0]), qml.probs(wires=[1, 2]), qml.probs(wires=[0, 1, 2])],
        ((2**1,), (2**2,), (2**3,)),
    ),
]


@pytest.mark.filterwarnings("ignore:Creating an ndarray from ragged nested sequences")
class TestOutputShape:
    """Tests for determining the tape output shape of tapes."""

    @pytest.mark.parametrize("measurement, expected_shape", measures)
    @pytest.mark.parametrize("shots", [None, 1, 10])
    def test_output_shapes_single(self, measurement, expected_shape, shots):
        """Test that the output shape produced by the tape matches the expected
        output shape."""
        if shots is None and measurement.return_type is qml.measurements.Sample:
            pytest.skip("Sample doesn't support analytic computations.")

        num_wires = 3
        dev = qml.device("default.qubit", wires=num_wires, shots=shots)

        a = np.array(0.1)
        b = np.array(0.2)

        with qml.queuing.AnnotatedQueue() as q:
            qml.RY(a, wires=0)
            qml.RX(b, wires=0)
            qml.apply(measurement)

        tape = qml.tape.QuantumScript.from_queue(q)
        shot_dim = shots if not isinstance(shots, tuple) else len(shots)
        if expected_shape is None:
            expected_shape = shot_dim if shot_dim == 1 else (shot_dim,)

        if measurement.return_type is qml.measurements.Sample:
            if measurement.obs is not None:
                expected_shape = (shots,) if shots != 1 else ()

            else:
                expected_shape = (shots, num_wires) if shots != 1 else (num_wires,)

        assert tape.shape(dev) == expected_shape

    @pytest.mark.parametrize("measurement, _", measures)
    @pytest.mark.parametrize("shots", [None, 1, 10, (1, 2, 5, 3)])
    def test_output_shapes_single_qnode_check(self, measurement, _, shots):
        """Test that the output shape produced by the tape matches the output
        shape of a QNode for a single measurement."""
        if shots is None and measurement.return_type is qml.measurements.Sample:
            pytest.skip("Sample doesn't support analytic computations.")

        if shots is not None and measurement.return_type is qml.measurements.State:
            pytest.skip("State and density matrix don't support finite shots and raise a warning.")

        # TODO: revisit when qml.sample without an observable has been updated
        # with shot vectors
        if (
            isinstance(shots, tuple)
            and measurement.return_type is qml.measurements.Sample
            and not measurement.obs
        ):
            pytest.skip("qml.sample with no observable is to be updated for shot vectors.")

        dev = qml.device("default.qubit", wires=3, shots=shots)

        a = np.array(0.1)
        b = np.array(0.2)

        with qml.queuing.AnnotatedQueue() as q:
            qml.RY(a, wires=0)
            qml.RX(b, wires=0)
            qml.apply(measurement)

        tape = qml.tape.QuantumScript.from_queue(q)
        res = qml.execute([tape], dev, gradient_fn=qml.gradients.param_shift)[0]

        if isinstance(res, tuple):
            res_shape = tuple(r.shape for r in res)
        else:
            res_shape = res.shape

        res_shape = res_shape if res_shape != tuple() else ()
        assert tape.shape(dev) == res_shape

    def test_output_shapes_single_qnode_check_cutoff(self):
        """Test that the tape output shape is correct when computing
        probabilities with a dummy device that defines a cutoff value."""

        class CustomDevice(qml.QubitDevice):
            """A dummy device that has a cutoff value specified and returns
            analytic probabilities in a fashion similar to the
            strawberryfields.fock device.

            Note: this device definition is used as PennyLane-SF is not a
            dependency of PennyLane core and there are no CV device in
            PennyLane core using a cutoff value.
            """

            name = "Device with cutoff"
            short_name = "dummy.device"
            pennylane_requires = "0.1.0"
            version = "0.0.1"
            author = "CV quantum"

            operations = {}
            observables = {"Identity"}

            def __init__(self, shots=None, wires=None, cutoff=None):
                super().__init__(wires=wires, shots=shots)
                self.cutoff = cutoff

            def apply(self, operations, **kwargs):
                pass

            def analytic_probability(self, wires=None):
                if wires is None:
                    wires = self.wires
                return np.zeros(self.cutoff ** len(wires))

        dev = CustomDevice(wires=2, cutoff=13)

        # If PennyLane-SF is installed, the following can be checked e.g., locally:
        # dev = qml.device("strawberryfields.fock", wires=2, cutoff_dim=13)

        with qml.queuing.AnnotatedQueue() as q:
            qml.probs(wires=[0])

        tape = qml.tape.QuantumScript.from_queue(q)

        res_shape = qml.execute([tape], dev, gradient_fn=qml.gradients.param_shift_cv)[0]
        assert tape.shape(dev) == res_shape.shape

    @pytest.mark.autograd
    @pytest.mark.parametrize("measurements, expected", multi_measurements)
    @pytest.mark.parametrize("shots", [None, 1, 10])
    def test_multi_measure(self, measurements, expected, shots):
        """Test that the expected output shape is obtained when using multiple
        expectation value, variance and probability measurements."""
        dev = qml.device("default.qubit", wires=3, shots=shots)

        a = np.array(0.1)
        b = np.array(0.2)

        with qml.queuing.AnnotatedQueue() as q:
            qml.RY(a, wires=0)
            qml.RX(b, wires=0)
            for m in measurements:
                qml.apply(m)

        tape = qml.tape.QuantumScript.from_queue(q)
        if measurements[0].return_type is qml.measurements.Sample:
            expected[1] = shots
            expected = tuple(expected)

        res = tape.shape(dev)
        assert res == expected

        execution_results = cost(tape, dev)
        results = execution_results[0]
        assert isinstance(results, tuple)
        assert len(expected) == len(measurements)
        assert res == expected

    @pytest.mark.autograd
    @pytest.mark.parametrize("measurements, expected", multi_measurements)
    def test_multi_measure_shot_vector(self, measurements, expected):
        """Test that the expected output shape is obtained when using multiple
        expectation value, variance and probability measurements with a shot
        vector."""
        if measurements[0].return_type is qml.measurements.Probability:
            num_wires = set(len(m.wires) for m in measurements)
            if len(num_wires) > 1:
                pytest.skip(
                    "Multi-probs with varying number of varies when using a shot vector is to be updated in PennyLane."
                )

        shots = (1, 1, 5, 1)
        dev = qml.device("default.qubit", wires=3, shots=shots)

        a = np.array(0.1)
        b = np.array(0.2)

        with qml.queuing.AnnotatedQueue() as q:
            qml.RY(a, wires=0)
            qml.RX(b, wires=0)
            for m in measurements:
                qml.apply(m)

        tape = qml.tape.QuantumScript.from_queue(q)
        # Modify expected to account for shot vector
        expected = tuple(expected for _ in shots)
        res = tape.shape(dev)
        assert res == expected

    @pytest.mark.autograd
    @pytest.mark.parametrize("shots", [1, 10])
    def test_multi_measure_sample(self, shots):
        """Test that the expected output shape is obtained when using multiple
        qml.sample measurements."""
        dev = qml.device("default.qubit", wires=3, shots=shots)

        a = np.array(0.1)
        b = np.array(0.2)

        num_samples = 3
        with qml.queuing.AnnotatedQueue() as q:
            qml.RY(a, wires=0)
            qml.RX(b, wires=0)
            for i in range(num_samples):
                qml.sample(qml.PauliZ(i))

        tape = qml.tape.QuantumScript.from_queue(q)
        if shots == 1:
            expected = tuple(() for _ in range(num_samples))
        else:
            expected = tuple((shots,) for _ in range(num_samples))

        res = tape.shape(dev)
        assert res == expected

    @pytest.mark.autograd
    def test_multi_measure_sample_shot_vector(self):
        """Test that the expected output shape is obtained when using multiple
        qml.sample measurements with a shot vector."""
        shots = (1, 1, 5, 1)
        dev = qml.device("default.qubit", wires=3, shots=shots)

        a = np.array(0.1)
        b = np.array(0.2)

        num_samples = 3
        with qml.queuing.AnnotatedQueue() as q:
            qml.RY(a, wires=0)
            qml.RX(b, wires=0)
            for i in range(num_samples):
                qml.sample(qml.PauliZ(i))

        tape = qml.tape.QuantumScript.from_queue(q)
        expected = []
        for s in shots:
            if s == 1:
                expected.append(tuple(() for _ in range(num_samples)))
            else:
                expected.append(tuple((s,) for _ in range(num_samples)))

        expected = tuple(expected)
        res = tape.shape(dev)

        for r, e in zip(res, expected):
            assert r == e

    @pytest.mark.autograd
    @pytest.mark.parametrize("measurement, _", measures)
    @pytest.mark.parametrize("shots", [None, 1, 10])
    def test_broadcasting_single(self, measurement, _, shots):
        """Test that the output shape produced by the tape matches the expected
        output shape for a single measurement and parameter broadcasting"""
        if shots is None and measurement.return_type is qml.measurements.Sample:
            pytest.skip("Sample doesn't support analytic computations.")

        if measurement.return_type is qml.measurements.State and measurement.wires is not None:
            pytest.skip("Density matrix does not support parameter broadcasting")

        num_wires = 3
        dev = qml.device("default.qubit", wires=num_wires, shots=shots)

        a = np.array([0.1, 0.2, 0.3])
        b = np.array([0.4, 0.5, 0.6])

        with qml.queuing.AnnotatedQueue() as q:
            qml.RY(a, wires=0)
            qml.RX(b, wires=0)
            qml.apply(measurement)

        tape = qml.tape.QuantumScript.from_queue(q)
        expected = qml.execute([tape], dev, gradient_fn=None)[0]
        assert tape.shape(dev) == expected.shape

    @pytest.mark.autograd
    @pytest.mark.parametrize("measurement, expected", measures)
    @pytest.mark.parametrize("shots", [None, 1, 10])
    def test_broadcasting_multi(self, measurement, expected, shots):
        """Test that the output shape produced by the tape matches the expected
        output shape for multiple measurements and parameter broadcasting"""
        if shots is None and measurement.return_type is qml.measurements.Sample:
            pytest.skip("Sample doesn't support analytic computations.")

        if measurement.return_type is qml.measurements.State:
            pytest.skip("State does not support multiple measurements")

        dev = qml.device("default.qubit", wires=3, shots=shots)

        a = np.array([0.1, 0.2, 0.3])
        b = np.array([0.4, 0.5, 0.6])

        with qml.queuing.AnnotatedQueue() as q:
            qml.RY(a, wires=0)
            qml.RX(b, wires=0)
            for _ in range(2):
                qml.apply(measurement)

        tape = qml.tape.QuantumScript.from_queue(q)
        expected = qml.execute([tape], dev, gradient_fn=None)[0]
        expected = tuple(i.shape for i in expected)
        assert tape.shape(dev) == expected


class TestNumericType:
    """Tests for determining the numeric type of the tape output."""

    @pytest.mark.parametrize(
        "ret", [qml.expval(qml.PauliZ(0)), qml.var(qml.PauliZ(0)), qml.probs(wires=[0])]
    )
    @pytest.mark.parametrize("shots", [None, 1, (1, 2, 3)])
    def test_float_measures(self, ret, shots):
        """Test that most measurements output floating point values and that
        the tape output domain correctly identifies this."""
        dev = qml.device("default.qubit", wires=3, shots=shots)

        @qml.qnode(dev)
        def circuit(a, b):
            qml.RY(a, wires=[0])
            qml.RZ(b, wires=[0])
            return qml.apply(ret)

        result = circuit(0.3, 0.2)

        # Double-check the domain of the QNode output
        if isinstance(shots, tuple):
            assert np.issubdtype(result[0].dtype, float)
        else:
            assert np.issubdtype(result.dtype, float)
        assert circuit.qtape.numeric_type is float

    @pytest.mark.parametrize(
        "ret", [qml.state(), qml.density_matrix(wires=[0, 1]), qml.density_matrix(wires=[2, 0])]
    )
    def test_complex_state(self, ret):
        """Test that a tape with qml.state correctly determines that the output
        domain will be complex."""
        dev = qml.device("default.qubit", wires=3)

        @qml.qnode(dev)
        def circuit(a, b):
            qml.RY(a, wires=[0])
            qml.RZ(b, wires=[0])
            return qml.apply(ret)

        result = circuit(0.3, 0.2)

        # Double-check the domain of the QNode output
        assert np.issubdtype(result.dtype, complex)
        assert circuit.qtape.numeric_type is complex

    @pytest.mark.parametrize("ret", [qml.sample(), qml.sample(qml.PauliZ(wires=0))])
    def test_sample_int_eigvals(self, ret):
        """Test that the tape can correctly determine the output domain for a
        sampling measurement with a Hermitian observable with integer
        eigenvalues."""
        dev = qml.device("default.qubit", wires=3, shots=5)

        @qml.qnode(dev)
        def circuit():
            qml.RY(0.4, wires=[0])
            return qml.apply(ret)

        result = circuit()

        # Double-check the domain of the QNode output
        assert np.issubdtype(result.dtype, int)
        assert circuit.qtape.numeric_type is int

    # TODO: add cases for each interface once qml.Hermitian supports other
    # interfaces
    def test_sample_real_eigvals(self):
        """Test that the tape can correctly determine the output domain when
        sampling a Hermitian observable with real eigenvalues."""
        dev = qml.device("default.qubit", wires=3, shots=5)

        arr = np.array(
            [
                1.32,
                2.312,
            ]
        )
        herm = np.outer(arr, arr)

        @qml.qnode(dev)
        def circuit(a, b):
            # pylint: disable=unused-argument
            qml.RY(0.4, wires=[0])
            return qml.sample(qml.Hermitian(herm, wires=0))

        result = circuit(0.3, 0.2)

        # Double-check the domain of the QNode output
        assert np.issubdtype(result[0].dtype, float)
        assert circuit.qtape.numeric_type is float

    @pytest.mark.autograd
    def test_sample_real_and_int_eigvals(self):
        """Test that the tape can correctly determine the output domain for
        multiple sampling measurements with a Hermitian observable with real
        eigenvalues and another one with integer eigenvalues."""
        dev = qml.device("default.qubit", wires=3, shots=5, r_dtype=np.float64)

        arr = np.array(
            [
                1.32,
                2.312,
            ]
        )
        herm = np.outer(arr, arr)

        @qml.qnode(dev)
        def circuit(a, b):
            qml.RY(a, wires=0)
            qml.RX(b, wires=0)
            return qml.sample(qml.Hermitian(herm, wires=0)), qml.sample(qml.PauliZ(1))

        result = circuit(0, 3)
        assert isinstance(result, tuple)
        assert len(result) == 2
        assert result[0].dtype == float
        assert result[1].dtype == int

        assert circuit.qtape.numeric_type == (float, int)

    def test_multi_type_measurements_numeric_type_error(self):
        """Test that querying the numeric type of a tape with several types of
        measurements raises an error."""
        a = 0.3
        b = 0.3

        with qml.queuing.AnnotatedQueue() as q:
            qml.RY(a, wires=[0])
            qml.RZ(b, wires=[0])
            qml.expval(qml.PauliZ(0))
            qml.probs(wires=[0])

        tape = qml.tape.QuantumScript.from_queue(q)

        assert tape.numeric_type == (float, float)


class TestTapeDraw:
    """Test the tape draw method."""

    def test_default_kwargs(self):
        """Test tape draw with default keyword arguments."""

        with QuantumTape() as tape:
            qml.RX(1.23456, wires=0)
            qml.RY(2.3456, wires="a")
            qml.RZ(3.4567, wires=1.234)

        assert tape.draw() == qml.drawer.tape_text(tape)
        assert tape.draw(decimals=2) == qml.drawer.tape_text(tape, decimals=2)

    def test_show_matrices(self):
        """Test show_matrices keyword argument."""

        with QuantumTape() as tape:
            qml.QubitUnitary(qml.numpy.eye(2), wires=0)

        assert tape.draw() == qml.drawer.tape_text(tape)
        assert tape.draw(show_matrices=True) == qml.drawer.tape_text(tape, show_matrices=True)

    def test_max_length_keyword(self):
        """Test the max_length keyword argument."""

        with QuantumTape() as tape:
            for _ in range(50):
                qml.PauliX(0)

        assert tape.draw() == qml.drawer.tape_text(tape)
        assert tape.draw(max_length=20) == qml.drawer.tape_text(tape, max_length=20)<|MERGE_RESOLUTION|>--- conflicted
+++ resolved
@@ -1014,20 +1014,14 @@
             [
                 qml.BasisState([1, 0], wires=[0, 1]),
                 qml.StatePrep([0, 1, 0, 0], wires=[0, 1]),
-<<<<<<< HEAD
                 qml.AmplitudeEmbedding([0, 1, 0, 0], wires=[0, 1]),
-=======
                 qml.PauliZ(0),
->>>>>>> af17d7d0
             ],
             [
                 qml.BasisStatePreparation([1, 0], wires=[0, 1]),
                 qml.MottonenStatePreparation([0, 1, 0, 0], wires=[0, 1]),
-<<<<<<< HEAD
                 qml.StatePrep([0, 1, 0, 0], wires=[0, 1]),  # still a StatePrepBase :/
-=======
                 qml.PauliZ(0),
->>>>>>> af17d7d0
             ],
         ),
     )
