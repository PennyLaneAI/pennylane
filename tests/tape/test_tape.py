# Copyright 2018-2022 Xanadu Quantum Technologies Inc.

# Licensed under the Apache License, Version 2.0 (the "License");
# you may not use this file except in compliance with the License.
# You may obtain a copy of the License at

#     http://www.apache.org/licenses/LICENSE-2.0

# Unless required by applicable law or agreed to in writing, software
# distributed under the License is distributed on an "AS IS" BASIS,
# WITHOUT WARRANTIES OR CONDITIONS OF ANY KIND, either express or implied.
# See the License for the specific language governing permissions and
# limitations under the License.
"""Unit tests for the QuantumTape"""
# pylint: disable=protected-access,too-few-public-methods
import copy
from collections import defaultdict

import numpy as np
import pytest

import pennylane as qml
from pennylane import CircuitGraph
from pennylane.measurements import (
    ExpectationMP,
    MeasurementProcess,
    ProbabilityMP,
    counts,
    expval,
    probs,
    sample,
    var,
)
from pennylane.tape import QuantumScript, QuantumTape, expand_tape_state_prep


def TestOperationMonkeypatching():
    """Test that operations are monkeypatched only within the quantum tape"""
    with QuantumTape() as tape:
        op_ = qml.RX(0.432, wires=0)
        obs = qml.PauliX(wires="a")
        qml.expval(qml.PauliX(wires="a"))

    assert tape.operations == [op_]
    assert tape.observables == [obs]

    # now create an old QNode
    dev = qml.device("default.qubit", wires=[0, "a"])

    @qml.qnode(dev)
    def func(x):
        nonlocal op_
        op_ = qml.RX(x, wires=0)
        return qml.expval(qml.PauliX(wires="a"))

    # this should evaluate without error
    func(0.432)

    assert func.circuit.operations == [op_]


class TestConstruction:
    """Test for queuing and construction"""

    @pytest.fixture
    def make_tape(self):
        ops = []
        obs = []

        with QuantumTape() as tape:
            ops += [qml.RX(0.432, wires=0)]
            ops += [qml.Rot(0.543, 0, 0.23, wires=0)]
            ops += [qml.CNOT(wires=[0, "a"])]
            ops += [qml.RX(0.133, wires=4)]
            obs += [qml.PauliX(wires="a")]
            qml.expval(obs[0])
            obs += [qml.probs(wires=[0, "a"])]

        return tape, ops, obs

    def test_qubit_queuing(self, make_tape):
        """Test that qubit quantum operations correctly queue"""
        tape, ops, obs = make_tape

        assert len(tape.queue) == 6
        assert tape.operations == ops
        assert tape.observables == obs
        assert tape.output_dim == 5
        assert tape.batch_size is None

        assert tape.wires == qml.wires.Wires([0, "a", 4])
        assert tape._output_dim == len(obs[0].wires) + 2 ** len(obs[1].wires)

    def test_observable_processing(self, make_tape):
        """Test that observables are processed correctly"""
        tape, _, obs = make_tape

        # test that the internal tape.measurements list is created properly
        assert isinstance(tape.measurements[0], MeasurementProcess)
        assert tape.measurements[0].return_type == qml.measurements.Expectation
        qml.assert_equal(tape.measurements[0].obs, obs[0])

        assert isinstance(tape.measurements[1], MeasurementProcess)
        assert tape.measurements[1].return_type == qml.measurements.Probability

        # test the public observables property
        assert len(tape.observables) == 2
        assert tape.observables[0].name == "PauliX"
        assert tape.observables[1].return_type == qml.measurements.Probability

        # test the public measurements property
        assert len(tape.measurements) == 2
        assert all(isinstance(m, MeasurementProcess) for m in tape.measurements)
        assert isinstance(tape.measurements[0], ExpectationMP)
        assert isinstance(tape.measurements[1], ProbabilityMP)

    def test_tensor_observables_matmul(self):
        """Test that tensor observables are correctly processed from the annotated
        queue. Here, we test multiple tensor observables constructed via matmul."""

        with QuantumTape() as tape:
            op_ = qml.RX(1.0, wires=0)
            t_obs1 = qml.PauliZ(0) @ qml.PauliX(1)
            t_obs2 = t_obs1 @ qml.PauliZ(3)
            qml.expval(t_obs2)

        assert tape.operations == [op_]
        assert tape.observables == [t_obs2]
        assert tape.measurements[0].return_type is qml.measurements.Expectation
        assert tape.measurements[0].obs is t_obs2

    def test_tensor_observables_rmatmul(self):
        """Test that tensor observables are correctly processed from the annotated
        queue. Here, we test multiple tensor observables constructed via matmul
        with the observable occuring on the left hand side."""

        with QuantumTape() as tape:
            op_ = qml.RX(1.0, wires=0)
            t_obs1 = qml.PauliZ(1) @ qml.PauliX(0)
            t_obs2 = qml.Hadamard(2) @ t_obs1
            qml.expval(t_obs2)

        assert tape.operations == [op_]
        assert tape.observables == [t_obs2]
        assert tape.measurements[0].return_type is qml.measurements.Expectation
        assert tape.measurements[0].obs is t_obs2

    @pytest.mark.usefixtures("use_legacy_opmath")
    def test_tensor_observables_tensor_init(self):
        """Test that tensor observables are correctly processed from the annotated
        queue. Here, we test multiple tensor observables constructed via explicit
        Tensor creation."""

        with QuantumTape() as tape:
            op_ = qml.RX(1.0, wires=0)
            t_obs1 = qml.PauliZ(1) @ qml.PauliX(0)
            t_obs2 = qml.operation.Tensor(t_obs1, qml.Hadamard(2))
            qml.expval(t_obs2)

        assert tape.operations == [op_]
        assert tape.observables == [t_obs2]
        assert tape.measurements[0].return_type is qml.measurements.Expectation
        assert tape.measurements[0].obs is t_obs2

    def test_tensor_observables_tensor_matmul(self):
        """Test that tensor observables are correctly processed from the annotated
        queue". Here, wetest multiple tensor observables constructed via matmul
        between two tensor observables."""

        with QuantumTape() as tape:
            op_ = qml.RX(1.0, wires=0)
            t_obs1 = qml.PauliZ(0) @ qml.PauliX(1)
            t_obs2 = qml.PauliY(2) @ qml.PauliZ(3)
            t_obs = t_obs1 @ t_obs2
            qml.var(t_obs)

        assert tape.operations == [op_]
        assert tape.observables == [t_obs]
        assert tape.measurements[0].return_type is qml.measurements.Variance
        assert tape.measurements[0].obs is t_obs

    def test_qubit_diagonalization(self, make_tape):
        """Test that qubit diagonalization works as expected"""
        tape, _, obs = make_tape

        obs_rotations = [o.diagonalizing_gates() for o in obs]
        obs_rotations = [item for sublist in obs_rotations for item in sublist]

        for o1, o2 in zip(tape.diagonalizing_gates, obs_rotations):
            assert isinstance(o1, o2.__class__)
            assert o1.wires == o2.wires

    def test_tensor_process_queuing(self):
        """Test that tensors are correctly queued"""
        with QuantumTape() as tape:
            A = qml.PauliX(wires=0)
            B = qml.PauliZ(wires=1)
            C = A @ B
            D = qml.expval(C)

        assert len(tape.queue) == 1
        assert not tape.operations
        assert tape.measurements == [D]
        assert tape.observables == [C]
        assert tape.output_dim == 1
        assert tape.batch_size is None

    def test_multiple_contexts(self):
        """Test multiple contexts with a single tape."""
        ops = []
        obs = []

        with QuantumTape() as tape:
            ops += [qml.RX(0.432, wires=0)]

        a = qml.Rot(0.543, 0, 0.23, wires=1)
        b = qml.CNOT(wires=[2, "a"])

        with tape:
            ops += [qml.RX(0.133, wires=0)]
            obs += [qml.PauliX(wires="a")]
            qml.expval(obs[0])
            obs += [qml.probs(wires=[0, "a"])]

        assert len(tape.queue) == 4
        assert tape.operations == ops
        assert tape.observables == obs
        assert tape.output_dim == 5
        assert tape.batch_size is None

        assert not any(qml.equal(a, op) or qml.equal(b, op) for op in tape.operations)
        assert tape.wires == qml.wires.Wires([0, "a"])

    def test_state_preparation(self):
        """Test that state preparations are correctly processed"""
        params = [np.array([1, 0, 1, 0]) / np.sqrt(2), 1]

        with QuantumTape() as tape:
            A = qml.StatePrep(params[0], wires=[0, 1])
            B = qml.RX(params[1], wires=0)
            qml.expval(qml.PauliZ(wires=1))

        assert tape.operations == tape._ops == [A, B]
        assert tape.get_parameters() == params

    def test_state_preparation_queued_after_operation(self):
        """Test that no exception is raised if a state preparation comes
        after a quantum operation"""
        with QuantumTape() as tape:
            qml.PauliX(wires=0)
            qml.BasisState(np.array([0, 1]), wires=[0, 1])

        assert len(tape.operations) == 2
        qml.assert_equal(tape.operations[0], qml.PauliX(wires=0))
        qml.assert_equal(tape.operations[1], qml.BasisState(np.array([0, 1]), wires=[0, 1]))

    def test_measurement_before_operation(self):
        """Test that an exception is raised if a measurement occurs before a operation"""

        with pytest.raises(ValueError, match="must occur prior to measurements"):
            with QuantumTape():
                qml.expval(qml.PauliZ(wires=1))
                qml.RX(0.5, wires=0)
                qml.expval(qml.PauliZ(wires=1))

    def test_repr(self):
        """Test the string representation"""

        with QuantumTape() as tape:
            qml.RX(0.432, wires=0)

        s = repr(tape)
        expected = "<QuantumTape: wires=[0], params=1>"
        assert s == expected

    def test_circuit_property(self):
        """Test that the underlying circuit property returns the correct
        operations and measurements making up the circuit."""
        r = 1.234
        terminal_measurement = qml.expval(qml.PauliZ(0))

        def f(x):
            qml.PauliX(1)
            qml.RY(x, wires=1)
            qml.PauliZ(1)

        with qml.queuing.AnnotatedQueue() as q:
            m_0 = qml.measure(0)
            qml.cond(m_0, f)(r)
            qml.apply(terminal_measurement)

        tape = qml.tape.QuantumScript.from_queue(q)
        target_wire = qml.wires.Wires(1)

        assert len(tape.circuit) == 5
        assert tape.circuit[0].return_type == qml.measurements.MidMeasure

        assert isinstance(tape.circuit[1], qml.ops.Conditional)
        assert isinstance(tape.circuit[1].base, qml.PauliX)
        assert tape.circuit[1].base.wires == target_wire

        assert isinstance(tape.circuit[2], qml.ops.Conditional)
        assert isinstance(tape.circuit[2].base, qml.RY)
        assert tape.circuit[2].base.wires == target_wire
        assert tape.circuit[2].base.data == (r,)

        assert isinstance(tape.circuit[3], qml.ops.Conditional)
        assert isinstance(tape.circuit[3].base, qml.PauliZ)
        assert tape.circuit[3].base.wires == target_wire

        assert tape.circuit[4] is terminal_measurement

    @pytest.mark.parametrize(
        "x, rot, exp_batch_size",
        [
            (0.2, [0.1, -0.9, 2.1], None),
            ([0.2], [0.1, -0.9, 2.1], 1),
            ([0.2], [[0.1], [-0.9], 2.1], 1),
            ([0.2] * 3, [0.1, [-0.9] * 3, 2.1], 3),
        ],
    )
    def test_update_batch_size(self, x, rot, exp_batch_size):
        """Test that the batch size is correctly inferred from all operation's
        batch_size, when creating and when using `bind_new_parameters`."""

        # Test with tape construction
        with qml.queuing.AnnotatedQueue() as q:
            qml.RX(x, wires=0)
            qml.Rot(*rot, wires=1)
            qml.apply(qml.expval(qml.PauliZ(0)))
            qml.apply(qml.expval(qml.PauliX(1)))

        tape = qml.tape.QuantumScript.from_queue(q)
        assert tape.batch_size == exp_batch_size

        # Test with bind_new_parameters
        with qml.queuing.AnnotatedQueue() as q:
            qml.RX(0.2, wires=0)
            qml.Rot(1.0, 0.2, -0.3, wires=1)
            qml.apply(qml.expval(qml.PauliZ(0)))
            qml.apply(qml.expval(qml.PauliX(1)))

        tape = qml.tape.QuantumScript.from_queue(q)
        assert tape.batch_size is None

        tape = tape.bind_new_parameters([x] + rot, [0, 1, 2, 3])
        assert tape.batch_size == exp_batch_size

    @pytest.mark.parametrize(
        "x, rot, y",
        [
            (0.2, [[0.1], -0.9, 2.1], [0.1, 0.9]),
            ([0.2], [0.1, [-0.9] * 2, 2.1], 0.1),
        ],
    )
    def test_error_inconsistent_batch_sizes(self, x, rot, y):
        """Test that the batch size is correctly inferred from all operation's
        batch_size, when creating and when using `bind_new_parameters`."""

        tape = QuantumScript(
            [qml.RX(x, wires=0), qml.Rot(*rot, wires=1), qml.RX(y, wires=1)],
            [qml.expval(qml.PauliZ(0))],
        )
        with pytest.raises(
            ValueError, match="batch sizes of the quantum script operations do not match."
        ):
            _ = tape.batch_size

        tape = QuantumScript(
            [qml.RX(0.2, wires=0), qml.Rot(1.0, 0.2, -0.3, wires=1), qml.RX(0.2, wires=1)],
            [qml.expval(qml.PauliZ(0))],
        )
        tape = tape.bind_new_parameters([x] + rot + [y], [0, 1, 2, 3, 4])
        with pytest.raises(
            ValueError, match="batch sizes of the quantum script operations do not match."
        ):
            _ = tape.batch_size


class TestIteration:
    """Test the capabilities related to iterating over tapes."""

    @pytest.fixture
    def make_tape(self):
        ops = []
        meas = []

        with QuantumTape() as tape:
            ops += [qml.RX(0.432, wires=0)]
            ops += [qml.Rot(0.543, 0, 0.23, wires=0)]
            ops += [qml.CNOT(wires=[0, "a"])]
            ops += [qml.RX(0.133, wires=4)]
            meas += [qml.expval(qml.PauliX(wires="a"))]
            meas += [qml.probs(wires=[0, "a"])]

        return tape, ops, meas

    def test_tape_is_iterable(self, make_tape):
        """Test the iterable protocol: that we can iterate over a tape because
        an iterator object can be obtained using the iter function."""
        tape, ops, meas = make_tape

        expected = ops + meas

        tape_iterator = iter(tape)

        iterating = True

        counter = 0

        while iterating:
            try:
                next_tape_elem = next(tape_iterator)

                assert next_tape_elem is expected[counter]
                counter += 1

            except StopIteration:
                # StopIteration is raised by next when there are no more
                # elements to iterate over
                iterating = False

        assert counter == len(expected)

    def test_tape_is_sequence(self, make_tape):
        """Test the sequence protocol: that a tape is a sequence because its
        __len__ and __getitem__ methods work as expected."""
        tape, ops, meas = make_tape

        expected = ops + meas

        for idx, exp_elem in enumerate(expected):
            assert tape[idx] is exp_elem

        assert len(tape) == len(expected)

    def test_tape_as_list(self, make_tape):
        """Test that a tape can be converted to a list."""
        tape, ops, meas = make_tape
        tape = list(tape)

        expected = ops + meas
        for op_, exp_op in zip(tape, expected):
            assert op_ is exp_op

        assert len(tape) == len(expected)

    def test_iteration_preserves_circuit(self):
        """Test that iterating through a tape doesn't change the underlying
        list of operations and measurements in the circuit."""

        circuit = [
            qml.RX(0.432, wires=0),
            qml.Rot(0.543, 0, 0.23, wires=0),
            qml.CNOT(wires=[0, "a"]),
            qml.RX(0.133, wires=4),
            qml.expval(qml.PauliX(wires="a")),
            qml.probs(wires=[0, "a"]),
        ]

        with QuantumTape() as tape:
            for op_ in circuit:
                qml.apply(op_)

        # Check that the underlying circuit is as expected
        assert tape.circuit == circuit

        # Iterate over the tape by turning it into a list
        _ = list(tape)

        # Check that the underlying circuit is still as expected
        assert tape.circuit == circuit


class TestGraph:
    """Tests involving graph creation"""

    def test_graph_creation(self, mocker):
        """Test that the circuit graph is correctly created"""
        spy = mocker.spy(CircuitGraph, "__init__")

        with QuantumTape() as tape:
            op_ = qml.RX(1.0, wires=0)
            obs = qml.PauliZ(1)
            qml.expval(obs)

        # graph has not yet been created
        assert tape._graph is None
        spy.assert_not_called()

        # requesting the graph creates it
        g = tape.graph
        assert g.operations == [op_]
        assert g.observables == tape.measurements
        assert tape._graph is not None
        spy.assert_called_once()

        # calling the graph property again does
        # not reconstruct the graph
        g2 = tape.graph
        assert g2 is g
        spy.assert_called_once()


class TestResourceEstimation:
    """Tests for verifying resource counts and depths of tapes."""

    @pytest.fixture
    def make_empty_tape(self):
        with QuantumTape() as tape:
            qml.probs(wires=[0, 1])

        return tape

    @pytest.fixture
    def make_tape(self):
        params = [0.432, 0.123, 0.546, 0.32, 0.76]

        with QuantumTape() as tape:
            qml.RX(params[0], wires=0)
            qml.Rot(*params[1:4], wires=0)
            qml.CNOT(wires=[0, "a"])
            qml.RX(params[4], wires=4)
            qml.expval(qml.PauliX(wires="a"))
            qml.probs(wires=[0, "a"])

        return tape

    @pytest.fixture
    def make_extendible_tape(self):
        params = [0.432, 0.123, 0.546, 0.32, 0.76]

        with QuantumTape() as tape:
            qml.RX(params[0], wires=0)
            qml.Rot(*params[1:4], wires=0)
            qml.CNOT(wires=[0, "a"])
            qml.RX(params[4], wires=4)

        return tape

    def test_specs_empty_tape(self, make_empty_tape):
        """Test specs attribute on an empty tape"""
        tape = make_empty_tape

        gate_types = defaultdict(int)
        expected_resources = qml.resource.Resources(num_wires=2, gate_types=gate_types)
        assert tape.specs["resources"] == expected_resources

        assert tape.specs["num_observables"] == 1
        assert tape.specs["num_diagonalizing_gates"] == 0
        assert tape.specs["num_trainable_params"] == 0

        assert len(tape.specs) == 5

    def test_specs_tape(self, make_tape):
        """Tests that regular tapes return correct specifications"""
        tape = make_tape

        specs = tape.specs

        assert len(specs) == 5

        gate_sizes = defaultdict(int, {1: 3, 2: 1})
        gate_types = defaultdict(int, {"RX": 2, "Rot": 1, "CNOT": 1})
        expected_resources = qml.resource.Resources(
            num_wires=3, num_gates=4, gate_types=gate_types, gate_sizes=gate_sizes, depth=3
        )
        assert specs["resources"] == expected_resources
        assert specs["num_observables"] == 2
        assert specs["num_diagonalizing_gates"] == 1
        assert specs["num_trainable_params"] == 5

    def test_specs_add_to_tape(self, make_extendible_tape):
        """Test that tapes return correct specs after adding to them."""

        tape = make_extendible_tape
        specs1 = tape.specs

        assert len(specs1) == 5

        gate_sizes = defaultdict(int, {1: 3, 2: 1})
        gate_types = defaultdict(int, {"RX": 2, "Rot": 1, "CNOT": 1})

        expected_resoures = qml.resource.Resources(
            num_wires=3, num_gates=4, gate_types=gate_types, gate_sizes=gate_sizes, depth=3
        )
        assert specs1["resources"] == expected_resoures

        assert specs1["num_observables"] == 0
        assert specs1["num_diagonalizing_gates"] == 0
        assert specs1["num_trainable_params"] == 5

        with tape as tape:
            qml.CNOT(wires=[0, 1])
            qml.RZ(0.1, wires=3)
            qml.expval(qml.PauliX(wires="a"))
            qml.probs(wires=[0, "a"])

        specs2 = tape.specs

        assert len(specs2) == 5

        gate_sizes = defaultdict(int, {1: 4, 2: 2})
        gate_types = defaultdict(int, {"RX": 2, "Rot": 1, "CNOT": 2, "RZ": 1})

        expected_resoures = qml.resource.Resources(
            num_wires=5, num_gates=6, gate_types=gate_types, gate_sizes=gate_sizes, depth=4
        )
        assert specs2["resources"] == expected_resoures

        assert specs2["num_observables"] == 2
        assert specs2["num_diagonalizing_gates"] == 1
        assert specs2["num_trainable_params"] == 6


class TestParameters:
    """Tests for parameter processing, setting, and manipulation"""

    @pytest.fixture
    def make_tape(self):
        params = [0.432, 0.123, 0.546, 0.32, 0.76]

        with QuantumTape() as tape:
            qml.RX(params[0], wires=0)
            qml.Rot(*params[1:4], wires=0)
            qml.CNOT(wires=[0, "a"])
            qml.RX(params[4], wires=4)
            qml.expval(qml.PauliX(wires="a"))
            qml.probs(wires=[0, "a"])

        return tape, params

    @pytest.fixture
    def make_tape_with_hermitian(self):
        params = [0.432, 0.123, 0.546, 0.32, 0.76]
        hermitian = qml.numpy.eye(2, requires_grad=False)

        with QuantumTape() as tape:
            qml.RX(params[0], wires=0)
            qml.Rot(*params[1:4], wires=0)
            qml.CNOT(wires=[0, "a"])
            qml.RX(params[4], wires=4)
            qml.expval(qml.Hermitian(hermitian, wires="a"))

        return tape, params, hermitian

    def test_parameter_processing(self, make_tape):
        """Test that parameters are correctly counted and processed"""
        tape, params = make_tape
        assert tape.num_params == len(params)
        assert tape.trainable_params == list(range(len(params)))
        assert tape.get_parameters() == params

    @pytest.mark.parametrize("operations_only", [False, True])
    def test_parameter_processing_operations_only(self, make_tape_with_hermitian, operations_only):
        """Test the operations_only flag for getting the parameters on a tape with
        qml.Hermitian is measured"""
        tape, circuit_params, hermitian = make_tape_with_hermitian
        num_all_params = len(circuit_params) + 1  # + 1 for hermitian
        assert tape.num_params == num_all_params
        assert tape.trainable_params == list(range(num_all_params))
        assert (
            tape.get_parameters(operations_only=operations_only) == circuit_params
            if operations_only
            else circuit_params + [hermitian]
        )

    def test_set_trainable_params(self, make_tape):
        """Test that setting trainable parameters works as expected"""
        tape, params = make_tape
        trainable = [0, 2, 3]
        tape.trainable_params = trainable
        assert tape._trainable_params == trainable
        assert tape.num_params == 3
        assert tape.get_parameters() == [params[i] for i in tape.trainable_params]

        # add additional trainable parameters
        trainable = {1, 2, 3, 4}
        tape.trainable_params = trainable
        assert tape._trainable_params == [1, 2, 3, 4]
        assert tape.num_params == 4
        assert tape.get_parameters() == [params[i] for i in tape.trainable_params]

        # set trainable_params in wrong order
        trainable = {3, 4, 1}
        tape.trainable_params = trainable
        assert tape._trainable_params == [1, 3, 4]
        assert tape.num_params == 3
        assert tape.get_parameters() == [params[i] for i in tape.trainable_params]

    def test_changing_params(self, make_tape):
        """Test that changing trainable parameters works as expected"""
        tape, params = make_tape
        trainable = (0, 2, 3)
        tape.trainable_params = trainable
        assert tape._trainable_params == list(trainable)
        assert tape.num_params == 3
        assert tape.get_parameters() == [params[i] for i in tape.trainable_params]
        assert tape.get_parameters(trainable_only=False) == params

    def test_set_trainable_params_error(self, make_tape):
        """Test that exceptions are raised if incorrect parameters
        are set as trainable"""
        tape, _ = make_tape

        with pytest.raises(ValueError, match="must be non-negative integers"):
            tape.trainable_params = [-1, 0]

        with pytest.raises(ValueError, match="must be non-negative integers"):
            tape.trainable_params = (0.5,)

        with pytest.raises(ValueError, match="only has 5 parameters"):
            tape.trainable_params = {0, 7}

    def test_setting_parameters(self, make_tape):
        """Test that parameters are correctly modified after construction"""
        tape, params = make_tape
        new_params = [0.6543, -0.654, 0, 0.3, 0.6]

        new_tape = tape.bind_new_parameters(new_params, [0, 1, 2, 3, 4])

        for pinfo, pval in zip(new_tape.par_info, new_params):
            assert pinfo["op"].data[pinfo["p_idx"]] == pval

        assert new_tape.get_parameters() == new_params
        assert tape.get_parameters() == params

    def test_setting_free_parameters(self, make_tape):
        """Test that free parameters are correctly modified after construction"""
        tape, params = make_tape
        new_params = [-0.654, 0.3]

        tape.trainable_params = [1, 3]
        new_tape = tape.bind_new_parameters(new_params, tape.trainable_params)

        count = 0
        for idx, pinfo in enumerate(new_tape.par_info):
            if idx in tape.trainable_params:
                assert pinfo["op"].data[pinfo["p_idx"]] == new_params[count]
                count += 1
            else:
                assert pinfo["op"].data[pinfo["p_idx"]] == params[idx]

        assert new_tape.get_parameters(trainable_only=False) == [
            params[0],
            new_params[0],
            params[2],
            new_params[1],
            params[4],
        ]
        assert tape.get_parameters(trainable_only=False) == params

    def test_setting_parameters_unordered(self, make_tape):
        """Test that an 'unordered' trainable_params set does not affect
        the setting of parameter values"""
        tape, params = make_tape
        new_params = [-0.654, 0.3]

        tape.trainable_params = [3, 1]
        new_tape = tape.bind_new_parameters(new_params, tape.trainable_params)

        assert new_tape.get_parameters(trainable_only=True) == new_params
        assert new_tape.get_parameters(trainable_only=False) == [
            params[0],
            new_params[0],
            params[2],
            new_params[1],
            params[4],
        ]
        assert tape.get_parameters(trainable_only=False) == params

    def test_setting_all_parameters(self, make_tape):
        """Test that all parameters are correctly modified after construction"""
        tape, params = make_tape
        new_params = [0.6543, -0.654, 0, 0.3, 0.6]

        tape.trainable_params = [1, 3]
        new_tape = tape.bind_new_parameters(new_params, [0, 1, 2, 3, 4])

        for pinfo, pval in zip(new_tape.par_info, new_params):
            assert pinfo["op"].data[pinfo["p_idx"]] == pval

        assert new_tape.get_parameters(trainable_only=False) == new_params
        assert tape.get_parameters(trainable_only=False) == params

    def test_setting_parameters_error(self, make_tape):
        """Test that exceptions are raised if incorrect parameters
        are attempted to be set"""
        tape, _ = make_tape

        with pytest.raises(ValueError, match="Number of provided parameters does not match"):
            tape.bind_new_parameters([0.54], [0, 1, 2, 3, 4])

        with pytest.raises(ValueError, match="Number of provided parameters does not match"):
            tape.bind_new_parameters([0.54, 0.54, 0.123], [0, 1])

    def test_array_parameter(self):
        """Test that array parameters integrate properly"""
        a = np.array([1, 1, 0, 0]) / np.sqrt(2)
        params = [a, 0.32, 0.76, 1.0]

        with QuantumTape() as tape:
            op_ = qml.StatePrep(params[0], wires=[0, 1])
            qml.Rot(params[1], params[2], params[3], wires=0)

        assert tape.num_params == len(params)
        assert tape.get_parameters() == params

        b = np.array([0.0, 1.0, 0.0, 0.0])
        new_params = [b, 0.543, 0.654, 0.123]
        new_tape = tape.bind_new_parameters(new_params, [0, 1, 2, 3])
        assert new_tape.get_parameters() == new_params
        assert tape.get_parameters() == params

        assert np.all(op_.data[0] == a)
        assert np.all(new_tape[0].data[0] == b)

    def test_measurement_parameter(self):
        """Test that measurement parameters integrate properly"""
        H = np.array([[1, 0], [0, -1]])
        params = [0.32, 0.76, 1.0, H]

        with QuantumTape() as tape:
            qml.Rot(params[0], params[1], params[2], wires=0)
            obs = qml.Hermitian(params[3], wires=0)
            qml.expval(obs)

        assert tape.num_params == len(params)
        assert tape.get_parameters() == params

        H2 = np.array([[0, 1], [1, 1]])
        new_params = [0.543, 0.654, 0.123, H2]
        new_tape = tape.bind_new_parameters(new_params, [0, 1, 2, 3])
        assert new_tape.get_parameters() == new_params
        assert tape.get_parameters() == params

        assert np.all(obs.data[0] == H)
        assert np.all(new_tape[1].obs.data[0] == H2)


class TestInverseAdjoint:
    """Tests for tape inversion"""

    def test_adjoint(self):
        """Test that tape.adjoint is a copy of in-place inversion."""

        init_state = np.array([1, 1])
        p = [0.1, 0.2, 0.3, 0.4]

        with QuantumTape() as tape:
            qml.BasisState(init_state, wires=[0, "a"])
            qml.RX(p[0], wires=0)
            qml.adjoint(qml.Rot(*p[1:], wires=0))
            qml.CNOT(wires=[0, "a"])
            qml.probs(wires=0)
            qml.probs(wires="a")

        with QuantumTape() as tape2:
            adjoint_tape = tape.adjoint()

        assert tape2[0] is adjoint_tape

        assert id(adjoint_tape) != id(tape)
        assert isinstance(adjoint_tape, QuantumTape)


class TestExpand:
    """Tests for tape expansion"""

    def test_decomposition(self):
        """Test expanding a tape with operations that have decompositions"""
        with QuantumTape() as tape:
            qml.Rot(0.1, 0.2, 0.3, wires=0)

        new_tape = tape.expand()

        assert len(new_tape.operations) == 3
        assert new_tape.get_parameters() == [0.1, 0.2, 0.3]
        assert new_tape.trainable_params == [0, 1, 2]
        assert new_tape.shots is tape.shots

        assert isinstance(new_tape.operations[0], qml.RZ)
        assert isinstance(new_tape.operations[1], qml.RY)
        assert isinstance(new_tape.operations[2], qml.RZ)

        # check that modifying the new tape does not affect the old tape

        new_tape.trainable_params = [0]

        assert tape.get_parameters() == [0.1, 0.2, 0.3]
        assert tape.trainable_params == [0, 1, 2]

    def test_decomposition_removing_parameters(self):
        """Test that decompositions which reduce the number of parameters
        on the tape retain tape consistency."""
        with QuantumTape() as tape:
            qml.BasisState(np.array([1]), wires=0)

        new_tape = tape.expand(depth=1)

        assert len(new_tape.operations) == 1
        assert new_tape.operations[0].name == "PauliX"
        assert new_tape.operations[0].wires.tolist() == [0]
        assert new_tape.num_params == 0
        assert new_tape.get_parameters() == []
        assert new_tape.shots is tape.shots

        assert isinstance(new_tape.operations[0], qml.PauliX)

    def test_decomposition_adding_parameters(self):
        """Test that decompositions which increase the number of parameters
        on the tape retain tape consistency."""
        with QuantumTape() as tape:
            qml.PauliX(wires=0)

        new_tape = tape.expand()

        assert len(new_tape.operations) == 3

        assert new_tape.operations[0].name == "PhaseShift"
        assert new_tape.operations[1].name == "RX"
        assert new_tape.operations[2].name == "PhaseShift"

        assert new_tape.num_params == 3
        assert new_tape.get_parameters() == [np.pi / 2, np.pi, np.pi / 2]
        assert new_tape.shots is tape.shots

    def test_nested_tape(self):
        """Test that a nested tape properly expands"""
        with QuantumTape() as tape1:
            with QuantumTape() as tape2:
                qml.RX(0.543, wires=0)
                qml.RY(0.1, wires=0)

        assert tape1.num_params == 2
        assert tape1.operations == [tape2]

        new_tape = tape1.expand()
        assert new_tape.num_params == 2
        assert len(new_tape.operations) == 2
        assert isinstance(new_tape.operations[0], qml.RX)
        assert isinstance(new_tape.operations[1], qml.RY)
        assert new_tape.shots is tape1.shots

    def test_nesting_and_decomposition(self):
        """Test an example that contains nested tapes and operation decompositions."""

        with QuantumTape() as tape:
            qml.BasisState(np.array([1, 1]), wires=[0, "a"])

            with QuantumTape():
                qml.Rot(0.543, 0.1, 0.4, wires=0)

            qml.CNOT(wires=[0, "a"])
            qml.RY(0.2, wires="a")
            qml.probs(wires=0)
            qml.probs(wires="a")

        new_tape = tape.expand()

        assert len(new_tape.operations) == 5
        assert new_tape.shots is tape.shots

    def test_stopping_criterion(self):
        """Test that gates specified in the stop_at
        argument are not expanded."""
        with QuantumTape() as tape:
            qml.U3(0, 1, 2, wires=0)
            qml.Rot(3, 4, 5, wires=0)
            qml.probs(wires=0)
            qml.probs(wires="a")

        new_tape = tape.expand(stop_at=lambda obj: getattr(obj, "name", None) in ["Rot"])
        assert len(new_tape.operations) == 4
        assert "Rot" in [i.name for i in new_tape.operations]
        assert "U3" not in [i.name for i in new_tape.operations]

    def test_depth_expansion(self):
        """Test expanding with depth=3"""
        with QuantumTape() as tape:
            # Will be decomposed into PauliX(0), PauliX(0)
            # Each PauliX will then be decomposed into PhaseShift, RX, PhaseShift.
            qml.BasisState(np.array([1, 1]), wires=[0, "a"])

            with QuantumTape():
                # will be decomposed into a RZ, RY, RZ
                qml.Rot(0.543, 0.1, 0.4, wires=0)

            qml.CNOT(wires=[0, "a"])
            qml.RY(0.2, wires="a")
            qml.probs(wires=0)
            qml.probs(wires="a")

        new_tape = tape.expand(depth=2)
        assert len(new_tape.operations) == 11

    @pytest.mark.parametrize("skip_first", (True, False))
    @pytest.mark.parametrize(
        "op, decomp",
        zip(
            [
                qml.BasisState([1, 0], wires=[0, 1]),
                qml.StatePrep([0, 1, 0, 0], wires=[0, 1]),
                qml.AmplitudeEmbedding([0, 1, 0, 0], wires=[0, 1]),
                qml.PauliZ(0),
            ],
            [
                qml.PauliX(0),
<<<<<<< HEAD
=======
                qml.MottonenStatePreparation([0, 1, 0, 0], wires=[0, 1]),
>>>>>>> d9b5943d
                qml.MottonenStatePreparation([0, 1, 0, 0], wires=[0, 1]),
                qml.PauliZ(0),
            ],
        ),
    )
    def test_expansion_state_prep(self, skip_first, op, decomp):
        """Test that StatePrepBase operations are expanded correctly without
        expanding other operations in the tape.
        """
        ops = [
            op,
            qml.PauliZ(wires=0),
            qml.Rot(0.1, 0.2, 0.3, wires=0),
            qml.BasisState([0], wires=1),
            qml.StatePrep([0, 1], wires=0),
        ]
        tape = QuantumTape(ops=ops, measurements=[])
        new_tape = expand_tape_state_prep(tape, skip_first=skip_first)

        true_decomposition = []
        if skip_first:
            true_decomposition.append(op)
        else:
            true_decomposition.append(decomp)
        true_decomposition += [
            qml.PauliZ(wires=0),
            qml.Rot(0.1, 0.2, 0.3, wires=0),
            qml.MottonenStatePreparation([0, 1], wires=[0]),
        ]

        assert len(new_tape.operations) == len(true_decomposition)
        for tape_op, true_op in zip(new_tape.operations, true_decomposition):
            qml.assert_equal(tape_op, true_op)

    @pytest.mark.filterwarnings("ignore:The ``name`` property and keyword argument of")
    def test_stopping_criterion_with_depth(self):
        """Test that gates specified in the stop_at
        argument are not expanded."""
        with QuantumTape() as tape:
            # Will be decomposed into PauliX(0), PauliX(0)
            qml.BasisState(np.array([1, 1]), wires=[0, "a"])

            with QuantumTape():
                # will be decomposed into a RZ, RY, RZ
                qml.Rot(0.543, 0.1, 0.4, wires=0)

            qml.CNOT(wires=[0, "a"])
            qml.RY(0.2, wires="a")
            qml.probs(wires=0)
            qml.probs(wires="a")

        new_tape = tape.expand(
            depth=2, stop_at=lambda obj: getattr(obj, "name", None) in ["PauliX"]
        )
        assert len(new_tape.operations) == 7

    def test_measurement_expansion(self):
        """Test that measurement expansion works as expected"""
        with QuantumTape() as tape:
            # expands into 2 PauliX
            qml.BasisState(np.array([1, 1]), wires=[0, "a"])
            qml.CNOT(wires=[0, "a"])
            qml.RY(0.2, wires="a")
            qml.probs(wires=0)
            # expands into RY on wire b
            qml.expval(qml.PauliZ("a") @ qml.Hadamard("b"))
            # expands into QubitUnitary on wire 0
            qml.var(qml.Hermitian(np.array([[1, 2], [2, 4]]), wires=[1]))

        new_tape = tape.expand(expand_measurements=True)

        assert len(new_tape.operations) == 6

        expected = [
            qml.measurements.Probability,
            qml.measurements.Expectation,
            qml.measurements.Variance,
        ]
        assert [m.return_type is r for m, r in zip(new_tape.measurements, expected)]

        expected = [None, None, None]
        assert [m.obs is r for m, r in zip(new_tape.measurements, expected)]

        expected = [None, [1, -1, -1, 1], [0, 5]]
        assert [m.eigvals() is r for m, r in zip(new_tape.measurements, expected)]

    def test_expand_tape_multiple_wires(self):
        """Test the expand() method when measurements with more than one observable on the same
        wire are used"""
        with QuantumTape() as tape1:
            qml.RX(0.3, wires=0)
            qml.RY(0.4, wires=1)
            qml.expval(qml.PauliX(0))
            qml.var(qml.PauliX(0) @ qml.PauliX(1))
            qml.expval(qml.PauliX(2))

        with QuantumTape() as tape2:
            qml.RX(0.3, wires=0)
            qml.RY(0.4, wires=1)
            qml.RY(-np.pi / 2, wires=0)
            qml.RY(-np.pi / 2, wires=1)
            qml.expval(qml.PauliZ(0))
            qml.var(qml.PauliZ(0) @ qml.PauliZ(1))
            qml.expval(qml.PauliX(2))

        tape1_exp = tape1.expand()

        assert tape1_exp.graph.hash == tape2.graph.hash

    @pytest.mark.parametrize("ret", [expval, var])
    def test_expand_tape_multiple_wires_non_commuting(self, ret):
        """Test if a QuantumFunctionError is raised during tape expansion if non-commuting
        observables are on the same wire"""
        with QuantumTape() as tape:
            qml.RX(0.3, wires=0)
            qml.RY(0.4, wires=1)
            qml.expval(qml.PauliX(0))
            ret(op=qml.PauliZ(0))

        with pytest.raises(qml.QuantumFunctionError, match="Only observables that are qubit-wise"):
            tape.expand(expand_measurements=True)

    @pytest.mark.parametrize("ret", [expval, var, probs])
    @pytest.mark.parametrize("wires", [None, 0, [0]])
    def test_expand_tape_multiple_wires_non_commuting_no_obs_sampling(self, ret, wires):
        """Test if a QuantumFunctionError is raised during tape expansion if non-commuting
        observables (also involving computational basis sampling) are on the same wire"""
        with QuantumTape() as tape:
            qml.RX(0.3, wires=0)
            qml.RY(0.4, wires=1)
            ret(op=qml.PauliX(0))
            qml.sample(wires=wires)

        with pytest.raises(qml.QuantumFunctionError, match="Only observables that are qubit-wise"):
            tape.expand(expand_measurements=True)

    @pytest.mark.parametrize("ret", [expval, var, probs])
    @pytest.mark.parametrize("wires", [None, 0, [0]])
    def test_expand_tape_multiple_wires_non_commuting_no_obs_counting(self, ret, wires):
        """Test if a QuantumFunctionError is raised during tape expansion if non-commuting
        observables (also involving computational basis sampling) are on the same wire"""
        with QuantumTape() as tape:
            qml.RX(0.3, wires=0)
            qml.RY(0.4, wires=1)
            ret(op=qml.PauliX(0))
            qml.counts(wires=wires)

        with pytest.raises(qml.QuantumFunctionError, match="Only observables that are qubit-wise"):
            tape.expand(expand_measurements=True)

    @pytest.mark.parametrize("ret", [sample, counts, probs])
    def test_expand_tape_multiple_wires_non_commuting_for_sample_type_measurements(self, ret):
        """Test if a more verbose QuantumFunctionError is raised during tape expansion of non-commuting
        observables on the same wire with sample type measurements present"""
        with QuantumTape() as tape:
            qml.RX(0.3, wires=0)
            qml.RY(0.4, wires=1)
            qml.expval(qml.PauliX(0))
            ret(op=qml.PauliZ(0))

        expected_error_msg = (
            "Only observables that are qubit-wise commuting "
            "Pauli words can be returned on the same wire.\n"
            "Try removing all probability, sample and counts measurements "
            "this will allow for splitting of execution and separate measurements "
            "for each non-commuting observable."
        )

        with pytest.raises(qml.QuantumFunctionError, match=expected_error_msg):
            tape.expand(expand_measurements=True)

    def test_multiple_expand_no_change_original_tape(self):
        """Test that the original tape is not changed multiple time after maximal expansion."""
        with QuantumTape() as tape:
            qml.RX(0.1, wires=[0])
            qml.RY(0.2, wires=[1])
            qml.CNOT(wires=[0, 1])
            qml.expval(qml.PauliZ(0) @ qml.PauliX(1))
            qml.expval(qml.PauliZ(0))

        expand_tape = tape.expand()
        circuit_after_first_expand = expand_tape.operations
        twice_expand_tape = tape.expand()
        circuit_after_second_expand = twice_expand_tape.operations
        for op1, op2 in zip(circuit_after_first_expand, circuit_after_second_expand):
            qml.assert_equal(op1, op2)

    def test_expand_does_not_affect_original_tape(self):
        """Test that expand_tape does not modify the inputted tape while creating a new one."""
        ops = [qml.RX(1.1, 0)]
        measurements = [qml.expval(qml.PauliX(0)), qml.expval(qml.PauliX(0))]
        tape = qml.tape.QuantumTape(ops, measurements)
        expanded = tape.expand()

        assert len(tape.operations) == 1
        qml.assert_equal(tape.operations[0], ops[0])
        assert len(tape.obs_sharing_wires) == 2
        for obs in tape.obs_sharing_wires:
            qml.assert_equal(obs, qml.X(0))
        qml.assert_equal(tape.measurements[0], qml.expval(qml.PauliX(0)))
        qml.assert_equal(tape.measurements[1], qml.expval(qml.PauliX(0)))
        assert tape.shots == qml.measurements.Shots(None)

        assert len(expanded.operations) == 2
        qml.assert_equal(expanded.operations[0], ops[0])
        qml.assert_equal(expanded.operations[1], qml.RY(-np.pi / 2, 0))  # new rotation
        assert len(expanded.obs_sharing_wires) == 2
        for obs in expanded.obs_sharing_wires:
            qml.assert_equal(obs, qml.Z(0))
        qml.assert_equal(expanded.measurements[0], qml.expval(qml.PauliZ(0)))
        qml.assert_equal(expanded.measurements[1], qml.expval(qml.PauliZ(0)))
        assert expanded.shots is tape.shots

    def test_expand_tape_does_not_check_mp_name_by_default(self, recwarn):
        """Test that calling expand_tape does not refer to MP.name"""

        def stop_at(obj):
            return obj.name in ["PauliX"]

        qs = qml.tape.QuantumScript(measurements=[qml.expval(qml.PauliZ(0))])
        qs.expand(stop_at=stop_at)
        assert len(recwarn) == 0


class TestExecution:
    """Tests for tape execution"""

    def test_execute_parameters(self, tol):
        """Test execution works when parameters are both passed and not passed."""
        dev = qml.device("default.qubit", wires=2)
        params = [0.1, 0.2]

        with QuantumTape() as tape:
            qml.RX(params[0], wires=[0])
            qml.RY(params[1], wires=[1])
            qml.CNOT(wires=[0, 1])
            qml.expval(qml.PauliZ(0) @ qml.PauliX(1))

        assert tape.output_dim == 1
        assert tape.batch_size is None

        # test execution with no parameters
        res1 = dev.execute(tape)
        assert tape.get_parameters() == params

        # test setting parameters
        new_tape = tape.bind_new_parameters(params=[0.5, 0.6], indices=[0, 1])
        res3 = dev.execute(new_tape)
        assert not np.allclose(res1, res3, atol=tol, rtol=0)
        assert new_tape.get_parameters() == [0.5, 0.6]

    def test_no_output_execute(self):
        """Test that tapes with no measurement process return
        an empty list."""
        dev = qml.device("default.qubit", wires=2)
        params = [0.1, 0.2]

        with QuantumTape() as tape:
            qml.RX(params[0], wires=[0])
            qml.RY(params[1], wires=[1])

        res = dev.execute(tape)
        assert isinstance(res, tuple)

    def test_single_expectation_value(self, tol):
        """Tests correct output shape and evaluation for a tape
        with a single expval output"""
        dev = qml.device("default.qubit", wires=2)
        x = 0.543
        y = -0.654

        with QuantumTape() as tape:
            qml.RX(x, wires=[0])
            qml.RY(y, wires=[1])
            qml.CNOT(wires=[0, 1])
            qml.expval(qml.PauliZ(0) @ qml.PauliX(1))

        assert tape.output_dim == 1

        res = dev.execute(tape)
        assert res.shape == ()

        expected = np.sin(y) * np.cos(x)
        assert np.allclose(res, expected, atol=tol, rtol=0)

    def test_multiple_expectation_values(self, tol):
        """Tests correct output shape and evaluation for a tape
        with multiple expval outputs"""
        dev = qml.device("default.qubit", wires=2)
        x = 0.543
        y = -0.654

        with QuantumTape() as tape:
            qml.RX(x, wires=[0])
            qml.RY(y, wires=[1])
            qml.CNOT(wires=[0, 1])
            qml.expval(qml.PauliZ(0))
            qml.expval(qml.PauliX(1))

        assert tape.output_dim == 2

        res = dev.execute(tape)
        assert isinstance(res, tuple)
        assert len(res) == 2

        expected = [np.cos(x), np.sin(y)]
        assert np.allclose(res, expected, atol=tol, rtol=0)

    def test_var_expectation_values(self, tol):
        """Tests correct output shape and evaluation for a tape
        with expval and var outputs"""
        dev = qml.device("default.qubit", wires=2)
        x = 0.543
        y = -0.654

        with QuantumTape() as tape:
            qml.RX(x, wires=[0])
            qml.RY(y, wires=[1])
            qml.CNOT(wires=[0, 1])
            qml.expval(qml.PauliZ(0))
            qml.var(qml.PauliX(1))

        assert tape.output_dim == 2

        res = dev.execute(tape)
        assert isinstance(res, tuple)
        assert len(res) == 2

        expected = [np.cos(x), np.cos(y) ** 2]
        assert np.allclose(res, expected, atol=tol, rtol=0)

    @pytest.mark.filterwarnings("ignore:Creating an ndarray from ragged nested sequences")
    def test_prob_expectation_values(self, tol):
        """Tests correct output shape and evaluation for a tape
        with prob and var outputs"""
        dev = qml.device("default.qubit", wires=2)
        x = 0.543
        y = -0.654

        with QuantumTape() as tape:
            qml.RX(x, wires=[0])
            qml.RY(y, wires=[1])
            qml.CNOT(wires=[0, 1])
            qml.expval(qml.PauliZ(0))
            qml.probs(wires=[0, 1])

        assert tape.output_dim == 5

        res = dev.execute(tape)

        assert isinstance(res, tuple)
        assert len(res) == 2

        assert isinstance(res[0], np.float64)
        assert np.allclose(res[0], np.cos(x), atol=tol, rtol=0)

        assert isinstance(res[1], np.ndarray)
        final_state, _ = qml.devices.qubit.get_final_state(tape)
        assert np.allclose(res[1], np.abs(final_state.flatten()) ** 2, atol=tol, rtol=0)

    def test_single_mode_sample(self):
        """Test that there is only one array of values returned
        for a single wire qml.sample"""
        dev = qml.device("default.qubit", wires=2, shots=10)
        x = 0.543
        y = -0.654

        with QuantumTape() as tape:
            qml.RX(x, wires=[0])
            qml.RY(y, wires=[1])
            qml.CNOT(wires=[0, 1])
            qml.sample(qml.PauliZ(0) @ qml.PauliX(1))

        tape._shots = qml.measurements.Shots(10)
        res = dev.execute(tape)
        assert res.shape == (10,)

    def test_multiple_samples(self):
        """Test that there is only one array of values returned
        for multiple samples"""
        dev = qml.device("default.qubit", wires=2, shots=10)
        x = 0.543
        y = -0.654

        with QuantumTape() as tape:
            qml.RX(x, wires=[0])
            qml.RY(y, wires=[1])
            qml.CNOT(wires=[0, 1])
            qml.sample(qml.PauliZ(0))
            qml.sample(qml.PauliZ(1))

        tape._shots = qml.measurements.Shots(10)
        res = dev.execute(tape)
        assert isinstance(res, tuple)
        assert isinstance(res[0], np.ndarray)
        assert isinstance(res[1], np.ndarray)
        assert res[0].shape == (10,)
        assert res[1].shape == (10,)

    def test_samples_expval(self):
        """Test that multiple arrays of values are returned
        for combinations of samples and statistics"""
        dev = qml.device("default.qubit", wires=2, shots=10)
        x = 0.543
        y = -0.654

        with QuantumTape() as tape:
            qml.RX(x, wires=[0])
            qml.RY(y, wires=[1])
            qml.CNOT(wires=[0, 1])
            qml.sample(qml.PauliZ(0))
            qml.expval(qml.PauliZ(1))

        tape._shots = qml.measurements.Shots(10)
        res = dev.execute(tape)
        assert isinstance(res, tuple)
        assert isinstance(res[0], np.ndarray)
        assert res[0].shape == (10,)
        assert isinstance(res[1], np.float64)
        assert res[1].shape == ()

    def test_decomposition(self, tol):
        """Test decomposition onto a device's supported gate set"""
        dev = qml.device("default.qubit", wires=1)
        from pennylane.devices.default_qubit import stopping_condition

        with QuantumTape() as tape:
            qml.U3(0.1, 0.2, 0.3, wires=[0])
            qml.expval(qml.PauliZ(0))

        def stop_fn(op):
            return isinstance(op, qml.measurements.MeasurementProcess) or stopping_condition(op)

        tape = tape.expand(stop_at=stop_fn)
        res = dev.execute(tape)
        assert np.allclose(res, np.cos(0.1), atol=tol, rtol=0)


class TestCVExecution:
    """Tests for CV tape execution"""

    def test_single_output_value(self):
        """Tests correct execution and output shape for a CV tape
        with a single expval output"""
        dev = qml.device("default.gaussian", wires=2)
        x = 0.543
        y = -0.654

        with QuantumTape() as tape:
            qml.Displacement(x, 0, wires=[0])
            qml.Squeezing(y, 0, wires=[1])
            qml.Beamsplitter(np.pi / 4, 0, wires=[0, 1])
            qml.expval(qml.NumberOperator(0))

        assert tape.output_dim == 1

        res = dev.batch_execute([tape])[0]
        assert res.shape == ()


class TestTapeCopying:
    """Test for tape copying behaviour"""

    def test_shallow_copy(self):
        """Test that shallow copying of a tape results in all
        contained data being shared between the original tape and the copy"""
        with QuantumTape() as tape:
            qml.BasisState(np.array([1, 0]), wires=[0, 1])
            qml.RY(0.5, wires=[1])
            qml.CNOT(wires=[0, 1])
            qml.expval(qml.PauliZ(0) @ qml.PauliY(1))

        copied_tape = tape.copy()

        assert copied_tape is not tape

        # the operations are simply references
        assert all(o1 is o2 for o1, o2 in zip(copied_tape.operations, tape.operations))
        assert all(o1 is o2 for o1, o2 in zip(copied_tape.observables, tape.observables))
        assert all(m1 is m2 for m1, m2 in zip(copied_tape.measurements, tape.measurements))

        # operation data is also a reference
        assert copied_tape.operations[0].wires is tape.operations[0].wires
        assert copied_tape.operations[0].data[0] is tape.operations[0].data[0]

        # check that all tape metadata is identical
        assert tape.get_parameters() == copied_tape.get_parameters()
        assert tape.wires == copied_tape.wires
        assert tape.data == copied_tape.data

        # check that the output dim is identical
        assert tape.output_dim == copied_tape.output_dim

    @pytest.mark.parametrize("copy_fn", [lambda tape: tape.copy(copy_operations=True), copy.copy])
    def test_shallow_copy_with_operations(self, copy_fn):
        """Test that shallow copying of a tape and operations allows
        parameters to be set independently"""

        with QuantumTape() as tape:
            qml.BasisState(np.array([1, 0]), wires=[0, 1])
            qml.RY(0.5, wires=[1])
            qml.CNOT(wires=[0, 1])
            qml.expval(qml.PauliZ(0) @ qml.PauliY(1))

        copied_tape = copy_fn(tape)

        assert copied_tape is not tape

        # the operations are not references; they are unique objects
        assert all(o1 is not o2 for o1, o2 in zip(copied_tape.operations, tape.operations))
        assert all(o1 is not o2 for o1, o2 in zip(copied_tape.observables, tape.observables))
        assert all(m1 is not m2 for m1, m2 in zip(copied_tape.measurements, tape.measurements))

        # however, the underlying operation data *is still shared*
        assert copied_tape.operations[0].wires is tape.operations[0].wires
        assert copied_tape.operations[0].data[0] is tape.operations[0].data[0]

        assert tape.get_parameters() == copied_tape.get_parameters()
        assert tape.wires == copied_tape.wires
        assert tape.data == copied_tape.data

        # check that the output dim is identical
        assert tape.output_dim == copied_tape.output_dim

    def test_deep_copy(self):
        """Test that deep copying a tape works, and copies all constituent data except parameters"""
        with QuantumTape() as tape:
            qml.BasisState(np.array([1, 0]), wires=[0, 1])
            qml.RY(0.5, wires=[1])
            qml.CNOT(wires=[0, 1])
            qml.expval(qml.PauliZ(0) @ qml.PauliY(1))

        copied_tape = copy.deepcopy(tape)

        assert copied_tape is not tape

        # the operations are not references
        assert all(o1 is not o2 for o1, o2 in zip(copied_tape.operations, tape.operations))
        assert all(o1 is not o2 for o1, o2 in zip(copied_tape.observables, tape.observables))
        assert all(m1 is not m2 for m1, m2 in zip(copied_tape.measurements, tape.measurements))

        # check that the output dim is identical
        assert tape.output_dim == copied_tape.output_dim

        # The underlying operation data has also been copied
        assert copied_tape.operations[0].wires is not tape.operations[0].wires

        # however, the underlying operation *parameters* are still shared
        # to support PyTorch, which does not support deep copying of tensors
        assert copied_tape.operations[0].data[0] is tape.operations[0].data[0]


class TestHashing:
    """Test for tape hashing"""

    @pytest.mark.parametrize(
        "m",
        [
            qml.expval(qml.PauliZ(0)),
            qml.state(),
            qml.probs(wires=0),
            qml.density_matrix(wires=0),
            qml.var(qml.PauliY(0)),
        ],
    )
    def test_identical(self, m):
        """Tests that the circuit hash of identical circuits are identical"""
        a = 0.3
        b = 0.2

        with qml.tape.QuantumTape() as tape1:
            qml.RX(a, wires=[0])
            qml.RY(b, wires=[1])
            qml.CNOT(wires=[0, 1])
            qml.apply(m)

        with qml.tape.QuantumTape() as tape2:
            qml.RX(a, wires=[0])
            qml.RY(b, wires=[1])
            qml.CNOT(wires=[0, 1])
            qml.apply(m)

        assert tape1.hash == tape2.hash

    def test_identical_numeric(self):
        """Tests that the circuit hash of identical circuits are identical
        even though the datatype of the arguments may differ"""
        a = 0.3
        b = 0.2

        with qml.tape.QuantumTape() as tape1:
            qml.RX(a, wires=[0])
            qml.RY(b, wires=[1])
            qml.CNOT(wires=[0, 1])
            qml.expval(qml.PauliZ(0) @ qml.PauliX(1))

        with qml.tape.QuantumTape() as tape2:
            qml.RX(np.array(a), wires=[0])
            qml.RY(np.array(b), wires=[1])
            qml.CNOT(wires=[0, 1])
            qml.expval(qml.PauliZ(0) @ qml.PauliX(1))

        assert tape1.hash == tape2.hash

    def test_different_wires(self):
        """Tests that the circuit hash of circuits with the same operations
        on different wires have different hashes"""
        a = 0.3
        b = 0.2

        with qml.tape.QuantumTape() as tape1:
            qml.RX(a, wires=[1])
            qml.RY(b, wires=[1])
            qml.CNOT(wires=[0, 1])
            qml.expval(qml.PauliZ(0) @ qml.PauliX(1))

        with qml.tape.QuantumTape() as tape2:
            qml.RX(np.array(a), wires=[0])
            qml.RY(np.array(b), wires=[1])
            qml.CNOT(wires=[0, 1])
            qml.expval(qml.PauliZ(0) @ qml.PauliX(1))

        assert tape1.hash != tape2.hash

    def test_different_trainabilities(self):
        """Tests that the circuit hash of identical circuits differ
        if the circuits have different trainable parameters"""
        a = 0.3
        b = 0.2

        with qml.tape.QuantumTape() as tape1:
            qml.RX(a, wires=[0])
            qml.RY(b, wires=[1])
            qml.CNOT(wires=[0, 1])
            qml.expval(qml.PauliZ(0) @ qml.PauliX(1))

        with qml.tape.QuantumTape() as tape2:
            qml.RX(a, wires=[0])
            qml.RY(b, wires=[1])
            qml.CNOT(wires=[0, 1])
            qml.expval(qml.PauliZ(0) @ qml.PauliX(1))

        tape1.trainable_params = [0]
        tape2.trainable_params = [0, 1]
        assert tape1.hash != tape2.hash

    def test_different_parameters(self):
        """Tests that the circuit hash of circuits with different
        parameters differs"""
        a = 0.3
        b = 0.2
        c = 0.6

        with qml.tape.QuantumTape() as tape1:
            qml.RX(a, wires=[0])
            qml.RY(b, wires=[1])
            qml.CNOT(wires=[0, 1])
            qml.expval(qml.PauliZ(0))

        with qml.tape.QuantumTape() as tape2:
            qml.RX(a, wires=[0])
            qml.RY(c, wires=[1])
            qml.CNOT(wires=[0, 1])
            qml.expval(qml.PauliZ(0))

        assert tape1.hash != tape2.hash

    def test_different_operations(self):
        """Tests that the circuit hash of circuits with different
        operations differs"""
        a = 0.3
        b = 0.2

        with qml.tape.QuantumTape() as tape1:
            qml.RX(a, wires=[0])
            qml.RZ(b, wires=[1])
            qml.CNOT(wires=[0, 1])
            qml.expval(qml.PauliZ(0))

        with qml.tape.QuantumTape() as tape2:
            qml.RX(a, wires=[0])
            qml.RY(b, wires=[1])
            qml.CNOT(wires=[0, 1])
            qml.expval(qml.PauliZ(0))

        assert tape1.hash != tape2.hash

    def test_different_measurements(self):
        """Tests that the circuit hash of circuits with different
        measurements differs"""
        a = 0.3
        b = 0.2

        with qml.tape.QuantumTape() as tape1:
            qml.RX(a, wires=[0])
            qml.RY(b, wires=[1])
            qml.CNOT(wires=[0, 1])
            qml.expval(qml.PauliZ(0))

        with qml.tape.QuantumTape() as tape2:
            qml.RX(a, wires=[0])
            qml.RY(b, wires=[1])
            qml.CNOT(wires=[0, 1])
            qml.var(qml.PauliZ(0))

        assert tape1.hash != tape2.hash

    def test_different_observables(self):
        """Tests that the circuit hash of circuits with different
        observables differs"""
        a = 0.3
        b = 0.2

        A = np.diag([1.0, 2.0])

        with qml.tape.QuantumTape() as tape1:
            qml.RX(a, wires=[0])
            qml.RY(b, wires=[1])
            qml.CNOT(wires=[0, 1])
            qml.expval(qml.PauliZ(0))

        with qml.tape.QuantumTape() as tape2:
            qml.RX(a, wires=[0])
            qml.RY(b, wires=[1])
            qml.CNOT(wires=[0, 1])
            qml.expval(qml.Hermitian(A, wires=0))

        assert tape1.hash != tape2.hash

    def test_rotation_modulo_identical(self):
        """Tests that the circuit hash of circuits with single-qubit
        rotations differing by multiples of 2pi have identical hash"""
        a = np.array(np.pi / 2, dtype=np.float64)
        b = np.array(np.pi / 4, dtype=np.float64)

        H = qml.Hamiltonian([0.1, 0.2], [qml.PauliX(0), qml.PauliZ(0) @ qml.PauliY(1)])

        with qml.tape.QuantumTape() as tape1:
            qml.RX(a, wires=[0])
            qml.RY(b, wires=[1])
            qml.CNOT(wires=[0, 1])
            qml.expval(H)

        with qml.tape.QuantumTape() as tape2:
            qml.RX(a - 2 * np.pi, wires=[0])
            qml.RY(b + 2 * np.pi, wires=[1])
            qml.CNOT(wires=[0, 1])
            qml.expval(H)

        assert tape1.hash == tape2.hash

    def test_controlled_rotation_modulo_identical(self):
        """Tests that the circuit hash of circuits with controlled
        rotations differing by multiples of 2pi have identical hash"""
        a = np.array(np.pi / 2, dtype=np.float64)
        b = np.array(np.pi / 2, dtype=np.float64)

        H = qml.Hamiltonian([0.1, 0.2], [qml.PauliX(0), qml.PauliZ(0) @ qml.PauliY(1)])

        with qml.tape.QuantumTape() as tape1:
            qml.CRX(a, wires=[0, 1])
            qml.CRY(b, wires=[0, 1])
            qml.CNOT(wires=[0, 1])
            qml.expval(H)

        with qml.tape.QuantumTape() as tape2:
            qml.CRX(a - 4 * np.pi, wires=[0, 1])
            qml.CRY(b + 4 * np.pi, wires=[0, 1])
            qml.CNOT(wires=[0, 1])
            qml.expval(H)

        assert tape1.hash == tape2.hash


def cost(tape, dev):
    return qml.execute([tape], dev, gradient_fn=qml.gradients.param_shift)


measures = [
    (qml.expval(qml.PauliZ(0)), ()),
    (qml.var(qml.PauliZ(0)), ()),
    (qml.probs(wires=[0]), (2,)),
    (qml.probs(wires=[0, 1]), (4,)),
    (qml.state(), (8,)),  # Assumes 3-qubit device
    (qml.density_matrix(wires=[0, 1]), (4, 4)),
    (
        qml.sample(qml.PauliZ(0)),
        None,
    ),  # Shape is None because the expected shape is in the test case
    (qml.sample(), None),  # Shape is None because the expected shape is in the test case
]

multi_measurements = [
    ([qml.expval(qml.PauliZ(0)), qml.expval(qml.PauliZ(1))], ((), ())),
    ([qml.probs(wires=[0]), qml.probs(wires=[1])], ((2,), (2,))),
    ([qml.probs(wires=[0]), qml.probs(wires=[1, 2])], ((2**1,), (2**2,))),
    ([qml.probs(wires=[0, 2]), qml.probs(wires=[1])], ((2**2,), (2**1,))),
    (
        [qml.probs(wires=[0]), qml.probs(wires=[1, 2]), qml.probs(wires=[0, 1, 2])],
        ((2**1,), (2**2,), (2**3,)),
    ),
]


@pytest.mark.filterwarnings("ignore:Creating an ndarray from ragged nested sequences")
class TestOutputShape:
    """Tests for determining the tape output shape of tapes."""

    @pytest.mark.parametrize("measurement, expected_shape", measures)
    @pytest.mark.parametrize("shots", [None, 1, 10])
    def test_output_shapes_single(self, measurement, expected_shape, shots):
        """Test that the output shape produced by the tape matches the expected
        output shape."""
        if shots is None and measurement.return_type is qml.measurements.Sample:
            pytest.skip("Sample doesn't support analytic computations.")

        num_wires = 3
        dev = qml.device("default.qubit", wires=num_wires, shots=shots)

        a = np.array(0.1)
        b = np.array(0.2)

        with qml.queuing.AnnotatedQueue() as q:
            qml.RY(a, wires=0)
            qml.RX(b, wires=0)
            qml.apply(measurement)

        tape = qml.tape.QuantumScript.from_queue(q, shots=shots)
        shot_dim = shots if not isinstance(shots, tuple) else len(shots)
        if expected_shape is None:
            expected_shape = shot_dim if shot_dim == 1 else (shot_dim,)

        if measurement.return_type is qml.measurements.Sample:
            if measurement.obs is not None:
                expected_shape = (shots,) if shots != 1 else ()

            else:
                expected_shape = (shots, num_wires) if shots != 1 else (num_wires,)

        assert tape.shape(dev) == expected_shape

    @pytest.mark.parametrize("measurement, _", measures)
    @pytest.mark.parametrize("shots", [None, 1, 10, (1, 2, 5, 3)])
    def test_output_shapes_single_qnode_check(self, measurement, _, shots):
        """Test that the output shape produced by the tape matches the output
        shape of a QNode for a single measurement."""
        if shots is None and measurement.return_type is qml.measurements.Sample:
            pytest.skip("Sample doesn't support analytic computations.")

        if shots is not None and measurement.return_type is qml.measurements.State:
            pytest.skip("State and density matrix don't support finite shots and raise a warning.")

        # TODO: revisit when qml.sample without an observable has been updated
        # with shot vectors
        if (
            isinstance(shots, tuple)
            and measurement.return_type is qml.measurements.Sample
            and not measurement.obs
        ):
            pytest.skip("qml.sample with no observable is to be updated for shot vectors.")

        dev = qml.device("default.qubit", wires=3, shots=shots)

        a = np.array(0.1)
        b = np.array(0.2)

        with qml.queuing.AnnotatedQueue() as q:
            qml.RY(a, wires=0)
            qml.RX(b, wires=0)
            qml.apply(measurement)

        tape = qml.tape.QuantumScript.from_queue(q, shots=shots)
        program, _ = dev.preprocess()
        res = qml.execute(
            [tape], dev, gradient_fn=qml.gradients.param_shift, transform_program=program
        )[0]

        if isinstance(res, tuple):
            res_shape = tuple(r.shape for r in res)
        else:
            res_shape = res.shape

        res_shape = res_shape if res_shape != tuple() else ()
        assert tape.shape(dev) == res_shape

    @pytest.mark.autograd
    @pytest.mark.parametrize("measurements, expected", multi_measurements)
    @pytest.mark.parametrize("shots", [None, 1, 10])
    def test_multi_measure(self, measurements, expected, shots):
        """Test that the expected output shape is obtained when using multiple
        expectation value, variance and probability measurements."""
        dev = qml.device("default.qubit", wires=3, shots=shots)

        a = np.array(0.1)
        b = np.array(0.2)

        with qml.queuing.AnnotatedQueue() as q:
            qml.RY(a, wires=0)
            qml.RX(b, wires=0)
            for m in measurements:
                qml.apply(m)

        tape = qml.tape.QuantumScript.from_queue(q, shots=shots)
        if measurements[0].return_type is qml.measurements.Sample:
            expected[1] = shots
            expected = tuple(expected)

        res = tape.shape(dev)
        assert res == expected

        execution_results = cost(tape, dev)
        results = execution_results[0]
        assert isinstance(results, tuple)
        assert len(expected) == len(measurements)
        assert res == expected

    @pytest.mark.autograd
    @pytest.mark.parametrize("measurements, expected", multi_measurements)
    def test_multi_measure_shot_vector(self, measurements, expected):
        """Test that the expected output shape is obtained when using multiple
        expectation value, variance and probability measurements with a shot
        vector."""
        if measurements[0].return_type is qml.measurements.Probability:
            num_wires = set(len(m.wires) for m in measurements)
            if len(num_wires) > 1:
                pytest.skip(
                    "Multi-probs with varying number of varies when using a shot vector is to be updated in PennyLane."
                )

        shots = (1, 1, 5, 1)
        dev = qml.device("default.qubit", wires=3, shots=shots)

        a = np.array(0.1)
        b = np.array(0.2)

        with qml.queuing.AnnotatedQueue() as q:
            qml.RY(a, wires=0)
            qml.RX(b, wires=0)
            for m in measurements:
                qml.apply(m)

        tape = qml.tape.QuantumScript.from_queue(q, shots=shots)
        # Modify expected to account for shot vector
        expected = tuple(expected for _ in shots)
        res = tape.shape(dev)
        assert res == expected

    @pytest.mark.autograd
    @pytest.mark.parametrize("shots", [1, 10])
    def test_multi_measure_sample(self, shots):
        """Test that the expected output shape is obtained when using multiple
        qml.sample measurements."""
        dev = qml.device("default.qubit", wires=3, shots=shots)

        a = np.array(0.1)
        b = np.array(0.2)

        num_samples = 3
        with qml.queuing.AnnotatedQueue() as q:
            qml.RY(a, wires=0)
            qml.RX(b, wires=0)
            for i in range(num_samples):
                qml.sample(qml.PauliZ(i))

        tape = qml.tape.QuantumScript.from_queue(q, shots=shots)
        if shots == 1:
            expected = tuple(() for _ in range(num_samples))
        else:
            expected = tuple((shots,) for _ in range(num_samples))

        res = tape.shape(dev)
        assert res == expected

    @pytest.mark.autograd
    def test_multi_measure_sample_shot_vector(self):
        """Test that the expected output shape is obtained when using multiple
        qml.sample measurements with a shot vector."""
        shots = (1, 1, 5, 1)
        dev = qml.device("default.qubit", wires=3, shots=shots)

        a = np.array(0.1)
        b = np.array(0.2)

        num_samples = 3
        with qml.queuing.AnnotatedQueue() as q:
            qml.RY(a, wires=0)
            qml.RX(b, wires=0)
            for i in range(num_samples):
                qml.sample(qml.PauliZ(i))

        tape = qml.tape.QuantumScript.from_queue(q, shots=shots)
        expected = []
        for s in shots:
            if s == 1:
                expected.append(tuple(() for _ in range(num_samples)))
            else:
                expected.append(tuple((s,) for _ in range(num_samples)))

        expected = tuple(expected)
        res = tape.shape(dev)

        for r, e in zip(res, expected):
            assert r == e

    @pytest.mark.autograd
    @pytest.mark.parametrize("measurement, _", measures)
    @pytest.mark.parametrize("shots", [None, 1, 10])
    def test_broadcasting_single(self, measurement, _, shots):
        """Test that the output shape produced by the tape matches the expected
        output shape for a single measurement and parameter broadcasting"""
        if shots is None and measurement.return_type is qml.measurements.Sample:
            pytest.skip("Sample doesn't support analytic computations.")

        if measurement.return_type is qml.measurements.State and measurement.wires is not None:
            pytest.skip("Density matrix does not support parameter broadcasting")

        num_wires = 3
        dev = qml.device("default.qubit", wires=num_wires, shots=shots)

        a = np.array([0.1, 0.2, 0.3])
        b = np.array([0.4, 0.5, 0.6])

        with qml.queuing.AnnotatedQueue() as q:
            qml.RY(a, wires=0)
            qml.RX(b, wires=0)
            qml.apply(measurement)

        tape = qml.tape.QuantumScript.from_queue(q, shots=shots)
        program, _ = dev.preprocess()
        expected = qml.execute([tape], dev, gradient_fn=None, transform_program=program)[0]
        assert tape.shape(dev) == expected.shape

    @pytest.mark.autograd
    @pytest.mark.parametrize("measurement, expected", measures)
    @pytest.mark.parametrize("shots", [None, 1, 10])
    def test_broadcasting_multi(self, measurement, expected, shots):
        """Test that the output shape produced by the tape matches the expected
        output shape for multiple measurements and parameter broadcasting"""
        if shots is None and measurement.return_type is qml.measurements.Sample:
            pytest.skip("Sample doesn't support analytic computations.")

        if measurement.return_type is qml.measurements.State:
            pytest.skip("State does not support multiple measurements")

        dev = qml.device("default.qubit", wires=3, shots=shots)

        a = np.array([0.1, 0.2, 0.3])
        b = np.array([0.4, 0.5, 0.6])

        with qml.queuing.AnnotatedQueue() as q:
            qml.RY(a, wires=0)
            qml.RX(b, wires=0)
            for _ in range(2):
                qml.apply(measurement)

        tape = qml.tape.QuantumScript.from_queue(q, shots=shots)
        program, _ = dev.preprocess()
        expected = qml.execute([tape], dev, gradient_fn=None, transform_program=program)[0]
        expected = tuple(i.shape for i in expected)
        assert tape.shape(dev) == expected


class TestNumericType:
    """Tests for determining the numeric type of the tape output."""

    @pytest.mark.parametrize(
        "ret", [qml.expval(qml.PauliZ(0)), qml.var(qml.PauliZ(0)), qml.probs(wires=[0])]
    )
    @pytest.mark.parametrize("shots", [None, 1, (1, 2, 3)])
    def test_float_measures(self, ret, shots):
        """Test that most measurements output floating point values and that
        the tape output domain correctly identifies this."""
        dev = qml.device("default.qubit", wires=3, shots=shots)

        @qml.qnode(dev)
        def circuit(a, b):
            qml.RY(a, wires=[0])
            qml.RZ(b, wires=[0])
            return qml.apply(ret)

        result = circuit(0.3, 0.2)

        # Double-check the domain of the QNode output
        if isinstance(shots, tuple):
            assert np.issubdtype(result[0].dtype, float)
        else:
            assert np.issubdtype(result.dtype, float)
        assert circuit.qtape.numeric_type is float

    @pytest.mark.parametrize(
        "ret", [qml.state(), qml.density_matrix(wires=[0, 1]), qml.density_matrix(wires=[2, 0])]
    )
    def test_complex_state(self, ret):
        """Test that a tape with qml.state correctly determines that the output
        domain will be complex."""
        dev = qml.device("default.qubit", wires=3)

        @qml.qnode(dev)
        def circuit(a, b):
            qml.RY(a, wires=[0])
            qml.RZ(b, wires=[0])
            return qml.apply(ret)

        result = circuit(0.3, 0.2)

        # Double-check the domain of the QNode output
        assert np.issubdtype(result.dtype, complex)
        assert circuit.qtape.numeric_type is complex

    def test_sample_int(self):
        """Test that the tape can correctly determine the output domain for a
        sampling measurement with no observable."""
        dev = qml.device("default.qubit", wires=3, shots=5)

        @qml.qnode(dev)
        def circuit():
            qml.RY(0.4, wires=[0])
            return qml.sample()

        result = circuit()

        # Double-check the domain of the QNode output
        assert np.issubdtype(result.dtype, int)
        assert circuit.qtape.numeric_type is int

    # TODO: add cases for each interface once qml.Hermitian supports other
    # interfaces
    def test_sample_real_eigvals(self):
        """Test that the tape can correctly determine the output domain when
        sampling a Hermitian observable with real eigenvalues."""
        dev = qml.device("default.qubit", wires=3, shots=5)

        arr = np.array(
            [
                1.32,
                2.312,
            ]
        )
        herm = np.outer(arr, arr)

        @qml.qnode(dev)
        def circuit(a, b):
            # pylint: disable=unused-argument
            qml.RY(0.4, wires=[0])
            return qml.sample(qml.Hermitian(herm, wires=0))

        result = circuit(0.3, 0.2)

        # Double-check the domain of the QNode output
        assert np.issubdtype(result[0].dtype, float)
        assert circuit.qtape.numeric_type is float

    @pytest.mark.autograd
    def test_sample_real_and_int_eigvals(self):
        """Test that the tape can correctly determine the output domain for
        multiple sampling measurements with a Hermitian observable with real
        eigenvalues and another sample with integer values."""
        dev = qml.device("default.qubit", wires=3, shots=5)

        arr = np.array(
            [
                1.32,
                2.312,
            ]
        )
        herm = np.outer(arr, arr)

        @qml.qnode(dev)
        def circuit(a, b):
            qml.RY(a, wires=0)
            qml.RX(b, wires=0)
            return qml.sample(qml.Hermitian(herm, wires=0)), qml.sample()

        result = circuit(0, 3)
        assert isinstance(result, tuple)
        assert len(result) == 2
        assert result[0].dtype == float
        assert result[1].dtype == int

        assert circuit.qtape.numeric_type == (float, int)

    def test_multi_type_measurements_numeric_type_error(self):
        """Test that querying the numeric type of a tape with several types of
        measurements raises an error."""
        a = 0.3
        b = 0.3

        with qml.queuing.AnnotatedQueue() as q:
            qml.RY(a, wires=[0])
            qml.RZ(b, wires=[0])
            qml.expval(qml.PauliZ(0))
            qml.probs(wires=[0])

        tape = qml.tape.QuantumScript.from_queue(q)

        assert tape.numeric_type == (float, float)


class TestTapeDraw:
    """Test the tape draw method."""

    def test_default_kwargs(self):
        """Test tape draw with default keyword arguments."""

        with QuantumTape() as tape:
            qml.RX(1.23456, wires=0)
            qml.RY(2.3456, wires="a")
            qml.RZ(3.4567, wires=1.234)

        assert tape.draw() == qml.drawer.tape_text(tape)
        assert tape.draw(decimals=2) == qml.drawer.tape_text(tape, decimals=2)

    def test_show_matrices(self):
        """Test show_matrices keyword argument."""

        with QuantumTape() as tape:
            qml.QubitUnitary(qml.numpy.eye(2), wires=0)

        assert tape.draw() == qml.drawer.tape_text(tape)
        assert tape.draw(show_matrices=True) == qml.drawer.tape_text(tape, show_matrices=True)

    def test_max_length_keyword(self):
        """Test the max_length keyword argument."""

        with QuantumTape() as tape:
            for _ in range(50):
                qml.PauliX(0)

        assert tape.draw() == qml.drawer.tape_text(tape)
        assert tape.draw(max_length=20) == qml.drawer.tape_text(tape, max_length=20)<|MERGE_RESOLUTION|>--- conflicted
+++ resolved
@@ -1006,10 +1006,7 @@
             ],
             [
                 qml.PauliX(0),
-<<<<<<< HEAD
-=======
                 qml.MottonenStatePreparation([0, 1, 0, 0], wires=[0, 1]),
->>>>>>> d9b5943d
                 qml.MottonenStatePreparation([0, 1, 0, 0], wires=[0, 1]),
                 qml.PauliZ(0),
             ],
