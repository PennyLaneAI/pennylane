# Copyright 2018-2022 Xanadu Quantum Technologies Inc.

# Licensed under the Apache License, Version 2.0 (the "License");
# you may not use this file except in compliance with the License.
# You may obtain a copy of the License at

#     http://www.apache.org/licenses/LICENSE-2.0

# Unless required by applicable law or agreed to in writing, software
# distributed under the License is distributed on an "AS IS" BASIS,
# WITHOUT WARRANTIES OR CONDITIONS OF ANY KIND, either express or implied.
# See the License for the specific language governing permissions and
# limitations under the License.
"""Unit tests for the QuantumTape"""
# pylint: disable=protected-access,too-few-public-methods
import copy
from collections import defaultdict

import numpy as np
import pytest

import pennylane as qml
from pennylane import CircuitGraph
from pennylane.measurements import (
    MeasurementProcess,
    counts,
    expval,
    probs,
    sample,
    var,
)
from pennylane.tape import QuantumTape


def TestOperationMonkeypatching():
    """Test that operations are monkeypatched only within the quantum tape"""
    with QuantumTape() as tape:
        op_ = qml.RX(0.432, wires=0)
        obs = qml.PauliX(wires="a")
        qml.expval(qml.PauliX(wires="a"))

    assert tape.operations == [op_]
    assert tape.observables == [obs]

    # now create an old QNode
    dev = qml.device("default.qubit", wires=[0, "a"])

    @qml.qnode(dev)
    def func(x):
        nonlocal op_
        op_ = qml.RX(x, wires=0)
        return qml.expval(qml.PauliX(wires="a"))

    # this should evaluate without error
    func(0.432)

    assert func.circuit.operations == [op_]


class TestConstruction:
    """Test for queuing and construction"""

    @pytest.fixture
    def make_tape(self):
        ops = []
        obs = []

        with QuantumTape() as tape:
            ops += [qml.RX(0.432, wires=0)]
            ops += [qml.Rot(0.543, 0, 0.23, wires=0)]
            ops += [qml.CNOT(wires=[0, "a"])]
            ops += [qml.RX(0.133, wires=4)]
            obs += [qml.PauliX(wires="a")]
            qml.expval(obs[0])
            obs += [qml.probs(wires=[0, "a"])]

        return tape, ops, obs

    def test_qubit_queuing(self, make_tape):
        """Test that qubit quantum operations correctly queue"""
        tape, ops, obs = make_tape

        assert len(tape.queue) == 6
        assert tape.operations == ops
        assert tape.observables == obs
        assert tape.output_dim == 5
        assert tape.batch_size is None
        assert tape.interface is None

        assert tape.wires == qml.wires.Wires([0, "a", 4])
        assert tape._output_dim == len(obs[0].wires) + 2 ** len(obs[1].wires)
        assert tape._batch_size is None

    def test_observable_processing(self, make_tape):
        """Test that observables are processed correctly"""
        tape, _, obs = make_tape

        # test that the internal tape._measurements list is created properly
        assert isinstance(tape._measurements[0], MeasurementProcess)
        assert tape._measurements[0].return_type == qml.measurements.Expectation
        assert tape._measurements[0].obs == obs[0]

        assert isinstance(tape._measurements[1], MeasurementProcess)
        assert tape._measurements[1].return_type == qml.measurements.Probability

        # test the public observables property
        assert len(tape.observables) == 2
        assert tape.observables[0].name == "PauliX"
        assert tape.observables[1].return_type == qml.measurements.Probability

        # test the public measurements property
        assert len(tape.measurements) == 2
        assert all(isinstance(m, MeasurementProcess) for m in tape.measurements)
        assert tape.observables[0].return_type == qml.measurements.Expectation
        assert tape.observables[1].return_type == qml.measurements.Probability

    def test_tensor_observables_matmul(self):
        """Test that tensor observables are correctly processed from the annotated
        queue. Here, we test multiple tensor observables constructed via matmul."""

        with QuantumTape() as tape:
            op_ = qml.RX(1.0, wires=0)
            t_obs1 = qml.PauliZ(0) @ qml.PauliX(1)
            t_obs2 = t_obs1 @ qml.PauliZ(3)
            qml.expval(t_obs2)

        assert tape.operations == [op_]
        assert tape.observables == [t_obs2]
        assert tape.measurements[0].return_type is qml.measurements.Expectation
        assert tape.measurements[0].obs is t_obs2

    def test_tensor_observables_rmatmul(self):
        """Test that tensor observables are correctly processed from the annotated
        queue. Here, we test multiple tensor observables constructed via matmul
        with the observable occuring on the left hand side."""

        with QuantumTape() as tape:
            op_ = qml.RX(1.0, wires=0)
            t_obs1 = qml.PauliZ(1) @ qml.PauliX(0)
            t_obs2 = qml.Hadamard(2) @ t_obs1
            qml.expval(t_obs2)

        assert tape.operations == [op_]
        assert tape.observables == [t_obs2]
        assert tape.measurements[0].return_type is qml.measurements.Expectation
        assert tape.measurements[0].obs is t_obs2

    def test_tensor_observables_tensor_init(self):
        """Test that tensor observables are correctly processed from the annotated
        queue. Here, we test multiple tensor observables constructed via explicit
        Tensor creation."""

        with QuantumTape() as tape:
            op_ = qml.RX(1.0, wires=0)
            t_obs1 = qml.PauliZ(1) @ qml.PauliX(0)
            t_obs2 = qml.operation.Tensor(t_obs1, qml.Hadamard(2))
            qml.expval(t_obs2)

        assert tape.operations == [op_]
        assert tape.observables == [t_obs2]
        assert tape.measurements[0].return_type is qml.measurements.Expectation
        assert tape.measurements[0].obs is t_obs2

    def test_tensor_observables_tensor_matmul(self):
        """Test that tensor observables are correctly processed from the annotated
        queue". Here, wetest multiple tensor observables constructed via matmul
        between two tensor observables."""

        with QuantumTape() as tape:
            op_ = qml.RX(1.0, wires=0)
            t_obs1 = qml.PauliZ(0) @ qml.PauliX(1)
            t_obs2 = qml.PauliY(2) @ qml.PauliZ(3)
            t_obs = t_obs1 @ t_obs2
            qml.var(t_obs)

        assert tape.operations == [op_]
        assert tape.observables == [t_obs]
        assert tape.measurements[0].return_type is qml.measurements.Variance
        assert tape.measurements[0].obs is t_obs

    def test_qubit_diagonalization(self, make_tape):
        """Test that qubit diagonalization works as expected"""
        tape, _, obs = make_tape

        obs_rotations = [o.diagonalizing_gates() for o in obs]
        obs_rotations = [item for sublist in obs_rotations for item in sublist]

        for o1, o2 in zip(tape.diagonalizing_gates, obs_rotations):
            assert isinstance(o1, o2.__class__)
            assert o1.wires == o2.wires

    def test_tensor_process_queuing(self):
        """Test that tensors are correctly queued"""
        with QuantumTape() as tape:
            A = qml.PauliX(wires=0)
            B = qml.PauliZ(wires=1)
            C = A @ B
            D = qml.expval(C)

        assert len(tape.queue) == 1
        assert not tape.operations
        assert tape.measurements == [D]
        assert tape.observables == [C]
        assert tape.output_dim == 1
        assert tape.batch_size is None

    def test_multiple_contexts(self):
        """Test multiple contexts with a single tape."""
        ops = []
        obs = []

        with QuantumTape() as tape:
            ops += [qml.RX(0.432, wires=0)]

        a = qml.Rot(0.543, 0, 0.23, wires=1)
        b = qml.CNOT(wires=[2, "a"])

        with tape:
            ops += [qml.RX(0.133, wires=0)]
            obs += [qml.PauliX(wires="a")]
            qml.expval(obs[0])
            obs += [qml.probs(wires=[0, "a"])]

        assert len(tape.queue) == 4
        assert tape.operations == ops
        assert tape.observables == obs
        assert tape.output_dim == 5
        assert tape.batch_size is None

        assert a not in tape.operations
        assert b not in tape.operations

        assert tape.wires == qml.wires.Wires([0, "a"])

    def test_state_preparation(self):
        """Test that state preparations are correctly processed"""
        params = [np.array([1, 0, 1, 0]) / np.sqrt(2), 1]

        with QuantumTape() as tape:
            A = qml.QubitStateVector(params[0], wires=[0, 1])
            B = qml.RX(params[1], wires=0)
            qml.expval(qml.PauliZ(wires=1))

        assert tape.operations == [A, B]
        assert tape._prep == [A]
        assert tape.get_parameters() == params

    def test_state_preparation_error(self):
        """Test that an exception is raised if a state preparation comes
        after a quantum operation"""
        with pytest.raises(ValueError, match="must occur prior to ops"):
            with QuantumTape():
                qml.PauliX(wires=0)
                qml.BasisState(np.array([0, 1]), wires=[0, 1])

    def test_measurement_before_operation(self):
        """Test that an exception is raised if a measurement occurs before a operation"""

        with pytest.raises(ValueError, match="must occur prior to measurements"):
            with QuantumTape():
                qml.expval(qml.PauliZ(wires=1))
                qml.RX(0.5, wires=0)
                qml.expval(qml.PauliZ(wires=1))

    def test_sampling(self):
        """Test that the tape correctly marks itself as returning samples"""
        with QuantumTape() as tape:
            qml.expval(qml.PauliZ(wires=1))

        assert not tape.is_sampled

        with QuantumTape() as tape:
            qml.sample(qml.PauliZ(wires=0))

        assert tape.is_sampled

    def test_repr(self):
        """Test the string representation"""

        with QuantumTape() as tape:
            qml.RX(0.432, wires=0)

        s = tape.__repr__()
        expected = "<QuantumTape: wires=[0], params=1>"
        assert s == expected

    def test_circuit_property(self):
        """Test that the underlying circuit property returns the correct
        operations and measurements making up the circuit."""
        r = 1.234
        terminal_measurement = qml.expval(qml.PauliZ(0))

        def f(x):
            qml.PauliX(1)
            qml.RY(x, wires=1)
            qml.PauliZ(1)

        with qml.queuing.AnnotatedQueue() as q:
            m_0 = qml.measure(0)
            qml.cond(m_0, f)(r)
            qml.apply(terminal_measurement)

        tape = qml.tape.QuantumScript.from_queue(q)
        target_wire = qml.wires.Wires(1)

        assert len(tape.circuit) == 5
        assert tape.circuit[0].return_type == qml.measurements.MidMeasure

        assert isinstance(tape.circuit[1], qml.transforms.condition.Conditional)
        assert isinstance(tape.circuit[1].then_op, qml.PauliX)
        assert tape.circuit[1].then_op.wires == target_wire

        assert isinstance(tape.circuit[2], qml.transforms.condition.Conditional)
        assert isinstance(tape.circuit[2].then_op, qml.RY)
        assert tape.circuit[2].then_op.wires == target_wire
        assert tape.circuit[2].then_op.data == (r,)

        assert isinstance(tape.circuit[3], qml.transforms.condition.Conditional)
        assert isinstance(tape.circuit[3].then_op, qml.PauliZ)
        assert tape.circuit[3].then_op.wires == target_wire

        assert tape.circuit[4] is terminal_measurement

    @pytest.mark.parametrize(
        "x, rot, exp_batch_size",
        [
            (0.2, [0.1, -0.9, 2.1], None),
            ([0.2], [0.1, -0.9, 2.1], 1),
            ([0.2], [[0.1], [-0.9], 2.1], 1),
            ([0.2] * 3, [0.1, [-0.9] * 3, 2.1], 3),
        ],
    )
    def test_update_batch_size(self, x, rot, exp_batch_size):
        """Test that the batch size is correctly inferred from all operation's
        batch_size, when creating and when using `bind_new_parameters`."""

        # Test with tape construction
        with qml.queuing.AnnotatedQueue() as q:
            qml.RX(x, wires=0)
            qml.Rot(*rot, wires=1)
            qml.apply(qml.expval(qml.PauliZ(0)))
            qml.apply(qml.expval(qml.PauliX(1)))

        tape = qml.tape.QuantumScript.from_queue(q)
        assert tape.batch_size == exp_batch_size

        # Test with bind_new_parameters
        with qml.queuing.AnnotatedQueue() as q:
            qml.RX(0.2, wires=0)
            qml.Rot(1.0, 0.2, -0.3, wires=1)
            qml.apply(qml.expval(qml.PauliZ(0)))
            qml.apply(qml.expval(qml.PauliX(1)))

        tape = qml.tape.QuantumScript.from_queue(q)
        assert tape.batch_size is None

<<<<<<< HEAD
        with pytest.warns(UserWarning, match=r"The method tape.set_parameters is deprecated"):
            tape.set_parameters([x] + rot)

=======
        tape = tape.bind_new_parameters([x] + rot, [0, 1, 2, 3])
>>>>>>> 3f7bbd68
        assert tape.batch_size == exp_batch_size

    @pytest.mark.parametrize(
        "x, rot, y",
        [
            (0.2, [[0.1], -0.9, 2.1], [0.1, 0.9]),
            ([0.2], [0.1, [-0.9] * 2, 2.1], 0.1),
        ],
    )
    def test_error_inconsistent_batch_sizes(self, x, rot, y):
        """Test that the batch size is correctly inferred from all operation's
        batch_size, when creating and when using `bind_new_parameters`."""

        with pytest.raises(
            ValueError, match="batch sizes of the quantum script operations do not match."
        ):
            with qml.queuing.AnnotatedQueue() as q:
                qml.RX(x, wires=0)
                qml.Rot(*rot, wires=1)
                qml.RX(y, wires=1)
                qml.apply(qml.expval(qml.PauliZ(0)))

            tape = qml.tape.QuantumScript.from_queue(q)
        with qml.queuing.AnnotatedQueue() as q:
            qml.RX(0.2, wires=0)
            qml.Rot(1.0, 0.2, -0.3, wires=1)
            qml.RX(0.2, wires=1)
            qml.apply(qml.expval(qml.PauliZ(0)))
        tape = qml.tape.QuantumScript.from_queue(q)
        with pytest.raises(
            ValueError, match="batch sizes of the quantum script operations do not match."
        ):
<<<<<<< HEAD
            with pytest.warns(UserWarning, match=r"The method tape.set_parameters is deprecated"):
                tape.set_parameters([x] + rot + [y])
=======
            tape.bind_new_parameters([x] + rot + [y], [0, 1, 2, 3, 4])
>>>>>>> 3f7bbd68


class TestIteration:
    """Test the capabilities related to iterating over tapes."""

    @pytest.fixture
    def make_tape(self):
        ops = []
        meas = []

        with QuantumTape() as tape:
            ops += [qml.RX(0.432, wires=0)]
            ops += [qml.Rot(0.543, 0, 0.23, wires=0)]
            ops += [qml.CNOT(wires=[0, "a"])]
            ops += [qml.RX(0.133, wires=4)]
            meas += [qml.expval(qml.PauliX(wires="a"))]
            meas += [qml.probs(wires=[0, "a"])]

        return tape, ops, meas

    def test_tape_is_iterable(self, make_tape):
        """Test the iterable protocol: that we can iterate over a tape because
        an iterator object can be obtained using the iter function."""
        tape, ops, meas = make_tape

        expected = ops + meas

        tape_iterator = iter(tape)

        iterating = True

        counter = 0

        while iterating:
            try:
                next_tape_elem = next(tape_iterator)

                assert next_tape_elem is expected[counter]
                counter += 1

            except StopIteration:
                # StopIteration is raised by next when there are no more
                # elements to iterate over
                iterating = False

        assert counter == len(expected)

    def test_tape_is_sequence(self, make_tape):
        """Test the sequence protocol: that a tape is a sequence because its
        __len__ and __getitem__ methods work as expected."""
        tape, ops, meas = make_tape

        expected = ops + meas

        for idx, exp_elem in enumerate(expected):
            assert tape[idx] is exp_elem

        assert len(tape) == len(expected)

    def test_tape_as_list(self, make_tape):
        """Test that a tape can be converted to a list."""
        tape, ops, meas = make_tape
        tape = list(tape)

        expected = ops + meas
        for op_, exp_op in zip(tape, expected):
            assert op_ is exp_op

        assert len(tape) == len(expected)

    def test_iteration_preserves_circuit(self):
        """Test that iterating through a tape doesn't change the underlying
        list of operations and measurements in the circuit."""

        circuit = [
            qml.RX(0.432, wires=0),
            qml.Rot(0.543, 0, 0.23, wires=0),
            qml.CNOT(wires=[0, "a"]),
            qml.RX(0.133, wires=4),
            qml.expval(qml.PauliX(wires="a")),
            qml.probs(wires=[0, "a"]),
        ]

        with QuantumTape() as tape:
            for op_ in circuit:
                qml.apply(op_)

        # Check that the underlying circuit is as expected
        assert tape.circuit == circuit

        # Iterate over the tape by turning it into a list
        _ = list(tape)

        # Check that the underlying circuit is still as expected
        assert tape.circuit == circuit


class TestGraph:
    """Tests involving graph creation"""

    def test_graph_creation(self, mocker):
        """Test that the circuit graph is correctly created"""
        spy = mocker.spy(CircuitGraph, "__init__")

        with QuantumTape() as tape:
            op_ = qml.RX(1.0, wires=0)
            obs = qml.PauliZ(1)
            qml.expval(obs)

        # graph has not yet been created
        assert tape._graph is None
        spy.assert_not_called()

        # requesting the graph creates it
        g = tape.graph
        assert g.operations == [op_]
        assert g.observables == [obs]
        assert tape._graph is not None
        spy.assert_called_once()

        # calling the graph property again does
        # not reconstruct the graph
        g2 = tape.graph
        assert g2 is g
        spy.assert_called_once()


class TestResourceEstimation:
    """Tests for verifying resource counts and depths of tapes."""

    @pytest.fixture
    def make_empty_tape(self):
        with QuantumTape() as tape:
            qml.probs(wires=[0, 1])

        return tape

    @pytest.fixture
    def make_tape(self):
        params = [0.432, 0.123, 0.546, 0.32, 0.76]

        with QuantumTape() as tape:
            qml.RX(params[0], wires=0)
            qml.Rot(*params[1:4], wires=0)
            qml.CNOT(wires=[0, "a"])
            qml.RX(params[4], wires=4)
            qml.expval(qml.PauliX(wires="a"))
            qml.probs(wires=[0, "a"])

        return tape

    @pytest.fixture
    def make_extendible_tape(self):
        params = [0.432, 0.123, 0.546, 0.32, 0.76]

        with QuantumTape() as tape:
            qml.RX(params[0], wires=0)
            qml.Rot(*params[1:4], wires=0)
            qml.CNOT(wires=[0, "a"])
            qml.RX(params[4], wires=4)

        return tape

    def test_specs_empty_tape(self, make_empty_tape):
        """Test specs attribute on an empty tape"""
        tape = make_empty_tape

        gate_types = defaultdict(int)
        expected_resources = qml.resource.Resources(num_wires=2, gate_types=gate_types)
        assert tape.specs["resources"] == expected_resources

        assert tape.specs["num_observables"] == 1
        assert tape.specs["num_diagonalizing_gates"] == 0
        assert tape.specs["num_trainable_params"] == 0

        assert len(tape.specs) == 4

    def test_specs_tape(self, make_tape):
        """Tests that regular tapes return correct specifications"""
        tape = make_tape

        specs = tape.specs

        assert len(specs) == 4

        gate_sizes = defaultdict(int, {1: 3, 2: 1})
        gate_types = defaultdict(int, {"RX": 2, "Rot": 1, "CNOT": 1})
        expected_resources = qml.resource.Resources(
            num_wires=3, num_gates=4, gate_types=gate_types, gate_sizes=gate_sizes, depth=3
        )
        assert specs["resources"] == expected_resources
        assert specs["num_observables"] == 2
        assert specs["num_diagonalizing_gates"] == 1
        assert specs["num_trainable_params"] == 5

    def test_specs_add_to_tape(self, make_extendible_tape):
        """Test that tapes return correct specs after adding to them."""

        tape = make_extendible_tape
        specs1 = tape.specs

        assert len(specs1) == 4

        gate_sizes = defaultdict(int, {1: 3, 2: 1})
        gate_types = defaultdict(int, {"RX": 2, "Rot": 1, "CNOT": 1})

        expected_resoures = qml.resource.Resources(
            num_wires=3, num_gates=4, gate_types=gate_types, gate_sizes=gate_sizes, depth=3
        )
        assert specs1["resources"] == expected_resoures

        assert specs1["num_observables"] == 0
        assert specs1["num_diagonalizing_gates"] == 0
        assert specs1["num_trainable_params"] == 5

        with tape as tape:
            qml.CNOT(wires=[0, 1])
            qml.RZ(0.1, wires=3)
            qml.expval(qml.PauliX(wires="a"))
            qml.probs(wires=[0, "a"])

        specs2 = tape.specs

        assert len(specs2) == 4

        gate_sizes = defaultdict(int, {1: 4, 2: 2})
        gate_types = defaultdict(int, {"RX": 2, "Rot": 1, "CNOT": 2, "RZ": 1})

        expected_resoures = qml.resource.Resources(
            num_wires=5, num_gates=6, gate_types=gate_types, gate_sizes=gate_sizes, depth=4
        )
        assert specs2["resources"] == expected_resoures

        assert specs2["num_observables"] == 2
        assert specs2["num_diagonalizing_gates"] == 1
        assert specs2["num_trainable_params"] == 6


class TestParameters:
    """Tests for parameter processing, setting, and manipulation"""

    @pytest.fixture
    def make_tape(self):
        params = [0.432, 0.123, 0.546, 0.32, 0.76]

        with QuantumTape() as tape:
            qml.RX(params[0], wires=0)
            qml.Rot(*params[1:4], wires=0)
            qml.CNOT(wires=[0, "a"])
            qml.RX(params[4], wires=4)
            qml.expval(qml.PauliX(wires="a"))
            qml.probs(wires=[0, "a"])

        return tape, params

    @pytest.fixture
    def make_tape_with_hermitian(self):
        params = [0.432, 0.123, 0.546, 0.32, 0.76]
        hermitian = qml.numpy.eye(2, requires_grad=False)

        with QuantumTape() as tape:
            qml.RX(params[0], wires=0)
            qml.Rot(*params[1:4], wires=0)
            qml.CNOT(wires=[0, "a"])
            qml.RX(params[4], wires=4)
            qml.expval(qml.Hermitian(hermitian, wires="a"))

        return tape, params, hermitian

    def test_parameter_processing(self, make_tape):
        """Test that parameters are correctly counted and processed"""
        tape, params = make_tape
        assert tape.num_params == len(params)
        assert tape.trainable_params == list(range(len(params)))
        assert tape.get_parameters() == params

    @pytest.mark.parametrize("operations_only", [False, True])
    def test_parameter_processing_operations_only(self, make_tape_with_hermitian, operations_only):
        """Test the operations_only flag for getting the parameters on a tape with
        qml.Hermitian is measured"""
        tape, circuit_params, hermitian = make_tape_with_hermitian
        num_all_params = len(circuit_params) + 1  # + 1 for hermitian
        assert tape.num_params == num_all_params
        assert tape.trainable_params == list(range(num_all_params))
        assert (
            tape.get_parameters(operations_only=operations_only) == circuit_params
            if operations_only
            else circuit_params + [hermitian]
        )

    def test_set_trainable_params(self, make_tape):
        """Test that setting trainable parameters works as expected"""
        tape, params = make_tape
        trainable = [0, 2, 3]
        tape.trainable_params = trainable
        assert tape._trainable_params == trainable
        assert tape.num_params == 3
        assert tape.get_parameters() == [params[i] for i in tape.trainable_params]

        # add additional trainable parameters
        trainable = {1, 2, 3, 4}
        tape.trainable_params = trainable
        assert tape._trainable_params == [1, 2, 3, 4]
        assert tape.num_params == 4
        assert tape.get_parameters() == [params[i] for i in tape.trainable_params]

        # set trainable_params in wrong order
        trainable = {3, 4, 1}
        tape.trainable_params = trainable
        assert tape._trainable_params == [1, 3, 4]
        assert tape.num_params == 3
        assert tape.get_parameters() == [params[i] for i in tape.trainable_params]

    def test_changing_params(self, make_tape):
        """Test that changing trainable parameters works as expected"""
        tape, params = make_tape
        trainable = (0, 2, 3)
        tape.trainable_params = trainable
        assert tape._trainable_params == list(trainable)
        assert tape.num_params == 3
        assert tape.get_parameters() == [params[i] for i in tape.trainable_params]
        assert tape.get_parameters(trainable_only=False) == params

    def test_set_trainable_params_error(self, make_tape):
        """Test that exceptions are raised if incorrect parameters
        are set as trainable"""
        tape, _ = make_tape

        with pytest.raises(ValueError, match="must be non-negative integers"):
            tape.trainable_params = [-1, 0]

        with pytest.raises(ValueError, match="must be non-negative integers"):
            tape.trainable_params = (0.5,)

        with pytest.raises(ValueError, match="only has 5 parameters"):
            tape.trainable_params = {0, 7}

    def test_setting_parameters(self, make_tape):
        """Test that parameters are correctly modified after construction"""
        tape, params = make_tape
        new_params = [0.6543, -0.654, 0, 0.3, 0.6]

        new_tape = tape.bind_new_parameters(new_params, [0, 1, 2, 3, 4])

        for pinfo, pval in zip(new_tape._par_info, new_params):
            assert pinfo["op"].data[pinfo["p_idx"]] == pval

        assert new_tape.get_parameters() == new_params
        assert tape.get_parameters() == params

        new_params = (0.1, -0.2, 1, 5, 0)
        tape.data = new_params

        for pinfo, pval in zip(tape._par_info, new_params):
            assert pinfo["op"].data[pinfo["p_idx"]] == pval

        assert tape.get_parameters() == list(new_params)

    def test_setting_free_parameters(self, make_tape):
        """Test that free parameters are correctly modified after construction"""
        tape, params = make_tape
        new_params = [-0.654, 0.3]

        tape.trainable_params = [1, 3]
        new_tape = tape.bind_new_parameters(new_params, tape.trainable_params)

        count = 0
        for idx, pinfo in enumerate(new_tape._par_info):
            if idx in tape.trainable_params:
                assert pinfo["op"].data[pinfo["p_idx"]] == new_params[count]
                count += 1
            else:
                assert pinfo["op"].data[pinfo["p_idx"]] == params[idx]

        assert new_tape.get_parameters(trainable_only=False) == [
            params[0],
            new_params[0],
            params[2],
            new_params[1],
            params[4],
        ]
        assert tape.get_parameters(trainable_only=False) == params

    def test_setting_parameters_unordered(self, make_tape):
        """Test that an 'unordered' trainable_params set does not affect
        the setting of parameter values"""
        tape, params = make_tape
        new_params = [-0.654, 0.3]

        tape.trainable_params = [3, 1]
        new_tape = tape.bind_new_parameters(new_params, tape.trainable_params)

        assert new_tape.get_parameters(trainable_only=True) == new_params
        assert new_tape.get_parameters(trainable_only=False) == [
            params[0],
            new_params[0],
            params[2],
            new_params[1],
            params[4],
        ]
        assert tape.get_parameters(trainable_only=False) == params

    def test_setting_all_parameters(self, make_tape):
        """Test that all parameters are correctly modified after construction"""
        tape, params = make_tape
        new_params = [0.6543, -0.654, 0, 0.3, 0.6]

        tape.trainable_params = [1, 3]
        new_tape = tape.bind_new_parameters(new_params, [0, 1, 2, 3, 4])

        for pinfo, pval in zip(new_tape._par_info, new_params):
            assert pinfo["op"].data[pinfo["p_idx"]] == pval

        assert new_tape.get_parameters(trainable_only=False) == new_params
        assert tape.get_parameters(trainable_only=False) == params

    def test_setting_parameters_error(self, make_tape):
        """Test that exceptions are raised if incorrect parameters
        are attempted to be set"""
        tape, _ = make_tape

        with pytest.raises(ValueError, match="Number of provided parameters does not match"):
            tape.bind_new_parameters([0.54], [0, 1, 2, 3, 4])

        with pytest.raises(ValueError, match="Number of provided parameters does not match"):
            tape.bind_new_parameters([0.54, 0.54, 0.123], [0, 1])

    def test_array_parameter(self):
        """Test that array parameters integrate properly"""
        a = np.array([1, 1, 0, 0]) / np.sqrt(2)
        params = [a, 0.32, 0.76, 1.0]

        with QuantumTape() as tape:
            op_ = qml.QubitStateVector(params[0], wires=[0, 1])
            qml.Rot(params[1], params[2], params[3], wires=0)

        assert tape.num_params == len(params)
        assert tape.get_parameters() == params

        b = np.array([0, 1, 0, 0])
        new_params = [b, 0.543, 0.654, 0.123]
        new_tape = tape.bind_new_parameters(new_params, [0, 1, 2, 3])
        assert new_tape.get_parameters() == new_params
        assert tape.get_parameters() == params

        assert np.all(op_.data[0] == a)
        assert np.all(new_tape[0].data[0] == b)

    def test_measurement_parameter(self):
        """Test that measurement parameters integrate properly"""
        H = np.array([[1, 0], [0, -1]])
        params = [0.32, 0.76, 1.0, H]

        with QuantumTape() as tape:
            qml.Rot(params[0], params[1], params[2], wires=0)
            obs = qml.Hermitian(params[3], wires=0)
            qml.expval(obs)

        assert tape.num_params == len(params)
        assert tape.get_parameters() == params

        H2 = np.array([[0, 1], [1, 1]])
        new_params = [0.543, 0.654, 0.123, H2]
        new_tape = tape.bind_new_parameters(new_params, [0, 1, 2, 3])
        assert new_tape.get_parameters() == new_params
        assert tape.get_parameters() == params

        assert np.all(obs.data[0] == H)
        assert np.all(new_tape[1].obs.data[0] == H2)


class TestParametersOld:
    """Tests for parameter processing, setting, and manipulation"""

    @pytest.fixture
    def make_tape(self):
        params = [0.432, 0.123, 0.546, 0.32, 0.76]

        with QuantumTape() as tape:
            qml.RX(params[0], wires=0)
            qml.Rot(*params[1:4], wires=0)
            qml.CNOT(wires=[0, "a"])
            qml.RX(params[4], wires=4)
            qml.expval(qml.PauliX(wires="a"))
            qml.probs(wires=[0, "a"])

        return tape, params

    @pytest.fixture
    def make_tape_with_hermitian(self):
        params = [0.432, 0.123, 0.546, 0.32, 0.76]
        hermitian = qml.numpy.eye(2, requires_grad=False)

        with QuantumTape() as tape:
            qml.RX(params[0], wires=0)
            qml.Rot(*params[1:4], wires=0)
            qml.CNOT(wires=[0, "a"])
            qml.RX(params[4], wires=4)
            qml.expval(qml.Hermitian(hermitian, wires="a"))

        return tape, params, hermitian

    def test_parameter_processing(self, make_tape):
        """Test that parameters are correctly counted and processed"""
        tape, params = make_tape
        assert tape.num_params == len(params)
        assert tape.trainable_params == list(range(len(params)))
        assert tape.get_parameters() == params

    @pytest.mark.parametrize("operations_only", [False, True])
    def test_parameter_processing_operations_only(self, make_tape_with_hermitian, operations_only):
        """Test the operations_only flag for getting the parameters on a tape with
        qml.Hermitian is measured"""
        tape, circuit_params, hermitian = make_tape_with_hermitian
        num_all_params = len(circuit_params) + 1  # + 1 for hermitian
        assert tape.num_params == num_all_params
        assert tape.trainable_params == list(range(num_all_params))
        assert (
            tape.get_parameters(operations_only=operations_only) == circuit_params
            if operations_only
            else circuit_params + [hermitian]
        )

    def test_set_trainable_params(self, make_tape):
        """Test that setting trainable parameters works as expected"""
        tape, params = make_tape
        trainable = [0, 2, 3]
        tape.trainable_params = trainable
        assert tape._trainable_params == trainable
        assert tape.num_params == 3
        assert tape.get_parameters() == [params[i] for i in tape.trainable_params]

        # add additional trainable parameters
        trainable = {1, 2, 3, 4}
        tape.trainable_params = trainable
        assert tape._trainable_params == [1, 2, 3, 4]
        assert tape.num_params == 4
        assert tape.get_parameters() == [params[i] for i in tape.trainable_params]

        # set trainable_params in wrong order
        trainable = {3, 4, 1}
        tape.trainable_params = trainable
        assert tape._trainable_params == [1, 3, 4]
        assert tape.num_params == 3
        assert tape.get_parameters() == [params[i] for i in tape.trainable_params]

    def test_changing_params(self, make_tape):
        """Test that changing trainable parameters works as expected"""
        tape, params = make_tape
        trainable = (0, 2, 3)
        tape.trainable_params = trainable
        assert tape._trainable_params == list(trainable)
        assert tape.num_params == 3
        assert tape.get_parameters() == [params[i] for i in tape.trainable_params]
        assert tape.get_parameters(trainable_only=False) == params

    def test_set_trainable_params_error(self, make_tape):
        """Test that exceptions are raised if incorrect parameters
        are set as trainable"""
        tape, _ = make_tape

        with pytest.raises(ValueError, match="must be non-negative integers"):
            tape.trainable_params = [-1, 0]

        with pytest.raises(ValueError, match="must be non-negative integers"):
            tape.trainable_params = (0.5,)

        with pytest.raises(ValueError, match="only has 5 parameters"):
            tape.trainable_params = {0, 7}

    def test_setting_parameters(self, make_tape):
        """Test that parameters are correctly modified after construction"""
        tape, _ = make_tape
        new_params = [0.6543, -0.654, 0, 0.3, 0.6]

        with pytest.warns(UserWarning, match=r"The method tape.set_parameters is deprecated"):
            tape.set_parameters(new_params)

        for pinfo, pval in zip(tape._par_info, new_params):
            assert pinfo["op"].data[pinfo["p_idx"]] == pval

        assert tape.get_parameters() == new_params

        new_params = (0.1, -0.2, 1, 5, 0)
        tape.data = new_params

        for pinfo, pval in zip(tape._par_info, new_params):
            assert pinfo["op"].data[pinfo["p_idx"]] == pval

        assert tape.get_parameters() == list(new_params)

    def test_setting_free_parameters(self, make_tape):
        """Test that free parameters are correctly modified after construction"""
        tape, params = make_tape
        new_params = [-0.654, 0.3]

        tape.trainable_params = [1, 3]
        with pytest.warns(UserWarning, match=r"The method tape.set_parameters is deprecated"):
            tape.set_parameters(new_params)

        count = 0
        for idx, pinfo in enumerate(tape._par_info):
            if idx in tape.trainable_params:
                assert pinfo["op"].data[pinfo["p_idx"]] == new_params[count]
                count += 1
            else:
                assert pinfo["op"].data[pinfo["p_idx"]] == params[idx]

        assert tape.get_parameters(trainable_only=False) == [
            params[0],
            new_params[0],
            params[2],
            new_params[1],
            params[4],
        ]

    def test_setting_parameters_unordered(self, make_tape):
        """Test that an 'unordered' trainable_params set does not affect
        the setting of parameter values"""
        tape, params = make_tape
        new_params = [-0.654, 0.3]

        tape.trainable_params = [3, 1]
        with pytest.warns(UserWarning, match=r"The method tape.set_parameters is deprecated"):
            tape.set_parameters(new_params)

        assert tape.get_parameters(trainable_only=True) == new_params
        assert tape.get_parameters(trainable_only=False) == [
            params[0],
            new_params[0],
            params[2],
            new_params[1],
            params[4],
        ]

    def test_setting_all_parameters(self, make_tape):
        """Test that all parameters are correctly modified after construction"""
        tape, _ = make_tape
        new_params = [0.6543, -0.654, 0, 0.3, 0.6]

        tape.trainable_params = [1, 3]
        with pytest.warns(UserWarning, match=r"The method tape.set_parameters is deprecated"):
            tape.set_parameters(new_params, trainable_only=False)

        for pinfo, pval in zip(tape._par_info, new_params):
            assert pinfo["op"].data[pinfo["p_idx"]] == pval

        assert tape.get_parameters(trainable_only=False) == new_params

    def test_setting_parameters_error(self, make_tape):
        """Test that exceptions are raised if incorrect parameters
        are attempted to be set"""
        tape, _ = make_tape

        with pytest.raises(ValueError, match="Number of provided parameters does not match"):
            with pytest.warns(UserWarning, match=r"The method tape.set_parameters is deprecated"):
                tape.set_parameters([0.54])

        with pytest.raises(ValueError, match="Number of provided parameters does not match"):
            with pytest.warns(UserWarning, match=r"The method tape.set_parameters is deprecated"):
                tape.trainable_params = [2, 3]
                tape.set_parameters([0.54, 0.54, 0.123])

    def test_array_parameter(self):
        """Test that array parameters integrate properly"""
        a = np.array([1, 1, 0, 0]) / np.sqrt(2)
        params = [a, 0.32, 0.76, 1.0]

        with QuantumTape() as tape:
            op_ = qml.QubitStateVector(params[0], wires=[0, 1])
            qml.Rot(params[1], params[2], params[3], wires=0)

        assert tape.num_params == len(params)
        assert tape.get_parameters() == params

        b = np.array([0, 1, 0, 0])
        new_params = [b, 0.543, 0.654, 0.123]
        with pytest.warns(UserWarning, match=r"The method tape.set_parameters is deprecated"):
            tape.set_parameters(new_params)

        assert tape.get_parameters() == new_params

        assert np.all(op_.data[0] == b)

    def test_measurement_parameter(self):
        """Test that measurement parameters integrate properly"""
        H = np.array([[1, 0], [0, -1]])
        params = [0.32, 0.76, 1.0, H]

        with QuantumTape() as tape:
            qml.Rot(params[0], params[1], params[2], wires=0)
            obs = qml.Hermitian(params[3], wires=0)
            qml.expval(obs)

        assert tape.num_params == len(params)
        assert tape.get_parameters() == params

        H2 = np.array([[0, 1], [1, 1]])
        new_params = [0.543, 0.654, 0.123, H2]
        with pytest.warns(UserWarning, match=r"The method tape.set_parameters is deprecated"):
            tape.set_parameters(new_params)

        assert tape.get_parameters() == new_params

        assert np.all(obs.data[0] == H2)


class TestInverseAdjoint:
    """Tests for tape inversion"""

    def test_adjoint(self):
        """Test that tape.adjoint is a copy of in-place inversion."""

        init_state = np.array([1, 1])
        p = [0.1, 0.2, 0.3, 0.4]

        with QuantumTape() as tape:
            qml.BasisState(init_state, wires=[0, "a"])
            qml.RX(p[0], wires=0)
            qml.adjoint(qml.Rot(*p[1:], wires=0))
            qml.CNOT(wires=[0, "a"])
            qml.probs(wires=0)
            qml.probs(wires="a")

        with QuantumTape() as tape2:
            adjoint_tape = tape.adjoint()

        assert tape2[0] is adjoint_tape

        assert id(adjoint_tape) != id(tape)
        assert isinstance(adjoint_tape, QuantumTape)


class TestExpand:
    """Tests for tape expansion"""

    def test_decomposition(self):
        """Test expanding a tape with operations that have decompositions"""
        with QuantumTape() as tape:
            qml.Rot(0.1, 0.2, 0.3, wires=0)

        new_tape = tape.expand()

        assert len(new_tape.operations) == 3
        assert new_tape.get_parameters() == [0.1, 0.2, 0.3]
        assert new_tape.trainable_params == [0, 1, 2]
        assert new_tape.shots is tape.shots

        assert isinstance(new_tape.operations[0], qml.RZ)
        assert isinstance(new_tape.operations[1], qml.RY)
        assert isinstance(new_tape.operations[2], qml.RZ)

        # check that modifying the new tape does not affect the old tape

        new_tape.trainable_params = [0]
<<<<<<< HEAD
        with pytest.warns(UserWarning, match=r"The method tape.set_parameters is deprecated"):
            new_tape.set_parameters([10])
=======
>>>>>>> 3f7bbd68

        assert tape.get_parameters() == [0.1, 0.2, 0.3]
        assert tape.trainable_params == [0, 1, 2]

    def test_decomposition_removing_parameters(self):
        """Test that decompositions which reduce the number of parameters
        on the tape retain tape consistency."""
        with QuantumTape() as tape:
            qml.BasisState(np.array([1]), wires=0)

        # since expansion calls `BasisStatePreparation` we have to expand twice
        new_tape = tape.expand(depth=2)

        assert len(new_tape.operations) == 1
        assert new_tape.operations[0].name == "PauliX"
        assert new_tape.operations[0].wires.tolist() == [0]
        assert new_tape.num_params == 0
        assert new_tape.get_parameters() == []
        assert new_tape.shots is tape.shots

        assert isinstance(new_tape.operations[0], qml.PauliX)

    def test_decomposition_adding_parameters(self):
        """Test that decompositions which increase the number of parameters
        on the tape retain tape consistency."""
        with QuantumTape() as tape:
            qml.PauliX(wires=0)

        new_tape = tape.expand()

        assert len(new_tape.operations) == 3

        assert new_tape.operations[0].name == "PhaseShift"
        assert new_tape.operations[1].name == "RX"
        assert new_tape.operations[2].name == "PhaseShift"

        assert new_tape.num_params == 3
        assert new_tape.get_parameters() == [np.pi / 2, np.pi, np.pi / 2]
        assert new_tape.shots is tape.shots

    def test_nested_tape(self):
        """Test that a nested tape properly expands"""
        with QuantumTape() as tape1:
            with QuantumTape() as tape2:
                qml.RX(0.543, wires=0)
                qml.RY(0.1, wires=0)

        assert tape1.num_params == 2
        assert tape1.operations == [tape2]

        new_tape = tape1.expand()
        assert new_tape.num_params == 2
        assert len(new_tape.operations) == 2
        assert isinstance(new_tape.operations[0], qml.RX)
        assert isinstance(new_tape.operations[1], qml.RY)
        assert new_tape.shots is tape1.shots

    def test_nesting_and_decomposition(self):
        """Test an example that contains nested tapes and operation decompositions."""

        with QuantumTape() as tape:
            qml.BasisState(np.array([1, 1]), wires=[0, "a"])

            with QuantumTape():
                qml.Rot(0.543, 0.1, 0.4, wires=0)

            qml.CNOT(wires=[0, "a"])
            qml.RY(0.2, wires="a")
            qml.probs(wires=0)
            qml.probs(wires="a")

        new_tape = tape.expand()
        assert len(new_tape.operations) == 4
        assert new_tape.shots is tape.shots

    def test_stopping_criterion(self):
        """Test that gates specified in the stop_at
        argument are not expanded."""
        with QuantumTape() as tape:
            qml.U3(0, 1, 2, wires=0)
            qml.Rot(3, 4, 5, wires=0)
            qml.probs(wires=0)
            qml.probs(wires="a")

        new_tape = tape.expand(stop_at=lambda obj: getattr(obj, "name", None) in ["Rot"])
        assert len(new_tape.operations) == 4
        assert "Rot" in [i.name for i in new_tape.operations]
        assert "U3" not in [i.name for i in new_tape.operations]

    def test_depth_expansion(self):
        """Test expanding with depth=3"""
        with QuantumTape() as tape:
            # Will be decomposed into PauliX(0), PauliX(0)
            # Each PauliX will then be decomposed into PhaseShift, RX, PhaseShift.
            qml.BasisState(np.array([1, 1]), wires=[0, "a"])

            with QuantumTape():
                # will be decomposed into a RZ, RY, RZ
                qml.Rot(0.543, 0.1, 0.4, wires=0)

            qml.CNOT(wires=[0, "a"])
            qml.RY(0.2, wires="a")
            qml.probs(wires=0)
            qml.probs(wires="a")

        new_tape = tape.expand(depth=3)
        assert len(new_tape.operations) == 11

    @pytest.mark.filterwarnings("ignore:The ``name`` property and keyword argument of")
    def test_stopping_criterion_with_depth(self):
        """Test that gates specified in the stop_at
        argument are not expanded."""
        with QuantumTape() as tape:
            # Will be decomposed into PauliX(0), PauliX(0)
            qml.BasisState(np.array([1, 1]), wires=[0, "a"])

            with QuantumTape():
                # will be decomposed into a RZ, RY, RZ
                qml.Rot(0.543, 0.1, 0.4, wires=0)

            qml.CNOT(wires=[0, "a"])
            qml.RY(0.2, wires="a")
            qml.probs(wires=0)
            qml.probs(wires="a")

        new_tape = tape.expand(
            depth=2, stop_at=lambda obj: getattr(obj, "name", None) in ["PauliX"]
        )
        assert len(new_tape.operations) == 7

    def test_measurement_expansion(self):
        """Test that measurement expansion works as expected"""
        with QuantumTape() as tape:
            # expands into 2 PauliX
            qml.BasisState(np.array([1, 1]), wires=[0, "a"])
            qml.CNOT(wires=[0, "a"])
            qml.RY(0.2, wires="a")
            qml.probs(wires=0)
            # expands into RY on wire b
            qml.expval(qml.PauliZ("a") @ qml.Hadamard("b"))
            # expands into QubitUnitary on wire 0
            qml.var(qml.Hermitian(np.array([[1, 2], [2, 4]]), wires=[1]))

        new_tape = tape.expand(expand_measurements=True)

        assert len(new_tape.operations) == 5

        expected = [
            qml.measurements.Probability,
            qml.measurements.Expectation,
            qml.measurements.Variance,
        ]
        assert [m.return_type is r for m, r in zip(new_tape.measurements, expected)]

        expected = [None, None, None]
        assert [m.obs is r for m, r in zip(new_tape.measurements, expected)]

        expected = [None, [1, -1, -1, 1], [0, 5]]
        assert [m.eigvals() is r for m, r in zip(new_tape.measurements, expected)]

    def test_expand_tape_multiple_wires(self):
        """Test the expand() method when measurements with more than one observable on the same
        wire are used"""
        with QuantumTape() as tape1:
            qml.RX(0.3, wires=0)
            qml.RY(0.4, wires=1)
            qml.expval(qml.PauliX(0))
            qml.var(qml.PauliX(0) @ qml.PauliX(1))
            qml.expval(qml.PauliX(2))

        with QuantumTape() as tape2:
            qml.RX(0.3, wires=0)
            qml.RY(0.4, wires=1)
            qml.RY(-np.pi / 2, wires=0)
            qml.RY(-np.pi / 2, wires=1)
            qml.expval(qml.PauliZ(0))
            qml.var(qml.PauliZ(0) @ qml.PauliZ(1))
            qml.expval(qml.PauliX(2))

        tape1_exp = tape1.expand()

        assert tape1_exp.graph.hash == tape2.graph.hash

    @pytest.mark.parametrize("ret", [expval, var])
    def test_expand_tape_multiple_wires_non_commuting(self, ret):
        """Test if a QuantumFunctionError is raised during tape expansion if non-commuting
        observables are on the same wire"""
        with QuantumTape() as tape:
            qml.RX(0.3, wires=0)
            qml.RY(0.4, wires=1)
            qml.expval(qml.PauliX(0))
            ret(op=qml.PauliZ(0))

        with pytest.raises(qml.QuantumFunctionError, match="Only observables that are qubit-wise"):
            tape.expand(expand_measurements=True)

    @pytest.mark.parametrize("ret", [expval, var, probs])
    @pytest.mark.parametrize("wires", [None, 0, [0]])
    def test_expand_tape_multiple_wires_non_commuting_no_obs_sampling(self, ret, wires):
        """Test if a QuantumFunctionError is raised during tape expansion if non-commuting
        observables (also involving computational basis sampling) are on the same wire"""
        with QuantumTape() as tape:
            qml.RX(0.3, wires=0)
            qml.RY(0.4, wires=1)
            ret(op=qml.PauliX(0))
            qml.sample(wires=wires)

        with pytest.raises(qml.QuantumFunctionError, match="Only observables that are qubit-wise"):
            tape.expand(expand_measurements=True)

    @pytest.mark.parametrize("ret", [expval, var, probs])
    @pytest.mark.parametrize("wires", [None, 0, [0]])
    def test_expand_tape_multiple_wires_non_commuting_no_obs_counting(self, ret, wires):
        """Test if a QuantumFunctionError is raised during tape expansion if non-commuting
        observables (also involving computational basis sampling) are on the same wire"""
        with QuantumTape() as tape:
            qml.RX(0.3, wires=0)
            qml.RY(0.4, wires=1)
            ret(op=qml.PauliX(0))
            qml.counts(wires=wires)

        with pytest.raises(qml.QuantumFunctionError, match="Only observables that are qubit-wise"):
            tape.expand(expand_measurements=True)

    @pytest.mark.parametrize("ret", [sample, counts, probs])
    def test_expand_tape_multiple_wires_non_commuting_for_sample_type_measurements(self, ret):
        """Test if a more verbose QuantumFunctionError is raised during tape expansion of non-commuting
        observables on the same wire with sample type measurements present"""
        with QuantumTape() as tape:
            qml.RX(0.3, wires=0)
            qml.RY(0.4, wires=1)
            qml.expval(qml.PauliX(0))
            ret(op=qml.PauliZ(0))

        expected_error_msg = (
            "Only observables that are qubit-wise commuting "
            "Pauli words can be returned on the same wire.\n"
            "Try removing all probability, sample and counts measurements "
            "this will allow for splitting of execution and separate measurements "
            "for each non-commuting observable."
        )

        with pytest.raises(qml.QuantumFunctionError, match=expected_error_msg):
            tape.expand(expand_measurements=True)

    def test_multiple_expand_no_change_original_tape(self):
        """Test that the original tape is not changed multiple time after maximal expansion."""
        with QuantumTape() as tape:
            qml.RX(0.1, wires=[0])
            qml.RY(0.2, wires=[1])
            qml.CNOT(wires=[0, 1])
            qml.expval(qml.PauliZ(0) @ qml.PauliX(1))
            qml.expval(qml.PauliZ(0))

        expand_tape = tape.expand()
        circuit_after_first_expand = expand_tape.operations
        twice_expand_tape = tape.expand()
        circuit_after_second_expand = twice_expand_tape.operations
        assert all(
            qml.equal(op1, op2)
            for op1, op2 in zip(circuit_after_first_expand, circuit_after_second_expand)
        )

    def test_expand_does_not_affect_original_tape(self):
        """Test that expand_tape does not modify the inputted tape while creating a new one."""
        ops = [qml.RX(1.1, 0)]
        measurements = [qml.expval(qml.PauliX(0)), qml.expval(qml.PauliX(0))]
        tape = qml.tape.QuantumTape(ops, measurements)
        expanded = tape.expand()

        assert len(tape.operations) == 1
        assert qml.equal(tape.operations[0], ops[0])
        assert len(tape._obs_sharing_wires) == 2
        assert all(qml.equal(obs, qml.PauliX(0)) for obs in tape._obs_sharing_wires)
        assert qml.equal(tape.measurements[0], qml.expval(qml.PauliX(0)))
        assert qml.equal(tape.measurements[1], qml.expval(qml.PauliX(0)))
        assert tape.shots == qml.measurements.Shots(None)

        assert len(expanded.operations) == 2
        assert qml.equal(expanded.operations[0], ops[0])
        assert qml.equal(expanded.operations[1], qml.RY(-np.pi / 2, 0))  # new rotation
        assert len(expanded._obs_sharing_wires) == 2
        assert all(qml.equal(obs, qml.PauliZ(0)) for obs in expanded._obs_sharing_wires)
        assert qml.equal(expanded.measurements[0], qml.expval(qml.PauliZ(0)))
        assert qml.equal(expanded.measurements[1], qml.expval(qml.PauliZ(0)))
        assert expanded.shots is tape.shots

    def test_is_sampled_reserved_after_expansion(self, monkeypatch):
        """Test that the is_sampled property is correctly set when tape
        expansion happens."""
        dev = qml.device("default.qubit", wires=1, shots=10)

        # Remove support for an op to enforce decomposition & tape expansion
        mock_ops = copy.copy(dev.operations)
        mock_ops.remove("T")

        with monkeypatch.context() as m:
            m.setattr(dev, "operations", mock_ops)

            def circuit():
                qml.T(wires=0)
                return sample(qml.PauliZ(0))

            # Choosing parameter-shift not to swap the device under the hood
            qnode = qml.QNode(circuit, dev, diff_method="parameter-shift")
            qnode()

            # Double-checking that the T gate is not supported
            assert "T" not in qnode.device.operations
            assert "T" not in qnode._original_device.operations

            assert qnode.qtape.is_sampled


class TestExecution:
    """Tests for tape execution"""

    def test_execute_parameters(self, tol):
        """Test execution works when parameters are both passed and not passed."""
        dev = qml.device("default.qubit", wires=2)
        params = [0.1, 0.2]

        with QuantumTape() as tape:
            qml.RX(params[0], wires=[0])
            qml.RY(params[1], wires=[1])
            qml.CNOT(wires=[0, 1])
            qml.expval(qml.PauliZ(0) @ qml.PauliX(1))

        assert tape.output_dim == 1
        assert tape.batch_size is None

        # test execution with no parameters
        res1 = dev.execute(tape)
        assert tape.get_parameters() == params

        # test setting parameters
<<<<<<< HEAD
        with pytest.warns(UserWarning, match=r"The method tape.set_parameters is deprecated"):
            tape.set_parameters(params=[0.5, 0.6])

        res3 = dev.execute(tape)
=======
        new_tape = tape.bind_new_parameters(params=[0.5, 0.6], indices=[0, 1])
        res3 = dev.execute(new_tape)
>>>>>>> 3f7bbd68
        assert not np.allclose(res1, res3, atol=tol, rtol=0)
        assert new_tape.get_parameters() == [0.5, 0.6]

    def test_no_output_execute(self):
        """Test that tapes with no measurement process return
        an empty list."""
        dev = qml.device("default.qubit", wires=2)
        params = [0.1, 0.2]

        with QuantumTape() as tape:
            qml.RX(params[0], wires=[0])
            qml.RY(params[1], wires=[1])

        res = dev.execute(tape)
        assert isinstance(res, tuple)

    def test_single_expectation_value(self, tol):
        """Tests correct output shape and evaluation for a tape
        with a single expval output"""
        dev = qml.device("default.qubit", wires=2)
        x = 0.543
        y = -0.654

        with QuantumTape() as tape:
            qml.RX(x, wires=[0])
            qml.RY(y, wires=[1])
            qml.CNOT(wires=[0, 1])
            qml.expval(qml.PauliZ(0) @ qml.PauliX(1))

        assert tape.output_dim == 1

        res = dev.execute(tape)
        assert res.shape == ()

        expected = np.sin(y) * np.cos(x)
        assert np.allclose(res, expected, atol=tol, rtol=0)

    def test_multiple_expectation_values(self, tol):
        """Tests correct output shape and evaluation for a tape
        with multiple expval outputs"""
        dev = qml.device("default.qubit", wires=2)
        x = 0.543
        y = -0.654

        with QuantumTape() as tape:
            qml.RX(x, wires=[0])
            qml.RY(y, wires=[1])
            qml.CNOT(wires=[0, 1])
            qml.expval(qml.PauliZ(0))
            qml.expval(qml.PauliX(1))

        assert tape.output_dim == 2

        res = dev.execute(tape)
        assert isinstance(res, tuple)
        assert len(res) == 2

        expected = [np.cos(x), np.sin(y)]
        assert np.allclose(res, expected, atol=tol, rtol=0)

    def test_var_expectation_values(self, tol):
        """Tests correct output shape and evaluation for a tape
        with expval and var outputs"""
        dev = qml.device("default.qubit", wires=2)
        x = 0.543
        y = -0.654

        with QuantumTape() as tape:
            qml.RX(x, wires=[0])
            qml.RY(y, wires=[1])
            qml.CNOT(wires=[0, 1])
            qml.expval(qml.PauliZ(0))
            qml.var(qml.PauliX(1))

        assert tape.output_dim == 2

        res = dev.execute(tape)
        assert isinstance(res, tuple)
        assert len(res) == 2

        expected = [np.cos(x), np.cos(y) ** 2]
        assert np.allclose(res, expected, atol=tol, rtol=0)

    @pytest.mark.filterwarnings("ignore:Creating an ndarray from ragged nested sequences")
    def test_prob_expectation_values(self, tol):
        """Tests correct output shape and evaluation for a tape
        with prob and var outputs"""
        dev = qml.device("default.qubit", wires=2)
        x = 0.543
        y = -0.654

        with QuantumTape() as tape:
            qml.RX(x, wires=[0])
            qml.RY(y, wires=[1])
            qml.CNOT(wires=[0, 1])
            qml.expval(qml.PauliZ(0))
            qml.probs(wires=[0, 1])

        assert tape.output_dim == 5

        res = dev.execute(tape)

        assert isinstance(res, tuple)
        assert len(res) == 2

        assert isinstance(res[0], np.ndarray)
        assert np.allclose(res[0], np.cos(x), atol=tol, rtol=0)

        assert isinstance(res[1], np.ndarray)
        assert np.allclose(res[1], np.abs(dev.state) ** 2, atol=tol, rtol=0)

    def test_single_mode_sample(self):
        """Test that there is only one array of values returned
        for a single wire qml.sample"""
        dev = qml.device("default.qubit", wires=2, shots=10)
        x = 0.543
        y = -0.654

        with QuantumTape() as tape:
            qml.RX(x, wires=[0])
            qml.RY(y, wires=[1])
            qml.CNOT(wires=[0, 1])
            qml.sample(qml.PauliZ(0) @ qml.PauliX(1))

        res = dev.execute(tape)
        assert res.shape == (10,)

    def test_multiple_samples(self):
        """Test that there is only one array of values returned
        for multiple samples"""
        dev = qml.device("default.qubit", wires=2, shots=10)
        x = 0.543
        y = -0.654

        with QuantumTape() as tape:
            qml.RX(x, wires=[0])
            qml.RY(y, wires=[1])
            qml.CNOT(wires=[0, 1])
            qml.sample(qml.PauliZ(0))
            qml.sample(qml.PauliZ(1))

        res = dev.execute(tape)
        assert isinstance(res, tuple)
        assert isinstance(res[0], np.ndarray)
        assert isinstance(res[1], np.ndarray)
        assert res[0].shape == (10,)
        assert res[1].shape == (10,)

    def test_samples_expval(self):
        """Test that multiple arrays of values are returned
        for combinations of samples and statistics"""
        dev = qml.device("default.qubit", wires=2, shots=10)
        x = 0.543
        y = -0.654

        with QuantumTape() as tape:
            qml.RX(x, wires=[0])
            qml.RY(y, wires=[1])
            qml.CNOT(wires=[0, 1])
            qml.sample(qml.PauliZ(0))
            qml.expval(qml.PauliZ(1))

        res = dev.execute(tape)
        assert isinstance(res, tuple)
        assert isinstance(res[0], np.ndarray)
        assert res[0].shape == (10,)
        assert isinstance(res[1], np.ndarray)
        assert res[1].shape == ()

    def test_decomposition(self, tol):
        """Test decomposition onto a device's supported gate set"""
        dev = qml.device("default.qubit", wires=1)

        with QuantumTape() as tape:
            qml.U3(0.1, 0.2, 0.3, wires=[0])
            qml.expval(qml.PauliZ(0))

        tape = tape.expand(stop_at=lambda obj: obj.name in dev.operations)
        res = dev.execute(tape)
        assert np.allclose(res, np.cos(0.1), atol=tol, rtol=0)


class TestCVExecution:
    """Tests for CV tape execution"""

    def test_single_output_value(self):
        """Tests correct execution and output shape for a CV tape
        with a single expval output"""
        dev = qml.device("default.gaussian", wires=2)
        x = 0.543
        y = -0.654

        with QuantumTape() as tape:
            qml.Displacement(x, 0, wires=[0])
            qml.Squeezing(y, 0, wires=[1])
            qml.Beamsplitter(np.pi / 4, 0, wires=[0, 1])
            qml.expval(qml.NumberOperator(0))

        assert tape.output_dim == 1

        res = dev.batch_execute([tape])[0]
        assert res.shape == ()


class TestTapeCopying:
    """Test for tape copying behaviour"""

    def test_shallow_copy(self):
        """Test that shallow copying of a tape results in all
        contained data being shared between the original tape and the copy"""
        with QuantumTape() as tape:
            qml.BasisState(np.array([1, 0]), wires=[0, 1])
            qml.RY(0.5, wires=[1])
            qml.CNOT(wires=[0, 1])
            qml.expval(qml.PauliZ(0) @ qml.PauliY(1))

        copied_tape = tape.copy()

        assert copied_tape is not tape

        # the operations are simply references
        assert copied_tape.operations == tape.operations
        assert copied_tape.observables == tape.observables
        assert copied_tape.measurements == tape.measurements
        assert copied_tape.operations[0] is tape.operations[0]

        # operation data is also a reference
        assert copied_tape.operations[0].wires is tape.operations[0].wires
        assert copied_tape.operations[0].data[0] is tape.operations[0].data[0]

        # check that all tape metadata is identical
        assert tape.get_parameters() == copied_tape.get_parameters()
        assert tape.wires == copied_tape.wires
        assert tape.data == copied_tape.data

        # check that the output dim is identical
        assert tape.output_dim == copied_tape.output_dim

<<<<<<< HEAD
        # since the copy is shallow, mutating the parameters
        # on one tape will affect the parameters on another tape
        new_params = [np.array([0, 0]), 0.2]
        with pytest.warns(UserWarning, match=r"The method tape.set_parameters is deprecated"):
            tape.set_parameters(new_params)

        # check that they are the same objects in memory
        for i, j in zip(tape.get_parameters(), new_params):
            assert i is j

        for i, j in zip(copied_tape.get_parameters(), new_params):
            assert i is j

=======
>>>>>>> 3f7bbd68
    @pytest.mark.parametrize("copy_fn", [lambda tape: tape.copy(copy_operations=True), copy.copy])
    def test_shallow_copy_with_operations(self, copy_fn):
        """Test that shallow copying of a tape and operations allows
        parameters to be set independently"""

        with QuantumTape() as tape:
            qml.BasisState(np.array([1, 0]), wires=[0, 1])
            qml.RY(0.5, wires=[1])
            qml.CNOT(wires=[0, 1])
            qml.expval(qml.PauliZ(0) @ qml.PauliY(1))

        copied_tape = copy_fn(tape)

        assert copied_tape is not tape

        # the operations are not references; they are unique objects
        assert copied_tape.operations != tape.operations
        assert copied_tape.observables != tape.observables
        assert copied_tape.measurements != tape.measurements
        assert copied_tape.operations[0] is not tape.operations[0]

        # however, the underlying operation data *is still shared*
        assert copied_tape.operations[0].wires is tape.operations[0].wires
        assert copied_tape.operations[0].data[0] is tape.operations[0].data[0]

        assert tape.get_parameters() == copied_tape.get_parameters()
        assert tape.wires == copied_tape.wires
        assert tape.data == copied_tape.data

        # check that the output dim is identical
        assert tape.output_dim == copied_tape.output_dim

<<<<<<< HEAD
        # Since they have unique operations, mutating the parameters
        # on one tape will *not* affect the parameters on another tape
        new_params = [np.array([0, 0]), 0.2]
        with pytest.warns(UserWarning, match=r"The method tape.set_parameters is deprecated"):
            tape.set_parameters(new_params)

        for i, j in zip(tape.get_parameters(), new_params):
            assert i is j

        for i, j in zip(copied_tape.get_parameters(), new_params):
            assert not np.all(i == j)
            assert i is not j

=======
>>>>>>> 3f7bbd68
    def test_deep_copy(self):
        """Test that deep copying a tape works, and copies all constituent data except parameters"""
        with QuantumTape() as tape:
            qml.BasisState(np.array([1, 0]), wires=[0, 1])
            qml.RY(0.5, wires=[1])
            qml.CNOT(wires=[0, 1])
            qml.expval(qml.PauliZ(0) @ qml.PauliY(1))

        copied_tape = copy.deepcopy(tape)

        assert copied_tape is not tape

        # the operations are not references
        assert copied_tape.operations != tape.operations
        assert copied_tape.observables != tape.observables
        assert copied_tape.measurements != tape.measurements
        assert copied_tape.operations[0] is not tape.operations[0]

        # check that the output dim is identical
        assert tape.output_dim == copied_tape.output_dim

        # The underlying operation data has also been copied
        assert copied_tape.operations[0].wires is not tape.operations[0].wires

        # however, the underlying operation *parameters* are still shared
        # to support PyTorch, which does not support deep copying of tensors
        assert copied_tape.operations[0].data[0] is tape.operations[0].data[0]


class TestHashing:
    """Test for tape hashing"""

    @pytest.mark.parametrize(
        "m",
        [
            qml.expval(qml.PauliZ(0)),
            qml.state(),
            qml.probs(wires=0),
            qml.density_matrix(wires=0),
            qml.var(qml.PauliY(0)),
        ],
    )
    def test_identical(self, m):
        """Tests that the circuit hash of identical circuits are identical"""
        a = 0.3
        b = 0.2

        with qml.tape.QuantumTape() as tape1:
            qml.RX(a, wires=[0])
            qml.RY(b, wires=[1])
            qml.CNOT(wires=[0, 1])
            qml.apply(m)

        with qml.tape.QuantumTape() as tape2:
            qml.RX(a, wires=[0])
            qml.RY(b, wires=[1])
            qml.CNOT(wires=[0, 1])
            qml.apply(m)

        assert tape1.hash == tape2.hash

    def test_identical_numeric(self):
        """Tests that the circuit hash of identical circuits are identical
        even though the datatype of the arguments may differ"""
        a = 0.3
        b = 0.2

        with qml.tape.QuantumTape() as tape1:
            qml.RX(a, wires=[0])
            qml.RY(b, wires=[1])
            qml.CNOT(wires=[0, 1])
            qml.expval(qml.PauliZ(0) @ qml.PauliX(1))

        with qml.tape.QuantumTape() as tape2:
            qml.RX(np.array(a), wires=[0])
            qml.RY(np.array(b), wires=[1])
            qml.CNOT(wires=[0, 1])
            qml.expval(qml.PauliZ(0) @ qml.PauliX(1))

        assert tape1.hash == tape2.hash

    def test_different_wires(self):
        """Tests that the circuit hash of circuits with the same operations
        on different wires have different hashes"""
        a = 0.3
        b = 0.2

        with qml.tape.QuantumTape() as tape1:
            qml.RX(a, wires=[1])
            qml.RY(b, wires=[1])
            qml.CNOT(wires=[0, 1])
            qml.expval(qml.PauliZ(0) @ qml.PauliX(1))

        with qml.tape.QuantumTape() as tape2:
            qml.RX(np.array(a), wires=[0])
            qml.RY(np.array(b), wires=[1])
            qml.CNOT(wires=[0, 1])
            qml.expval(qml.PauliZ(0) @ qml.PauliX(1))

        assert tape1.hash != tape2.hash

    def test_different_trainabilities(self):
        """Tests that the circuit hash of identical circuits differ
        if the circuits have different trainable parameters"""
        a = 0.3
        b = 0.2

        with qml.tape.QuantumTape() as tape1:
            qml.RX(a, wires=[0])
            qml.RY(b, wires=[1])
            qml.CNOT(wires=[0, 1])
            qml.expval(qml.PauliZ(0) @ qml.PauliX(1))

        with qml.tape.QuantumTape() as tape2:
            qml.RX(a, wires=[0])
            qml.RY(b, wires=[1])
            qml.CNOT(wires=[0, 1])
            qml.expval(qml.PauliZ(0) @ qml.PauliX(1))

        tape1.trainable_params = [0]
        tape2.trainable_params = [0, 1]
        assert tape1.hash != tape2.hash

    def test_different_parameters(self):
        """Tests that the circuit hash of circuits with different
        parameters differs"""
        a = 0.3
        b = 0.2
        c = 0.6

        with qml.tape.QuantumTape() as tape1:
            qml.RX(a, wires=[0])
            qml.RY(b, wires=[1])
            qml.CNOT(wires=[0, 1])
            qml.expval(qml.PauliZ(0))

        with qml.tape.QuantumTape() as tape2:
            qml.RX(a, wires=[0])
            qml.RY(c, wires=[1])
            qml.CNOT(wires=[0, 1])
            qml.expval(qml.PauliZ(0))

        assert tape1.hash != tape2.hash

    def test_different_operations(self):
        """Tests that the circuit hash of circuits with different
        operations differs"""
        a = 0.3
        b = 0.2

        with qml.tape.QuantumTape() as tape1:
            qml.RX(a, wires=[0])
            qml.RZ(b, wires=[1])
            qml.CNOT(wires=[0, 1])
            qml.expval(qml.PauliZ(0))

        with qml.tape.QuantumTape() as tape2:
            qml.RX(a, wires=[0])
            qml.RY(b, wires=[1])
            qml.CNOT(wires=[0, 1])
            qml.expval(qml.PauliZ(0))

        assert tape1.hash != tape2.hash

    def test_different_measurements(self):
        """Tests that the circuit hash of circuits with different
        measurements differs"""
        a = 0.3
        b = 0.2

        with qml.tape.QuantumTape() as tape1:
            qml.RX(a, wires=[0])
            qml.RY(b, wires=[1])
            qml.CNOT(wires=[0, 1])
            qml.expval(qml.PauliZ(0))

        with qml.tape.QuantumTape() as tape2:
            qml.RX(a, wires=[0])
            qml.RY(b, wires=[1])
            qml.CNOT(wires=[0, 1])
            qml.var(qml.PauliZ(0))

        assert tape1.hash != tape2.hash

    def test_different_observables(self):
        """Tests that the circuit hash of circuits with different
        observables differs"""
        a = 0.3
        b = 0.2

        A = np.diag([1.0, 2.0])

        with qml.tape.QuantumTape() as tape1:
            qml.RX(a, wires=[0])
            qml.RY(b, wires=[1])
            qml.CNOT(wires=[0, 1])
            qml.expval(qml.PauliZ(0))

        with qml.tape.QuantumTape() as tape2:
            qml.RX(a, wires=[0])
            qml.RY(b, wires=[1])
            qml.CNOT(wires=[0, 1])
            qml.expval(qml.Hermitian(A, wires=0))

        assert tape1.hash != tape2.hash

    def test_rotation_modulo_identical(self):
        """Tests that the circuit hash of circuits with single-qubit
        rotations differing by multiples of 2pi have identical hash"""
        a = np.array(np.pi / 2, dtype=np.float64)
        b = np.array(np.pi / 4, dtype=np.float64)

        H = qml.Hamiltonian([0.1, 0.2], [qml.PauliX(0), qml.PauliZ(0) @ qml.PauliY(1)])

        with qml.tape.QuantumTape() as tape1:
            qml.RX(a, wires=[0])
            qml.RY(b, wires=[1])
            qml.CNOT(wires=[0, 1])
            qml.expval(H)

        with qml.tape.QuantumTape() as tape2:
            qml.RX(a - 2 * np.pi, wires=[0])
            qml.RY(b + 2 * np.pi, wires=[1])
            qml.CNOT(wires=[0, 1])
            qml.expval(H)

        assert tape1.hash == tape2.hash

    def test_controlled_rotation_modulo_identical(self):
        """Tests that the circuit hash of circuits with controlled
        rotations differing by multiples of 2pi have identical hash"""
        a = np.array(np.pi / 2, dtype=np.float64)
        b = np.array(np.pi / 2, dtype=np.float64)

        H = qml.Hamiltonian([0.1, 0.2], [qml.PauliX(0), qml.PauliZ(0) @ qml.PauliY(1)])

        with qml.tape.QuantumTape() as tape1:
            qml.CRX(a, wires=[0, 1])
            qml.CRY(b, wires=[0, 1])
            qml.CNOT(wires=[0, 1])
            qml.expval(H)

        with qml.tape.QuantumTape() as tape2:
            qml.CRX(a - 4 * np.pi, wires=[0, 1])
            qml.CRY(b + 4 * np.pi, wires=[0, 1])
            qml.CNOT(wires=[0, 1])
            qml.expval(H)

        assert tape1.hash == tape2.hash


def cost(tape, dev):
    return qml.execute([tape], dev, gradient_fn=qml.gradients.param_shift)


measures = [
    (qml.expval(qml.PauliZ(0)), ()),
    (qml.var(qml.PauliZ(0)), ()),
    (qml.probs(wires=[0]), (2,)),
    (qml.probs(wires=[0, 1]), (4,)),
    (qml.state(), (8,)),  # Assumes 3-qubit device
    (qml.density_matrix(wires=[0, 1]), (4, 4)),
    (
        qml.sample(qml.PauliZ(0)),
        None,
    ),  # Shape is None because the expected shape is in the test case
    (qml.sample(), None),  # Shape is None because the expected shape is in the test case
]

multi_measurements = [
    ([qml.expval(qml.PauliZ(0)), qml.expval(qml.PauliZ(1))], ((), ())),
    ([qml.probs(wires=[0]), qml.probs(wires=[1])], ((2,), (2,))),
    ([qml.probs(wires=[0]), qml.probs(wires=[1, 2])], ((2**1,), (2**2,))),
    ([qml.probs(wires=[0, 2]), qml.probs(wires=[1])], ((2**2,), (2**1,))),
    (
        [qml.probs(wires=[0]), qml.probs(wires=[1, 2]), qml.probs(wires=[0, 1, 2])],
        ((2**1,), (2**2,), (2**3,)),
    ),
]


@pytest.mark.filterwarnings("ignore:Creating an ndarray from ragged nested sequences")
class TestOutputShape:
    """Tests for determining the tape output shape of tapes."""

    @pytest.mark.parametrize("measurement, expected_shape", measures)
    @pytest.mark.parametrize("shots", [None, 1, 10])
    def test_output_shapes_single(self, measurement, expected_shape, shots):
        """Test that the output shape produced by the tape matches the expected
        output shape."""
        if shots is None and measurement.return_type is qml.measurements.Sample:
            pytest.skip("Sample doesn't support analytic computations.")

        num_wires = 3
        dev = qml.device("default.qubit", wires=num_wires, shots=shots)

        a = np.array(0.1)
        b = np.array(0.2)

        with qml.queuing.AnnotatedQueue() as q:
            qml.RY(a, wires=0)
            qml.RX(b, wires=0)
            qml.apply(measurement)

        tape = qml.tape.QuantumScript.from_queue(q)
        shot_dim = shots if not isinstance(shots, tuple) else len(shots)
        if expected_shape is None:
            expected_shape = shot_dim if shot_dim == 1 else (shot_dim,)

        if measurement.return_type is qml.measurements.Sample:
            if measurement.obs is not None:
                expected_shape = (shots,) if shots != 1 else ()

            else:
                expected_shape = (shots, num_wires) if shots != 1 else (num_wires,)

        assert tape.shape(dev) == expected_shape

    @pytest.mark.parametrize("measurement, _", measures)
    @pytest.mark.parametrize("shots", [None, 1, 10, (1, 2, 5, 3)])
    def test_output_shapes_single_qnode_check(self, measurement, _, shots):
        """Test that the output shape produced by the tape matches the output
        shape of a QNode for a single measurement."""
        if shots is None and measurement.return_type is qml.measurements.Sample:
            pytest.skip("Sample doesn't support analytic computations.")

        if shots is not None and measurement.return_type is qml.measurements.State:
            pytest.skip("State and density matrix don't support finite shots and raise a warning.")

        # TODO: revisit when qml.sample without an observable has been updated
        # with shot vectors
        if (
            isinstance(shots, tuple)
            and measurement.return_type is qml.measurements.Sample
            and not measurement.obs
        ):
            pytest.skip("qml.sample with no observable is to be updated for shot vectors.")

        dev = qml.device("default.qubit", wires=3, shots=shots)

        a = np.array(0.1)
        b = np.array(0.2)

        with qml.queuing.AnnotatedQueue() as q:
            qml.RY(a, wires=0)
            qml.RX(b, wires=0)
            qml.apply(measurement)

        tape = qml.tape.QuantumScript.from_queue(q)
        res = qml.execute([tape], dev, gradient_fn=qml.gradients.param_shift)[0]

        if isinstance(res, tuple):
            res_shape = tuple(r.shape for r in res)
        else:
            res_shape = res.shape

        res_shape = res_shape if res_shape != tuple() else ()
        assert tape.shape(dev) == res_shape

    def test_output_shapes_single_qnode_check_cutoff(self):
        """Test that the tape output shape is correct when computing
        probabilities with a dummy device that defines a cutoff value."""

        class CustomDevice(qml.QubitDevice):
            """A dummy device that has a cutoff value specified and returns
            analytic probabilities in a fashion similar to the
            strawberryfields.fock device.

            Note: this device definition is used as PennyLane-SF is not a
            dependency of PennyLane core and there are no CV device in
            PennyLane core using a cutoff value.
            """

            name = "Device with cutoff"
            short_name = "dummy.device"
            pennylane_requires = "0.1.0"
            version = "0.0.1"
            author = "CV quantum"

            operations = {}
            observables = {"Identity"}

            def __init__(self, shots=None, wires=None, cutoff=None):
                super().__init__(wires=wires, shots=shots)
                self.cutoff = cutoff

            def apply(self, operations, **kwargs):
                pass

            def analytic_probability(self, wires=None):
                if wires is None:
                    wires = self.wires
                return np.zeros(self.cutoff ** len(wires))

        dev = CustomDevice(wires=2, cutoff=13)

        # If PennyLane-SF is installed, the following can be checked e.g., locally:
        # dev = qml.device("strawberryfields.fock", wires=2, cutoff_dim=13)

        with qml.queuing.AnnotatedQueue() as q:
            qml.probs(wires=[0])

        tape = qml.tape.QuantumScript.from_queue(q)

        res_shape = qml.execute([tape], dev, gradient_fn=qml.gradients.param_shift_cv)[0]
        assert tape.shape(dev) == res_shape.shape

    @pytest.mark.autograd
    @pytest.mark.parametrize("measurements, expected", multi_measurements)
    @pytest.mark.parametrize("shots", [None, 1, 10])
    def test_multi_measure(self, measurements, expected, shots):
        """Test that the expected output shape is obtained when using multiple
        expectation value, variance and probability measurements."""
        dev = qml.device("default.qubit", wires=3, shots=shots)

        a = np.array(0.1)
        b = np.array(0.2)

        with qml.queuing.AnnotatedQueue() as q:
            qml.RY(a, wires=0)
            qml.RX(b, wires=0)
            for m in measurements:
                qml.apply(m)

        tape = qml.tape.QuantumScript.from_queue(q)
        if measurements[0].return_type is qml.measurements.Sample:
            expected[1] = shots
            expected = tuple(expected)

        res = tape.shape(dev)
        assert res == expected

        execution_results = cost(tape, dev)
        results = execution_results[0]
        assert isinstance(results, tuple)
        assert len(expected) == len(measurements)
        assert res == expected

    @pytest.mark.autograd
    @pytest.mark.parametrize("measurements, expected", multi_measurements)
    def test_multi_measure_shot_vector(self, measurements, expected):
        """Test that the expected output shape is obtained when using multiple
        expectation value, variance and probability measurements with a shot
        vector."""
        if measurements[0].return_type is qml.measurements.Probability:
            num_wires = set(len(m.wires) for m in measurements)
            if len(num_wires) > 1:
                pytest.skip(
                    "Multi-probs with varying number of varies when using a shot vector is to be updated in PennyLane."
                )

        shots = (1, 1, 5, 1)
        dev = qml.device("default.qubit", wires=3, shots=shots)

        a = np.array(0.1)
        b = np.array(0.2)

        with qml.queuing.AnnotatedQueue() as q:
            qml.RY(a, wires=0)
            qml.RX(b, wires=0)
            for m in measurements:
                qml.apply(m)

        tape = qml.tape.QuantumScript.from_queue(q)
        # Modify expected to account for shot vector
        expected = tuple(expected for _ in shots)
        res = tape.shape(dev)
        assert res == expected

    @pytest.mark.autograd
    @pytest.mark.parametrize("shots", [1, 10])
    def test_multi_measure_sample(self, shots):
        """Test that the expected output shape is obtained when using multiple
        qml.sample measurements."""
        dev = qml.device("default.qubit", wires=3, shots=shots)

        a = np.array(0.1)
        b = np.array(0.2)

        num_samples = 3
        with qml.queuing.AnnotatedQueue() as q:
            qml.RY(a, wires=0)
            qml.RX(b, wires=0)
            for i in range(num_samples):
                qml.sample(qml.PauliZ(i))

        tape = qml.tape.QuantumScript.from_queue(q)
        if shots == 1:
            expected = tuple(() for _ in range(num_samples))
        else:
            expected = tuple((shots,) for _ in range(num_samples))

        res = tape.shape(dev)
        assert res == expected

    @pytest.mark.autograd
    def test_multi_measure_sample_shot_vector(self):
        """Test that the expected output shape is obtained when using multiple
        qml.sample measurements with a shot vector."""
        shots = (1, 1, 5, 1)
        dev = qml.device("default.qubit", wires=3, shots=shots)

        a = np.array(0.1)
        b = np.array(0.2)

        num_samples = 3
        with qml.queuing.AnnotatedQueue() as q:
            qml.RY(a, wires=0)
            qml.RX(b, wires=0)
            for i in range(num_samples):
                qml.sample(qml.PauliZ(i))

        tape = qml.tape.QuantumScript.from_queue(q)
        expected = []
        for s in shots:
            if s == 1:
                expected.append(tuple(() for _ in range(num_samples)))
            else:
                expected.append(tuple((s,) for _ in range(num_samples)))

        expected = tuple(expected)
        res = tape.shape(dev)

        for r, e in zip(res, expected):
            assert r == e

    @pytest.mark.autograd
    @pytest.mark.parametrize("measurement, _", measures)
    @pytest.mark.parametrize("shots", [None, 1, 10])
    def test_broadcasting_single(self, measurement, _, shots):
        """Test that the output shape produced by the tape matches the expected
        output shape for a single measurement and parameter broadcasting"""
        if shots is None and measurement.return_type is qml.measurements.Sample:
            pytest.skip("Sample doesn't support analytic computations.")

        if measurement.return_type is qml.measurements.State and measurement.wires is not None:
            pytest.skip("Density matrix does not support parameter broadcasting")

        num_wires = 3
        dev = qml.device("default.qubit", wires=num_wires, shots=shots)

        a = np.array([0.1, 0.2, 0.3])
        b = np.array([0.4, 0.5, 0.6])

        with qml.queuing.AnnotatedQueue() as q:
            qml.RY(a, wires=0)
            qml.RX(b, wires=0)
            qml.apply(measurement)

        tape = qml.tape.QuantumScript.from_queue(q)
        expected = qml.execute([tape], dev, gradient_fn=None)[0]
        assert tape.shape(dev) == expected.shape

    @pytest.mark.autograd
    @pytest.mark.parametrize("measurement, expected", measures)
    @pytest.mark.parametrize("shots", [None, 1, 10])
    def test_broadcasting_multi(self, measurement, expected, shots):
        """Test that the output shape produced by the tape matches the expected
        output shape for multiple measurements and parameter broadcasting"""
        if shots is None and measurement.return_type is qml.measurements.Sample:
            pytest.skip("Sample doesn't support analytic computations.")

        if measurement.return_type is qml.measurements.State:
            pytest.skip("State does not support multiple measurements")

        dev = qml.device("default.qubit", wires=3, shots=shots)

        a = np.array([0.1, 0.2, 0.3])
        b = np.array([0.4, 0.5, 0.6])

        with qml.queuing.AnnotatedQueue() as q:
            qml.RY(a, wires=0)
            qml.RX(b, wires=0)
            for _ in range(2):
                qml.apply(measurement)

        tape = qml.tape.QuantumScript.from_queue(q)
        expected = qml.execute([tape], dev, gradient_fn=None)[0]
        expected = tuple(i.shape for i in expected)
        assert tape.shape(dev) == expected


class TestNumericType:
    """Tests for determining the numeric type of the tape output."""

    @pytest.mark.parametrize(
        "ret", [qml.expval(qml.PauliZ(0)), qml.var(qml.PauliZ(0)), qml.probs(wires=[0])]
    )
    @pytest.mark.parametrize("shots", [None, 1, (1, 2, 3)])
    def test_float_measures(self, ret, shots):
        """Test that most measurements output floating point values and that
        the tape output domain correctly identifies this."""
        dev = qml.device("default.qubit", wires=3, shots=shots)

        @qml.qnode(dev)
        def circuit(a, b):
            qml.RY(a, wires=[0])
            qml.RZ(b, wires=[0])
            return qml.apply(ret)

        result = circuit(0.3, 0.2)

        # Double-check the domain of the QNode output
        if isinstance(shots, tuple):
            assert np.issubdtype(result[0].dtype, float)
        else:
            assert np.issubdtype(result.dtype, float)
        assert circuit.qtape.numeric_type is float

    @pytest.mark.parametrize(
        "ret", [qml.state(), qml.density_matrix(wires=[0, 1]), qml.density_matrix(wires=[2, 0])]
    )
    def test_complex_state(self, ret):
        """Test that a tape with qml.state correctly determines that the output
        domain will be complex."""
        dev = qml.device("default.qubit", wires=3)

        @qml.qnode(dev)
        def circuit(a, b):
            qml.RY(a, wires=[0])
            qml.RZ(b, wires=[0])
            return qml.apply(ret)

        result = circuit(0.3, 0.2)

        # Double-check the domain of the QNode output
        assert np.issubdtype(result.dtype, complex)
        assert circuit.qtape.numeric_type is complex

    @pytest.mark.parametrize("ret", [qml.sample(), qml.sample(qml.PauliZ(wires=0))])
    def test_sample_int_eigvals(self, ret):
        """Test that the tape can correctly determine the output domain for a
        sampling measurement with a Hermitian observable with integer
        eigenvalues."""
        dev = qml.device("default.qubit", wires=3, shots=5)

        @qml.qnode(dev)
        def circuit():
            qml.RY(0.4, wires=[0])
            return qml.apply(ret)

        result = circuit()

        # Double-check the domain of the QNode output
        assert np.issubdtype(result.dtype, int)
        assert circuit.qtape.numeric_type is int

    # TODO: add cases for each interface once qml.Hermitian supports other
    # interfaces
    def test_sample_real_eigvals(self):
        """Test that the tape can correctly determine the output domain when
        sampling a Hermitian observable with real eigenvalues."""
        dev = qml.device("default.qubit", wires=3, shots=5)

        arr = np.array(
            [
                1.32,
                2.312,
            ]
        )
        herm = np.outer(arr, arr)

        @qml.qnode(dev)
        def circuit(a, b):
            # pylint: disable=unused-argument
            qml.RY(0.4, wires=[0])
            return qml.sample(qml.Hermitian(herm, wires=0))

        result = circuit(0.3, 0.2)

        # Double-check the domain of the QNode output
        assert np.issubdtype(result[0].dtype, float)
        assert circuit.qtape.numeric_type is float

    @pytest.mark.autograd
    def test_sample_real_and_int_eigvals(self):
        """Test that the tape can correctly determine the output domain for
        multiple sampling measurements with a Hermitian observable with real
        eigenvalues and another one with integer eigenvalues."""
        dev = qml.device("default.qubit", wires=3, shots=5, r_dtype=np.float64)

        arr = np.array(
            [
                1.32,
                2.312,
            ]
        )
        herm = np.outer(arr, arr)

        @qml.qnode(dev)
        def circuit(a, b):
            qml.RY(a, wires=0)
            qml.RX(b, wires=0)
            return qml.sample(qml.Hermitian(herm, wires=0)), qml.sample(qml.PauliZ(1))

        result = circuit(0, 3)
        assert isinstance(result, tuple)
        assert len(result) == 2
        assert result[0].dtype == float
        assert result[1].dtype == int

        assert circuit.qtape.numeric_type == (float, int)

    def test_multi_type_measurements_numeric_type_error(self):
        """Test that querying the numeric type of a tape with several types of
        measurements raises an error."""
        a = 0.3
        b = 0.3

        with qml.queuing.AnnotatedQueue() as q:
            qml.RY(a, wires=[0])
            qml.RZ(b, wires=[0])
            qml.expval(qml.PauliZ(0))
            qml.probs(wires=[0])

        tape = qml.tape.QuantumScript.from_queue(q)

        assert tape.numeric_type == (float, float)


class TestTapeDraw:
    """Test the tape draw method."""

    def test_default_kwargs(self):
        """Test tape draw with default keyword arguments."""

        with QuantumTape() as tape:
            qml.RX(1.23456, wires=0)
            qml.RY(2.3456, wires="a")
            qml.RZ(3.4567, wires=1.234)

        assert tape.draw() == qml.drawer.tape_text(tape)
        assert tape.draw(decimals=2) == qml.drawer.tape_text(tape, decimals=2)

    def test_show_matrices(self):
        """Test show_matrices keyword argument."""

        with QuantumTape() as tape:
            qml.QubitUnitary(qml.numpy.eye(2), wires=0)

        assert tape.draw() == qml.drawer.tape_text(tape)
        assert tape.draw(show_matrices=True) == qml.drawer.tape_text(tape, show_matrices=True)

    def test_max_length_keyword(self):
        """Test the max_length keyword argument."""

        with QuantumTape() as tape:
            for _ in range(50):
                qml.PauliX(0)

        assert tape.draw() == qml.drawer.tape_text(tape)
        assert tape.draw(max_length=20) == qml.drawer.tape_text(tape, max_length=20)<|MERGE_RESOLUTION|>--- conflicted
+++ resolved
@@ -354,13 +354,7 @@
         tape = qml.tape.QuantumScript.from_queue(q)
         assert tape.batch_size is None
 
-<<<<<<< HEAD
-        with pytest.warns(UserWarning, match=r"The method tape.set_parameters is deprecated"):
-            tape.set_parameters([x] + rot)
-
-=======
         tape = tape.bind_new_parameters([x] + rot, [0, 1, 2, 3])
->>>>>>> 3f7bbd68
         assert tape.batch_size == exp_batch_size
 
     @pytest.mark.parametrize(
@@ -393,12 +387,7 @@
         with pytest.raises(
             ValueError, match="batch sizes of the quantum script operations do not match."
         ):
-<<<<<<< HEAD
-            with pytest.warns(UserWarning, match=r"The method tape.set_parameters is deprecated"):
-                tape.set_parameters([x] + rot + [y])
-=======
             tape.bind_new_parameters([x] + rot + [y], [0, 1, 2, 3, 4])
->>>>>>> 3f7bbd68
 
 
 class TestIteration:
@@ -1154,11 +1143,6 @@
         # check that modifying the new tape does not affect the old tape
 
         new_tape.trainable_params = [0]
-<<<<<<< HEAD
-        with pytest.warns(UserWarning, match=r"The method tape.set_parameters is deprecated"):
-            new_tape.set_parameters([10])
-=======
->>>>>>> 3f7bbd68
 
         assert tape.get_parameters() == [0.1, 0.2, 0.3]
         assert tape.trainable_params == [0, 1, 2]
@@ -1495,15 +1479,8 @@
         assert tape.get_parameters() == params
 
         # test setting parameters
-<<<<<<< HEAD
-        with pytest.warns(UserWarning, match=r"The method tape.set_parameters is deprecated"):
-            tape.set_parameters(params=[0.5, 0.6])
-
-        res3 = dev.execute(tape)
-=======
         new_tape = tape.bind_new_parameters(params=[0.5, 0.6], indices=[0, 1])
         res3 = dev.execute(new_tape)
->>>>>>> 3f7bbd68
         assert not np.allclose(res1, res3, atol=tol, rtol=0)
         assert new_tape.get_parameters() == [0.5, 0.6]
 
@@ -1742,22 +1719,6 @@
         # check that the output dim is identical
         assert tape.output_dim == copied_tape.output_dim
 
-<<<<<<< HEAD
-        # since the copy is shallow, mutating the parameters
-        # on one tape will affect the parameters on another tape
-        new_params = [np.array([0, 0]), 0.2]
-        with pytest.warns(UserWarning, match=r"The method tape.set_parameters is deprecated"):
-            tape.set_parameters(new_params)
-
-        # check that they are the same objects in memory
-        for i, j in zip(tape.get_parameters(), new_params):
-            assert i is j
-
-        for i, j in zip(copied_tape.get_parameters(), new_params):
-            assert i is j
-
-=======
->>>>>>> 3f7bbd68
     @pytest.mark.parametrize("copy_fn", [lambda tape: tape.copy(copy_operations=True), copy.copy])
     def test_shallow_copy_with_operations(self, copy_fn):
         """Test that shallow copying of a tape and operations allows
@@ -1790,22 +1751,6 @@
         # check that the output dim is identical
         assert tape.output_dim == copied_tape.output_dim
 
-<<<<<<< HEAD
-        # Since they have unique operations, mutating the parameters
-        # on one tape will *not* affect the parameters on another tape
-        new_params = [np.array([0, 0]), 0.2]
-        with pytest.warns(UserWarning, match=r"The method tape.set_parameters is deprecated"):
-            tape.set_parameters(new_params)
-
-        for i, j in zip(tape.get_parameters(), new_params):
-            assert i is j
-
-        for i, j in zip(copied_tape.get_parameters(), new_params):
-            assert not np.all(i == j)
-            assert i is not j
-
-=======
->>>>>>> 3f7bbd68
     def test_deep_copy(self):
         """Test that deep copying a tape works, and copies all constituent data except parameters"""
         with QuantumTape() as tape:
