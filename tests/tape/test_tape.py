--- conflicted
+++ resolved
@@ -21,13 +21,8 @@
 
 import pennylane as qml
 from pennylane import CircuitGraph
-<<<<<<< HEAD
-from pennylane.tape import QuantumTape, UnsupportedTapeOperationError
-from pennylane.measure import MeasurementProcess, expval, sample, var
-=======
-from pennylane.tape import QuantumTape
+from pennylane.tape import QuantumTape, TapeError
 from pennylane.measurements import MeasurementProcess, expval, sample, var
->>>>>>> 5b98dba0
 
 
 def TestOperationMonkeypatching():
@@ -1980,7 +1975,7 @@
             qml.probs(wires=[1, 2])
 
         with pytest.raises(
-            UnsupportedTapeOperationError, match="multiple probability measurements"
+            TapeError, match="multiple probability measurements"
         ):
             tape.get_output_shape(dev)
 
@@ -1996,7 +1991,7 @@
             qml.sample(qml.PauliZ(0))
 
         with pytest.raises(
-            UnsupportedTapeOperationError,
+            TapeError,
             match="contains multiple types of measurements is unsupported",
         ):
             tape.get_output_shape(dev)
@@ -2013,7 +2008,7 @@
             qml.density_matrix(wires=0)
 
         with pytest.raises(
-            UnsupportedTapeOperationError, match="multiple state measurements is not supported"
+            TapeError, match="multiple state measurements is not supported"
         ):
             tape.get_output_shape(dev)
 
@@ -2028,7 +2023,7 @@
             qml.sample()
 
         with pytest.raises(
-            UnsupportedTapeOperationError,
+            TapeError,
             match="returning samples along with a device with a shot vector",
         ):
             tape.get_output_shape(dev)
@@ -2044,7 +2039,7 @@
             qml.sample()
 
         with pytest.raises(
-            UnsupportedTapeOperationError,
+            TapeError,
             match="returning samples along with a device with a shot vector",
         ):
             tape.get_output_shape(dev)
