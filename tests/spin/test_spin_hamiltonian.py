--- conflicted
+++ resolved
@@ -24,12 +24,8 @@
 from pennylane.spin import (emery, fermi_hubbard, haldane, heisenberg,
                             transverse_ising)
 
-<<<<<<< HEAD
 # pylint: disable=too-many-arguments
-=======
 pytestmark = pytest.mark.usefixtures("new_opmath_only")
-
->>>>>>> 65472190
 
 def test_coupling_error():
     r"""Test that an error is raised when the provided coupling shape is wrong for
