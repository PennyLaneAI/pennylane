--- conflicted
+++ resolved
@@ -241,84 +241,6 @@
 
         assert res == "finite-diff"
 
-<<<<<<< HEAD
-    # pylint: disable=protected-access
-    def test_diff_method(self, mocker):
-        """Test that a user-supplied diff method correctly returns the right
-        diff method."""
-        dev = qml.device("default.mixed", wires=1)
-
-        mock_best = mocker.patch("pennylane.QNode.get_best_method")
-        mock_best.return_value = ("best", {}, dev)
-
-        qn = QNode(dummyfunc, dev, diff_method="best")
-        assert qn.diff_method == "best"
-        assert qn.gradient_fn == "backprop"
-
-        qn = QNode(dummyfunc, dev, interface="autograd", diff_method="best")
-        assert qn.diff_method == "best"
-        assert qn.gradient_fn == "backprop"
-
-        qn = QNode(dummyfunc, dev, diff_method="backprop")
-        assert qn.diff_method == "backprop"
-        assert qn.gradient_fn == "backprop"
-
-        qn = QNode(dummyfunc, dev, interface="autograd", diff_method="backprop")
-        assert qn.diff_method == "backprop"
-        assert qn.gradient_fn == "backprop"
-
-        qn = QNode(dummyfunc, DeviceDerivatives(wires=1), diff_method="device")
-        assert qn.diff_method == "device"
-        assert qn.gradient_fn == "device"
-
-        qn = QNode(
-            dummyfunc, DeviceDerivatives(wires=1), interface="autograd", diff_method="device"
-        )
-        assert qn.diff_method == "device"
-        assert qn.gradient_fn == "device"
-
-        qn = QNode(dummyfunc, dev, diff_method="finite-diff")
-        assert qn.diff_method == "finite-diff"
-        assert qn.gradient_fn is qml.gradients.finite_diff
-
-        qn = QNode(dummyfunc, dev, interface="autograd", diff_method="finite-diff")
-        assert qn.diff_method == "finite-diff"
-        assert qn.gradient_fn is qml.gradients.finite_diff
-
-        qn = QNode(dummyfunc, dev, diff_method="spsa")
-        assert qn.diff_method == "spsa"
-        assert qn.gradient_fn is qml.gradients.spsa_grad
-
-        qn = QNode(dummyfunc, dev, interface="autograd", diff_method="hadamard")
-        assert qn.diff_method == "hadamard"
-        assert qn.gradient_fn is qml.gradients.hadamard_grad
-
-        qn = QNode(dummyfunc, dev, diff_method="parameter-shift")
-        assert qn.diff_method == "parameter-shift"
-        assert qn.gradient_fn is qml.gradients.param_shift
-
-        qn = QNode(dummyfunc, dev, interface="autograd", diff_method="parameter-shift")
-        assert qn.diff_method == "parameter-shift"
-        assert qn.gradient_fn is qml.gradients.param_shift
-        # check that get_best_method was only ever called once
-
-    @pytest.mark.autograd
-    def test_gradient_transform(self, mocker):
-        """Test passing a gradient transform directly to a QNode"""
-        dev = qml.device("default.mixed", wires=1)
-        spy = mocker.spy(qml.gradients.finite_difference, "finite_diff_coeffs")
-
-        @qnode(dev, diff_method=qml.gradients.finite_diff)
-        def circuit(x):
-            qml.RX(x, wires=0)
-            return qml.expval(qml.PauliZ(0))
-
-        qml.grad(circuit)(pnp.array(0.5, requires_grad=True))
-        assert circuit.gradient_fn is qml.gradients.finite_diff
-        spy.assert_called()
-
-=======
->>>>>>> 08961ddf
     def test_unknown_diff_method_string(self):
         """Test that an exception is raised for an unknown differentiation method string"""
         dev = qml.device("default.mixed", wires=1)
@@ -393,24 +315,6 @@
             == "<QNode: wires=1, device='default.mixed', interface='autograd', diff_method='best'>"
         )
 
-<<<<<<< HEAD
-    @pytest.mark.autograd
-    def test_diff_method_none(self, tol):
-        """Test that diff_method=None creates a QNode with no interface, and no
-        device swapping."""
-        dev = qml.device("default.mixed", wires=1)
-
-        @qnode(dev, diff_method=None)
-        def circuit(x):
-            qml.RX(x, wires=0)
-            return qml.expval(qml.PauliZ(0))
-
-        assert circuit.interface is None
-        assert circuit.gradient_fn is None
-        assert circuit.device is dev
-
-=======
->>>>>>> 08961ddf
         # QNode can still be executed
         assert np.allclose(qn(0.5), np.cos(0.5), rtol=0)
 
@@ -536,32 +440,6 @@
         assert np.allclose(res, res2, atol=tol, rtol=0)
         assert qn.qtape is not old_tape
 
-<<<<<<< HEAD
-    def test_jacobian(self):
-        """Test the jacobian computation"""
-        dev = qml.device("default.mixed", wires=2)
-
-        def func(x, y):
-            qml.RX(x, wires=0)
-            qml.RY(y, wires=1)
-            qml.CNOT(wires=[0, 1])
-            return qml.probs(wires=0), qml.probs(wires=1)
-
-        qn = QNode(
-            func, dev, interface="autograd", diff_method="finite-diff", h=1e-8, approx_order=2
-        )
-        assert qn.gradient_kwargs["h"] == 1e-8
-        assert qn.gradient_kwargs["approx_order"] == 2
-
-        jac = qn.gradient_fn(qn)(
-            pnp.array(0.45, requires_grad=True), pnp.array(0.1, requires_grad=True)
-        )
-        assert isinstance(jac, tuple) and len(jac) == 2
-        assert len(jac[0]) == 2
-        assert len(jac[1]) == 2
-
-=======
->>>>>>> 08961ddf
     def test_returning_non_measurements(self):
         """Test that an exception is raised if a non-measurement
         is returned from the QNode."""
