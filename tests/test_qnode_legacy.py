# Copyright 2018-2021 Xanadu Quantum Technologies Inc.

# Licensed under the Apache License, Version 2.0 (the "License");
# you may not use this file except in compliance with the License.
# You may obtain a copy of the License at

#     http://www.apache.org/licenses/LICENSE-2.0

# Unless required by applicable law or agreed to in writing, software
# distributed under the License is distributed on an "AS IS" BASIS,
# WITHOUT WARRANTIES OR CONDITIONS OF ANY KIND, either express or implied.
# See the License for the specific language governing permissions and
# limitations under the License.
"""Unit tests for the QNode"""
import copy

# pylint: disable=import-outside-toplevel, protected-access, no-member
import warnings
from functools import partial

import numpy as np
import pytest
from default_qubit_legacy import DefaultQubitLegacy
from scipy.sparse import csr_matrix

import pennylane as qml
from pennylane import QNode
from pennylane import numpy as pnp
from pennylane import qnode
from pennylane.resource import Resources
from pennylane.tape import QuantumScript, QuantumScriptBatch
from pennylane.typing import PostprocessingFn


def dummyfunc():
    """dummy func."""
    return None


class DummyDevice(qml.devices.LegacyDevice):
    """A minimal device that does not do anything."""

    author = "some string"
    name = "my legacy device"
    short_name = "something"
    version = 0.0

    observables = {"PauliX", "PauliY", "PauliZ"}
    operations = {"Rot", "RX", "RY", "RZ", "PauliX", "PauliY", "PauliZ", "CNOT"}
    pennylane_requires = 0.38

    def capabilities(self):
        return {"passthru_devices": {"autograd": "default.mixed"}}

    def reset(self):
        pass

    # pylint: disable=unused-argument
    def apply(self, operation, wires, par):
        return 0.0

    # pylint: disable=unused-argument
    def expval(self, observable, wires, par):
        return 0.0


class DeviceDerivatives(DummyDevice):
    """A dummy device with a jacobian."""

    # _capabilities = {"provides_jacobian": True}

    def capabilities(self):
        capabilities = super().capabilities().copy()
        capabilities.update(
            provides_jacobian=True,
        )
        return capabilities


# pylint: disable=too-many-public-methods
class TestValidation:
    """Tests for QNode creation and validation"""

    def test_invalid_interface(self):
        """Test that an exception is raised for an invalid interface"""
        dev = qml.device("default.mixed", wires=1)
        test_interface = "something"
        expected_error = rf"Unknown interface {test_interface}\. Interface must be one of"

        with pytest.raises(qml.QuantumFunctionError, match=expected_error):
            QNode(dummyfunc, dev, interface="something")

    def test_changing_invalid_interface(self):
        """Test that an exception is raised for an invalid interface
        on a pre-existing QNode"""
        dev = qml.device("default.mixed", wires=1)
        test_interface = "something"

        @qnode(dev)
        def circuit(x):
            """a circuit."""
            qml.RX(x, wires=0)
            return qml.probs(wires=0)

        expected_error = rf"Unknown interface {test_interface}\. Interface must be one of"

        with pytest.raises(qml.QuantumFunctionError, match=expected_error):
            circuit.interface = test_interface

    def test_invalid_device(self):
        """Test that an exception is raised for an invalid device"""
        with pytest.raises(qml.QuantumFunctionError, match="Invalid device"):
            QNode(dummyfunc, None)

    def test_best_method_wraps_legacy_device_correctly(self, mocker):
        dev_legacy = DefaultQubitLegacy(wires=2)

        spy = mocker.spy(qml.devices.LegacyDeviceFacade, "__init__")

        QNode.get_best_method(dev_legacy, "some_interface")

        spy.assert_called_once()

    # pylint: disable=protected-access
    @pytest.mark.autograd
    def test_best_method_is_device(self, monkeypatch):
        """Test that the method for determining the best diff method
        for a given device and interface returns the device"""

        dev = qml.device("default.mixed", wires=1)

        monkeypatch.setitem(dev._capabilities, "passthru_interface", "some_interface")
        monkeypatch.setitem(dev._capabilities, "provides_jacobian", True)

        # basic check if the device provides a Jacobian
        res = QNode.get_best_method(dev, "another_interface")
        assert res == ("device", {}, dev)

        # device is returned even if backpropagation is possible
        res = QNode.get_best_method(dev, "some_interface")
        assert res == ("device", {}, dev)

    # pylint: disable=protected-access
    @pytest.mark.parametrize("interface", ["jax", "tensorflow", "torch", "autograd"])
    def test_best_method_is_backprop(self, interface):
        """Test that the method for determining the best diff method
        for a given device and interface returns backpropagation"""
        dev = qml.device("default.mixed", wires=1)

        # backprop is returned when the interface is an allowed interface for the device and Jacobian is not provided
        res = QNode.get_best_method(dev, interface)
        assert res == ("backprop", {}, dev)

    # pylint: disable=protected-access
    def test_best_method_is_param_shift(self):
        """Test that the method for determining the best diff method
        for a given device and interface returns the parameter shift rule"""
        dev = qml.device("default.mixed", wires=1)

        tape = qml.tape.QuantumScript([], [], shots=50)
        res = QNode.get_best_method(dev, None, tape=tape)
        assert res == (qml.gradients.param_shift, {}, dev)

    # pylint: disable=protected-access
    @pytest.mark.xfail(reason="No longer possible thanks to the new Legacy Facade")
    def test_best_method_is_finite_diff(self, monkeypatch):
        """Test that the method for determining the best diff method
        for a given device and interface returns finite differences"""

        def capabilities(cls):
            capabilities = cls._capabilities
            capabilities.update(model="None")
            return capabilities

        # finite differences is the fallback when we know nothing about the device
        monkeypatch.setattr(DefaultQubitLegacy, "capabilities", capabilities)

        dev = qml.device("default.mixed", wires=1)
        monkeypatch.setitem(dev._capabilities, "passthru_interface", "some_interface")
        monkeypatch.setitem(dev._capabilities, "provides_jacobian", False)

        res = QNode.get_best_method(dev, "another_interface")
        assert res == (qml.gradients.finite_diff, {}, dev)

    # pylint: disable=protected-access
    def test_best_method_str_is_device(self, monkeypatch):
        """Test that the method for determining the best diff method string
        for a given device and interface returns 'device'"""
        dev = qml.device("default.mixed", wires=1)
        monkeypatch.setitem(dev._capabilities, "passthru_interface", "some_interface")
        monkeypatch.setitem(dev._capabilities, "provides_jacobian", True)

        # basic check if the device provides a Jacobian
        res = QNode.best_method_str(dev, "another_interface")
        assert res == "device"

        # device is returned even if backpropagation is possible
        res = QNode.best_method_str(dev, "some_interface")
        assert res == "device"

    # pylint: disable=protected-access
    def test_best_method_str_is_backprop(self, monkeypatch):
        """Test that the method for determining the best diff method string
        for a given device and interface returns 'backprop'"""
        dev = qml.device("default.mixed", wires=1)
        monkeypatch.setitem(dev._capabilities, "passthru_interface", "some_interface")
        monkeypatch.setitem(dev._capabilities, "provides_jacobian", False)

        # backprop is returned when the interfaces match and Jacobian is not provided
        res = QNode.best_method_str(dev, "some_interface")
        assert res == "backprop"

    def test_best_method_str_wraps_legacy_device_correctly(self, mocker):
        dev_legacy = DefaultQubitLegacy(wires=2)

        spy = mocker.spy(qml.devices.LegacyDeviceFacade, "__init__")

        QNode.best_method_str(dev_legacy, "some_interface")

        spy.assert_called_once()

    # pylint: disable=protected-access
    def test_best_method_str_is_param_shift(self):
        """Test that the method for determining the best diff method string
        for a given device and interface returns 'parameter-shift'"""
        dev = qml.device("default.mixed", wires=1, shots=50)

        # parameter shift is returned when Jacobian is not provided and
        # the backprop interfaces do not match
        res = QNode.best_method_str(dev, "another_interface")
        assert res == "parameter-shift"

    # pylint: disable=protected-access
    def test_best_method_str_is_finite_diff(self, mocker):
        """Test that the method for determining the best diff method string
        for a given device and interface returns 'finite-diff'"""
        dev = qml.device("default.mixed", wires=1)

        mocker.patch.object(QNode, "get_best_method", return_value=[qml.gradients.finite_diff])

        res = QNode.best_method_str(dev, "another_interface")

        assert res == "finite-diff"

    def test_unknown_diff_method_string(self):
        """Test that an exception is raised for an unknown differentiation method string"""
        dev = qml.device("default.mixed", wires=1)

        with pytest.raises(
            qml.QuantumFunctionError, match="Differentiation method hello not recognized"
        ):
            QNode(dummyfunc, dev, interface="autograd", diff_method="hello")

    def test_unknown_diff_method_type(self):
        """Test that an exception is raised for an unknown differentiation method type"""
        dev = qml.device("default.mixed", wires=1)

        with pytest.raises(
            qml.QuantumFunctionError,
            match="Differentiation method 5 must be a gradient transform or a string",
        ):
            QNode(dummyfunc, dev, interface="autograd", diff_method=5)

    def test_adjoint_finite_shots(self):
        """Tests that QuantumFunctionError is raised with the adjoint differentiation method
        on QNode construction when the device has finite shots
        """

        dev = qml.device("default.mixed", wires=1, shots=1)

        with pytest.raises(
            qml.QuantumFunctionError, match="does not support adjoint with requested circuit."
        ):

            @qnode(dev, diff_method="adjoint")
            def circ():
                return qml.expval(qml.PauliZ(0))

            circ()

    @pytest.mark.autograd
    def test_sparse_diffmethod_error(self):
        """Test that an error is raised when the observable is SparseHamiltonian and the
        differentiation method is not parameter-shift."""
        dev = qml.device("default.mixed", wires=2, shots=None)

        @qnode(dev, diff_method="backprop")
        def circuit(param):
            qml.RX(param, wires=0)
            return qml.expval(qml.SparseHamiltonian(csr_matrix(np.eye(4)), [0, 1]))

        with pytest.raises(
            qml.QuantumFunctionError, match="does not support backprop with requested circuit."
        ):
            qml.grad(circuit, argnum=0)([0.5])

    def test_qnode_print(self):
        """Test that printing a QNode object yields the right information."""
        dev = qml.device("default.mixed", wires=1)

        def func(x):
            qml.RX(x, wires=0)
            return qml.expval(qml.PauliZ(0))

        qn = QNode(func, dev)

        assert (
            repr(qn)
            == "<QNode: wires=1, device='default.mixed', interface='auto', diff_method='best'>"
        )

        qn = QNode(func, dev, interface="autograd")

        assert (
            repr(qn)
            == "<QNode: wires=1, device='default.mixed', interface='autograd', diff_method='best'>"
        )

        # QNode can still be executed
        assert np.allclose(qn(0.5), np.cos(0.5), rtol=0)

        with pytest.warns(UserWarning, match="Attempted to differentiate a function with no"):
            grad = qml.grad(qn)(0.5)

        assert np.allclose(grad, 0)

    # pylint: disable=unused-variable
    def test_unrecognized_kwargs_raise_warning(self):
        """Test that passing gradient_kwargs not included in qml.gradients.SUPPORTED_GRADIENT_KWARGS raises warning"""
        dev = qml.device("default.mixed", wires=2)

        with warnings.catch_warnings(record=True) as w:

            @qml.qnode(dev, random_kwarg=qml.gradients.finite_diff)
            def circuit(params):
                qml.RX(params[0], wires=0)
                return qml.expval(qml.PauliZ(0)), qml.var(qml.PauliZ(0))

            assert len(w) == 1
            assert "not included in the list of standard qnode gradient kwargs" in str(w[0].message)

    # pylint: disable=unused-variable
    def test_incorrect_diff_method_kwargs_raise_warning(self):
        """Tests that using one of the incorrect kwargs previously used in some examples in PennyLane
        (grad_method, gradient_fn) to set the qnode diff_method raises a warning"""
        dev = qml.device("default.mixed", wires=2)

        with warnings.catch_warnings(record=True) as w:

            @qml.qnode(dev, grad_method=qml.gradients.finite_diff)
            def circuit0(params):
                qml.RX(params[0], wires=0)
                return qml.expval(qml.PauliZ(0)), qml.var(qml.PauliZ(0))

            @qml.qnode(dev, gradient_fn=qml.gradients.finite_diff)
            def circuit2(params):
                qml.RX(params[0], wires=0)
                return qml.expval(qml.PauliZ(0)), qml.var(qml.PauliZ(0))

        assert len(w) == 2
        assert "Use diff_method instead" in str(w[0].message)
        assert "Use diff_method instead" in str(w[1].message)

    def test_auto_interface_tracker_device_switched(self):
        """Test that checks that the tracker is switched to the new device."""
        dev = qml.device("default.mixed", wires=1)

        @qml.qnode(dev)
        def circuit(params):
            qml.RX(params, wires=0)
            return qml.expval(qml.PauliZ(0))

        with qml.Tracker(dev) as tracker:
            circuit(qml.numpy.array(0.1, requires_grad=True))

        assert tracker.totals == {"executions": 1, "batches": 1, "batch_len": 1}
        assert np.allclose(tracker.history.pop("results")[0], 0.99500417)
        assert tracker.history == {
            "executions": [1],
            "shots": [None],
            "batches": [1],
            "batch_len": [1],
            "resources": [Resources(1, 1, {"RX": 1}, {1: 1}, 1)],
        }

    def test_autograd_interface_device_switched_no_warnings(self):
        """Test that checks that no warning is raised for device switch when you define an interface,
        except for the deprecation warnings which will be caught by the fixture."""
        dev = qml.device("default.mixed", wires=1)

        @qml.qnode(dev, interface="autograd")
        def circuit(params):
            qml.RX(params, wires=0)
            return qml.expval(qml.PauliZ(0))

        circuit(qml.numpy.array(0.1, requires_grad=True))

    def test_not_giving_mode_kwarg_does_not_raise_warning(self):
        """Test that not providing a value for mode does not raise a warning
        except for the deprecation warning."""
        with warnings.catch_warnings(record=True) as record:
            qml.QNode(lambda f: f, qml.device("default.mixed", wires=1))

        assert len(record) == 1
        assert record[0].category == qml.PennyLaneDeprecationWarning


class TestTapeConstruction:
    """Tests for the tape construction"""

    def test_basic_tape_construction(self, tol):
        """Test that a quantum tape is properly constructed"""
        dev = qml.device("default.mixed", wires=2)

        def func(x, y):
            qml.RX(x, wires=0)
            qml.RY(y, wires=1)
            qml.CNOT(wires=[0, 1])
            return qml.expval(qml.PauliZ(0))

        qn = QNode(func, dev)

        x = pnp.array(0.12, requires_grad=True)
        y = pnp.array(0.54, requires_grad=True)

        res = qn(x, y)

        assert isinstance(qn.qtape, QuantumScript)
        assert len(qn.qtape.operations) == 3
        assert len(qn.qtape.observables) == 1
        assert qn.qtape.num_params == 2
        assert qn.qtape.shots.total_shots is None

        expected = qml.execute([qn.tape], dev, None)
        assert np.allclose(res, expected, atol=tol, rtol=0)

        # when called, a new quantum tape is constructed
        old_tape = qn.qtape
        res2 = qn(x, y)

        assert np.allclose(res, res2, atol=tol, rtol=0)
        assert qn.qtape is not old_tape

    def test_returning_non_measurements(self):
        """Test that an exception is raised if a non-measurement
        is returned from the QNode."""
        dev = qml.device("default.mixed", wires=2)

        def func0(x, y):
            qml.RX(x, wires=0)
            qml.RY(y, wires=1)
            qml.CNOT(wires=[0, 1])
            return 5

        qn = QNode(func0, dev)

        with pytest.raises(
            qml.QuantumFunctionError, match="must return either a single measurement"
        ):
            qn(5, 1)

        def func2(x, y):
            qml.RX(x, wires=0)
            qml.RY(y, wires=1)
            qml.CNOT(wires=[0, 1])
            return qml.expval(qml.PauliZ(0)), 5

        qn = QNode(func2, dev)

        with pytest.raises(
            qml.QuantumFunctionError, match="must return either a single measurement"
        ):
            qn(5, 1)

        def func3(x, y):
            qml.RX(x, wires=0)
            qml.RY(y, wires=1)
            qml.CNOT(wires=[0, 1])
            return []

        qn = QNode(func3, dev)

        with pytest.raises(
            qml.QuantumFunctionError, match="must return either a single measurement"
        ):
            qn(5, 1)

    def test_inconsistent_measurement_order(self):
        """Test that an exception is raised if measurements are returned in an
        order different to how they were queued on the tape"""
        dev = qml.device("default.mixed", wires=2)

        def func(x, y):
            qml.RX(x, wires=0)
            qml.RY(y, wires=1)
            qml.CNOT(wires=[0, 1])
            m = qml.expval(qml.PauliZ(0))
            return qml.expval(qml.PauliX(1)), m

        qn = QNode(func, dev)

        with pytest.raises(
            qml.QuantumFunctionError,
            match="measurements must be returned in the order they are measured",
        ):
            qn(5, 1)

    def test_consistent_measurement_order(self):
        """Test evaluation proceeds as expected if measurements are returned in the
        same order to how they were queued on the tape"""
        dev = qml.device("default.mixed", wires=2)

        contents = []

        def func(x, y):
            op1 = qml.RX(x, wires=0)
            op2 = qml.RY(y, wires=1)
            op3 = qml.CNOT(wires=[0, 1])
            m1 = qml.expval(qml.PauliZ(0))
            m2 = qml.expval(qml.PauliX(1))
            contents.append(op1)
            contents.append(op2)
            contents.append(op3)
            contents.append(m1)
            contents.append(m2)
            return [m1, m2]

        qn = QNode(func, dev)
        qn(5, 1)  # evaluate the QNode
        assert qn.qtape.operations == contents[0:3]
        assert qn.qtape.measurements == contents[3:]

    def test_operator_all_wires(self, monkeypatch, tol):
        """Test that an operator that must act on all wires
        does, or raises an error."""
        monkeypatch.setattr(qml.RX, "num_wires", qml.operation.AllWires)

        def circuit(x):
            qml.RX(x, wires=0)
            return qml.expval(qml.PauliZ(0))

        dev = qml.device("default.mixed", wires=2)
        qn = QNode(circuit, dev)

        with pytest.raises(qml.QuantumFunctionError, match="Operator RX must act on all wires"):
            qn(0.5)

        dev = qml.device("default.mixed", wires=1)
        qn = QNode(circuit, dev)
        assert np.allclose(qn(0.5), np.cos(0.5), atol=tol, rtol=0)

    def test_all_wires_new_device(self):
        """Test that an operator must act on all tape wires with the new device API."""

        def circuit1(x):
            qml.GlobalPhase(x, wires=0)
            return qml.expval(qml.PauliZ(0) @ qml.PauliZ(1))

        dev = qml.devices.DefaultQubit()  # TODO: add wires, change comment below
        qn = QNode(circuit1, dev)

        # fails when GlobalPhase is a strict subset of all tape wires
        with pytest.raises(qml.QuantumFunctionError, match="GlobalPhase must act on all wires"):
            qn(0.5)

        @qml.qnode(dev)
        def circuit2(x):
            qml.GlobalPhase(x, wires=[0, 1])
            return qml.expval(qml.PauliZ(0) @ qml.PauliZ(1))

        # passes here, does not care for device.wires because it has none
        assert circuit2(0.5) == 1

    @pytest.mark.jax
    def test_jit_counts_raises_error(self):
        """Test that returning counts in a quantum function with trainable parameters while
        jitting raises an error."""
        import jax

        dev = qml.device("default.mixed", wires=2, shots=5)

        def circuit1(param):
            qml.Hadamard(0)
            qml.RX(param, wires=1)
            qml.CNOT([1, 0])
            return qml.counts()

        qn = qml.QNode(circuit1, dev)
        jitted_qnode1 = jax.jit(qn)

        with pytest.raises(
            NotImplementedError, match="The JAX-JIT interface doesn't support qml.counts."
        ):
            jitted_qnode1(0.123)

        # Test with qnode decorator syntax
        @qml.qnode(dev)
        def circuit2(param):
            qml.Hadamard(0)
            qml.RX(param, wires=1)
            qml.CNOT([1, 0])
            return qml.counts()

        jitted_qnode2 = jax.jit(circuit2)

        with pytest.raises(
            NotImplementedError, match="The JAX-JIT interface doesn't support qml.counts."
        ):
            jitted_qnode2(0.123)


def test_decorator(tol):
    """Test that the decorator correctly creates a QNode."""
    dev = qml.device("default.mixed", wires=2)

    @qnode(dev)
    def func(x, y):
        """My function docstring"""
        qml.RX(x, wires=0)
        qml.RY(y, wires=1)
        qml.CNOT(wires=[0, 1])
        return qml.expval(qml.PauliZ(0))

    assert isinstance(func, QNode)
    assert func.__doc__ == "My function docstring"

    x = pnp.array(0.12, requires_grad=True)
    y = pnp.array(0.54, requires_grad=True)

    res = func(x, y)

    assert isinstance(func.qtape, QuantumScript)
    assert len(func.qtape.operations) == 3
    assert len(func.qtape.observables) == 1
    assert func.qtape.num_params == 2

    expected = qml.execute([func.tape], dev, None)
    assert np.allclose(res, expected, atol=tol, rtol=0)

    # when called, a new quantum tape is constructed
    old_tape = func.qtape
    res2 = func(x, y)

    assert np.allclose(res, res2, atol=tol, rtol=0)
    assert func.qtape is not old_tape


class TestIntegration:
    """Integration tests."""

    @pytest.mark.autograd
    def test_correct_number_of_executions_autograd(self):
        """Test that number of executions are tracked in the autograd interface."""

        def func():
            qml.Hadamard(wires=0)
            qml.CNOT(wires=[0, 1])
            return qml.expval(qml.PauliZ(0))

        dev = qml.device("default.mixed", wires=2)
        qn = QNode(func, dev, interface="autograd")

        for _ in range(2):
            qn()

        assert dev.num_executions == 2

        qn2 = QNode(func, dev, interface="autograd")
        for _ in range(3):
            qn2()

        assert dev.num_executions == 5

    @pytest.mark.tf
    @pytest.mark.parametrize("interface", ["tf", "auto"])
    def test_correct_number_of_executions_tf(self, interface):
        """Test that number of executions are tracked in the tf interface."""

        def func():
            qml.Hadamard(wires=0)
            qml.CNOT(wires=[0, 1])
            return qml.expval(qml.PauliZ(0))

        dev = qml.device("default.mixed", wires=2)
        qn = QNode(func, dev, interface=interface)
        for _ in range(2):
            qn()

        assert dev.num_executions == 2

        qn2 = QNode(func, dev, interface=interface)
        for _ in range(3):
            qn2()

        assert dev.num_executions == 5

        # qubit of different interface
        qn3 = QNode(func, dev, interface="autograd")
        qn3()

        assert dev.num_executions == 6

    @pytest.mark.torch
    @pytest.mark.parametrize("interface", ["torch", "auto"])
    def test_correct_number_of_executions_torch(self, interface):
        """Test that number of executions are tracked in the torch interface."""

        def func():
            qml.Hadamard(wires=0)
            qml.CNOT(wires=[0, 1])
            return qml.expval(qml.PauliZ(0))

        dev = qml.device("default.mixed", wires=2)
        qn = QNode(func, dev, interface=interface)
        for _ in range(2):
            qn()

        assert dev.num_executions == 2

        qn2 = QNode(func, dev, interface=interface)
        for _ in range(3):
            qn2()

        assert dev.num_executions == 5

        # qubit of different interface
        qn3 = QNode(func, dev, interface="autograd")
        qn3()

        assert dev.num_executions == 6

    def test_num_exec_caching_device_swap(self):
        """Tests that if we swapped the original device (e.g., when
        diff_method='backprop') then the number of executions recorded is
        correct."""
        dev = qml.device("default.mixed", wires=2)

        cache = {}

        @qml.qnode(dev, diff_method="backprop", cache=cache)
        def circuit():
            qml.RY(0.345, wires=0)
            return qml.expval(qml.PauliZ(0))

        for _ in range(15):
            circuit()

        # Although we've evaluated the QNode more than once, due to caching,
        # there was one device execution recorded
        assert dev.num_executions == 1
        assert cache

    def test_num_exec_caching_device_swap_two_exec(self):
        """Tests that if we swapped the original device (e.g., when
        diff_method='backprop') then the number of executions recorded is
        correct even with multiple QNode evaluations."""
        dev = qml.device("default.mixed", wires=2)

        cache = {}

        @qml.qnode(dev, diff_method="backprop", cache=cache)
        def circuit0():
            qml.RY(0.345, wires=0)
            return qml.expval(qml.PauliZ(0))

        for _ in range(15):
            circuit0()

        @qml.qnode(dev, diff_method="backprop", cache=cache)
        def circuit2():
            qml.RZ(0.345, wires=0)
            return qml.expval(qml.PauliZ(0))

        for _ in range(15):
            circuit2()

        # Although we've evaluated the QNode several times, due to caching,
        # there were two device executions recorded
        assert dev.num_executions == 2
        assert cache

    @pytest.mark.autograd
    @pytest.mark.parametrize("diff_method", ["parameter-shift", "finite-diff", "spsa", "hadamard"])
    def test_single_expectation_value_with_argnum_one(self, diff_method, tol):
        """Tests correct output shape and evaluation for a QNode
        with a single expval output where only one parameter is chosen to
        estimate the jacobian.

        This test relies on the fact that exactly one term of the estimated
        jacobian will match the expected analytical value.
        """
        dev = qml.device("default.mixed", wires=3)

        x = pnp.array(0.543, requires_grad=True)
        y = pnp.array(-0.654, requires_grad=True)

        @qnode(
            dev, diff_method=diff_method, argnum=[1]
        )  # <--- we only choose one trainable parameter
        def circuit(x, y):
            qml.RX(x, wires=[0])
            qml.RY(y, wires=[1])
            qml.CNOT(wires=[0, 1])
            return qml.expval(qml.PauliZ(0) @ qml.PauliX(1))

        res = qml.grad(circuit)(x, y)
        assert len(res) == 2

        expected = (0, np.cos(y) * np.cos(x))

        assert np.allclose(res, expected, atol=tol, rtol=0)

    def test_no_defer_measurements_if_supported(self, mocker):
        """Test that the defer_measurements transform is not used during
        QNode construction if the device supports mid-circuit measurements."""
<<<<<<< HEAD
        dev = qml.device("default.mixed", wires=3)
        mocker.patch.object(qml.Device, "_capabilities", {"supports_mid_measure": True})
=======
        dev = qml.device("default.qubit.legacy", wires=3)
        mocker.patch.object(
            qml.devices.LegacyDevice, "_capabilities", {"supports_mid_measure": True}
        )
>>>>>>> 43cac722
        spy = mocker.spy(qml.defer_measurements, "_transform")

        @qml.qnode(dev)
        def circuit():
            qml.PauliX(0)
            qml.measure(0)
            return qml.expval(qml.PauliZ(1))

        circuit.construct(tuple(), {})

        spy.assert_not_called()
        assert len(circuit.tape.operations) == 2
        assert isinstance(circuit.tape.operations[1], qml.measurements.MidMeasureMP)

    @pytest.mark.parametrize("dev_name", ["default.qubit", "default.mixed"])
    @pytest.mark.parametrize("first_par", np.linspace(0.15, np.pi - 0.3, 3))
    @pytest.mark.parametrize("sec_par", np.linspace(0.15, np.pi - 0.3, 3))
    @pytest.mark.parametrize(
        "return_type", [qml.expval(qml.PauliZ(1)), qml.var(qml.PauliZ(1)), qml.probs(wires=[1])]
    )
    @pytest.mark.parametrize(
        "mv_return, mv_res",
        [
            (qml.expval, lambda x: np.sin(x / 2) ** 2),
            (qml.var, lambda x: np.sin(x / 2) ** 2 - np.sin(x / 2) ** 4),
            (qml.probs, lambda x: [np.cos(x / 2) ** 2, np.sin(x / 2) ** 2]),
        ],
    )
    def test_defer_meas_if_mcm_unsupported(
        self, dev_name, first_par, sec_par, return_type, mv_return, mv_res, mocker
    ):  # pylint: disable=too-many-arguments
        """Tests that the transform using the deferred measurement principle is
        applied if the device doesn't support mid-circuit measurements
        natively."""

        dev = qml.device(dev_name, wires=3)

        @qml.qnode(dev)
        def cry_qnode(x, y):
            """QNode where we apply a controlled Y-rotation."""
            qml.Hadamard(1)
            qml.RY(x, wires=0)
            qml.CRY(y, wires=[0, 1])
            return qml.apply(return_type)

        @qml.qnode(dev)
        def conditional_ry_qnode(x, y):
            """QNode where the defer measurements transform is applied by
            default under the hood."""
            qml.Hadamard(1)
            qml.RY(x, wires=0)
            m_0 = qml.measure(0)
            qml.cond(m_0, qml.RY)(y, wires=1)
            return qml.apply(return_type), mv_return(op=m_0)

        spy = mocker.spy(qml.defer_measurements, "_transform")
        r1 = cry_qnode(first_par, sec_par)
        r2 = conditional_ry_qnode(first_par, sec_par)

        assert np.allclose(r1, r2[0])
        assert np.allclose(r2[1], mv_res(first_par))
        assert spy.call_count == 3 if dev.name == "defaut.qubit" else 1

    @pytest.mark.parametrize("basis_state", [[1, 0], [0, 1]])
    def test_sampling_with_mcm(self, basis_state, mocker):
        """Tests that a QNode with qml.sample and mid-circuit measurements
        returns the expected results."""
        dev = qml.device("default.mixed", wires=3, shots=1000)

        first_par = np.pi

        @qml.qnode(dev)
        def cry_qnode(x):
            """QNode where we apply a controlled Y-rotation."""
            qml.BasisStatePreparation(basis_state, wires=[0, 1])
            qml.CRY(x, wires=[0, 1])
            return qml.sample(qml.PauliZ(1))

        @qml.qnode(dev)
        def conditional_ry_qnode(x):
            """QNode where the defer measurements transform is applied by
            default under the hood."""
            qml.BasisStatePreparation(basis_state, wires=[0, 1])
            m_0 = qml.measure(0)
            qml.cond(m_0, qml.RY)(x, wires=1)
            return qml.sample(qml.PauliZ(1))

        spy = mocker.spy(qml.defer_measurements, "_transform")
        r1 = cry_qnode(first_par)
        r2 = conditional_ry_qnode(first_par)
        assert np.allclose(r1, r2)
        spy.assert_called()

    @pytest.mark.tf
    @pytest.mark.parametrize("interface", ["tf", "auto"])
    def test_conditional_ops_tensorflow(self, interface):
        """Test conditional operations with TensorFlow."""
        import tensorflow as tf

        dev = qml.device("default.mixed", wires=3)

        @qml.qnode(dev, interface=interface, diff_method="parameter-shift")
        def cry_qnode(x):
            """QNode where we apply a controlled Y-rotation."""
            qml.Hadamard(1)
            qml.RY(1.234, wires=0)
            qml.CRY(x, wires=[0, 1])
            return qml.expval(qml.PauliZ(1))

        @qml.qnode(dev, interface=interface, diff_method="parameter-shift")
        @qml.defer_measurements
        def conditional_ry_qnode(x):
            """QNode where the defer measurements transform is applied by
            default under the hood."""
            qml.Hadamard(1)
            qml.RY(1.234, wires=0)
            m_0 = qml.measure(0)
            qml.cond(m_0, qml.RY)(x, wires=1)
            return qml.expval(qml.PauliZ(1))

        x_ = -0.654
        x1 = tf.Variable(x_, dtype=tf.float64)
        x2 = tf.Variable(x_, dtype=tf.float64)

        with tf.GradientTape() as tape1:
            r1 = cry_qnode(x1)

        with tf.GradientTape() as tape2:
            r2 = conditional_ry_qnode(x2)

        assert np.allclose(r1, r2)

        grad1 = tape1.gradient(r1, x1)
        grad2 = tape2.gradient(r2, x2)
        assert np.allclose(grad1, grad2)

    @pytest.mark.torch
    @pytest.mark.parametrize("interface", ["torch", "auto"])
    def test_conditional_ops_torch(self, interface):
        """Test conditional operations with Torch."""
        import torch

        dev = qml.device("default.mixed", wires=3)

        @qml.qnode(dev, interface=interface, diff_method="parameter-shift")
        def cry_qnode(x):
            """QNode where we apply a controlled Y-rotation."""
            qml.Hadamard(1)
            qml.RY(1.234, wires=0)
            qml.CRY(x, wires=[0, 1])
            return qml.expval(qml.PauliZ(1))

        @qml.qnode(dev, interface=interface, diff_method="parameter-shift")
        def conditional_ry_qnode(x):
            """QNode where the defer measurements transform is applied by
            default under the hood."""
            qml.Hadamard(1)
            qml.RY(1.234, wires=0)
            m_0 = qml.measure(0)
            qml.cond(m_0, qml.RY)(x, wires=1)
            return qml.expval(qml.PauliZ(1))

        x1 = torch.tensor(-0.654, dtype=torch.float64, requires_grad=True)
        x2 = torch.tensor(-0.654, dtype=torch.float64, requires_grad=True)

        r1 = cry_qnode(x1)
        r2 = conditional_ry_qnode(x2)

        assert np.allclose(r1.detach(), r2.detach())

        r1.backward()
        r2.backward()
        assert np.allclose(x1.grad.detach(), x2.grad.detach())

    @pytest.mark.jax
    @pytest.mark.parametrize("jax_interface", ["jax-python", "jax-jit", "auto"])
    def test_conditional_ops_jax(self, jax_interface):
        """Test conditional operations with JAX."""
        import jax

        jnp = jax.numpy
        dev = qml.device("default.mixed", wires=3)

        @qml.qnode(dev, interface=jax_interface, diff_method="parameter-shift")
        def cry_qnode(x):
            """QNode where we apply a controlled Y-rotation."""
            qml.Hadamard(1)
            qml.RY(1.234, wires=0)
            qml.CRY(x, wires=[0, 1])
            return qml.expval(qml.PauliZ(1))

        @qml.qnode(dev, interface=jax_interface, diff_method="parameter-shift")
        def conditional_ry_qnode(x):
            """QNode where the defer measurements transform is applied by
            default under the hood."""
            qml.Hadamard(1)
            qml.RY(1.234, wires=0)
            m_0 = qml.measure(0)
            qml.cond(m_0, qml.RY)(x, wires=1)
            return qml.expval(qml.PauliZ(1))

        x1 = jnp.array(-0.654)
        x2 = jnp.array(-0.654)

        r1 = cry_qnode(x1)
        r2 = conditional_ry_qnode(x2)

        assert np.allclose(r1, r2)
        assert np.allclose(jax.grad(cry_qnode)(x1), jax.grad(conditional_ry_qnode)(x2))

    def test_qnode_does_not_support_nested_queuing(self):
        """Test that operators in QNodes are not queued to surrounding contexts."""
        dev = qml.device("default.mixed", wires=1)

        @qml.qnode(dev)
        def circuit():
            qml.PauliZ(0)
            return qml.expval(qml.PauliX(0))

        with qml.queuing.AnnotatedQueue() as q:
            circuit()

        assert q.queue == []  # pylint: disable=use-implicit-booleaness-not-comparison
        assert len(circuit.tape.operations) == 1


class TestShots:
    """Unit tests for specifying shots per call."""

    # pylint: disable=unexpected-keyword-arg
    def test_specify_shots_per_call_sample(self):
        """Tests that shots can be set per call for a sample return type."""
        dev = qml.device("default.mixed", wires=1, shots=10)

        @qnode(dev)
        def circuit(a):
            qml.RX(a, wires=0)
            return qml.sample(qml.PauliZ(wires=0))

        assert len(circuit(0.8)) == 10
        assert len(circuit(0.8, shots=2)) == 2
        assert len(circuit(0.8, shots=3178)) == 3178
        assert len(circuit(0.8)) == 10

    # pylint: disable=unexpected-keyword-arg, protected-access
    def test_specify_shots_per_call_expval(self):
        """Tests that shots can be set per call for an expectation value.
        Note: this test has a vanishingly small probability to fail."""
        dev = qml.device("default.mixed", wires=1, shots=None)

        @qnode(dev)
        def circuit():
            qml.Hadamard(wires=0)
            return qml.expval(qml.PauliZ(wires=0))

        # check that the circuit is analytic
        res1 = [circuit() for _ in range(100)]
        assert np.std(res1) == 0.0
        assert circuit.device._shots is None

        # check that the circuit is temporary non-analytic
        res1 = [circuit(shots=1) for _ in range(100)]
        assert np.std(res1) != 0.0

        # check that the circuit is analytic again
        res1 = [circuit() for _ in range(100)]
        assert np.std(res1) == 0.0
        assert circuit.device._shots is None

    # pylint: disable=unexpected-keyword-arg
    def test_no_shots_per_call_if_user_has_shots_qfunc_kwarg(self):
        """Tests that the per-call shots overwriting is suspended if user
        has a shots keyword argument, but a warning is raised."""

        dev = qml.device("default.mixed", wires=2, shots=10)

        def circuit(a, shots=0):
            qml.RX(a, wires=shots)
            return qml.sample(qml.PauliZ(wires=0))

        with pytest.warns(
            UserWarning, match="The 'shots' argument name is reserved for overriding"
        ):
            circuit = QNode(circuit, dev)

        assert len(circuit(0.8)) == 10
        assert circuit.qtape.operations[0].wires.labels == (0,)

        assert len(circuit(0.8, shots=1)) == 10
        assert circuit.qtape.operations[0].wires.labels == (1,)

        assert len(circuit(0.8, shots=0)) == 10
        assert circuit.qtape.operations[0].wires.labels == (0,)

    # pylint: disable=unexpected-keyword-arg
    def test_no_shots_per_call_if_user_has_shots_qfunc_arg(self):
        """Tests that the per-call shots overwriting is suspended
        if user has a shots argument, but a warning is raised."""
        dev = qml.device("default.mixed", wires=[0, 1], shots=10)

        def ansatz0(a, shots):
            qml.RX(a, wires=shots)
            return qml.sample(qml.PauliZ(wires=0))

        # assert that warning is still raised
        with pytest.warns(
            UserWarning, match="The 'shots' argument name is reserved for overriding"
        ):
            circuit = QNode(ansatz0, dev)

        assert len(circuit(0.8, 1)) == 10
        assert circuit.qtape.operations[0].wires.labels == (1,)

        dev = qml.device("default.mixed", wires=2, shots=10)

        with pytest.warns(
            UserWarning, match="The 'shots' argument name is reserved for overriding"
        ):

            @qnode(dev)
            def ansatz1(a, shots):
                qml.RX(a, wires=shots)
                return qml.sample(qml.PauliZ(wires=0))

        assert len(ansatz1(0.8, shots=0)) == 10
        assert ansatz1.qtape.operations[0].wires.labels == (0,)

    # pylint: disable=unexpected-keyword-arg
    def test_shots_setting_does_not_mutate_device(self):
        """Tests that per-call shots setting does not change the number of shots in the device."""

        dev = qml.device("default.mixed", wires=1, shots=3)

        @qnode(dev)
        def circuit(a):
            qml.RX(a, wires=0)
            return qml.sample(qml.PauliZ(wires=0))

        assert dev.shots == qml.measurements.Shots(3)
        res = circuit(0.8, shots=2)
        assert len(res) == 2
        assert dev.shots == qml.measurements.Shots(3)

    def test_warning_finite_shots_dev(self):
        """Tests that a warning is raised when caching is used with finite shots."""
        dev = qml.device("default.mixed", wires=1, shots=5)

        @qml.qnode(dev, cache={})
        def circuit(x):
            qml.RZ(x, wires=0)
            return qml.expval(qml.PauliZ(0))

        # no warning on the first execution
        circuit(0.3)
        with pytest.warns(UserWarning, match="Cached execution with finite shots detected"):
            circuit(0.3)

    # pylint: disable=unexpected-keyword-arg
    def test_warning_finite_shots_override(self):
        """Tests that a warning is raised when caching is used with finite shots."""
        dev = qml.device("default.mixed", wires=1, shots=5)

        @qml.qnode(dev, cache={})
        def circuit(x):
            qml.RZ(x, wires=0)
            return qml.expval(qml.PauliZ(0))

        # no warning on the first execution
        circuit(0.3)
        with pytest.warns(UserWarning, match="Cached execution with finite shots detected"):
            circuit(0.3, shots=5)

    def test_warning_finite_shots_tape(self):
        """Tests that a warning is raised when caching is used with finite shots."""
        dev = qml.device("default.mixed", wires=1, shots=5)

        with qml.queuing.AnnotatedQueue() as q:
            qml.RZ(0.3, wires=0)
            qml.expval(qml.PauliZ(0))

        tape = QuantumScript.from_queue(q, shots=5)
        # no warning on the first execution
        cache = {}
        qml.execute([tape], dev, None, cache=cache)
        with pytest.warns(UserWarning, match="Cached execution with finite shots detected"):
            qml.execute([tape], dev, None, cache=cache)

    def test_no_warning_infinite_shots(self):
        """Tests that no warning is raised when caching is used with infinite shots."""
        dev = qml.device("default.mixed", wires=1)

        @qml.qnode(dev, cache={})
        def circuit(x):
            qml.RZ(x, wires=0)
            return qml.expval(qml.PauliZ(0))

        with warnings.catch_warnings():
            warnings.filterwarnings("error", message="Cached execution with finite shots detected")
            circuit(0.3)
            circuit(0.3)

    @pytest.mark.autograd
    def test_no_warning_internal_cache_reuse(self):
        """Tests that no warning is raised when only the internal cache is reused."""
        dev = qml.device("default.mixed", wires=1, shots=5)

        @qml.qnode(dev, cache=True)
        def circuit(x):
            qml.RZ(x, wires=0)
            return qml.probs(wires=0)

        with warnings.catch_warnings():
            warnings.filterwarnings("error", message="Cached execution with finite shots detected")
            qml.jacobian(circuit, argnum=0)(0.3)

    # pylint: disable=unexpected-keyword-arg
    @pytest.mark.parametrize(
        "shots, total_shots, shot_vector",
        [
            (None, None, ()),
            (1, 1, ((1, 1),)),
            (10, 10, ((10, 1),)),
            ([1, 1, 2, 3, 1], 8, ((1, 2), (2, 1), (3, 1), (1, 1))),
        ],
    )
    def test_tape_shots_set_on_call(self, shots, total_shots, shot_vector):
        """test that shots are placed on the tape if they are specified during a call."""
        dev = qml.device("default.mixed", wires=2, shots=5)

        def func(x, y):
            qml.RX(x, wires=0)
            qml.RY(y, wires=1)
            return qml.expval(qml.PauliZ(0))

        qn = QNode(func, dev)

        # No override
        _ = qn(0.1, 0.2)
        assert qn.tape.shots.total_shots == 5

        # Override
        _ = qn(0.1, 0.2, shots=shots)
        assert qn.tape.shots.total_shots == total_shots
        assert qn.tape.shots.shot_vector == shot_vector

        # Decorator syntax
        @qnode(dev)
        def qn2(x, y):
            qml.RX(x, wires=0)
            qml.RY(y, wires=1)
            return qml.expval(qml.PauliZ(0))

        # No override
        _ = qn2(0.1, 0.2)
        assert qn2.tape.shots.total_shots == 5

        # Override
        _ = qn2(0.1, 0.2, shots=shots)
        assert qn2.tape.shots.total_shots == total_shots
        assert qn2.tape.shots.shot_vector == shot_vector


class TestTransformProgramIntegration:
    def test_transform_program_modifies_circuit(self):
        """Test qnode integration with a transform that turns the circuit into just a pauli x."""
        dev = qml.device("default.mixed", wires=1)

        def null_postprocessing(results):
            return results[0]

        @qml.transform
        def just_pauli_x_out(
            tape: QuantumScript,
        ) -> tuple[QuantumScriptBatch, PostprocessingFn]:
            return (
                qml.tape.QuantumScript([qml.PauliX(0)], tape.measurements),
            ), null_postprocessing

        @just_pauli_x_out
        @qml.qnode(dev, interface=None, diff_method=None)
        def circuit(x):
            qml.RX(x, 0)
            return qml.expval(qml.PauliZ(0))

        assert circuit.transform_program[0].transform == just_pauli_x_out.transform

        assert qml.math.allclose(circuit(0.1), -1)

        with circuit.device.tracker as tracker:
            circuit(0.1)

        assert tracker.totals["executions"] == 1
        assert tracker.history["resources"][0].gate_types["PauliX"] == 1
        assert tracker.history["resources"][0].gate_types["RX"] == 0

    def tet_transform_program_modifies_results(self):
        """Test integration with a transform that modifies the result output."""

        dev = qml.device("default.mixed", wires=2)

        @qml.transform
        def pin_result(
            tape: QuantumScript, requested_result
        ) -> tuple[QuantumScriptBatch, PostprocessingFn]:
            def postprocessing(_: qml.typing.ResultBatch) -> qml.typing.Result:
                return requested_result

            return (tape,), postprocessing

        @partial(pin_result, requested_result=3.0)
        @qml.qnode(dev, interface=None, diff_method=None)
        def circuit(x):
            qml.RX(x, 0)
            return qml.expval(qml.PauliZ(0))

        assert circuit.transform_program[0].transform == pin_result.transform
        assert circuit.transform_program[0].kwargs == {"requested_result": 3.0}

        assert qml.math.allclose(circuit(0.1), 3.0)

    def test_transform_order_circuit_processing(self):
        """Test that transforms are applied in the correct order in integration."""

        dev = qml.device("default.mixed", wires=2)

        def null_postprocessing(results):
            return results[0]

        @qml.transform
        def just_pauli_x_out(
            tape: QuantumScript,
        ) -> tuple[QuantumScriptBatch, PostprocessingFn]:
            return (
                qml.tape.QuantumScript([qml.PauliX(0)], tape.measurements),
            ), null_postprocessing

        @qml.transform
        def repeat_operations(
            tape: QuantumScript,
        ) -> tuple[QuantumScriptBatch, PostprocessingFn]:
            new_tape = qml.tape.QuantumScript(
                tape.operations + copy.deepcopy(tape.operations), tape.measurements
            )
            return (new_tape,), null_postprocessing

        @repeat_operations
        @just_pauli_x_out
        @qml.qnode(dev, interface=None, diff_method=None)
        def circuit1(x):
            qml.RX(x, 0)
            return qml.expval(qml.PauliZ(0))

        with circuit1.device.tracker as tracker:
            assert qml.math.allclose(circuit1(0.1), 1.0)

        assert tracker.history["resources"][0].gate_types["PauliX"] == 2

        @just_pauli_x_out
        @repeat_operations
        @qml.qnode(dev, interface=None, diff_method=None)
        def circuit2(x):
            qml.RX(x, 0)
            return qml.expval(qml.PauliZ(0))

        with circuit2.device.tracker as tracker:
            assert qml.math.allclose(circuit2(0.1), -1.0)

        assert tracker.history["resources"][0].gate_types["PauliX"] == 1

    def test_transform_order_postprocessing(self):
        """Test that transform postprocessing is called in the right order."""

        dev = qml.device("default.mixed", wires=2)

        def scale_by_factor(results, factor):
            return results[0] * factor

        def add_shift(results, shift):
            return results[0] + shift

        @qml.transform
        def scale_output(
            tape: QuantumScript, factor
        ) -> tuple[QuantumScriptBatch, PostprocessingFn]:
            return (tape,), partial(scale_by_factor, factor=factor)

        @qml.transform
        def shift_output(tape: QuantumScript, shift) -> tuple[QuantumScriptBatch, PostprocessingFn]:
            return (tape,), partial(add_shift, shift=shift)

        @partial(shift_output, shift=1.0)
        @partial(scale_output, factor=2.0)
        @qml.qnode(dev, interface=None, diff_method=None)
        def circuit1():
            return qml.expval(qml.PauliZ(0))

        # first add one, then scale by 2.0.  Outer postprocessing transforms are applied first
        assert qml.math.allclose(circuit1(), 4.0)

        @partial(scale_output, factor=2.0)
        @partial(shift_output, shift=1.0)
        @qml.qnode(dev, interface=None, diff_method=None)
        def circuit2():
            return qml.expval(qml.PauliZ(0))

        # first scale by 2, then add one. Outer postprocessing transforms are applied first
        assert qml.math.allclose(circuit2(), 3.0)

    def test_scaling_shots_transform(self):
        """Test a transform that scales the number of shots used in an execution."""

        # note that this won't work with the old device interface :(
        dev = qml.devices.DefaultQubit()

        def num_of_shots_from_sample(results):
            return len(results[0])

        @qml.transform
        def use_n_shots(tape: QuantumScript, n) -> tuple[QuantumScriptBatch, PostprocessingFn]:
            return (
                qml.tape.QuantumScript(tape.operations, tape.measurements, shots=n),
            ), num_of_shots_from_sample

        @partial(use_n_shots, n=100)
        @qml.qnode(dev, interface=None, diff_method=None)
        def circuit():
            return qml.sample(wires=0)

        assert circuit() == 100


# pylint: disable=unused-argument
class CustomDevice(qml.devices.Device):
    """A null device that just returns 0."""

    def __repr__(self):
        return "CustomDevice"

    def execute(self, circuits, execution_config=None):
        return (0,)


class TestTapeExpansion:
    """Test that tape expansion within the QNode works correctly"""

    @pytest.mark.parametrize(
        "diff_method,mode",
        [("parameter-shift", False), ("adjoint", True), ("adjoint", False)],
    )
    def test_device_expansion(self, diff_method, mode, mocker):
        """Test expansion of an unsupported operation on the device"""
        dev = qml.device("default.mixed", wires=1)

        # pylint: disable=too-few-public-methods
        class UnsupportedOp(qml.operation.Operation):
            """custom unsupported op."""

            num_wires = 1

            def decomposition(self):
                return [qml.RX(3 * self.data[0], wires=self.wires)]

        @qnode(dev, diff_method=diff_method, grad_on_execution=mode)
        def circuit(x):
            UnsupportedOp(x, wires=0)
            return qml.expval(qml.PauliZ(0))

        if diff_method == "adjoint" and mode:
            spy = mocker.spy(circuit.device, "execute_and_compute_derivatives")
        else:
            spy = mocker.spy(circuit.device, "execute")

        x = np.array(0.5)
        circuit(x)

        tape = spy.call_args[0][0][0]
        assert len(tape.operations) == 1
        assert tape.operations[0].name == "RX"
        assert np.allclose(tape.operations[0].parameters, 3 * x)

    @pytest.mark.autograd
    def test_no_gradient_expansion(self, mocker):
        """Test that an unsupported operation with defined gradient recipe is
        not expanded"""
        dev = qml.device("default.mixed", wires=1)

        # pylint: disable=too-few-public-methods
        class UnsupportedOp(qml.operation.Operation):
            """custom unsupported op."""

            num_wires = 1

            grad_method = "A"
            grad_recipe = ([[3 / 2, 1, np.pi / 6], [-3 / 2, 1, -np.pi / 6]],)

            def decomposition(self):
                return [qml.RX(3 * self.data[0], wires=self.wires)]

        @qnode(dev, interface="autograd", diff_method="parameter-shift", max_diff=2)
        def circuit(x):
            UnsupportedOp(x, wires=0)
            return qml.expval(qml.PauliZ(0))

        x = pnp.array(0.5, requires_grad=True)
        qml.grad(circuit)(x)

        # check second derivative
        assert np.allclose(qml.grad(qml.grad(circuit))(x), -9 * np.cos(3 * x))

    @pytest.mark.autograd
    def test_gradient_expansion(self, mocker):
        """Test that a *supported* operation with no gradient recipe is
        expanded when applying the gradient transform, but not for execution."""
        dev = qml.device("default.mixed", wires=1)

        # pylint: disable=too-few-public-methods
        class PhaseShift(qml.PhaseShift):
            """custom phase shift."""

            grad_method = None

            def decomposition(self):
                return [qml.RY(3 * self.data[0], wires=self.wires)]

        @qnode(dev, diff_method="parameter-shift", max_diff=2)
        def circuit(x):
            qml.Hadamard(wires=0)
            PhaseShift(x, wires=0)
            return qml.expval(qml.PauliX(0))

        x = pnp.array(0.5, requires_grad=True)
        circuit(x)

        res = qml.grad(circuit)(x)

        assert np.allclose(res, -3 * np.sin(3 * x))

        # test second order derivatives
        res = qml.grad(qml.grad(circuit))(x)
        assert np.allclose(res, -9 * np.cos(3 * x))

    def test_hamiltonian_expansion_analytic(self):
        """Test result if there are non-commuting groups and the number of shots is None"""
        dev = qml.device("default.mixed", wires=3, shots=None)

        obs = [qml.PauliX(0), qml.PauliX(0) @ qml.PauliZ(1), qml.PauliZ(0) @ qml.PauliZ(1)]
        c = np.array([-0.6543, 0.24, 0.54])
        H = qml.Hamiltonian(c, obs)
        H.compute_grouping()

        assert len(H.grouping_indices) == 2

        @qnode(dev)
        def circuit():
            return qml.expval(H)

        res = circuit()
        assert np.allclose(res, c[2], atol=0.1)

    def test_hamiltonian_expansion_finite_shots(self, mocker):
        """Test that the Hamiltonian is expanded if there
        are non-commuting groups and the number of shots is finite"""
        dev = qml.device("default.mixed", wires=3, shots=50000)

        obs = [qml.PauliX(0), qml.PauliX(0) @ qml.PauliZ(1), qml.PauliZ(0) @ qml.PauliZ(1)]
        c = np.array([-0.6543, 0.24, 0.54])
        H = qml.Hamiltonian(c, obs)
        H.compute_grouping()

        assert len(H.grouping_indices) == 2

        @qnode(dev)
        def circuit():
            return qml.expval(H)

        spy = mocker.spy(qml.transforms, "split_non_commuting")
        res = circuit()
        assert np.allclose(res, c[2], atol=0.3)

        spy.assert_called()
        tapes, _ = spy.spy_return

        assert len(tapes) == 2

    @pytest.mark.usefixtures("new_opmath_only")
    @pytest.mark.parametrize("grouping", [True, False])
    def test_multiple_hamiltonian_expansion_finite_shots(self, grouping):
        """Test that multiple Hamiltonians works correctly (sum_expand should be used)"""

        dev = qml.device("default.mixed", wires=3, shots=50000)

        obs = [qml.PauliX(0), qml.PauliX(0) @ qml.PauliZ(1), qml.PauliZ(0) @ qml.PauliZ(1)]
        c = np.array([-0.6543, 0.24, 0.54])
        H = qml.Hamiltonian(c, obs)

        if grouping:
            H.compute_grouping()
            assert len(H.grouping_indices) == 2

        @qnode(dev)
        def circuit():
            return qml.expval(H), qml.expval(H)

        res = circuit()
        assert qml.math.allclose(res, [0.54, 0.54], atol=0.05)
        assert res[0] == res[1]

    def test_expansion_multiple_qwc_observables(self, mocker):
        """Test that the QNode correctly expands tapes that return
        multiple measurements of commuting observables"""
        dev = qml.device("default.mixed", wires=2)
        obs = [qml.PauliX(0), qml.PauliX(0) @ qml.PauliY(1)]

        @qml.qnode(dev)
        def circuit(x, y):
            qml.RX(x, wires=0)
            qml.RY(y, wires=1)
            return [qml.expval(o) for o in obs]

        spy_expand = mocker.spy(circuit.device.target_device, "expand_fn")
        params = [0.1, 0.2]
        res = circuit(*params)

        tape = spy_expand.spy_return
        rotations, observables = qml.pauli.diagonalize_qwc_pauli_words(obs)

        assert tape.observables[0].name == observables[0].name
        assert tape.observables[1].name == observables[1].name

        assert tape.operations[-2].name == rotations[0].name
        assert tape.operations[-2].parameters == rotations[0].parameters
        assert tape.operations[-1].name == rotations[1].name
        assert tape.operations[-1].parameters == rotations[1].parameters

        # check output value is consistent with a Hamiltonian expectation
        coeffs = np.array([1.0, 1.0])
        H = qml.Hamiltonian(coeffs, obs)

        @qml.qnode(dev)
        def circuit2(x, y):
            qml.RX(x, wires=0)
            qml.RY(y, wires=1)
            return qml.expval(H)

        res_H = circuit2(*params)
        assert np.allclose(coeffs @ res, res_H)<|MERGE_RESOLUTION|>--- conflicted
+++ resolved
@@ -813,15 +813,10 @@
     def test_no_defer_measurements_if_supported(self, mocker):
         """Test that the defer_measurements transform is not used during
         QNode construction if the device supports mid-circuit measurements."""
-<<<<<<< HEAD
         dev = qml.device("default.mixed", wires=3)
-        mocker.patch.object(qml.Device, "_capabilities", {"supports_mid_measure": True})
-=======
-        dev = qml.device("default.qubit.legacy", wires=3)
         mocker.patch.object(
             qml.devices.LegacyDevice, "_capabilities", {"supports_mid_measure": True}
         )
->>>>>>> 43cac722
         spy = mocker.spy(qml.defer_measurements, "_transform")
 
         @qml.qnode(dev)
