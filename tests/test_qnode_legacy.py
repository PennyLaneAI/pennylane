# Copyright 2018-2021 Xanadu Quantum Technologies Inc.

# Licensed under the Apache License, Version 2.0 (the "License");
# you may not use this file except in compliance with the License.
# You may obtain a copy of the License at

#     http://www.apache.org/licenses/LICENSE-2.0

# Unless required by applicable law or agreed to in writing, software
# distributed under the License is distributed on an "AS IS" BASIS,
# WITHOUT WARRANTIES OR CONDITIONS OF ANY KIND, either express or implied.
# See the License for the specific language governing permissions and
# limitations under the License.
"""Unit tests for the QNode"""
import copy

# pylint: disable=import-outside-toplevel, protected-access, no-member
import warnings
from functools import partial

import numpy as np
import pytest
from scipy.sparse import csr_matrix

import pennylane as qml
from pennylane import QNode
from pennylane import numpy as pnp
from pennylane import qnode
from pennylane.resource import Resources
from pennylane.tape import QuantumScript, QuantumTapeBatch
from pennylane.typing import PostprocessingFn


def dummyfunc():
    """dummy func."""
    return None


# class CustomDeviceWithDiffMethod(qml.devices.DefaultQubitLegacy):
#     """A device that defines a derivative."""

#     def execute(self, circuits, execution_config=None):
#         return 0

#     def compute_derivatives(self, circuits, execution_config=None):
#         """Device defines its own method to compute derivatives"""
#         return 0


# pylint: disable=too-many-public-methods
class TestValidation:
    """Tests for QNode creation and validation"""

    def test_invalid_interface(self):
        """Test that an exception is raised for an invalid interface"""
        dev = qml.device("default.qubit.legacy", wires=1)
        test_interface = "something"
        expected_error = rf"Unknown interface {test_interface}\. Interface must be one of"

        with pytest.raises(qml.QuantumFunctionError, match=expected_error):
            QNode(dummyfunc, dev, interface="something")

    def test_changing_invalid_interface(self):
        """Test that an exception is raised for an invalid interface
        on a pre-existing QNode"""
        dev = qml.device("default.qubit.legacy", wires=1)
        test_interface = "something"

        @qnode(dev)
        def circuit(x):
            """a circuit."""
            qml.RX(x, wires=0)
            return qml.probs(wires=0)

        expected_error = rf"Unknown interface {test_interface}\. Interface must be one of"

        with pytest.raises(qml.QuantumFunctionError, match=expected_error):
            circuit.interface = test_interface

    def test_invalid_device(self):
        """Test that an exception is raised for an invalid device"""
        with pytest.raises(qml.QuantumFunctionError, match="Invalid device"):
            QNode(dummyfunc, None)

    # pylint: disable=protected-access
    @pytest.mark.autograd
    def test_best_method_is_device(self, monkeypatch):
        """Test that the method for determining the best diff method
        for a given device and interface returns the device"""

        dev = qml.device("default.qubit.legacy", wires=1)
        monkeypatch.setitem(dev._capabilities, "passthru_interface", "some_interface")
        monkeypatch.setitem(dev._capabilities, "provides_jacobian", True)
        # dev = CustomDeviceWithDiffMethod(wires=1)

        # res = QNode.get_best_method(dev, "jax")
        # assert res == ("device", {}, dev)

        # res = QNode.get_best_method(dev, None)
        # assert res == ("device", {}, dev)

        # basic check if the device provides a Jacobian
        res = QNode.get_best_method(dev, "another_interface")
        assert res == ("device", {}, dev)

        # device is returned even if backpropagation is possible
        res = QNode.get_best_method(dev, "some_interface")
        assert res == ("device", {}, dev)

    # pylint: disable=protected-access
    @pytest.mark.parametrize("interface", ["jax", "tensorflow", "torch", "autograd"])
    def test_best_method_is_backprop(self, interface):
        """Test that the method for determining the best diff method
        for a given device and interface returns backpropagation"""
        dev = qml.device("default.qubit.legacy", wires=1)

        # backprop is returned when the interface is an allowed interface for the device and Jacobian is not provided
        res = QNode.get_best_method(dev, interface)
        assert res == ("backprop", {}, dev)

    # pylint: disable=protected-access
    def test_best_method_is_param_shift(self):
        """Test that the method for determining the best diff method
        for a given device and interface returns the parameter shift rule"""
        dev = qml.device("default.qubit.legacy", wires=1)

        tape = qml.tape.QuantumScript([], [], shots=50)
        res = QNode.get_best_method(dev, None, tape=tape)
        assert res == (qml.gradients.param_shift, {}, dev)

    # pylint: disable=protected-access
    def test_best_method_is_finite_diff(self, monkeypatch):
        """Test that the method for determining the best diff method
        for a given device and interface returns finite differences"""

        def capabilities(cls):
            capabilities = cls._capabilities
            capabilities.update(model="None")
            return capabilities

        # finite differences is the fallback when we know nothing about the device
        monkeypatch.setattr(qml.devices.DefaultQubitLegacy, "capabilities", capabilities)

        dev = qml.device("default.qubit.legacy", wires=1)
        monkeypatch.setitem(dev._capabilities, "passthru_interface", "some_interface")
        monkeypatch.setitem(dev._capabilities, "provides_jacobian", False)

        res = QNode.get_best_method(dev, "another_interface")
        assert res == (qml.gradients.finite_diff, {}, dev)

    # pylint: disable=protected-access
    def test_best_method_str_is_device(self, monkeypatch):
        """Test that the method for determining the best diff method string
        for a given device and interface returns 'device'"""
        dev = qml.device("default.qubit.legacy", wires=1)
        monkeypatch.setitem(dev._capabilities, "passthru_interface", "some_interface")
        monkeypatch.setitem(dev._capabilities, "provides_jacobian", True)

        # basic check if the device provides a Jacobian
        res = QNode.best_method_str(dev, "another_interface")
        assert res == "device"

        # device is returned even if backpropagation is possible
        res = QNode.best_method_str(dev, "some_interface")
        assert res == "device"

    # pylint: disable=protected-access
    def test_best_method_str_is_backprop(self, monkeypatch):
        """Test that the method for determining the best diff method string
        for a given device and interface returns 'backprop'"""
        dev = qml.device("default.qubit.legacy", wires=1)
        monkeypatch.setitem(dev._capabilities, "passthru_interface", "some_interface")
        monkeypatch.setitem(dev._capabilities, "provides_jacobian", False)

        # backprop is returned when the interfaces match and Jacobian is not provided
        res = QNode.best_method_str(dev, "some_interface")
        assert res == "backprop"

    # pylint: disable=protected-access
    def test_best_method_str_is_param_shift(self, monkeypatch):
        """Test that the method for determining the best diff method string
        for a given device and interface returns 'parameter-shift'"""
        dev = qml.device("default.qubit.legacy", wires=1)
        monkeypatch.setitem(dev._capabilities, "passthru_interface", "some_interface")
        monkeypatch.setitem(dev._capabilities, "provides_jacobian", False)

        # parameter shift is returned when Jacobian is not provided and
        # the backprop interfaces do not match
        res = QNode.best_method_str(dev, "another_interface")
        assert res == "parameter-shift"

    # pylint: disable=protected-access
    def test_best_method_str_is_finite_diff(self, monkeypatch):
        """Test that the method for determining the best diff method string
        for a given device and interface returns 'finite-diff'"""
        dev = qml.device("default.qubit.legacy", wires=1)
        monkeypatch.setitem(dev._capabilities, "passthru_interface", "some_interface")
        monkeypatch.setitem(dev._capabilities, "provides_jacobian", False)

        def capabilities(cls):
            capabilities = cls._capabilities
            capabilities.update(model="None")
            return capabilities

        # finite differences is the fallback when we know nothing about the device
        monkeypatch.setattr(qml.devices.DefaultQubitLegacy, "capabilities", capabilities)
        res = QNode.best_method_str(dev, "another_interface")
        assert res == "finite-diff"

    # pylint: disable=protected-access
    def test_diff_method(self, mocker):
        """Test that a user-supplied diff method correctly returns the right
        diff method."""
        dev = qml.device("default.qubit.legacy", wires=1)

        mock_best = mocker.patch("pennylane.QNode.get_best_method")
        mock_best.return_value = ("best", {}, dev)

        qn = QNode(dummyfunc, dev, diff_method="best")
        assert qn.diff_method == "best"
        assert qn.gradient_fn == "backprop"

        qn = QNode(dummyfunc, dev, interface="autograd", diff_method="best")
        assert qn.diff_method == "best"
        assert qn.gradient_fn == "backprop"

        qn = QNode(dummyfunc, dev, diff_method="backprop")
        assert qn.diff_method == "backprop"
        assert qn.gradient_fn == "backprop"

        qn = QNode(dummyfunc, dev, interface="autograd", diff_method="backprop")
        assert qn.diff_method == "backprop"
        assert qn.gradient_fn == "backprop"

        qn = QNode(dummyfunc, dev, diff_method="device")
        assert qn.diff_method == "device"
        assert qn.gradient_fn == "device"

        qn = QNode(dummyfunc, dev, interface="autograd", diff_method="device")
        assert qn.diff_method == "device"
        assert qn.gradient_fn == "device"

        qn = QNode(dummyfunc, dev, diff_method="finite-diff")
        assert qn.diff_method == "finite-diff"
        assert qn.gradient_fn is qml.gradients.finite_diff

        qn = QNode(dummyfunc, dev, interface="autograd", diff_method="finite-diff")
        assert qn.diff_method == "finite-diff"
        assert qn.gradient_fn is qml.gradients.finite_diff

        qn = QNode(dummyfunc, dev, diff_method="spsa")
        assert qn.diff_method == "spsa"
        assert qn.gradient_fn is qml.gradients.spsa_grad

        qn = QNode(dummyfunc, dev, interface="autograd", diff_method="hadamard")
        assert qn.diff_method == "hadamard"
        assert qn.gradient_fn is qml.gradients.hadamard_grad

        qn = QNode(dummyfunc, dev, diff_method="parameter-shift")
        assert qn.diff_method == "parameter-shift"
        assert qn.gradient_fn is qml.gradients.param_shift

        qn = QNode(dummyfunc, dev, interface="autograd", diff_method="parameter-shift")
        assert qn.diff_method == "parameter-shift"
        assert qn.gradient_fn is qml.gradients.param_shift
        # check that get_best_method was only ever called once

    @pytest.mark.autograd
    def test_gradient_transform(self, mocker):
        """Test passing a gradient transform directly to a QNode"""
        dev = qml.device("default.qubit.legacy", wires=1)
        spy = mocker.spy(qml.gradients.finite_difference, "finite_diff_coeffs")

        @qnode(dev, diff_method=qml.gradients.finite_diff)
        def circuit(x):
            qml.RX(x, wires=0)
            return qml.expval(qml.PauliZ(0))

        qml.grad(circuit)(pnp.array(0.5, requires_grad=True))
        assert circuit.gradient_fn is qml.gradients.finite_diff
        spy.assert_called()

    def test_unknown_diff_method_string(self):
        """Test that an exception is raised for an unknown differentiation method string"""
        dev = qml.device("default.qubit.legacy", wires=1)

        with pytest.raises(
            qml.QuantumFunctionError, match="Differentiation method hello not recognized"
        ):
            QNode(dummyfunc, dev, interface="autograd", diff_method="hello")

    def test_unknown_diff_method_type(self):
        """Test that an exception is raised for an unknown differentiation method type"""
        dev = qml.device("default.qubit.legacy", wires=1)

        with pytest.raises(
            qml.QuantumFunctionError,
            match="Differentiation method 5 must be a gradient transform or a string",
        ):
            QNode(dummyfunc, dev, interface="autograd", diff_method=5)

    def test_adjoint_finite_shots(self):
        """Tests that QuantumFunctionError is raised with the adjoint differentiation method
        on QNode construction when the device has finite shots
        """

        dev = qml.device("default.qubit.legacy", wires=1, shots=1)

<<<<<<< HEAD
        with pytest.raises(qml.QuantumFunctionError):
=======
        with pytest.warns(
            UserWarning, match="Requested adjoint differentiation to be computed with finite shots."
        ):
>>>>>>> a3d00329

            @qnode(dev, diff_method="adjoint")
            def circ():
                return qml.expval(qml.PauliZ(0))

            circ()

    @pytest.mark.autograd
    def test_sparse_diffmethod_error(self):
        """Test that an error is raised when the observable is SparseHamiltonian and the
        differentiation method is not parameter-shift."""
        dev = qml.device("default.qubit.legacy", wires=2, shots=None)

        @qnode(dev, diff_method="backprop")
        def circuit(param):
            qml.RX(param, wires=0)
            return qml.expval(qml.SparseHamiltonian(csr_matrix(np.eye(4)), [0, 1]))

        with pytest.raises(
            qml.QuantumFunctionError, match="does not support backprop with requested circuit."
        ):
            qml.grad(circuit, argnum=0)([0.5])

    def test_qnode_print(self):
        """Test that printing a QNode object yields the right information."""
        dev = qml.device("default.qubit.legacy", wires=1)

        def func(x):
            qml.RX(x, wires=0)
            return qml.expval(qml.PauliZ(0))

        qn = QNode(func, dev)

        assert (
            repr(qn)
            == f"<QNode: device='<LegacyDeviceFacade: <DefaultQubitLegacy device (wires=1, shots=None) at {hex(id(dev.target_device))}>>', interface='auto', diff_method='best'>"
        )

        qn = QNode(func, dev, interface="autograd")

        assert (
            repr(qn)
            == f"<QNode: device='<LegacyDeviceFacade: <DefaultQubitLegacy device (wires=1, shots=None) at {hex(id(dev.target_device))}>>', interface='autograd', diff_method='best'>"
        )

    @pytest.mark.autograd
    def test_diff_method_none(self, tol):
        """Test that diff_method=None creates a QNode with no interface, and no
        device swapping."""
        dev = qml.device("default.qubit.legacy", wires=1)

        @qnode(dev, diff_method=None)
        def circuit(x):
            qml.RX(x, wires=0)
            return qml.expval(qml.PauliZ(0))

        assert circuit.interface is None
        assert circuit.gradient_fn is None
        assert circuit.device is dev

        # QNode can still be executed
        assert np.allclose(circuit(0.5), np.cos(0.5), atol=tol, rtol=0)

        with pytest.warns(UserWarning, match="Attempted to differentiate a function with no"):
            grad = qml.grad(circuit)(0.5)

        assert np.allclose(grad, 0)

    # pylint: disable=unused-variable
    def test_unrecognized_kwargs_raise_warning(self):
        """Test that passing gradient_kwargs not included in qml.gradients.SUPPORTED_GRADIENT_KWARGS raises warning"""
        dev = qml.device("default.qubit.legacy", wires=2)

        with warnings.catch_warnings(record=True) as w:

            @qml.qnode(dev, random_kwarg=qml.gradients.finite_diff)
            def circuit(params):
                qml.RX(params[0], wires=0)
                return qml.expval(qml.PauliZ(0)), qml.var(qml.PauliZ(0))

            assert len(w) == 1
            assert "not included in the list of standard qnode gradient kwargs" in str(w[0].message)

    # pylint: disable=unused-variable
    def test_incorrect_diff_method_kwargs_raise_warning(self):
        """Tests that using one of the incorrect kwargs previously used in some examples in PennyLane
        (grad_method, gradient_fn) to set the qnode diff_method raises a warning"""
        dev = qml.device("default.qubit.legacy", wires=2)

        with warnings.catch_warnings(record=True) as w:

            @qml.qnode(dev, grad_method=qml.gradients.finite_diff)
            def circuit0(params):
                qml.RX(params[0], wires=0)
                return qml.expval(qml.PauliZ(0)), qml.var(qml.PauliZ(0))

            @qml.qnode(dev, gradient_fn=qml.gradients.finite_diff)
            def circuit2(params):
                qml.RX(params[0], wires=0)
                return qml.expval(qml.PauliZ(0)), qml.var(qml.PauliZ(0))

        assert len(w) == 2
        assert "Use diff_method instead" in str(w[0].message)
        assert "Use diff_method instead" in str(w[1].message)

    def test_auto_interface_tracker_device_switched(self):
        """Test that checks that the tracker is switched to the new device."""
        dev = qml.device("default.qubit.legacy", wires=1)

        @qml.qnode(dev)
        def circuit(params):
            qml.RX(params, wires=0)
            return qml.expval(qml.PauliZ(0))

        with qml.Tracker(dev) as tracker:
            circuit(qml.numpy.array(0.1, requires_grad=True))

        assert tracker.totals == {"executions": 1, "batches": 1, "batch_len": 1}
        assert np.allclose(tracker.history.pop("results")[0], 0.99500417)
        assert tracker.history == {
            "executions": [1],
            "shots": [None],
            "batches": [1],
            "batch_len": [1],
            "resources": [Resources(1, 1, {"RX": 1}, {1: 1}, 1)],
        }

    def test_autograd_interface_device_switched_no_warnings(self):
        """Test that checks that no warning is raised for device switch when you define an interface,
        except for the deprecation warnings which will be caught by the fixture."""
        dev = qml.device("default.qubit.legacy", wires=1)

        @qml.qnode(dev, interface="autograd")
        def circuit(params):
            qml.RX(params, wires=0)
            return qml.expval(qml.PauliZ(0))

        circuit(qml.numpy.array(0.1, requires_grad=True))

    def test_not_giving_mode_kwarg_does_not_raise_warning(self):
        """Test that not providing a value for mode does not raise a warning
        except for the deprecation warning."""
        with warnings.catch_warnings(record=True) as record:
            qml.QNode(lambda f: f, qml.device("default.qubit.legacy", wires=1))

        assert len(record) == 1
        assert record[0].category == qml.PennyLaneDeprecationWarning


class TestTapeConstruction:
    """Tests for the tape construction"""

    def test_basic_tape_construction(self, tol):
        """Test that a quantum tape is properly constructed"""
        dev = qml.device("default.qubit.legacy", wires=2)

        def func(x, y):
            qml.RX(x, wires=0)
            qml.RY(y, wires=1)
            qml.CNOT(wires=[0, 1])
            return qml.expval(qml.PauliZ(0))

        qn = QNode(func, dev)

        x = pnp.array(0.12, requires_grad=True)
        y = pnp.array(0.54, requires_grad=True)

        res = qn(x, y)

        assert isinstance(qn.qtape, QuantumScript)
        assert len(qn.qtape.operations) == 3
        assert len(qn.qtape.observables) == 1
        assert qn.qtape.num_params == 2
        assert qn.qtape.shots.total_shots is None

        expected = qml.execute([qn.tape], dev, None)
        assert np.allclose(res, expected, atol=tol, rtol=0)

        # when called, a new quantum tape is constructed
        old_tape = qn.qtape
        res2 = qn(x, y)

        assert np.allclose(res, res2, atol=tol, rtol=0)
        assert qn.qtape is not old_tape

    def test_jacobian(self):
        """Test the jacobian computation"""
        dev = qml.device("default.qubit.legacy", wires=2)

        def func(x, y):
            qml.RX(x, wires=0)
            qml.RY(y, wires=1)
            qml.CNOT(wires=[0, 1])
            return qml.probs(wires=0), qml.probs(wires=1)

        qn = QNode(
            func, dev, interface="autograd", diff_method="finite-diff", h=1e-8, approx_order=2
        )
        assert qn.gradient_kwargs["h"] == 1e-8
        assert qn.gradient_kwargs["approx_order"] == 2

        jac = qn.gradient_fn(qn)(
            pnp.array(0.45, requires_grad=True), pnp.array(0.1, requires_grad=True)
        )
        assert isinstance(jac, tuple) and len(jac) == 2
        assert len(jac[0]) == 2
        assert len(jac[1]) == 2

    def test_returning_non_measurements(self):
        """Test that an exception is raised if a non-measurement
        is returned from the QNode."""
        dev = qml.device("default.qubit.legacy", wires=2)

        def func0(x, y):
            qml.RX(x, wires=0)
            qml.RY(y, wires=1)
            qml.CNOT(wires=[0, 1])
            return 5

        qn = QNode(func0, dev)

        with pytest.raises(
            qml.QuantumFunctionError, match="must return either a single measurement"
        ):
            qn(5, 1)

        def func2(x, y):
            qml.RX(x, wires=0)
            qml.RY(y, wires=1)
            qml.CNOT(wires=[0, 1])
            return qml.expval(qml.PauliZ(0)), 5

        qn = QNode(func2, dev)

        with pytest.raises(
            qml.QuantumFunctionError, match="must return either a single measurement"
        ):
            qn(5, 1)

        def func3(x, y):
            qml.RX(x, wires=0)
            qml.RY(y, wires=1)
            qml.CNOT(wires=[0, 1])
            return []

        qn = QNode(func3, dev)

        with pytest.raises(
            qml.QuantumFunctionError, match="must return either a single measurement"
        ):
            qn(5, 1)

    def test_inconsistent_measurement_order(self):
        """Test that an exception is raised if measurements are returned in an
        order different to how they were queued on the tape"""
        dev = qml.device("default.qubit.legacy", wires=2)

        def func(x, y):
            qml.RX(x, wires=0)
            qml.RY(y, wires=1)
            qml.CNOT(wires=[0, 1])
            m = qml.expval(qml.PauliZ(0))
            return qml.expval(qml.PauliX(1)), m

        qn = QNode(func, dev)

        with pytest.raises(
            qml.QuantumFunctionError,
            match="measurements must be returned in the order they are measured",
        ):
            qn(5, 1)

    def test_consistent_measurement_order(self):
        """Test evaluation proceeds as expected if measurements are returned in the
        same order to how they were queued on the tape"""
        dev = qml.device("default.qubit.legacy", wires=2)

        contents = []

        def func(x, y):
            op1 = qml.RX(x, wires=0)
            op2 = qml.RY(y, wires=1)
            op3 = qml.CNOT(wires=[0, 1])
            m1 = qml.expval(qml.PauliZ(0))
            m2 = qml.expval(qml.PauliX(1))
            contents.append(op1)
            contents.append(op2)
            contents.append(op3)
            contents.append(m1)
            contents.append(m2)
            return [m1, m2]

        qn = QNode(func, dev)
        qn(5, 1)  # evaluate the QNode
        assert qn.qtape.operations == contents[0:3]
        assert qn.qtape.measurements == contents[3:]

    def test_operator_all_wires(self, monkeypatch, tol):
        """Test that an operator that must act on all wires
        does, or raises an error."""
        monkeypatch.setattr(qml.RX, "num_wires", qml.operation.AllWires)

        def circuit(x):
            qml.RX(x, wires=0)
            return qml.expval(qml.PauliZ(0))

        dev = qml.device("default.qubit.legacy", wires=2)
        qn = QNode(circuit, dev)

        with pytest.raises(qml.QuantumFunctionError, match="Operator RX must act on all wires"):
            qn(0.5)

        dev = qml.device("default.qubit.legacy", wires=1)
        qn = QNode(circuit, dev)
        assert np.allclose(qn(0.5), np.cos(0.5), atol=tol, rtol=0)

    def test_all_wires_new_device(self):
        """Test that an operator must act on all tape wires with the new device API."""

        def circuit1(x):
            qml.GlobalPhase(x, wires=0)
            return qml.expval(qml.PauliZ(0) @ qml.PauliZ(1))

        dev = qml.devices.DefaultQubit()  # TODO: add wires, change comment below
        qn = QNode(circuit1, dev)

        # fails when GlobalPhase is a strict subset of all tape wires
        with pytest.raises(qml.QuantumFunctionError, match="GlobalPhase must act on all wires"):
            qn(0.5)

        @qml.qnode(dev)
        def circuit2(x):
            qml.GlobalPhase(x, wires=[0, 1])
            return qml.expval(qml.PauliZ(0) @ qml.PauliZ(1))

        # passes here, does not care for device.wires because it has none
        assert circuit2(0.5) == 1

    @pytest.mark.jax
    def test_jit_counts_raises_error(self):
        """Test that returning counts in a quantum function with trainable parameters while
        jitting raises an error."""
        import jax

        dev = qml.device("default.qubit.legacy", wires=2, shots=5)

        def circuit1(param):
            qml.Hadamard(0)
            qml.RX(param, wires=1)
            qml.CNOT([1, 0])
            return qml.counts()

        qn = qml.QNode(circuit1, dev)
        jitted_qnode1 = jax.jit(qn)

        with pytest.raises(
            qml.QuantumFunctionError, match="Can't JIT a quantum function that returns counts."
        ):
            jitted_qnode1(0.123)

        # Test with qnode decorator syntax
        @qml.qnode(dev)
        def circuit2(param):
            qml.Hadamard(0)
            qml.RX(param, wires=1)
            qml.CNOT([1, 0])
            return qml.counts()

        jitted_qnode2 = jax.jit(circuit2)

        with pytest.raises(
            qml.QuantumFunctionError, match="Can't JIT a quantum function that returns counts."
        ):
            jitted_qnode2(0.123)


def test_decorator(tol):
    """Test that the decorator correctly creates a QNode."""
    dev = qml.device("default.qubit.legacy", wires=2)

    @qnode(dev)
    def func(x, y):
        """My function docstring"""
        qml.RX(x, wires=0)
        qml.RY(y, wires=1)
        qml.CNOT(wires=[0, 1])
        return qml.expval(qml.PauliZ(0))

    assert isinstance(func, QNode)
    assert func.__doc__ == "My function docstring"

    x = pnp.array(0.12, requires_grad=True)
    y = pnp.array(0.54, requires_grad=True)

    res = func(x, y)

    assert isinstance(func.qtape, QuantumScript)
    assert len(func.qtape.operations) == 3
    assert len(func.qtape.observables) == 1
    assert func.qtape.num_params == 2

    expected = qml.execute([func.tape], dev, None)
    assert np.allclose(res, expected, atol=tol, rtol=0)

    # when called, a new quantum tape is constructed
    old_tape = func.qtape
    res2 = func(x, y)

    assert np.allclose(res, res2, atol=tol, rtol=0)
    assert func.qtape is not old_tape


class TestIntegration:
    """Integration tests."""

    @pytest.mark.autograd
    def test_correct_number_of_executions_autograd(self):
        """Test that number of executions are tracked in the autograd interface."""

        def func():
            qml.Hadamard(wires=0)
            qml.CNOT(wires=[0, 1])
            return qml.expval(qml.PauliZ(0))

        dev = qml.device("default.qubit.legacy", wires=2)
        qn = QNode(func, dev, interface="autograd")

        for _ in range(2):
            qn()

        assert dev.num_executions == 2

        qn2 = QNode(func, dev, interface="autograd")
        for _ in range(3):
            qn2()

        assert dev.num_executions == 5

    @pytest.mark.tf
    @pytest.mark.parametrize("interface", ["tf", "auto"])
    def test_correct_number_of_executions_tf(self, interface):
        """Test that number of executions are tracked in the tf interface."""

        def func():
            qml.Hadamard(wires=0)
            qml.CNOT(wires=[0, 1])
            return qml.expval(qml.PauliZ(0))

        dev = qml.device("default.qubit.legacy", wires=2)
        qn = QNode(func, dev, interface=interface)
        for _ in range(2):
            qn()

        assert dev.num_executions == 2

        qn2 = QNode(func, dev, interface=interface)
        for _ in range(3):
            qn2()

        assert dev.num_executions == 5

        # qubit of different interface
        qn3 = QNode(func, dev, interface="autograd")
        qn3()

        assert dev.num_executions == 6

    @pytest.mark.torch
    @pytest.mark.parametrize("interface", ["torch", "auto"])
    def test_correct_number_of_executions_torch(self, interface):
        """Test that number of executions are tracked in the torch interface."""

        def func():
            qml.Hadamard(wires=0)
            qml.CNOT(wires=[0, 1])
            return qml.expval(qml.PauliZ(0))

        dev = qml.device("default.qubit.legacy", wires=2)
        qn = QNode(func, dev, interface=interface)
        for _ in range(2):
            qn()

        assert dev.num_executions == 2

        qn2 = QNode(func, dev, interface=interface)
        for _ in range(3):
            qn2()

        assert dev.num_executions == 5

        # qubit of different interface
        qn3 = QNode(func, dev, interface="autograd")
        qn3()

        assert dev.num_executions == 6

    def test_num_exec_caching_device_swap(self):
        """Tests that if we swapped the original device (e.g., when
        diff_method='backprop') then the number of executions recorded is
        correct."""
        dev = qml.device("default.qubit.legacy", wires=2)

        cache = {}

        @qml.qnode(dev, diff_method="backprop", cache=cache)
        def circuit():
            qml.RY(0.345, wires=0)
            return qml.expval(qml.PauliZ(0))

        for _ in range(15):
            circuit()

        # Although we've evaluated the QNode more than once, due to caching,
        # there was one device execution recorded
        assert dev.num_executions == 1
        assert cache

    def test_num_exec_caching_device_swap_two_exec(self):
        """Tests that if we swapped the original device (e.g., when
        diff_method='backprop') then the number of executions recorded is
        correct even with multiple QNode evaluations."""
        dev = qml.device("default.qubit.legacy", wires=2)

        cache = {}

        @qml.qnode(dev, diff_method="backprop", cache=cache)
        def circuit0():
            qml.RY(0.345, wires=0)
            return qml.expval(qml.PauliZ(0))

        for _ in range(15):
            circuit0()

        @qml.qnode(dev, diff_method="backprop", cache=cache)
        def circuit2():
            qml.RZ(0.345, wires=0)
            return qml.expval(qml.PauliZ(0))

        for _ in range(15):
            circuit2()

        # Although we've evaluated the QNode several times, due to caching,
        # there were two device executions recorded
        assert dev.num_executions == 2
        assert cache

    @pytest.mark.autograd
    @pytest.mark.parametrize("diff_method", ["parameter-shift", "finite-diff", "spsa", "hadamard"])
    def test_single_expectation_value_with_argnum_one(self, diff_method, tol):
        """Tests correct output shape and evaluation for a QNode
        with a single expval output where only one parameter is chosen to
        estimate the jacobian.

        This test relies on the fact that exactly one term of the estimated
        jacobian will match the expected analytical value.
        """
        dev = qml.device("default.qubit.legacy", wires=3)

        x = pnp.array(0.543, requires_grad=True)
        y = pnp.array(-0.654, requires_grad=True)

        @qnode(
            dev, diff_method=diff_method, argnum=[1]
        )  # <--- we only choose one trainable parameter
        def circuit(x, y):
            qml.RX(x, wires=[0])
            qml.RY(y, wires=[1])
            qml.CNOT(wires=[0, 1])
            return qml.expval(qml.PauliZ(0) @ qml.PauliX(1))

        res = qml.grad(circuit)(x, y)
        assert len(res) == 2

        expected = (0, np.cos(y) * np.cos(x))

        assert np.allclose(res, expected, atol=tol, rtol=0)

    def test_no_defer_measurements_if_supported(self, mocker):
        """Test that the defer_measurements transform is not used during
        QNode construction if the device supports mid-circuit measurements."""
        dev = qml.device("default.qubit.legacy", wires=3)
        mocker.patch.object(qml.Device, "_capabilities", {"supports_mid_measure": True})
        spy = mocker.spy(qml.defer_measurements, "_transform")

        @qml.qnode(dev)
        def circuit():
            qml.PauliX(0)
            qml.measure(0)
            return qml.expval(qml.PauliZ(1))

        circuit.construct(tuple(), {})

        spy.assert_not_called()
        assert len(circuit.tape.operations) == 2
        assert isinstance(circuit.tape.operations[1], qml.measurements.MidMeasureMP)

    @pytest.mark.parametrize("dev_name", ["default.qubit", "default.qubit.legacy"])
    @pytest.mark.parametrize("first_par", np.linspace(0.15, np.pi - 0.3, 3))
    @pytest.mark.parametrize("sec_par", np.linspace(0.15, np.pi - 0.3, 3))
    @pytest.mark.parametrize(
        "return_type", [qml.expval(qml.PauliZ(1)), qml.var(qml.PauliZ(1)), qml.probs(wires=[1])]
    )
    @pytest.mark.parametrize(
        "mv_return, mv_res",
        [
            (qml.expval, lambda x: np.sin(x / 2) ** 2),
            (qml.var, lambda x: np.sin(x / 2) ** 2 - np.sin(x / 2) ** 4),
            (qml.probs, lambda x: [np.cos(x / 2) ** 2, np.sin(x / 2) ** 2]),
        ],
    )
    def test_defer_meas_if_mcm_unsupported(
        self, dev_name, first_par, sec_par, return_type, mv_return, mv_res, mocker
    ):  # pylint: disable=too-many-arguments
        """Tests that the transform using the deferred measurement principle is
        applied if the device doesn't support mid-circuit measurements
        natively."""

        dev = qml.device(dev_name, wires=3)

        @qml.qnode(dev)
        def cry_qnode(x, y):
            """QNode where we apply a controlled Y-rotation."""
            qml.Hadamard(1)
            qml.RY(x, wires=0)
            qml.CRY(y, wires=[0, 1])
            return qml.apply(return_type)

        @qml.qnode(dev)
        def conditional_ry_qnode(x, y):
            """QNode where the defer measurements transform is applied by
            default under the hood."""
            qml.Hadamard(1)
            qml.RY(x, wires=0)
            m_0 = qml.measure(0)
            qml.cond(m_0, qml.RY)(y, wires=1)
            return qml.apply(return_type), mv_return(op=m_0)

        spy = mocker.spy(qml.defer_measurements, "_transform")
        r1 = cry_qnode(first_par, sec_par)
        r2 = conditional_ry_qnode(first_par, sec_par)

        assert np.allclose(r1, r2[0])
        assert np.allclose(r2[1], mv_res(first_par))
        assert spy.call_count == 3 if dev.name == "defaut.qubit" else 1

    @pytest.mark.parametrize("basis_state", [[1, 0], [0, 1]])
    def test_sampling_with_mcm(self, basis_state, mocker):
        """Tests that a QNode with qml.sample and mid-circuit measurements
        returns the expected results."""
        dev = qml.device("default.qubit.legacy", wires=3, shots=1000)

        first_par = np.pi

        @qml.qnode(dev)
        def cry_qnode(x):
            """QNode where we apply a controlled Y-rotation."""
            qml.BasisStatePreparation(basis_state, wires=[0, 1])
            qml.CRY(x, wires=[0, 1])
            return qml.sample(qml.PauliZ(1))

        @qml.qnode(dev)
        def conditional_ry_qnode(x):
            """QNode where the defer measurements transform is applied by
            default under the hood."""
            qml.BasisStatePreparation(basis_state, wires=[0, 1])
            m_0 = qml.measure(0)
            qml.cond(m_0, qml.RY)(x, wires=1)
            return qml.sample(qml.PauliZ(1))

        spy = mocker.spy(qml.defer_measurements, "_transform")
        r1 = cry_qnode(first_par)
        r2 = conditional_ry_qnode(first_par)
        assert np.allclose(r1, r2)
        spy.assert_called()

    @pytest.mark.tf
    @pytest.mark.parametrize("interface", ["tf", "auto"])
    def test_conditional_ops_tensorflow(self, interface):
        """Test conditional operations with TensorFlow."""
        import tensorflow as tf

        dev = qml.device("default.qubit.legacy", wires=3)

        @qml.qnode(dev, interface=interface, diff_method="parameter-shift")
        def cry_qnode(x):
            """QNode where we apply a controlled Y-rotation."""
            qml.Hadamard(1)
            qml.RY(1.234, wires=0)
            qml.CRY(x, wires=[0, 1])
            return qml.expval(qml.PauliZ(1))

        @qml.qnode(dev, interface=interface, diff_method="parameter-shift")
        @qml.defer_measurements
        def conditional_ry_qnode(x):
            """QNode where the defer measurements transform is applied by
            default under the hood."""
            qml.Hadamard(1)
            qml.RY(1.234, wires=0)
            m_0 = qml.measure(0)
            qml.cond(m_0, qml.RY)(x, wires=1)
            return qml.expval(qml.PauliZ(1))

        x_ = -0.654
        x1 = tf.Variable(x_, dtype=tf.float64)
        x2 = tf.Variable(x_, dtype=tf.float64)

        with tf.GradientTape() as tape1:
            r1 = cry_qnode(x1)

        with tf.GradientTape() as tape2:
            r2 = conditional_ry_qnode(x2)

        assert np.allclose(r1, r2)

        grad1 = tape1.gradient(r1, x1)
        grad2 = tape2.gradient(r2, x2)
        assert np.allclose(grad1, grad2)

    @pytest.mark.torch
    @pytest.mark.parametrize("interface", ["torch", "auto"])
    def test_conditional_ops_torch(self, interface):
        """Test conditional operations with Torch."""
        import torch

        dev = qml.device("default.qubit.legacy", wires=3)

        @qml.qnode(dev, interface=interface, diff_method="parameter-shift")
        def cry_qnode(x):
            """QNode where we apply a controlled Y-rotation."""
            qml.Hadamard(1)
            qml.RY(1.234, wires=0)
            qml.CRY(x, wires=[0, 1])
            return qml.expval(qml.PauliZ(1))

        @qml.qnode(dev, interface=interface, diff_method="parameter-shift")
        def conditional_ry_qnode(x):
            """QNode where the defer measurements transform is applied by
            default under the hood."""
            qml.Hadamard(1)
            qml.RY(1.234, wires=0)
            m_0 = qml.measure(0)
            qml.cond(m_0, qml.RY)(x, wires=1)
            return qml.expval(qml.PauliZ(1))

        x1 = torch.tensor(-0.654, dtype=torch.float64, requires_grad=True)
        x2 = torch.tensor(-0.654, dtype=torch.float64, requires_grad=True)

        r1 = cry_qnode(x1)
        r2 = conditional_ry_qnode(x2)

        assert np.allclose(r1.detach(), r2.detach())

        r1.backward()
        r2.backward()
        assert np.allclose(x1.grad.detach(), x2.grad.detach())

    @pytest.mark.jax
    @pytest.mark.parametrize("jax_interface", ["jax-python", "jax-jit", "auto"])
    def test_conditional_ops_jax(self, jax_interface):
        """Test conditional operations with JAX."""
        import jax

        jnp = jax.numpy
        dev = qml.device("default.qubit.legacy", wires=3)

        @qml.qnode(dev, interface=jax_interface, diff_method="parameter-shift")
        def cry_qnode(x):
            """QNode where we apply a controlled Y-rotation."""
            qml.Hadamard(1)
            qml.RY(1.234, wires=0)
            qml.CRY(x, wires=[0, 1])
            return qml.expval(qml.PauliZ(1))

        @qml.qnode(dev, interface=jax_interface, diff_method="parameter-shift")
        def conditional_ry_qnode(x):
            """QNode where the defer measurements transform is applied by
            default under the hood."""
            qml.Hadamard(1)
            qml.RY(1.234, wires=0)
            m_0 = qml.measure(0)
            qml.cond(m_0, qml.RY)(x, wires=1)
            return qml.expval(qml.PauliZ(1))

        x1 = jnp.array(-0.654)
        x2 = jnp.array(-0.654)

        r1 = cry_qnode(x1)
        r2 = conditional_ry_qnode(x2)

        assert np.allclose(r1, r2)
        assert np.allclose(jax.grad(cry_qnode)(x1), jax.grad(conditional_ry_qnode)(x2))

    def test_qnode_does_not_support_nested_queuing(self):
        """Test that operators in QNodes are not queued to surrounding contexts."""
        dev = qml.device("default.qubit.legacy", wires=1)

        @qml.qnode(dev)
        def circuit():
            qml.PauliZ(0)
            return qml.expval(qml.PauliX(0))

        with qml.queuing.AnnotatedQueue() as q:
            circuit()

        assert q.queue == []  # pylint: disable=use-implicit-booleaness-not-comparison
        assert len(circuit.tape.operations) == 1


class TestShots:
    """Unit tests for specifying shots per call."""

    # pylint: disable=unexpected-keyword-arg
    def test_specify_shots_per_call_sample(self):
        """Tests that shots can be set per call for a sample return type."""
        dev = qml.device("default.qubit.legacy", wires=1, shots=10)

        @qnode(dev)
        def circuit(a):
            qml.RX(a, wires=0)
            return qml.sample(qml.PauliZ(wires=0))

        assert len(circuit(0.8)) == 10
        assert len(circuit(0.8, shots=2)) == 2
        assert len(circuit(0.8, shots=3178)) == 3178
        assert len(circuit(0.8)) == 10

    # pylint: disable=unexpected-keyword-arg, protected-access
    def test_specify_shots_per_call_expval(self):
        """Tests that shots can be set per call for an expectation value.
        Note: this test has a vanishingly small probability to fail."""
        dev = qml.device("default.qubit.legacy", wires=1, shots=None)

        @qnode(dev)
        def circuit():
            qml.Hadamard(wires=0)
            return qml.expval(qml.PauliZ(wires=0))

        # check that the circuit is analytic
        res1 = [circuit() for _ in range(100)]
        assert np.std(res1) == 0.0
        assert circuit.device._shots is None

        # check that the circuit is temporary non-analytic
        res1 = [circuit(shots=1) for _ in range(100)]
        assert np.std(res1) != 0.0

        # check that the circuit is analytic again
        res1 = [circuit() for _ in range(100)]
        assert np.std(res1) == 0.0
        assert circuit.device._shots is None

    # pylint: disable=unexpected-keyword-arg
    def test_no_shots_per_call_if_user_has_shots_qfunc_kwarg(self):
        """Tests that the per-call shots overwriting is suspended if user
        has a shots keyword argument, but a warning is raised."""

        dev = qml.device("default.qubit.legacy", wires=2, shots=10)

        def circuit(a, shots=0):
            qml.RX(a, wires=shots)
            return qml.sample(qml.PauliZ(wires=0))

        with pytest.warns(
            UserWarning, match="The 'shots' argument name is reserved for overriding"
        ):
            circuit = QNode(circuit, dev)

        assert len(circuit(0.8)) == 10
        assert circuit.qtape.operations[0].wires.labels == (0,)

        assert len(circuit(0.8, shots=1)) == 10
        assert circuit.qtape.operations[0].wires.labels == (1,)

        assert len(circuit(0.8, shots=0)) == 10
        assert circuit.qtape.operations[0].wires.labels == (0,)

    # pylint: disable=unexpected-keyword-arg
    def test_no_shots_per_call_if_user_has_shots_qfunc_arg(self):
        """Tests that the per-call shots overwriting is suspended
        if user has a shots argument, but a warning is raised."""
        dev = qml.device("default.qubit.legacy", wires=[0, 1], shots=10)

        def ansatz0(a, shots):
            qml.RX(a, wires=shots)
            return qml.sample(qml.PauliZ(wires=0))

        # assert that warning is still raised
        with pytest.warns(
            UserWarning, match="The 'shots' argument name is reserved for overriding"
        ):
            circuit = QNode(ansatz0, dev)

        assert len(circuit(0.8, 1)) == 10
        assert circuit.qtape.operations[0].wires.labels == (1,)

        dev = qml.device("default.qubit.legacy", wires=2, shots=10)

        with pytest.warns(
            UserWarning, match="The 'shots' argument name is reserved for overriding"
        ):

            @qnode(dev)
            def ansatz1(a, shots):
                qml.RX(a, wires=shots)
                return qml.sample(qml.PauliZ(wires=0))

        assert len(ansatz1(0.8, shots=0)) == 10
        assert ansatz1.qtape.operations[0].wires.labels == (0,)

    # pylint: disable=unexpected-keyword-arg
    def test_shots_setting_does_not_mutate_device(self):
        """Tests that per-call shots setting does not change the number of shots in the device."""

        dev = qml.device("default.qubit.legacy", wires=1, shots=3)

        @qnode(dev)
        def circuit(a):
            qml.RX(a, wires=0)
            return qml.sample(qml.PauliZ(wires=0))

        assert dev.shots == qml.measurements.Shots(3)
        res = circuit(0.8, shots=2)
        assert len(res) == 2
        assert dev.shots == qml.measurements.Shots(3)

    def test_warning_finite_shots_dev(self):
        """Tests that a warning is raised when caching is used with finite shots."""
        dev = qml.device("default.qubit.legacy", wires=1, shots=5)

        @qml.qnode(dev, cache={})
        def circuit(x):
            qml.RZ(x, wires=0)
            return qml.expval(qml.PauliZ(0))

        # no warning on the first execution
        circuit(0.3)
        with pytest.warns(UserWarning, match="Cached execution with finite shots detected"):
            circuit(0.3)

    # pylint: disable=unexpected-keyword-arg
    def test_warning_finite_shots_override(self):
        """Tests that a warning is raised when caching is used with finite shots."""
        dev = qml.device("default.qubit.legacy", wires=1, shots=5)

        @qml.qnode(dev, cache={})
        def circuit(x):
            qml.RZ(x, wires=0)
            return qml.expval(qml.PauliZ(0))

        # no warning on the first execution
        circuit(0.3)
        with pytest.warns(UserWarning, match="Cached execution with finite shots detected"):
            circuit(0.3, shots=5)

    def test_warning_finite_shots_tape(self):
        """Tests that a warning is raised when caching is used with finite shots."""
        dev = qml.device("default.qubit.legacy", wires=1, shots=5)

        with qml.queuing.AnnotatedQueue() as q:
            qml.RZ(0.3, wires=0)
            qml.expval(qml.PauliZ(0))

        tape = QuantumScript.from_queue(q, shots=5)
        # no warning on the first execution
        cache = {}
        qml.execute([tape], dev, None, cache=cache)
        with pytest.warns(UserWarning, match="Cached execution with finite shots detected"):
            qml.execute([tape], dev, None, cache=cache)

    def test_no_warning_infinite_shots(self):
        """Tests that no warning is raised when caching is used with infinite shots."""
        dev = qml.device("default.qubit.legacy", wires=1)

        @qml.qnode(dev, cache={})
        def circuit(x):
            qml.RZ(x, wires=0)
            return qml.expval(qml.PauliZ(0))

        with warnings.catch_warnings():
            warnings.filterwarnings("error", message="Cached execution with finite shots detected")
            circuit(0.3)
            circuit(0.3)

    @pytest.mark.autograd
    def test_no_warning_internal_cache_reuse(self):
        """Tests that no warning is raised when only the internal cache is reused."""
        dev = qml.device("default.qubit.legacy", wires=1, shots=5)

        @qml.qnode(dev, cache=True)
        def circuit(x):
            qml.RZ(x, wires=0)
            return qml.probs(wires=0)

        with warnings.catch_warnings():
            warnings.filterwarnings("error", message="Cached execution with finite shots detected")
            qml.jacobian(circuit, argnum=0)(0.3)

    # pylint: disable=unexpected-keyword-arg
    @pytest.mark.parametrize(
        "shots, total_shots, shot_vector",
        [
            (None, None, ()),
            (1, 1, ((1, 1),)),
            (10, 10, ((10, 1),)),
            ([1, 1, 2, 3, 1], 8, ((1, 2), (2, 1), (3, 1), (1, 1))),
        ],
    )
    def test_tape_shots_set_on_call(self, shots, total_shots, shot_vector):
        """test that shots are placed on the tape if they are specified during a call."""
        dev = qml.device("default.qubit.legacy", wires=2, shots=5)

        def func(x, y):
            qml.RX(x, wires=0)
            qml.RY(y, wires=1)
            return qml.expval(qml.PauliZ(0))

        qn = QNode(func, dev)

        # No override
        _ = qn(0.1, 0.2)
        assert qn.tape.shots.total_shots == 5

        # Override
        _ = qn(0.1, 0.2, shots=shots)
        assert qn.tape.shots.total_shots == total_shots
        assert qn.tape.shots.shot_vector == shot_vector

        # Decorator syntax
        @qnode(dev)
        def qn2(x, y):
            qml.RX(x, wires=0)
            qml.RY(y, wires=1)
            return qml.expval(qml.PauliZ(0))

        # No override
        _ = qn2(0.1, 0.2)
        assert qn2.tape.shots.total_shots == 5

        # Override
        _ = qn2(0.1, 0.2, shots=shots)
        assert qn2.tape.shots.total_shots == total_shots
        assert qn2.tape.shots.shot_vector == shot_vector


class TestTransformProgramIntegration:
    def test_transform_program_modifies_circuit(self):
        """Test qnode integration with a transform that turns the circuit into just a pauli x."""
        dev = qml.device("default.qubit.legacy", wires=1)

        def null_postprocessing(results):
            return results[0]

        @qml.transforms.core.transform
        def just_pauli_x_out(
            tape: qml.tape.QuantumTape,
        ) -> tuple[QuantumTapeBatch, PostprocessingFn]:
            return (
                qml.tape.QuantumScript([qml.PauliX(0)], tape.measurements),
            ), null_postprocessing

        @just_pauli_x_out
        @qml.qnode(dev, interface=None, diff_method=None)
        def circuit(x):
            qml.RX(x, 0)
            return qml.expval(qml.PauliZ(0))

        assert circuit.transform_program[0].transform == just_pauli_x_out.transform

        assert qml.math.allclose(circuit(0.1), -1)

        with circuit.device.tracker as tracker:
            circuit(0.1)

        assert tracker.totals["executions"] == 1
        assert tracker.history["resources"][0].gate_types["PauliX"] == 1
        assert tracker.history["resources"][0].gate_types["RX"] == 0

    def tet_transform_program_modifies_results(self):
        """Test integration with a transform that modifies the result output."""

        dev = qml.device("default.qubit.legacy", wires=2)

        @qml.transforms.core.transform
        def pin_result(
            tape: qml.tape.QuantumTape, requested_result
        ) -> tuple[QuantumTapeBatch, PostprocessingFn]:
            def postprocessing(_: qml.typing.ResultBatch) -> qml.typing.Result:
                return requested_result

            return (tape,), postprocessing

        @partial(pin_result, requested_result=3.0)
        @qml.qnode(dev, interface=None, diff_method=None)
        def circuit(x):
            qml.RX(x, 0)
            return qml.expval(qml.PauliZ(0))

        assert circuit.transform_program[0].transform == pin_result.transform
        assert circuit.transform_program[0].kwargs == {"requested_result": 3.0}

        assert qml.math.allclose(circuit(0.1), 3.0)

    def test_transform_order_circuit_processing(self):
        """Test that transforms are applied in the correct order in integration."""

        dev = qml.device("default.qubit.legacy", wires=2)

        def null_postprocessing(results):
            return results[0]

        @qml.transforms.core.transform
        def just_pauli_x_out(
            tape: qml.tape.QuantumTape,
        ) -> tuple[QuantumTapeBatch, PostprocessingFn]:
            return (
                qml.tape.QuantumScript([qml.PauliX(0)], tape.measurements),
            ), null_postprocessing

        @qml.transforms.core.transform
        def repeat_operations(
            tape: qml.tape.QuantumTape,
        ) -> tuple[QuantumTapeBatch, PostprocessingFn]:
            new_tape = qml.tape.QuantumScript(
                tape.operations + copy.deepcopy(tape.operations), tape.measurements
            )
            return (new_tape,), null_postprocessing

        @repeat_operations
        @just_pauli_x_out
        @qml.qnode(dev, interface=None, diff_method=None)
        def circuit1(x):
            qml.RX(x, 0)
            return qml.expval(qml.PauliZ(0))

        with circuit1.device.tracker as tracker:
            assert qml.math.allclose(circuit1(0.1), 1.0)

        assert tracker.history["resources"][0].gate_types["PauliX"] == 2

        @just_pauli_x_out
        @repeat_operations
        @qml.qnode(dev, interface=None, diff_method=None)
        def circuit2(x):
            qml.RX(x, 0)
            return qml.expval(qml.PauliZ(0))

        with circuit2.device.tracker as tracker:
            assert qml.math.allclose(circuit2(0.1), -1.0)

        assert tracker.history["resources"][0].gate_types["PauliX"] == 1

    def test_transform_order_postprocessing(self):
        """Test that transform postprocessing is called in the right order."""

        dev = qml.device("default.qubit.legacy", wires=2)

        def scale_by_factor(results, factor):
            return results[0] * factor

        def add_shift(results, shift):
            return results[0] + shift

        @qml.transforms.core.transform
        def scale_output(
            tape: qml.tape.QuantumTape, factor
        ) -> tuple[QuantumTapeBatch, PostprocessingFn]:
            return (tape,), partial(scale_by_factor, factor=factor)

        @qml.transforms.core.transform
        def shift_output(
            tape: qml.tape.QuantumTape, shift
        ) -> tuple[QuantumTapeBatch, PostprocessingFn]:
            return (tape,), partial(add_shift, shift=shift)

        @partial(shift_output, shift=1.0)
        @partial(scale_output, factor=2.0)
        @qml.qnode(dev, interface=None, diff_method=None)
        def circuit1():
            return qml.expval(qml.PauliZ(0))

        # first add one, then scale by 2.0.  Outer postprocessing transforms are applied first
        assert qml.math.allclose(circuit1(), 4.0)

        @partial(scale_output, factor=2.0)
        @partial(shift_output, shift=1.0)
        @qml.qnode(dev, interface=None, diff_method=None)
        def circuit2():
            return qml.expval(qml.PauliZ(0))

        # first scale by 2, then add one. Outer postprocessing transforms are applied first
        assert qml.math.allclose(circuit2(), 3.0)

    def test_scaling_shots_transform(self):
        """Test a transform that scales the number of shots used in an execution."""

        # note that this won't work with the old device interface :(
        dev = qml.devices.DefaultQubit()

        def num_of_shots_from_sample(results):
            return len(results[0])

        @qml.transforms.core.transform
        def use_n_shots(tape: qml.tape.QuantumTape, n) -> tuple[QuantumTapeBatch, PostprocessingFn]:
            return (
                qml.tape.QuantumScript(tape.operations, tape.measurements, shots=n),
            ), num_of_shots_from_sample

        @partial(use_n_shots, n=100)
        @qml.qnode(dev, interface=None, diff_method=None)
        def circuit():
            return qml.sample(wires=0)

        assert circuit() == 100


# pylint: disable=unused-argument
class CustomDevice(qml.devices.Device):
    """A null device that just returns 0."""

    def __repr__(self):
        return "CustomDevice"

    def execute(self, circuits, execution_config=None):
        return (0,)


class TestTapeExpansion:
    """Test that tape expansion within the QNode works correctly"""

    @pytest.mark.parametrize(
        "diff_method,mode",
        [("parameter-shift", False), ("adjoint", True), ("adjoint", False)],
    )
    def test_device_expansion(self, diff_method, mode, mocker):
        """Test expansion of an unsupported operation on the device"""
        dev = qml.device("default.qubit.legacy", wires=1)

        # pylint: disable=too-few-public-methods
        class UnsupportedOp(qml.operation.Operation):
            """custom unsupported op."""

            num_wires = 1

            def decomposition(self):
                return [qml.RX(3 * self.data[0], wires=self.wires)]

        @qnode(dev, diff_method=diff_method, grad_on_execution=mode)
        def circuit(x):
            UnsupportedOp(x, wires=0)
            return qml.expval(qml.PauliZ(0))

        if diff_method == "adjoint" and mode:
            spy = mocker.spy(circuit.device, "execute_and_compute_derivatives")
        else:
            spy = mocker.spy(circuit.device, "execute")

        x = np.array(0.5)
        circuit(x)

        tape = spy.call_args[0][0][0]
        assert len(tape.operations) == 1
        assert tape.operations[0].name == "RX"
        assert np.allclose(tape.operations[0].parameters, 3 * x)

    @pytest.mark.autograd
    def test_no_gradient_expansion(self, mocker):
        """Test that an unsupported operation with defined gradient recipe is
        not expanded"""
        dev = qml.device("default.qubit.legacy", wires=1)

        # pylint: disable=too-few-public-methods
        class UnsupportedOp(qml.operation.Operation):
            """custom unsupported op."""

            num_wires = 1

            grad_method = "A"
            grad_recipe = ([[3 / 2, 1, np.pi / 6], [-3 / 2, 1, -np.pi / 6]],)

            def decomposition(self):
                return [qml.RX(3 * self.data[0], wires=self.wires)]

        @qnode(dev, interface="autograd", diff_method="parameter-shift", max_diff=2)
        def circuit(x):
            UnsupportedOp(x, wires=0)
            return qml.expval(qml.PauliZ(0))

        x = pnp.array(0.5, requires_grad=True)
        qml.grad(circuit)(x)

        # check second derivative
        assert np.allclose(qml.grad(qml.grad(circuit))(x), -9 * np.cos(3 * x))

    @pytest.mark.autograd
    def test_gradient_expansion(self, mocker):
        """Test that a *supported* operation with no gradient recipe is
        expanded when applying the gradient transform, but not for execution."""
        dev = qml.device("default.qubit.legacy", wires=1)

        # pylint: disable=too-few-public-methods
        class PhaseShift(qml.PhaseShift):
            """custom phase shift."""

            grad_method = None

            def decomposition(self):
                return [qml.RY(3 * self.data[0], wires=self.wires)]

        @qnode(dev, diff_method="parameter-shift", max_diff=2)
        def circuit(x):
            qml.Hadamard(wires=0)
            PhaseShift(x, wires=0)
            return qml.expval(qml.PauliX(0))

        x = pnp.array(0.5, requires_grad=True)
        circuit(x)

        res = qml.grad(circuit)(x)

        assert np.allclose(res, -3 * np.sin(3 * x))

        # test second order derivatives
        res = qml.grad(qml.grad(circuit))(x)
        assert np.allclose(res, -9 * np.cos(3 * x))

    def test_hamiltonian_expansion_analytic(self):
        """Test result if there are non-commuting groups and the number of shots is None"""
        dev = qml.device("default.qubit.legacy", wires=3, shots=None)

        obs = [qml.PauliX(0), qml.PauliX(0) @ qml.PauliZ(1), qml.PauliZ(0) @ qml.PauliZ(1)]
        c = np.array([-0.6543, 0.24, 0.54])
        H = qml.Hamiltonian(c, obs)
        H.compute_grouping()

        assert len(H.grouping_indices) == 2

        @qnode(dev)
        def circuit():
            return qml.expval(H)

        res = circuit()
        assert np.allclose(res, c[2], atol=0.1)

    def test_hamiltonian_expansion_finite_shots(self, mocker):
        """Test that the Hamiltonian is expanded if there
        are non-commuting groups and the number of shots is finite"""
        dev = qml.device("default.qubit.legacy", wires=3, shots=50000)

        obs = [qml.PauliX(0), qml.PauliX(0) @ qml.PauliZ(1), qml.PauliZ(0) @ qml.PauliZ(1)]
        c = np.array([-0.6543, 0.24, 0.54])
        H = qml.Hamiltonian(c, obs)
        H.compute_grouping()

        assert len(H.grouping_indices) == 2

        @qnode(dev)
        def circuit():
            return qml.expval(H)

        spy = mocker.spy(qml.transforms, "split_non_commuting")
        res = circuit()
        assert np.allclose(res, c[2], atol=0.3)

        spy.assert_called()
        tapes, _ = spy.spy_return

        assert len(tapes) == 2

    @pytest.mark.usefixtures("new_opmath_only")
    @pytest.mark.parametrize("grouping", [True, False])
    def test_multiple_hamiltonian_expansion_finite_shots(self, grouping):
        """Test that multiple Hamiltonians works correctly (sum_expand should be used)"""

        dev = qml.device("default.qubit.legacy", wires=3, shots=50000)

        obs = [qml.PauliX(0), qml.PauliX(0) @ qml.PauliZ(1), qml.PauliZ(0) @ qml.PauliZ(1)]
        c = np.array([-0.6543, 0.24, 0.54])
        H = qml.Hamiltonian(c, obs)

        if grouping:
            H.compute_grouping()
            assert len(H.grouping_indices) == 2

        @qnode(dev)
        def circuit():
            return qml.expval(H), qml.expval(H)

        res = circuit()
        assert qml.math.allclose(res, [0.54, 0.54], atol=0.05)
        assert res[0] == res[1]

    def test_device_expansion_strategy(self, mocker):
        """Test that the device expansion strategy performs the device
        decomposition at construction time, and not at execution time"""
        dev = qml.device("default.qubit.legacy", wires=2)
        x = pnp.array(0.5, requires_grad=True)

        with pytest.warns(
            qml.PennyLaneDeprecationWarning,
            match="'expansion_strategy' attribute is deprecated",
        ):

            @qnode(dev, diff_method="parameter-shift", expansion_strategy="device")
            def circuit(x):
                qml.SingleExcitation(x, wires=[0, 1])
                return qml.expval(qml.PauliX(0))

        assert circuit.expansion_strategy == "device"
        assert circuit.execute_kwargs["expand_fn"] is None

        spy_expand = mocker.spy(circuit.device.target_device, "expand_fn")

        circuit.construct([x], {})
        assert len(circuit.tape.operations) > 0
        spy_expand.assert_called_once()
        circuit(x)

        assert len(spy_expand.call_args_list) == 3

        qml.grad(circuit)(x)
        assert len(spy_expand.call_args_list) == 9

    def test_expansion_multiple_qwc_observables(self, mocker):
        """Test that the QNode correctly expands tapes that return
        multiple measurements of commuting observables"""
        dev = qml.device("default.qubit.legacy", wires=2)
        obs = [qml.PauliX(0), qml.PauliX(0) @ qml.PauliY(1)]

        @qml.qnode(dev)
        def circuit(x, y):
            qml.RX(x, wires=0)
            qml.RY(y, wires=1)
            return [qml.expval(o) for o in obs]

        spy_expand = mocker.spy(circuit.device.target_device, "expand_fn")
        params = [0.1, 0.2]
        res = circuit(*params)

        tape = spy_expand.spy_return
        rotations, observables = qml.pauli.diagonalize_qwc_pauli_words(obs)

        assert tape.observables[0].name == observables[0].name
        assert tape.observables[1].name == observables[1].name

        assert tape.operations[-2].name == rotations[0].name
        assert tape.operations[-2].parameters == rotations[0].parameters
        assert tape.operations[-1].name == rotations[1].name
        assert tape.operations[-1].parameters == rotations[1].parameters

        # check output value is consistent with a Hamiltonian expectation
        coeffs = np.array([1.0, 1.0])
        H = qml.Hamiltonian(coeffs, obs)

        @qml.qnode(dev)
        def circuit2(x, y):
            qml.RX(x, wires=0)
            qml.RY(y, wires=1)
            return qml.expval(H)

        res_H = circuit2(*params)
        assert np.allclose(coeffs @ res, res_H)<|MERGE_RESOLUTION|>--- conflicted
+++ resolved
@@ -306,13 +306,9 @@
 
         dev = qml.device("default.qubit.legacy", wires=1, shots=1)
 
-<<<<<<< HEAD
-        with pytest.raises(qml.QuantumFunctionError):
-=======
         with pytest.warns(
             UserWarning, match="Requested adjoint differentiation to be computed with finite shots."
         ):
->>>>>>> a3d00329
 
             @qnode(dev, diff_method="adjoint")
             def circ():
