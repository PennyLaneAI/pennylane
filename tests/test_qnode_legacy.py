# Copyright 2018-2021 Xanadu Quantum Technologies Inc.

# Licensed under the Apache License, Version 2.0 (the "License");
# you may not use this file except in compliance with the License.
# You may obtain a copy of the License at

#     http://www.apache.org/licenses/LICENSE-2.0

# Unless required by applicable law or agreed to in writing, software
# distributed under the License is distributed on an "AS IS" BASIS,
# WITHOUT WARRANTIES OR CONDITIONS OF ANY KIND, either express or implied.
# See the License for the specific language governing permissions and
# limitations under the License.
"""Unit tests for the QNode"""
import copy

# pylint: disable=import-outside-toplevel, protected-access, no-member
import warnings
from functools import partial

import numpy as np
import pytest
from scipy.sparse import csr_matrix

import pennylane as qml
from pennylane import QNode
from pennylane import numpy as pnp
from pennylane import qnode
from pennylane.resource import Resources
from pennylane.tape import QuantumScript, QuantumTapeBatch
from pennylane.typing import PostprocessingFn


def dummyfunc():
    """dummy func."""
    return None


<<<<<<< HEAD
# class CustomDeviceWithDiffMethod(qml.devices.DefaultQubitLegacy):
#     """A device that defines a derivative."""

#     def execute(self, circuits, execution_config=None):
#         return 0

#     def compute_derivatives(self, circuits, execution_config=None):
#         """Device defines its own method to compute derivatives"""
#         return 0
=======
def test_backprop_switching_deprecation():
    """Test that a PennyLaneDeprecationWarning is raised when a device is subtituted
    for a different backprop device.
    """

    class DummyDevice(qml.devices.LegacyDevice):
        """A minimal device that substitutes for a backprop device."""

        author = "some string"
        name = "my legacy device"
        short_name = "something"
        version = 0.0

        observables = {"PauliX", "PauliY", "PauliZ"}
        operations = {"Rot", "RX", "RY", "RZ", "PauliX", "PauliY", "PauliZ", "CNOT"}
        pennylane_requires = 0.38

        _debugger = None

        def capabilities(self):
            return {"passthru_devices": {"autograd": "default.mixed"}}

        def reset(self):
            pass

        # pylint: disable=unused-argument
        def apply(self, operation, wires, par):
            return 0.0

        # pylint: disable=unused-argument
        def expval(self, observable, wires, par):
            return 0.0

    with pytest.warns(qml.PennyLaneDeprecationWarning):

        @qml.qnode(DummyDevice(shots=None), interface="autograd")
        def _(x):
            qml.RX(x, 0)
            return qml.expval(qml.Z(0))
>>>>>>> 591b351b


# pylint: disable=too-many-public-methods
class TestValidation:
    """Tests for QNode creation and validation"""

    def test_invalid_interface(self):
        """Test that an exception is raised for an invalid interface"""
        dev = qml.device("default.qubit.legacy", wires=1)
        test_interface = "something"
        expected_error = rf"Unknown interface {test_interface}\. Interface must be one of"

        with pytest.raises(qml.QuantumFunctionError, match=expected_error):
            QNode(dummyfunc, dev, interface="something")

    def test_changing_invalid_interface(self):
        """Test that an exception is raised for an invalid interface
        on a pre-existing QNode"""
        dev = qml.device("default.qubit.legacy", wires=1)
        test_interface = "something"

        @qnode(dev)
        def circuit(x):
            """a circuit."""
            qml.RX(x, wires=0)
            return qml.probs(wires=0)

        expected_error = rf"Unknown interface {test_interface}\. Interface must be one of"

        with pytest.raises(qml.QuantumFunctionError, match=expected_error):
            circuit.interface = test_interface

    def test_invalid_device(self):
        """Test that an exception is raised for an invalid device"""
        with pytest.raises(qml.QuantumFunctionError, match="Invalid device"):
            QNode(dummyfunc, None)

    # pylint: disable=protected-access
    @pytest.mark.autograd
    def test_best_method_is_device(self, monkeypatch):
        """Test that the method for determining the best diff method
        for a given device and interface returns the device"""

        dev = qml.device("default.qubit.legacy", wires=1)
        monkeypatch.setitem(dev._capabilities, "passthru_interface", "some_interface")
        monkeypatch.setitem(dev._capabilities, "provides_jacobian", True)
        # dev = CustomDeviceWithDiffMethod(wires=1)

        # res = QNode.get_best_method(dev, "jax")
        # assert res == ("device", {}, dev)

        # res = QNode.get_best_method(dev, None)
        # assert res == ("device", {}, dev)

        # basic check if the device provides a Jacobian
        res = QNode.get_best_method(dev, "another_interface")
        assert res == ("device", {}, dev)

        # device is returned even if backpropagation is possible
        res = QNode.get_best_method(dev, "some_interface")
        assert res == ("device", {}, dev)

    # pylint: disable=protected-access
    @pytest.mark.parametrize("interface", ["jax", "tensorflow", "torch", "autograd"])
    def test_best_method_is_backprop(self, interface):
        """Test that the method for determining the best diff method
        for a given device and interface returns backpropagation"""
        dev = qml.device("default.qubit.legacy", wires=1)

        # backprop is returned when the interface is an allowed interface for the device and Jacobian is not provided
        res = QNode.get_best_method(dev, interface)
        assert res == ("backprop", {}, dev)

    # pylint: disable=protected-access
    def test_best_method_is_param_shift(self):
        """Test that the method for determining the best diff method
        for a given device and interface returns the parameter shift rule"""
        dev = qml.device("default.qubit.legacy", wires=1)

        tape = qml.tape.QuantumScript([], [], shots=50)
        res = QNode.get_best_method(dev, None, tape=tape)
        assert res == (qml.gradients.param_shift, {}, dev)

    # pylint: disable=protected-access
    def test_best_method_is_finite_diff(self, monkeypatch):
        """Test that the method for determining the best diff method
        for a given device and interface returns finite differences"""

        def capabilities(cls):
            capabilities = cls._capabilities
            capabilities.update(model="None")
            return capabilities

        # finite differences is the fallback when we know nothing about the device
        monkeypatch.setattr(qml.devices.DefaultQubitLegacy, "capabilities", capabilities)

        dev = qml.device("default.qubit.legacy", wires=1)
        monkeypatch.setitem(dev._capabilities, "passthru_interface", "some_interface")
        monkeypatch.setitem(dev._capabilities, "provides_jacobian", False)

        res = QNode.get_best_method(dev, "another_interface")
        assert res == (qml.gradients.finite_diff, {}, dev)

    # pylint: disable=protected-access
    def test_best_method_str_is_device(self, monkeypatch):
        """Test that the method for determining the best diff method string
        for a given device and interface returns 'device'"""
        dev = qml.device("default.qubit.legacy", wires=1)
        monkeypatch.setitem(dev._capabilities, "passthru_interface", "some_interface")
        monkeypatch.setitem(dev._capabilities, "provides_jacobian", True)

        # basic check if the device provides a Jacobian
        res = QNode.best_method_str(dev, "another_interface")
        assert res == "device"

        # device is returned even if backpropagation is possible
        res = QNode.best_method_str(dev, "some_interface")
        assert res == "device"

    # pylint: disable=protected-access
    def test_best_method_str_is_backprop(self, monkeypatch):
        """Test that the method for determining the best diff method string
        for a given device and interface returns 'backprop'"""
        dev = qml.device("default.qubit.legacy", wires=1)
        monkeypatch.setitem(dev._capabilities, "passthru_interface", "some_interface")
        monkeypatch.setitem(dev._capabilities, "provides_jacobian", False)

        # backprop is returned when the interfaces match and Jacobian is not provided
        res = QNode.best_method_str(dev, "some_interface")
        assert res == "backprop"

    # pylint: disable=protected-access
    def test_best_method_str_is_param_shift(self, monkeypatch):
        """Test that the method for determining the best diff method string
        for a given device and interface returns 'parameter-shift'"""
        dev = qml.device("default.qubit.legacy", wires=1)
        monkeypatch.setitem(dev._capabilities, "passthru_interface", "some_interface")
        monkeypatch.setitem(dev._capabilities, "provides_jacobian", False)

        # parameter shift is returned when Jacobian is not provided and
        # the backprop interfaces do not match
        res = QNode.best_method_str(dev, "another_interface")
        assert res == "parameter-shift"

    # pylint: disable=protected-access
    def test_best_method_str_is_finite_diff(self, monkeypatch):
        """Test that the method for determining the best diff method string
        for a given device and interface returns 'finite-diff'"""
        dev = qml.device("default.qubit.legacy", wires=1)
        monkeypatch.setitem(dev._capabilities, "passthru_interface", "some_interface")
        monkeypatch.setitem(dev._capabilities, "provides_jacobian", False)

        def capabilities(cls):
            capabilities = cls._capabilities
            capabilities.update(model="None")
            return capabilities

        # finite differences is the fallback when we know nothing about the device
        monkeypatch.setattr(qml.devices.DefaultQubitLegacy, "capabilities", capabilities)
        res = QNode.best_method_str(dev, "another_interface")
        assert res == "finite-diff"

    # pylint: disable=protected-access
    def test_diff_method(self, mocker):
        """Test that a user-supplied diff method correctly returns the right
        diff method."""
        dev = qml.device("default.qubit.legacy", wires=1)

        mock_best = mocker.patch("pennylane.QNode.get_best_method")
        mock_best.return_value = ("best", {}, dev)

        qn = QNode(dummyfunc, dev, diff_method="best")
        assert qn.diff_method == "best"
        assert qn.gradient_fn == "backprop"

        qn = QNode(dummyfunc, dev, interface="autograd", diff_method="best")
        assert qn.diff_method == "best"
        assert qn.gradient_fn == "backprop"

        qn = QNode(dummyfunc, dev, diff_method="backprop")
        assert qn.diff_method == "backprop"
        assert qn.gradient_fn == "backprop"

        qn = QNode(dummyfunc, dev, interface="autograd", diff_method="backprop")
        assert qn.diff_method == "backprop"
        assert qn.gradient_fn == "backprop"

        qn = QNode(dummyfunc, dev, diff_method="device")
        assert qn.diff_method == "device"
        assert qn.gradient_fn == "device"

        qn = QNode(dummyfunc, dev, interface="autograd", diff_method="device")
        assert qn.diff_method == "device"
        assert qn.gradient_fn == "device"

        qn = QNode(dummyfunc, dev, diff_method="finite-diff")
        assert qn.diff_method == "finite-diff"
        assert qn.gradient_fn is qml.gradients.finite_diff

        qn = QNode(dummyfunc, dev, interface="autograd", diff_method="finite-diff")
        assert qn.diff_method == "finite-diff"
        assert qn.gradient_fn is qml.gradients.finite_diff

        qn = QNode(dummyfunc, dev, diff_method="spsa")
        assert qn.diff_method == "spsa"
        assert qn.gradient_fn is qml.gradients.spsa_grad

        qn = QNode(dummyfunc, dev, interface="autograd", diff_method="hadamard")
        assert qn.diff_method == "hadamard"
        assert qn.gradient_fn is qml.gradients.hadamard_grad

        qn = QNode(dummyfunc, dev, diff_method="parameter-shift")
        assert qn.diff_method == "parameter-shift"
        assert qn.gradient_fn is qml.gradients.param_shift

        qn = QNode(dummyfunc, dev, interface="autograd", diff_method="parameter-shift")
        assert qn.diff_method == "parameter-shift"
        assert qn.gradient_fn is qml.gradients.param_shift
        # check that get_best_method was only ever called once

    @pytest.mark.autograd
    def test_gradient_transform(self, mocker):
        """Test passing a gradient transform directly to a QNode"""
        dev = qml.device("default.qubit.legacy", wires=1)
        spy = mocker.spy(qml.gradients.finite_difference, "finite_diff_coeffs")

        @qnode(dev, diff_method=qml.gradients.finite_diff)
        def circuit(x):
            qml.RX(x, wires=0)
            return qml.expval(qml.PauliZ(0))

        qml.grad(circuit)(pnp.array(0.5, requires_grad=True))
        assert circuit.gradient_fn is qml.gradients.finite_diff
        spy.assert_called()

    def test_unknown_diff_method_string(self):
        """Test that an exception is raised for an unknown differentiation method string"""
        dev = qml.device("default.qubit.legacy", wires=1)

        with pytest.raises(
            qml.QuantumFunctionError, match="Differentiation method hello not recognized"
        ):
            QNode(dummyfunc, dev, interface="autograd", diff_method="hello")

    def test_unknown_diff_method_type(self):
        """Test that an exception is raised for an unknown differentiation method type"""
        dev = qml.device("default.qubit.legacy", wires=1)

        with pytest.raises(
            qml.QuantumFunctionError,
            match="Differentiation method 5 must be a gradient transform or a string",
        ):
            QNode(dummyfunc, dev, interface="autograd", diff_method=5)

    def test_adjoint_finite_shots(self):
        """Tests that QuantumFunctionError is raised with the adjoint differentiation method
        on QNode construction when the device has finite shots
        """

        dev = qml.device("default.qubit.legacy", wires=1, shots=1)

        with pytest.warns(
            UserWarning, match="Requested adjoint differentiation to be computed with finite shots."
        ):

            @qnode(dev, diff_method="adjoint")
            def circ():
                return qml.expval(qml.PauliZ(0))

            circ()

    @pytest.mark.autograd
    def test_sparse_diffmethod_error(self):
        """Test that an error is raised when the observable is SparseHamiltonian and the
        differentiation method is not parameter-shift."""
        dev = qml.device("default.qubit.legacy", wires=2, shots=None)

        @qnode(dev, diff_method="backprop")
        def circuit(param):
            qml.RX(param, wires=0)
            return qml.expval(qml.SparseHamiltonian(csr_matrix(np.eye(4)), [0, 1]))

        with pytest.raises(
            qml.QuantumFunctionError, match="does not support backprop with requested circuit."
        ):
            qml.grad(circuit, argnum=0)([0.5])

    def test_qnode_print(self):
        """Test that printing a QNode object yields the right information."""
        dev = qml.device("default.qubit.legacy", wires=1)

        def func(x):
            qml.RX(x, wires=0)
            return qml.expval(qml.PauliZ(0))

        qn = QNode(func, dev)

        assert (
            repr(qn)
            == f"<QNode: device='<LegacyDeviceFacade: <DefaultQubitLegacy device (wires=1, shots=None) at {hex(id(dev.target_device))}>>', interface='auto', diff_method='best'>"
        )

        qn = QNode(func, dev, interface="autograd")

        assert (
            repr(qn)
            == f"<QNode: device='<LegacyDeviceFacade: <DefaultQubitLegacy device (wires=1, shots=None) at {hex(id(dev.target_device))}>>', interface='autograd', diff_method='best'>"
        )

    @pytest.mark.autograd
    def test_diff_method_none(self, tol):
        """Test that diff_method=None creates a QNode with no interface, and no
        device swapping."""
        dev = qml.device("default.qubit.legacy", wires=1)

        @qnode(dev, diff_method=None)
        def circuit(x):
            qml.RX(x, wires=0)
            return qml.expval(qml.PauliZ(0))

        assert circuit.interface is None
        assert circuit.gradient_fn is None
        assert circuit.device is dev

        # QNode can still be executed
        assert np.allclose(circuit(0.5), np.cos(0.5), atol=tol, rtol=0)

        with pytest.warns(UserWarning, match="Attempted to differentiate a function with no"):
            grad = qml.grad(circuit)(0.5)

        assert np.allclose(grad, 0)

    # pylint: disable=unused-variable
    def test_unrecognized_kwargs_raise_warning(self):
        """Test that passing gradient_kwargs not included in qml.gradients.SUPPORTED_GRADIENT_KWARGS raises warning"""
        dev = qml.device("default.qubit.legacy", wires=2)

        with warnings.catch_warnings(record=True) as w:

            @qml.qnode(dev, random_kwarg=qml.gradients.finite_diff)
            def circuit(params):
                qml.RX(params[0], wires=0)
                return qml.expval(qml.PauliZ(0)), qml.var(qml.PauliZ(0))

            assert len(w) == 1
            assert "not included in the list of standard qnode gradient kwargs" in str(w[0].message)

    # pylint: disable=unused-variable
    def test_incorrect_diff_method_kwargs_raise_warning(self):
        """Tests that using one of the incorrect kwargs previously used in some examples in PennyLane
        (grad_method, gradient_fn) to set the qnode diff_method raises a warning"""
        dev = qml.device("default.qubit.legacy", wires=2)

        with warnings.catch_warnings(record=True) as w:

            @qml.qnode(dev, grad_method=qml.gradients.finite_diff)
            def circuit0(params):
                qml.RX(params[0], wires=0)
                return qml.expval(qml.PauliZ(0)), qml.var(qml.PauliZ(0))

            @qml.qnode(dev, gradient_fn=qml.gradients.finite_diff)
            def circuit2(params):
                qml.RX(params[0], wires=0)
                return qml.expval(qml.PauliZ(0)), qml.var(qml.PauliZ(0))

        assert len(w) == 2
        assert "Use diff_method instead" in str(w[0].message)
        assert "Use diff_method instead" in str(w[1].message)

    def test_auto_interface_tracker_device_switched(self):
        """Test that checks that the tracker is switched to the new device."""
        dev = qml.device("default.qubit.legacy", wires=1)

        @qml.qnode(dev)
        def circuit(params):
            qml.RX(params, wires=0)
            return qml.expval(qml.PauliZ(0))

        with qml.Tracker(dev) as tracker:
            circuit(qml.numpy.array(0.1, requires_grad=True))

        assert tracker.totals == {"executions": 1, "batches": 1, "batch_len": 1}
        assert np.allclose(tracker.history.pop("results")[0], 0.99500417)
        assert tracker.history == {
            "executions": [1],
            "shots": [None],
            "batches": [1],
            "batch_len": [1],
            "resources": [Resources(1, 1, {"RX": 1}, {1: 1}, 1)],
        }

    def test_autograd_interface_device_switched_no_warnings(self):
        """Test that checks that no warning is raised for device switch when you define an interface,
        except for the deprecation warnings which will be caught by the fixture."""
        dev = qml.device("default.qubit.legacy", wires=1)

        @qml.qnode(dev, interface="autograd")
        def circuit(params):
            qml.RX(params, wires=0)
            return qml.expval(qml.PauliZ(0))

        circuit(qml.numpy.array(0.1, requires_grad=True))

    def test_not_giving_mode_kwarg_does_not_raise_warning(self):
        """Test that not providing a value for mode does not raise a warning
        except for the deprecation warning."""
        with warnings.catch_warnings(record=True) as record:
            qml.QNode(lambda f: f, qml.device("default.qubit.legacy", wires=1))

        assert len(record) == 1
        assert record[0].category == qml.PennyLaneDeprecationWarning


class TestTapeConstruction:
    """Tests for the tape construction"""

    def test_basic_tape_construction(self, tol):
        """Test that a quantum tape is properly constructed"""
        dev = qml.device("default.qubit.legacy", wires=2)

        def func(x, y):
            qml.RX(x, wires=0)
            qml.RY(y, wires=1)
            qml.CNOT(wires=[0, 1])
            return qml.expval(qml.PauliZ(0))

        qn = QNode(func, dev)

        x = pnp.array(0.12, requires_grad=True)
        y = pnp.array(0.54, requires_grad=True)

        res = qn(x, y)

        assert isinstance(qn.qtape, QuantumScript)
        assert len(qn.qtape.operations) == 3
        assert len(qn.qtape.observables) == 1
        assert qn.qtape.num_params == 2
        assert qn.qtape.shots.total_shots is None

        expected = qml.execute([qn.tape], dev, None)
        assert np.allclose(res, expected, atol=tol, rtol=0)

        # when called, a new quantum tape is constructed
        old_tape = qn.qtape
        res2 = qn(x, y)

        assert np.allclose(res, res2, atol=tol, rtol=0)
        assert qn.qtape is not old_tape

    def test_jacobian(self):
        """Test the jacobian computation"""
        dev = qml.device("default.qubit.legacy", wires=2)

        def func(x, y):
            qml.RX(x, wires=0)
            qml.RY(y, wires=1)
            qml.CNOT(wires=[0, 1])
            return qml.probs(wires=0), qml.probs(wires=1)

        qn = QNode(
            func, dev, interface="autograd", diff_method="finite-diff", h=1e-8, approx_order=2
        )
        assert qn.gradient_kwargs["h"] == 1e-8
        assert qn.gradient_kwargs["approx_order"] == 2

        jac = qn.gradient_fn(qn)(
            pnp.array(0.45, requires_grad=True), pnp.array(0.1, requires_grad=True)
        )
        assert isinstance(jac, tuple) and len(jac) == 2
        assert len(jac[0]) == 2
        assert len(jac[1]) == 2

    def test_returning_non_measurements(self):
        """Test that an exception is raised if a non-measurement
        is returned from the QNode."""
        dev = qml.device("default.qubit.legacy", wires=2)

        def func0(x, y):
            qml.RX(x, wires=0)
            qml.RY(y, wires=1)
            qml.CNOT(wires=[0, 1])
            return 5

        qn = QNode(func0, dev)

        with pytest.raises(
            qml.QuantumFunctionError, match="must return either a single measurement"
        ):
            qn(5, 1)

        def func2(x, y):
            qml.RX(x, wires=0)
            qml.RY(y, wires=1)
            qml.CNOT(wires=[0, 1])
            return qml.expval(qml.PauliZ(0)), 5

        qn = QNode(func2, dev)

        with pytest.raises(
            qml.QuantumFunctionError, match="must return either a single measurement"
        ):
            qn(5, 1)

        def func3(x, y):
            qml.RX(x, wires=0)
            qml.RY(y, wires=1)
            qml.CNOT(wires=[0, 1])
            return []

        qn = QNode(func3, dev)

        with pytest.raises(
            qml.QuantumFunctionError, match="must return either a single measurement"
        ):
            qn(5, 1)

    def test_inconsistent_measurement_order(self):
        """Test that an exception is raised if measurements are returned in an
        order different to how they were queued on the tape"""
        dev = qml.device("default.qubit.legacy", wires=2)

        def func(x, y):
            qml.RX(x, wires=0)
            qml.RY(y, wires=1)
            qml.CNOT(wires=[0, 1])
            m = qml.expval(qml.PauliZ(0))
            return qml.expval(qml.PauliX(1)), m

        qn = QNode(func, dev)

        with pytest.raises(
            qml.QuantumFunctionError,
            match="measurements must be returned in the order they are measured",
        ):
            qn(5, 1)

    def test_consistent_measurement_order(self):
        """Test evaluation proceeds as expected if measurements are returned in the
        same order to how they were queued on the tape"""
        dev = qml.device("default.qubit.legacy", wires=2)

        contents = []

        def func(x, y):
            op1 = qml.RX(x, wires=0)
            op2 = qml.RY(y, wires=1)
            op3 = qml.CNOT(wires=[0, 1])
            m1 = qml.expval(qml.PauliZ(0))
            m2 = qml.expval(qml.PauliX(1))
            contents.append(op1)
            contents.append(op2)
            contents.append(op3)
            contents.append(m1)
            contents.append(m2)
            return [m1, m2]

        qn = QNode(func, dev)
        qn(5, 1)  # evaluate the QNode
        assert qn.qtape.operations == contents[0:3]
        assert qn.qtape.measurements == contents[3:]

    def test_operator_all_wires(self, monkeypatch, tol):
        """Test that an operator that must act on all wires
        does, or raises an error."""
        monkeypatch.setattr(qml.RX, "num_wires", qml.operation.AllWires)

        def circuit(x):
            qml.RX(x, wires=0)
            return qml.expval(qml.PauliZ(0))

        dev = qml.device("default.qubit.legacy", wires=2)
        qn = QNode(circuit, dev)

        with pytest.raises(qml.QuantumFunctionError, match="Operator RX must act on all wires"):
            qn(0.5)

        dev = qml.device("default.qubit.legacy", wires=1)
        qn = QNode(circuit, dev)
        assert np.allclose(qn(0.5), np.cos(0.5), atol=tol, rtol=0)

    def test_all_wires_new_device(self):
        """Test that an operator must act on all tape wires with the new device API."""

        def circuit1(x):
            qml.GlobalPhase(x, wires=0)
            return qml.expval(qml.PauliZ(0) @ qml.PauliZ(1))

        dev = qml.devices.DefaultQubit()  # TODO: add wires, change comment below
        qn = QNode(circuit1, dev)

        # fails when GlobalPhase is a strict subset of all tape wires
        with pytest.raises(qml.QuantumFunctionError, match="GlobalPhase must act on all wires"):
            qn(0.5)

        @qml.qnode(dev)
        def circuit2(x):
            qml.GlobalPhase(x, wires=[0, 1])
            return qml.expval(qml.PauliZ(0) @ qml.PauliZ(1))

        # passes here, does not care for device.wires because it has none
        assert circuit2(0.5) == 1

    @pytest.mark.jax
    def test_jit_counts_raises_error(self):
        """Test that returning counts in a quantum function with trainable parameters while
        jitting raises an error."""
        import jax

        dev = qml.device("default.qubit.legacy", wires=2, shots=5)

        def circuit1(param):
            qml.Hadamard(0)
            qml.RX(param, wires=1)
            qml.CNOT([1, 0])
            return qml.counts()

        qn = qml.QNode(circuit1, dev)
        jitted_qnode1 = jax.jit(qn)

        with pytest.raises(
            qml.QuantumFunctionError, match="Can't JIT a quantum function that returns counts."
        ):
            jitted_qnode1(0.123)

        # Test with qnode decorator syntax
        @qml.qnode(dev)
        def circuit2(param):
            qml.Hadamard(0)
            qml.RX(param, wires=1)
            qml.CNOT([1, 0])
            return qml.counts()

        jitted_qnode2 = jax.jit(circuit2)

        with pytest.raises(
            qml.QuantumFunctionError, match="Can't JIT a quantum function that returns counts."
        ):
            jitted_qnode2(0.123)


def test_decorator(tol):
    """Test that the decorator correctly creates a QNode."""
    dev = qml.device("default.qubit.legacy", wires=2)

    @qnode(dev)
    def func(x, y):
        """My function docstring"""
        qml.RX(x, wires=0)
        qml.RY(y, wires=1)
        qml.CNOT(wires=[0, 1])
        return qml.expval(qml.PauliZ(0))

    assert isinstance(func, QNode)
    assert func.__doc__ == "My function docstring"

    x = pnp.array(0.12, requires_grad=True)
    y = pnp.array(0.54, requires_grad=True)

    res = func(x, y)

    assert isinstance(func.qtape, QuantumScript)
    assert len(func.qtape.operations) == 3
    assert len(func.qtape.observables) == 1
    assert func.qtape.num_params == 2

    expected = qml.execute([func.tape], dev, None)
    assert np.allclose(res, expected, atol=tol, rtol=0)

    # when called, a new quantum tape is constructed
    old_tape = func.qtape
    res2 = func(x, y)

    assert np.allclose(res, res2, atol=tol, rtol=0)
    assert func.qtape is not old_tape


class TestIntegration:
    """Integration tests."""

    @pytest.mark.autograd
    def test_correct_number_of_executions_autograd(self):
        """Test that number of executions are tracked in the autograd interface."""

        def func():
            qml.Hadamard(wires=0)
            qml.CNOT(wires=[0, 1])
            return qml.expval(qml.PauliZ(0))

        dev = qml.device("default.qubit.legacy", wires=2)
        qn = QNode(func, dev, interface="autograd")

        for _ in range(2):
            qn()

        assert dev.num_executions == 2

        qn2 = QNode(func, dev, interface="autograd")
        for _ in range(3):
            qn2()

        assert dev.num_executions == 5

    @pytest.mark.tf
    @pytest.mark.parametrize("interface", ["tf", "auto"])
    def test_correct_number_of_executions_tf(self, interface):
        """Test that number of executions are tracked in the tf interface."""

        def func():
            qml.Hadamard(wires=0)
            qml.CNOT(wires=[0, 1])
            return qml.expval(qml.PauliZ(0))

        dev = qml.device("default.qubit.legacy", wires=2)
        qn = QNode(func, dev, interface=interface)
        for _ in range(2):
            qn()

        assert dev.num_executions == 2

        qn2 = QNode(func, dev, interface=interface)
        for _ in range(3):
            qn2()

        assert dev.num_executions == 5

        # qubit of different interface
        qn3 = QNode(func, dev, interface="autograd")
        qn3()

        assert dev.num_executions == 6

    @pytest.mark.torch
    @pytest.mark.parametrize("interface", ["torch", "auto"])
    def test_correct_number_of_executions_torch(self, interface):
        """Test that number of executions are tracked in the torch interface."""

        def func():
            qml.Hadamard(wires=0)
            qml.CNOT(wires=[0, 1])
            return qml.expval(qml.PauliZ(0))

        dev = qml.device("default.qubit.legacy", wires=2)
        qn = QNode(func, dev, interface=interface)
        for _ in range(2):
            qn()

        assert dev.num_executions == 2

        qn2 = QNode(func, dev, interface=interface)
        for _ in range(3):
            qn2()

        assert dev.num_executions == 5

        # qubit of different interface
        qn3 = QNode(func, dev, interface="autograd")
        qn3()

        assert dev.num_executions == 6

    def test_num_exec_caching_device_swap(self):
        """Tests that if we swapped the original device (e.g., when
        diff_method='backprop') then the number of executions recorded is
        correct."""
        dev = qml.device("default.qubit.legacy", wires=2)

        cache = {}

        @qml.qnode(dev, diff_method="backprop", cache=cache)
        def circuit():
            qml.RY(0.345, wires=0)
            return qml.expval(qml.PauliZ(0))

        for _ in range(15):
            circuit()

        # Although we've evaluated the QNode more than once, due to caching,
        # there was one device execution recorded
        assert dev.num_executions == 1
        assert cache

    def test_num_exec_caching_device_swap_two_exec(self):
        """Tests that if we swapped the original device (e.g., when
        diff_method='backprop') then the number of executions recorded is
        correct even with multiple QNode evaluations."""
        dev = qml.device("default.qubit.legacy", wires=2)

        cache = {}

        @qml.qnode(dev, diff_method="backprop", cache=cache)
        def circuit0():
            qml.RY(0.345, wires=0)
            return qml.expval(qml.PauliZ(0))

        for _ in range(15):
            circuit0()

        @qml.qnode(dev, diff_method="backprop", cache=cache)
        def circuit2():
            qml.RZ(0.345, wires=0)
            return qml.expval(qml.PauliZ(0))

        for _ in range(15):
            circuit2()

        # Although we've evaluated the QNode several times, due to caching,
        # there were two device executions recorded
        assert dev.num_executions == 2
        assert cache

    @pytest.mark.autograd
    @pytest.mark.parametrize("diff_method", ["parameter-shift", "finite-diff", "spsa", "hadamard"])
    def test_single_expectation_value_with_argnum_one(self, diff_method, tol):
        """Tests correct output shape and evaluation for a QNode
        with a single expval output where only one parameter is chosen to
        estimate the jacobian.

        This test relies on the fact that exactly one term of the estimated
        jacobian will match the expected analytical value.
        """
        dev = qml.device("default.qubit.legacy", wires=3)

        x = pnp.array(0.543, requires_grad=True)
        y = pnp.array(-0.654, requires_grad=True)

        @qnode(
            dev, diff_method=diff_method, argnum=[1]
        )  # <--- we only choose one trainable parameter
        def circuit(x, y):
            qml.RX(x, wires=[0])
            qml.RY(y, wires=[1])
            qml.CNOT(wires=[0, 1])
            return qml.expval(qml.PauliZ(0) @ qml.PauliX(1))

        res = qml.grad(circuit)(x, y)
        assert len(res) == 2

        expected = (0, np.cos(y) * np.cos(x))

        assert np.allclose(res, expected, atol=tol, rtol=0)

    def test_no_defer_measurements_if_supported(self, mocker):
        """Test that the defer_measurements transform is not used during
        QNode construction if the device supports mid-circuit measurements."""
        dev = qml.device("default.qubit.legacy", wires=3)
        mocker.patch.object(qml.Device, "_capabilities", {"supports_mid_measure": True})
        spy = mocker.spy(qml.defer_measurements, "_transform")

        @qml.qnode(dev)
        def circuit():
            qml.PauliX(0)
            qml.measure(0)
            return qml.expval(qml.PauliZ(1))

        circuit.construct(tuple(), {})

        spy.assert_not_called()
        assert len(circuit.tape.operations) == 2
        assert isinstance(circuit.tape.operations[1], qml.measurements.MidMeasureMP)

    @pytest.mark.parametrize("dev_name", ["default.qubit", "default.qubit.legacy"])
    @pytest.mark.parametrize("first_par", np.linspace(0.15, np.pi - 0.3, 3))
    @pytest.mark.parametrize("sec_par", np.linspace(0.15, np.pi - 0.3, 3))
    @pytest.mark.parametrize(
        "return_type", [qml.expval(qml.PauliZ(1)), qml.var(qml.PauliZ(1)), qml.probs(wires=[1])]
    )
    @pytest.mark.parametrize(
        "mv_return, mv_res",
        [
            (qml.expval, lambda x: np.sin(x / 2) ** 2),
            (qml.var, lambda x: np.sin(x / 2) ** 2 - np.sin(x / 2) ** 4),
            (qml.probs, lambda x: [np.cos(x / 2) ** 2, np.sin(x / 2) ** 2]),
        ],
    )
    def test_defer_meas_if_mcm_unsupported(
        self, dev_name, first_par, sec_par, return_type, mv_return, mv_res, mocker
    ):  # pylint: disable=too-many-arguments
        """Tests that the transform using the deferred measurement principle is
        applied if the device doesn't support mid-circuit measurements
        natively."""

        dev = qml.device(dev_name, wires=3)

        @qml.qnode(dev)
        def cry_qnode(x, y):
            """QNode where we apply a controlled Y-rotation."""
            qml.Hadamard(1)
            qml.RY(x, wires=0)
            qml.CRY(y, wires=[0, 1])
            return qml.apply(return_type)

        @qml.qnode(dev)
        def conditional_ry_qnode(x, y):
            """QNode where the defer measurements transform is applied by
            default under the hood."""
            qml.Hadamard(1)
            qml.RY(x, wires=0)
            m_0 = qml.measure(0)
            qml.cond(m_0, qml.RY)(y, wires=1)
            return qml.apply(return_type), mv_return(op=m_0)

        spy = mocker.spy(qml.defer_measurements, "_transform")
        r1 = cry_qnode(first_par, sec_par)
        r2 = conditional_ry_qnode(first_par, sec_par)

        assert np.allclose(r1, r2[0])
        assert np.allclose(r2[1], mv_res(first_par))
        assert spy.call_count == 3 if dev.name == "defaut.qubit" else 1

    @pytest.mark.parametrize("basis_state", [[1, 0], [0, 1]])
    def test_sampling_with_mcm(self, basis_state, mocker):
        """Tests that a QNode with qml.sample and mid-circuit measurements
        returns the expected results."""
        dev = qml.device("default.qubit.legacy", wires=3, shots=1000)

        first_par = np.pi

        @qml.qnode(dev)
        def cry_qnode(x):
            """QNode where we apply a controlled Y-rotation."""
            qml.BasisStatePreparation(basis_state, wires=[0, 1])
            qml.CRY(x, wires=[0, 1])
            return qml.sample(qml.PauliZ(1))

        @qml.qnode(dev)
        def conditional_ry_qnode(x):
            """QNode where the defer measurements transform is applied by
            default under the hood."""
            qml.BasisStatePreparation(basis_state, wires=[0, 1])
            m_0 = qml.measure(0)
            qml.cond(m_0, qml.RY)(x, wires=1)
            return qml.sample(qml.PauliZ(1))

        spy = mocker.spy(qml.defer_measurements, "_transform")
        r1 = cry_qnode(first_par)
        r2 = conditional_ry_qnode(first_par)
        assert np.allclose(r1, r2)
        spy.assert_called()

    @pytest.mark.tf
    @pytest.mark.parametrize("interface", ["tf", "auto"])
    def test_conditional_ops_tensorflow(self, interface):
        """Test conditional operations with TensorFlow."""
        import tensorflow as tf

        dev = qml.device("default.qubit.legacy", wires=3)

        @qml.qnode(dev, interface=interface, diff_method="parameter-shift")
        def cry_qnode(x):
            """QNode where we apply a controlled Y-rotation."""
            qml.Hadamard(1)
            qml.RY(1.234, wires=0)
            qml.CRY(x, wires=[0, 1])
            return qml.expval(qml.PauliZ(1))

        @qml.qnode(dev, interface=interface, diff_method="parameter-shift")
        @qml.defer_measurements
        def conditional_ry_qnode(x):
            """QNode where the defer measurements transform is applied by
            default under the hood."""
            qml.Hadamard(1)
            qml.RY(1.234, wires=0)
            m_0 = qml.measure(0)
            qml.cond(m_0, qml.RY)(x, wires=1)
            return qml.expval(qml.PauliZ(1))

        x_ = -0.654
        x1 = tf.Variable(x_, dtype=tf.float64)
        x2 = tf.Variable(x_, dtype=tf.float64)

        with tf.GradientTape() as tape1:
            r1 = cry_qnode(x1)

        with tf.GradientTape() as tape2:
            r2 = conditional_ry_qnode(x2)

        assert np.allclose(r1, r2)

        grad1 = tape1.gradient(r1, x1)
        grad2 = tape2.gradient(r2, x2)
        assert np.allclose(grad1, grad2)

    @pytest.mark.torch
    @pytest.mark.parametrize("interface", ["torch", "auto"])
    def test_conditional_ops_torch(self, interface):
        """Test conditional operations with Torch."""
        import torch

        dev = qml.device("default.qubit.legacy", wires=3)

        @qml.qnode(dev, interface=interface, diff_method="parameter-shift")
        def cry_qnode(x):
            """QNode where we apply a controlled Y-rotation."""
            qml.Hadamard(1)
            qml.RY(1.234, wires=0)
            qml.CRY(x, wires=[0, 1])
            return qml.expval(qml.PauliZ(1))

        @qml.qnode(dev, interface=interface, diff_method="parameter-shift")
        def conditional_ry_qnode(x):
            """QNode where the defer measurements transform is applied by
            default under the hood."""
            qml.Hadamard(1)
            qml.RY(1.234, wires=0)
            m_0 = qml.measure(0)
            qml.cond(m_0, qml.RY)(x, wires=1)
            return qml.expval(qml.PauliZ(1))

        x1 = torch.tensor(-0.654, dtype=torch.float64, requires_grad=True)
        x2 = torch.tensor(-0.654, dtype=torch.float64, requires_grad=True)

        r1 = cry_qnode(x1)
        r2 = conditional_ry_qnode(x2)

        assert np.allclose(r1.detach(), r2.detach())

        r1.backward()
        r2.backward()
        assert np.allclose(x1.grad.detach(), x2.grad.detach())

    @pytest.mark.jax
    @pytest.mark.parametrize("jax_interface", ["jax-python", "jax-jit", "auto"])
    def test_conditional_ops_jax(self, jax_interface):
        """Test conditional operations with JAX."""
        import jax

        jnp = jax.numpy
        dev = qml.device("default.qubit.legacy", wires=3)

        @qml.qnode(dev, interface=jax_interface, diff_method="parameter-shift")
        def cry_qnode(x):
            """QNode where we apply a controlled Y-rotation."""
            qml.Hadamard(1)
            qml.RY(1.234, wires=0)
            qml.CRY(x, wires=[0, 1])
            return qml.expval(qml.PauliZ(1))

        @qml.qnode(dev, interface=jax_interface, diff_method="parameter-shift")
        def conditional_ry_qnode(x):
            """QNode where the defer measurements transform is applied by
            default under the hood."""
            qml.Hadamard(1)
            qml.RY(1.234, wires=0)
            m_0 = qml.measure(0)
            qml.cond(m_0, qml.RY)(x, wires=1)
            return qml.expval(qml.PauliZ(1))

        x1 = jnp.array(-0.654)
        x2 = jnp.array(-0.654)

        r1 = cry_qnode(x1)
        r2 = conditional_ry_qnode(x2)

        assert np.allclose(r1, r2)
        assert np.allclose(jax.grad(cry_qnode)(x1), jax.grad(conditional_ry_qnode)(x2))

    def test_qnode_does_not_support_nested_queuing(self):
        """Test that operators in QNodes are not queued to surrounding contexts."""
        dev = qml.device("default.qubit.legacy", wires=1)

        @qml.qnode(dev)
        def circuit():
            qml.PauliZ(0)
            return qml.expval(qml.PauliX(0))

        with qml.queuing.AnnotatedQueue() as q:
            circuit()

        assert q.queue == []  # pylint: disable=use-implicit-booleaness-not-comparison
        assert len(circuit.tape.operations) == 1


class TestShots:
    """Unit tests for specifying shots per call."""

    # pylint: disable=unexpected-keyword-arg
    def test_specify_shots_per_call_sample(self):
        """Tests that shots can be set per call for a sample return type."""
        dev = qml.device("default.qubit.legacy", wires=1, shots=10)

        @qnode(dev)
        def circuit(a):
            qml.RX(a, wires=0)
            return qml.sample(qml.PauliZ(wires=0))

        assert len(circuit(0.8)) == 10
        assert len(circuit(0.8, shots=2)) == 2
        assert len(circuit(0.8, shots=3178)) == 3178
        assert len(circuit(0.8)) == 10

    # pylint: disable=unexpected-keyword-arg, protected-access
    def test_specify_shots_per_call_expval(self):
        """Tests that shots can be set per call for an expectation value.
        Note: this test has a vanishingly small probability to fail."""
        dev = qml.device("default.qubit.legacy", wires=1, shots=None)

        @qnode(dev)
        def circuit():
            qml.Hadamard(wires=0)
            return qml.expval(qml.PauliZ(wires=0))

        # check that the circuit is analytic
        res1 = [circuit() for _ in range(100)]
        assert np.std(res1) == 0.0
        assert circuit.device._shots is None

        # check that the circuit is temporary non-analytic
        res1 = [circuit(shots=1) for _ in range(100)]
        assert np.std(res1) != 0.0

        # check that the circuit is analytic again
        res1 = [circuit() for _ in range(100)]
        assert np.std(res1) == 0.0
        assert circuit.device._shots is None

    # pylint: disable=unexpected-keyword-arg
    def test_no_shots_per_call_if_user_has_shots_qfunc_kwarg(self):
        """Tests that the per-call shots overwriting is suspended if user
        has a shots keyword argument, but a warning is raised."""

        dev = qml.device("default.qubit.legacy", wires=2, shots=10)

        def circuit(a, shots=0):
            qml.RX(a, wires=shots)
            return qml.sample(qml.PauliZ(wires=0))

        with pytest.warns(
            UserWarning, match="The 'shots' argument name is reserved for overriding"
        ):
            circuit = QNode(circuit, dev)

        assert len(circuit(0.8)) == 10
        assert circuit.qtape.operations[0].wires.labels == (0,)

        assert len(circuit(0.8, shots=1)) == 10
        assert circuit.qtape.operations[0].wires.labels == (1,)

        assert len(circuit(0.8, shots=0)) == 10
        assert circuit.qtape.operations[0].wires.labels == (0,)

    # pylint: disable=unexpected-keyword-arg
    def test_no_shots_per_call_if_user_has_shots_qfunc_arg(self):
        """Tests that the per-call shots overwriting is suspended
        if user has a shots argument, but a warning is raised."""
        dev = qml.device("default.qubit.legacy", wires=[0, 1], shots=10)

        def ansatz0(a, shots):
            qml.RX(a, wires=shots)
            return qml.sample(qml.PauliZ(wires=0))

        # assert that warning is still raised
        with pytest.warns(
            UserWarning, match="The 'shots' argument name is reserved for overriding"
        ):
            circuit = QNode(ansatz0, dev)

        assert len(circuit(0.8, 1)) == 10
        assert circuit.qtape.operations[0].wires.labels == (1,)

        dev = qml.device("default.qubit.legacy", wires=2, shots=10)

        with pytest.warns(
            UserWarning, match="The 'shots' argument name is reserved for overriding"
        ):

            @qnode(dev)
            def ansatz1(a, shots):
                qml.RX(a, wires=shots)
                return qml.sample(qml.PauliZ(wires=0))

        assert len(ansatz1(0.8, shots=0)) == 10
        assert ansatz1.qtape.operations[0].wires.labels == (0,)

    # pylint: disable=unexpected-keyword-arg
    def test_shots_setting_does_not_mutate_device(self):
        """Tests that per-call shots setting does not change the number of shots in the device."""

        dev = qml.device("default.qubit.legacy", wires=1, shots=3)

        @qnode(dev)
        def circuit(a):
            qml.RX(a, wires=0)
            return qml.sample(qml.PauliZ(wires=0))

        assert dev.shots == qml.measurements.Shots(3)
        res = circuit(0.8, shots=2)
        assert len(res) == 2
        assert dev.shots == qml.measurements.Shots(3)

    def test_warning_finite_shots_dev(self):
        """Tests that a warning is raised when caching is used with finite shots."""
        dev = qml.device("default.qubit.legacy", wires=1, shots=5)

        @qml.qnode(dev, cache={})
        def circuit(x):
            qml.RZ(x, wires=0)
            return qml.expval(qml.PauliZ(0))

        # no warning on the first execution
        circuit(0.3)
        with pytest.warns(UserWarning, match="Cached execution with finite shots detected"):
            circuit(0.3)

    # pylint: disable=unexpected-keyword-arg
    def test_warning_finite_shots_override(self):
        """Tests that a warning is raised when caching is used with finite shots."""
        dev = qml.device("default.qubit.legacy", wires=1, shots=5)

        @qml.qnode(dev, cache={})
        def circuit(x):
            qml.RZ(x, wires=0)
            return qml.expval(qml.PauliZ(0))

        # no warning on the first execution
        circuit(0.3)
        with pytest.warns(UserWarning, match="Cached execution with finite shots detected"):
            circuit(0.3, shots=5)

    def test_warning_finite_shots_tape(self):
        """Tests that a warning is raised when caching is used with finite shots."""
        dev = qml.device("default.qubit.legacy", wires=1, shots=5)

        with qml.queuing.AnnotatedQueue() as q:
            qml.RZ(0.3, wires=0)
            qml.expval(qml.PauliZ(0))

        tape = QuantumScript.from_queue(q, shots=5)
        # no warning on the first execution
        cache = {}
        qml.execute([tape], dev, None, cache=cache)
        with pytest.warns(UserWarning, match="Cached execution with finite shots detected"):
            qml.execute([tape], dev, None, cache=cache)

    def test_no_warning_infinite_shots(self):
        """Tests that no warning is raised when caching is used with infinite shots."""
        dev = qml.device("default.qubit.legacy", wires=1)

        @qml.qnode(dev, cache={})
        def circuit(x):
            qml.RZ(x, wires=0)
            return qml.expval(qml.PauliZ(0))

        with warnings.catch_warnings():
            warnings.filterwarnings("error", message="Cached execution with finite shots detected")
            circuit(0.3)
            circuit(0.3)

    @pytest.mark.autograd
    def test_no_warning_internal_cache_reuse(self):
        """Tests that no warning is raised when only the internal cache is reused."""
        dev = qml.device("default.qubit.legacy", wires=1, shots=5)

        @qml.qnode(dev, cache=True)
        def circuit(x):
            qml.RZ(x, wires=0)
            return qml.probs(wires=0)

        with warnings.catch_warnings():
            warnings.filterwarnings("error", message="Cached execution with finite shots detected")
            qml.jacobian(circuit, argnum=0)(0.3)

    # pylint: disable=unexpected-keyword-arg
    @pytest.mark.parametrize(
        "shots, total_shots, shot_vector",
        [
            (None, None, ()),
            (1, 1, ((1, 1),)),
            (10, 10, ((10, 1),)),
            ([1, 1, 2, 3, 1], 8, ((1, 2), (2, 1), (3, 1), (1, 1))),
        ],
    )
    def test_tape_shots_set_on_call(self, shots, total_shots, shot_vector):
        """test that shots are placed on the tape if they are specified during a call."""
        dev = qml.device("default.qubit.legacy", wires=2, shots=5)

        def func(x, y):
            qml.RX(x, wires=0)
            qml.RY(y, wires=1)
            return qml.expval(qml.PauliZ(0))

        qn = QNode(func, dev)

        # No override
        _ = qn(0.1, 0.2)
        assert qn.tape.shots.total_shots == 5

        # Override
        _ = qn(0.1, 0.2, shots=shots)
        assert qn.tape.shots.total_shots == total_shots
        assert qn.tape.shots.shot_vector == shot_vector

        # Decorator syntax
        @qnode(dev)
        def qn2(x, y):
            qml.RX(x, wires=0)
            qml.RY(y, wires=1)
            return qml.expval(qml.PauliZ(0))

        # No override
        _ = qn2(0.1, 0.2)
        assert qn2.tape.shots.total_shots == 5

        # Override
        _ = qn2(0.1, 0.2, shots=shots)
        assert qn2.tape.shots.total_shots == total_shots
        assert qn2.tape.shots.shot_vector == shot_vector


class TestTransformProgramIntegration:
    def test_transform_program_modifies_circuit(self):
        """Test qnode integration with a transform that turns the circuit into just a pauli x."""
        dev = qml.device("default.qubit.legacy", wires=1)

        def null_postprocessing(results):
            return results[0]

        @qml.transforms.core.transform
        def just_pauli_x_out(
            tape: qml.tape.QuantumTape,
        ) -> tuple[QuantumTapeBatch, PostprocessingFn]:
            return (
                qml.tape.QuantumScript([qml.PauliX(0)], tape.measurements),
            ), null_postprocessing

        @just_pauli_x_out
        @qml.qnode(dev, interface=None, diff_method=None)
        def circuit(x):
            qml.RX(x, 0)
            return qml.expval(qml.PauliZ(0))

        assert circuit.transform_program[0].transform == just_pauli_x_out.transform

        assert qml.math.allclose(circuit(0.1), -1)

        with circuit.device.tracker as tracker:
            circuit(0.1)

        assert tracker.totals["executions"] == 1
        assert tracker.history["resources"][0].gate_types["PauliX"] == 1
        assert tracker.history["resources"][0].gate_types["RX"] == 0

    def tet_transform_program_modifies_results(self):
        """Test integration with a transform that modifies the result output."""

        dev = qml.device("default.qubit.legacy", wires=2)

        @qml.transforms.core.transform
        def pin_result(
            tape: qml.tape.QuantumTape, requested_result
        ) -> tuple[QuantumTapeBatch, PostprocessingFn]:
            def postprocessing(_: qml.typing.ResultBatch) -> qml.typing.Result:
                return requested_result

            return (tape,), postprocessing

        @partial(pin_result, requested_result=3.0)
        @qml.qnode(dev, interface=None, diff_method=None)
        def circuit(x):
            qml.RX(x, 0)
            return qml.expval(qml.PauliZ(0))

        assert circuit.transform_program[0].transform == pin_result.transform
        assert circuit.transform_program[0].kwargs == {"requested_result": 3.0}

        assert qml.math.allclose(circuit(0.1), 3.0)

    def test_transform_order_circuit_processing(self):
        """Test that transforms are applied in the correct order in integration."""

        dev = qml.device("default.qubit.legacy", wires=2)

        def null_postprocessing(results):
            return results[0]

        @qml.transforms.core.transform
        def just_pauli_x_out(
            tape: qml.tape.QuantumTape,
        ) -> tuple[QuantumTapeBatch, PostprocessingFn]:
            return (
                qml.tape.QuantumScript([qml.PauliX(0)], tape.measurements),
            ), null_postprocessing

        @qml.transforms.core.transform
        def repeat_operations(
            tape: qml.tape.QuantumTape,
        ) -> tuple[QuantumTapeBatch, PostprocessingFn]:
            new_tape = qml.tape.QuantumScript(
                tape.operations + copy.deepcopy(tape.operations), tape.measurements
            )
            return (new_tape,), null_postprocessing

        @repeat_operations
        @just_pauli_x_out
        @qml.qnode(dev, interface=None, diff_method=None)
        def circuit1(x):
            qml.RX(x, 0)
            return qml.expval(qml.PauliZ(0))

        with circuit1.device.tracker as tracker:
            assert qml.math.allclose(circuit1(0.1), 1.0)

        assert tracker.history["resources"][0].gate_types["PauliX"] == 2

        @just_pauli_x_out
        @repeat_operations
        @qml.qnode(dev, interface=None, diff_method=None)
        def circuit2(x):
            qml.RX(x, 0)
            return qml.expval(qml.PauliZ(0))

        with circuit2.device.tracker as tracker:
            assert qml.math.allclose(circuit2(0.1), -1.0)

        assert tracker.history["resources"][0].gate_types["PauliX"] == 1

    def test_transform_order_postprocessing(self):
        """Test that transform postprocessing is called in the right order."""

        dev = qml.device("default.qubit.legacy", wires=2)

        def scale_by_factor(results, factor):
            return results[0] * factor

        def add_shift(results, shift):
            return results[0] + shift

        @qml.transforms.core.transform
        def scale_output(
            tape: qml.tape.QuantumTape, factor
        ) -> tuple[QuantumTapeBatch, PostprocessingFn]:
            return (tape,), partial(scale_by_factor, factor=factor)

        @qml.transforms.core.transform
        def shift_output(
            tape: qml.tape.QuantumTape, shift
        ) -> tuple[QuantumTapeBatch, PostprocessingFn]:
            return (tape,), partial(add_shift, shift=shift)

        @partial(shift_output, shift=1.0)
        @partial(scale_output, factor=2.0)
        @qml.qnode(dev, interface=None, diff_method=None)
        def circuit1():
            return qml.expval(qml.PauliZ(0))

        # first add one, then scale by 2.0.  Outer postprocessing transforms are applied first
        assert qml.math.allclose(circuit1(), 4.0)

        @partial(scale_output, factor=2.0)
        @partial(shift_output, shift=1.0)
        @qml.qnode(dev, interface=None, diff_method=None)
        def circuit2():
            return qml.expval(qml.PauliZ(0))

        # first scale by 2, then add one. Outer postprocessing transforms are applied first
        assert qml.math.allclose(circuit2(), 3.0)

    def test_scaling_shots_transform(self):
        """Test a transform that scales the number of shots used in an execution."""

        # note that this won't work with the old device interface :(
        dev = qml.devices.DefaultQubit()

        def num_of_shots_from_sample(results):
            return len(results[0])

        @qml.transforms.core.transform
        def use_n_shots(tape: qml.tape.QuantumTape, n) -> tuple[QuantumTapeBatch, PostprocessingFn]:
            return (
                qml.tape.QuantumScript(tape.operations, tape.measurements, shots=n),
            ), num_of_shots_from_sample

        @partial(use_n_shots, n=100)
        @qml.qnode(dev, interface=None, diff_method=None)
        def circuit():
            return qml.sample(wires=0)

        assert circuit() == 100


# pylint: disable=unused-argument
class CustomDevice(qml.devices.Device):
    """A null device that just returns 0."""

    def __repr__(self):
        return "CustomDevice"

    def execute(self, circuits, execution_config=None):
        return (0,)


class TestTapeExpansion:
    """Test that tape expansion within the QNode works correctly"""

    @pytest.mark.parametrize(
        "diff_method,mode",
        [("parameter-shift", False), ("adjoint", True), ("adjoint", False)],
    )
    def test_device_expansion(self, diff_method, mode, mocker):
        """Test expansion of an unsupported operation on the device"""
        dev = qml.device("default.qubit.legacy", wires=1)

        # pylint: disable=too-few-public-methods
        class UnsupportedOp(qml.operation.Operation):
            """custom unsupported op."""

            num_wires = 1

            def decomposition(self):
                return [qml.RX(3 * self.data[0], wires=self.wires)]

        @qnode(dev, diff_method=diff_method, grad_on_execution=mode)
        def circuit(x):
            UnsupportedOp(x, wires=0)
            return qml.expval(qml.PauliZ(0))

        if diff_method == "adjoint" and mode:
            spy = mocker.spy(circuit.device, "execute_and_compute_derivatives")
        else:
            spy = mocker.spy(circuit.device, "execute")

        x = np.array(0.5)
        circuit(x)

        tape = spy.call_args[0][0][0]
        assert len(tape.operations) == 1
        assert tape.operations[0].name == "RX"
        assert np.allclose(tape.operations[0].parameters, 3 * x)

    @pytest.mark.autograd
    def test_no_gradient_expansion(self, mocker):
        """Test that an unsupported operation with defined gradient recipe is
        not expanded"""
        dev = qml.device("default.qubit.legacy", wires=1)

        # pylint: disable=too-few-public-methods
        class UnsupportedOp(qml.operation.Operation):
            """custom unsupported op."""

            num_wires = 1

            grad_method = "A"
            grad_recipe = ([[3 / 2, 1, np.pi / 6], [-3 / 2, 1, -np.pi / 6]],)

            def decomposition(self):
                return [qml.RX(3 * self.data[0], wires=self.wires)]

        @qnode(dev, interface="autograd", diff_method="parameter-shift", max_diff=2)
        def circuit(x):
            UnsupportedOp(x, wires=0)
            return qml.expval(qml.PauliZ(0))

        x = pnp.array(0.5, requires_grad=True)
        qml.grad(circuit)(x)

        # check second derivative
        assert np.allclose(qml.grad(qml.grad(circuit))(x), -9 * np.cos(3 * x))

    @pytest.mark.autograd
    def test_gradient_expansion(self, mocker):
        """Test that a *supported* operation with no gradient recipe is
        expanded when applying the gradient transform, but not for execution."""
        dev = qml.device("default.qubit.legacy", wires=1)

        # pylint: disable=too-few-public-methods
        class PhaseShift(qml.PhaseShift):
            """custom phase shift."""

            grad_method = None

            def decomposition(self):
                return [qml.RY(3 * self.data[0], wires=self.wires)]

        @qnode(dev, diff_method="parameter-shift", max_diff=2)
        def circuit(x):
            qml.Hadamard(wires=0)
            PhaseShift(x, wires=0)
            return qml.expval(qml.PauliX(0))

        x = pnp.array(0.5, requires_grad=True)
        circuit(x)

        res = qml.grad(circuit)(x)

        assert np.allclose(res, -3 * np.sin(3 * x))

        # test second order derivatives
        res = qml.grad(qml.grad(circuit))(x)
        assert np.allclose(res, -9 * np.cos(3 * x))

    def test_hamiltonian_expansion_analytic(self):
        """Test result if there are non-commuting groups and the number of shots is None"""
        dev = qml.device("default.qubit.legacy", wires=3, shots=None)

        obs = [qml.PauliX(0), qml.PauliX(0) @ qml.PauliZ(1), qml.PauliZ(0) @ qml.PauliZ(1)]
        c = np.array([-0.6543, 0.24, 0.54])
        H = qml.Hamiltonian(c, obs)
        H.compute_grouping()

        assert len(H.grouping_indices) == 2

        @qnode(dev)
        def circuit():
            return qml.expval(H)

        res = circuit()
        assert np.allclose(res, c[2], atol=0.1)

    def test_hamiltonian_expansion_finite_shots(self, mocker):
        """Test that the Hamiltonian is expanded if there
        are non-commuting groups and the number of shots is finite"""
        dev = qml.device("default.qubit.legacy", wires=3, shots=50000)

        obs = [qml.PauliX(0), qml.PauliX(0) @ qml.PauliZ(1), qml.PauliZ(0) @ qml.PauliZ(1)]
        c = np.array([-0.6543, 0.24, 0.54])
        H = qml.Hamiltonian(c, obs)
        H.compute_grouping()

        assert len(H.grouping_indices) == 2

        @qnode(dev)
        def circuit():
            return qml.expval(H)

        spy = mocker.spy(qml.transforms, "split_non_commuting")
        res = circuit()
        assert np.allclose(res, c[2], atol=0.3)

        spy.assert_called()
        tapes, _ = spy.spy_return

        assert len(tapes) == 2

    @pytest.mark.usefixtures("new_opmath_only")
    @pytest.mark.parametrize("grouping", [True, False])
    def test_multiple_hamiltonian_expansion_finite_shots(self, grouping):
        """Test that multiple Hamiltonians works correctly (sum_expand should be used)"""

        dev = qml.device("default.qubit.legacy", wires=3, shots=50000)

        obs = [qml.PauliX(0), qml.PauliX(0) @ qml.PauliZ(1), qml.PauliZ(0) @ qml.PauliZ(1)]
        c = np.array([-0.6543, 0.24, 0.54])
        H = qml.Hamiltonian(c, obs)

        if grouping:
            H.compute_grouping()
            assert len(H.grouping_indices) == 2

        @qnode(dev)
        def circuit():
            return qml.expval(H), qml.expval(H)

        res = circuit()
        assert qml.math.allclose(res, [0.54, 0.54], atol=0.05)
        assert res[0] == res[1]

    def test_device_expansion_strategy(self, mocker):
        """Test that the device expansion strategy performs the device
        decomposition at construction time, and not at execution time"""
        dev = qml.device("default.qubit.legacy", wires=2)
        x = pnp.array(0.5, requires_grad=True)

        with pytest.warns(
            qml.PennyLaneDeprecationWarning,
            match="'expansion_strategy' attribute is deprecated",
        ):

            @qnode(dev, diff_method="parameter-shift", expansion_strategy="device")
            def circuit(x):
                qml.SingleExcitation(x, wires=[0, 1])
                return qml.expval(qml.PauliX(0))

        assert circuit.expansion_strategy == "device"
        assert circuit.execute_kwargs["expand_fn"] is None

        spy_expand = mocker.spy(circuit.device.target_device, "expand_fn")

        circuit.construct([x], {})
        assert len(circuit.tape.operations) > 0
        spy_expand.assert_called_once()
        circuit(x)

        assert len(spy_expand.call_args_list) == 3

        qml.grad(circuit)(x)
        assert len(spy_expand.call_args_list) == 9

    def test_expansion_multiple_qwc_observables(self, mocker):
        """Test that the QNode correctly expands tapes that return
        multiple measurements of commuting observables"""
        dev = qml.device("default.qubit.legacy", wires=2)
        obs = [qml.PauliX(0), qml.PauliX(0) @ qml.PauliY(1)]

        @qml.qnode(dev)
        def circuit(x, y):
            qml.RX(x, wires=0)
            qml.RY(y, wires=1)
            return [qml.expval(o) for o in obs]

        spy_expand = mocker.spy(circuit.device.target_device, "expand_fn")
        params = [0.1, 0.2]
        res = circuit(*params)

        tape = spy_expand.spy_return
        rotations, observables = qml.pauli.diagonalize_qwc_pauli_words(obs)

        assert tape.observables[0].name == observables[0].name
        assert tape.observables[1].name == observables[1].name

        assert tape.operations[-2].name == rotations[0].name
        assert tape.operations[-2].parameters == rotations[0].parameters
        assert tape.operations[-1].name == rotations[1].name
        assert tape.operations[-1].parameters == rotations[1].parameters

        # check output value is consistent with a Hamiltonian expectation
        coeffs = np.array([1.0, 1.0])
        H = qml.Hamiltonian(coeffs, obs)

        @qml.qnode(dev)
        def circuit2(x, y):
            qml.RX(x, wires=0)
            qml.RY(y, wires=1)
            return qml.expval(H)

        res_H = circuit2(*params)
        assert np.allclose(coeffs @ res, res_H)<|MERGE_RESOLUTION|>--- conflicted
+++ resolved
@@ -36,7 +36,6 @@
     return None
 
 
-<<<<<<< HEAD
 # class CustomDeviceWithDiffMethod(qml.devices.DefaultQubitLegacy):
 #     """A device that defines a derivative."""
 
@@ -46,7 +45,8 @@
 #     def compute_derivatives(self, circuits, execution_config=None):
 #         """Device defines its own method to compute derivatives"""
 #         return 0
-=======
+
+
 def test_backprop_switching_deprecation():
     """Test that a PennyLaneDeprecationWarning is raised when a device is subtituted
     for a different backprop device.
@@ -86,7 +86,6 @@
         def _(x):
             qml.RX(x, 0)
             return qml.expval(qml.Z(0))
->>>>>>> 591b351b
 
 
 # pylint: disable=too-many-public-methods
