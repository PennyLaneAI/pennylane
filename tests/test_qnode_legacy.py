# Copyright 2018-2021 Xanadu Quantum Technologies Inc.

# Licensed under the Apache License, Version 2.0 (the "License");
# you may not use this file except in compliance with the License.
# You may obtain a copy of the License at

#     http://www.apache.org/licenses/LICENSE-2.0

# Unless required by applicable law or agreed to in writing, software
# distributed under the License is distributed on an "AS IS" BASIS,
# WITHOUT WARRANTIES OR CONDITIONS OF ANY KIND, either express or implied.
# See the License for the specific language governing permissions and
# limitations under the License.
"""Unit tests for the QNode"""
import copy

# pylint: disable=import-outside-toplevel, protected-access, no-member
import warnings
from functools import partial

import numpy as np
import pytest
from scipy.sparse import csr_matrix

import pennylane as qml
from pennylane import QNode
from pennylane import numpy as pnp
from pennylane import qnode
from pennylane.resource import Resources
from pennylane.tape import QuantumScript, QuantumScriptBatch
from pennylane.typing import PostprocessingFn


def dummyfunc():
    """dummy func."""
    return None


class DummyDevice(qml.devices.LegacyDevice):
    """A minimal device that does not do anything."""

    author = "some string"
    name = "my legacy device"
    short_name = "something"
    version = 0.0

    observables = {"PauliX", "PauliY", "PauliZ"}
    operations = {"Rot", "RX", "RY", "RZ", "PauliX", "PauliY", "PauliZ", "CNOT"}
    pennylane_requires = 0.38

    def capabilities(self):
        return {"passthru_devices": {"autograd": "default.mixed"}}

    def reset(self):
        pass

    # pylint: disable=unused-argument
    def apply(self, operation, wires, par):
        return 0.0

    # pylint: disable=unused-argument
    def expval(self, observable, wires, par):
        return 0.0


class DeviceDerivatives(DummyDevice):
    """A dummy device with a jacobian."""

    # _capabilities = {"provides_jacobian": True}

    def capabilities(self):
        capabilities = super().capabilities().copy()
        capabilities.update(
            provides_jacobian=True,
        )
        return capabilities


def test_backprop_switching_deprecation():
    """Test that a PennyLaneDeprecationWarning is raised when a device is subtituted
    for a different backprop device.
    """

    with pytest.warns(qml.PennyLaneDeprecationWarning):

        @qml.qnode(DummyDevice(shots=None), interface="autograd")
        def circ(x):
            qml.RX(x, 0)
            return qml.expval(qml.Z(0))

        circ(pnp.array(3))


# pylint: disable=too-many-public-methods
class TestValidation:
    """Tests for QNode creation and validation"""

    def test_invalid_interface(self):
        """Test that an exception is raised for an invalid interface"""
        dev = qml.device("default.qubit.legacy", wires=1)
        test_interface = "something"
        expected_error = rf"Unknown interface {test_interface}\. Interface must be one of"

        with pytest.raises(qml.QuantumFunctionError, match=expected_error):
            QNode(dummyfunc, dev, interface="something")

    def test_changing_invalid_interface(self):
        """Test that an exception is raised for an invalid interface
        on a pre-existing QNode"""
        dev = qml.device("default.qubit.legacy", wires=1)
        test_interface = "something"

        @qnode(dev)
        def circuit(x):
            """a circuit."""
            qml.RX(x, wires=0)
            return qml.probs(wires=0)

        expected_error = rf"Unknown interface {test_interface}\. Interface must be one of"

        with pytest.raises(qml.QuantumFunctionError, match=expected_error):
            circuit.interface = test_interface

    def test_invalid_device(self):
        """Test that an exception is raised for an invalid device"""
        with pytest.raises(qml.QuantumFunctionError, match="Invalid device"):
            QNode(dummyfunc, None)

    def test_best_method_wraps_legacy_device_correctly(self, mocker):
        dev_legacy = qml.devices.DefaultQubitLegacy(wires=2)

        spy = mocker.spy(qml.devices.LegacyDeviceFacade, "__init__")

        QNode.get_best_method(dev_legacy, "some_interface")

        spy.assert_called_once()

    # pylint: disable=protected-access
    @pytest.mark.autograd
    def test_best_method_is_device(self, monkeypatch):
        """Test that the method for determining the best diff method
        for a given device and interface returns the device"""

        dev = qml.device("default.qubit.legacy", wires=1)

        monkeypatch.setitem(dev._capabilities, "passthru_interface", "some_interface")
        monkeypatch.setitem(dev._capabilities, "provides_jacobian", True)

        # basic check if the device provides a Jacobian
        res = QNode.get_best_method(dev, "another_interface")
        assert res == ("device", {}, dev)

        # device is returned even if backpropagation is possible
        res = QNode.get_best_method(dev, "some_interface")
        assert res == ("device", {}, dev)

    # pylint: disable=protected-access
    @pytest.mark.parametrize("interface", ["jax", "tensorflow", "torch", "autograd"])
    def test_best_method_is_backprop(self, interface):
        """Test that the method for determining the best diff method
        for a given device and interface returns backpropagation"""
        dev = qml.device("default.qubit.legacy", wires=1)

        # backprop is returned when the interface is an allowed interface for the device and Jacobian is not provided
        res = QNode.get_best_method(dev, interface)
        assert res == ("backprop", {}, dev)

    # pylint: disable=protected-access
    def test_best_method_is_param_shift(self):
        """Test that the method for determining the best diff method
        for a given device and interface returns the parameter shift rule"""
        dev = qml.device("default.qubit.legacy", wires=1)

        tape = qml.tape.QuantumScript([], [], shots=50)
        res = QNode.get_best_method(dev, None, tape=tape)
        assert res == (qml.gradients.param_shift, {}, dev)

    # pylint: disable=protected-access
    @pytest.mark.xfail(reason="No longer possible thanks to the new Legacy Facade")
    def test_best_method_is_finite_diff(self, monkeypatch):
        """Test that the method for determining the best diff method
        for a given device and interface returns finite differences"""

        def capabilities(cls):
            capabilities = cls._capabilities
            capabilities.update(model="None")
            return capabilities

        # finite differences is the fallback when we know nothing about the device
        monkeypatch.setattr(qml.devices.DefaultQubitLegacy, "capabilities", capabilities)

        dev = qml.device("default.qubit.legacy", wires=1)
        monkeypatch.setitem(dev._capabilities, "passthru_interface", "some_interface")
        monkeypatch.setitem(dev._capabilities, "provides_jacobian", False)

        res = QNode.get_best_method(dev, "another_interface")
        assert res == (qml.gradients.finite_diff, {}, dev)

    # pylint: disable=protected-access
    def test_best_method_str_is_device(self, monkeypatch):
        """Test that the method for determining the best diff method string
        for a given device and interface returns 'device'"""
        dev = qml.device("default.qubit.legacy", wires=1)
        monkeypatch.setitem(dev._capabilities, "passthru_interface", "some_interface")
        monkeypatch.setitem(dev._capabilities, "provides_jacobian", True)

        # basic check if the device provides a Jacobian
        res = QNode.best_method_str(dev, "another_interface")
        assert res == "device"

        # device is returned even if backpropagation is possible
        res = QNode.best_method_str(dev, "some_interface")
        assert res == "device"

    # pylint: disable=protected-access
    def test_best_method_str_is_backprop(self, monkeypatch):
        """Test that the method for determining the best diff method string
        for a given device and interface returns 'backprop'"""
        dev = qml.device("default.qubit.legacy", wires=1)
        monkeypatch.setitem(dev._capabilities, "passthru_interface", "some_interface")
        monkeypatch.setitem(dev._capabilities, "provides_jacobian", False)

        # backprop is returned when the interfaces match and Jacobian is not provided
        res = QNode.best_method_str(dev, "some_interface")
        assert res == "backprop"

    def test_best_method_str_wraps_legacy_device_correctly(self, mocker):
        dev_legacy = qml.devices.DefaultQubitLegacy(wires=2)

        spy = mocker.spy(qml.devices.LegacyDeviceFacade, "__init__")

        QNode.best_method_str(dev_legacy, "some_interface")

        spy.assert_called_once()

    # pylint: disable=protected-access
    def test_best_method_str_is_param_shift(self):
        """Test that the method for determining the best diff method string
        for a given device and interface returns 'parameter-shift'"""
        dev = qml.device("default.qubit.legacy", wires=1, shots=50)

        # parameter shift is returned when Jacobian is not provided and
        # the backprop interfaces do not match
        res = QNode.best_method_str(dev, "another_interface")
        assert res == "parameter-shift"

    # pylint: disable=protected-access
    def test_best_method_str_is_finite_diff(self, mocker):
        """Test that the method for determining the best diff method string
        for a given device and interface returns 'finite-diff'"""
        dev = qml.device("default.qubit.legacy", wires=1)

        mocker.patch.object(QNode, "get_best_method", return_value=[qml.gradients.finite_diff])

        res = QNode.best_method_str(dev, "another_interface")

        assert res == "finite-diff"

    def test_unknown_diff_method_string(self):
        """Test that an exception is raised for an unknown differentiation method string"""
        dev = qml.device("default.qubit.legacy", wires=1)

        with pytest.raises(
            qml.QuantumFunctionError, match="Differentiation method hello not recognized"
        ):
            QNode(dummyfunc, dev, interface="autograd", diff_method="hello")

    def test_unknown_diff_method_type(self):
        """Test that an exception is raised for an unknown differentiation method type"""
        dev = qml.device("default.qubit.legacy", wires=1)

        with pytest.raises(
            qml.QuantumFunctionError,
            match="Differentiation method 5 must be a gradient transform or a string",
        ):
            QNode(dummyfunc, dev, interface="autograd", diff_method=5)

    def test_adjoint_finite_shots(self):
        """Tests that QuantumFunctionError is raised with the adjoint differentiation method
        on QNode construction when the device has finite shots
        """

        dev = qml.device("default.qubit.legacy", wires=1, shots=1)

        with pytest.raises(
            qml.QuantumFunctionError, match="does not support adjoint with requested circuit."
        ):

            @qnode(dev, diff_method="adjoint")
            def circ():
                return qml.expval(qml.PauliZ(0))

            circ()

    @pytest.mark.autograd
    def test_sparse_diffmethod_error(self):
        """Test that an error is raised when the observable is SparseHamiltonian and the
        differentiation method is not parameter-shift."""
        dev = qml.device("default.qubit.legacy", wires=2, shots=None)

        @qnode(dev, diff_method="backprop")
        def circuit(param):
            qml.RX(param, wires=0)
            return qml.expval(qml.SparseHamiltonian(csr_matrix(np.eye(4)), [0, 1]))

        with pytest.raises(
            qml.QuantumFunctionError, match="does not support backprop with requested circuit."
        ):
            qml.grad(circuit, argnum=0)([0.5])

    def test_qnode_print(self):
        """Test that printing a QNode object yields the right information."""
        dev = qml.device("default.qubit.legacy", wires=1)

        def func(x):
            qml.RX(x, wires=0)
            return qml.expval(qml.PauliZ(0))

        qn = QNode(func, dev)

        assert (
            repr(qn)
            == "<QNode: wires=1, device='default.qubit.legacy', interface='auto', diff_method='best'>"
        )

        qn = QNode(func, dev, interface="autograd")

        assert (
            repr(qn)
            == "<QNode: wires=1, device='default.qubit.legacy', interface='autograd', diff_method='best'>"
        )

<<<<<<< HEAD
    @pytest.mark.autograd
    def test_diff_method_none(self, tol):
        """Test that diff_method=None creates a QNode with no interface, and no
        device swapping."""
        dev = qml.device("default.qubit.legacy", wires=1)

        @qnode(dev, diff_method=None)
        def circuit(x):
            qml.RX(x, wires=0)
            return qml.expval(qml.PauliZ(0))

        assert circuit.interface == "numpy"
        assert circuit.gradient_fn is None
        assert circuit.device is dev

=======
>>>>>>> 87c1bc38
        # QNode can still be executed
        assert np.allclose(qn(0.5), np.cos(0.5), rtol=0)

        with pytest.warns(UserWarning, match="Attempted to differentiate a function with no"):
            grad = qml.grad(qn)(0.5)

        assert np.allclose(grad, 0)

    # pylint: disable=unused-variable
    def test_unrecognized_kwargs_raise_warning(self):
        """Test that passing gradient_kwargs not included in qml.gradients.SUPPORTED_GRADIENT_KWARGS raises warning"""
        dev = qml.device("default.qubit.legacy", wires=2)

        with warnings.catch_warnings(record=True) as w:

            @qml.qnode(dev, random_kwarg=qml.gradients.finite_diff)
            def circuit(params):
                qml.RX(params[0], wires=0)
                return qml.expval(qml.PauliZ(0)), qml.var(qml.PauliZ(0))

            assert len(w) == 1
            assert "not included in the list of standard qnode gradient kwargs" in str(w[0].message)

    # pylint: disable=unused-variable
    def test_incorrect_diff_method_kwargs_raise_warning(self):
        """Tests that using one of the incorrect kwargs previously used in some examples in PennyLane
        (grad_method, gradient_fn) to set the qnode diff_method raises a warning"""
        dev = qml.device("default.qubit.legacy", wires=2)

        with warnings.catch_warnings(record=True) as w:

            @qml.qnode(dev, grad_method=qml.gradients.finite_diff)
            def circuit0(params):
                qml.RX(params[0], wires=0)
                return qml.expval(qml.PauliZ(0)), qml.var(qml.PauliZ(0))

            @qml.qnode(dev, gradient_fn=qml.gradients.finite_diff)
            def circuit2(params):
                qml.RX(params[0], wires=0)
                return qml.expval(qml.PauliZ(0)), qml.var(qml.PauliZ(0))

        assert len(w) == 2
        assert "Use diff_method instead" in str(w[0].message)
        assert "Use diff_method instead" in str(w[1].message)

    def test_auto_interface_tracker_device_switched(self):
        """Test that checks that the tracker is switched to the new device."""
        dev = qml.device("default.qubit.legacy", wires=1)

        @qml.qnode(dev)
        def circuit(params):
            qml.RX(params, wires=0)
            return qml.expval(qml.PauliZ(0))

        with qml.Tracker(dev) as tracker:
            circuit(qml.numpy.array(0.1, requires_grad=True))

        assert tracker.totals == {"executions": 1, "batches": 1, "batch_len": 1}
        assert np.allclose(tracker.history.pop("results")[0], 0.99500417)
        assert tracker.history == {
            "executions": [1],
            "shots": [None],
            "batches": [1],
            "batch_len": [1],
            "resources": [Resources(1, 1, {"RX": 1}, {1: 1}, 1)],
        }

    def test_autograd_interface_device_switched_no_warnings(self):
        """Test that checks that no warning is raised for device switch when you define an interface,
        except for the deprecation warnings which will be caught by the fixture."""
        dev = qml.device("default.qubit.legacy", wires=1)

        @qml.qnode(dev, interface="autograd")
        def circuit(params):
            qml.RX(params, wires=0)
            return qml.expval(qml.PauliZ(0))

        circuit(qml.numpy.array(0.1, requires_grad=True))

    def test_not_giving_mode_kwarg_does_not_raise_warning(self):
        """Test that not providing a value for mode does not raise a warning
        except for the deprecation warning."""
        with warnings.catch_warnings(record=True) as record:
            qml.QNode(lambda f: f, qml.device("default.qubit.legacy", wires=1))

        assert len(record) == 1
        assert record[0].category == qml.PennyLaneDeprecationWarning


class TestTapeConstruction:
    """Tests for the tape construction"""

    def test_basic_tape_construction(self, tol):
        """Test that a quantum tape is properly constructed"""
        dev = qml.device("default.qubit.legacy", wires=2)

        def func(x, y):
            qml.RX(x, wires=0)
            qml.RY(y, wires=1)
            qml.CNOT(wires=[0, 1])
            return qml.expval(qml.PauliZ(0))

        qn = QNode(func, dev)

        x = pnp.array(0.12, requires_grad=True)
        y = pnp.array(0.54, requires_grad=True)

        res = qn(x, y)

        assert isinstance(qn.qtape, QuantumScript)
        assert len(qn.qtape.operations) == 3
        assert len(qn.qtape.observables) == 1
        assert qn.qtape.num_params == 2
        assert qn.qtape.shots.total_shots is None

        expected = qml.execute([qn.tape], dev, None)
        assert np.allclose(res, expected, atol=tol, rtol=0)

        # when called, a new quantum tape is constructed
        old_tape = qn.qtape
        res2 = qn(x, y)

        assert np.allclose(res, res2, atol=tol, rtol=0)
        assert qn.qtape is not old_tape

    def test_returning_non_measurements(self):
        """Test that an exception is raised if a non-measurement
        is returned from the QNode."""
        dev = qml.device("default.qubit.legacy", wires=2)

        def func0(x, y):
            qml.RX(x, wires=0)
            qml.RY(y, wires=1)
            qml.CNOT(wires=[0, 1])
            return 5

        qn = QNode(func0, dev)

        with pytest.raises(
            qml.QuantumFunctionError, match="must return either a single measurement"
        ):
            qn(5, 1)

        def func2(x, y):
            qml.RX(x, wires=0)
            qml.RY(y, wires=1)
            qml.CNOT(wires=[0, 1])
            return qml.expval(qml.PauliZ(0)), 5

        qn = QNode(func2, dev)

        with pytest.raises(
            qml.QuantumFunctionError, match="must return either a single measurement"
        ):
            qn(5, 1)

        def func3(x, y):
            qml.RX(x, wires=0)
            qml.RY(y, wires=1)
            qml.CNOT(wires=[0, 1])
            return []

        qn = QNode(func3, dev)

        with pytest.raises(
            qml.QuantumFunctionError, match="must return either a single measurement"
        ):
            qn(5, 1)

    def test_inconsistent_measurement_order(self):
        """Test that an exception is raised if measurements are returned in an
        order different to how they were queued on the tape"""
        dev = qml.device("default.qubit.legacy", wires=2)

        def func(x, y):
            qml.RX(x, wires=0)
            qml.RY(y, wires=1)
            qml.CNOT(wires=[0, 1])
            m = qml.expval(qml.PauliZ(0))
            return qml.expval(qml.PauliX(1)), m

        qn = QNode(func, dev)

        with pytest.raises(
            qml.QuantumFunctionError,
            match="measurements must be returned in the order they are measured",
        ):
            qn(5, 1)

    def test_consistent_measurement_order(self):
        """Test evaluation proceeds as expected if measurements are returned in the
        same order to how they were queued on the tape"""
        dev = qml.device("default.qubit.legacy", wires=2)

        contents = []

        def func(x, y):
            op1 = qml.RX(x, wires=0)
            op2 = qml.RY(y, wires=1)
            op3 = qml.CNOT(wires=[0, 1])
            m1 = qml.expval(qml.PauliZ(0))
            m2 = qml.expval(qml.PauliX(1))
            contents.append(op1)
            contents.append(op2)
            contents.append(op3)
            contents.append(m1)
            contents.append(m2)
            return [m1, m2]

        qn = QNode(func, dev)
        qn(5, 1)  # evaluate the QNode
        assert qn.qtape.operations == contents[0:3]
        assert qn.qtape.measurements == contents[3:]

    def test_operator_all_wires(self, monkeypatch, tol):
        """Test that an operator that must act on all wires
        does, or raises an error."""
        monkeypatch.setattr(qml.RX, "num_wires", qml.operation.AllWires)

        def circuit(x):
            qml.RX(x, wires=0)
            return qml.expval(qml.PauliZ(0))

        dev = qml.device("default.qubit.legacy", wires=2)
        qn = QNode(circuit, dev)

        with pytest.raises(qml.QuantumFunctionError, match="Operator RX must act on all wires"):
            qn(0.5)

        dev = qml.device("default.qubit.legacy", wires=1)
        qn = QNode(circuit, dev)
        assert np.allclose(qn(0.5), np.cos(0.5), atol=tol, rtol=0)

    def test_all_wires_new_device(self):
        """Test that an operator must act on all tape wires with the new device API."""

        def circuit1(x):
            qml.GlobalPhase(x, wires=0)
            return qml.expval(qml.PauliZ(0) @ qml.PauliZ(1))

        dev = qml.devices.DefaultQubit()  # TODO: add wires, change comment below
        qn = QNode(circuit1, dev)

        # fails when GlobalPhase is a strict subset of all tape wires
        with pytest.raises(qml.QuantumFunctionError, match="GlobalPhase must act on all wires"):
            qn(0.5)

        @qml.qnode(dev)
        def circuit2(x):
            qml.GlobalPhase(x, wires=[0, 1])
            return qml.expval(qml.PauliZ(0) @ qml.PauliZ(1))

        # passes here, does not care for device.wires because it has none
        assert circuit2(0.5) == 1

    @pytest.mark.jax
    def test_jit_counts_raises_error(self):
        """Test that returning counts in a quantum function with trainable parameters while
        jitting raises an error."""
        import jax

        dev = qml.device("default.qubit.legacy", wires=2, shots=5)

        def circuit1(param):
            qml.Hadamard(0)
            qml.RX(param, wires=1)
            qml.CNOT([1, 0])
            return qml.counts()

        qn = qml.QNode(circuit1, dev)
        jitted_qnode1 = jax.jit(qn)

        with pytest.raises(
            NotImplementedError, match="The JAX-JIT interface doesn't support qml.counts."
        ):
            jitted_qnode1(0.123)

        # Test with qnode decorator syntax
        @qml.qnode(dev)
        def circuit2(param):
            qml.Hadamard(0)
            qml.RX(param, wires=1)
            qml.CNOT([1, 0])
            return qml.counts()

        jitted_qnode2 = jax.jit(circuit2)

        with pytest.raises(
            NotImplementedError, match="The JAX-JIT interface doesn't support qml.counts."
        ):
            jitted_qnode2(0.123)


def test_decorator(tol):
    """Test that the decorator correctly creates a QNode."""
    dev = qml.device("default.qubit.legacy", wires=2)

    @qnode(dev)
    def func(x, y):
        """My function docstring"""
        qml.RX(x, wires=0)
        qml.RY(y, wires=1)
        qml.CNOT(wires=[0, 1])
        return qml.expval(qml.PauliZ(0))

    assert isinstance(func, QNode)
    assert func.__doc__ == "My function docstring"

    x = pnp.array(0.12, requires_grad=True)
    y = pnp.array(0.54, requires_grad=True)

    res = func(x, y)

    assert isinstance(func.qtape, QuantumScript)
    assert len(func.qtape.operations) == 3
    assert len(func.qtape.observables) == 1
    assert func.qtape.num_params == 2

    expected = qml.execute([func.tape], dev, None)
    assert np.allclose(res, expected, atol=tol, rtol=0)

    # when called, a new quantum tape is constructed
    old_tape = func.qtape
    res2 = func(x, y)

    assert np.allclose(res, res2, atol=tol, rtol=0)
    assert func.qtape is not old_tape


class TestIntegration:
    """Integration tests."""

    @pytest.mark.autograd
    def test_correct_number_of_executions_autograd(self):
        """Test that number of executions are tracked in the autograd interface."""

        def func():
            qml.Hadamard(wires=0)
            qml.CNOT(wires=[0, 1])
            return qml.expval(qml.PauliZ(0))

        dev = qml.device("default.qubit.legacy", wires=2)
        qn = QNode(func, dev, interface="autograd")

        for _ in range(2):
            qn()

        assert dev.num_executions == 2

        qn2 = QNode(func, dev, interface="autograd")
        for _ in range(3):
            qn2()

        assert dev.num_executions == 5

    @pytest.mark.tf
    @pytest.mark.parametrize("interface", ["tf", "auto"])
    def test_correct_number_of_executions_tf(self, interface):
        """Test that number of executions are tracked in the tf interface."""

        def func():
            qml.Hadamard(wires=0)
            qml.CNOT(wires=[0, 1])
            return qml.expval(qml.PauliZ(0))

        dev = qml.device("default.qubit.legacy", wires=2)
        qn = QNode(func, dev, interface=interface)
        for _ in range(2):
            qn()

        assert dev.num_executions == 2

        qn2 = QNode(func, dev, interface=interface)
        for _ in range(3):
            qn2()

        assert dev.num_executions == 5

        # qubit of different interface
        qn3 = QNode(func, dev, interface="autograd")
        qn3()

        assert dev.num_executions == 6

    @pytest.mark.torch
    @pytest.mark.parametrize("interface", ["torch", "auto"])
    def test_correct_number_of_executions_torch(self, interface):
        """Test that number of executions are tracked in the torch interface."""

        def func():
            qml.Hadamard(wires=0)
            qml.CNOT(wires=[0, 1])
            return qml.expval(qml.PauliZ(0))

        dev = qml.device("default.qubit.legacy", wires=2)
        qn = QNode(func, dev, interface=interface)
        for _ in range(2):
            qn()

        assert dev.num_executions == 2

        qn2 = QNode(func, dev, interface=interface)
        for _ in range(3):
            qn2()

        assert dev.num_executions == 5

        # qubit of different interface
        qn3 = QNode(func, dev, interface="autograd")
        qn3()

        assert dev.num_executions == 6

    def test_num_exec_caching_device_swap(self):
        """Tests that if we swapped the original device (e.g., when
        diff_method='backprop') then the number of executions recorded is
        correct."""
        dev = qml.device("default.qubit.legacy", wires=2)

        cache = {}

        @qml.qnode(dev, diff_method="backprop", cache=cache)
        def circuit():
            qml.RY(0.345, wires=0)
            return qml.expval(qml.PauliZ(0))

        for _ in range(15):
            circuit()

        # Although we've evaluated the QNode more than once, due to caching,
        # there was one device execution recorded
        assert dev.num_executions == 1
        assert cache

    def test_num_exec_caching_device_swap_two_exec(self):
        """Tests that if we swapped the original device (e.g., when
        diff_method='backprop') then the number of executions recorded is
        correct even with multiple QNode evaluations."""
        dev = qml.device("default.qubit.legacy", wires=2)

        cache = {}

        @qml.qnode(dev, diff_method="backprop", cache=cache)
        def circuit0():
            qml.RY(0.345, wires=0)
            return qml.expval(qml.PauliZ(0))

        for _ in range(15):
            circuit0()

        @qml.qnode(dev, diff_method="backprop", cache=cache)
        def circuit2():
            qml.RZ(0.345, wires=0)
            return qml.expval(qml.PauliZ(0))

        for _ in range(15):
            circuit2()

        # Although we've evaluated the QNode several times, due to caching,
        # there were two device executions recorded
        assert dev.num_executions == 2
        assert cache

    @pytest.mark.autograd
    @pytest.mark.parametrize("diff_method", ["parameter-shift", "finite-diff", "spsa", "hadamard"])
    def test_single_expectation_value_with_argnum_one(self, diff_method, tol):
        """Tests correct output shape and evaluation for a QNode
        with a single expval output where only one parameter is chosen to
        estimate the jacobian.

        This test relies on the fact that exactly one term of the estimated
        jacobian will match the expected analytical value.
        """
        dev = qml.device("default.qubit.legacy", wires=3)

        x = pnp.array(0.543, requires_grad=True)
        y = pnp.array(-0.654, requires_grad=True)

        @qnode(
            dev, diff_method=diff_method, argnum=[1]
        )  # <--- we only choose one trainable parameter
        def circuit(x, y):
            qml.RX(x, wires=[0])
            qml.RY(y, wires=[1])
            qml.CNOT(wires=[0, 1])
            return qml.expval(qml.PauliZ(0) @ qml.PauliX(1))

        res = qml.grad(circuit)(x, y)
        assert len(res) == 2

        expected = (0, np.cos(y) * np.cos(x))

        assert np.allclose(res, expected, atol=tol, rtol=0)

    def test_no_defer_measurements_if_supported(self, mocker):
        """Test that the defer_measurements transform is not used during
        QNode construction if the device supports mid-circuit measurements."""
        dev = qml.device("default.qubit.legacy", wires=3)
        mocker.patch.object(qml.Device, "_capabilities", {"supports_mid_measure": True})
        spy = mocker.spy(qml.defer_measurements, "_transform")

        @qml.qnode(dev)
        def circuit():
            qml.PauliX(0)
            qml.measure(0)
            return qml.expval(qml.PauliZ(1))

        circuit.construct(tuple(), {})

        spy.assert_not_called()
        assert len(circuit.tape.operations) == 2
        assert isinstance(circuit.tape.operations[1], qml.measurements.MidMeasureMP)

    @pytest.mark.parametrize("dev_name", ["default.qubit", "default.qubit.legacy"])
    @pytest.mark.parametrize("first_par", np.linspace(0.15, np.pi - 0.3, 3))
    @pytest.mark.parametrize("sec_par", np.linspace(0.15, np.pi - 0.3, 3))
    @pytest.mark.parametrize(
        "return_type", [qml.expval(qml.PauliZ(1)), qml.var(qml.PauliZ(1)), qml.probs(wires=[1])]
    )
    @pytest.mark.parametrize(
        "mv_return, mv_res",
        [
            (qml.expval, lambda x: np.sin(x / 2) ** 2),
            (qml.var, lambda x: np.sin(x / 2) ** 2 - np.sin(x / 2) ** 4),
            (qml.probs, lambda x: [np.cos(x / 2) ** 2, np.sin(x / 2) ** 2]),
        ],
    )
    def test_defer_meas_if_mcm_unsupported(
        self, dev_name, first_par, sec_par, return_type, mv_return, mv_res, mocker
    ):  # pylint: disable=too-many-arguments
        """Tests that the transform using the deferred measurement principle is
        applied if the device doesn't support mid-circuit measurements
        natively."""

        dev = qml.device(dev_name, wires=3)

        @qml.qnode(dev)
        def cry_qnode(x, y):
            """QNode where we apply a controlled Y-rotation."""
            qml.Hadamard(1)
            qml.RY(x, wires=0)
            qml.CRY(y, wires=[0, 1])
            return qml.apply(return_type)

        @qml.qnode(dev)
        def conditional_ry_qnode(x, y):
            """QNode where the defer measurements transform is applied by
            default under the hood."""
            qml.Hadamard(1)
            qml.RY(x, wires=0)
            m_0 = qml.measure(0)
            qml.cond(m_0, qml.RY)(y, wires=1)
            return qml.apply(return_type), mv_return(op=m_0)

        spy = mocker.spy(qml.defer_measurements, "_transform")
        r1 = cry_qnode(first_par, sec_par)
        r2 = conditional_ry_qnode(first_par, sec_par)

        assert np.allclose(r1, r2[0])
        assert np.allclose(r2[1], mv_res(first_par))
        assert spy.call_count == 3 if dev.name == "defaut.qubit" else 1

    @pytest.mark.parametrize("basis_state", [[1, 0], [0, 1]])
    def test_sampling_with_mcm(self, basis_state, mocker):
        """Tests that a QNode with qml.sample and mid-circuit measurements
        returns the expected results."""
        dev = qml.device("default.qubit.legacy", wires=3, shots=1000)

        first_par = np.pi

        @qml.qnode(dev)
        def cry_qnode(x):
            """QNode where we apply a controlled Y-rotation."""
            qml.BasisStatePreparation(basis_state, wires=[0, 1])
            qml.CRY(x, wires=[0, 1])
            return qml.sample(qml.PauliZ(1))

        @qml.qnode(dev)
        def conditional_ry_qnode(x):
            """QNode where the defer measurements transform is applied by
            default under the hood."""
            qml.BasisStatePreparation(basis_state, wires=[0, 1])
            m_0 = qml.measure(0)
            qml.cond(m_0, qml.RY)(x, wires=1)
            return qml.sample(qml.PauliZ(1))

        spy = mocker.spy(qml.defer_measurements, "_transform")
        r1 = cry_qnode(first_par)
        r2 = conditional_ry_qnode(first_par)
        assert np.allclose(r1, r2)
        spy.assert_called()

    @pytest.mark.tf
    @pytest.mark.parametrize("interface", ["tf", "auto"])
    def test_conditional_ops_tensorflow(self, interface):
        """Test conditional operations with TensorFlow."""
        import tensorflow as tf

        dev = qml.device("default.qubit.legacy", wires=3)

        @qml.qnode(dev, interface=interface, diff_method="parameter-shift")
        def cry_qnode(x):
            """QNode where we apply a controlled Y-rotation."""
            qml.Hadamard(1)
            qml.RY(1.234, wires=0)
            qml.CRY(x, wires=[0, 1])
            return qml.expval(qml.PauliZ(1))

        @qml.qnode(dev, interface=interface, diff_method="parameter-shift")
        @qml.defer_measurements
        def conditional_ry_qnode(x):
            """QNode where the defer measurements transform is applied by
            default under the hood."""
            qml.Hadamard(1)
            qml.RY(1.234, wires=0)
            m_0 = qml.measure(0)
            qml.cond(m_0, qml.RY)(x, wires=1)
            return qml.expval(qml.PauliZ(1))

        x_ = -0.654
        x1 = tf.Variable(x_, dtype=tf.float64)
        x2 = tf.Variable(x_, dtype=tf.float64)

        with tf.GradientTape() as tape1:
            r1 = cry_qnode(x1)

        with tf.GradientTape() as tape2:
            r2 = conditional_ry_qnode(x2)

        assert np.allclose(r1, r2)

        grad1 = tape1.gradient(r1, x1)
        grad2 = tape2.gradient(r2, x2)
        assert np.allclose(grad1, grad2)

    @pytest.mark.torch
    @pytest.mark.parametrize("interface", ["torch", "auto"])
    def test_conditional_ops_torch(self, interface):
        """Test conditional operations with Torch."""
        import torch

        dev = qml.device("default.qubit.legacy", wires=3)

        @qml.qnode(dev, interface=interface, diff_method="parameter-shift")
        def cry_qnode(x):
            """QNode where we apply a controlled Y-rotation."""
            qml.Hadamard(1)
            qml.RY(1.234, wires=0)
            qml.CRY(x, wires=[0, 1])
            return qml.expval(qml.PauliZ(1))

        @qml.qnode(dev, interface=interface, diff_method="parameter-shift")
        def conditional_ry_qnode(x):
            """QNode where the defer measurements transform is applied by
            default under the hood."""
            qml.Hadamard(1)
            qml.RY(1.234, wires=0)
            m_0 = qml.measure(0)
            qml.cond(m_0, qml.RY)(x, wires=1)
            return qml.expval(qml.PauliZ(1))

        x1 = torch.tensor(-0.654, dtype=torch.float64, requires_grad=True)
        x2 = torch.tensor(-0.654, dtype=torch.float64, requires_grad=True)

        r1 = cry_qnode(x1)
        r2 = conditional_ry_qnode(x2)

        assert np.allclose(r1.detach(), r2.detach())

        r1.backward()
        r2.backward()
        assert np.allclose(x1.grad.detach(), x2.grad.detach())

    @pytest.mark.jax
    @pytest.mark.parametrize("jax_interface", ["jax-python", "jax-jit", "auto"])
    def test_conditional_ops_jax(self, jax_interface):
        """Test conditional operations with JAX."""
        import jax

        jnp = jax.numpy
        dev = qml.device("default.qubit.legacy", wires=3)

        @qml.qnode(dev, interface=jax_interface, diff_method="parameter-shift")
        def cry_qnode(x):
            """QNode where we apply a controlled Y-rotation."""
            qml.Hadamard(1)
            qml.RY(1.234, wires=0)
            qml.CRY(x, wires=[0, 1])
            return qml.expval(qml.PauliZ(1))

        @qml.qnode(dev, interface=jax_interface, diff_method="parameter-shift")
        def conditional_ry_qnode(x):
            """QNode where the defer measurements transform is applied by
            default under the hood."""
            qml.Hadamard(1)
            qml.RY(1.234, wires=0)
            m_0 = qml.measure(0)
            qml.cond(m_0, qml.RY)(x, wires=1)
            return qml.expval(qml.PauliZ(1))

        x1 = jnp.array(-0.654)
        x2 = jnp.array(-0.654)

        r1 = cry_qnode(x1)
        r2 = conditional_ry_qnode(x2)

        assert np.allclose(r1, r2)
        assert np.allclose(jax.grad(cry_qnode)(x1), jax.grad(conditional_ry_qnode)(x2))

    def test_qnode_does_not_support_nested_queuing(self):
        """Test that operators in QNodes are not queued to surrounding contexts."""
        dev = qml.device("default.qubit.legacy", wires=1)

        @qml.qnode(dev)
        def circuit():
            qml.PauliZ(0)
            return qml.expval(qml.PauliX(0))

        with qml.queuing.AnnotatedQueue() as q:
            circuit()

        assert q.queue == []  # pylint: disable=use-implicit-booleaness-not-comparison
        assert len(circuit.tape.operations) == 1


class TestShots:
    """Unit tests for specifying shots per call."""

    # pylint: disable=unexpected-keyword-arg
    def test_specify_shots_per_call_sample(self):
        """Tests that shots can be set per call for a sample return type."""
        dev = qml.device("default.qubit.legacy", wires=1, shots=10)

        @qnode(dev)
        def circuit(a):
            qml.RX(a, wires=0)
            return qml.sample(qml.PauliZ(wires=0))

        assert len(circuit(0.8)) == 10
        assert len(circuit(0.8, shots=2)) == 2
        assert len(circuit(0.8, shots=3178)) == 3178
        assert len(circuit(0.8)) == 10

    # pylint: disable=unexpected-keyword-arg, protected-access
    def test_specify_shots_per_call_expval(self):
        """Tests that shots can be set per call for an expectation value.
        Note: this test has a vanishingly small probability to fail."""
        dev = qml.device("default.qubit.legacy", wires=1, shots=None)

        @qnode(dev)
        def circuit():
            qml.Hadamard(wires=0)
            return qml.expval(qml.PauliZ(wires=0))

        # check that the circuit is analytic
        res1 = [circuit() for _ in range(100)]
        assert np.std(res1) == 0.0
        assert circuit.device._shots is None

        # check that the circuit is temporary non-analytic
        res1 = [circuit(shots=1) for _ in range(100)]
        assert np.std(res1) != 0.0

        # check that the circuit is analytic again
        res1 = [circuit() for _ in range(100)]
        assert np.std(res1) == 0.0
        assert circuit.device._shots is None

    # pylint: disable=unexpected-keyword-arg
    def test_no_shots_per_call_if_user_has_shots_qfunc_kwarg(self):
        """Tests that the per-call shots overwriting is suspended if user
        has a shots keyword argument, but a warning is raised."""

        dev = qml.device("default.qubit.legacy", wires=2, shots=10)

        def circuit(a, shots=0):
            qml.RX(a, wires=shots)
            return qml.sample(qml.PauliZ(wires=0))

        with pytest.warns(
            UserWarning, match="The 'shots' argument name is reserved for overriding"
        ):
            circuit = QNode(circuit, dev)

        assert len(circuit(0.8)) == 10
        assert circuit.qtape.operations[0].wires.labels == (0,)

        assert len(circuit(0.8, shots=1)) == 10
        assert circuit.qtape.operations[0].wires.labels == (1,)

        assert len(circuit(0.8, shots=0)) == 10
        assert circuit.qtape.operations[0].wires.labels == (0,)

    # pylint: disable=unexpected-keyword-arg
    def test_no_shots_per_call_if_user_has_shots_qfunc_arg(self):
        """Tests that the per-call shots overwriting is suspended
        if user has a shots argument, but a warning is raised."""
        dev = qml.device("default.qubit.legacy", wires=[0, 1], shots=10)

        def ansatz0(a, shots):
            qml.RX(a, wires=shots)
            return qml.sample(qml.PauliZ(wires=0))

        # assert that warning is still raised
        with pytest.warns(
            UserWarning, match="The 'shots' argument name is reserved for overriding"
        ):
            circuit = QNode(ansatz0, dev)

        assert len(circuit(0.8, 1)) == 10
        assert circuit.qtape.operations[0].wires.labels == (1,)

        dev = qml.device("default.qubit.legacy", wires=2, shots=10)

        with pytest.warns(
            UserWarning, match="The 'shots' argument name is reserved for overriding"
        ):

            @qnode(dev)
            def ansatz1(a, shots):
                qml.RX(a, wires=shots)
                return qml.sample(qml.PauliZ(wires=0))

        assert len(ansatz1(0.8, shots=0)) == 10
        assert ansatz1.qtape.operations[0].wires.labels == (0,)

    # pylint: disable=unexpected-keyword-arg
    def test_shots_setting_does_not_mutate_device(self):
        """Tests that per-call shots setting does not change the number of shots in the device."""

        dev = qml.device("default.qubit.legacy", wires=1, shots=3)

        @qnode(dev)
        def circuit(a):
            qml.RX(a, wires=0)
            return qml.sample(qml.PauliZ(wires=0))

        assert dev.shots == qml.measurements.Shots(3)
        res = circuit(0.8, shots=2)
        assert len(res) == 2
        assert dev.shots == qml.measurements.Shots(3)

    def test_warning_finite_shots_dev(self):
        """Tests that a warning is raised when caching is used with finite shots."""
        dev = qml.device("default.qubit.legacy", wires=1, shots=5)

        @qml.qnode(dev, cache={})
        def circuit(x):
            qml.RZ(x, wires=0)
            return qml.expval(qml.PauliZ(0))

        # no warning on the first execution
        circuit(0.3)
        with pytest.warns(UserWarning, match="Cached execution with finite shots detected"):
            circuit(0.3)

    # pylint: disable=unexpected-keyword-arg
    def test_warning_finite_shots_override(self):
        """Tests that a warning is raised when caching is used with finite shots."""
        dev = qml.device("default.qubit.legacy", wires=1, shots=5)

        @qml.qnode(dev, cache={})
        def circuit(x):
            qml.RZ(x, wires=0)
            return qml.expval(qml.PauliZ(0))

        # no warning on the first execution
        circuit(0.3)
        with pytest.warns(UserWarning, match="Cached execution with finite shots detected"):
            circuit(0.3, shots=5)

    def test_warning_finite_shots_tape(self):
        """Tests that a warning is raised when caching is used with finite shots."""
        dev = qml.device("default.qubit.legacy", wires=1, shots=5)

        with qml.queuing.AnnotatedQueue() as q:
            qml.RZ(0.3, wires=0)
            qml.expval(qml.PauliZ(0))

        tape = QuantumScript.from_queue(q, shots=5)
        # no warning on the first execution
        cache = {}
        qml.execute([tape], dev, None, cache=cache)
        with pytest.warns(UserWarning, match="Cached execution with finite shots detected"):
            qml.execute([tape], dev, None, cache=cache)

    def test_no_warning_infinite_shots(self):
        """Tests that no warning is raised when caching is used with infinite shots."""
        dev = qml.device("default.qubit.legacy", wires=1)

        @qml.qnode(dev, cache={})
        def circuit(x):
            qml.RZ(x, wires=0)
            return qml.expval(qml.PauliZ(0))

        with warnings.catch_warnings():
            warnings.filterwarnings("error", message="Cached execution with finite shots detected")
            circuit(0.3)
            circuit(0.3)

    @pytest.mark.autograd
    def test_no_warning_internal_cache_reuse(self):
        """Tests that no warning is raised when only the internal cache is reused."""
        dev = qml.device("default.qubit.legacy", wires=1, shots=5)

        @qml.qnode(dev, cache=True)
        def circuit(x):
            qml.RZ(x, wires=0)
            return qml.probs(wires=0)

        with warnings.catch_warnings():
            warnings.filterwarnings("error", message="Cached execution with finite shots detected")
            qml.jacobian(circuit, argnum=0)(0.3)

    # pylint: disable=unexpected-keyword-arg
    @pytest.mark.parametrize(
        "shots, total_shots, shot_vector",
        [
            (None, None, ()),
            (1, 1, ((1, 1),)),
            (10, 10, ((10, 1),)),
            ([1, 1, 2, 3, 1], 8, ((1, 2), (2, 1), (3, 1), (1, 1))),
        ],
    )
    def test_tape_shots_set_on_call(self, shots, total_shots, shot_vector):
        """test that shots are placed on the tape if they are specified during a call."""
        dev = qml.device("default.qubit.legacy", wires=2, shots=5)

        def func(x, y):
            qml.RX(x, wires=0)
            qml.RY(y, wires=1)
            return qml.expval(qml.PauliZ(0))

        qn = QNode(func, dev)

        # No override
        _ = qn(0.1, 0.2)
        assert qn.tape.shots.total_shots == 5

        # Override
        _ = qn(0.1, 0.2, shots=shots)
        assert qn.tape.shots.total_shots == total_shots
        assert qn.tape.shots.shot_vector == shot_vector

        # Decorator syntax
        @qnode(dev)
        def qn2(x, y):
            qml.RX(x, wires=0)
            qml.RY(y, wires=1)
            return qml.expval(qml.PauliZ(0))

        # No override
        _ = qn2(0.1, 0.2)
        assert qn2.tape.shots.total_shots == 5

        # Override
        _ = qn2(0.1, 0.2, shots=shots)
        assert qn2.tape.shots.total_shots == total_shots
        assert qn2.tape.shots.shot_vector == shot_vector


class TestTransformProgramIntegration:
    def test_transform_program_modifies_circuit(self):
        """Test qnode integration with a transform that turns the circuit into just a pauli x."""
        dev = qml.device("default.qubit.legacy", wires=1)

        def null_postprocessing(results):
            return results[0]

        @qml.transform
        def just_pauli_x_out(
            tape: QuantumScript,
        ) -> tuple[QuantumScriptBatch, PostprocessingFn]:
            return (
                qml.tape.QuantumScript([qml.PauliX(0)], tape.measurements),
            ), null_postprocessing

        @just_pauli_x_out
        @qml.qnode(dev, interface=None, diff_method=None)
        def circuit(x):
            qml.RX(x, 0)
            return qml.expval(qml.PauliZ(0))

        assert circuit.transform_program[0].transform == just_pauli_x_out.transform

        assert qml.math.allclose(circuit(0.1), -1)

        with circuit.device.tracker as tracker:
            circuit(0.1)

        assert tracker.totals["executions"] == 1
        assert tracker.history["resources"][0].gate_types["PauliX"] == 1
        assert tracker.history["resources"][0].gate_types["RX"] == 0

    def tet_transform_program_modifies_results(self):
        """Test integration with a transform that modifies the result output."""

        dev = qml.device("default.qubit.legacy", wires=2)

        @qml.transform
        def pin_result(
            tape: QuantumScript, requested_result
        ) -> tuple[QuantumScriptBatch, PostprocessingFn]:
            def postprocessing(_: qml.typing.ResultBatch) -> qml.typing.Result:
                return requested_result

            return (tape,), postprocessing

        @partial(pin_result, requested_result=3.0)
        @qml.qnode(dev, interface=None, diff_method=None)
        def circuit(x):
            qml.RX(x, 0)
            return qml.expval(qml.PauliZ(0))

        assert circuit.transform_program[0].transform == pin_result.transform
        assert circuit.transform_program[0].kwargs == {"requested_result": 3.0}

        assert qml.math.allclose(circuit(0.1), 3.0)

    def test_transform_order_circuit_processing(self):
        """Test that transforms are applied in the correct order in integration."""

        dev = qml.device("default.qubit.legacy", wires=2)

        def null_postprocessing(results):
            return results[0]

        @qml.transform
        def just_pauli_x_out(
            tape: QuantumScript,
        ) -> tuple[QuantumScriptBatch, PostprocessingFn]:
            return (
                qml.tape.QuantumScript([qml.PauliX(0)], tape.measurements),
            ), null_postprocessing

        @qml.transform
        def repeat_operations(
            tape: QuantumScript,
        ) -> tuple[QuantumScriptBatch, PostprocessingFn]:
            new_tape = qml.tape.QuantumScript(
                tape.operations + copy.deepcopy(tape.operations), tape.measurements
            )
            return (new_tape,), null_postprocessing

        @repeat_operations
        @just_pauli_x_out
        @qml.qnode(dev, interface=None, diff_method=None)
        def circuit1(x):
            qml.RX(x, 0)
            return qml.expval(qml.PauliZ(0))

        with circuit1.device.tracker as tracker:
            assert qml.math.allclose(circuit1(0.1), 1.0)

        assert tracker.history["resources"][0].gate_types["PauliX"] == 2

        @just_pauli_x_out
        @repeat_operations
        @qml.qnode(dev, interface=None, diff_method=None)
        def circuit2(x):
            qml.RX(x, 0)
            return qml.expval(qml.PauliZ(0))

        with circuit2.device.tracker as tracker:
            assert qml.math.allclose(circuit2(0.1), -1.0)

        assert tracker.history["resources"][0].gate_types["PauliX"] == 1

    def test_transform_order_postprocessing(self):
        """Test that transform postprocessing is called in the right order."""

        dev = qml.device("default.qubit.legacy", wires=2)

        def scale_by_factor(results, factor):
            return results[0] * factor

        def add_shift(results, shift):
            return results[0] + shift

        @qml.transform
        def scale_output(
            tape: QuantumScript, factor
        ) -> tuple[QuantumScriptBatch, PostprocessingFn]:
            return (tape,), partial(scale_by_factor, factor=factor)

        @qml.transform
        def shift_output(tape: QuantumScript, shift) -> tuple[QuantumScriptBatch, PostprocessingFn]:
            return (tape,), partial(add_shift, shift=shift)

        @partial(shift_output, shift=1.0)
        @partial(scale_output, factor=2.0)
        @qml.qnode(dev, interface=None, diff_method=None)
        def circuit1():
            return qml.expval(qml.PauliZ(0))

        # first add one, then scale by 2.0.  Outer postprocessing transforms are applied first
        assert qml.math.allclose(circuit1(), 4.0)

        @partial(scale_output, factor=2.0)
        @partial(shift_output, shift=1.0)
        @qml.qnode(dev, interface=None, diff_method=None)
        def circuit2():
            return qml.expval(qml.PauliZ(0))

        # first scale by 2, then add one. Outer postprocessing transforms are applied first
        assert qml.math.allclose(circuit2(), 3.0)

    def test_scaling_shots_transform(self):
        """Test a transform that scales the number of shots used in an execution."""

        # note that this won't work with the old device interface :(
        dev = qml.devices.DefaultQubit()

        def num_of_shots_from_sample(results):
            return len(results[0])

        @qml.transform
        def use_n_shots(tape: QuantumScript, n) -> tuple[QuantumScriptBatch, PostprocessingFn]:
            return (
                qml.tape.QuantumScript(tape.operations, tape.measurements, shots=n),
            ), num_of_shots_from_sample

        @partial(use_n_shots, n=100)
        @qml.qnode(dev, interface=None, diff_method=None)
        def circuit():
            return qml.sample(wires=0)

        assert circuit() == 100


# pylint: disable=unused-argument
class CustomDevice(qml.devices.Device):
    """A null device that just returns 0."""

    def __repr__(self):
        return "CustomDevice"

    def execute(self, circuits, execution_config=None):
        return (0,)


class TestTapeExpansion:
    """Test that tape expansion within the QNode works correctly"""

    @pytest.mark.parametrize(
        "diff_method,mode",
        [("parameter-shift", False), ("adjoint", True), ("adjoint", False)],
    )
    def test_device_expansion(self, diff_method, mode, mocker):
        """Test expansion of an unsupported operation on the device"""
        dev = qml.device("default.qubit.legacy", wires=1)

        # pylint: disable=too-few-public-methods
        class UnsupportedOp(qml.operation.Operation):
            """custom unsupported op."""

            num_wires = 1

            def decomposition(self):
                return [qml.RX(3 * self.data[0], wires=self.wires)]

        @qnode(dev, diff_method=diff_method, grad_on_execution=mode)
        def circuit(x):
            UnsupportedOp(x, wires=0)
            return qml.expval(qml.PauliZ(0))

        if diff_method == "adjoint" and mode:
            spy = mocker.spy(circuit.device, "execute_and_compute_derivatives")
        else:
            spy = mocker.spy(circuit.device, "execute")

        x = pnp.array(0.5)
        circuit(x)

        tape = spy.call_args[0][0][0]
        assert len(tape.operations) == 1
        assert tape.operations[0].name == "RX"
        assert np.allclose(tape.operations[0].parameters, 3 * x)

    @pytest.mark.autograd
    def test_no_gradient_expansion(self, mocker):
        """Test that an unsupported operation with defined gradient recipe is
        not expanded"""
        dev = qml.device("default.qubit.legacy", wires=1)

        # pylint: disable=too-few-public-methods
        class UnsupportedOp(qml.operation.Operation):
            """custom unsupported op."""

            num_wires = 1

            grad_method = "A"
            grad_recipe = ([[3 / 2, 1, np.pi / 6], [-3 / 2, 1, -np.pi / 6]],)

            def decomposition(self):
                return [qml.RX(3 * self.data[0], wires=self.wires)]

        @qnode(dev, interface="autograd", diff_method="parameter-shift", max_diff=2)
        def circuit(x):
            UnsupportedOp(x, wires=0)
            return qml.expval(qml.PauliZ(0))

        x = pnp.array(0.5, requires_grad=True)
        qml.grad(circuit)(x)

        # check second derivative
        assert np.allclose(qml.grad(qml.grad(circuit))(x), -9 * np.cos(3 * x))

    @pytest.mark.autograd
    def test_gradient_expansion(self, mocker):
        """Test that a *supported* operation with no gradient recipe is
        expanded when applying the gradient transform, but not for execution."""
        dev = qml.device("default.qubit.legacy", wires=1)

        # pylint: disable=too-few-public-methods
        class PhaseShift(qml.PhaseShift):
            """custom phase shift."""

            grad_method = None

            def decomposition(self):
                return [qml.RY(3 * self.data[0], wires=self.wires)]

        @qnode(dev, diff_method="parameter-shift", max_diff=2)
        def circuit(x):
            qml.Hadamard(wires=0)
            PhaseShift(x, wires=0)
            return qml.expval(qml.PauliX(0))

        x = pnp.array(0.5, requires_grad=True)
        circuit(x)

        res = qml.grad(circuit)(x)

        assert np.allclose(res, -3 * np.sin(3 * x))

        # test second order derivatives
        res = qml.grad(qml.grad(circuit))(x)
        assert np.allclose(res, -9 * np.cos(3 * x))

    def test_hamiltonian_expansion_analytic(self):
        """Test result if there are non-commuting groups and the number of shots is None"""
        dev = qml.device("default.qubit.legacy", wires=3, shots=None)

        obs = [qml.PauliX(0), qml.PauliX(0) @ qml.PauliZ(1), qml.PauliZ(0) @ qml.PauliZ(1)]
        c = np.array([-0.6543, 0.24, 0.54])
        H = qml.Hamiltonian(c, obs)
        H.compute_grouping()

        assert len(H.grouping_indices) == 2

        @qnode(dev)
        def circuit():
            return qml.expval(H)

        res = circuit()
        assert np.allclose(res, c[2], atol=0.1)

    def test_hamiltonian_expansion_finite_shots(self, mocker):
        """Test that the Hamiltonian is expanded if there
        are non-commuting groups and the number of shots is finite"""
        dev = qml.device("default.qubit.legacy", wires=3, shots=50000)

        obs = [qml.PauliX(0), qml.PauliX(0) @ qml.PauliZ(1), qml.PauliZ(0) @ qml.PauliZ(1)]
        c = np.array([-0.6543, 0.24, 0.54])
        H = qml.Hamiltonian(c, obs)
        H.compute_grouping()

        assert len(H.grouping_indices) == 2

        @qnode(dev)
        def circuit():
            return qml.expval(H)

        spy = mocker.spy(qml.transforms, "split_non_commuting")
        res = circuit()
        assert np.allclose(res, c[2], atol=0.3)

        spy.assert_called()
        tapes, _ = spy.spy_return

        assert len(tapes) == 2

    @pytest.mark.usefixtures("new_opmath_only")
    @pytest.mark.parametrize("grouping", [True, False])
    def test_multiple_hamiltonian_expansion_finite_shots(self, grouping):
        """Test that multiple Hamiltonians works correctly (sum_expand should be used)"""

        dev = qml.device("default.qubit.legacy", wires=3, shots=50000)

        obs = [qml.PauliX(0), qml.PauliX(0) @ qml.PauliZ(1), qml.PauliZ(0) @ qml.PauliZ(1)]
        c = np.array([-0.6543, 0.24, 0.54])
        H = qml.Hamiltonian(c, obs)

        if grouping:
            H.compute_grouping()
            assert len(H.grouping_indices) == 2

        @qnode(dev)
        def circuit():
            return qml.expval(H), qml.expval(H)

        res = circuit()
        assert qml.math.allclose(res, [0.54, 0.54], atol=0.05)
        assert res[0] == res[1]

    def test_expansion_multiple_qwc_observables(self, mocker):
        """Test that the QNode correctly expands tapes that return
        multiple measurements of commuting observables"""
        dev = qml.device("default.qubit.legacy", wires=2)
        obs = [qml.PauliX(0), qml.PauliX(0) @ qml.PauliY(1)]

        @qml.qnode(dev)
        def circuit(x, y):
            qml.RX(x, wires=0)
            qml.RY(y, wires=1)
            return [qml.expval(o) for o in obs]

        spy_expand = mocker.spy(circuit.device.target_device, "expand_fn")
        params = [0.1, 0.2]
        res = circuit(*params)

        tape = spy_expand.spy_return
        rotations, observables = qml.pauli.diagonalize_qwc_pauli_words(obs)

        assert tape.observables[0].name == observables[0].name
        assert tape.observables[1].name == observables[1].name

        assert tape.operations[-2].name == rotations[0].name
        assert tape.operations[-2].parameters == rotations[0].parameters
        assert tape.operations[-1].name == rotations[1].name
        assert tape.operations[-1].parameters == rotations[1].parameters

        # check output value is consistent with a Hamiltonian expectation
        coeffs = np.array([1.0, 1.0])
        H = qml.Hamiltonian(coeffs, obs)

        @qml.qnode(dev)
        def circuit2(x, y):
            qml.RX(x, wires=0)
            qml.RY(y, wires=1)
            return qml.expval(H)

        res_H = circuit2(*params)
        assert np.allclose(coeffs @ res, res_H)<|MERGE_RESOLUTION|>--- conflicted
+++ resolved
@@ -330,24 +330,6 @@
             == "<QNode: wires=1, device='default.qubit.legacy', interface='autograd', diff_method='best'>"
         )
 
-<<<<<<< HEAD
-    @pytest.mark.autograd
-    def test_diff_method_none(self, tol):
-        """Test that diff_method=None creates a QNode with no interface, and no
-        device swapping."""
-        dev = qml.device("default.qubit.legacy", wires=1)
-
-        @qnode(dev, diff_method=None)
-        def circuit(x):
-            qml.RX(x, wires=0)
-            return qml.expval(qml.PauliZ(0))
-
-        assert circuit.interface == "numpy"
-        assert circuit.gradient_fn is None
-        assert circuit.device is dev
-
-=======
->>>>>>> 87c1bc38
         # QNode can still be executed
         assert np.allclose(qn(0.5), np.cos(0.5), rtol=0)
 
