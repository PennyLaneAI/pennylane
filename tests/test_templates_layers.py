--- conflicted
+++ resolved
@@ -19,14 +19,7 @@
 import pytest
 import pennylane as qml
 from pennylane import numpy as np
-<<<<<<< HEAD
-from pennylane.templates.layers import (CVNeuralNetLayers,
-                                        StronglyEntanglingLayers,
-                                        RandomLayers,
-                                        SimplifiedTwoDesign)
-=======
-from pennylane.templates.layers import CVNeuralNetLayers, StronglyEntanglingLayers, RandomLayers
->>>>>>> a3d86873
+from pennylane.templates.layers import CVNeuralNetLayers, StronglyEntanglingLayers, RandomLayers, SimplifiedTwoDesign
 from pennylane.templates.layers.random import random_layer
 from pennylane import RX, RY, RZ, CZ, CNOT
 
@@ -44,30 +37,6 @@
     @pytest.fixture(scope="class")
     def weights(self):
         return [
-<<<<<<< HEAD
-            np.array([[5.48791879, 6.08552046, 5.46131036, 3.33546468, 1.46227521, 0.0716208],
-                      [3.36869403, 0.63074883, 4.59400392, 5.9040016, 5.92704296, 2.35455147]]),
-            np.array([[2.70471535, 2.52804815, 3.28406182, 3.0058243, 3.48940764, 3.41419504],
-                      [3.74320919, 4.15936005, 3.20807161, 2.95870535, 0.05574621, 0.42660569]]),
-            np.array([[4.7808479, 4.47598146, 3.89357744, 2.67721355],
-                      [2.73203094, 2.71115444, 1.16794164, 3.32823666]]),
-            np.array([[0.27344502, 0.68431314, 0.30026443, 0.23128064],
-                      [0.45945175, 0.53255468, 0.28383751, 0.34263728]]),
-            np.array([[2.3936353, 4.80135971, 5.89867895, 2.00867023],
-                      [5.14552399, 3.31578667, 5.90119363, 4.54515204]]),
-            np.array([[0.4134863, 6.17555778, 0.80334114, 2.02400747, 0.44574704, 1.41227118],
-                      [5.16969442, 3.6890488, 4.43916808, 3.20808287, 5.21543123, 4.52815349]]),
-            np.array([[2.47328111, 5.63064513, 2.17059932, 6.1873632, 0.18052879, 2.20970037],
-                      [5.44288268, 1.27806129, 1.87574979, 2.98956484, 3.10140853, 3.81814174]]),
-            np.array([[5.03318258, 4.01017269, 0.43159284, 3.7928101],
-                      [3.5329307, 4.79661266, 5.0683084, 1.87631749]]),
-            np.array([[1.61159166, 0.1608155, 0.96535086, 1.60132783],
-                      [0.36293094, 1.30725604, 0.11578591, 1.5983082]]),
-            np.array([[6.21267547, 3.71076099, 0.34060195, 2.86031556],
-                      [3.20443756, 6.26536946, 6.18450567, 1.50406923]]),
-            np.array([[0.1376345, 0.22541113, 0.14306356, 0.13019402],
-                      [0.26999146, 0.26256351, 0.14722687, 0.23137066]])
-=======
             np.array(
                 [
                     [5.48791879, 6.08552046, 5.46131036, 3.33546468, 1.46227521, 0.0716208],
@@ -134,7 +103,6 @@
                     [0.26999146, 0.26256351, 0.14722687, 0.23137066],
                 ]
             ),
->>>>>>> a3d86873
         ]
 
     def test_cvneuralnet_uses_correct_weights(self, weights):
@@ -239,11 +207,8 @@
 
         # test the device parameters
         for l in range(n_layers):
-<<<<<<< HEAD
-            layer_ops = rec.queue[2 * l * num_wires:2 * (l + 1) * num_wires]
-=======
+
             layer_ops = rec.queue[2 * l * num_wires : 2 * (l + 1) * num_wires]
->>>>>>> a3d86873
 
             # check each rotation gate parameter
             for n in range(num_wires):
@@ -499,7 +464,6 @@
 
         params = [q.parameters for q in rec.queue]
         params_flat = [item for p in params for item in p]
-<<<<<<< HEAD
         assert np.allclose(weights.flatten(), params_flat, atol=tol)
 
 
@@ -566,7 +530,4 @@
 
         expectations = circuit(initial_layer, weights)
         for exp, target_exp in zip(expectations, target):
-            assert pytest.approx(exp, target_exp, abs=TOLERANCE)
-=======
-        assert np.allclose(weights.flatten(), params_flat, atol=tol)
->>>>>>> a3d86873
+            assert pytest.approx(exp, target_exp, abs=TOLERANCE)