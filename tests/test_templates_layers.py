--- conflicted
+++ resolved
@@ -19,14 +19,7 @@
 import pytest
 import pennylane as qml
 from pennylane import numpy as np
-<<<<<<< HEAD
-from pennylane.templates.layers import (CVNeuralNetLayers,
-                                        StronglyEntanglingLayers,
-                                        RandomLayers,
-                                        CnotRingLayers)
-=======
-from pennylane.templates.layers import CVNeuralNetLayers, StronglyEntanglingLayers, RandomLayers
->>>>>>> a3d86873
+from pennylane.templates.layers import CVNeuralNetLayers, StronglyEntanglingLayers, RandomLayers, CnotRingLayers
 from pennylane.templates.layers.random import random_layer
 from pennylane import RX, RY, RZ, CZ, CNOT
 
@@ -468,7 +461,6 @@
 
         params = [q.parameters for q in rec.queue]
         params_flat = [item for p in params for item in p]
-<<<<<<< HEAD
         assert np.allclose(weights.flatten(), params_flat, atol=tol)
 
 
@@ -541,7 +533,4 @@
 
         expectations = circuit(weights)
         for exp, target_exp in zip(expectations, target):
-            assert exp == target_exp
-=======
-        assert np.allclose(weights.flatten(), params_flat, atol=tol)
->>>>>>> a3d86873
+            assert exp == target_exp