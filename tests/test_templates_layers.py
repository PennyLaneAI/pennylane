--- conflicted
+++ resolved
@@ -19,11 +19,11 @@
 import pytest
 import pennylane as qml
 from pennylane import numpy as np
-<<<<<<< HEAD
-from pennylane.templates.layers import CVNeuralNetLayers, StronglyEntanglingLayers, RandomLayers, SimplifiedTwoDesign
-=======
-from pennylane.templates.layers import CVNeuralNetLayers, StronglyEntanglingLayers, RandomLayers, BasicEntanglerLayers
->>>>>>> 5a97b3e1
+from pennylane.templates.layers import (CVNeuralNetLayers,
+                                        StronglyEntanglingLayers,
+                                        RandomLayers,
+                                        BasicEntanglerLayers,
+                                        SimplifiedTwoDesign)
 from pennylane.templates.layers.random import random_layer
 from pennylane import RX, RY, RZ, CZ, CNOT
 
@@ -471,7 +471,6 @@
         assert np.allclose(weights.flatten(), params_flat, atol=tol)
 
 
-<<<<<<< HEAD
 class TestSimplifiedTwoDesign:
     """Tests for the SimplifiedTwoDesign method from the pennylane.templates.layers module."""
 
@@ -493,27 +492,7 @@
         exp_gates = [qml.CZ, qml.RY, qml.RY] * ((n_wires // 2) + (n_wires - 1) // 2)
         exp_gates *= n_layers
         exp_gates = [qml.RY] * n_wires + exp_gates
-=======
-class TestCnotRing:
-    """Tests for the BasicEntanglerLayers method from the pennylane.templates.layers module."""
-
-    @pytest.mark.parametrize("n_wires, n_cnots", [(1, 0),
-                                                  (2, 1),
-                                                  (3, 3),
-                                                  (4, 4)])
-    def test_circuit_queue(self, n_wires, n_cnots):
-        """Tests the gate types and parameter values in the circuit."""
-        n_layers = 2
-
-        weights = np.random.randn(n_layers, n_wires)
-
-        with qml.utils.OperationRecorder() as rec:
-            BasicEntanglerLayers(weights, wires=range(n_wires))
-
-        # Test that gates appear in the right order
-        exp_gates = [qml.RX]*n_wires + [qml.CNOT]*n_cnots
-        exp_gates *= n_layers
->>>>>>> 5a97b3e1
+
         res_gates = rec.queue
 
         for op1, op2 in zip(res_gates, exp_gates):
@@ -522,7 +501,6 @@
         # test the device parameters
         for l in range(n_layers):
             # only select the rotation gates
-<<<<<<< HEAD
             ops = [gate for gate in rec.queue if isinstance(gate, qml.RY)]
 
             # check each initial_layer gate parameters
@@ -546,7 +524,46 @@
                                                                           [1, -1, -1, 1]),
                                                                          ])
     def test_correct_target_output(self, initial_layer, weights, n_wires, target):
-=======
+        """Tests the result of the template for simple cases."""
+        dev = qml.device('default.qubit', wires=n_wires)
+
+        @qml.qnode(dev)
+        def circuit(initial_layer, weights):
+            SimplifiedTwoDesign(initial_layer=initial_layer, weights=weights, wires=range(n_wires))
+            return [qml.expval(qml.PauliZ(wires=i)) for i in range(n_wires)]
+
+        expectations = circuit(initial_layer, weights)
+        for exp, target_exp in zip(expectations, target):
+            assert pytest.approx(exp, target_exp, abs=TOLERANCE)
+
+
+class TestBasicEntangler:
+    """Tests for the BasicEntanglerLayers method from the pennylane.templates.layers module."""
+
+    @pytest.mark.parametrize("n_wires, n_cnots", [(1, 0),
+                                                  (2, 1),
+                                                  (3, 3),
+                                                  (4, 4)])
+    def test_circuit_queue(self, n_wires, n_cnots):
+        """Tests the gate types and parameter values in the circuit."""
+        n_layers = 2
+
+        weights = np.random.randn(n_layers, n_wires)
+
+        with qml.utils.OperationRecorder() as rec:
+            BasicEntanglerLayers(weights, wires=range(n_wires))
+
+        # Test that gates appear in the right order
+        exp_gates = [qml.RX]*n_wires + [qml.CNOT]*n_cnots
+        exp_gates *= n_layers
+        res_gates = rec.queue
+
+        for op1, op2 in zip(res_gates, exp_gates):
+            assert isinstance(op1, op2)
+
+        # test the device parameters
+        for l in range(n_layers):
+            # only select the rotation gates
             layer_ops = rec.queue[l*(n_wires+n_cnots): l*(n_wires+n_cnots)+n_wires]
 
             # check each rotation gate parameter
@@ -577,26 +594,15 @@
                                                           ([[np.pi]*4], 4, [-1, 1, -1, 1]),
                                                           ])
     def test_simple_target_outputs(self, weights, n_wires, target):
->>>>>>> 5a97b3e1
         """Tests the result of the template for simple cases."""
 
         dev = qml.device('default.qubit', wires=n_wires)
 
         @qml.qnode(dev)
-<<<<<<< HEAD
-        def circuit(initial_layer, weights):
-            SimplifiedTwoDesign(initial_layer=initial_layer, weights=weights, wires=range(n_wires))
-            return [qml.expval(qml.PauliZ(wires=i)) for i in range(n_wires)]
-
-        expectations = circuit(initial_layer, weights)
-        for exp, target_exp in zip(expectations, target):
-            assert pytest.approx(exp, target_exp, abs=TOLERANCE)
-=======
         def circuit(weights):
             BasicEntanglerLayers(weights=weights, wires=range(n_wires), rotation=RX)
             return [qml.expval(qml.PauliZ(wires=i)) for i in range(n_wires)]
 
         expectations = circuit(weights)
         for exp, target_exp in zip(expectations, target):
-            assert exp == target_exp
->>>>>>> 5a97b3e1
+            assert exp == target_exp