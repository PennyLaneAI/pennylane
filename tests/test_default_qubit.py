# Copyright 2018 Xanadu Quantum Technologies Inc.

# Licensed under the Apache License, Version 2.0 (the "License");
# you may not use this file except in compliance with the License.
# You may obtain a copy of the License at

#     http://www.apache.org/licenses/LICENSE-2.0

# Unless required by applicable law or agreed to in writing, software
# distributed under the License is distributed on an "AS IS" BASIS,
# WITHOUT WARRANTIES OR CONDITIONS OF ANY KIND, either express or implied.
# See the License for the specific language governing permissions and
# limitations under the License.
"""
Unit tests for the :mod:`pennylane.plugin.DefaultQubit` device.
"""
import cmath
# pylint: disable=protected-access,cell-var-from-loop
import math

import pytest
import pennylane as qml
<<<<<<< HEAD
from pennylane import numpy as np, DeviceError
=======
from pennylane import numpy as np
from pennylane.operation import Operation
>>>>>>> 22f9995f
from pennylane.plugins.default_qubit import (CRot3, CRotx, CRoty, CRotz,
                                             Rot3, Rotx, Roty, Rotz,
                                             Rphi, Z, hermitian,
                                             spectral_decomposition, unitary)

U = np.array(
    [
        [0.83645892 - 0.40533293j, -0.20215326 + 0.30850569j],
        [-0.23889780 - 0.28101519j, -0.88031770 - 0.29832709j],
    ]
)


U2 = np.array(
    [
        [
            -0.07843244 - 3.57825948e-01j,
            0.71447295 - 5.38069384e-02j,
            0.20949966 + 6.59100734e-05j,
            -0.50297381 + 2.35731613e-01j,
        ],
        [
            -0.26626692 + 4.53837083e-01j,
            0.27771991 - 2.40717436e-01j,
            0.41228017 - 1.30198687e-01j,
            0.01384490 - 6.33200028e-01j,
        ],
        [
            -0.69254712 - 2.56963068e-02j,
            -0.15484858 + 6.57298384e-02j,
            -0.53082141 + 7.18073414e-02j,
            -0.41060450 - 1.89462315e-01j,
        ],
        [
            -0.09686189 - 3.15085273e-01j,
            -0.53241387 - 1.99491763e-01j,
            0.56928622 + 3.97704398e-01j,
            -0.28671074 - 6.01574497e-02j,
        ],
    ]
)


U_toffoli = np.diag([1 for i in range(8)])
U_toffoli[6:8, 6:8] = np.array([[0, 1], [1, 0]])

U_swap = np.array([[1, 0, 0, 0], [0, 0, 1, 0], [0, 1, 0, 0], [0, 0, 0, 1]])

U_cswap = np.array([[1, 0, 0, 0, 0, 0, 0, 0],
                    [0, 1, 0, 0, 0, 0, 0, 0],
                    [0, 0, 1, 0, 0, 0, 0, 0],
                    [0, 0, 0, 1, 0, 0, 0, 0],
                    [0, 0, 0, 0, 1, 0, 0, 0],
                    [0, 0, 0, 0, 0, 0, 1, 0],
                    [0, 0, 0, 0, 0, 1, 0, 0],
                    [0, 0, 0, 0, 0, 0, 0, 1]])


H = np.array(
    [[1.02789352, 1.61296440 - 0.3498192j], [1.61296440 + 0.3498192j, 1.23920938 + 0j]]
)


THETA = np.linspace(0.11, 1, 3)
PHI = np.linspace(0.32, 1, 3)
VARPHI = np.linspace(0.02, 1, 3)


def prep_par(par, op):
    "Convert par into a list of parameters that op expects."
    if op.par_domain == "A":
        return [np.diag([x, 1]) for x in par]
    return par


def include_inverses_with_test_data(test_data):
    return test_data + [(item[0] + ".inv", item[1], item[2]) for item in test_data]


class TestAuxillaryFunctions:
    """Test auxillary functions."""

    def test_spectral_decomposition(self, tol):
        """Test that the correct spectral decomposition is returned."""

        a, P = spectral_decomposition(H)

        # verify that H = \sum_k a_k P_k
        assert np.allclose(H, np.einsum("i,ijk->jk", a, P), atol=tol, rtol=0)

    def test_phase_shift(self, tol):
        """Test phase shift is correct"""

        # test identity for theta=0
        assert np.allclose(Rphi(0), np.identity(2), atol=tol, rtol=0)

        # test arbitrary phase shift
        phi = 0.5432
        expected = np.array([[1, 0], [0, np.exp(1j * phi)]])
        assert np.allclose(Rphi(phi), expected, atol=tol, rtol=0)

    def test_x_rotation(self, tol):
        """Test x rotation is correct"""

        # test identity for theta=0
        assert np.allclose(Rotx(0), np.identity(2), atol=tol, rtol=0)

        # test identity for theta=pi/2
        expected = np.array([[1, -1j], [-1j, 1]]) / np.sqrt(2)
        assert np.allclose(Rotx(np.pi / 2), expected, atol=tol, rtol=0)

        # test identity for theta=pi
        expected = -1j * np.array([[0, 1], [1, 0]])
        assert np.allclose(Rotx(np.pi), expected, atol=tol, rtol=0)

    def test_y_rotation(self, tol):
        """Test y rotation is correct"""

        # test identity for theta=0
        assert np.allclose(Roty(0), np.identity(2), atol=tol, rtol=0)

        # test identity for theta=pi/2
        expected = np.array([[1, -1], [1, 1]]) / np.sqrt(2)
        assert np.allclose(Roty(np.pi / 2), expected, atol=tol, rtol=0)

        # test identity for theta=pi
        expected = np.array([[0, -1], [1, 0]])
        assert np.allclose(Roty(np.pi), expected, atol=tol, rtol=0)

    def test_z_rotation(self, tol):
        """Test z rotation is correct"""

        # test identity for theta=0
        assert np.allclose(Rotz(0), np.identity(2), atol=tol, rtol=0)

        # test identity for theta=pi/2
        expected = np.diag(np.exp([-1j * np.pi / 4, 1j * np.pi / 4]))
        assert np.allclose(Rotz(np.pi / 2), expected, atol=tol, rtol=0)

        # test identity for theta=pi
        assert np.allclose(Rotz(np.pi), -1j * Z, atol=tol, rtol=0)

    def test_arbitrary_rotation(self, tol):
        """Test arbitrary single qubit rotation is correct"""

        # test identity for phi,theta,omega=0
        assert np.allclose(Rot3(0, 0, 0), np.identity(2), atol=tol, rtol=0)

        # expected result
        def arbitrary_rotation(x, y, z):
            """arbitrary single qubit rotation"""
            c = np.cos(y / 2)
            s = np.sin(y / 2)
            return np.array(
                [
                    [np.exp(-0.5j * (x + z)) * c, -np.exp(0.5j * (x - z)) * s],
                    [np.exp(-0.5j * (x - z)) * s, np.exp(0.5j * (x + z)) * c],
                ]
            )

        a, b, c = 0.432, -0.152, 0.9234
        assert np.allclose(Rot3(a, b, c), arbitrary_rotation(a, b, c), atol=tol, rtol=0)

    def test_C_x_rotation(self, tol):
        """Test controlled x rotation is correct"""

        # test identity for theta=0
        assert np.allclose(CRotx(0), np.identity(4), atol=tol, rtol=0)

        # test identity for theta=pi/2
        expected = np.array([[1, 0, 0, 0], [0, 1, 0, 0], [0, 0, 1/np.sqrt(2), -1j/np.sqrt(2)], [0, 0, -1j/np.sqrt(2), 1/np.sqrt(2)]])
        assert np.allclose(CRotx(np.pi / 2), expected, atol=tol, rtol=0)

        # test identity for theta=pi
        expected = np.array([[1, 0, 0, 0], [0, 1, 0, 0], [0, 0, 0, -1j], [0, 0, -1j, 0]])
        assert np.allclose(CRotx(np.pi), expected, atol=tol, rtol=0)

    def test_C_y_rotation(self, tol):
        """Test controlled y rotation is correct"""

        # test identity for theta=0
        assert np.allclose(CRoty(0), np.identity(4), atol=tol, rtol=0)

        # test identity for theta=pi/2
        expected = np.array([[1, 0, 0, 0], [0, 1, 0, 0], [0, 0, 1/np.sqrt(2), -1/np.sqrt(2)], [0, 0, 1/np.sqrt(2), 1/np.sqrt(2)]])
        assert np.allclose(CRoty(np.pi / 2), expected, atol=tol, rtol=0)

        # test identity for theta=pi
        expected = np.array([[1, 0, 0, 0], [0, 1, 0, 0], [0, 0, 0, -1], [0, 0, 1, 0]])
        assert np.allclose(CRoty(np.pi), expected, atol=tol, rtol=0)

    def test_C_z_rotation(self, tol):
        """Test controlled z rotation is correct"""

        # test identity for theta=0
        assert np.allclose(CRotz(0), np.identity(4), atol=tol, rtol=0)

        # test identity for theta=pi/2
        expected = np.array([[1, 0, 0, 0], [0, 1, 0, 0], [0, 0, np.exp(-1j * np.pi / 4), 0], [0, 0, 0, np.exp(1j * np.pi / 4)]])
        assert np.allclose(CRotz(np.pi / 2), expected, atol=tol, rtol=0)

        # test identity for theta=pi
        expected = np.array([[1, 0, 0, 0], [0, 1, 0, 0], [0, 0, -1j, 0], [0, 0, 0, 1j]])
        assert np.allclose(CRotz(np.pi), expected, atol=tol, rtol=0)

    def test_controlled_arbitrary_rotation(self, tol):
        """Test controlled arbitrary rotation is correct"""

        # test identity for phi,theta,omega=0
        assert np.allclose(CRot3(0, 0, 0), np.identity(4), atol=tol, rtol=0)

        # test identity for phi,theta,omega=pi
        expected = np.array([[1, 0, 0, 0], [0, 1, 0, 0], [0, 0, 0, -1], [0, 0, 1, 0]])
        assert np.allclose(CRot3(np.pi, np.pi, np.pi), expected, atol=tol, rtol=0)

        def arbitrary_Crotation(x, y, z):
            """controlled arbitrary single qubit rotation"""
            c = np.cos(y / 2)
            s = np.sin(y / 2)
            return np.array(
                [
                    [1, 0, 0, 0],
                    [0, 1, 0, 0],
                    [0, 0, np.exp(-0.5j * (x + z)) * c, -np.exp(0.5j * (x - z)) * s],
                    [0, 0, np.exp(-0.5j * (x - z)) * s, np.exp(0.5j * (x + z)) * c]
                ]
            )

        a, b, c = 0.432, -0.152, 0.9234
        assert np.allclose(CRot3(a, b, c), arbitrary_Crotation(a, b, c), atol=tol, rtol=0)

class TestStateFunctions:
    """Arbitrary state and operator tests."""

    def test_unitary(self, tol):
        """Test that the unitary function produces the correct output."""

        out = unitary(U)

        # verify output type
        assert isinstance(out, np.ndarray)

        # verify equivalent to input state
        assert np.allclose(out, U, atol=tol, rtol=0)

    def test_unitary_exceptions(self):
        """Tests that the unitary function raises the proper errors."""

        # test non-square matrix
        with pytest.raises(ValueError, match="must be a square matrix"):
            unitary(U[1:])

        # test non-unitary matrix
        U3 = U.copy()
        U3[0, 0] += 0.5
        with pytest.raises(ValueError, match="must be unitary"):
            unitary(U3)

    def test_hermitian(self, tol):
        """Test that the hermitian function produces the correct output."""

        out = hermitian(H)

        # verify output type
        assert isinstance(out, np.ndarray)

        # verify equivalent to input state
        assert np.allclose(out, H, atol=tol, rtol=0)

    def test_hermitian_exceptions(self):
        """Tests that the hermitian function raises the proper errors."""

        # test non-square matrix
        with pytest.raises(ValueError, match="must be a square matrix"):
            hermitian(H[1:])

        # test non-Hermitian matrix
        H2 = H.copy()
        H2[0, 1] = H2[0, 1].conj()
        with pytest.raises(ValueError, match="must be Hermitian"):
            hermitian(H2)


class TestOperatorMatrices:
    """Tests that get_operator_matrix returns the correct matrix."""

    @pytest.mark.parametrize("name,expected", [
        ("PauliX", np.array([[0, 1], [1, 0]])),
        ("PauliY", np.array([[0, -1j], [1j, 0]])),
        ("PauliZ", np.array([[1, 0], [0, -1]])),
        ("S", np.array([[1, 0], [0, 1j]])),
        ("T", np.array([[1, 0], [0, np.exp(1j * np.pi / 4)]])),
        ("Hadamard", np.array([[1, 1], [1, -1]])/np.sqrt(2)),
        ("CNOT", np.array([[1, 0, 0, 0], [0, 1, 0, 0], [0, 0, 0, 1], [0, 0, 1, 0]])),
        ("SWAP", np.array([[1, 0, 0, 0], [0, 0, 1, 0], [0, 1, 0, 0], [0, 0, 0, 1]])),
        ("CSWAP",np.array([[1, 0, 0, 0, 0, 0, 0, 0],
                           [0, 1, 0, 0, 0, 0, 0, 0],
                           [0, 0, 1, 0, 0, 0, 0, 0],
                           [0, 0, 0, 1, 0, 0, 0, 0],
                           [0, 0, 0, 0, 1, 0, 0, 0],
                           [0, 0, 0, 0, 0, 0, 1, 0],
                           [0, 0, 0, 0, 0, 1, 0, 0],
                           [0, 0, 0, 0, 0, 0, 0, 1]])),
        ("CZ", np.array([[1, 0, 0, 0], [0, 1, 0, 0], [0, 0, 1, 0], [0, 0, 0, -1]])),
    ])
    def test_get_operator_matrix_no_parameters(self, qubit_device_3_wires, tol, name, expected):
        """Tests that get_operator_matrix returns the correct matrix."""

        res = qubit_device_3_wires._get_operator_matrix(name, ())

        assert np.allclose(res, expected, atol=tol, rtol=0)

    @pytest.mark.parametrize("name,expected,par", [
        ('PhaseShift', lambda phi: np.array([[1, 0], [0, np.exp(1j*phi)]]), [0.223]),
        ('RX', lambda phi: np.array([[math.cos(phi/2), -1j*math.sin(phi/2)], [-1j*math.sin(phi/2), math.cos(phi/2)]]), [0.223]),
        ('RY', lambda phi: np.array([[math.cos(phi/2), -math.sin(phi/2)], [math.sin(phi/2), math.cos(phi/2)]]), [0.223]),
        ('RZ', lambda phi: np.array([[cmath.exp(-1j*phi/2), 0], [0, cmath.exp(1j*phi/2)]]), [0.223]),
        ('Rot', lambda phi, theta, omega: np.array([[cmath.exp(-1j*(phi+omega)/2)*math.cos(theta/2), -cmath.exp(1j*(phi-omega)/2)*math.sin(theta/2)], [cmath.exp(-1j*(phi-omega)/2)*math.sin(theta/2), cmath.exp(1j*(phi+omega)/2)*math.cos(theta/2)]]), [0.223, 0.153, 1.212]),
        ('CRX', lambda phi: np.array([[1, 0, 0, 0], [0, 1, 0, 0], [0, 0, math.cos(phi/2), -1j*math.sin(phi/2)], [0, 0, -1j*math.sin(phi/2), math.cos(phi/2)]]), [0.223]),
        ('CRY', lambda phi: np.array([[1, 0, 0, 0], [0, 1, 0, 0], [0, 0, math.cos(phi/2), -math.sin(phi/2)], [0, 0, math.sin(phi/2), math.cos(phi/2)]]), [0.223]),
        ('CRZ', lambda phi: np.array([[1, 0, 0, 0], [0, 1, 0, 0], [0, 0, cmath.exp(-1j*phi/2), 0], [0, 0, 0, cmath.exp(1j*phi/2)]]), [0.223]),
        ('CRot', lambda phi, theta, omega: np.array([[1, 0, 0, 0], [0, 1, 0, 0], [0, 0, cmath.exp(-1j*(phi+omega)/2)*math.cos(theta/2), -cmath.exp(1j*(phi-omega)/2)*math.sin(theta/2)], [0, 0, cmath.exp(-1j*(phi-omega)/2)*math.sin(theta/2), cmath.exp(1j*(phi+omega)/2)*math.cos(theta/2)]]), [0.223, 0.153, 1.212]),
        ('QubitUnitary', lambda U: np.asarray(U), [np.array([[0.83645892 - 0.40533293j, -0.20215326 + 0.30850569j], [-0.23889780 - 0.28101519j, -0.88031770 - 0.29832709j]])]),
        ('Hermitian', lambda H: np.asarray(H), [np.array([[1.02789352, 1.61296440 - 0.3498192j], [1.61296440 + 0.3498192j, 1.23920938 + 0j]])]),
        # Identity will always return a 2x2 Identity, but is still parameterized
        ('Identity', lambda n: np.eye(2), [2])
    ])
    def test_get_operator_matrix_with_parameters(self, qubit_device_2_wires, tol, name, expected, par):
        """Tests that get_operator_matrix returns the correct matrix building functions."""

        res = qubit_device_2_wires._get_operator_matrix(name, par)

        assert np.allclose(res, expected(*par), atol=tol, rtol=0)

    @pytest.mark.parametrize("name", ["BasisState", "QubitStateVector"])
    def test_get_operator_matrix_none(self, qubit_device_2_wires, name):
        """Tests that get_operator_matrix returns none for direct state manipulations."""

        res = qubit_device_2_wires._get_operator_matrix(name, ())

        assert res is None


class TestApply:
    """Tests that operations and inverses of certain operations are applied correctly or that the proper
    errors are raised.
    """

    test_data_no_parameters = [
        ("PauliX", [1, 0], np.array([0, 1])),
        ("PauliX", [1/math.sqrt(2), 1/math.sqrt(2)], [1/math.sqrt(2), 1/math.sqrt(2)]),
        ("PauliY", [1, 0], [0, 1j]),
        ("PauliY", [1/math.sqrt(2), 1/math.sqrt(2)], [-1j/math.sqrt(2), 1j/math.sqrt(2)]),
        ("PauliZ", [1, 0], [1, 0]),
        ("PauliZ", [1/math.sqrt(2), 1/math.sqrt(2)], [1/math.sqrt(2), -1/math.sqrt(2)]),
        ("S", [1, 0], [1, 0]),
        ("S", [1/math.sqrt(2), 1/math.sqrt(2)], [1/math.sqrt(2), 1j/math.sqrt(2)]),
        ("T", [1, 0], [1, 0]),
        ("T", [1 / math.sqrt(2), 1 / math.sqrt(2)], [1 / math.sqrt(2), np.exp(1j * np.pi / 4) / math.sqrt(2)]),
        ("Hadamard", [1, 0], [1/math.sqrt(2), 1/math.sqrt(2)]),
        ("Hadamard", [1/math.sqrt(2), -1/math.sqrt(2)], [0, 1]),
    ]

    test_data_no_parameters_inverses  = [
        ("PauliX.inv", [1, 0], np.array([0, 1])),
        ("PauliX.inv", [1/math.sqrt(2), 1/math.sqrt(2)], [1/math.sqrt(2), 1/math.sqrt(2)]),
        ("PauliY.inv", [1, 0], [0, 1j]),
        ("PauliY.inv", [1/math.sqrt(2), 1/math.sqrt(2)], [-1j/math.sqrt(2), 1j/math.sqrt(2)]),
        ("PauliZ.inv", [1, 0], [1, 0]),
        ("PauliZ.inv", [1/math.sqrt(2), 1/math.sqrt(2)], [1/math.sqrt(2), -1/math.sqrt(2)]),
        ("S.inv", [1, 0], [1, 0]),
        ("S.inv", [1/math.sqrt(2), 1/math.sqrt(2)], [1/math.sqrt(2), -1j/math.sqrt(2)]),
        ("T.inv", [1, 0], [1, 0]),
        ("T.inv", [1 / math.sqrt(2), 1 / math.sqrt(2)], [1 / math.sqrt(2), np.exp(-1j * np.pi / 4) / math.sqrt(2)]),
        ("Hadamard.inv", [1, 0], [1/math.sqrt(2), 1/math.sqrt(2)]),
        ("Hadamard.inv", [1/math.sqrt(2), -1/math.sqrt(2)], [0, 1]),
    ]

    @pytest.mark.parametrize("name,input,expected_output", test_data_no_parameters +
                             test_data_no_parameters_inverses)
    def test_apply_operation_single_wire_no_parameters(self, qubit_device_1_wire, tol, name, input, expected_output):
        """Tests that applying an operation yields the expected output state for single wire
           operations that have no parameters."""

        qubit_device_1_wire._state = np.array(input)
        qubit_device_1_wire.apply(name, wires=[0], par=[])

        assert np.allclose(qubit_device_1_wire._state, np.array(expected_output), atol=tol, rtol=0)

    test_data_two_wires_no_parameters = [
        ("CNOT", [1, 0, 0, 0], [1, 0, 0, 0]),
        ("CNOT", [0, 0, 1, 0], [0, 0, 0, 1]),
        ("CNOT", [1 / math.sqrt(2), 0, 0, 1 / math.sqrt(2)], [1 / math.sqrt(2), 0, 1 / math.sqrt(2), 0]),
        ("SWAP", [1, 0, 0, 0], [1, 0, 0, 0]),
        ("SWAP", [0, 0, 1, 0], [0, 1, 0, 0]),
        ("SWAP", [1 / math.sqrt(2), 0, -1 / math.sqrt(2), 0], [1 / math.sqrt(2), -1 / math.sqrt(2), 0, 0]),
        ("CZ", [1, 0, 0, 0], [1, 0, 0, 0]),
        ("CZ", [0, 0, 0, 1], [0, 0, 0, -1]),
        ("CZ", [1 / math.sqrt(2), 0, 0, -1 / math.sqrt(2)], [1 / math.sqrt(2), 0, 0, 1 / math.sqrt(2)]),
    ]

    @pytest.mark.parametrize("name,input,expected_output",
                             include_inverses_with_test_data(test_data_two_wires_no_parameters))
    def test_apply_operation_two_wires_no_parameters(self, qubit_device_2_wires, tol, name, input, expected_output):
        """Tests that applying an operation yields the expected output state for two wire
           operations that have no parameters."""

        qubit_device_2_wires._state = np.array(input)
        qubit_device_2_wires.apply(name, wires=[0, 1], par=[])

        assert np.allclose(qubit_device_2_wires._state, np.array(expected_output), atol=tol, rtol=0)

    test_data_three_wires_no_parameters = [
        ("CSWAP", [1, 0, 0, 0, 0, 0, 0, 0], [1, 0, 0, 0, 0, 0, 0, 0]),
        ("CSWAP", [0, 0, 0, 0, 0, 1, 0, 0], [0, 0, 0, 0, 0, 0, 1, 0]),
        ("CSWAP", [0, 0, 0, 0, 0, 0, 1, 0], [0, 0, 0, 0, 0, 1, 0, 0]),
    ]

    @pytest.mark.parametrize("name,input,expected_output",
                             include_inverses_with_test_data(test_data_three_wires_no_parameters))
    def test_apply_operation_three_wires_no_parameters(self, qubit_device_3_wires, tol, name, input, expected_output):
        """Tests that applying an operation yields the expected output state for three wire
           operations that have no parameters."""

        qubit_device_3_wires._state = np.array(input)
        qubit_device_3_wires.apply(name, wires=[0, 1, 2], par=[])

        assert np.allclose(qubit_device_3_wires._state, np.array(expected_output), atol=tol, rtol=0)


    @pytest.mark.parametrize("name,expected_output,par", [
        ("BasisState", [0, 0, 1, 0], [[1, 0]]),
        ("BasisState", [0, 0, 1, 0], [[1, 0]]),
        ("BasisState", [0, 0, 0, 1], [[1, 1]]),
        ("QubitStateVector", [0, 0, 1, 0], [[0, 0, 1, 0]]),
        ("QubitStateVector", [0, 0, 1, 0], [[0, 0, 1, 0]]),
        ("QubitStateVector", [0, 0, 0, 1], [[0, 0, 0, 1]]),
        ("QubitStateVector", [1/math.sqrt(3), 0, 1/math.sqrt(3), 1/math.sqrt(3)], [[1/math.sqrt(3), 0, 1/math.sqrt(3), 1/math.sqrt(3)]]),
        ("QubitStateVector", [1/math.sqrt(3), 0, -1/math.sqrt(3), 1/math.sqrt(3)], [[1/math.sqrt(3), 0, -1/math.sqrt(3), 1/math.sqrt(3)]]),
    ])
<<<<<<< HEAD
    def test_apply_operation_state_preparation(self, qubit_device_2_wires, tol, name, expected_output, par):
        """Tests that applying an operation yields the expected output state for single wire
           operations that have no parameters."""
=======
    def test_apply_operation_state_preparation(self, qubit_device_2_wires, tol, name, input, expected_output, par):
        """Tests that applying state preparation operations yield the expected output."""
>>>>>>> 22f9995f

        qubit_device_2_wires.reset()
        qubit_device_2_wires.apply(name, wires=[0, 1], par=par)

        assert np.allclose(qubit_device_2_wires._state, np.array(expected_output), atol=tol, rtol=0)

    test_data_single_wire_with_parameters = [
        ("PhaseShift", [1, 0], [1, 0], [math.pi / 2]),
        ("PhaseShift", [0, 1], [0, 1j], [math.pi / 2]),
        ("PhaseShift", [1 / math.sqrt(2), 1 / math.sqrt(2)], [1 / math.sqrt(2), 1 / 2 + 1j / 2], [math.pi / 4]),
        ("RX", [1, 0], [1 / math.sqrt(2), -1j * 1 / math.sqrt(2)], [math.pi / 2]),
        ("RX", [1, 0], [0, -1j], [math.pi]),
        ("RX", [1 / math.sqrt(2), 1 / math.sqrt(2)], [1 / 2 - 1j / 2, 1 / 2 - 1j / 2], [math.pi / 2]),
        ("RY", [1, 0], [1 / math.sqrt(2), 1 / math.sqrt(2)], [math.pi / 2]),
        ("RY", [1, 0], [0, 1], [math.pi]),
        ("RY", [1 / math.sqrt(2), 1 / math.sqrt(2)], [0, 1], [math.pi / 2]),
        ("RZ", [1, 0], [1 / math.sqrt(2) - 1j / math.sqrt(2), 0], [math.pi / 2]),
        ("RZ", [0, 1], [0, 1j], [math.pi]),
        ("RZ", [1 / math.sqrt(2), 1 / math.sqrt(2)], [1 / 2 - 1j / 2, 1 / 2 + 1j / 2], [math.pi / 2]),
        ("Rot", [1, 0], [1 / math.sqrt(2) - 1j / math.sqrt(2), 0], [math.pi / 2, 0, 0]),
        ("Rot", [1, 0], [1 / math.sqrt(2), 1 / math.sqrt(2)], [0, math.pi / 2, 0]),
        ("Rot", [1 / math.sqrt(2), 1 / math.sqrt(2)], [1 / 2 - 1j / 2, 1 / 2 + 1j / 2], [0, 0, math.pi / 2]),
        ("Rot", [1, 0], [-1j / math.sqrt(2), -1 / math.sqrt(2)], [math.pi / 2, -math.pi / 2, math.pi / 2]),
        ("Rot", [1 / math.sqrt(2), 1 / math.sqrt(2)], [1 / 2 + 1j / 2, -1 / 2 + 1j / 2],
         [-math.pi / 2, math.pi, math.pi]),
        ("QubitUnitary", [1, 0], [1j / math.sqrt(2), 1j / math.sqrt(2)],
         [np.array([[1j / math.sqrt(2), 1j / math.sqrt(2)], [1j / math.sqrt(2), -1j / math.sqrt(2)]])]),
        ("QubitUnitary", [0, 1], [1j / math.sqrt(2), -1j / math.sqrt(2)],
         [np.array([[1j / math.sqrt(2), 1j / math.sqrt(2)], [1j / math.sqrt(2), -1j / math.sqrt(2)]])]),
        ("QubitUnitary", [1 / math.sqrt(2), -1 / math.sqrt(2)], [0, 1j],
         [np.array([[1j / math.sqrt(2), 1j / math.sqrt(2)], [1j / math.sqrt(2), -1j / math.sqrt(2)]])]),
    ]

    test_data_single_wire_with_parameters_inverses = [
        ("PhaseShift" + Operation.string_for_inverse, [1, 0], [1, 0], [math.pi / 2]),
        ("PhaseShift" + Operation.string_for_inverse, [0, 1], [0, -1j], [math.pi / 2]),
        ("PhaseShift" + Operation.string_for_inverse, [1 / math.sqrt(2), 1 / math.sqrt(2)],
         [1 / math.sqrt(2), 1 / 2 - 1j / 2], [math.pi / 4]),
        ("RX" + Operation.string_for_inverse, [1, 0], [1 / math.sqrt(2), 1j * 1 / math.sqrt(2)], [math.pi / 2]),
        ("RX" + Operation.string_for_inverse, [1, 0], [0, 1j], [math.pi]),
        ("RX" + Operation.string_for_inverse, [1 / math.sqrt(2), 1 / math.sqrt(2)], [1 / 2 + 1j / 2, 1 / 2 + 1j / 2], [math.pi / 2]),
        ("RY" + Operation.string_for_inverse, [1, 0], [1 / math.sqrt(2), -1 / math.sqrt(2)], [math.pi / 2]),
        ("RY" + Operation.string_for_inverse, [1, 0], [0, -1], [math.pi]),
        ("RY" + Operation.string_for_inverse, [1 / math.sqrt(2), 1 / math.sqrt(2)], [1, 0], [math.pi / 2]),
        ("RZ" + Operation.string_for_inverse, [1, 0], [1 / math.sqrt(2) + 1j / math.sqrt(2), 0], [math.pi / 2]),
        ("RZ" + Operation.string_for_inverse, [0, 1], [0, -1j], [math.pi]),
        ("RZ" + Operation.string_for_inverse, [1 / math.sqrt(2), 1 / math.sqrt(2)],
         [1 / 2 + 1/2*1j, 1 / 2 - 1/2*1j], [math.pi / 2]),
    ]

    @pytest.mark.parametrize("name,input,expected_output,par", test_data_single_wire_with_parameters +
                             test_data_single_wire_with_parameters_inverses)
    def test_apply_operation_single_wire_with_parameters(self, qubit_device_1_wire, tol, name, input, expected_output, par):
        """Tests that applying an operation yields the expected output state for single wire
           operations that have parameters."""

        qubit_device_1_wire._state = np.array(input)
        qubit_device_1_wire.apply(name, wires=[0], par=par)

        assert np.allclose(qubit_device_1_wire._state, np.array(expected_output), atol=tol, rtol=0)

    test_data_two_wires_with_parameters = [
        ("CRX", [0, 1, 0, 0], [0, 1, 0, 0], [math.pi / 2]),
        ("CRX", [0, 0, 0, 1], [0, 0, -1j, 0], [math.pi]),
        ("CRX", [0, 1 / math.sqrt(2), 1 / math.sqrt(2), 0], [0, 1 / math.sqrt(2), 1 / 2, -1j / 2], [math.pi / 2]),
        ("CRY", [0, 0, 0, 1], [0, 0, -1 / math.sqrt(2), 1 / math.sqrt(2)], [math.pi / 2]),
        ("CRY", [0, 0, 0, 1], [0, 0, -1, 0], [math.pi]),
        ("CRY", [1 / math.sqrt(2), 1 / math.sqrt(2), 0, 0], [1 / math.sqrt(2), 1 / math.sqrt(2), 0, 0], [math.pi / 2]),
        ("CRZ", [0, 0, 0, 1], [0, 0, 0, 1 / math.sqrt(2) + 1j / math.sqrt(2)], [math.pi / 2]),
        ("CRZ", [0, 0, 0, 1], [0, 0, 0, 1j], [math.pi]),
        ("CRZ", [1 / math.sqrt(2), 1 / math.sqrt(2), 0, 0], [1 / math.sqrt(2), 1 / math.sqrt(2), 0, 0], [math.pi / 2]),
        ("CRot", [0, 0, 0, 1], [0, 0, 0, 1 / math.sqrt(2) + 1j / math.sqrt(2)], [math.pi / 2, 0, 0]),
        ("CRot", [0, 0, 0, 1], [0, 0, -1 / math.sqrt(2), 1 / math.sqrt(2)], [0, math.pi / 2, 0]),
        ("CRot", [0, 0, 1 / math.sqrt(2), 1 / math.sqrt(2)], [0, 0, 1 / 2 - 1j / 2, 1 / 2 + 1j / 2],
         [0, 0, math.pi / 2]),
        ("CRot", [0, 0, 0, 1], [0, 0, 1 / math.sqrt(2), 1j / math.sqrt(2)], [math.pi / 2, -math.pi / 2, math.pi / 2]),
        ("CRot", [0, 1 / math.sqrt(2), 1 / math.sqrt(2), 0], [0, 1 / math.sqrt(2), 0, -1 / 2 + 1j / 2],
         [-math.pi / 2, math.pi, math.pi]),
        ("QubitUnitary", [1, 0, 0, 0], [1, 0, 0, 0], [np.array(
            [[1, 0, 0, 0], [0, 1 / math.sqrt(2), 1 / math.sqrt(2), 0], [0, 1 / math.sqrt(2), -1 / math.sqrt(2), 0],
             [0, 0, 0, 1]])]),
        ("QubitUnitary", [0, 1, 0, 0], [0, 1 / math.sqrt(2), 1 / math.sqrt(2), 0], [np.array(
            [[1, 0, 0, 0], [0, 1 / math.sqrt(2), 1 / math.sqrt(2), 0], [0, 1 / math.sqrt(2), -1 / math.sqrt(2), 0],
             [0, 0, 0, 1]])]),
        ("QubitUnitary", [1 / 2, 1 / 2, -1 / 2, 1 / 2], [1 / 2, 0, 1 / math.sqrt(2), 1 / 2], [np.array(
            [[1, 0, 0, 0], [0, 1 / math.sqrt(2), 1 / math.sqrt(2), 0], [0, 1 / math.sqrt(2), -1 / math.sqrt(2), 0],
             [0, 0, 0, 1]])]),
    ]

    test_data_two_wires_with_parameters_inverses = [
        ("CRX" + Operation.string_for_inverse, [0, 1, 0, 0], [0, 1, 0, 0], [math.pi / 2]),
        ("CRX" + Operation.string_for_inverse, [0, 0, 0, 1], [0, 0, 1j, 0], [math.pi]),
        ("CRX" + Operation.string_for_inverse, [0, 1 / math.sqrt(2), 1 / math.sqrt(2), 0],
         [0, 1 / math.sqrt(2), 1 / 2, 1j / 2], [math.pi / 2]),
    ]

    @pytest.mark.parametrize("name,input,expected_output,par", test_data_two_wires_with_parameters +
                             test_data_two_wires_with_parameters_inverses)
    def test_apply_operation_two_wires_with_parameters(self, qubit_device_2_wires, tol, name, input, expected_output, par):
        """Tests that applying an operation yields the expected output state for two wire
           operations that have parameters."""

        qubit_device_2_wires._state = np.array(input)
        qubit_device_2_wires.apply(name, wires=[0, 1], par=par)

        assert np.allclose(qubit_device_2_wires._state, np.array(expected_output), atol=tol, rtol=0)

    def test_apply_errors_qubit_state_vector(self, qubit_device_2_wires):
        """Test that apply fails for incorrect state preparation, and > 2 qubit gates"""
        with pytest.raises(
            ValueError,
            match="Sum of amplitudes-squared does not equal one."
        ):
            qubit_device_2_wires.apply("QubitStateVector", wires=[0], par=[np.array([1, -1])])

        with pytest.raises(
            ValueError,
            match=r"State vector must be of length 2\*\*wires."
        ):
            p = np.array([1, 0, 1, 1, 0]) / np.sqrt(3)
            qubit_device_2_wires.apply("QubitStateVector", wires=[0, 1], par=[p])

        with pytest.raises(
            DeviceError,
            match="Operation QubitStateVector cannot be used after other Operations have already been applied "
                                  "on a default.qubit device."
        ):
            qubit_device_2_wires.reset()
            qubit_device_2_wires.apply("RZ", wires=[0], par=[0.5])
            qubit_device_2_wires.apply("QubitStateVector", wires=[0, 1], par=[np.array([0, 1, 0, 0])])

    def test_apply_errors_basis_state(self, qubit_device_2_wires):
        with pytest.raises(
            ValueError,
            match="BasisState parameter must consist of 0 or 1 integers."
        ):
            qubit_device_2_wires.apply("BasisState", wires=[0, 1], par=[np.array([-0.2, 4.2])])

        with pytest.raises(
            ValueError,
            match="BasisState parameter and wires must be of equal length."
        ):
            qubit_device_2_wires.apply("BasisState", wires=[0], par=[np.array([0, 1])])

        with pytest.raises(
            DeviceError,
            match="Operation BasisState cannot be used after other Operations have already been applied "
                                  "on a default.qubit device."
        ):
            qubit_device_2_wires.reset()
            qubit_device_2_wires.apply("RZ", wires=[0], par=[0.5])
            qubit_device_2_wires.apply("BasisState", wires=[0, 1], par=[[1, 1]])


class TestExpval:
    """Tests that expectation values are properly calculated or that the proper errors are raised."""

    @pytest.mark.parametrize("name,input,expected_output", [
        ("PauliX", [1/math.sqrt(2), 1/math.sqrt(2)], 1),
        ("PauliX", [1/math.sqrt(2), -1/math.sqrt(2)], -1),
        ("PauliX", [1, 0], 0),
        ("PauliY", [1/math.sqrt(2), 1j/math.sqrt(2)], 1),
        ("PauliY", [1/math.sqrt(2), -1j/math.sqrt(2)], -1),
        ("PauliY", [1, 0], 0),
        ("PauliZ", [1, 0], 1),
        ("PauliZ", [0, 1], -1),
        ("PauliZ", [1/math.sqrt(2), 1/math.sqrt(2)], 0),
        ("Hadamard", [1, 0], 1/math.sqrt(2)),
        ("Hadamard", [0, 1], -1/math.sqrt(2)),
        ("Hadamard", [1/math.sqrt(2), 1/math.sqrt(2)], 1/math.sqrt(2)),
    ])
    def test_expval_single_wire_no_parameters(self, qubit_device_1_wire, tol, name, input, expected_output):
        """Tests that expectation values are properly calculated for single-wire observables without parameters."""

        qubit_device_1_wire._state = np.array(input)
        res = qubit_device_1_wire.expval(name, wires=[0], par=[])

        assert np.isclose(res, expected_output, atol=tol, rtol=0)

    @pytest.mark.parametrize("name,input,expected_output,par", [
        ("Identity", [1, 0], 1, []),
        ("Identity", [0, 1], 1, []),
        ("Identity", [1/math.sqrt(2), -1/math.sqrt(2)], 1, []),
        ("Hermitian", [1, 0], 1, [[[1, 1j], [-1j, 1]]]),
        ("Hermitian", [0, 1], 1, [[[1, 1j], [-1j, 1]]]),
        ("Hermitian", [1/math.sqrt(2), -1/math.sqrt(2)], 1, [[[1, 1j], [-1j, 1]]]),
    ])
    def test_expval_single_wire_with_parameters(self, qubit_device_1_wire, tol, name, input, expected_output, par):
        """Tests that expectation values are properly calculated for single-wire observables with parameters."""

        qubit_device_1_wire._state = np.array(input)
        res = qubit_device_1_wire.expval(name, wires=[0], par=par)

        assert np.isclose(res, expected_output, atol=tol, rtol=0)

    @pytest.mark.parametrize("name,input,expected_output,par", [
        ("Hermitian", [1/math.sqrt(3), 0, 1/math.sqrt(3), 1/math.sqrt(3)], 5/3, [[[1, 1j, 0, 1], [-1j, 1, 0, 0], [0, 0, 1, -1j], [1, 0, 1j, 1]]]),
        ("Hermitian", [0, 0, 0, 1], 0, [[[0, 1j, 0, 0], [-1j, 0, 0, 0], [0, 0, 0, -1j], [0, 0, 1j, 0]]]),
        ("Hermitian", [1/math.sqrt(2), 0, -1/math.sqrt(2), 0], 1, [[[1, 1j, 0, 0], [-1j, 1, 0, 0], [0, 0, 1, -1j], [0, 0, 1j, 1]]]),
        ("Hermitian", [1/math.sqrt(3), -1/math.sqrt(3), 1/math.sqrt(6), 1/math.sqrt(6)], 1, [[[1, 1j, 0, .5j], [-1j, 1, 0, 0], [0, 0, 1, -1j], [-.5j, 0, 1j, 1]]]),
        ("Hermitian", [1/math.sqrt(2), 0, 0, 1/math.sqrt(2)], 1, [[[1, 0, 0, 0], [0, -1, 0, 0], [0, 0, -1, 0], [0, 0, 0, 1]]]),
        ("Hermitian", [0, 1/math.sqrt(2), -1/math.sqrt(2), 0], -1, [[[1, 0, 0, 0], [0, -1, 0, 0], [0, 0, -1, 0], [0, 0, 0, 1]]]),
    ])
    def test_expval_two_wires_with_parameters(self, qubit_device_2_wires, tol, name, input, expected_output, par):
        """Tests that expectation values are properly calculated for two-wire observables with parameters."""

        qubit_device_2_wires._state = np.array(input)
        res = qubit_device_2_wires.expval(name, wires=[0, 1], par=par)

        assert np.isclose(res, expected_output, atol=tol, rtol=0)

    def test_expval_warnings(self, qubit_device_1_wire):
        """Tests that expval raises a warning if the given observable is complex."""

        qubit_device_1_wire.reset()

        # text warning raised if matrix is complex
        with pytest.warns(RuntimeWarning, match='Nonvanishing imaginary part'):
            qubit_device_1_wire.ev(np.array([[1+1j, 0], [0, 1+1j]]), wires=[0])

    def test_expval_estimate(self):
        """Test that the expectation value is not analytically calculated"""

        dev = qml.device("default.qubit", wires=1, shots=3, analytic=False)

        @qml.qnode(dev)
        def circuit():
            return qml.expval(qml.PauliX(0))

        expval = circuit()

        # With 3 samples we are guaranteed to see a difference between
        # an estimated variance an an analytically calculated one
        assert expval != 0.0

class TestVar:
    """Tests that variances are properly calculated."""

    @pytest.mark.parametrize("name,input,expected_output", [
        ("PauliX", [1/math.sqrt(2), 1/math.sqrt(2)], 0),
        ("PauliX", [1/math.sqrt(2), -1/math.sqrt(2)], 0),
        ("PauliX", [1, 0], 1),
        ("PauliY", [1/math.sqrt(2), 1j/math.sqrt(2)], 0),
        ("PauliY", [1/math.sqrt(2), -1j/math.sqrt(2)], 0),
        ("PauliY", [1, 0], 1),
        ("PauliZ", [1, 0], 0),
        ("PauliZ", [0, 1], 0),
        ("PauliZ", [1/math.sqrt(2), 1/math.sqrt(2)], 1),
        ("Hadamard", [1, 0], 1/2),
        ("Hadamard", [0, 1], 1/2),
        ("Hadamard", [1/math.sqrt(2), 1/math.sqrt(2)], 1/2),
    ])
    def test_var_single_wire_no_parameters(self, qubit_device_1_wire, tol, name, input, expected_output):
        """Tests that variances are properly calculated for single-wire observables without parameters."""

        qubit_device_1_wire._state = np.array(input)
        res = qubit_device_1_wire.var(name, wires=[0], par=[])

        assert np.isclose(res, expected_output, atol=tol, rtol=0)

    @pytest.mark.parametrize("name,input,expected_output,par", [
        ("Identity", [1, 0], 0, []),
        ("Identity", [0, 1], 0, []),
        ("Identity", [1/math.sqrt(2), -1/math.sqrt(2)], 0, []),
        ("Hermitian", [1, 0], 1, [[[1, 1j], [-1j, 1]]]),
        ("Hermitian", [0, 1], 1, [[[1, 1j], [-1j, 1]]]),
        ("Hermitian", [1/math.sqrt(2), -1/math.sqrt(2)], 1, [[[1, 1j], [-1j, 1]]]),
    ])
    def test_var_single_wire_with_parameters(self, qubit_device_1_wire, tol, name, input, expected_output, par):
        """Tests that expectation values are properly calculated for single-wire observables with parameters."""

        qubit_device_1_wire._state = np.array(input)
        res = qubit_device_1_wire.var(name, wires=[0], par=par)

        assert np.isclose(res, expected_output, atol=tol, rtol=0)

    @pytest.mark.parametrize("name,input,expected_output,par", [
        ("Hermitian", [1/math.sqrt(3), 0, 1/math.sqrt(3), 1/math.sqrt(3)], 11/9, [[[1, 1j, 0, 1], [-1j, 1, 0, 0], [0, 0, 1, -1j], [1, 0, 1j, 1]]]),
        ("Hermitian", [0, 0, 0, 1], 1, [[[0, 1j, 0, 0], [-1j, 0, 0, 0], [0, 0, 0, -1j], [0, 0, 1j, 0]]]),
        ("Hermitian", [1/math.sqrt(2), 0, -1/math.sqrt(2), 0], 1, [[[1, 1j, 0, 0], [-1j, 1, 0, 0], [0, 0, 1, -1j], [0, 0, 1j, 1]]]),
        ("Hermitian", [1/math.sqrt(2), 0, 0, 1/math.sqrt(2)], 0, [[[1, 0, 0, 0], [0, -1, 0, 0], [0, 0, -1, 0], [0, 0, 0, 1]]]),
        ("Hermitian", [0, 1/math.sqrt(2), -1/math.sqrt(2), 0], 0, [[[1, 0, 0, 0], [0, -1, 0, 0], [0, 0, -1, 0], [0, 0, 0, 1]]]),
    ])
    def test_var_two_wires_with_parameters(self, qubit_device_2_wires, tol, name, input, expected_output, par):
        """Tests that variances are properly calculated for two-wire observables with parameters."""

        qubit_device_2_wires._state = np.array(input)
        res = qubit_device_2_wires.var(name, wires=[0, 1], par=par)

        assert np.isclose(res, expected_output, atol=tol, rtol=0)

    def test_var_estimate(self):
        """Test that the variance is not analytically calculated"""

        dev = qml.device("default.qubit", wires=1, shots=3, analytic=False)

        @qml.qnode(dev)
        def circuit():
            return qml.var(qml.PauliX(0))

        var = circuit()

        # With 3 samples we are guaranteed to see a difference between
        # an estimated variance an an analytically calculated one
        assert var != 1.0

class TestSample:
    """Tests that samples are properly calculated."""

    def test_sample_dimensions(self, qubit_device_2_wires):
        """Tests if the samples returned by the sample function have
        the correct dimensions
        """

        # Explicitly resetting is necessary as the internal
        # state is set to None in __init__ and only properly
        # initialized during reset
        qubit_device_2_wires.reset()

        qubit_device_2_wires.apply('RX', wires=[0], par=[1.5708])
        qubit_device_2_wires.apply('RX', wires=[1], par=[1.5708])

        qubit_device_2_wires.shots = 10
        s1 = qubit_device_2_wires.sample('PauliZ', [0], [])
        assert np.array_equal(s1.shape, (10,))

        qubit_device_2_wires.shots = 12
        s2 = qubit_device_2_wires.sample('PauliZ', [1], [])
        assert np.array_equal(s2.shape, (12,))

        qubit_device_2_wires.shots = 17
        s3 = qubit_device_2_wires.sample('CZ', [0, 1], [])
        assert np.array_equal(s3.shape, (17,))

    def test_sample_values(self, qubit_device_2_wires, tol):
        """Tests if the samples returned by sample have
        the correct values
        """

        # Explicitly resetting is necessary as the internal
        # state is set to None in __init__ and only properly
        # initialized during reset
        qubit_device_2_wires.reset()

        qubit_device_2_wires.apply('RX', wires=[0], par=[1.5708])

        s1 = qubit_device_2_wires.sample('PauliZ', [0], [])

        # s1 should only contain 1 and -1, which is guaranteed if
        # they square to 1
        assert np.allclose(s1**2, 1, atol=tol, rtol=0)


class TestDefaultQubitIntegration:
    """Integration tests for default.qubit. This test ensures it integrates
    properly with the PennyLane interface, in particular QNode."""

    def test_load_default_qubit_device(self):
        """Test that the default plugin loads correctly"""

        dev = qml.device("default.qubit", wires=2)
        assert dev.num_wires == 2
        assert dev.shots == 1000
        assert dev.analytic
        assert dev.short_name == "default.qubit"

    def test_args(self):
        """Test that the plugin requires correct arguments"""

        with pytest.raises(
            TypeError, match="missing 1 required positional argument: 'wires'"
        ):
            qml.device("default.qubit")


    @pytest.mark.parametrize("gate", set(qml.ops.cv.ops))
    def test_unsupported_gate_error(self, qubit_device_3_wires, gate):
        """Tests that an error is raised if an unsupported gate is applied"""
        op = getattr(qml.ops, gate)

        if op.num_wires is qml.operation.Wires.Any or qml.operation.Wires.All:
            wires = [0]
        else:
            wires = list(range(op.num_wires))

        @qml.qnode(qubit_device_3_wires)
        def circuit(*x):
            """Test quantum function"""
            x = prep_par(x, op)
            op(*x, wires=wires)

            return qml.expval(qml.X(0))

        with pytest.raises(
            qml.DeviceError,
            match="Gate {} not supported on device default.qubit".format(gate),
        ):
            x = np.random.random([op.num_params])
            circuit(*x)

    @pytest.mark.parametrize("observable", set(qml.ops.cv.obs))
    def test_unsupported_observable_error(self, qubit_device_3_wires, observable):
        """Test error is raised with unsupported observables"""

        op = getattr(qml.ops, observable)

        if op.num_wires is qml.operation.Wires.Any or qml.operation.Wires.All:
            wires = [0]
        else:
            wires = list(range(op.num_wires))

        @qml.qnode(qubit_device_3_wires)
        def circuit(*x):
            """Test quantum function"""
            x = prep_par(x, op)
            return qml.expval(op(*x, wires=wires))

        with pytest.raises(
            qml.DeviceError,
            match="Observable {} not supported on device default.qubit".format(observable),
        ):
            x = np.random.random([op.num_params])
            circuit(*x)

    def test_qubit_circuit(self, qubit_device_1_wire, tol):
        """Test that the default qubit plugin provides correct result for a simple circuit"""

        p = 0.543

        @qml.qnode(qubit_device_1_wire)
        def circuit(x):
            qml.RX(x, wires=0)
            return qml.expval(qml.PauliY(0))

        expected = -np.sin(p)

        assert np.isclose(circuit(p), expected, atol=tol, rtol=0)

    def test_qubit_identity(self, qubit_device_1_wire, tol):
        """Test that the default qubit plugin provides correct result for the Identity expectation"""

        p = 0.543

        @qml.qnode(qubit_device_1_wire)
        def circuit(x):
            """Test quantum function"""
            qml.RX(x, wires=0)
            return qml.expval(qml.Identity(0))

        assert np.isclose(circuit(p), 1, atol=tol, rtol=0)

    def test_nonzero_shots(self, tol):
        """Test that the default qubit plugin provides correct result for high shot number"""

        shots = 10 ** 5
        dev = qml.device("default.qubit", wires=1)

        p = 0.543

        @qml.qnode(dev)
        def circuit(x):
            """Test quantum function"""
            qml.RX(x, wires=0)
            return qml.expval(qml.PauliY(0))

        runs = []
        for _ in range(100):
            runs.append(circuit(p))

        assert np.isclose(np.mean(runs), -np.sin(p), atol=tol, rtol=0)

    @pytest.mark.parametrize("name,expected_output", [
        ("PauliX", 1),
        ("PauliY", 1),
        ("S", -1),
    ])
    def test_inverse_circuit(self, qubit_device_1_wire, tol, name, expected_output):
        """Tests the inverse of supported gates that act on a single wire and are not parameterized"""

        op = getattr(qml.ops, name)

        @qml.qnode(qubit_device_1_wire)
        def circuit():
            qml.BasisState(np.array([1]), wires=[0])
            op(wires=0).inv()
            return qml.expval(qml.PauliZ(0))

        assert np.isclose(circuit(), expected_output, atol=tol, rtol=0)

    @pytest.mark.parametrize("name,expected_output", [
        ("PauliX", 1),
        ("PauliY", 1),
        ("S", -1),
    ])
    def test_inverse_circuit_calling_inv_multiple_times(self, qubit_device_1_wire, tol, name, expected_output):
        """Tests that multiple calls to the inverse of an operation works"""

        op = getattr(qml.ops, name)

        @qml.qnode(qubit_device_1_wire)
        def circuit():
            qml.BasisState(np.array([1]), wires=[0])
            op(wires=0).inv().inv().inv()
            return qml.expval(qml.PauliZ(0))

        assert np.isclose(circuit(), expected_output, atol=tol, rtol=0)

    @pytest.mark.parametrize("name,expected_output,phi", [("RX", 1,
                                                           multiplier * 0.5432) for multiplier in range(8)
                                                          ])
    def test_inverse_circuit_with_parameters(self, qubit_device_1_wire, tol, name, expected_output, phi):
        """Tests the inverse of supported gates that act on a single wire and are parameterized"""

        @qml.qnode(qubit_device_1_wire)
        def circuit():
            qml.RX(phi, wires=0)
            qml.RX(phi, wires=0).inv()
            return qml.expval(qml.PauliZ(0))

        assert np.isclose(circuit(), expected_output, atol=tol, rtol=0)



    @pytest.mark.parametrize("name,expected_output,phi", [("RX", 1,
                                                           multiplier * 0.5432) for multiplier in range(8)
                                                          ])
    def test_inverse_circuit_with_parameters_expectation(self, qubit_device_1_wire, tol, name, expected_output, phi):
        @qml.qnode(qubit_device_1_wire)
        def circuit():
            qml.RX(phi, wires=0)
            qml.RX(phi, wires=0).inv()
            return qml.expval(qml.PauliZ(0).inv())

        assert np.isclose(circuit(), expected_output, atol=tol, rtol=0)

    # This test is ran against the state |0> with one Z expval
    @pytest.mark.parametrize("name,expected_output", [
        ("PauliX", -1),
        ("PauliY", -1),
        ("PauliZ", 1),
        ("Hadamard", 0),
    ])
    def test_supported_gate_single_wire_no_parameters(self, qubit_device_1_wire, tol, name, expected_output):
        """Tests supported gates that act on a single wire that are not parameterized"""

        op = getattr(qml.ops, name)

        assert qubit_device_1_wire.supports_operation(name)

        @qml.qnode(qubit_device_1_wire)
        def circuit():
            op(wires=0)
            return qml.expval(qml.PauliZ(0))

        assert np.isclose(circuit(), expected_output, atol=tol, rtol=0)

    # This test is ran against the state |Phi+> with two Z expvals
    @pytest.mark.parametrize("name,expected_output", [
        ("CNOT", [-1/2, 1]),
        ("SWAP", [-1/2, -1/2]),
        ("CZ", [-1/2, -1/2]),
    ])
    def test_supported_gate_two_wires_no_parameters(self, qubit_device_2_wires, tol, name, expected_output):
        """Tests supported gates that act on two wires that are not parameterized"""

        op = getattr(qml.ops, name)

        assert qubit_device_2_wires.supports_operation(name)

        @qml.qnode(qubit_device_2_wires)
        def circuit():
            qml.QubitStateVector(np.array([1/2, 0, 0, math.sqrt(3)/2]), wires=[0, 1])
            op(wires=[0, 1])
            return qml.expval(qml.PauliZ(0)), qml.expval(qml.PauliZ(1))

        assert np.allclose(circuit(), expected_output, atol=tol, rtol=0)

    @pytest.mark.parametrize("name,expected_output", [
        ("CSWAP", [-1, -1, 1]),
    ])
    def test_supported_gate_three_wires_no_parameters(self, qubit_device_3_wires, tol, name, expected_output):
        """Tests supported gates that act on three wires that are not parameterized"""

        op = getattr(qml.ops, name)

        assert qubit_device_3_wires.supports_operation(name)

        @qml.qnode(qubit_device_3_wires)
        def circuit():
            qml.BasisState(np.array([1, 0, 1]), wires=[0, 1, 2])
            op(wires=[0, 1, 2])
            return qml.expval(qml.PauliZ(0)), qml.expval(qml.PauliZ(1)), qml.expval(qml.PauliZ(2))

        assert np.allclose(circuit(), expected_output, atol=tol, rtol=0)

    # This test is ran with two Z expvals
    @pytest.mark.parametrize("name,par,expected_output", [
        ("BasisState", [0, 0], [1, 1]),
        ("BasisState", [1, 0], [-1, 1]),
        ("BasisState", [0, 1], [1, -1]),
        ("QubitStateVector", [1, 0, 0, 0], [1, 1]),
        ("QubitStateVector", [0, 0, 1, 0], [-1, 1]),
        ("QubitStateVector", [0, 1, 0, 0], [1, -1]),
    ])
    def test_supported_state_preparation(self, qubit_device_2_wires, tol, name, par, expected_output):
        """Tests supported state preparations"""

        op = getattr(qml.ops, name)

        assert qubit_device_2_wires.supports_operation(name)

        @qml.qnode(qubit_device_2_wires)
        def circuit():
            op(np.array(par), wires=[0, 1])
            return qml.expval(qml.PauliZ(0)), qml.expval(qml.PauliZ(1))

        assert np.allclose(circuit(), expected_output, atol=tol, rtol=0)

    # This test is ran with two Z expvals
    @pytest.mark.parametrize("name,par,wires,expected_output", [
        ("BasisState", [1, 1], [0, 1], [-1, -1]),
        ("BasisState", [1], [0], [-1, 1]),
        ("BasisState", [1], [1], [1, -1])
    ])
    def test_basis_state_2_qubit_subset(self, qubit_device_2_wires, tol, name, par, wires, expected_output):
        """Tests qubit basis state preparation on subsets of qubits"""

        op = getattr(qml.ops, name)

        @qml.qnode(qubit_device_2_wires)
        def circuit():
            op(np.array(par), wires=wires)
            return qml.expval(qml.PauliZ(0)), qml.expval(qml.PauliZ(1))

        assert np.allclose(circuit(), expected_output, atol=tol, rtol=0)

    # This test is run with two expvals
    @pytest.mark.parametrize("name,par,wires,expected_output", [
        ("QubitStateVector", [0, 1], [1], [1, -1]),
        ("QubitStateVector", [0, 1], [0], [-1, 1]),
        ("QubitStateVector", [1./np.sqrt(2), 1./np.sqrt(2)], [1], [1, 0]),
        ("QubitStateVector", [1j/2., np.sqrt(3)/2.], [1], [1, -0.5]),
        ("QubitStateVector", [(2-1j)/3., 2j/3.], [0], [1/9., 1])
    ])
    def test_state_vector_2_qubit_subset(self, qubit_device_2_wires, tol, name, par, wires, expected_output):
        """Tests qubit state vector preparation on subsets of 2 qubits"""

        op = getattr(qml.ops, name)

        par = np.array(par)

        @qml.qnode(qubit_device_2_wires)
        def circuit():
            op(par, wires=wires)
            return qml.expval(qml.PauliZ(0)), qml.expval(qml.PauliZ(1))

        assert np.allclose(circuit(), expected_output, atol=tol, rtol=0)

    # This test is run with three expvals
    @pytest.mark.parametrize("name,par,wires,expected_output", [
        ("QubitStateVector", [1j/np.sqrt(10), (1-2j)/np.sqrt(10), 0, 0, 0, 2/np.sqrt(10), 0, 0],
         [0, 1, 2], [1/5., 1., -4/5.]),
        ("QubitStateVector", [1/np.sqrt(2), 0, 0, 1/np.sqrt(2)], [0, 2], [0., 1., 0.]),
        ("QubitStateVector", [1 / np.sqrt(2), 0, 0, 1 / np.sqrt(2)], [0, 1], [0., 0., 1.]),
        ("QubitStateVector", [0, 1, 0, 0, 0, 0, 0, 0], [2, 1, 0], [-1., 1., 1.]),
        ("QubitStateVector", [0, 1j, 0, 0, 0, 0, 0, 0], [0, 2, 1], [1., -1., 1.]),
        ("QubitStateVector", [0, 1/np.sqrt(2), 0, 1/np.sqrt(2)], [1, 0], [-1., 0., 1.]),
        ("QubitStateVector", [0, 1 / np.sqrt(2), 0, 1 / np.sqrt(2)], [0, 1], [0., -1., 1.])
    ])
    def test_state_vector_3_qubit_subset(self, qubit_device_3_wires, tol, name, par, wires, expected_output):
        """Tests qubit state vector preparation on subsets of 3 qubits"""

        op = getattr(qml.ops, name)

        par = np.array(par)

        @qml.qnode(qubit_device_3_wires)
        def circuit():
            op(par, wires=wires)
            return qml.expval(qml.PauliZ(0)), qml.expval(qml.PauliZ(1)), qml.expval(qml.PauliZ(2))

        assert np.allclose(circuit(), expected_output, atol=tol, rtol=0)

    # This test is ran on the state |0> with one Z expvals
    @pytest.mark.parametrize("name,par,expected_output", [
        ("PhaseShift", [math.pi/2], 1),
        ("PhaseShift", [-math.pi/4], 1),
        ("RX", [math.pi/2], 0),
        ("RX", [-math.pi/4], 1/math.sqrt(2)),
        ("RY", [math.pi/2], 0),
        ("RY", [-math.pi/4], 1/math.sqrt(2)),
        ("RZ", [math.pi/2], 1),
        ("RZ", [-math.pi/4], 1),
        ("Rot", [math.pi/2, 0, 0], 1),
        ("Rot", [0, math.pi/2, 0], 0),
        ("Rot", [0, 0, math.pi/2], 1),
        ("Rot", [math.pi/2, -math.pi/4, -math.pi/4], 1/math.sqrt(2)),
        ("Rot", [-math.pi/4, math.pi/2, math.pi/4], 0),
        ("Rot", [-math.pi/4, math.pi/4, math.pi/2], 1/math.sqrt(2)),
        ("QubitUnitary", [np.array([[1j/math.sqrt(2), 1j/math.sqrt(2)], [1j/math.sqrt(2), -1j/math.sqrt(2)]])], 0),
        ("QubitUnitary", [np.array([[-1j/math.sqrt(2), 1j/math.sqrt(2)], [1j/math.sqrt(2), 1j/math.sqrt(2)]])], 0),
    ])
    def test_supported_gate_single_wire_with_parameters(self, qubit_device_1_wire, tol, name, par, expected_output):
        """Tests supported gates that act on a single wire that are parameterized"""

        op = getattr(qml.ops, name)

        assert qubit_device_1_wire.supports_operation(name)

        @qml.qnode(qubit_device_1_wire)
        def circuit():
            op(*par, wires=0)
            return qml.expval(qml.PauliZ(0))

        assert np.isclose(circuit(), expected_output, atol=tol, rtol=0)

    # This test is ran against the state 1/2|00>+sqrt(3)/2|11> with two Z expvals
    @pytest.mark.parametrize("name,par,expected_output", [
        ("CRX", [0], [-1/2, -1/2]),
        ("CRX", [-math.pi], [-1/2, 1]),
        ("CRX", [math.pi/2], [-1/2, 1/4]),
        ("CRY", [0], [-1/2, -1/2]),
        ("CRY", [-math.pi], [-1/2, 1]),
        ("CRY", [math.pi/2], [-1/2, 1/4]),
        ("CRZ", [0], [-1/2, -1/2]),
        ("CRZ", [-math.pi], [-1/2, -1/2]),
        ("CRZ", [math.pi/2], [-1/2, -1/2]),
        ("CRot", [math.pi/2, 0, 0], [-1/2, -1/2]),
        ("CRot", [0, math.pi/2, 0], [-1/2, 1/4]),
        ("CRot", [0, 0, math.pi/2], [-1/2, -1/2]),
        ("CRot", [math.pi/2, 0, -math.pi], [-1/2, -1/2]),
        ("CRot", [0, math.pi/2, -math.pi], [-1/2, 1/4]),
        ("CRot", [-math.pi, 0, math.pi/2], [-1/2, -1/2]),
        ("QubitUnitary", [np.array([[1, 0, 0, 0], [0, 1/math.sqrt(2), 1/math.sqrt(2), 0], [0, 1/math.sqrt(2), -1/math.sqrt(2), 0], [0, 0, 0, 1]])], [-1/2, -1/2]),
        ("QubitUnitary", [np.array([[-1, 0, 0, 0], [0, 1/math.sqrt(2), 1/math.sqrt(2), 0], [0, 1/math.sqrt(2), -1/math.sqrt(2), 0], [0, 0, 0, -1]])], [-1/2, -1/2]),
    ])
    def test_supported_gate_two_wires_with_parameters(self, qubit_device_2_wires, tol, name, par, expected_output):
        """Tests supported gates that act on two wires wires that are parameterized"""

        op = getattr(qml.ops, name)

        assert qubit_device_2_wires.supports_operation(name)

        @qml.qnode(qubit_device_2_wires)
        def circuit():
            qml.QubitStateVector(np.array([1/2, 0, 0, math.sqrt(3)/2]), wires=[0, 1])
            op(*par, wires=[0, 1])
            return qml.expval(qml.PauliZ(0)), qml.expval(qml.PauliZ(1))

        assert np.allclose(circuit(), expected_output, atol=tol, rtol=0)

    @pytest.mark.parametrize("name,state,expected_output", [
        ("PauliX", [1/math.sqrt(2), 1/math.sqrt(2)], 1),
        ("PauliX", [1/math.sqrt(2), -1/math.sqrt(2)], -1),
        ("PauliX", [1, 0], 0),
        ("PauliY", [1/math.sqrt(2), 1j/math.sqrt(2)], 1),
        ("PauliY", [1/math.sqrt(2), -1j/math.sqrt(2)], -1),
        ("PauliY", [1, 0], 0),
        ("PauliZ", [1, 0], 1),
        ("PauliZ", [0, 1], -1),
        ("PauliZ", [1/math.sqrt(2), 1/math.sqrt(2)], 0),
        ("Hadamard", [1, 0], 1/math.sqrt(2)),
        ("Hadamard", [0, 1], -1/math.sqrt(2)),
        ("Hadamard", [1/math.sqrt(2), 1/math.sqrt(2)], 1/math.sqrt(2)),
    ])
    def test_supported_observable_single_wire_no_parameters(self, qubit_device_1_wire, tol, name, state, expected_output):
        """Tests supported observables on single wires without parameters."""

        obs = getattr(qml.ops, name)

        assert qubit_device_1_wire.supports_observable(name)

        @qml.qnode(qubit_device_1_wire)
        def circuit():
            qml.QubitStateVector(np.array(state), wires=[0])
            return qml.expval(obs(wires=[0]))

        assert np.isclose(circuit(), expected_output, atol=tol, rtol=0)

    @pytest.mark.parametrize("name,state,expected_output,par", [
        ("Identity", [1, 0], 1, []),
        ("Identity", [0, 1], 1, []),
        ("Identity", [1/math.sqrt(2), -1/math.sqrt(2)], 1, []),
        ("Hermitian", [1, 0], 1, [np.array([[1, 1j], [-1j, 1]])]),
        ("Hermitian", [0, 1], 1, [np.array([[1, 1j], [-1j, 1]])]),
        ("Hermitian", [1/math.sqrt(2), -1/math.sqrt(2)], 1, [np.array([[1, 1j], [-1j, 1]])]),
    ])
    def test_supported_observable_single_wire_with_parameters(self, qubit_device_1_wire, tol, name, state, expected_output, par):
        """Tests supported observables on single wires with parameters."""

        obs = getattr(qml.ops, name)

        assert qubit_device_1_wire.supports_observable(name)

        @qml.qnode(qubit_device_1_wire)
        def circuit():
            qml.QubitStateVector(np.array(state), wires=[0])
            return qml.expval(obs(*par, wires=[0]))

        assert np.isclose(circuit(), expected_output, atol=tol, rtol=0)

    @pytest.mark.parametrize("name,state,expected_output,par", [
        ("Hermitian", [1/math.sqrt(3), 0, 1/math.sqrt(3), 1/math.sqrt(3)], 5/3, [np.array([[1, 1j, 0, 1], [-1j, 1, 0, 0], [0, 0, 1, -1j], [1, 0, 1j, 1]])]),
        ("Hermitian", [0, 0, 0, 1], 0, [np.array([[0, 1j, 0, 0], [-1j, 0, 0, 0], [0, 0, 0, -1j], [0, 0, 1j, 0]])]),
        ("Hermitian", [1/math.sqrt(2), 0, -1/math.sqrt(2), 0], 1, [np.array([[1, 1j, 0, 0], [-1j, 1, 0, 0], [0, 0, 1, -1j], [0, 0, 1j, 1]])]),
        ("Hermitian", [1/math.sqrt(3), -1/math.sqrt(3), 1/math.sqrt(6), 1/math.sqrt(6)], 1, [np.array([[1, 1j, 0, .5j], [-1j, 1, 0, 0], [0, 0, 1, -1j], [-.5j, 0, 1j, 1]])]),
        ("Hermitian", [1/math.sqrt(2), 0, 0, 1/math.sqrt(2)], 1, [np.array([[1, 0, 0, 0], [0, -1, 0, 0], [0, 0, -1, 0], [0, 0, 0, 1]])]),
        ("Hermitian", [0, 1/math.sqrt(2), -1/math.sqrt(2), 0], -1, [np.array([[1, 0, 0, 0], [0, -1, 0, 0], [0, 0, -1, 0], [0, 0, 0, 1]])]),
    ])
    def test_supported_observable_two_wires_with_parameters(self, qubit_device_2_wires, tol, name, state, expected_output, par):
        """Tests supported observables on two wires with parameters."""

        obs = getattr(qml.ops, name)

        assert qubit_device_2_wires.supports_observable(name)

        @qml.qnode(qubit_device_2_wires)
        def circuit():
            qml.QubitStateVector(np.array(state), wires=[0, 1])
            return qml.expval(obs(*par, wires=[0, 1]))

        assert np.isclose(circuit(), expected_output, atol=tol, rtol=0)


@pytest.mark.parametrize("theta,phi,varphi", list(zip(THETA, PHI, VARPHI)))
class TestTensorExpval:
    """Test tensor expectation values"""

    def test_paulix_pauliy(self, theta, phi, varphi, tol):
        """Test that a tensor product involving PauliX and PauliY works correctly"""
        dev = qml.device("default.qubit", wires=3)
        dev.reset()

        dev.apply("RX", wires=[0], par=[theta])
        dev.apply("RX", wires=[1], par=[phi])
        dev.apply("RX", wires=[2], par=[varphi])
        dev.apply("CNOT", wires=[0, 1], par=[])
        dev.apply("CNOT", wires=[1, 2], par=[])

        res = dev.expval(["PauliX", "PauliY"], [[0], [2]], [[], [], []])
        expected = np.sin(theta) * np.sin(phi) * np.sin(varphi)

        assert np.allclose(res, expected, atol=tol, rtol=0)

    def test_pauliz_identity(self, theta, phi, varphi, tol):
        """Test that a tensor product involving PauliZ and Identity works correctly"""
        dev = qml.device("default.qubit", wires=3)
        dev.reset()
        dev.apply("RX", wires=[0], par=[theta])
        dev.apply("RX", wires=[1], par=[phi])
        dev.apply("RX", wires=[2], par=[varphi])
        dev.apply("CNOT", wires=[0, 1], par=[])
        dev.apply("CNOT", wires=[1, 2], par=[])

        res = dev.expval(["PauliZ", "Identity", "PauliZ"], [[0], [1], [2]], [[], [], []])
        expected = np.cos(varphi)*np.cos(phi)

        assert np.allclose(res, expected, atol=tol, rtol=0)

    def test_pauliz_hadamard(self, theta, phi, varphi, tol):
        """Test that a tensor product involving PauliZ and PauliY and hadamard works correctly"""
        dev = qml.device("default.qubit", wires=3)
        dev.reset()
        dev.apply("RX", wires=[0], par=[theta])
        dev.apply("RX", wires=[1], par=[phi])
        dev.apply("RX", wires=[2], par=[varphi])
        dev.apply("CNOT", wires=[0, 1], par=[])
        dev.apply("CNOT", wires=[1, 2], par=[])

        res = dev.expval(["PauliZ", "Hadamard", "PauliY"], [[0], [1], [2]], [[], [], []])
        expected = -(np.cos(varphi) * np.sin(phi) + np.sin(varphi) * np.cos(theta)) / np.sqrt(2)

        assert np.allclose(res, expected, atol=tol, rtol=0)

    def test_hermitian(self, theta, phi, varphi, tol):
        """Test that a tensor product involving qml.Hermitian works correctly"""
        dev = qml.device("default.qubit", wires=3)
        dev.reset()
        dev.apply("RX", wires=[0], par=[theta])
        dev.apply("RX", wires=[1], par=[phi])
        dev.apply("RX", wires=[2], par=[varphi])
        dev.apply("CNOT", wires=[0, 1], par=[])
        dev.apply("CNOT", wires=[1, 2], par=[])

        A = np.array(
            [
                [-6, 2 + 1j, -3, -5 + 2j],
                [2 - 1j, 0, 2 - 1j, -5 + 4j],
                [-3, 2 + 1j, 0, -4 + 3j],
                [-5 - 2j, -5 - 4j, -4 - 3j, -6],
            ]
        )

        res = dev.expval(["PauliZ", "Hermitian"], [[0], [1, 2]], [[], [A]])
        expected = 0.5 * (
            -6 * np.cos(theta) * (np.cos(varphi) + 1)
            - 2 * np.sin(varphi) * (np.cos(theta) + np.sin(phi) - 2 * np.cos(phi))
            + 3 * np.cos(varphi) * np.sin(phi)
            + np.sin(phi)
        )

        assert np.allclose(res, expected, atol=tol, rtol=0)

    def test_hermitian_hermitian(self, theta, phi, varphi, tol):
        """Test that a tensor product involving two Hermitian matrices works correctly"""
        dev = qml.device("default.qubit", wires=3)
        dev.reset()
        dev.apply("RX", wires=[0], par=[theta])
        dev.apply("RX", wires=[1], par=[phi])
        dev.apply("RX", wires=[2], par=[varphi])
        dev.apply("CNOT", wires=[0, 1], par=[])
        dev.apply("CNOT", wires=[1, 2], par=[])

        A1 = np.array([[1, 2],
                       [2, 4]])

        A2 = np.array(
            [
                [-6, 2 + 1j, -3, -5 + 2j],
                [2 - 1j, 0, 2 - 1j, -5 + 4j],
                [-3, 2 + 1j, 0, -4 + 3j],
                [-5 - 2j, -5 - 4j, -4 - 3j, -6],
            ]
        )

        res = dev.expval(["Hermitian", "Hermitian"], [[0], [1, 2]], [[A1], [A2]])
        expected = 0.25 * (
            -30
            + 4 * np.cos(phi) * np.sin(theta)
            + 3 * np.cos(varphi) * (-10 + 4 * np.cos(phi) * np.sin(theta) - 3 * np.sin(phi))
            - 3 * np.sin(phi)
            - 2 * (5 + np.cos(phi) * (6 + 4 * np.sin(theta)) + (-3 + 8 * np.sin(theta)) * np.sin(phi))
            * np.sin(varphi)
            + np.cos(theta)
            * (
                18
                + 5 * np.sin(phi)
                + 3 * np.cos(varphi) * (6 + 5 * np.sin(phi))
                + 2 * (3 + 10 * np.cos(phi) - 5 * np.sin(phi)) * np.sin(varphi)
            )
        )

        assert np.allclose(res, expected, atol=tol, rtol=0)

    def test_hermitian_identity_expectation(self, theta, phi, varphi, tol):
        """Test that a tensor product involving an Hermitian matrix and the identity works correctly"""
        dev = qml.device("default.qubit", wires=2)
        dev.reset()
        dev.apply("RY", wires=[0], par=[theta])
        dev.apply("RY", wires=[1], par=[phi])
        dev.apply("CNOT", wires=[0, 1], par=[])

        A = np.array([[1.02789352, 1.61296440 - 0.3498192j], [1.61296440 + 0.3498192j, 1.23920938 + 0j]])

        res = dev.expval(["Hermitian", "Identity"], [[0], [1]], [[A], []])

        a = A[0, 0]
        re_b = A[0, 1].real
        d = A[1, 1]
        expected = ((a - d) * np.cos(theta) + 2 * re_b * np.sin(theta) * np.sin(phi) + a + d) / 2

        assert np.allclose(res, expected, atol=tol, rtol=0)


@pytest.mark.parametrize("theta, phi, varphi", list(zip(THETA, PHI, VARPHI)))
class TestTensorVar:
    """Tests for variance of tensor observables"""

    def test_paulix_pauliy(self, theta, phi, varphi, tol):
        """Test that a tensor product involving PauliX and PauliY works correctly"""
        dev = qml.device("default.qubit", wires=3)
        dev.reset()
        dev.apply("RX", wires=[0], par=[theta])
        dev.apply("RX", wires=[1], par=[phi])
        dev.apply("RX", wires=[2], par=[varphi])
        dev.apply("CNOT", wires=[0, 1], par=[])
        dev.apply("CNOT", wires=[1, 2], par=[])

        res = dev.var(["PauliX", "PauliY"], [[0], [2]], [[], [], []])

        expected = (
            8 * np.sin(theta) ** 2 * np.cos(2 * varphi) * np.sin(phi) ** 2
            - np.cos(2 * (theta - phi))
            - np.cos(2 * (theta + phi))
            + 2 * np.cos(2 * theta)
            + 2 * np.cos(2 * phi)
            + 14
        ) / 16

        assert np.allclose(res, expected, atol=tol, rtol=0)

    def test_pauliz_hadamard(self, theta, phi, varphi, tol):
        """Test that a tensor product involving PauliZ and PauliY and hadamard works correctly"""
        dev = qml.device("default.qubit", wires=3)
        dev.reset()
        dev.apply("RX", wires=[0], par=[theta])
        dev.apply("RX", wires=[1], par=[phi])
        dev.apply("RX", wires=[2], par=[varphi])
        dev.apply("CNOT", wires=[0, 1], par=[])
        dev.apply("CNOT", wires=[1, 2], par=[])

        res = dev.var(["PauliZ", "Hadamard", "PauliY"], [[0], [1], [2]], [[], [], []])

        expected = (
            3
            + np.cos(2 * phi) * np.cos(varphi) ** 2
            - np.cos(2 * theta) * np.sin(varphi) ** 2
            - 2 * np.cos(theta) * np.sin(phi) * np.sin(2 * varphi)
        ) / 4

        assert np.allclose(res, expected, atol=tol, rtol=0)

    def test_hermitian(self, theta, phi, varphi, tol):
        """Test that a tensor product involving qml.Hermitian works correctly"""
        dev = qml.device("default.qubit", wires=3)
        dev.reset()
        dev.apply("RX", wires=[0], par=[theta])
        dev.apply("RX", wires=[1], par=[phi])
        dev.apply("RX", wires=[2], par=[varphi])
        dev.apply("CNOT", wires=[0, 1], par=[])
        dev.apply("CNOT", wires=[1, 2], par=[])

        A = np.array(
            [
                [-6, 2 + 1j, -3, -5 + 2j],
                [2 - 1j, 0, 2 - 1j, -5 + 4j],
                [-3, 2 + 1j, 0, -4 + 3j],
                [-5 - 2j, -5 - 4j, -4 - 3j, -6],
            ]
        )

        res = dev.var(["PauliZ", "Hermitian"], [[0], [1, 2]], [[], [A]])

        expected = (
            1057
            - np.cos(2 * phi)
            + 12 * (27 + np.cos(2 * phi)) * np.cos(varphi)
            - 2 * np.cos(2 * varphi) * np.sin(phi) * (16 * np.cos(phi) + 21 * np.sin(phi))
            + 16 * np.sin(2 * phi)
            - 8 * (-17 + np.cos(2 * phi) + 2 * np.sin(2 * phi)) * np.sin(varphi)
            - 8 * np.cos(2 * theta) * (3 + 3 * np.cos(varphi) + np.sin(varphi)) ** 2
            - 24 * np.cos(phi) * (np.cos(phi) + 2 * np.sin(phi)) * np.sin(2 * varphi)
            - 8
            * np.cos(theta)
            * (
                4
                * np.cos(phi)
                * (
                    4
                    + 8 * np.cos(varphi)
                    + np.cos(2 * varphi)
                    - (1 + 6 * np.cos(varphi)) * np.sin(varphi)
                )
                + np.sin(phi)
                * (
                    15
                    + 8 * np.cos(varphi)
                    - 11 * np.cos(2 * varphi)
                    + 42 * np.sin(varphi)
                    + 3 * np.sin(2 * varphi)
                )
            )
        ) / 16

        assert np.allclose(res, expected, atol=tol, rtol=0)

@pytest.mark.parametrize("theta, phi, varphi", list(zip(THETA, PHI, VARPHI)))
class TestTensorSample:
    """Test tensor expectation values"""

    def test_paulix_pauliy(self, theta, phi, varphi, monkeypatch, tol):
        """Test that a tensor product involving PauliX and PauliY works correctly"""
        dev = qml.device("default.qubit", wires=3, shots=10000)
        dev.reset()
        dev.apply("RX", wires=[0], par=[theta])
        dev.apply("RX", wires=[1], par=[phi])
        dev.apply("RX", wires=[2], par=[varphi])
        dev.apply("CNOT", wires=[0, 1], par=[])
        dev.apply("CNOT", wires=[1, 2], par=[])

        with monkeypatch.context() as m:
            m.setattr("numpy.random.choice", lambda x, y, p: (x, p))
            s1, p = dev.sample(["PauliX", "PauliY"], [[0], [2]], [[], [], []])

        # s1 should only contain 1 and -1
        assert np.allclose(s1 ** 2, 1, atol=tol, rtol=0)

        mean = s1 @ p
        expected = np.sin(theta) * np.sin(phi) * np.sin(varphi)
        assert np.allclose(mean, expected, atol=tol, rtol=0)

        var = (s1 ** 2) @ p - (s1 @ p).real ** 2
        expected = (
            8 * np.sin(theta) ** 2 * np.cos(2 * varphi) * np.sin(phi) ** 2
            - np.cos(2 * (theta - phi))
            - np.cos(2 * (theta + phi))
            + 2 * np.cos(2 * theta)
            + 2 * np.cos(2 * phi)
            + 14
        ) / 16
        assert np.allclose(var, expected, atol=tol, rtol=0)

    def test_pauliz_hadamard(self, theta, phi, varphi, monkeypatch, tol):
        """Test that a tensor product involving PauliZ and PauliY and hadamard works correctly"""
        dev = qml.device("default.qubit", wires=3)
        dev.reset()
        dev.apply("RX", wires=[0], par=[theta])
        dev.apply("RX", wires=[1], par=[phi])
        dev.apply("RX", wires=[2], par=[varphi])
        dev.apply("CNOT", wires=[0, 1], par=[])
        dev.apply("CNOT", wires=[1, 2], par=[])

        with monkeypatch.context() as m:
            m.setattr("numpy.random.choice", lambda x, y, p: (x, p))
            s1, p = dev.sample(["PauliZ", "Hadamard", "PauliY"], [[0], [1], [2]], [[], [], []])

        # s1 should only contain 1 and -1
        assert np.allclose(s1 ** 2, 1, atol=tol, rtol=0)

        mean = s1 @ p
        expected = -(np.cos(varphi) * np.sin(phi) + np.sin(varphi) * np.cos(theta)) / np.sqrt(2)
        assert np.allclose(mean, expected, atol=tol, rtol=0)

        var = (s1 ** 2) @ p - (s1 @ p).real ** 2
        expected = (
            3
            + np.cos(2 * phi) * np.cos(varphi) ** 2
            - np.cos(2 * theta) * np.sin(varphi) ** 2
            - 2 * np.cos(theta) * np.sin(phi) * np.sin(2 * varphi)
        ) / 4
        assert np.allclose(var, expected, atol=tol, rtol=0)

    def test_hermitian(self, theta, phi, varphi, monkeypatch, tol):
        """Test that a tensor product involving qml.Hermitian works correctly"""
        dev = qml.device("default.qubit", wires=3)
        dev.reset()
        dev.apply("RX", wires=[0], par=[theta])
        dev.apply("RX", wires=[1], par=[phi])
        dev.apply("RX", wires=[2], par=[varphi])
        dev.apply("CNOT", wires=[0, 1], par=[])
        dev.apply("CNOT", wires=[1, 2], par=[])

        A = np.array(
            [
                [-6, 2 + 1j, -3, -5 + 2j],
                [2 - 1j, 0, 2 - 1j, -5 + 4j],
                [-3, 2 + 1j, 0, -4 + 3j],
                [-5 - 2j, -5 - 4j, -4 - 3j, -6],
            ]
        )

        with monkeypatch.context() as m:
            m.setattr("numpy.random.choice", lambda x, y, p: (x, p))
            s1, p = dev.sample(["PauliZ", "Hermitian"], [[0], [1, 2]], [[], [A]])

        # s1 should only contain the eigenvalues of
        # the hermitian matrix tensor product Z
        Z = np.diag([1, -1])
        eigvals = np.linalg.eigvalsh(np.kron(Z, A))
        assert set(np.round(s1, 8)).issubset(set(np.round(eigvals, 8)))

        mean = s1 @ p
        expected = 0.5 * (
            -6 * np.cos(theta) * (np.cos(varphi) + 1)
            - 2 * np.sin(varphi) * (np.cos(theta) + np.sin(phi) - 2 * np.cos(phi))
            + 3 * np.cos(varphi) * np.sin(phi)
            + np.sin(phi)
        )
        assert np.allclose(mean, expected, atol=tol, rtol=0)

        var = (s1 ** 2) @ p - (s1 @ p).real ** 2
        expected = (
            1057
            - np.cos(2 * phi)
            + 12 * (27 + np.cos(2 * phi)) * np.cos(varphi)
            - 2 * np.cos(2 * varphi) * np.sin(phi) * (16 * np.cos(phi) + 21 * np.sin(phi))
            + 16 * np.sin(2 * phi)
            - 8 * (-17 + np.cos(2 * phi) + 2 * np.sin(2 * phi)) * np.sin(varphi)
            - 8 * np.cos(2 * theta) * (3 + 3 * np.cos(varphi) + np.sin(varphi)) ** 2
            - 24 * np.cos(phi) * (np.cos(phi) + 2 * np.sin(phi)) * np.sin(2 * varphi)
            - 8
            * np.cos(theta)
            * (
                4
                * np.cos(phi)
                * (
                    4
                    + 8 * np.cos(varphi)
                    + np.cos(2 * varphi)
                    - (1 + 6 * np.cos(varphi)) * np.sin(varphi)
                )
                + np.sin(phi)
                * (
                    15
                    + 8 * np.cos(varphi)
                    - 11 * np.cos(2 * varphi)
                    + 42 * np.sin(varphi)
                    + 3 * np.sin(2 * varphi)
                )
            )
        ) / 16
        assert np.allclose(var, expected, atol=tol, rtol=0)<|MERGE_RESOLUTION|>--- conflicted
+++ resolved
@@ -20,12 +20,8 @@
 
 import pytest
 import pennylane as qml
-<<<<<<< HEAD
 from pennylane import numpy as np, DeviceError
-=======
-from pennylane import numpy as np
 from pennylane.operation import Operation
->>>>>>> 22f9995f
 from pennylane.plugins.default_qubit import (CRot3, CRotx, CRoty, CRotz,
                                              Rot3, Rotx, Roty, Rotz,
                                              Rphi, Z, hermitian,
@@ -466,14 +462,9 @@
         ("QubitStateVector", [1/math.sqrt(3), 0, 1/math.sqrt(3), 1/math.sqrt(3)], [[1/math.sqrt(3), 0, 1/math.sqrt(3), 1/math.sqrt(3)]]),
         ("QubitStateVector", [1/math.sqrt(3), 0, -1/math.sqrt(3), 1/math.sqrt(3)], [[1/math.sqrt(3), 0, -1/math.sqrt(3), 1/math.sqrt(3)]]),
     ])
-<<<<<<< HEAD
     def test_apply_operation_state_preparation(self, qubit_device_2_wires, tol, name, expected_output, par):
         """Tests that applying an operation yields the expected output state for single wire
            operations that have no parameters."""
-=======
-    def test_apply_operation_state_preparation(self, qubit_device_2_wires, tol, name, input, expected_output, par):
-        """Tests that applying state preparation operations yield the expected output."""
->>>>>>> 22f9995f
 
         qubit_device_2_wires.reset()
         qubit_device_2_wires.apply(name, wires=[0, 1], par=par)
