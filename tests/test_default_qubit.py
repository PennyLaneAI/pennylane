# Copyright 2018 Xanadu Quantum Technologies Inc.

# Licensed under the Apache License, Version 2.0 (the "License");
# you may not use this file except in compliance with the License.
# You may obtain a copy of the License at

#     http://www.apache.org/licenses/LICENSE-2.0

# Unless required by applicable law or agreed to in writing, software
# distributed under the License is distributed on an "AS IS" BASIS,
# WITHOUT WARRANTIES OR CONDITIONS OF ANY KIND, either express or implied.
# See the License for the specific language governing permissions and
# limitations under the License.
"""
Unit tests for the :mod:`pennylane.plugin.DefaultQubit` device.
"""
import cmath
# pylint: disable=protected-access,cell-var-from-loop
import math

import pytest
import pennylane as qml
from pennylane import numpy as np
from pennylane.plugins.default_qubit import (CRot3, CRotx, CRoty, CRotz,
                                             Rot3, Rotx, Roty, Rotz,
                                             Rphi, Z, hermitian,
                                             spectral_decomposition, unitary)


U = np.array(
    [
        [0.83645892 - 0.40533293j, -0.20215326 + 0.30850569j],
        [-0.23889780 - 0.28101519j, -0.88031770 - 0.29832709j],
    ]
)


U2 = np.array(
    [
        [
            -0.07843244 - 3.57825948e-01j,
            0.71447295 - 5.38069384e-02j,
            0.20949966 + 6.59100734e-05j,
            -0.50297381 + 2.35731613e-01j,
        ],
        [
            -0.26626692 + 4.53837083e-01j,
            0.27771991 - 2.40717436e-01j,
            0.41228017 - 1.30198687e-01j,
            0.01384490 - 6.33200028e-01j,
        ],
        [
            -0.69254712 - 2.56963068e-02j,
            -0.15484858 + 6.57298384e-02j,
            -0.53082141 + 7.18073414e-02j,
            -0.41060450 - 1.89462315e-01j,
        ],
        [
            -0.09686189 - 3.15085273e-01j,
            -0.53241387 - 1.99491763e-01j,
            0.56928622 + 3.97704398e-01j,
            -0.28671074 - 6.01574497e-02j,
        ],
    ]
)


U_toffoli = np.diag([1 for i in range(8)])
U_toffoli[6:8, 6:8] = np.array([[0, 1], [1, 0]])

U_swap = np.array([[1, 0, 0, 0], [0, 0, 1, 0], [0, 1, 0, 0], [0, 0, 0, 1]])

U_cswap = np.array([[1, 0, 0, 0, 0, 0, 0, 0],
                    [0, 1, 0, 0, 0, 0, 0, 0],
                    [0, 0, 1, 0, 0, 0, 0, 0],
                    [0, 0, 0, 1, 0, 0, 0, 0],
                    [0, 0, 0, 0, 1, 0, 0, 0],
                    [0, 0, 0, 0, 0, 0, 1, 0],
                    [0, 0, 0, 0, 0, 1, 0, 0],
                    [0, 0, 0, 0, 0, 0, 0, 1]])


H = np.array(
    [[1.02789352, 1.61296440 - 0.3498192j], [1.61296440 + 0.3498192j, 1.23920938 + 0j]]
)


def prep_par(par, op):
    "Convert par into a list of parameters that op expects."
    if op.par_domain == "A":
        return [np.diag([x, 1]) for x in par]
    return par


class TestAuxillaryFunctions:
    """Test auxillary functions."""

    def test_spectral_decomposition(self, tol):
        """Test that the correct spectral decomposition is returned."""

        a, P = spectral_decomposition(H)

        # verify that H = \sum_k a_k P_k
        assert np.allclose(H, np.einsum("i,ijk->jk", a, P), atol=tol, rtol=0)

    def test_phase_shift(self, tol):
        """Test phase shift is correct"""

        # test identity for theta=0
        assert np.allclose(Rphi(0), np.identity(2), atol=tol, rtol=0)

        # test arbitrary phase shift
        phi = 0.5432
        expected = np.array([[1, 0], [0, np.exp(1j * phi)]])
        assert np.allclose(Rphi(phi), expected, atol=tol, rtol=0)

    def test_x_rotation(self, tol):
        """Test x rotation is correct"""

        # test identity for theta=0
        assert np.allclose(Rotx(0), np.identity(2), atol=tol, rtol=0)

        # test identity for theta=pi/2
        expected = np.array([[1, -1j], [-1j, 1]]) / np.sqrt(2)
        assert np.allclose(Rotx(np.pi / 2), expected, atol=tol, rtol=0)

        # test identity for theta=pi
        expected = -1j * np.array([[0, 1], [1, 0]])
        assert np.allclose(Rotx(np.pi), expected, atol=tol, rtol=0)

    def test_y_rotation(self, tol):
        """Test y rotation is correct"""

        # test identity for theta=0
        assert np.allclose(Roty(0), np.identity(2), atol=tol, rtol=0)

        # test identity for theta=pi/2
        expected = np.array([[1, -1], [1, 1]]) / np.sqrt(2)
        assert np.allclose(Roty(np.pi / 2), expected, atol=tol, rtol=0)

        # test identity for theta=pi
        expected = np.array([[0, -1], [1, 0]])
        assert np.allclose(Roty(np.pi), expected, atol=tol, rtol=0)

    def test_z_rotation(self, tol):
        """Test z rotation is correct"""

        # test identity for theta=0
        assert np.allclose(Rotz(0), np.identity(2), atol=tol, rtol=0)

        # test identity for theta=pi/2
        expected = np.diag(np.exp([-1j * np.pi / 4, 1j * np.pi / 4]))
        assert np.allclose(Rotz(np.pi / 2), expected, atol=tol, rtol=0)

        # test identity for theta=pi
        assert np.allclose(Rotz(np.pi), -1j * Z, atol=tol, rtol=0)

    def test_arbitrary_rotation(self, tol):
        """Test arbitrary single qubit rotation is correct"""

        # test identity for phi,theta,omega=0
        assert np.allclose(Rot3(0, 0, 0), np.identity(2), atol=tol, rtol=0)

        # expected result
        def arbitrary_rotation(x, y, z):
            """arbitrary single qubit rotation"""
            c = np.cos(y / 2)
            s = np.sin(y / 2)
            return np.array(
                [
                    [np.exp(-0.5j * (x + z)) * c, -np.exp(0.5j * (x - z)) * s],
                    [np.exp(-0.5j * (x - z)) * s, np.exp(0.5j * (x + z)) * c],
                ]
            )

        a, b, c = 0.432, -0.152, 0.9234
        assert np.allclose(Rot3(a, b, c), arbitrary_rotation(a, b, c), atol=tol, rtol=0)

    def test_C_x_rotation(self, tol):
        """Test controlled x rotation is correct"""

        # test identity for theta=0
        assert np.allclose(CRotx(0), np.identity(4), atol=tol, rtol=0)

        # test identity for theta=pi/2
        expected = np.array([[1, 0, 0, 0], [0, 1, 0, 0], [0, 0, 1/np.sqrt(2), -1j/np.sqrt(2)], [0, 0, -1j/np.sqrt(2), 1/np.sqrt(2)]])
        assert np.allclose(CRotx(np.pi / 2), expected, atol=tol, rtol=0)

        # test identity for theta=pi
        expected = np.array([[1, 0, 0, 0], [0, 1, 0, 0], [0, 0, 0, -1j], [0, 0, -1j, 0]])
        assert np.allclose(CRotx(np.pi), expected, atol=tol, rtol=0)

    def test_C_y_rotation(self, tol):
        """Test controlled y rotation is correct"""

        # test identity for theta=0
        assert np.allclose(CRoty(0), np.identity(4), atol=tol, rtol=0)

        # test identity for theta=pi/2
        expected = np.array([[1, 0, 0, 0], [0, 1, 0, 0], [0, 0, 1/np.sqrt(2), -1/np.sqrt(2)], [0, 0, 1/np.sqrt(2), 1/np.sqrt(2)]])
        assert np.allclose(CRoty(np.pi / 2), expected, atol=tol, rtol=0)

        # test identity for theta=pi
        expected = np.array([[1, 0, 0, 0], [0, 1, 0, 0], [0, 0, 0, -1], [0, 0, 1, 0]])
        assert np.allclose(CRoty(np.pi), expected, atol=tol, rtol=0)

    def test_C_z_rotation(self, tol):
        """Test controlled z rotation is correct"""

        # test identity for theta=0
        assert np.allclose(CRotz(0), np.identity(4), atol=tol, rtol=0)

        # test identity for theta=pi/2
        expected = np.array([[1, 0, 0, 0], [0, 1, 0, 0], [0, 0, np.exp(-1j * np.pi / 4), 0], [0, 0, 0, np.exp(1j * np.pi / 4)]])
        assert np.allclose(CRotz(np.pi / 2), expected, atol=tol, rtol=0)

        # test identity for theta=pi
        expected = np.array([[1, 0, 0, 0], [0, 1, 0, 0], [0, 0, -1j, 0], [0, 0, 0, 1j]])
        assert np.allclose(CRotz(np.pi), expected, atol=tol, rtol=0)

    def test_controlled_arbitrary_rotation(self, tol):
        """Test controlled arbitrary rotation is correct"""

        # test identity for phi,theta,omega=0
        assert np.allclose(CRot3(0, 0, 0), np.identity(4), atol=tol, rtol=0)

        # test identity for phi,theta,omega=pi
        expected = np.array([[1, 0, 0, 0], [0, 1, 0, 0], [0, 0, 0, -1], [0, 0, 1, 0]])
        assert np.allclose(CRot3(np.pi, np.pi, np.pi), expected, atol=tol, rtol=0)

        def arbitrary_Crotation(x, y, z):
            """controlled arbitrary single qubit rotation"""
            c = np.cos(y / 2)
            s = np.sin(y / 2)
            return np.array(
                [
                    [1, 0, 0, 0],
                    [0, 1, 0, 0],
                    [0, 0, np.exp(-0.5j * (x + z)) * c, -np.exp(0.5j * (x - z)) * s],
                    [0, 0, np.exp(-0.5j * (x - z)) * s, np.exp(0.5j * (x + z)) * c]
                ]
            )

        a, b, c = 0.432, -0.152, 0.9234
        assert np.allclose(CRot3(a, b, c), arbitrary_Crotation(a, b, c), atol=tol, rtol=0)

class TestStateFunctions:
    """Arbitrary state and operator tests."""

    def test_unitary(self, tol):
        """Test that the unitary function produces the correct output."""

        out = unitary(U)

        # verify output type
        assert isinstance(out, np.ndarray)

        # verify equivalent to input state
        assert np.allclose(out, U, atol=tol, rtol=0)

    def test_unitary_exceptions(self):
        """Tests that the unitary function raises the proper errors."""

        # test non-square matrix
        with pytest.raises(ValueError, match="must be a square matrix"):
            unitary(U[1:])

        # test non-unitary matrix
        U3 = U.copy()
        U3[0, 0] += 0.5
        with pytest.raises(ValueError, match="must be unitary"):
            unitary(U3)

    def test_hermitian(self, tol):
        """Test that the hermitian function produces the correct output."""

        out = hermitian(H)

        # verify output type
        assert isinstance(out, np.ndarray)

        # verify equivalent to input state
        assert np.allclose(out, H, atol=tol, rtol=0)

    def test_hermitian_exceptions(self):
        """Tests that the hermitian function raises the proper errors."""

        # test non-square matrix
        with pytest.raises(ValueError, match="must be a square matrix"):
            hermitian(H[1:])

        # test non-Hermitian matrix
        H2 = H.copy()
        H2[0, 1] = H2[0, 1].conj()
        with pytest.raises(ValueError, match="must be Hermitian"):
            hermitian(H2)


class TestOperatorMatrices:
    """Tests that get_operator_matrix returns the correct matrix."""

    @pytest.mark.parametrize("name,expected", [
        ("PauliX", np.array([[0, 1], [1, 0]])),
        ("PauliY", np.array([[0, -1j], [1j, 0]])),
        ("PauliZ", np.array([[1, 0], [0, -1]])),
        ("Hadamard", np.array([[1, 1], [1, -1]])/np.sqrt(2)),
        ("CNOT", np.array([[1, 0, 0, 0], [0, 1, 0, 0], [0, 0, 0, 1], [0, 0, 1, 0]])),
        ("SWAP", np.array([[1, 0, 0, 0], [0, 0, 1, 0], [0, 1, 0, 0], [0, 0, 0, 1]])),
        ("CSWAP",np.array([[1, 0, 0, 0, 0, 0, 0, 0],
                           [0, 1, 0, 0, 0, 0, 0, 0],
                           [0, 0, 1, 0, 0, 0, 0, 0],
                           [0, 0, 0, 1, 0, 0, 0, 0],
                           [0, 0, 0, 0, 1, 0, 0, 0],
                           [0, 0, 0, 0, 0, 0, 1, 0],
                           [0, 0, 0, 0, 0, 1, 0, 0],
                           [0, 0, 0, 0, 0, 0, 0, 1]])),
        ("CZ", np.array([[1, 0, 0, 0], [0, 1, 0, 0], [0, 0, 1, 0], [0, 0, 0, -1]])),
    ])
    def test_get_operator_matrix_no_parameters(self, qubit_device_3_wires, tol, name, expected):
        """Tests that get_operator_matrix returns the correct matrix."""

        res = qubit_device_3_wires._get_operator_matrix(name, ())

        assert np.allclose(res, expected, atol=tol, rtol=0)

    @pytest.mark.parametrize("name,expected,par", [
        ('PhaseShift', lambda phi: np.array([[1, 0], [0, np.exp(1j*phi)]]), [0.223]),
        ('RX', lambda phi: np.array([[math.cos(phi/2), -1j*math.sin(phi/2)], [-1j*math.sin(phi/2), math.cos(phi/2)]]), [0.223]),
        ('RY', lambda phi: np.array([[math.cos(phi/2), -math.sin(phi/2)], [math.sin(phi/2), math.cos(phi/2)]]), [0.223]),
        ('RZ', lambda phi: np.array([[cmath.exp(-1j*phi/2), 0], [0, cmath.exp(1j*phi/2)]]), [0.223]),
        ('Rot', lambda phi, theta, omega: np.array([[cmath.exp(-1j*(phi+omega)/2)*math.cos(theta/2), -cmath.exp(1j*(phi-omega)/2)*math.sin(theta/2)], [cmath.exp(-1j*(phi-omega)/2)*math.sin(theta/2), cmath.exp(1j*(phi+omega)/2)*math.cos(theta/2)]]), [0.223, 0.153, 1.212]),
        ('CRX', lambda phi: np.array([[1, 0, 0, 0], [0, 1, 0, 0], [0, 0, math.cos(phi/2), -1j*math.sin(phi/2)], [0, 0, -1j*math.sin(phi/2), math.cos(phi/2)]]), [0.223]),
        ('CRY', lambda phi: np.array([[1, 0, 0, 0], [0, 1, 0, 0], [0, 0, math.cos(phi/2), -math.sin(phi/2)], [0, 0, math.sin(phi/2), math.cos(phi/2)]]), [0.223]),
        ('CRZ', lambda phi: np.array([[1, 0, 0, 0], [0, 1, 0, 0], [0, 0, cmath.exp(-1j*phi/2), 0], [0, 0, 0, cmath.exp(1j*phi/2)]]), [0.223]),
        ('CRot', lambda phi, theta, omega: np.array([[1, 0, 0, 0], [0, 1, 0, 0], [0, 0, cmath.exp(-1j*(phi+omega)/2)*math.cos(theta/2), -cmath.exp(1j*(phi-omega)/2)*math.sin(theta/2)], [0, 0, cmath.exp(-1j*(phi-omega)/2)*math.sin(theta/2), cmath.exp(1j*(phi+omega)/2)*math.cos(theta/2)]]), [0.223, 0.153, 1.212]),
        ('QubitUnitary', lambda U: np.asarray(U), [np.array([[0.83645892 - 0.40533293j, -0.20215326 + 0.30850569j], [-0.23889780 - 0.28101519j, -0.88031770 - 0.29832709j]])]),
        ('Hermitian', lambda H: np.asarray(H), [np.array([[1.02789352, 1.61296440 - 0.3498192j], [1.61296440 + 0.3498192j, 1.23920938 + 0j]])]),
        # Identity will always return a 2x2 Identity, but is still parameterized
        ('Identity', lambda n: np.eye(2), [2])
    ])
    def test_get_operator_matrix_with_parameters(self, qubit_device_2_wires, tol, name, expected, par):
        """Tests that get_operator_matrix returns the correct matrix building functions."""

        res = qubit_device_2_wires._get_operator_matrix(name, par)

        assert np.allclose(res, expected(*par), atol=tol, rtol=0)

    @pytest.mark.parametrize("name", ["BasisState", "QubitStateVector"])
    def test_get_operator_matrix_none(self, qubit_device_2_wires, name):
        """Tests that get_operator_matrix returns none for direct state manipulations."""

        res = qubit_device_2_wires._get_operator_matrix(name, ())

        assert res is None

class TestApply:
    """Tests that operations are applied correctly or that the proper errors are raised."""

    @pytest.mark.parametrize("name,input,expected_output", [
        ("PauliX", [1, 0], np.array([0, 1])),
        ("PauliX", [1/math.sqrt(2), 1/math.sqrt(2)], [1/math.sqrt(2), 1/math.sqrt(2)]),
        ("PauliY", [1, 0], [0, 1j]),
        ("PauliY", [1/math.sqrt(2), 1/math.sqrt(2)], [-1j/math.sqrt(2), 1j/math.sqrt(2)]),
        ("PauliZ", [1, 0], [1, 0]),
        ("PauliZ", [1/math.sqrt(2), 1/math.sqrt(2)], [1/math.sqrt(2), -1/math.sqrt(2)]),
        ("Hadamard", [1, 0], [1/math.sqrt(2), 1/math.sqrt(2)]),
        ("Hadamard", [1/math.sqrt(2), -1/math.sqrt(2)], [0, 1]),
    ])
    def test_apply_operation_single_wire_no_parameters(self, qubit_device_1_wire, tol, name, input, expected_output):
        """Tests that applying an operation yields the expected output state for single wire
           operations that have no parameters."""

        qubit_device_1_wire._state = np.array(input)
        qubit_device_1_wire.apply(name, wires=[0], par=[])

        assert np.allclose(qubit_device_1_wire._state, np.array(expected_output), atol=tol, rtol=0)

    @pytest.mark.parametrize("name,input,expected_output", [
        ("CNOT", [1, 0, 0, 0], [1, 0, 0, 0]),
        ("CNOT", [0, 0, 1, 0], [0, 0, 0, 1]),
        ("CNOT", [1/math.sqrt(2), 0, 0, 1/math.sqrt(2)], [1/math.sqrt(2), 0, 1/math.sqrt(2), 0]),
        ("SWAP", [1, 0, 0, 0], [1, 0, 0, 0]),
        ("SWAP", [0, 0, 1, 0], [0, 1, 0, 0]),
        ("SWAP", [1/math.sqrt(2), 0, -1/math.sqrt(2), 0], [1/math.sqrt(2), -1/math.sqrt(2), 0, 0]),
        ("CZ", [1, 0, 0, 0], [1, 0, 0, 0]),
        ("CZ", [0, 0, 0, 1], [0, 0, 0, -1]),
        ("CZ", [1/math.sqrt(2), 0, 0, -1/math.sqrt(2)], [1/math.sqrt(2), 0, 0, 1/math.sqrt(2)]),
    ])
    def test_apply_operation_two_wires_no_parameters(self, qubit_device_2_wires, tol, name, input, expected_output):
        """Tests that applying an operation yields the expected output state for two wire
           operations that have no parameters."""

        qubit_device_2_wires._state = np.array(input)
        qubit_device_2_wires.apply(name, wires=[0, 1], par=[])

        assert np.allclose(qubit_device_2_wires._state, np.array(expected_output), atol=tol, rtol=0)


    @pytest.mark.parametrize("name,input,expected_output", [
        ("CSWAP", [1, 0, 0, 0, 0, 0, 0, 0], [1, 0, 0, 0, 0, 0, 0, 0]),
        ("CSWAP", [0, 0, 0, 0, 0, 1, 0, 0], [0, 0, 0, 0, 0, 0, 1, 0]),
        ("CSWAP", [0, 0, 0, 0, 0, 0, 1, 0], [0, 0, 0, 0, 0, 1, 0, 0]),
    ])
    def test_apply_operation_three_wires_no_parameters(self, qubit_device_3_wires, tol, name, input, expected_output):
        """Tests that applying an operation yields the expected output state for three wire
           operations that have no parameters."""

        qubit_device_3_wires._state = np.array(input)
        qubit_device_3_wires.apply(name, wires=[0, 1, 2], par=[])

        assert np.allclose(qubit_device_3_wires._state, np.array(expected_output), atol=tol, rtol=0)


    @pytest.mark.parametrize("name,input,expected_output,par", [
        ("BasisState", [1, 0, 0, 0], [0, 0, 1, 0], [[1, 0]]),
        ("BasisState", [1/math.sqrt(2), 0, 1/math.sqrt(2), 0], [0, 0, 1, 0], [[1, 0]]),
        ("BasisState", [1/math.sqrt(2), 0, 1/math.sqrt(2), 0], [0, 0, 0, 1], [[1, 1]]),
        ("QubitStateVector", [1, 0, 0, 0], [0, 0, 1, 0], [[0, 0, 1, 0]]),
        ("QubitStateVector", [1/math.sqrt(2), 0, 1/math.sqrt(2), 0], [0, 0, 1, 0], [[0, 0, 1, 0]]),
        ("QubitStateVector", [1/math.sqrt(2), 0, 1/math.sqrt(2), 0], [0, 0, 0, 1], [[0, 0, 0, 1]]),
        ("QubitStateVector", [1, 0, 0, 0], [1/math.sqrt(3), 0, 1/math.sqrt(3), 1/math.sqrt(3)], [[1/math.sqrt(3), 0, 1/math.sqrt(3), 1/math.sqrt(3)]]),
        ("QubitStateVector", [1, 0, 0, 0], [1/math.sqrt(3), 0, -1/math.sqrt(3), 1/math.sqrt(3)], [[1/math.sqrt(3), 0, -1/math.sqrt(3), 1/math.sqrt(3)]]),
    ])
    def test_apply_operation_state_preparation(self, qubit_device_2_wires, tol, name, input, expected_output, par):
        """Tests that applying an operation yields the expected output state for single wire
           operations that have no parameters."""

        qubit_device_2_wires._state = np.array(input)
        qubit_device_2_wires.apply(name, wires=[0, 1], par=par)

        assert np.allclose(qubit_device_2_wires._state, np.array(expected_output), atol=tol, rtol=0)

    @pytest.mark.parametrize("name,input,expected_output,par", [
        ("PhaseShift", [1, 0], [1, 0], [math.pi/2]),
        ("PhaseShift", [0, 1], [0, 1j], [math.pi/2]),
        ("PhaseShift", [1/math.sqrt(2), 1/math.sqrt(2)], [1/math.sqrt(2), 1/2 + 1j/2], [math.pi/4]),
        ("RX", [1, 0], [1/math.sqrt(2), -1j*1/math.sqrt(2)], [math.pi/2]),
        ("RX", [1, 0], [0, -1j], [math.pi]),
        ("RX", [1/math.sqrt(2), 1/math.sqrt(2)], [1/2 - 1j/2, 1/2 -1j/2], [math.pi/2]),
        ("RY", [1, 0], [1/math.sqrt(2), 1/math.sqrt(2)], [math.pi/2]),
        ("RY", [1, 0], [0, 1], [math.pi]),
        ("RY", [1/math.sqrt(2), 1/math.sqrt(2)], [0, 1], [math.pi/2]),
        ("RZ", [1, 0], [1/math.sqrt(2) - 1j/math.sqrt(2), 0], [math.pi/2]),
        ("RZ", [0, 1], [0, 1j], [math.pi]),
        ("RZ", [1/math.sqrt(2), 1/math.sqrt(2)], [1/2 - 1j/2, 1/2 + 1j/2], [math.pi/2]),
        ("Rot", [1, 0], [1/math.sqrt(2) - 1j/math.sqrt(2), 0], [math.pi/2, 0, 0]),
        ("Rot", [1, 0], [1/math.sqrt(2), 1/math.sqrt(2)], [0, math.pi/2, 0]),
        ("Rot", [1/math.sqrt(2), 1/math.sqrt(2)], [1/2 - 1j/2, 1/2 + 1j/2], [0, 0, math.pi/2]),
        ("Rot", [1, 0], [-1j/math.sqrt(2), -1/math.sqrt(2)], [math.pi/2, -math.pi/2, math.pi/2]),
        ("Rot", [1/math.sqrt(2), 1/math.sqrt(2)], [1/2 + 1j/2, -1/2 + 1j/2], [-math.pi/2, math.pi, math.pi]),
        ("QubitUnitary", [1, 0], [1j/math.sqrt(2), 1j/math.sqrt(2)], [np.array([[1j/math.sqrt(2), 1j/math.sqrt(2)], [1j/math.sqrt(2), -1j/math.sqrt(2)]])]),
        ("QubitUnitary", [0, 1], [1j/math.sqrt(2), -1j/math.sqrt(2)], [np.array([[1j/math.sqrt(2), 1j/math.sqrt(2)], [1j/math.sqrt(2), -1j/math.sqrt(2)]])]),
        ("QubitUnitary", [1/math.sqrt(2), -1/math.sqrt(2)], [0, 1j], [np.array([[1j/math.sqrt(2), 1j/math.sqrt(2)], [1j/math.sqrt(2), -1j/math.sqrt(2)]])]),
    ])
    def test_apply_operation_single_wire_with_parameters(self, qubit_device_1_wire, tol, name, input, expected_output, par):
        """Tests that applying an operation yields the expected output state for single wire
           operations that have no parameters."""

        qubit_device_1_wire._state = np.array(input)
        qubit_device_1_wire.apply(name, wires=[0], par=par)

        assert np.allclose(qubit_device_1_wire._state, np.array(expected_output), atol=tol, rtol=0)

    @pytest.mark.parametrize("name,input,expected_output,par", [
        ("CRX", [0, 1, 0, 0], [0, 1, 0, 0], [math.pi/2]),
        ("CRX", [0, 0, 0, 1], [0, 0, -1j, 0], [math.pi]),
        ("CRX", [0, 1/math.sqrt(2), 1/math.sqrt(2), 0], [0, 1/math.sqrt(2), 1/2, -1j/2], [math.pi/2]),
        ("CRY", [0, 0, 0, 1], [0, 0, -1/math.sqrt(2), 1/math.sqrt(2)], [math.pi/2]),
        ("CRY", [0, 0, 0, 1], [0, 0, -1, 0], [math.pi]),
        ("CRY", [1/math.sqrt(2), 1/math.sqrt(2), 0, 0], [1/math.sqrt(2), 1/math.sqrt(2), 0, 0], [math.pi/2]),
        ("CRZ", [0, 0, 0, 1], [0, 0, 0, 1/math.sqrt(2) + 1j/math.sqrt(2)], [math.pi/2]),
        ("CRZ", [0, 0, 0, 1], [0, 0, 0, 1j], [math.pi]),
        ("CRZ", [1/math.sqrt(2), 1/math.sqrt(2), 0, 0], [1/math.sqrt(2), 1/math.sqrt(2), 0, 0], [math.pi/2]),
        ("CRot", [0, 0, 0, 1], [0, 0, 0, 1/math.sqrt(2) + 1j/math.sqrt(2)], [math.pi/2, 0, 0]),
        ("CRot", [0, 0, 0, 1], [0, 0, -1/math.sqrt(2), 1/math.sqrt(2)], [0, math.pi/2, 0]),
        ("CRot", [0, 0, 1/math.sqrt(2), 1/math.sqrt(2)], [0, 0, 1/2 - 1j/2, 1/2 + 1j/2], [0, 0, math.pi/2]),
        ("CRot", [0, 0, 0, 1], [0, 0, 1/math.sqrt(2), 1j/math.sqrt(2)], [math.pi/2, -math.pi/2, math.pi/2]),
        ("CRot", [0, 1/math.sqrt(2), 1/math.sqrt(2), 0], [0, 1/math.sqrt(2), 0, -1/2 + 1j/2], [-math.pi/2, math.pi, math.pi]),
        ("QubitUnitary", [1, 0, 0, 0], [1, 0, 0, 0], [np.array([[1, 0, 0, 0], [0, 1/math.sqrt(2), 1/math.sqrt(2), 0], [0, 1/math.sqrt(2), -1/math.sqrt(2), 0], [0, 0, 0, 1]])]),
        ("QubitUnitary", [0, 1, 0, 0], [0, 1/math.sqrt(2), 1/math.sqrt(2), 0], [np.array([[1, 0, 0, 0], [0, 1/math.sqrt(2), 1/math.sqrt(2), 0], [0, 1/math.sqrt(2), -1/math.sqrt(2), 0], [0, 0, 0, 1]])]),
        ("QubitUnitary", [1/2, 1/2, -1/2, 1/2], [1/2, 0, 1/math.sqrt(2), 1/2], [np.array([[1, 0, 0, 0], [0, 1/math.sqrt(2), 1/math.sqrt(2), 0], [0, 1/math.sqrt(2), -1/math.sqrt(2), 0], [0, 0, 0, 1]])]),
    ])
    def test_apply_operation_two_wires_with_parameters(self, qubit_device_2_wires, tol, name, input, expected_output, par):
        """Tests that applying an operation yields the expected output state for single wire
           operations that have no parameters."""

        qubit_device_2_wires._state = np.array(input)
        qubit_device_2_wires.apply(name, wires=[0, 1], par=par)

        assert np.allclose(qubit_device_2_wires._state, np.array(expected_output), atol=tol, rtol=0)

    def test_apply_errors(self, qubit_device_2_wires):
        """Test that apply fails for incorrect state preparation, and > 2 qubit gates"""

        with pytest.raises(
            ValueError,
            match=r"State vector must be of length 2\*\*wires."
        ):
            p = [np.array([1, 0, 1, 1, 1]) / np.sqrt(3)]
            qubit_device_2_wires.apply("QubitStateVector", wires=[0, 1], par=[p])

        with pytest.raises(
            ValueError,
            match="BasisState parameter must be an array of 0 or 1 integers of length at most 2."
        ):
            qubit_device_2_wires.apply("BasisState", wires=[0, 1], par=[np.array([-0.2, 4.2])])

        with pytest.raises(
            ValueError,
            match="The default.qubit plugin can apply BasisState only to all of the 2 wires."
        ):
            qubit_device_2_wires.apply("BasisState", wires=[0, 1, 2], par=[np.array([0, 1])])


class TestExpval:
    """Tests that expectation values are properly calculated or that the proper errors are raised."""

    @pytest.mark.parametrize("name,input,expected_output", [
        ("PauliX", [1/math.sqrt(2), 1/math.sqrt(2)], 1),
        ("PauliX", [1/math.sqrt(2), -1/math.sqrt(2)], -1),
        ("PauliX", [1, 0], 0),
        ("PauliY", [1/math.sqrt(2), 1j/math.sqrt(2)], 1),
        ("PauliY", [1/math.sqrt(2), -1j/math.sqrt(2)], -1),
        ("PauliY", [1, 0], 0),
        ("PauliZ", [1, 0], 1),
        ("PauliZ", [0, 1], -1),
        ("PauliZ", [1/math.sqrt(2), 1/math.sqrt(2)], 0),
        ("Hadamard", [1, 0], 1/math.sqrt(2)),
        ("Hadamard", [0, 1], -1/math.sqrt(2)),
        ("Hadamard", [1/math.sqrt(2), 1/math.sqrt(2)], 1/math.sqrt(2)),
    ])
    def test_expval_single_wire_no_parameters(self, qubit_device_1_wire, tol, name, input, expected_output):
        """Tests that expectation values are properly calculated for single-wire observables without parameters."""

        qubit_device_1_wire._state = np.array(input)
        res = qubit_device_1_wire.expval(name, wires=[0], par=[])

        assert np.isclose(res, expected_output, atol=tol, rtol=0)

    @pytest.mark.parametrize("name,input,expected_output,par", [
        ("Identity", [1, 0], 1, []),
        ("Identity", [0, 1], 1, []),
        ("Identity", [1/math.sqrt(2), -1/math.sqrt(2)], 1, []),
        ("Hermitian", [1, 0], 1, [[[1, 1j], [-1j, 1]]]),
        ("Hermitian", [0, 1], 1, [[[1, 1j], [-1j, 1]]]),
        ("Hermitian", [1/math.sqrt(2), -1/math.sqrt(2)], 1, [[[1, 1j], [-1j, 1]]]),
    ])
    def test_expval_single_wire_with_parameters(self, qubit_device_1_wire, tol, name, input, expected_output, par):
        """Tests that expectation values are properly calculated for single-wire observables with parameters."""

        qubit_device_1_wire._state = np.array(input)
        res = qubit_device_1_wire.expval(name, wires=[0], par=par)

        assert np.isclose(res, expected_output, atol=tol, rtol=0)

    @pytest.mark.parametrize("name,input,expected_output,par", [
        ("Hermitian", [1/math.sqrt(3), 0, 1/math.sqrt(3), 1/math.sqrt(3)], 5/3, [[[1, 1j, 0, 1], [-1j, 1, 0, 0], [0, 0, 1, -1j], [1, 0, 1j, 1]]]),
        ("Hermitian", [0, 0, 0, 1], 0, [[[0, 1j, 0, 0], [-1j, 0, 0, 0], [0, 0, 0, -1j], [0, 0, 1j, 0]]]),
        ("Hermitian", [1/math.sqrt(2), 0, -1/math.sqrt(2), 0], 1, [[[1, 1j, 0, 0], [-1j, 1, 0, 0], [0, 0, 1, -1j], [0, 0, 1j, 1]]]),
        ("Hermitian", [1/math.sqrt(3), -1/math.sqrt(3), 1/math.sqrt(6), 1/math.sqrt(6)], 1, [[[1, 1j, 0, .5j], [-1j, 1, 0, 0], [0, 0, 1, -1j], [-.5j, 0, 1j, 1]]]),
        ("Hermitian", [1/math.sqrt(2), 0, 0, 1/math.sqrt(2)], 1, [[[1, 0, 0, 0], [0, -1, 0, 0], [0, 0, -1, 0], [0, 0, 0, 1]]]),
        ("Hermitian", [0, 1/math.sqrt(2), -1/math.sqrt(2), 0], -1, [[[1, 0, 0, 0], [0, -1, 0, 0], [0, 0, -1, 0], [0, 0, 0, 1]]]),
    ])
    def test_expval_two_wires_with_parameters(self, qubit_device_2_wires, tol, name, input, expected_output, par):
        """Tests that expectation values are properly calculated for two-wire observables with parameters."""

        qubit_device_2_wires._state = np.array(input)
        res = qubit_device_2_wires.expval(name, wires=[0, 1], par=par)

        assert np.isclose(res, expected_output, atol=tol, rtol=0)

    def test_expval_warnings(self, qubit_device_1_wire):
        """Tests that expval raises a warning if the given observable is complex."""

        qubit_device_1_wire.reset()

        # text warning raised if matrix is complex
        with pytest.warns(RuntimeWarning, match='Nonvanishing imaginary part'):
            qubit_device_1_wire.ev(np.array([[1+1j, 0], [0, 1+1j]]), wires=[0])

    def test_expval_estimate(self):
        """Test that the expectation value is not analytically calculated"""

        dev = qml.device("default.qubit", wires=1, shots=3, analytic=False)

        @qml.qnode(dev)
        def circuit():
            return qml.expval(qml.PauliX(0))

        expval = circuit()

        # With 3 samples we are guaranteed to see a difference between
        # an estimated variance an an analytically calculated one
        assert expval != 0.0

class TestVar:
    """Tests that variances are properly calculated."""

    @pytest.mark.parametrize("name,input,expected_output", [
        ("PauliX", [1/math.sqrt(2), 1/math.sqrt(2)], 0),
        ("PauliX", [1/math.sqrt(2), -1/math.sqrt(2)], 0),
        ("PauliX", [1, 0], 1),
        ("PauliY", [1/math.sqrt(2), 1j/math.sqrt(2)], 0),
        ("PauliY", [1/math.sqrt(2), -1j/math.sqrt(2)], 0),
        ("PauliY", [1, 0], 1),
        ("PauliZ", [1, 0], 0),
        ("PauliZ", [0, 1], 0),
        ("PauliZ", [1/math.sqrt(2), 1/math.sqrt(2)], 1),
        ("Hadamard", [1, 0], 1/2),
        ("Hadamard", [0, 1], 1/2),
        ("Hadamard", [1/math.sqrt(2), 1/math.sqrt(2)], 1/2),
    ])
    def test_var_single_wire_no_parameters(self, qubit_device_1_wire, tol, name, input, expected_output):
        """Tests that variances are properly calculated for single-wire observables without parameters."""

        qubit_device_1_wire._state = np.array(input)
        res = qubit_device_1_wire.var(name, wires=[0], par=[])

        assert np.isclose(res, expected_output, atol=tol, rtol=0)

    @pytest.mark.parametrize("name,input,expected_output,par", [
        ("Identity", [1, 0], 0, []),
        ("Identity", [0, 1], 0, []),
        ("Identity", [1/math.sqrt(2), -1/math.sqrt(2)], 0, []),
        ("Hermitian", [1, 0], 1, [[[1, 1j], [-1j, 1]]]),
        ("Hermitian", [0, 1], 1, [[[1, 1j], [-1j, 1]]]),
        ("Hermitian", [1/math.sqrt(2), -1/math.sqrt(2)], 1, [[[1, 1j], [-1j, 1]]]),
    ])
    def test_var_single_wire_with_parameters(self, qubit_device_1_wire, tol, name, input, expected_output, par):
        """Tests that expectation values are properly calculated for single-wire observables with parameters."""

        qubit_device_1_wire._state = np.array(input)
        res = qubit_device_1_wire.var(name, wires=[0], par=par)

        assert np.isclose(res, expected_output, atol=tol, rtol=0)

    @pytest.mark.parametrize("name,input,expected_output,par", [
        ("Hermitian", [1/math.sqrt(3), 0, 1/math.sqrt(3), 1/math.sqrt(3)], 11/9, [[[1, 1j, 0, 1], [-1j, 1, 0, 0], [0, 0, 1, -1j], [1, 0, 1j, 1]]]),
        ("Hermitian", [0, 0, 0, 1], 1, [[[0, 1j, 0, 0], [-1j, 0, 0, 0], [0, 0, 0, -1j], [0, 0, 1j, 0]]]),
        ("Hermitian", [1/math.sqrt(2), 0, -1/math.sqrt(2), 0], 1, [[[1, 1j, 0, 0], [-1j, 1, 0, 0], [0, 0, 1, -1j], [0, 0, 1j, 1]]]),
        ("Hermitian", [1/math.sqrt(2), 0, 0, 1/math.sqrt(2)], 0, [[[1, 0, 0, 0], [0, -1, 0, 0], [0, 0, -1, 0], [0, 0, 0, 1]]]),
        ("Hermitian", [0, 1/math.sqrt(2), -1/math.sqrt(2), 0], 0, [[[1, 0, 0, 0], [0, -1, 0, 0], [0, 0, -1, 0], [0, 0, 0, 1]]]),
    ])
    def test_var_two_wires_with_parameters(self, qubit_device_2_wires, tol, name, input, expected_output, par):
        """Tests that variances are properly calculated for two-wire observables with parameters."""

        qubit_device_2_wires._state = np.array(input)
        res = qubit_device_2_wires.var(name, wires=[0, 1], par=par)

        assert np.isclose(res, expected_output, atol=tol, rtol=0)

    def test_var_estimate(self):
        """Test that the variance is not analytically calculated"""

        dev = qml.device("default.qubit", wires=1, shots=3, analytic=False)

        @qml.qnode(dev)
        def circuit():
            return qml.var(qml.PauliX(0))

        var = circuit()

        # With 3 samples we are guaranteed to see a difference between
        # an estimated variance an an analytically calculated one
        assert var != 1.0

class TestSample:
    """Tests that samples are properly calculated."""

    def test_sample_dimensions(self, qubit_device_2_wires):
        """Tests if the samples returned by the sample function have
        the correct dimensions
        """

        # Explicitly resetting is necessary as the internal
        # state is set to None in __init__ and only properly
        # initialized during reset
        qubit_device_2_wires.reset()

        qubit_device_2_wires.apply('RX', wires=[0], par=[1.5708])
        qubit_device_2_wires.apply('RX', wires=[1], par=[1.5708])

        qubit_device_2_wires.shots = 10
        s1 = qubit_device_2_wires.sample('PauliZ', [0], [])
        assert np.array_equal(s1.shape, (10,))

        qubit_device_2_wires.shots = 12
        s2 = qubit_device_2_wires.sample('PauliZ', [1], [])
        assert np.array_equal(s2.shape, (12,))

        qubit_device_2_wires.shots = 17
        s3 = qubit_device_2_wires.sample('CZ', [0, 1], [])
        assert np.array_equal(s3.shape, (17,))

    def test_sample_values(self, qubit_device_2_wires, tol):
        """Tests if the samples returned by sample have
        the correct values
        """

        # Explicitly resetting is necessary as the internal
        # state is set to None in __init__ and only properly
        # initialized during reset
        qubit_device_2_wires.reset()

        qubit_device_2_wires.apply('RX', wires=[0], par=[1.5708])

        s1 = qubit_device_2_wires.sample('PauliZ', [0], [])

        # s1 should only contain 1 and -1, which is guaranteed if
        # they square to 1
        assert np.allclose(s1**2, 1, atol=tol, rtol=0)


class TestMaps:
    """Tests the maps for operations and observables."""

    def test_operation_map(self, qubit_device_3_wires):
        """Test that default qubit device supports all PennyLane discrete gates."""

        assert set(qml.ops._qubit__ops__) ==  set(qubit_device_3_wires._operation_map)

    def test_observable_map(self, qubit_device_3_wires):
        """Test that default qubit device supports all PennyLane discrete observables."""

        assert set(qml.ops._qubit__obs__) | {"Identity"} == set(qubit_device_3_wires._observable_map)


class TestDefaultQubitIntegration:
    """Integration tests for default.qubit. This test ensures it integrates
    properly with the PennyLane interface, in particular QNode."""

    def test_load_default_qubit_device(self):
        """Test that the default plugin loads correctly"""

        dev = qml.device("default.qubit", wires=2)
        assert dev.num_wires == 2
        assert dev.shots == 1000
        assert dev.analytic
        assert dev.short_name == "default.qubit"

    def test_args(self):
        """Test that the plugin requires correct arguments"""

        with pytest.raises(
            TypeError, match="missing 1 required positional argument: 'wires'"
        ):
            qml.device("default.qubit")


    @pytest.mark.parametrize("gate", set(qml.ops.cv.ops))
    def test_unsupported_gate_error(self, qubit_device_3_wires, gate):
        """Tests that an error is raised if an unsupported gate is applied"""
        op = getattr(qml.ops, gate)

<<<<<<< HEAD
        if op.num_wires <= 0:
=======
        if op.num_wires is qml.operation.Wires.Any or qml.operation.Wires.All:
>>>>>>> 565250db
            wires = [0]
        else:
            wires = list(range(op.num_wires))

        @qml.qnode(qubit_device_3_wires)
        def circuit(*x):
            """Test quantum function"""
            x = prep_par(x, op)
            op(*x, wires=wires)

            return qml.expval(qml.X(0))

        with pytest.raises(
            qml.DeviceError,
            match="Gate {} not supported on device default.qubit".format(gate),
        ):
            x = np.random.random([op.num_params])
            circuit(*x)

    @pytest.mark.parametrize("observable", set(qml.ops.cv.obs))
    def test_unsupported_observable_error(self, qubit_device_3_wires, observable):
        """Test error is raised with unsupported observables"""

        op = getattr(qml.ops, observable)

<<<<<<< HEAD
        if op.num_wires <= 0:
=======
        if op.num_wires is qml.operation.Wires.Any or qml.operation.Wires.All:
>>>>>>> 565250db
            wires = [0]
        else:
            wires = list(range(op.num_wires))

        @qml.qnode(qubit_device_3_wires)
        def circuit(*x):
            """Test quantum function"""
            x = prep_par(x, op)
            return qml.expval(op(*x, wires=wires))

        with pytest.raises(
            qml.DeviceError,
            match="Observable {} not supported on device default.qubit".format(observable),
        ):
            x = np.random.random([op.num_params])
            circuit(*x)

    def test_qubit_circuit(self, qubit_device_1_wire, tol):
        """Test that the default qubit plugin provides correct result for a simple circuit"""

        p = 0.543

        @qml.qnode(qubit_device_1_wire)
        def circuit(x):
            qml.RX(x, wires=0)
            return qml.expval(qml.PauliY(0))

        expected = -np.sin(p)

        assert np.isclose(circuit(p), expected, atol=tol, rtol=0)

    def test_qubit_identity(self, qubit_device_1_wire, tol):
        """Test that the default qubit plugin provides correct result for the Identity expectation"""

        p = 0.543

        @qml.qnode(qubit_device_1_wire)
        def circuit(x):
            """Test quantum function"""
            qml.RX(x, wires=0)
            return qml.expval(qml.Identity(0))

        assert np.isclose(circuit(p), 1, atol=tol, rtol=0)

    def test_nonzero_shots(self, tol):
        """Test that the default qubit plugin provides correct result for high shot number"""

        shots = 10 ** 5
        dev = qml.device("default.qubit", wires=1, shots=shots)

        p = 0.543

        @qml.qnode(dev)
        def circuit(x):
            """Test quantum function"""
            qml.RX(x, wires=0)
            return qml.expval(qml.PauliY(0))

        runs = []
        for _ in range(100):
            runs.append(circuit(p))

        assert np.isclose(np.mean(runs), -np.sin(p), atol=tol, rtol=0)

    # This test is ran against the state |0> with one Z expval
    @pytest.mark.parametrize("name,expected_output", [
        ("PauliX", -1),
        ("PauliY", -1),
        ("PauliZ", 1),
        ("Hadamard", 0),
    ])
    def test_supported_gate_single_wire_no_parameters(self, qubit_device_1_wire, tol, name, expected_output):
        """Tests supported gates that act on a single wire that are not parameterized"""

        op = getattr(qml.ops, name)

        assert qubit_device_1_wire.supports_operation(name)

        @qml.qnode(qubit_device_1_wire)
        def circuit():
            op(wires=0)
            return qml.expval(qml.PauliZ(0))

        assert np.isclose(circuit(), expected_output, atol=tol, rtol=0)

    # This test is ran against the state |Phi+> with two Z expvals
    @pytest.mark.parametrize("name,expected_output", [
        ("CNOT", [-1/2, 1]),
        ("SWAP", [-1/2, -1/2]),
        ("CZ", [-1/2, -1/2]),
    ])
    def test_supported_gate_two_wires_no_parameters(self, qubit_device_2_wires, tol, name, expected_output):
        """Tests supported gates that act on two wires that are not parameterized"""

        op = getattr(qml.ops, name)

        assert qubit_device_2_wires.supports_operation(name)

        @qml.qnode(qubit_device_2_wires)
        def circuit():
            qml.QubitStateVector(np.array([1/2, 0, 0, math.sqrt(3)/2]), wires=[0, 1])
            op(wires=[0, 1])
            return qml.expval(qml.PauliZ(0)), qml.expval(qml.PauliZ(1))

        assert np.allclose(circuit(), expected_output, atol=tol, rtol=0)


    @pytest.mark.parametrize("name,expected_output", [
        ("CSWAP", [-1, -1, 1]),
    ])
    def test_supported_gate_three_wires_no_parameters(self, qubit_device_3_wires, tol, name, expected_output):
        """Tests supported gates that act on three wires that are not parameterized"""

        op = getattr(qml.ops, name)

        assert qubit_device_3_wires.supports_operation(name)

        @qml.qnode(qubit_device_3_wires)
        def circuit():
            qml.BasisState(np.array([1, 0, 1]), wires=[0, 1, 2])
            op(wires=[0, 1, 2])
            return qml.expval(qml.PauliZ(0)), qml.expval(qml.PauliZ(1)), qml.expval(qml.PauliZ(2))

        assert np.allclose(circuit(), expected_output, atol=tol, rtol=0)


    # This test is ran with two Z expvals
    @pytest.mark.parametrize("name,par,expected_output", [
        ("BasisState", [0, 0], [1, 1]),
        ("BasisState", [1, 0], [-1, 1]),
        ("BasisState", [0, 1], [1, -1]),
        ("QubitStateVector", [1, 0, 0, 0], [1, 1]),
        ("QubitStateVector", [0, 0, 1, 0], [-1, 1]),
        ("QubitStateVector", [0, 1, 0, 0], [1, -1]),
    ])
    def test_supported_state_preparation(self, qubit_device_2_wires, tol, name, par, expected_output):
        """Tests supported state preparations"""

        op = getattr(qml.ops, name)

        assert qubit_device_2_wires.supports_operation(name)

        @qml.qnode(qubit_device_2_wires)
        def circuit():
            op(np.array(par), wires=[0, 1])
            return qml.expval(qml.PauliZ(0)), qml.expval(qml.PauliZ(1))

        assert np.allclose(circuit(), expected_output, atol=tol, rtol=0)

    # This test is ran on the state |0> with one Z expvals
    @pytest.mark.parametrize("name,par,expected_output", [
        ("PhaseShift", [math.pi/2], 1),
        ("PhaseShift", [-math.pi/4], 1),
        ("RX", [math.pi/2], 0),
        ("RX", [-math.pi/4], 1/math.sqrt(2)),
        ("RY", [math.pi/2], 0),
        ("RY", [-math.pi/4], 1/math.sqrt(2)),
        ("RZ", [math.pi/2], 1),
        ("RZ", [-math.pi/4], 1),
        ("Rot", [math.pi/2, 0, 0], 1),
        ("Rot", [0, math.pi/2, 0], 0),
        ("Rot", [0, 0, math.pi/2], 1),
        ("Rot", [math.pi/2, -math.pi/4, -math.pi/4], 1/math.sqrt(2)),
        ("Rot", [-math.pi/4, math.pi/2, math.pi/4], 0),
        ("Rot", [-math.pi/4, math.pi/4, math.pi/2], 1/math.sqrt(2)),
        ("QubitUnitary", [np.array([[1j/math.sqrt(2), 1j/math.sqrt(2)], [1j/math.sqrt(2), -1j/math.sqrt(2)]])], 0),
        ("QubitUnitary", [np.array([[-1j/math.sqrt(2), 1j/math.sqrt(2)], [1j/math.sqrt(2), 1j/math.sqrt(2)]])], 0),
    ])
    def test_supported_gate_single_wire_with_parameters(self, qubit_device_1_wire, tol, name, par, expected_output):
        """Tests supported gates that act on a single wire that are parameterized"""

        op = getattr(qml.ops, name)

        assert qubit_device_1_wire.supports_operation(name)

        @qml.qnode(qubit_device_1_wire)
        def circuit():
            op(*par, wires=0)
            return qml.expval(qml.PauliZ(0))

        assert np.isclose(circuit(), expected_output, atol=tol, rtol=0)

    # This test is ran against the state 1/2|00>+sqrt(3)/2|11> with two Z expvals
    @pytest.mark.parametrize("name,par,expected_output", [
        ("CRX", [0], [-1/2, -1/2]),
        ("CRX", [-math.pi], [-1/2, 1]),
        ("CRX", [math.pi/2], [-1/2, 1/4]),
        ("CRY", [0], [-1/2, -1/2]),
        ("CRY", [-math.pi], [-1/2, 1]),
        ("CRY", [math.pi/2], [-1/2, 1/4]),
        ("CRZ", [0], [-1/2, -1/2]),
        ("CRZ", [-math.pi], [-1/2, -1/2]),
        ("CRZ", [math.pi/2], [-1/2, -1/2]),
        ("CRot", [math.pi/2, 0, 0], [-1/2, -1/2]),
        ("CRot", [0, math.pi/2, 0], [-1/2, 1/4]),
        ("CRot", [0, 0, math.pi/2], [-1/2, -1/2]),
        ("CRot", [math.pi/2, 0, -math.pi], [-1/2, -1/2]),
        ("CRot", [0, math.pi/2, -math.pi], [-1/2, 1/4]),
        ("CRot", [-math.pi, 0, math.pi/2], [-1/2, -1/2]),
        ("QubitUnitary", [np.array([[1, 0, 0, 0], [0, 1/math.sqrt(2), 1/math.sqrt(2), 0], [0, 1/math.sqrt(2), -1/math.sqrt(2), 0], [0, 0, 0, 1]])], [-1/2, -1/2]),
        ("QubitUnitary", [np.array([[-1, 0, 0, 0], [0, 1/math.sqrt(2), 1/math.sqrt(2), 0], [0, 1/math.sqrt(2), -1/math.sqrt(2), 0], [0, 0, 0, -1]])], [-1/2, -1/2]),
    ])
    def test_supported_gate_two_wires_with_parameters(self, qubit_device_2_wires, tol, name, par, expected_output):
        """Tests supported gates that act on two wires wires that are parameterized"""

        op = getattr(qml.ops, name)

        assert qubit_device_2_wires.supports_operation(name)

        @qml.qnode(qubit_device_2_wires)
        def circuit():
            qml.QubitStateVector(np.array([1/2, 0, 0, math.sqrt(3)/2]), wires=[0, 1])
            op(*par, wires=[0, 1])
            return qml.expval(qml.PauliZ(0)), qml.expval(qml.PauliZ(1))

        assert np.allclose(circuit(), expected_output, atol=tol, rtol=0)

    @pytest.mark.parametrize("name,state,expected_output", [
        ("PauliX", [1/math.sqrt(2), 1/math.sqrt(2)], 1),
        ("PauliX", [1/math.sqrt(2), -1/math.sqrt(2)], -1),
        ("PauliX", [1, 0], 0),
        ("PauliY", [1/math.sqrt(2), 1j/math.sqrt(2)], 1),
        ("PauliY", [1/math.sqrt(2), -1j/math.sqrt(2)], -1),
        ("PauliY", [1, 0], 0),
        ("PauliZ", [1, 0], 1),
        ("PauliZ", [0, 1], -1),
        ("PauliZ", [1/math.sqrt(2), 1/math.sqrt(2)], 0),
        ("Hadamard", [1, 0], 1/math.sqrt(2)),
        ("Hadamard", [0, 1], -1/math.sqrt(2)),
        ("Hadamard", [1/math.sqrt(2), 1/math.sqrt(2)], 1/math.sqrt(2)),
    ])
    def test_supported_observable_single_wire_no_parameters(self, qubit_device_1_wire, tol, name, state, expected_output):
        """Tests supported observables on single wires without parameters."""

        obs = getattr(qml.ops, name)

        assert qubit_device_1_wire.supports_observable(name)

        @qml.qnode(qubit_device_1_wire)
        def circuit():
            qml.QubitStateVector(np.array(state), wires=[0])
            return qml.expval(obs(wires=[0]))

        assert np.isclose(circuit(), expected_output, atol=tol, rtol=0)

    @pytest.mark.parametrize("name,state,expected_output,par", [
        ("Identity", [1, 0], 1, []),
        ("Identity", [0, 1], 1, []),
        ("Identity", [1/math.sqrt(2), -1/math.sqrt(2)], 1, []),
        ("Hermitian", [1, 0], 1, [np.array([[1, 1j], [-1j, 1]])]),
        ("Hermitian", [0, 1], 1, [np.array([[1, 1j], [-1j, 1]])]),
        ("Hermitian", [1/math.sqrt(2), -1/math.sqrt(2)], 1, [np.array([[1, 1j], [-1j, 1]])]),
    ])
    def test_supported_observable_single_wire_with_parameters(self, qubit_device_1_wire, tol, name, state, expected_output, par):
        """Tests supported observables on single wires with parameters."""

        obs = getattr(qml.ops, name)

        assert qubit_device_1_wire.supports_observable(name)

        @qml.qnode(qubit_device_1_wire)
        def circuit():
            qml.QubitStateVector(np.array(state), wires=[0])
            return qml.expval(obs(*par, wires=[0]))

        assert np.isclose(circuit(), expected_output, atol=tol, rtol=0)

    @pytest.mark.parametrize("name,state,expected_output,par", [
        ("Hermitian", [1/math.sqrt(3), 0, 1/math.sqrt(3), 1/math.sqrt(3)], 5/3, [np.array([[1, 1j, 0, 1], [-1j, 1, 0, 0], [0, 0, 1, -1j], [1, 0, 1j, 1]])]),
        ("Hermitian", [0, 0, 0, 1], 0, [np.array([[0, 1j, 0, 0], [-1j, 0, 0, 0], [0, 0, 0, -1j], [0, 0, 1j, 0]])]),
        ("Hermitian", [1/math.sqrt(2), 0, -1/math.sqrt(2), 0], 1, [np.array([[1, 1j, 0, 0], [-1j, 1, 0, 0], [0, 0, 1, -1j], [0, 0, 1j, 1]])]),
        ("Hermitian", [1/math.sqrt(3), -1/math.sqrt(3), 1/math.sqrt(6), 1/math.sqrt(6)], 1, [np.array([[1, 1j, 0, .5j], [-1j, 1, 0, 0], [0, 0, 1, -1j], [-.5j, 0, 1j, 1]])]),
        ("Hermitian", [1/math.sqrt(2), 0, 0, 1/math.sqrt(2)], 1, [np.array([[1, 0, 0, 0], [0, -1, 0, 0], [0, 0, -1, 0], [0, 0, 0, 1]])]),
        ("Hermitian", [0, 1/math.sqrt(2), -1/math.sqrt(2), 0], -1, [np.array([[1, 0, 0, 0], [0, -1, 0, 0], [0, 0, -1, 0], [0, 0, 0, 1]])]),
    ])
    def test_supported_observable_two_wires_with_parameters(self, qubit_device_2_wires, tol, name, state, expected_output, par):
        """Tests supported observables on two wires with parameters."""

        obs = getattr(qml.ops, name)

        assert qubit_device_2_wires.supports_observable(name)

        @qml.qnode(qubit_device_2_wires)
        def circuit():
            qml.QubitStateVector(np.array(state), wires=[0, 1])
            return qml.expval(obs(*par, wires=[0, 1]))

        assert np.isclose(circuit(), expected_output, atol=tol, rtol=0)<|MERGE_RESOLUTION|>--- conflicted
+++ resolved
@@ -752,11 +752,7 @@
         """Tests that an error is raised if an unsupported gate is applied"""
         op = getattr(qml.ops, gate)
 
-<<<<<<< HEAD
-        if op.num_wires <= 0:
-=======
         if op.num_wires is qml.operation.Wires.Any or qml.operation.Wires.All:
->>>>>>> 565250db
             wires = [0]
         else:
             wires = list(range(op.num_wires))
@@ -782,11 +778,7 @@
 
         op = getattr(qml.ops, observable)
 
-<<<<<<< HEAD
-        if op.num_wires <= 0:
-=======
         if op.num_wires is qml.operation.Wires.Any or qml.operation.Wires.All:
->>>>>>> 565250db
             wires = [0]
         else:
             wires = list(range(op.num_wires))
