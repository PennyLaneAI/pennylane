--- conflicted
+++ resolved
@@ -308,7 +308,52 @@
 
         assert qml.math.allclose(grad_entropy, grad_expected_entropy, rtol=1e-04, atol=1e-05)
 
-<<<<<<< HEAD
+    def test_qnode_entropy_wires_full_range_not_state(self):
+        """Test entropy needs a QNode returning state."""
+        param = 0.1
+        dev = qml.device("default.qubit", wires=2)
+
+        @qml.qnode(dev)
+        def circuit_state(x):
+            qml.IsingXX(x, wires=[0, 1])
+            return qml.expval(qml.PauliX(wires=0))
+
+        with pytest.raises(
+            ValueError,
+            match="The qfunc return type needs to be a state.",
+        ):
+            qml.qinfo.vn_entropy(circuit_state, wires=[0, 1])(param)
+
+    def test_qnode_entropy_wires_full_range_state_vector(self):
+        """Test entropy for a QNode that returns a state vector with all wires, entropy is 0."""
+        param = 0.1
+        dev = qml.device("default.qubit", wires=2)
+
+        @qml.qnode(dev)
+        def circuit_state(x):
+            qml.IsingXX(x, wires=[0, 1])
+            return qml.state()
+
+        entropy = qml.qinfo.vn_entropy(circuit_state, wires=[0, 1])(param)
+
+        expected_entropy = 0.0
+        assert qml.math.allclose(entropy, expected_entropy)
+
+    def test_qnode_entropy_wires_full_range_density_mat(self):
+        """Test entropy for a QNode that returns a density mat with all wires, entropy is 0."""
+        param = 0.1
+        dev = qml.device("default.mixed", wires=2)
+
+        @qml.qnode(dev)
+        def circuit_state(x):
+            qml.IsingXX(x, wires=[0, 1])
+            return qml.state()
+
+        entropy = qml.qinfo.vn_entropy(circuit_state, wires=[0, 1])(param)
+        expected_entropy = 0.0
+
+        assert qml.math.allclose(entropy, expected_entropy)
+
 
 class TestMutualInformation:
     """Tests for the mutual information functions"""
@@ -329,7 +374,7 @@
             qml.CNOT(wires=[0, 1])
             return qml.state()
 
-        actual = qml.qinfo.mutual_info_transform(circuit, indices0=[0], indices1=[1])(params)
+        actual = qml.qinfo.mutual_info(circuit, indices0=[0], indices1=[1])(params)
 
         # compare transform results with analytic values
         expected = -2 * np.cos(params / 2) ** 2 * np.log(
@@ -365,9 +410,7 @@
         actual = circuit_mutual_info(params)
 
         # compare measurement results with transform results
-        expected = qml.qinfo.mutual_info_transform(circuit_state, indices0=[0], indices1=[1])(
-            params
-        )
+        expected = qml.qinfo.mutual_info(circuit_state, indices0=[0], indices1=[1])(params)
 
         assert np.allclose(actual, expected)
 
@@ -388,9 +431,7 @@
             qml.CNOT(wires=[0, 1])
             return qml.state()
 
-        actual = jax.jit(qml.qinfo.mutual_info_transform(circuit, indices0=[0], indices1=[1]))(
-            params
-        )
+        actual = jax.jit(qml.qinfo.mutual_info(circuit, indices0=[0], indices1=[1]))(params)
 
         # compare transform results with analytic values
         expected = -2 * jnp.cos(params / 2) ** 2 * jnp.log(
@@ -427,9 +468,7 @@
         actual = jax.jit(circuit_mutual_info)(params)
 
         # compare measurement results with transform results
-        expected = jax.jit(
-            qml.qinfo.mutual_info_transform(circuit_state, indices0=[0], indices1=[1])
-        )(params)
+        expected = jax.jit(qml.qinfo.mutual_info(circuit_state, indices0=[0], indices1=[1]))(params)
 
         assert np.allclose(actual, expected)
 
@@ -614,51 +653,4 @@
 
         msg = "Returning the mutual information is not supported when using custom wire labels"
         with pytest.raises(qml.QuantumFunctionError, match=msg):
-            circuit(params)
-=======
-    def test_qnode_entropy_wires_full_range_not_state(self):
-        """Test entropy needs a QNode returning state."""
-        param = 0.1
-        dev = qml.device("default.qubit", wires=2)
-
-        @qml.qnode(dev)
-        def circuit_state(x):
-            qml.IsingXX(x, wires=[0, 1])
-            return qml.expval(qml.PauliX(wires=0))
-
-        with pytest.raises(
-            ValueError,
-            match="The qfunc return type needs to be a state.",
-        ):
-            qml.qinfo.vn_entropy(circuit_state, wires=[0, 1])(param)
-
-    def test_qnode_entropy_wires_full_range_state_vector(self):
-        """Test entropy for a QNode that returns a state vector with all wires, entropy is 0."""
-        param = 0.1
-        dev = qml.device("default.qubit", wires=2)
-
-        @qml.qnode(dev)
-        def circuit_state(x):
-            qml.IsingXX(x, wires=[0, 1])
-            return qml.state()
-
-        entropy = qml.qinfo.vn_entropy(circuit_state, wires=[0, 1])(param)
-
-        expected_entropy = 0.0
-        assert qml.math.allclose(entropy, expected_entropy)
-
-    def test_qnode_entropy_wires_full_range_density_mat(self):
-        """Test entropy for a QNode that returns a density mat with all wires, entropy is 0."""
-        param = 0.1
-        dev = qml.device("default.mixed", wires=2)
-
-        @qml.qnode(dev)
-        def circuit_state(x):
-            qml.IsingXX(x, wires=[0, 1])
-            return qml.state()
-
-        entropy = qml.qinfo.vn_entropy(circuit_state, wires=[0, 1])(param)
-        expected_entropy = 0.0
-
-        assert qml.math.allclose(entropy, expected_entropy)
->>>>>>> 42cf7f36
+            circuit(params)