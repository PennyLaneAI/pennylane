# Copyright 2022 Xanadu Quantum Technologies Inc.

# Licensed under the Apache License, Version 2.0 (the "License");
# you may not use this file except in compliance with the License.
# You may obtain a copy of the License at

#     http://www.apache.org/licenses/LICENSE-2.0

# Unless required by applicable law or agreed to in writing, software
# distributed under the License is distributed on an "AS IS" BASIS,
# WITHOUT WARRANTIES OR CONDITIONS OF ANY KIND, either express or implied.
# See the License for the specific language governing permissions and
# limitations under the License.
"""
Tests for the classical fisher information matrix in the pennylane.qinfo
"""
# pylint: disable=no-self-use, import-outside-toplevel, no-member, import-error, too-few-public-methods, bad-continuation
import pytest

import pennylane as qml
import pennylane.numpy as pnp
import numpy as np


from pennylane.qinfo import classical_fisher, quantum_fisher
from pennylane.qinfo.transforms import _make_probs, _compute_cfim


class TestMakeProbs:
    """Class to test the private function _make_probs."""

    def test_make_probs_makes_probs(
        self,
    ):
        """Testing the correctness of _make_probs."""
        dev = qml.device("default.qubit", wires=3)

        @qml.qnode(dev)
        def qnode(x):
            qml.RX(x, 0)
            qml.CNOT(wires=[0, 1])
            return qml.expval(qml.PauliX(0))

        x = pnp.array([0.5])
        new_qnode = _make_probs(qnode)
        tape, _ = new_qnode.construct(x, {})
        assert tape[0].observables[0].return_type == qml.measurements.Probability

    def test_make_probs(
        self,
    ):
        """Testing the private _make_probs transform"""
        with qml.tape.QuantumTape() as tape:
            qml.PauliX(0)
            qml.PauliZ(1)
            qml.PauliY(2)
        new_tape, fn = _make_probs(tape)
        assert len(new_tape) == 1
        assert np.isclose(fn([1]), 1)


class TestComputeclassicalFisher:
    """Testing that given p and dp, _compute_cfim() computes the correct outputs"""

    @pytest.mark.parametrize("n_params", np.arange(1, 10))
    @pytest.mark.parametrize("n_wires", np.arange(1, 5))
    def test_construction_of_compute_cfim(self, n_params, n_wires):
        """Test that the construction in _compute_cfim is correct"""
        dp = np.arange(2**n_wires * n_params, dtype=float).reshape(2**n_wires, n_params)
        p = np.ones(2**n_wires)

        res = _compute_cfim(p, dp)

        assert np.allclose(res, res.T)
        assert all(
            [
                res[i, j] == np.sum(dp[:, i] * dp[:, j] / p)
                for i in range(n_params)
                for j in range(n_params)
            ]
        )

    @pytest.mark.parametrize("n_params", np.arange(1, 10))
    @pytest.mark.parametrize("n_wires", np.arange(1, 5))
    def test_compute_cfim_trivial_distribution(self, n_params, n_wires):
        """Test that the classical fisher information matrix (CFIM) is
        constructed correctly for the trivial distirbution p=(1,0,0,...)
        and some dummy gradient dp"""
        # implicitly also does the unit test for the correct output shape

        dp = np.ones(2**n_wires * n_params, dtype=float).reshape(2**n_wires, n_params)
        p = np.zeros(2**n_wires)
        p[0] = 1
        res = _compute_cfim(p, dp)
        assert np.allclose(res, np.ones((n_params, n_params)))


class TestIntegration:
    """Integration test of classical and quantum fisher information matrices"""

    @pytest.mark.parametrize("n_wires", np.arange(1, 5))
    @pytest.mark.parametrize("n_params", np.arange(1, 5))
    def test_different_sizes(self, n_wires, n_params):
        """Testing that for any number of wires and parameters, the correct size and values are computed"""
        dev = qml.device("default.qubit", wires=n_wires)

        @qml.qnode(dev, interface="autograd")
        def circ(params):
            for i in range(n_wires):
                qml.Hadamard(wires=i)

            for x in params:
                for j in range(n_wires):
                    qml.RX(x, wires=j)
                    qml.RY(x, wires=j)
                    qml.RZ(x, wires=j)

            return qml.probs(wires=range(n_wires))

        params = pnp.zeros(n_params, requires_grad=True)
        res = classical_fisher(circ)(params)
        assert np.allclose(res, n_wires * np.ones((n_params, n_params)))

    def test_hardware_compatibility_classical_fisher(
        self,
    ):
        """Testing that classical_fisher can be computed with finite shots"""
        n_wires = 3
        n_params = 3

        dev = qml.device("default.qubit", wires=n_wires, shots=10000)

        @qml.qnode(dev)
        def circ(params):
            for i in range(n_wires):
                qml.Hadamard(wires=i)

            for x in params:
                for j in range(n_wires):
                    qml.RX(x, wires=j)
                    qml.RY(x, wires=j)
                    qml.RZ(x, wires=j)

            return qml.probs(wires=range(n_wires))

        params = pnp.zeros(n_params, requires_grad=True)
        res = qml.qinfo.classical_fisher(circ)(params)
        assert np.allclose(res, n_wires * np.ones((n_params, n_params)), atol=1)

    def test_quantum_fisher_info(
        self,
    ):
        """Integration test of quantum fisher information matrix CFIM. This is just calling ``qml.metric_tensor`` or ``qml.adjoint_metric_tensor`` and multiplying by a factor of 4"""

        n_wires = 2

        dev = qml.device("default.qubit", wires=n_wires)

        @qml.qnode(dev)
        def circ(params):
            qml.RX(params[0], wires=0)
            qml.RX(params[1], wires=0)
            qml.CNOT(wires=(0, 1))
            return qml.state()

        params = pnp.random.random(2)

        QFIM_hard = quantum_fisher(circ, hardware=True)(params)
        QFIM1_hard = 4.0 * qml.metric_tensor(circ)(params)

        QFIM = quantum_fisher(circ, hardware=False)(params)
        QFIM1 = 4.0 * qml.adjoint_metric_tensor(circ)(params)
        assert np.allclose(QFIM, QFIM1)
        assert np.allclose(QFIM_hard, QFIM1_hard)


class TestInterfacesClassicalFisher:
    """Integration tests for the classical fisher information matrix CFIM"""

    @pytest.mark.autograd
    @pytest.mark.parametrize("n_wires", np.arange(1, 5))
    def test_cfim_allnonzero_autograd(self, n_wires):
        """Integration test of classical_fisher() with autograd for examples where all probabilities are all nonzero"""

        dev = qml.device("default.qubit", wires=n_wires)

        @qml.qnode(dev, interface="autograd")
        def circ(params):
            for i in range(n_wires):
                qml.RX(params[0], wires=i)
            for i in range(n_wires):
                qml.RY(params[1], wires=i)
            return qml.probs(wires=range(n_wires))

        params = np.pi / 4 * pnp.ones(2, requires_grad=True)
        cfim = classical_fisher(circ)(params)
        assert np.allclose(cfim, (n_wires / 3.0) * np.ones((2, 2)))

    @pytest.mark.autograd
    @pytest.mark.parametrize("n_wires", np.arange(2, 5))
    def test_cfim_contains_zeros_autograd(self, n_wires):
        """Integration test of classical_fisher() with autograd for examples that have 0s in the probabilities and non-zero gradient"""
        dev = qml.device("default.qubit", wires=n_wires)

        @qml.qnode(dev, interface="autograd")
        def circ(params):
            qml.RZ(params[0], wires=0)
            qml.RX(params[1], wires=1)
            qml.RX(params[0], wires=1)
            return qml.probs(wires=range(n_wires))

        params = np.pi / 4 * pnp.ones(2, requires_grad=True)
        cfim = classical_fisher(circ)(params)
        assert np.allclose(cfim, np.ones((2, 2)))

    @pytest.mark.jax
    @pytest.mark.parametrize("n_wires", np.arange(1, 5))
    def test_cfim_allnonzero_jax(self, n_wires):
        """Integration test of classical_fisher() with jax for examples where all probabilities are all nonzero"""
        import jax.numpy as jnp

        dev = qml.device("default.qubit", wires=n_wires)

        @qml.qnode(dev, interface="jax")
        def circ(params):
            for i in range(n_wires):
                qml.RX(params[0], wires=i)
            for i in range(n_wires):
                qml.RY(params[1], wires=i)
            return qml.probs(wires=range(n_wires))

        params = np.pi / 4 * jnp.ones(2)
        cfim = classical_fisher(circ)(params)
        assert np.allclose(cfim, (n_wires / 3.0) * np.ones((2, 2)))

    @pytest.mark.jax
    @pytest.mark.parametrize("n_wires", np.arange(2, 5))
    def test_cfim_contains_zeros_jax(self, n_wires):
        """Integration test of classical_fisher() with jax for examples that have 0s in the probabilities and non-zero gradient"""
        import jax.numpy as jnp

        dev = qml.device("default.qubit", wires=n_wires)

        @qml.qnode(dev, interface="jax")
        def circ(params):
            qml.RZ(params[0], wires=0)
            qml.RX(params[1], wires=1)
            qml.RX(params[0], wires=1)
            return qml.probs(wires=range(n_wires))

        params = np.pi / 4 * jnp.ones(2)
        cfim = classical_fisher(circ)(params)
        assert np.allclose(cfim, np.ones((2, 2)))

    @pytest.mark.jax
    def test_cfim_multiple_args_jax(self):
        """Testing multiple args to be differentiated using jax"""
        import jax.numpy as jnp

        n_wires = 3

        dev = qml.device("default.qubit", wires=n_wires)

        @qml.qnode(dev, interface="jax")
        def circ(x, y, z):
            for xi in x:
                qml.RX(xi, wires=0)
                qml.RX(xi, wires=1)
            for yi in y:
                qml.RY(yi, wires=0)
                qml.RY(yi, wires=1)
            for zi in z:
                qml.RZ(zi, wires=0)
                qml.RZ(zi, wires=1)
            return qml.probs(wires=range(n_wires))

        x = jnp.pi / 8 * jnp.ones(2)
        y = jnp.pi / 8 * jnp.ones(10)
        z = jnp.ones(1)
        cfim = qml.qinfo.classical_fisher(circ, argnums=(0, 1, 2))(x, y, z)
        assert qml.math.allclose(cfim[0], 2.0 / 3.0 * np.ones((2, 2)))
        assert qml.math.allclose(cfim[1], 2.0 / 3.0 * np.ones((10, 10)))
        assert qml.math.allclose(cfim[2], np.zeros((1, 1)))

    @pytest.mark.torch
    @pytest.mark.parametrize("n_wires", np.arange(1, 5))
    def test_cfim_allnonzero_torch(self, n_wires):
        """Integration test of classical_fisher() with torch for examples where all probabilities are all nonzero"""
        import torch

        dev = qml.device("default.qubit", wires=n_wires)

        @qml.qnode(dev, interface="torch")
        def circ(params):
            for i in range(n_wires):
                qml.RX(params[0], wires=i)
            for i in range(n_wires):
                qml.RY(params[1], wires=i)
            return qml.probs(wires=range(n_wires))

        params = np.pi / 4 * torch.tensor([1.0, 1.0], requires_grad=True)
        cfim = classical_fisher(circ)(params)
        assert np.allclose(cfim.detach().numpy(), (n_wires / 3.0) * np.ones((2, 2)))

    @pytest.mark.torch
    @pytest.mark.parametrize("n_wires", np.arange(2, 5))
    def test_cfim_contains_zeros_torch(self, n_wires):
        """Integration test of classical_fisher() with torch for examples that have 0s in the probabilities and non-zero gradient"""
        import torch

        dev = qml.device("default.qubit", wires=n_wires)

        @qml.qnode(dev, interface="torch")
        def circ(params):
            qml.RZ(params[0], wires=0)
            qml.RX(params[1], wires=1)
            qml.RX(params[0], wires=1)
            return qml.probs(wires=range(n_wires))

        params = np.pi / 4 * torch.tensor([1.0, 1.0], requires_grad=True)
        cfim = classical_fisher(circ)(params)
        assert np.allclose(cfim.detach().numpy(), np.ones((2, 2)))

    @pytest.mark.torch
    def test_cfim_multiple_args_torch(self):
        """Testing multiple args to be differentiated using torch"""
        import torch

        n_wires = 3

        dev = qml.device("default.qubit", wires=n_wires)

        @qml.qnode(dev, interface="torch")
        def circ(x, y, z):
            for xi in x:
                qml.RX(xi, wires=0)
                qml.RX(xi, wires=1)
            for yi in y:
                qml.RY(yi, wires=0)
                qml.RY(yi, wires=1)
            for zi in z:
                qml.RZ(zi, wires=0)
                qml.RZ(zi, wires=1)
            return qml.probs(wires=range(n_wires))

        x = np.pi / 8 * torch.ones(2, requires_grad=True)
        y = np.pi / 8 * torch.ones(10, requires_grad=True)
        z = torch.ones(1, requires_grad=True)
        cfim = qml.qinfo.classical_fisher(circ)(x, y, z)
        assert np.allclose(cfim[0].detach().numpy(), 2.0 / 3.0 * np.ones((2, 2)))
        assert np.allclose(cfim[1].detach().numpy(), 2.0 / 3.0 * np.ones((10, 10)))
        assert np.allclose(cfim[2].detach().numpy(), np.zeros((1, 1)))

    @pytest.mark.tf
    @pytest.mark.parametrize("n_wires", np.arange(1, 5))
    def test_cfim_allnonzero_tf(self, n_wires):
        """Integration test of classical_fisher() with tf for examples where all probabilities are all nonzero"""
        import tensorflow as tf

        dev = qml.device("default.qubit", wires=n_wires)

        @qml.qnode(dev, interface="tf")
        def circ(params):
            for i in range(n_wires):
                qml.RX(params[0], wires=i)
            for i in range(n_wires):
                qml.RY(params[1], wires=i)
            return qml.probs(wires=range(n_wires))

        params = tf.Variable([np.pi / 4, np.pi / 4])
        cfim = classical_fisher(circ)(params)
        assert np.allclose(cfim, (n_wires / 3.0) * np.ones((2, 2)))

    @pytest.mark.tf
    @pytest.mark.parametrize("n_wires", np.arange(2, 5))
    def test_cfim_contains_zeros_tf(self, n_wires):
        """Integration test of classical_fisher() with tf for examples that have 0s in the probabilities and non-zero gradient"""
        import tensorflow as tf

        dev = qml.device("default.qubit", wires=n_wires)

        @qml.qnode(dev, interface="tf")
        def circ(params):
            qml.RZ(params[0], wires=0)
            qml.RX(params[1], wires=1)
            qml.RX(params[0], wires=1)
            return qml.probs(wires=range(n_wires))

        params = tf.Variable([np.pi / 4, np.pi / 4])
        cfim = classical_fisher(circ)(params)
        assert np.allclose(cfim, np.ones((2, 2)))

    @pytest.mark.tf
    def test_cfim_multiple_args_tf(self):
        """Testing multiple args to be differentiated using tf"""
        import tensorflow as tf

        n_wires = 3

        dev = qml.device("default.qubit", wires=n_wires)

        @qml.qnode(dev, interface="tf")
        def circ(x, y, z):
            for xi in tf.unstack(x):
                qml.RX(xi, wires=0)
                qml.RX(xi, wires=1)
            for yi in tf.unstack(y):
                qml.RY(yi, wires=0)
                qml.RY(yi, wires=1)
            for zi in tf.unstack(z):
                qml.RZ(zi, wires=0)
                qml.RZ(zi, wires=1)
            return qml.probs(wires=range(n_wires))

        x = tf.Variable(np.pi / 8 * np.ones(2), trainable=True)
        y = tf.Variable(np.pi / 8 * np.ones(10), trainable=True)
        z = tf.Variable([1.0], trainable=True)
        cfim = qml.qinfo.classical_fisher(circ)(x, y, z)
        assert np.allclose(cfim[0], 2.0 / 3.0 * np.ones((2, 2)))
        assert np.allclose(cfim[1], 2.0 / 3.0 * np.ones((10, 10)))
        assert np.allclose(cfim[2], np.zeros((1, 1)))


class TestDiffCFIM:
    """Testing differentiability of classical fisher info matrix (CFIM)"""

    @pytest.mark.autograd
    def test_diffability_autograd(
        self,
    ):
        """Testing diffability with an analytic example for autograd. The CFIM of this single qubit is constant, so the gradient should be zero."""
        dev = qml.device("default.qubit", wires=1)

        @qml.qnode(dev, interface="autograd")
        def circ(params):
            qml.RY(params, wires=0)
            return qml.probs(wires=range(1))

        params = pnp.array([np.pi / 4], requires_grad=True)

        assert np.allclose(qml.qinfo.classical_fisher(circ)(params), 1)

        result = np.zeros((1, 1, 1), dtype="float64")

        result_calc = qml.jacobian(qml.qinfo.classical_fisher(circ))(params)

        assert np.allclose(result, result_calc, atol=1e-6)

    @pytest.mark.jax
    def test_diffability_jax(
        self,
    ):
        """Testing diffability with an analytic example for jax. The CFIM of this single qubit is constant, so the gradient should be zero."""
        import jax.numpy as jnp
        import jax

        dev = qml.device("default.qubit", wires=1)

        @qml.qnode(dev, interface="jax")
        def circ(params):
            qml.RY(params[0], wires=0)
            return qml.probs(wires=range(1))

        # no matter what the input the CFIM here is always constant = 1
        # so the derivative should be 0

        params = np.pi / 4 * jnp.array([1.0])

        assert qml.math.allclose(qml.qinfo.classical_fisher(circ)(params), 1.0)

        result = np.zeros((1, 1, 1), dtype="float64")

        result_calc = jax.jacobian(qml.qinfo.classical_fisher(circ))(params)

        assert np.allclose(result, result_calc, atol=1e-6)

    @pytest.mark.tf
<<<<<<< HEAD
=======
    @pytest.mark.xfail  # tf gradient of cfim is currently not computing correctly
>>>>>>> 8c39317c
    def test_diffability_tf(
        self,
    ):
        """Testing diffability with an analytic example for tf. The CFIM of this single qubit is constant, so the gradient should be zero."""
        import tensorflow as tf

        dev = qml.device("default.qubit", wires=1)

        @qml.qnode(dev, interface="tf")
        def circ(params):
            qml.RY(params, wires=0)
            return qml.probs(wires=range(1))

        params = tf.Variable([np.pi / 4])

        assert np.allclose(qml.qinfo.classical_fisher(circ)(params), 1)

        result = np.zeros((1, 1, 1), dtype="float64")

        with tf.GradientTape() as tape:
            loss = qml.qinfo.classical_fisher(circ)(params)
        result_calc = tape.jacobian(loss, params)

        assert np.allclose(result, result_calc, atol=1e-6)

    @pytest.mark.torch
<<<<<<< HEAD
=======
    @pytest.mark.xfail  # torch gradient of cfim is currently not computing correctly
>>>>>>> 8c39317c
    def test_diffability_torch(
        self,
    ):
        """Testing diffability with an analytic example for torch. The CFIM of this single qubit is constant, so the gradient should be zero."""
        import torch

        dev = qml.device("default.qubit", wires=1)

        @qml.qnode(dev, interface="torch")
        def circ(params):
            qml.RY(params, wires=0)
            return qml.probs(wires=range(1))

        params = np.pi / 4 * torch.tensor([1.0], requires_grad=True)

        assert np.allclose(qml.qinfo.classical_fisher(circ)(params).detach().numpy(), 1)

        result = np.zeros((1, 1, 1), dtype="float64")

        result_calc = torch.autograd.functional.jacobian(qml.qinfo.classical_fisher(circ), params)

        assert np.allclose(result, result_calc, atol=1e-6)

    @pytest.mark.autograd
    @pytest.mark.torch
    @pytest.mark.tf
    @pytest.mark.jax
<<<<<<< HEAD
    def test_consistency(self):
        """Testing that the derivative of the cfim is giving consistently the same results for all interfaces.
        Currently failing as (jax and autograd) and (torch and tf) are giving two different results."""
        import tensorflow as tf
        import torch
        import jax.numpy as jnp
        import jax

=======
    @pytest.mark.xfail
    def test_consistency(self):
        """Testing that the derivative of the cfim is giving consistently the same results for all interfaces.
        Currently failing as (jax and autograd) and (torch and tf) are giving two different results."""
>>>>>>> 8c39317c
        dev = qml.device("default.qubit", wires=3)

        def qfunc(weights):
            qml.RX(weights[0], wires=0)
            qml.RX(weights[1], wires=1)
            qml.RX(weights[2], wires=2)
            qml.CNOT(wires=[0, 1])
            qml.RY(weights[4], wires=0)
            qml.RY(weights[5], wires=1)
            qml.RY(weights[6], wires=2)
            qml.CNOT(wires=[1, 2])
            qml.CRX(weights[7], wires=[0, 1])
            qml.CRY(weights[8], wires=[1, 2])
            qml.CRZ(weights[9], wires=[2, 0])
            return qml.expval(qml.PauliZ(0) @ qml.PauliZ(1))

        # Compute gradients of CFIM for different interfaces
        circuit = qml.QNode(qfunc, dev, interface="torch")
        weights = torch.tensor(
            [0.1, 0.2, 0.3, 0.4, 0.5, 0.6, 0.7, 0.8, 0.9, 1.0], requires_grad=True
        )
        grad_torch = torch.autograd.functional.jacobian(
            qml.qinfo.classical_fisher(circuit), weights
        )

        circuit = qml.QNode(qfunc, dev, interface="autograd")
        weights = pnp.array([0.1, 0.2, 0.3, 0.4, 0.5, 0.6, 0.7, 0.8, 0.9, 1.0], requires_grad=True)
        grad_autograd = qml.jacobian(qml.qinfo.classical_fisher(circuit))(weights)

        circuit = qml.QNode(qfunc, dev, interface="jax")
        weights = jnp.array([0.1, 0.2, 0.3, 0.4, 0.5, 0.6, 0.7, 0.8, 0.9, 1.0])
        grad_jax = jax.jacobian(qml.qinfo.classical_fisher(circuit))(weights)

        circuit = qml.QNode(qfunc, dev, interface="tf")
        weights = tf.Variable([0.1, 0.2, 0.3, 0.4, 0.5, 0.6, 0.7, 0.8, 0.9, 1.0])
        with tf.GradientTape() as tape:
            loss = qml.qinfo.classical_fisher(circuit)(weights)
        grad_tf = tape.jacobian(loss, weights)

        # Evaluate and compare
        grads = [grad_autograd, grad_tf, grad_torch, grad_jax]

        is_same = np.zeros((4, 4))

        for i, g1 in enumerate(grads):
            for j, g2 in enumerate(grads):
                is_same[i, j] = np.allclose(g1, g2, atol=1e-6)

        assert np.allclose(is_same, np.ones((4, 4)))<|MERGE_RESOLUTION|>--- conflicted
+++ resolved
@@ -475,10 +475,6 @@
         assert np.allclose(result, result_calc, atol=1e-6)
 
     @pytest.mark.tf
-<<<<<<< HEAD
-=======
-    @pytest.mark.xfail  # tf gradient of cfim is currently not computing correctly
->>>>>>> 8c39317c
     def test_diffability_tf(
         self,
     ):
@@ -505,10 +501,6 @@
         assert np.allclose(result, result_calc, atol=1e-6)
 
     @pytest.mark.torch
-<<<<<<< HEAD
-=======
-    @pytest.mark.xfail  # torch gradient of cfim is currently not computing correctly
->>>>>>> 8c39317c
     def test_diffability_torch(
         self,
     ):
@@ -536,7 +528,6 @@
     @pytest.mark.torch
     @pytest.mark.tf
     @pytest.mark.jax
-<<<<<<< HEAD
     def test_consistency(self):
         """Testing that the derivative of the cfim is giving consistently the same results for all interfaces.
         Currently failing as (jax and autograd) and (torch and tf) are giving two different results."""
@@ -544,14 +535,6 @@
         import torch
         import jax.numpy as jnp
         import jax
-
-=======
-    @pytest.mark.xfail
-    def test_consistency(self):
-        """Testing that the derivative of the cfim is giving consistently the same results for all interfaces.
-        Currently failing as (jax and autograd) and (torch and tf) are giving two different results."""
->>>>>>> 8c39317c
-        dev = qml.device("default.qubit", wires=3)
 
         def qfunc(weights):
             qml.RX(weights[0], wires=0)
