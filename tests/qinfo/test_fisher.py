--- conflicted
+++ resolved
@@ -45,10 +45,7 @@
 
         assert isinstance(res, np.ndarray)
         assert res.shape == (4,)
-<<<<<<< HEAD
-=======
         assert np.isclose(sum(res), 1)
->>>>>>> 92b8e839
 
     @pytest.mark.parametrize("shots", [None, 100])
     def test_make_probs(self, shots):
