# Copyright 2018-2021 Xanadu Quantum Technologies Inc.

# Licensed under the Apache License, Version 2.0 (the "License");
# you may not use this file except in compliance with the License.
# You may obtain a copy of the License at

#     http://www.apache.org/licenses/LICENSE-2.0

# Unless required by applicable law or agreed to in writing, software
# distributed under the License is distributed on an "AS IS" BASIS,
# WITHOUT WARRANTIES OR CONDITIONS OF ANY KIND, either express or implied.
# See the License for the specific language governing permissions and
# limitations under the License.
"""
Unit tests for functions needed for qubit tapering.
"""
<<<<<<< HEAD
=======
import functools
import scipy
import pytest
>>>>>>> fe227828
import pennylane as qml
import pytest
from pennylane import numpy as np
from pennylane.hf.tapering import (
    _binary_matrix,
    _kernel,
    _observable_mult,
    _reduced_row_echelon,
    clifford,
    generate_paulis,
    generate_symmetries,
    get_generators,
    optimal_sector,
    transform_hamiltonian,
<<<<<<< HEAD
=======
    transform_hf,
>>>>>>> fe227828
)


@pytest.mark.parametrize(
    ("terms", "num_qubits", "result"),
    [
        (
            [
                qml.Identity(wires=[0]),
                qml.PauliZ(wires=[0]),
                qml.PauliZ(wires=[1]),
                qml.PauliZ(wires=[2]),
                qml.PauliZ(wires=[3]),
                qml.PauliZ(wires=[0]) @ qml.PauliZ(wires=[1]),
                qml.PauliY(wires=[0])
                @ qml.PauliX(wires=[1])
                @ qml.PauliX(wires=[2])
                @ qml.PauliY(wires=[3]),
                qml.PauliY(wires=[0])
                @ qml.PauliY(wires=[1])
                @ qml.PauliX(wires=[2])
                @ qml.PauliX(wires=[3]),
                qml.PauliX(wires=[0])
                @ qml.PauliX(wires=[1])
                @ qml.PauliY(wires=[2])
                @ qml.PauliY(wires=[3]),
                qml.PauliX(wires=[0])
                @ qml.PauliY(wires=[1])
                @ qml.PauliY(wires=[2])
                @ qml.PauliX(wires=[3]),
                qml.PauliZ(wires=[0]) @ qml.PauliZ(wires=[2]),
                qml.PauliZ(wires=[0]) @ qml.PauliZ(wires=[3]),
                qml.PauliZ(wires=[1]) @ qml.PauliZ(wires=[2]),
                qml.PauliZ(wires=[1]) @ qml.PauliZ(wires=[3]),
                qml.PauliZ(wires=[2]) @ qml.PauliZ(wires=[3]),
            ],
            4,
            np.array(
                [
                    [0, 0, 0, 0, 0, 0, 0, 0],
                    [1, 0, 0, 0, 0, 0, 0, 0],
                    [0, 1, 0, 0, 0, 0, 0, 0],
                    [0, 0, 1, 0, 0, 0, 0, 0],
                    [0, 0, 0, 1, 0, 0, 0, 0],
                    [1, 1, 0, 0, 0, 0, 0, 0],
                    [1, 0, 0, 1, 1, 1, 1, 1],
                    [1, 1, 0, 0, 1, 1, 1, 1],
                    [0, 0, 1, 1, 1, 1, 1, 1],
                    [0, 1, 1, 0, 1, 1, 1, 1],
                    [1, 0, 1, 0, 0, 0, 0, 0],
                    [1, 0, 0, 1, 0, 0, 0, 0],
                    [0, 1, 1, 0, 0, 0, 0, 0],
                    [0, 1, 0, 1, 0, 0, 0, 0],
                    [0, 0, 1, 1, 0, 0, 0, 0],
                ]
            ),
        ),
        (
            [
                qml.PauliZ(wires=["a"]) @ qml.PauliX(wires=["b"]),
                qml.PauliZ(wires=["a"]) @ qml.PauliY(wires=["c"]),
                qml.PauliX(wires=["a"]) @ qml.PauliY(wires=["d"]),
            ],
            4,
            np.array(
                [[1, 0, 0, 0, 0, 1, 0, 0], [1, 0, 1, 0, 0, 0, 1, 0], [0, 0, 0, 1, 1, 0, 0, 1]]
            ),
        ),
    ],
)
def test_binary_matrix(terms, num_qubits, result):
    r"""Test that _binary_matrix returns the correct result."""
    binary_matrix = _binary_matrix(terms, num_qubits)
    assert (binary_matrix == result).all()


@pytest.mark.parametrize(
    ("binary_matrix", "result"),
    [
        (
            np.array(
                [
                    [0, 0, 0, 0, 0, 0, 0, 0],
                    [1, 0, 0, 0, 0, 0, 0, 0],
                    [0, 1, 0, 0, 0, 0, 0, 0],
                    [0, 0, 1, 0, 0, 0, 0, 0],
                    [0, 0, 0, 1, 0, 0, 0, 0],
                    [1, 1, 0, 0, 0, 0, 0, 0],
                    [1, 0, 0, 1, 1, 1, 1, 1],
                    [1, 1, 0, 0, 1, 1, 1, 1],
                    [0, 0, 1, 1, 1, 1, 1, 1],
                    [0, 1, 1, 0, 1, 1, 1, 1],
                    [1, 0, 1, 0, 0, 0, 0, 0],
                    [1, 0, 0, 1, 0, 0, 0, 0],
                    [0, 1, 1, 0, 0, 0, 0, 0],
                    [0, 1, 0, 1, 0, 0, 0, 0],
                    [0, 0, 1, 1, 0, 0, 0, 0],
                ]
            ),
            np.array(
                [
                    [1, 0, 0, 0, 0, 0, 0, 0],
                    [0, 1, 0, 0, 0, 0, 0, 0],
                    [0, 0, 1, 0, 0, 0, 0, 0],
                    [0, 0, 0, 1, 0, 0, 0, 0],
                    [0, 0, 0, 0, 1, 1, 1, 1],
                    [0, 0, 0, 0, 0, 0, 0, 0],
                    [0, 0, 0, 0, 0, 0, 0, 0],
                    [0, 0, 0, 0, 0, 0, 0, 0],
                    [0, 0, 0, 0, 0, 0, 0, 0],
                    [0, 0, 0, 0, 0, 0, 0, 0],
                    [0, 0, 0, 0, 0, 0, 0, 0],
                    [0, 0, 0, 0, 0, 0, 0, 0],
                    [0, 0, 0, 0, 0, 0, 0, 0],
                    [0, 0, 0, 0, 0, 0, 0, 0],
                    [0, 0, 0, 0, 0, 0, 0, 0],
                ]
            ),
        ),
    ],
)
def test_reduced_row_echelon(binary_matrix, result):
    r"""Test that _reduced_row_echelon returns the correct result."""

    # build row echelon form of the matrix
    shape = binary_matrix.shape
    for irow in range(shape[0]):
        pivot_index = 0
        if np.count_nonzero(binary_matrix[irow, :]):
            pivot_index = np.nonzero(binary_matrix[irow, :])[0][0]

        for jrow in range(shape[0]):
            if jrow != irow and binary_matrix[jrow, pivot_index]:
                binary_matrix[jrow, :] = (binary_matrix[jrow, :] + binary_matrix[irow, :]) % 2

    indices = [
        irow
        for irow in range(shape[0] - 1)
        if np.array_equal(binary_matrix[irow, :], np.zeros(shape[1]))
    ]

    temp_row_echelon_matrix = binary_matrix.copy()
    for row in indices[::-1]:
        temp_row_echelon_matrix = np.delete(temp_row_echelon_matrix, row, axis=0)

    row_echelon_matrix = np.zeros(shape, dtype=int)
    row_echelon_matrix[: shape[0] - len(indices), :] = temp_row_echelon_matrix

    # build reduced row echelon form of the matrix from row echelon form
    for idx in range(len(row_echelon_matrix))[:0:-1]:
        nonzeros = np.nonzero(row_echelon_matrix[idx])[0]
        if len(nonzeros) > 0:
            redrow = (row_echelon_matrix[idx, :] % 2).reshape(1, -1)
            coeffs = (
                (-row_echelon_matrix[:idx, nonzeros[0]] / row_echelon_matrix[idx, nonzeros[0]]) % 2
            ).reshape(1, -1)
            row_echelon_matrix[:idx, :] = (
                row_echelon_matrix[:idx, :] + (coeffs.T * redrow) % 2
            ) % 2

    # get reduced row echelon form from the _reduced_row_echelon function
    rref_bin_mat = _reduced_row_echelon(binary_matrix)

    assert (rref_bin_mat == row_echelon_matrix).all()
    assert (rref_bin_mat == result).all()


@pytest.mark.parametrize(
    ("binary_matrix", "result"),
    [
        (
            np.array(
                [
                    [1, 0, 0, 0, 0, 0, 0, 0],
                    [0, 1, 0, 0, 0, 0, 0, 0],
                    [0, 0, 1, 0, 0, 0, 0, 0],
                    [0, 0, 0, 1, 0, 0, 0, 0],
                    [0, 0, 0, 0, 1, 1, 1, 1],
                    [0, 0, 0, 0, 0, 0, 0, 0],
                    [0, 0, 0, 0, 0, 0, 0, 0],
                    [0, 0, 0, 0, 0, 0, 0, 0],
                    [0, 0, 0, 0, 0, 0, 0, 0],
                    [0, 0, 0, 0, 0, 0, 0, 0],
                    [0, 0, 0, 0, 0, 0, 0, 0],
                    [0, 0, 0, 0, 0, 0, 0, 0],
                    [0, 0, 0, 0, 0, 0, 0, 0],
                    [0, 0, 0, 0, 0, 0, 0, 0],
                    [0, 0, 0, 0, 0, 0, 0, 0],
                ]
            ),
            np.array(
                [[0, 0, 0, 0, 1, 1, 0, 0], [0, 0, 0, 0, 1, 0, 1, 0], [0, 0, 0, 0, 1, 0, 0, 1]]
            ),
        ),
    ],
)
def test_kernel(binary_matrix, result):
    r"""Test that _kernel returns the correct result."""

    # get the kernel from the gaussian elimination.
    pivots = (binary_matrix.T != 0).argmax(axis=0)
    nonpivots = np.setdiff1d(range(len(binary_matrix[0])), pivots)

    kernel = []
    for col in nonpivots:
        col_vector = binary_matrix[:, col]
        null_vector = np.zeros((binary_matrix.shape[1]), dtype=int)
        null_vector[col] = 1
        for i in pivots:
            first_entry = np.where(binary_matrix[:, i] == 1)[0][0]
            if col_vector[first_entry] == 1:
                null_vector[i] = 1
        kernel.append(null_vector.tolist())

    # get the nullspace from the _kernel function.
    nullspace = _kernel(binary_matrix)

    for nullvec in kernel:
        assert nullvec in nullspace.tolist()

    assert (nullspace == result).all()


@pytest.mark.parametrize(
    ("nullspace", "num_qubits", "result"),
    [
        (
            np.array(
                [[0, 0, 0, 0, 1, 1, 0, 0], [0, 0, 0, 0, 1, 0, 1, 0], [0, 0, 0, 0, 1, 0, 0, 1]]
            ),
            4,
            [  # Correct generators as given by Bravyi et al. (arXiv:1701.08213).
                qml.Hamiltonian([1.0], [qml.PauliZ(0) @ qml.PauliZ(1)]),
                qml.Hamiltonian([1.0], [qml.PauliZ(0) @ qml.PauliZ(2)]),
                qml.Hamiltonian([1.0], [qml.PauliZ(0) @ qml.PauliZ(3)]),
            ],
        ),
    ],
)
def test_get_generators(nullspace, num_qubits, result):
    r"""Test that get_generators returns the correct result."""

    generators = get_generators(nullspace, num_qubits)
    for g1, g2 in zip(generators, result):
        assert g1.compare(g2)


@pytest.mark.parametrize(
    ("generators", "num_qubits", "result"),
    [
        (
            [
                qml.Hamiltonian([1.0], [qml.PauliZ(0) @ qml.PauliZ(1)]),
                qml.Hamiltonian([1.0], [qml.PauliZ(0) @ qml.PauliZ(2)]),
                qml.Hamiltonian([1.0], [qml.PauliZ(0) @ qml.PauliZ(3)]),
            ],
            4,
            [qml.PauliX(wires=[1]), qml.PauliX(wires=[2]), qml.PauliX(wires=[3])],
        ),
    ],
)
def test_generate_paulis(generators, num_qubits, result):
    r"""Test that generate_paulis returns the correct result."""
    pauli_ops = generate_paulis(generators, num_qubits)
    for p1, p2 in zip(pauli_ops, result):
        assert p1.compare(p2)


@pytest.mark.parametrize(
    ("symbols", "geometry", "num_qubits", "res_generators", "res_pauli_ops"),
    [
        (
            ["H", "H"],
            np.array([[0.0, 0.0, 0.0], [0.0, 0.0, 1.40104295]], requires_grad=False),
            4,
            [
                qml.Hamiltonian([1.0], [qml.PauliZ(0) @ qml.PauliZ(1)]),
                qml.Hamiltonian([1.0], [qml.PauliZ(0) @ qml.PauliZ(2)]),
                qml.Hamiltonian([1.0], [qml.PauliZ(0) @ qml.PauliZ(3)]),
            ],
            [qml.PauliX(wires=[1]), qml.PauliX(wires=[2]), qml.PauliX(wires=[3])],
        ),
    ],
)
def test_generate_symmetries(symbols, geometry, num_qubits, res_generators, res_pauli_ops):
    r"""Test that generate_symmetries returns the correct result."""

    mol = qml.hf.Molecule(symbols, geometry)
    hamiltonian = qml.hf.generate_hamiltonian(mol)()
    generators, pauli_ops = generate_symmetries(hamiltonian, num_qubits)

    for g1, g2 in zip(generators, res_generators):
        assert g1.compare(g2)

    for p1, p2 in zip(pauli_ops, res_pauli_ops):
        assert p1.compare(p2)


@pytest.mark.parametrize(
    ("obs_a", "obs_b", "result"),
    [
        (
            qml.Hamiltonian(np.array([-1.0]), [qml.PauliX(0) @ qml.PauliY(1) @ qml.PauliX(2)]),
            qml.Hamiltonian(np.array([-1.0]), [qml.PauliX(0) @ qml.PauliY(1) @ qml.PauliX(2)]),
            qml.Hamiltonian(np.array([1.0]), [qml.Identity(0)]),
        ),
        (
            qml.Hamiltonian(
                np.array([0.5, 0.5]), [qml.PauliX(0) @ qml.PauliY(1), qml.PauliX(0) @ qml.PauliZ(1)]
            ),
            qml.Hamiltonian(
                np.array([0.5, 0.5]), [qml.PauliX(0) @ qml.PauliX(1), qml.PauliZ(0) @ qml.PauliZ(1)]
            ),
            qml.Hamiltonian(
                np.array([-0.25j, 0.25j, -0.25j, 0.25]),
                [qml.PauliY(0), qml.PauliY(1), qml.PauliZ(1), qml.PauliY(0) @ qml.PauliX(1)],
            ),
        ),
    ],
)
def test_observable_mult(obs_a, obs_b, result):
    r"""Test that observable_mult returns the correct result."""
    o = _observable_mult(obs_a, obs_b)
    assert o.compare(result)


@pytest.mark.parametrize(
    ("generator", "paulix_ops", "result"),
    [
        (
            [
                qml.Hamiltonian(np.array([1.0]), [qml.PauliZ(0)]),
                qml.Hamiltonian(np.array([1.0]), [qml.PauliZ(1)]),
            ],
            [qml.PauliX(0), qml.PauliX(1)],
            qml.Hamiltonian(
                np.array(
                    [
                        (1 / np.sqrt(2)) ** 2,
                        (1 / np.sqrt(2)) ** 2,
                        (1 / np.sqrt(2)) ** 2,
                        (1 / np.sqrt(2)) ** 2,
                    ]
                ),
                [
                    qml.PauliZ(0) @ qml.PauliZ(1),
                    qml.PauliZ(0) @ qml.PauliX(1),
                    qml.PauliX(0) @ qml.PauliZ(1),
                    qml.PauliX(0) @ qml.PauliX(1),
                ],
            ),
        ),
    ],
)
def test_cliford(generator, paulix_ops, result):
    r"""Test that clifford returns the correct operator."""
    u = clifford(generator, paulix_ops)
    assert u.compare(result)


@pytest.mark.parametrize(
    ("symbols", "geometry", "generator", "paulix_ops", "paulix_sector", "ham_ref"),
    [
        (
            ["H", "H"],
            np.array([[0.0, 0.0, -0.69440367], [0.0, 0.0, 0.69440367]], requires_grad=False),
            [
                qml.Hamiltonian([1.0], [qml.PauliZ(0) @ qml.PauliZ(1)]),
                qml.Hamiltonian([1.0], [qml.PauliZ(0) @ qml.PauliZ(2)]),
                qml.Hamiltonian([1.0], [qml.PauliZ(0) @ qml.PauliZ(3)]),
            ],
            [qml.PauliX(1), qml.PauliX(2), qml.PauliX(3)],
            [1, -1, -1],
            qml.Hamiltonian(
                np.array([-0.3210344, 0.18092703, 0.79596785]),
                [qml.Identity(0), qml.PauliX(0), qml.PauliZ(0)],
            ),
        ),
    ],
)
def test_transform_hamiltonian(symbols, geometry, generator, paulix_ops, paulix_sector, ham_ref):
    r"""Test that transform_hamiltonian returns the correct hamiltonian."""
    mol = qml.hf.Molecule(symbols, geometry)
    h = qml.hf.generate_hamiltonian(mol)()
    ham_calc = transform_hamiltonian(h, generator, paulix_ops, paulix_sector)

    # sort Hamiltonian terms and then compare with reference
    sorted_terms = list(sorted(zip(ham_calc.terms[0], ham_calc.terms[1])))
    for i, term in enumerate(sorted_terms):
        assert np.allclose(term[0], ham_ref.terms[0][i])
        assert term[1].compare(ham_ref.terms[1][i])


@pytest.mark.parametrize(
    ("symbols", "geometry", "charge", "generators", "num_electrons", "result"),
    [
        (
            ["H", "H"],
            np.array([[0.0, 0.0, 0.0], [0.0, 0.0, 1.40104295]], requires_grad=False),
            0,
            [
                qml.Hamiltonian([1.0], [qml.PauliZ(0) @ qml.PauliZ(1)]),
                qml.Hamiltonian([1.0], [qml.PauliZ(0) @ qml.PauliZ(2)]),
                qml.Hamiltonian([1.0], [qml.PauliZ(0) @ qml.PauliZ(3)]),
            ],
            2,
            [1, -1, -1],
        ),
        (
            ["He", "H"],
            np.array([[0.0, 0.0, 0.0], [0.0, 0.0, 1.4588684632]], requires_grad=False),
            1,
            [
                qml.Hamiltonian([1.0], [qml.PauliZ(0) @ qml.PauliZ(2)]),
                qml.Hamiltonian([1.0], [qml.PauliZ(1) @ qml.PauliZ(3)]),
            ],
            1,
            [-1, 1],
        ),
        (
            ["H", "H", "H"],
            np.array(
                [[-0.84586466, 0.0, 0.0], [0.84586466, 0.0, 0.0], [0.0, 1.46508057, 0.0]],
                requires_grad=False,
            ),
            1,
            [
                qml.Hamiltonian([1.0], [qml.PauliZ(0) @ qml.PauliZ(2) @ qml.PauliZ(4)]),
                qml.Hamiltonian([1.0], [qml.PauliZ(1) @ qml.PauliZ(3) @ qml.PauliZ(5)]),
            ],
            2,
            [-1, -1],
        ),
    ],
)
def test_optimal_sector(symbols, geometry, charge, generators, num_electrons, result):
    r"""Test that find_optimal_sector returns the correct result."""
    mol = qml.hf.Molecule(symbols, geometry, charge)
    hamiltonian = qml.hf.generate_hamiltonian(mol)()

    perm = optimal_sector(hamiltonian, generators, num_electrons)

    assert perm == result


@pytest.mark.parametrize(
    ("symbols", "geometry", "generators"),
    [
        (
            ["H", "H"],
            np.array([[0.0, 0.0, 0.0], [0.0, 0.0, 1.40104295]], requires_grad=False),
            [
                qml.Hamiltonian([1.0], [qml.PauliZ(0) @ qml.PauliZ(1)]),
                qml.Hamiltonian([1.0], [qml.PauliZ(0) @ qml.PauliZ(2)]),
                qml.Hamiltonian([1.0], [qml.PauliZ(0) @ qml.PauliZ(3)]),
            ],
        ),
    ],
)
@pytest.mark.parametrize(
    ("num_electrons", "msg_match"),
    [
        (0, f"The number of active electrons must be greater than zero"),
        (5, f"Number of active orbitals cannot be smaller than number of active electrons"),
    ],
)
def test_exceptions_optimal_sector(symbols, geometry, generators, num_electrons, msg_match):
    r"""Test that find_optimal_sector returns the correct result."""
    mol = qml.hf.Molecule(symbols, geometry)
    hamiltonian = qml.hf.generate_hamiltonian(mol)()

    with pytest.raises(ValueError, match=msg_match):
        optimal_sector(hamiltonian, generators, num_electrons)


@pytest.mark.parametrize(
    ("generators", "paulix_ops", "paulix_sector", "num_electrons", "num_wires", "result"),
    [
        (
            [
                qml.Hamiltonian([1.0], [qml.PauliZ(0) @ qml.PauliZ(1)]),
                qml.Hamiltonian([1.0], [qml.PauliZ(0) @ qml.PauliZ(2)]),
                qml.Hamiltonian([1.0], [qml.PauliZ(0) @ qml.PauliZ(3)]),
            ],
            [qml.PauliX(wires=[1]), qml.PauliX(wires=[2]), qml.PauliX(wires=[3])],
            (1, -1, -1),
            2,
            4,
            np.array([1]),
        ),
        (
            [
                qml.Hamiltonian([1.0], [qml.PauliZ(0) @ qml.PauliZ(2) @ qml.PauliZ(4)]),
                qml.Hamiltonian([1.0], [qml.PauliZ(1) @ qml.PauliZ(3) @ qml.PauliZ(5)]),
            ],
            [qml.PauliX(wires=[2]), qml.PauliX(wires=[3])],
            (-1, -1),
            2,
            6,
            np.array([1, 1, 0, 0]),
        ),
        (
            [
                qml.Hamiltonian([1.0], [qml.PauliZ(6) @ qml.PauliZ(7)]),
                qml.Hamiltonian([1.0], [qml.PauliZ(8) @ qml.PauliZ(9)]),
                qml.Hamiltonian(
                    [1.0],
                    [
                        qml.PauliZ(wires=[0])
                        @ qml.PauliZ(wires=[2])
                        @ qml.PauliZ(wires=[4])
                        @ qml.PauliZ(wires=[6])
                        @ qml.PauliZ(wires=[8])
                        @ qml.PauliZ(wires=[10])
                    ],
                ),
                qml.Hamiltonian(
                    [1.0],
                    [
                        qml.PauliZ(wires=[1])
                        @ qml.PauliZ(wires=[3])
                        @ qml.PauliZ(wires=[5])
                        @ qml.PauliZ(wires=[6])
                        @ qml.PauliZ(wires=[8])
                        @ qml.PauliZ(wires=[11])
                    ],
                ),
            ],
            [
                qml.PauliX(wires=[7]),
                qml.PauliX(wires=[9]),
                qml.PauliX(wires=[0]),
                qml.PauliX(wires=[1]),
            ],
            (1, 1, 1, 1),
            4,
            12,
            np.array([1, 1, 0, 0, 0, 0, 0, 0]),
        ),
    ],
)
def test_transform_hf(generators, paulix_ops, paulix_sector, num_electrons, num_wires, result):
    r"""Test that transform_hf returns the correct result."""

    tapered_hf_state = transform_hf(
        generators,
        paulix_ops,
        paulix_sector,
        num_electrons,
        num_wires,
    )
    assert np.all(tapered_hf_state == result)


@pytest.mark.parametrize(
    ("symbols", "geometry", "charge"),
    [
        (
            ["H", "H"],
            np.array([[0.0, 0.0, 0.0], [0.0, 0.0, 1.40104295]], requires_grad=True),
            0,
        ),
        (
            ["He", "H"],
            np.array(
                [[0.0, 0.0, 0.0], [0.0, 0.0, 1.4588684632]],
                requires_grad=True,
            ),
            1,
        ),
        (
            ["H", "H", "H"],
            np.array(
                [[-0.84586466, 0.0, 0.0], [0.84586466, 0.0, 0.0], [0.0, 1.46508057, 0.0]],
                requires_grad=True,
            ),
            1,
        ),
    ],
)
def test_hf_energy(symbols, geometry, charge):
    r"""Test that HF energy obtained from the tapered Hamiltonian and tapered Hartree Fock state is consistent."""
    mol = qml.hf.Molecule(symbols, geometry, charge)
    hamiltonian = qml.hf.generate_hamiltonian(mol)(geometry)
    hf_state = np.where(np.arange(len(hamiltonian.wires)) < mol.n_electrons, 1, 0)
    generators, paulix_ops = generate_symmetries(hamiltonian, len(hamiltonian.wires))
    paulix_sector = optimal_sector(hamiltonian, generators, mol.n_electrons)

    hamiltonian_tapered = transform_hamiltonian(hamiltonian, generators, paulix_ops, paulix_sector)
    hf_state_tapered = transform_hf(
        generators, paulix_ops, paulix_sector, mol.n_electrons, len(hamiltonian.wires)
    )

    # calculate the HF energy <\psi_{HF}| H |\psi_{HF}> for tapered and untapered Hamiltonian
    o = np.array([1, 0])
    l = np.array([0, 1])
    state = functools.reduce(lambda i, j: np.kron(i, j), [l if s else o for s in hf_state])
    state_tapered = functools.reduce(
        lambda i, j: np.kron(i, j), [l if s else o for s in hf_state_tapered]
    )

    energy = (
        scipy.sparse.coo_matrix(state)
        @ qml.utils.sparse_hamiltonian(hamiltonian)
        @ scipy.sparse.coo_matrix(state).T
    ).toarray()
    energy_tapered = (
        scipy.sparse.coo_matrix(state_tapered)
        @ qml.utils.sparse_hamiltonian(hamiltonian_tapered)
        @ scipy.sparse.coo_matrix(state_tapered).T
    ).toarray()

    assert np.isclose(energy, energy_tapered)<|MERGE_RESOLUTION|>--- conflicted
+++ resolved
@@ -14,14 +14,11 @@
 """
 Unit tests for functions needed for qubit tapering.
 """
-<<<<<<< HEAD
-=======
 import functools
-import scipy
-import pytest
->>>>>>> fe227828
+
 import pennylane as qml
 import pytest
+import scipy
 from pennylane import numpy as np
 from pennylane.hf.tapering import (
     _binary_matrix,
@@ -34,10 +31,7 @@
     get_generators,
     optimal_sector,
     transform_hamiltonian,
-<<<<<<< HEAD
-=======
     transform_hf,
->>>>>>> fe227828
 )
 
 
