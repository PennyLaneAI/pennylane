# Copyright 2018-2021 Xanadu Quantum Technologies Inc.

# Licensed under the Apache License, Version 2.0 (the "License");
# you may not use this file except in compliance with the License.
# You may obtain a copy of the License at

#     http://www.apache.org/licenses/LICENSE-2.0

# Unless required by applicable law or agreed to in writing, software
# distributed under the License is distributed on an "AS IS" BASIS,
# WITHOUT WARRANTIES OR CONDITIONS OF ANY KIND, either express or implied.
# See the License for the specific language governing permissions and
# limitations under the License.
"""
Unit tests for functions needed for qubit tapering.
"""
<<<<<<< HEAD
import functools
import scipy
=======
>>>>>>> 49b94faa
import pytest
import pennylane as qml
from pennylane import numpy as np
from pennylane.hf.tapering import (
    _binary_matrix,
    _kernel,
    _observable_mult,
    _reduced_row_echelon,
    _simplify,
    clifford,
    generate_paulis,
    generate_symmetries,
    get_generators,
    optimal_sector,
    transform_hamiltonian,
<<<<<<< HEAD
    transform_hf,
=======
    optimal_sector,
>>>>>>> 49b94faa
)


@pytest.mark.parametrize(
    ("terms", "num_qubits", "result"),
    [
        (
            [
                qml.Identity(wires=[0]),
                qml.PauliZ(wires=[0]),
                qml.PauliZ(wires=[1]),
                qml.PauliZ(wires=[2]),
                qml.PauliZ(wires=[3]),
                qml.PauliZ(wires=[0]) @ qml.PauliZ(wires=[1]),
                qml.PauliY(wires=[0])
                @ qml.PauliX(wires=[1])
                @ qml.PauliX(wires=[2])
                @ qml.PauliY(wires=[3]),
                qml.PauliY(wires=[0])
                @ qml.PauliY(wires=[1])
                @ qml.PauliX(wires=[2])
                @ qml.PauliX(wires=[3]),
                qml.PauliX(wires=[0])
                @ qml.PauliX(wires=[1])
                @ qml.PauliY(wires=[2])
                @ qml.PauliY(wires=[3]),
                qml.PauliX(wires=[0])
                @ qml.PauliY(wires=[1])
                @ qml.PauliY(wires=[2])
                @ qml.PauliX(wires=[3]),
                qml.PauliZ(wires=[0]) @ qml.PauliZ(wires=[2]),
                qml.PauliZ(wires=[0]) @ qml.PauliZ(wires=[3]),
                qml.PauliZ(wires=[1]) @ qml.PauliZ(wires=[2]),
                qml.PauliZ(wires=[1]) @ qml.PauliZ(wires=[3]),
                qml.PauliZ(wires=[2]) @ qml.PauliZ(wires=[3]),
            ],
            4,
            np.array(
                [
                    [0, 0, 0, 0, 0, 0, 0, 0],
                    [1, 0, 0, 0, 0, 0, 0, 0],
                    [0, 1, 0, 0, 0, 0, 0, 0],
                    [0, 0, 1, 0, 0, 0, 0, 0],
                    [0, 0, 0, 1, 0, 0, 0, 0],
                    [1, 1, 0, 0, 0, 0, 0, 0],
                    [1, 0, 0, 1, 1, 1, 1, 1],
                    [1, 1, 0, 0, 1, 1, 1, 1],
                    [0, 0, 1, 1, 1, 1, 1, 1],
                    [0, 1, 1, 0, 1, 1, 1, 1],
                    [1, 0, 1, 0, 0, 0, 0, 0],
                    [1, 0, 0, 1, 0, 0, 0, 0],
                    [0, 1, 1, 0, 0, 0, 0, 0],
                    [0, 1, 0, 1, 0, 0, 0, 0],
                    [0, 0, 1, 1, 0, 0, 0, 0],
                ]
            ),
        ),
    ],
)
def test_binary_matrix(terms, num_qubits, result):
    r"""Test that _binary_matrix returns the correct result."""
    binary_matrix = _binary_matrix(terms, num_qubits)
    assert (binary_matrix == result).all()


@pytest.mark.parametrize(
    ("binary_matrix", "result"),
    [
        (
            np.array(
                [
                    [0, 0, 0, 0, 0, 0, 0, 0],
                    [1, 0, 0, 0, 0, 0, 0, 0],
                    [0, 1, 0, 0, 0, 0, 0, 0],
                    [0, 0, 1, 0, 0, 0, 0, 0],
                    [0, 0, 0, 1, 0, 0, 0, 0],
                    [1, 1, 0, 0, 0, 0, 0, 0],
                    [1, 0, 0, 1, 1, 1, 1, 1],
                    [1, 1, 0, 0, 1, 1, 1, 1],
                    [0, 0, 1, 1, 1, 1, 1, 1],
                    [0, 1, 1, 0, 1, 1, 1, 1],
                    [1, 0, 1, 0, 0, 0, 0, 0],
                    [1, 0, 0, 1, 0, 0, 0, 0],
                    [0, 1, 1, 0, 0, 0, 0, 0],
                    [0, 1, 0, 1, 0, 0, 0, 0],
                    [0, 0, 1, 1, 0, 0, 0, 0],
                ]
            ),
            np.array(
                [
                    [1, 0, 0, 0, 0, 0, 0, 0],
                    [0, 1, 0, 0, 0, 0, 0, 0],
                    [0, 0, 1, 0, 0, 0, 0, 0],
                    [0, 0, 0, 1, 0, 0, 0, 0],
                    [0, 0, 0, 0, 1, 1, 1, 1],
                    [0, 0, 0, 0, 0, 0, 0, 0],
                    [0, 0, 0, 0, 0, 0, 0, 0],
                    [0, 0, 0, 0, 0, 0, 0, 0],
                    [0, 0, 0, 0, 0, 0, 0, 0],
                    [0, 0, 0, 0, 0, 0, 0, 0],
                    [0, 0, 0, 0, 0, 0, 0, 0],
                    [0, 0, 0, 0, 0, 0, 0, 0],
                    [0, 0, 0, 0, 0, 0, 0, 0],
                    [0, 0, 0, 0, 0, 0, 0, 0],
                    [0, 0, 0, 0, 0, 0, 0, 0],
                ]
            ),
        ),
    ],
)
def test_reduced_row_echelon(binary_matrix, result):
    r"""Test that _reduced_row_echelon returns the correct result."""

    # build row echelon form of the matrix
    shape = binary_matrix.shape
    for irow in range(shape[0]):
        pivot_index = 0
        if np.count_nonzero(binary_matrix[irow, :]):
            pivot_index = np.nonzero(binary_matrix[irow, :])[0][0]

        for jrow in range(shape[0]):
            if jrow != irow and binary_matrix[jrow, pivot_index]:
                binary_matrix[jrow, :] = (binary_matrix[jrow, :] + binary_matrix[irow, :]) % 2

    indices = [
        irow
        for irow in range(shape[0] - 1)
        if np.array_equal(binary_matrix[irow, :], np.zeros(shape[1]))
    ]

    temp_row_echelon_matrix = binary_matrix.copy()
    for row in indices[::-1]:
        temp_row_echelon_matrix = np.delete(temp_row_echelon_matrix, row, axis=0)

    row_echelon_matrix = np.zeros(shape, dtype=int)
    row_echelon_matrix[: shape[0] - len(indices), :] = temp_row_echelon_matrix

    # build reduced row echelon form of the matrix from row echelon form
    for idx in range(len(row_echelon_matrix))[:0:-1]:
        nonzeros = np.nonzero(row_echelon_matrix[idx])[0]
        if len(nonzeros) > 0:
            redrow = (row_echelon_matrix[idx, :] % 2).reshape(1, -1)
            coeffs = (
                (-row_echelon_matrix[:idx, nonzeros[0]] / row_echelon_matrix[idx, nonzeros[0]]) % 2
            ).reshape(1, -1)
            row_echelon_matrix[:idx, :] = (
                row_echelon_matrix[:idx, :] + (coeffs.T * redrow) % 2
            ) % 2

    # get reduced row echelon form from the _reduced_row_echelon function
    rref_bin_mat = _reduced_row_echelon(binary_matrix)

    assert (rref_bin_mat == row_echelon_matrix).all()
    assert (rref_bin_mat == result).all()


@pytest.mark.parametrize(
    ("binary_matrix", "result"),
    [
        (
            np.array(
                [
                    [1, 0, 0, 0, 0, 0, 0, 0],
                    [0, 1, 0, 0, 0, 0, 0, 0],
                    [0, 0, 1, 0, 0, 0, 0, 0],
                    [0, 0, 0, 1, 0, 0, 0, 0],
                    [0, 0, 0, 0, 1, 1, 1, 1],
                    [0, 0, 0, 0, 0, 0, 0, 0],
                    [0, 0, 0, 0, 0, 0, 0, 0],
                    [0, 0, 0, 0, 0, 0, 0, 0],
                    [0, 0, 0, 0, 0, 0, 0, 0],
                    [0, 0, 0, 0, 0, 0, 0, 0],
                    [0, 0, 0, 0, 0, 0, 0, 0],
                    [0, 0, 0, 0, 0, 0, 0, 0],
                    [0, 0, 0, 0, 0, 0, 0, 0],
                    [0, 0, 0, 0, 0, 0, 0, 0],
                    [0, 0, 0, 0, 0, 0, 0, 0],
                ]
            ),
            np.array(
                [[0, 0, 0, 0, 1, 1, 0, 0], [0, 0, 0, 0, 1, 0, 1, 0], [0, 0, 0, 0, 1, 0, 0, 1]]
            ),
        ),
    ],
)
def test_kernel(binary_matrix, result):
    r"""Test that _kernel returns the correct result."""

    # get the kernel from the gaussian elimination.
    pivots = (binary_matrix.T != 0).argmax(axis=0)
    nonpivots = np.setdiff1d(range(len(binary_matrix[0])), pivots)

    kernel = []
    for col in nonpivots:
        col_vector = binary_matrix[:, col]
        null_vector = np.zeros((binary_matrix.shape[1]), dtype=int)
        null_vector[col] = 1
        for i in pivots:
            first_entry = np.where(binary_matrix[:, i] == 1)[0][0]
            if col_vector[first_entry] == 1:
                null_vector[i] = 1
        kernel.append(null_vector.tolist())

    # get the nullspace from the _kernel function.
    nullspace = _kernel(binary_matrix)

    for nullvec in kernel:
        assert nullvec in nullspace.tolist()

    assert (nullspace == result).all()


@pytest.mark.parametrize(
    ("nullspace", "num_qubits", "result"),
    [
        (
            np.array(
                [[0, 0, 0, 0, 1, 1, 0, 0], [0, 0, 0, 0, 1, 0, 1, 0], [0, 0, 0, 0, 1, 0, 0, 1]]
            ),
            4,
            [  # Correct generators as given by Bravyi et al. (arXiv:1701.08213).
                qml.Hamiltonian([1.0], [qml.PauliZ(0) @ qml.PauliZ(1)]),
                qml.Hamiltonian([1.0], [qml.PauliZ(0) @ qml.PauliZ(2)]),
                qml.Hamiltonian([1.0], [qml.PauliZ(0) @ qml.PauliZ(3)]),
            ],
        ),
    ],
)
def test_get_generators(nullspace, num_qubits, result):
    r"""Test that get_generators returns the correct result."""

    generators = get_generators(nullspace, num_qubits)
    for g1, g2 in zip(generators, result):
        assert g1.compare(g2)


@pytest.mark.parametrize(
    ("generators", "num_qubits", "result"),
    [
        (
            [
                qml.Hamiltonian([1.0], [qml.PauliZ(0) @ qml.PauliZ(1)]),
                qml.Hamiltonian([1.0], [qml.PauliZ(0) @ qml.PauliZ(2)]),
                qml.Hamiltonian([1.0], [qml.PauliZ(0) @ qml.PauliZ(3)]),
            ],
            4,
            [qml.PauliX(wires=[1]), qml.PauliX(wires=[2]), qml.PauliX(wires=[3])],
        ),
    ],
)
def test_generate_paulis(generators, num_qubits, result):
    r"""Test that generate_paulis returns the correct result."""
    pauli_ops = generate_paulis(generators, num_qubits)
    for p1, p2 in zip(pauli_ops, result):
        assert p1.compare(p2)


@pytest.mark.parametrize(
    ("symbols", "geometry", "num_qubits", "res_generators", "res_pauli_ops"),
    [
        (
            ["H", "H"],
            np.array([[0.0, 0.0, 0.0], [0.0, 0.0, 1.40104295]], requires_grad=False),
            4,
            [
                qml.Hamiltonian([1.0], [qml.PauliZ(0) @ qml.PauliZ(1)]),
                qml.Hamiltonian([1.0], [qml.PauliZ(0) @ qml.PauliZ(2)]),
                qml.Hamiltonian([1.0], [qml.PauliZ(0) @ qml.PauliZ(3)]),
            ],
            [qml.PauliX(wires=[1]), qml.PauliX(wires=[2]), qml.PauliX(wires=[3])],
        ),
    ],
)
def test_generate_symmetries(symbols, geometry, num_qubits, res_generators, res_pauli_ops):
    r"""Test that generate_symmetries returns the correct result."""

    mol = qml.hf.Molecule(symbols, geometry)
    hamiltonian = qml.hf.generate_hamiltonian(mol)()
    generators, pauli_ops = generate_symmetries(hamiltonian, num_qubits)

    for g1, g2 in zip(generators, res_generators):
        assert g1.compare(g2)

    for p1, p2 in zip(pauli_ops, res_pauli_ops):
        assert p1.compare(p2)


@pytest.mark.parametrize(
    ("obs_a", "obs_b", "result"),
    [
        (
            qml.Hamiltonian(np.array([-1.0]), [qml.PauliX(0) @ qml.PauliY(1) @ qml.PauliX(2)]),
            qml.Hamiltonian(np.array([-1.0]), [qml.PauliX(0) @ qml.PauliY(1) @ qml.PauliX(2)]),
            qml.Hamiltonian(np.array([1.0]), [qml.Identity(0)]),
        ),
        (
            qml.Hamiltonian(
                np.array([0.5, 0.5]), [qml.PauliX(0) @ qml.PauliY(1), qml.PauliX(0) @ qml.PauliZ(1)]
            ),
            qml.Hamiltonian(
                np.array([0.5, 0.5]), [qml.PauliX(0) @ qml.PauliX(1), qml.PauliZ(0) @ qml.PauliZ(1)]
            ),
            qml.Hamiltonian(
                np.array([-0.25j, 0.25j, -0.25j, 0.25]),
                [qml.PauliY(0), qml.PauliY(1), qml.PauliZ(1), qml.PauliY(0) @ qml.PauliX(1)],
            ),
        ),
    ],
)
def test_observable_mult(obs_a, obs_b, result):
    r"""Test that observable_mult returns the correct result."""
    o = _observable_mult(obs_a, obs_b)
    assert o.compare(result)


@pytest.mark.parametrize(
    ("hamiltonian", "result"),
    [
        (
            qml.Hamiltonian(
                np.array([0.5, 0.5]), [qml.PauliX(0) @ qml.PauliY(1), qml.PauliX(0) @ qml.PauliY(1)]
            ),
            qml.Hamiltonian(np.array([1.0]), [qml.PauliX(0) @ qml.PauliY(1)]),
        ),
        (
            qml.Hamiltonian(
                np.array([0.5, -0.5]),
                [qml.PauliX(0) @ qml.PauliY(1), qml.PauliX(0) @ qml.PauliY(1)],
            ),
            qml.Hamiltonian([], []),
        ),
        (
            qml.Hamiltonian(
                np.array([0.0, -0.5]),
                [qml.PauliX(0) @ qml.PauliY(1), qml.PauliX(0) @ qml.PauliZ(1)],
            ),
            qml.Hamiltonian(np.array([-0.5]), [qml.PauliX(0) @ qml.PauliZ(1)]),
        ),
        (
            qml.Hamiltonian(
                np.array([0.25, 0.25, 0.25, -0.25]),
                [
                    qml.PauliX(0) @ qml.PauliY(1),
                    qml.PauliX(0) @ qml.PauliZ(1),
                    qml.PauliX(0) @ qml.PauliY(1),
                    qml.PauliX(0) @ qml.PauliY(1),
                ],
            ),
            qml.Hamiltonian(
                np.array([0.25, 0.25]),
                [qml.PauliX(0) @ qml.PauliY(1), qml.PauliX(0) @ qml.PauliZ(1)],
            ),
        ),
    ],
)
def test_simplify(hamiltonian, result):
    r"""Test that simplify returns the correct hamiltonian."""
    h = _simplify(hamiltonian)
    assert h.compare(result)


@pytest.mark.parametrize(
    ("generator", "paulix_ops", "result"),
    [
        (
            [
                qml.Hamiltonian(np.array([1.0]), [qml.PauliZ(0)]),
                qml.Hamiltonian(np.array([1.0]), [qml.PauliZ(1)]),
            ],
            [qml.PauliX(0), qml.PauliX(1)],
            qml.Hamiltonian(
                np.array(
                    [
                        (1 / np.sqrt(2)) ** 2,
                        (1 / np.sqrt(2)) ** 2,
                        (1 / np.sqrt(2)) ** 2,
                        (1 / np.sqrt(2)) ** 2,
                    ]
                ),
                [
                    qml.PauliZ(0) @ qml.PauliZ(1),
                    qml.PauliZ(0) @ qml.PauliX(1),
                    qml.PauliX(0) @ qml.PauliZ(1),
                    qml.PauliX(0) @ qml.PauliX(1),
                ],
            ),
        ),
    ],
)
def test_cliford(generator, paulix_ops, result):
    r"""Test that clifford returns the correct operator."""
    u = clifford(generator, paulix_ops)
    assert u.compare(result)


@pytest.mark.parametrize(
    ("symbols", "geometry", "generator", "paulix_ops", "paulix_sector", "ham_ref"),
    [
        (
            ["H", "H"],
            np.array([[0.0, 0.0, -0.69440367], [0.0, 0.0, 0.69440367]], requires_grad=False),
            [
                qml.Hamiltonian([1.0], [qml.PauliZ(0) @ qml.PauliZ(1)]),
                qml.Hamiltonian([1.0], [qml.PauliZ(0) @ qml.PauliZ(2)]),
                qml.Hamiltonian([1.0], [qml.PauliZ(0) @ qml.PauliZ(3)]),
            ],
            [qml.PauliX(1), qml.PauliX(2), qml.PauliX(3)],
            [1, -1, -1],
            qml.Hamiltonian(
                np.array([-0.3210344, 0.18092703, 0.79596785]),
                [qml.Identity(0), qml.PauliX(0), qml.PauliZ(0)],
            ),
        ),
    ],
)
def test_transform_hamiltonian(symbols, geometry, generator, paulix_ops, paulix_sector, ham_ref):
    r"""Test that transform_hamiltonian returns the correct hamiltonian."""
    mol = qml.hf.Molecule(symbols, geometry)
    h = qml.hf.generate_hamiltonian(mol)()
    ham_calc = transform_hamiltonian(h, generator, paulix_ops, paulix_sector)

    # sort Hamiltonian terms and then compare with reference
    sorted_terms = list(sorted(zip(ham_calc.terms[0], ham_calc.terms[1])))
    for i, term in enumerate(sorted_terms):
        assert np.allclose(term[0], ham_ref.terms[0][i])
        assert term[1].compare(ham_ref.terms[1][i])


@pytest.mark.parametrize(
    ("symbols", "geometry", "charge", "generators", "num_electrons", "result"),
    [
        (
            ["H", "H"],
            np.array([[0.0, 0.0, 0.0], [0.0, 0.0, 1.40104295]], requires_grad=False),
            0,
            [
                qml.Hamiltonian([1.0], [qml.PauliZ(0) @ qml.PauliZ(1)]),
                qml.Hamiltonian([1.0], [qml.PauliZ(0) @ qml.PauliZ(2)]),
                qml.Hamiltonian([1.0], [qml.PauliZ(0) @ qml.PauliZ(3)]),
            ],
            2,
            [1, -1, -1],
        ),
        (
<<<<<<< HEAD
=======
            ["He", "H"],
            np.array([[0.0, 0.0, 0.0], [0.0, 0.0, 1.4588684632]], requires_grad=False),
            1,
            [
                qml.Hamiltonian([1.0], [qml.PauliZ(0) @ qml.PauliZ(2)]),
                qml.Hamiltonian([1.0], [qml.PauliZ(1) @ qml.PauliZ(3)]),
            ],
            1,
            [-1, 1],
        ),
        (
>>>>>>> 49b94faa
            ["H", "H", "H"],
            np.array(
                [[-0.84586466, 0.0, 0.0], [0.84586466, 0.0, 0.0], [0.0, 1.46508057, 0.0]],
                requires_grad=False,
            ),
            1,
            [
                qml.Hamiltonian([1.0], [qml.PauliZ(0) @ qml.PauliZ(2) @ qml.PauliZ(4)]),
                qml.Hamiltonian([1.0], [qml.PauliZ(1) @ qml.PauliZ(3) @ qml.PauliZ(5)]),
            ],
<<<<<<< HEAD
            3,
            [1, -1],
=======
            2,
            [-1, -1],
>>>>>>> 49b94faa
        ),
    ],
)
def test_optimal_sector(symbols, geometry, charge, generators, num_electrons, result):
    r"""Test that find_optimal_sector returns the correct result."""
    mol = qml.hf.Molecule(symbols, geometry, charge)
    hamiltonian = qml.hf.generate_hamiltonian(mol)()

    perm = optimal_sector(hamiltonian, generators, num_electrons)

    assert perm == result


@pytest.mark.parametrize(
    ("symbols", "geometry", "generators"),
    [
        (
            ["H", "H"],
            np.array([[0.0, 0.0, 0.0], [0.0, 0.0, 1.40104295]], requires_grad=False),
            [
                qml.Hamiltonian([1.0], [qml.PauliZ(0) @ qml.PauliZ(1)]),
                qml.Hamiltonian([1.0], [qml.PauliZ(0) @ qml.PauliZ(2)]),
                qml.Hamiltonian([1.0], [qml.PauliZ(0) @ qml.PauliZ(3)]),
            ],
        ),
    ],
)
@pytest.mark.parametrize(
    ("num_electrons", "msg_match"),
    [
        (0, f"The number of active electrons must be greater than zero"),
        (5, f"Number of active orbitals cannot be smaller than number of active electrons"),
    ],
)
def test_exceptions_optimal_sector(symbols, geometry, generators, num_electrons, msg_match):
    r"""Test that find_optimal_sector returns the correct result."""
    mol = qml.hf.Molecule(symbols, geometry)
    hamiltonian = qml.hf.generate_hamiltonian(mol)()

    with pytest.raises(ValueError, match=msg_match):
<<<<<<< HEAD
        optimal_sector(hamiltonian, generators, num_electrons)


@pytest.mark.parametrize(
    ("generators", "paulix_ops", "paulix_sector", "num_electrons", "num_wires", "result"),
    [
        (
            [
                qml.Hamiltonian([1.0], [qml.PauliZ(0) @ qml.PauliZ(1)]),
                qml.Hamiltonian([1.0], [qml.PauliZ(0) @ qml.PauliZ(2)]),
                qml.Hamiltonian([1.0], [qml.PauliZ(0) @ qml.PauliZ(3)]),
            ],
            [qml.PauliX(wires=[1]), qml.PauliX(wires=[2]), qml.PauliX(wires=[3])],
            (1, -1, -1),
            2,
            4,
            np.array([1]),
        ),
        (
            [
                qml.Hamiltonian([1.0], [qml.PauliZ(0) @ qml.PauliZ(2) @ qml.PauliZ(4)]),
                qml.Hamiltonian([1.0], [qml.PauliZ(1) @ qml.PauliZ(3) @ qml.PauliZ(5)]),
            ],
            [qml.PauliX(wires=[2]), qml.PauliX(wires=[3])],
            (-1, -1),
            2,
            6,
            np.array([1, 1, 0, 0]),
        ),
        (
            [
                qml.Hamiltonian([1.0], [qml.PauliZ(6) @ qml.PauliZ(7)]),
                qml.Hamiltonian([1.0], [qml.PauliZ(8) @ qml.PauliZ(9)]),
                qml.Hamiltonian(
                    [1.0],
                    [
                        qml.PauliZ(wires=[0])
                        @ qml.PauliZ(wires=[2])
                        @ qml.PauliZ(wires=[4])
                        @ qml.PauliZ(wires=[6])
                        @ qml.PauliZ(wires=[8])
                        @ qml.PauliZ(wires=[10])
                    ],
                ),
                qml.Hamiltonian(
                    [1.0],
                    [
                        qml.PauliZ(wires=[1])
                        @ qml.PauliZ(wires=[3])
                        @ qml.PauliZ(wires=[5])
                        @ qml.PauliZ(wires=[6])
                        @ qml.PauliZ(wires=[8])
                        @ qml.PauliZ(wires=[11])
                    ],
                ),
            ],
            [
                qml.PauliX(wires=[7]),
                qml.PauliX(wires=[9]),
                qml.PauliX(wires=[0]),
                qml.PauliX(wires=[1]),
            ],
            (1, 1, 1, 1),
            4,
            12,
            np.array([1, 1, 0, 0, 0, 0, 0, 0]),
        ),
    ],
)
def test_transform_hf(generators, paulix_ops, paulix_sector, num_electrons, num_wires, result):
    r"""Test that transform_hf returns the correct result."""

    tapered_hf_state = transform_hf(
        generators,
        paulix_ops,
        paulix_sector,
        num_electrons,
        num_wires,
    )
    print(tapered_hf_state, result)
    assert np.all(tapered_hf_state == result)


@pytest.mark.parametrize(
    ("symbols", "geometry", "charge"),
    [
        (
            ["H", "H"],
            np.array([[0.0, 0.0, 0.0], [0.0, 0.0, 1.40104295]], requires_grad=True),
            0,
        ),
        (
            ["He", "H"],
            np.array(
                [[0.0, 0.0, 0.0], [0.0, 0.0, 1.4588684632]],
                requires_grad=True,
            ),
            1,
        ),
        (
            ["H", "H", "H"],
            np.array(
                [[-0.84586466, 0.0, 0.0], [0.84586466, 0.0, 0.0], [0.0, 1.46508057, 0.0]],
                requires_grad=True,
            ),
            1,
        ),
    ],
)
def test_hf_energy(symbols, geometry, charge):
    r"""Test that HF energy obtained from the tapered Hamiltonian and tapered Hartree Fock state is consistent."""
    mol = qml.hf.Molecule(symbols, geometry, charge)
    hamiltonian = qml.hf.generate_hamiltonian(mol)(geometry)
    hf_state = np.where(np.arange(len(hamiltonian.wires)) < mol.n_electrons, 1, 0)
    generators, paulix_ops = generate_symmetries(hamiltonian, len(hamiltonian.wires))
    paulix_sector = optimal_sector(hamiltonian, generators, mol.n_electrons)

    hamiltonian_tapered = transform_hamiltonian(hamiltonian, generators, paulix_ops, paulix_sector)
    hf_state_tapered = transform_hf(
        generators, paulix_ops, paulix_sector, mol.n_electrons, len(hamiltonian.wires)
    )

    # calculate the HF energy <\psi_{HF}| H |\psi_{HF}> for tapered and untapered Hamiltonian
    o = np.array([1, 0])
    l = np.array([0, 1])
    state = functools.reduce(lambda i, j: np.kron(i, j), [l if s else o for s in hf_state])
    state_tapered = functools.reduce(
        lambda i, j: np.kron(i, j), [l if s else o for s in hf_state_tapered]
    )

    energy = (
        scipy.sparse.coo_matrix(state)
        @ qml.utils.sparse_hamiltonian(hamiltonian)
        @ scipy.sparse.coo_matrix(state).T
    ).toarray()
    energy_tapered = (
        scipy.sparse.coo_matrix(state_tapered)
        @ qml.utils.sparse_hamiltonian(hamiltonian_tapered)
        @ scipy.sparse.coo_matrix(state_tapered).T
    ).toarray()

    assert np.isclose(energy, energy_tapered)
=======
        optimal_sector(hamiltonian, generators, num_electrons)
>>>>>>> 49b94faa
<|MERGE_RESOLUTION|>--- conflicted
+++ resolved
@@ -14,11 +14,8 @@
 """
 Unit tests for functions needed for qubit tapering.
 """
-<<<<<<< HEAD
 import functools
 import scipy
-=======
->>>>>>> 49b94faa
 import pytest
 import pennylane as qml
 from pennylane import numpy as np
@@ -34,11 +31,7 @@
     get_generators,
     optimal_sector,
     transform_hamiltonian,
-<<<<<<< HEAD
     transform_hf,
-=======
-    optimal_sector,
->>>>>>> 49b94faa
 )
 
 
@@ -483,8 +476,6 @@
             [1, -1, -1],
         ),
         (
-<<<<<<< HEAD
-=======
             ["He", "H"],
             np.array([[0.0, 0.0, 0.0], [0.0, 0.0, 1.4588684632]], requires_grad=False),
             1,
@@ -496,7 +487,6 @@
             [-1, 1],
         ),
         (
->>>>>>> 49b94faa
             ["H", "H", "H"],
             np.array(
                 [[-0.84586466, 0.0, 0.0], [0.84586466, 0.0, 0.0], [0.0, 1.46508057, 0.0]],
@@ -507,13 +497,8 @@
                 qml.Hamiltonian([1.0], [qml.PauliZ(0) @ qml.PauliZ(2) @ qml.PauliZ(4)]),
                 qml.Hamiltonian([1.0], [qml.PauliZ(1) @ qml.PauliZ(3) @ qml.PauliZ(5)]),
             ],
-<<<<<<< HEAD
-            3,
-            [1, -1],
-=======
             2,
             [-1, -1],
->>>>>>> 49b94faa
         ),
     ],
 )
@@ -554,7 +539,6 @@
     hamiltonian = qml.hf.generate_hamiltonian(mol)()
 
     with pytest.raises(ValueError, match=msg_match):
-<<<<<<< HEAD
         optimal_sector(hamiltonian, generators, num_electrons)
 
 
@@ -696,7 +680,4 @@
         @ scipy.sparse.coo_matrix(state_tapered).T
     ).toarray()
 
-    assert np.isclose(energy, energy_tapered)
-=======
-        optimal_sector(hamiltonian, generators, num_electrons)
->>>>>>> 49b94faa
+    assert np.isclose(energy, energy_tapered)