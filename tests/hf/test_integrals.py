# Copyright 2018-2021 Xanadu Quantum Technologies Inc.

# Licensed under the Apache License, Version 2.0 (the "License");
# you may not use this file except in compliance with the License.
# You may obtain a copy of the License at

#     http://www.apache.org/licenses/LICENSE-2.0

# Unless required by applicable law or agreed to in writing, software
# distributed under the License is distributed on an "AS IS" BASIS,
# WITHOUT WARRANTIES OR CONDITIONS OF ANY KIND, either express or implied.
# See the License for the specific language governing permissions and
# limitations under the License.
"""
Unit tests for functions needed to computing integrals over basis functions.
"""
import autograd
import numpy as np
import pytest
from pennylane import numpy as pnp
from pennylane.hf.integrals import (
    _diff2,
    _generate_params,
<<<<<<< HEAD
    _boys,
=======
>>>>>>> 0686f843
    contracted_norm,
    expansion,
    gaussian_kinetic,
    gaussian_overlap,
<<<<<<< HEAD
    generate_attraction,
    generate_kinetic,
    generate_overlap,
    generate_repulsion,
=======
    generate_kinetic,
    generate_overlap,
>>>>>>> 0686f843
    primitive_norm,
    _hermite_coulomb,
)
from pennylane.hf.molecule import Molecule


@pytest.mark.parametrize(
    ("l", "alpha", "n"),
    [
        # normalization constant for an s orbital is :math:`(\frac {2 \alpha}{\pi})^{{3/4}}`.
        ((0, 0, 0), np.array([3.425250914]), np.array([1.79444183])),
    ],
)
def test_gaussian_norm(l, alpha, n):
    r"""Test that the computed normalization constant of a Gaussian function is correct."""
    assert np.allclose(primitive_norm(l, alpha), n)


@pytest.mark.parametrize(
    ("l", "alpha", "a", "n"),
    [
        # normalization constant for a contracted Gaussian function composed of three normalized
        # s orbital is :math:`1/3`.
        (
            (0, 0, 0),
            np.array([3.425250914, 3.425250914, 3.425250914]),
            np.array([1.79444183, 1.79444183, 1.79444183]),
            np.array([0.33333333]),
        )
    ],
)
def test_contraction_norm(l, alpha, a, n):
    r"""Test that the computed normalization constant of a contracted Gaussian function is correct."""
    assert np.allclose(contracted_norm(l, alpha, a), n)


@pytest.mark.parametrize(
    ("alpha", "coeff", "r"),
    [
        (
            pnp.array([3.42525091, 0.62391373, 0.1688554], requires_grad=True),
            pnp.array([0.15432897, 0.53532814, 0.44463454], requires_grad=True),
            pnp.array([0.0, 0.0, 0.0], requires_grad=False),
        ),
        (
            pnp.array([3.42525091, 0.62391373, 0.1688554], requires_grad=False),
            pnp.array([0.15432897, 0.53532814, 0.44463454], requires_grad=False),
            pnp.array([0.0, 0.0, 0.0], requires_grad=True),
        ),
    ],
)
def test_generate_params(alpha, coeff, r):
    r"""Test that test_generate_params returns correct basis set parameters."""
    params = [alpha, coeff, r]
    args = [p for p in [alpha, coeff, r] if p.requires_grad]
    basis_params = _generate_params(params, args)

    assert np.allclose(basis_params, (alpha, coeff, r))


@pytest.mark.parametrize(
    ("la", "lb", "ra", "rb", "alpha", "beta", "t", "c"),
    [
        (
            0,
            0,
            pnp.array([1.2]),
            pnp.array([1.2]),
            pnp.array([3.42525091]),
            pnp.array([3.42525091]),
            0,
            pnp.array([1.0]),
        ),
        (
            1,
            0,
            pnp.array([0.0]),
            pnp.array([0.0]),
            pnp.array([3.42525091]),
            pnp.array([3.42525091]),
            0,
            pnp.array([0.0]),
        ),
        (
            1,
            1,
            pnp.array([0.0]),
            pnp.array([10.0]),
            pnp.array([3.42525091]),
            pnp.array([3.42525091]),
            0,
            pnp.array([0.0]),
        ),
    ],
)
def test_expansion(la, lb, ra, rb, alpha, beta, t, c):
    r"""Test that expansion function returns correct value."""
    assert np.allclose(expansion(la, lb, ra, rb, alpha, beta, t), c)
    assert np.allclose(expansion(la, lb, ra, rb, alpha, beta, -1), pnp.array([0.0]))
    assert np.allclose(expansion(0, 1, ra, rb, alpha, beta, 2), pnp.array([0.0]))


@pytest.mark.parametrize(
    ("la", "lb", "ra", "rb", "alpha", "beta", "o"),
    [
        # two normalized s orbitals
        (
            (0, 0, 0),
            (0, 0, 0),
            pnp.array([0.0, 0.0, 0.0]),
            pnp.array([0.0, 0.0, 0.0]),
            pnp.array([pnp.pi / 2]),
            pnp.array([pnp.pi / 2]),
            pnp.array([1.0]),
        ),
        (
            (0, 0, 0),
            (0, 0, 0),
            pnp.array([0.0, 0.0, 0.0]),
            pnp.array([20.0, 0.0, 0.0]),
            pnp.array([3.42525091]),
            pnp.array([3.42525091]),
            pnp.array([0.0]),
        ),
        (
            (1, 0, 0),
            (0, 0, 1),
            pnp.array([0.0, 0.0, 0.0]),
            pnp.array([0.0, 0.0, 0.0]),
            pnp.array([6.46480325]),
            pnp.array([6.46480325]),
            pnp.array([0.0]),
        ),
    ],
)
def test_gaussian_overlap(la, lb, ra, rb, alpha, beta, o):
    r"""Test that gaussian overlap function returns a correct value."""
    assert np.allclose(gaussian_overlap(la, lb, ra, rb, alpha, beta), o)


@pytest.mark.parametrize(
    ("symbols", "geometry", "alpha", "coef", "r", "o_ref"),
    [
        (
            ["H", "H"],
            pnp.array([[0.0, 0.0, 0.0], [0.0, 0.0, 20.0]], requires_grad=False),
            pnp.array(
                [[3.42525091, 0.62391373, 0.1688554], [3.42525091, 0.62391373, 0.1688554]],
                requires_grad=False,
            ),
            pnp.array(
                [[0.15432897, 0.53532814, 0.44463454], [0.15432897, 0.53532814, 0.44463454]],
                requires_grad=True,
            ),
            pnp.array([[0.0, 0.0, 0.0], [0.0, 0.0, 20.0]], requires_grad=True),
            pnp.array([0.0]),
        ),
        (
            ["H", "H"],
            pnp.array([[0.0, 0.0, 0.0], [0.0, 0.0, 0.0]], requires_grad=False),
            pnp.array(
                [[3.42525091, 0.62391373, 0.1688554], [3.42525091, 0.62391373, 0.1688554]],
                requires_grad=False,
            ),
            pnp.array(
                [[0.15432897, 0.53532814, 0.44463454], [0.15432897, 0.53532814, 0.44463454]],
                requires_grad=False,
            ),
            pnp.array([[0.0, 0.0, 0.0], [0.0, 0.0, 0.0]], requires_grad=True),
            pnp.array([1.0]),
        ),
        (
            ["H", "H"],
            pnp.array([[0.0, 0.0, 0.0], [0.0, 0.0, 0.0]], requires_grad=True),
            pnp.array(
                [[3.42525091, 0.62391373, 0.1688554], [3.42525091, 0.62391373, 0.1688554]],
                requires_grad=True,
            ),
            pnp.array(
                [[0.15432897, 0.53532814, 0.44463454], [0.15432897, 0.53532814, 0.44463454]],
                requires_grad=True,
            ),
            pnp.array([[0.0, 0.0, 0.0], [0.0, 0.0, 0.0]], requires_grad=True),
            pnp.array([1.0]),
        ),
    ],
)
def test_generate_overlap(symbols, geometry, alpha, coef, r, o_ref):
    r"""Test that generate_overlap function returns a correct value for the overlap integral."""
    mol = Molecule(symbols, geometry)
    basis_a = mol.basis_set[0]
    basis_b = mol.basis_set[1]
    args = [p for p in [alpha, coef, r] if p.requires_grad]

    o = generate_overlap(basis_a, basis_b)(*args)
    assert np.allclose(o, o_ref)


@pytest.mark.parametrize(
    ("symbols", "geometry", "alpha", "coeff"),
    [
        (
            ["H", "H"],
            pnp.array([[0.0, 0.0, 0.0], [0.0, 0.0, 1.0]], requires_grad=False),
            pnp.array(
                [[3.42525091, 0.62391373, 0.1688554], [3.42525091, 0.62391373, 0.1688554]],
                requires_grad=True,
            ),
            pnp.array(
                [[0.15432897, 0.53532814, 0.44463454], [0.15432897, 0.53532814, 0.44463454]],
                requires_grad=True,
            ),
        ),
    ],
)
def test_gradient(symbols, geometry, alpha, coeff):
    r"""Test that the overlap gradient computed with respect to the basis parameters is correct."""
    mol = Molecule(symbols, geometry, alpha=alpha, coeff=coeff)
    basis_a = mol.basis_set[0]
    basis_b = mol.basis_set[1]
    args = [mol.alpha, mol.coeff]

    g_alpha = autograd.grad(generate_overlap(basis_a, basis_b), argnum=0)(*args)
    g_coeff = autograd.grad(generate_overlap(basis_a, basis_b), argnum=1)(*args)

    # compute overlap gradients with respect to alpha and coeff using finite diff
    delta = 0.0001
    g_ref_alpha = np.zeros(6).reshape(alpha.shape)
    g_ref_coeff = np.zeros(6).reshape(coeff.shape)

    for i in range(len(alpha)):
        for j in range(len(alpha[0])):

            alpha_minus = alpha.copy()
            alpha_plus = alpha.copy()
            alpha_minus[i][j] = alpha_minus[i][j] - delta
            alpha_plus[i][j] = alpha_plus[i][j] + delta
            o_minus = generate_overlap(basis_a, basis_b)(*[alpha_minus, coeff])
            o_plus = generate_overlap(basis_a, basis_b)(*[alpha_plus, coeff])
            g_ref_alpha[i][j] = (o_plus - o_minus) / (2 * delta)

            coeff_minus = coeff.copy()
            coeff_plus = coeff.copy()
            coeff_minus[i][j] = coeff_minus[i][j] - delta
            coeff_plus[i][j] = coeff_plus[i][j] + delta
            o_minus = generate_overlap(basis_a, basis_b)(*[alpha, coeff_minus])
            o_plus = generate_overlap(basis_a, basis_b)(*[alpha, coeff_plus])
            g_ref_coeff[i][j] = (o_plus - o_minus) / (2 * delta)

    assert np.allclose(g_alpha, g_ref_alpha)
    assert np.allclose(g_coeff, g_ref_coeff)

<<<<<<< HEAD
=======

>>>>>>> 0686f843
@pytest.mark.parametrize(
    ("i", "j", "ri", "rj", "alpha", "beta", "d"),
    [
        # _diff2 must return 0.0 for two Gaussians centered far apart at 0.0 and 20.0
        (
            0,
            1,
            pnp.array([0.0]),
            pnp.array([20.0]),
            pnp.array([3.42525091]),
            pnp.array([3.42525091]),
            pnp.array([0.0]),
        ),
        # computed manually
        (
            0,
            0,
            pnp.array([0.0]),
            pnp.array([1.0]),
            pnp.array([3.42525091]),
            pnp.array([3.42525091]),
            pnp.array([1.01479665]),
        ),
    ],
)
def test_diff2(i, j, ri, rj, alpha, beta, d):
    r"""Test that _diff2 function returns a correct value."""
    assert np.allclose(_diff2(i, j, ri, rj, alpha, beta), d)


@pytest.mark.parametrize(
    ("la", "lb", "ra", "rb", "alpha", "beta", "t"),
    [
        # gaussian_kinetic must return 0.0 for two Gaussians centered far apart
        (
            (0, 0, 0),
            (0, 0, 0),
            pnp.array([0.0, 0.0, 0.0]),
            pnp.array([20.0, 0.0, 0.0]),
            pnp.array([3.42525091]),
            pnp.array([3.42525091]),
            pnp.array([0.0]),
        ),
    ],
)
def test_gaussian_kinetic(la, lb, ra, rb, alpha, beta, t):
    r"""Test that gaussian_kinetic function returns a correct value."""
    assert np.allclose(gaussian_kinetic(la, lb, ra, rb, alpha, beta), t)


@pytest.mark.parametrize(
    ("symbols", "geometry", "alpha", "coeff", "r", "t_ref"),
    [
        # generate_kinetic must return 0.0 for two Gaussians centered far apart
        (
            ["H", "H"],
            pnp.array([[0.0, 0.0, 0.0], [0.0, 0.0, 20.0]], requires_grad=False),
            pnp.array(
                [[3.42525091, 0.62391373, 0.1688554], [3.42525091, 0.62391373, 0.1688554]],
                requires_grad=False,
            ),
            pnp.array(
                [[0.15432897, 0.53532814, 0.44463454], [0.15432897, 0.53532814, 0.44463454]],
                requires_grad=True,
            ),
            pnp.array([[0.0, 0.0, 0.0], [0.0, 0.0, 20.0]], requires_grad=True),
            pnp.array([0.0]),
        ),
        # kinetic integral obtained from pyscf using mol.intor('int1e_kin')
        (
            ["H", "H"],
            pnp.array([[0.0, 0.0, 0.0], [0.0, 0.0, 1.0]], requires_grad=False),
            pnp.array(
                [[3.42525091, 0.62391373, 0.1688554], [3.42525091, 0.62391373, 0.1688554]],
                requires_grad=False,
            ),
            pnp.array(
                [[0.15432897, 0.53532814, 0.44463454], [0.15432897, 0.53532814, 0.44463454]],
                requires_grad=True,
            ),
            pnp.array([[0.0, 0.0, 0.0], [0.0, 0.0, 1.0]], requires_grad=True),
            pnp.array([0.38325384]),
        ),
    ],
)
def test_generate_kinetic(symbols, geometry, alpha, coeff, r, t_ref):
    r"""Test that generate_kinetic function returns a correct value for the kinetic integral."""
    mol = Molecule(symbols, geometry, alpha=alpha, coeff=coeff, r=r)
    basis_a = mol.basis_set[0]
    basis_b = mol.basis_set[1]
    args = [p for p in [alpha, coeff, r] if p.requires_grad]

    t = generate_kinetic(basis_a, basis_b)(*args)
    assert np.allclose(t, t_ref)


@pytest.mark.parametrize(
    ("symbols", "geometry", "alpha", "coeff", "r"),
    [
        (
            ["H", "H"],
            pnp.array([[0.0, 0.0, 0.0], [0.0, 0.0, 1.0]], requires_grad=False),
            pnp.array(
                [[3.42525091, 0.62391373, 0.1688554], [3.42525091, 0.62391373, 0.1688554]],
                requires_grad=True,
            ),
            pnp.array(
                [[0.15432897, 0.53532814, 0.44463454], [0.15432897, 0.53532814, 0.44463454]],
                requires_grad=True,
            ),
            pnp.array([[0.0, 0.0, 0.0], [0.0, 0.0, 1.0]], requires_grad=True),
        ),
    ],
)
def test_gradient_kinetic(symbols, geometry, alpha, coeff, r):
    r"""Test that the kinetic gradient computed with respect to the basis parameters is correct."""
    mol = Molecule(symbols, geometry, alpha=alpha, coeff=coeff, r=r)
    basis_a = mol.basis_set[0]
    basis_b = mol.basis_set[1]
    args = [mol.alpha, mol.coeff, mol.r]

    g_alpha = autograd.grad(generate_kinetic(basis_a, basis_b), argnum=0)(*args)
    g_coeff = autograd.grad(generate_kinetic(basis_a, basis_b), argnum=1)(*args)
    g_r = autograd.grad(generate_kinetic(basis_a, basis_b), argnum=2)(*args)

    # compute kinetic gradients with respect to alpha, coeff and r using finite diff
    delta = 0.0001
    g_ref_alpha = np.zeros(6).reshape(alpha.shape)
    g_ref_coeff = np.zeros(6).reshape(coeff.shape)
    g_ref_r = np.zeros(6).reshape(r.shape)

    for i in range(len(alpha)):
        for j in range(len(alpha[0])):

            alpha_minus = alpha.copy()
            alpha_plus = alpha.copy()
            alpha_minus[i][j] = alpha_minus[i][j] - delta
            alpha_plus[i][j] = alpha_plus[i][j] + delta
            t_minus = generate_kinetic(basis_a, basis_b)(*[alpha_minus, coeff, r])
            t_plus = generate_kinetic(basis_a, basis_b)(*[alpha_plus, coeff, r])
            g_ref_alpha[i][j] = (t_plus - t_minus) / (2 * delta)

            coeff_minus = coeff.copy()
            coeff_plus = coeff.copy()
            coeff_minus[i][j] = coeff_minus[i][j] - delta
            coeff_plus[i][j] = coeff_plus[i][j] + delta
            t_minus = generate_kinetic(basis_a, basis_b)(*[alpha, coeff_minus, r])
            t_plus = generate_kinetic(basis_a, basis_b)(*[alpha, coeff_plus, r])
            g_ref_coeff[i][j] = (t_plus - t_minus) / (2 * delta)

            r_minus = r.copy()
            r_plus = r.copy()
            r_minus[i][j] = r_minus[i][j] - delta
            r_plus[i][j] = r_plus[i][j] + delta
            t_minus = generate_kinetic(basis_a, basis_b)(*[alpha, coeff, r_minus])
            t_plus = generate_kinetic(basis_a, basis_b)(*[alpha, coeff, r_plus])
            g_ref_r[i][j] = (t_plus - t_minus) / (2 * delta)

    assert np.allclose(g_alpha, g_ref_alpha)
    assert np.allclose(g_coeff, g_ref_coeff)
<<<<<<< HEAD
    assert np.allclose(g_r, g_ref_r)

@pytest.mark.parametrize(
    ("symbols", "geometry", "alpha", "coeff", "r", "a_ref"),
    [
        # trivial case
        (
            ["H", "H"],
            pnp.array([[0.0, 0.0, 0.0], [0.0, 0.0, 20.0]], requires_grad=False),
            pnp.array(
                [[3.42525091, 0.62391373, 0.1688554], [3.42525091, 0.62391373, 0.1688554]],
                requires_grad=True,
            ),
            pnp.array(
                [[0.15432897, 0.53532814, 0.44463454], [0.15432897, 0.53532814, 0.44463454]],
                requires_grad=True,
            ),
            pnp.array([[0.0, 0.0, 0.0], [0.0, 0.0, 20.0]], requires_grad=True),
            pnp.array([0.0]),
        ),
        # nuclear attraction integral obtained from pyscf using mol.intor('int1e_nuc')
        (
            ["H", "H"],
            pnp.array([[0.0, 0.0, 0.0], [0.0, 0.0, 1.0]], requires_grad=True),
            pnp.array(
                [[3.42525091, 0.62391373, 0.1688554], [3.42525091, 0.62391373, 0.1688554]],
                requires_grad=True,
            ),
            pnp.array(
                [[0.15432897, 0.53532814, 0.44463454], [0.15432897, 0.53532814, 0.44463454]],
                requires_grad=True,
            ),
            pnp.array([[0.0, 0.0, 0.0], [0.0, 0.0, 1.0]], requires_grad=True),
            pnp.array([0.80120855]),
        ),
    ],
)
def test_generate_attraction(symbols, geometry, alpha, coeff, r, a_ref):
    r"""Test that generate_attraction function returns a correct value for the kinetic integral."""
    mol = Molecule(symbols, geometry, alpha=alpha, coeff=coeff, r=r)
    basis_a = mol.basis_set[0]
    basis_b = mol.basis_set[1]
    args = [p for p in [alpha, coeff, r] if p.requires_grad]

    if geometry.requires_grad:
        args = [geometry[0]] + args

    print(args)

    a = generate_attraction(geometry[0], basis_a, basis_b)(*args)
    assert np.allclose(a, a_ref)


@pytest.mark.parametrize(
    ("symbols", "geometry", "alpha", "coeff", "r"),
    [
        (
            ["H", "H"],
            pnp.array([[0.0, 0.0, 0.0], [0.0, 0.0, 1.0]], requires_grad=False),
            pnp.array(
                [[3.42525091, 0.62391373, 0.1688554], [3.42525091, 0.62391373, 0.1688554]],
                requires_grad=True,
            ),
            pnp.array(
                [[0.15432897, 0.53532814, 0.44463454], [0.15432897, 0.53532814, 0.44463454]],
                requires_grad=True,
            ),
            pnp.array([[0.0, 0.0, 0.0], [0.0, 0.0, 1.0]], requires_grad=True),
        ),
    ],
)
def test_gradient_attraction(symbols, geometry, alpha, coeff, r):
    r"""Test that the attraction gradient computed with respect to the basis parameters is correct."""
    mol = Molecule(symbols, geometry, alpha=alpha, coeff=coeff, r=r)
    basis_a = mol.basis_set[0]
    basis_b = mol.basis_set[1]
    args = [mol.alpha, mol.coeff, mol.r]
    r_nuc = geometry[0]

    g_alpha = autograd.grad(generate_attraction(r_nuc, basis_a, basis_b), argnum=0)(*args)
    g_coeff = autograd.grad(generate_attraction(r_nuc, basis_a, basis_b), argnum=1)(*args)
    g_r = autograd.grad(generate_attraction(r_nuc, basis_a, basis_b), argnum=2)(*args)

    # compute attraction gradients with respect to alpha and coeff using finite diff
    delta = 0.0001
    g_ref_alpha = np.zeros(6).reshape(alpha.shape)
    g_ref_coeff = np.zeros(6).reshape(coeff.shape)
    g_ref_r = np.zeros(6).reshape(r.shape)

    for i in range(len(alpha)):
        for j in range(len(alpha[0])):

            alpha_minus = alpha.copy()
            alpha_plus = alpha.copy()
            alpha_minus[i][j] = alpha_minus[i][j] - delta
            alpha_plus[i][j] = alpha_plus[i][j] + delta
            a_minus = generate_attraction(r_nuc, basis_a, basis_b)(*[alpha_minus, coeff, r])
            a_plus = generate_attraction(r_nuc, basis_a, basis_b)(*[alpha_plus, coeff, r])
            g_ref_alpha[i][j] = (a_plus - a_minus) / (2 * delta)

            coeff_minus = coeff.copy()
            coeff_plus = coeff.copy()
            coeff_minus[i][j] = coeff_minus[i][j] - delta
            coeff_plus[i][j] = coeff_plus[i][j] + delta
            a_minus = generate_attraction(r_nuc, basis_a, basis_b)(*[alpha, coeff_minus, r])
            a_plus = generate_attraction(r_nuc, basis_a, basis_b)(*[alpha, coeff_plus, r])
            g_ref_coeff[i][j] = (a_plus - a_minus) / (2 * delta)

            r_minus = r.copy()
            r_plus = r.copy()
            r_minus[i][j] = r_minus[i][j] - delta
            r_plus[i][j] = r_plus[i][j] + delta
            a_minus = generate_attraction(r_nuc, basis_a, basis_b)(*[alpha, coeff, r_minus])
            a_plus = generate_attraction(r_nuc, basis_a, basis_b)(*[alpha, coeff, r_plus])
            g_ref_r[i][j] = (a_plus - a_minus) / (2 * delta)

    assert np.allclose(g_alpha, g_ref_alpha)
    assert np.allclose(g_coeff, g_ref_coeff)
    assert np.allclose(g_r, g_ref_r)


@pytest.mark.parametrize(
    ("symbols", "geometry", "alpha", "coeff", "e_ref"),
    [
        (
            ["H", "H"],
            pnp.array([[0.0, 0.0, 0.0], [0.0, 0.0, 20.0]], requires_grad=False),
            pnp.array(
                [
                    [3.42525091, 0.62391373, 0.1688554],
                    [3.42525091, 0.62391373, 0.1688554],
                    [3.42525091, 0.62391373, 0.1688554],
                    [3.42525091, 0.62391373, 0.1688554],
                ],
                requires_grad=False,
            ),
            pnp.array(
                [
                    [0.15432897, 0.53532814, 0.44463454],
                    [0.15432897, 0.53532814, 0.44463454],
                    [0.15432897, 0.53532814, 0.44463454],
                    [0.15432897, 0.53532814, 0.44463454],
                ],
                requires_grad=True,
            ),
            pnp.array([0.0]),
        ),
        (
            ["H", "H"],
            pnp.array([[0.0, 0.0, 0.0], [0.0, 0.0, 1.0]], requires_grad=False),
            pnp.array(
                [
                    [3.42525091, 0.62391373, 0.1688554],
                    [3.42525091, 0.62391373, 0.1688554],
                    [3.42525091, 0.62391373, 0.1688554],
                    [3.42525091, 0.62391373, 0.1688554],
                ],
                requires_grad=False,
            ),
            pnp.array(
                [
                    [0.15432897, 0.53532814, 0.44463454],
                    [0.15432897, 0.53532814, 0.44463454],
                    [0.15432897, 0.53532814, 0.44463454],
                    [0.15432897, 0.53532814, 0.44463454],
                ],
                requires_grad=True,
            ),
            pnp.array([0.45590169]),
        ),
    ],
)
def test_generate_repulsion(symbols, geometry, alpha, coeff, e_ref):
    r"""Test that generate_repulsion function returns a correct value for the kinetic integral."""
    mol = Molecule(symbols, geometry, alpha=alpha, coeff=coeff)
    basis_a = mol.basis_set[0]
    basis_b = mol.basis_set[1]
    args = [p for p in [alpha, coeff] if p.requires_grad]

    a = generate_repulsion(basis_a, basis_b, basis_a, basis_b)(*args)

    assert np.allclose(a, e_ref)


@pytest.mark.parametrize(
    ("symbols", "geometry", "alpha", "coeff", "r"),
    [
        (
            ["H", "H"],
            pnp.array([[0.0, 0.0, 0.0], [0.0, 0.0, 1.0]], requires_grad=False),
            pnp.array(
                [
                    [3.42525091, 0.62391373, 0.1688554],
                    [3.42525091, 0.62391373, 0.1688554],
                    [3.42525091, 0.62391373, 0.1688554],
                    [3.42525091, 0.62391373, 0.1688554],
                ],
                requires_grad=True,
            ),
            pnp.array(
                [
                    [0.15432897, 0.53532814, 0.44463454],
                    [0.15432897, 0.53532814, 0.44463454],
                    [0.15432897, 0.53532814, 0.44463454],
                    [0.15432897, 0.53532814, 0.44463454],
                ],
                requires_grad=True,
            ),
            pnp.array(
                [[0.0, 0.0, 0.0], [0.0, 0.0, 1.0], [0.0, 0.0, 0.0], [0.0, 0.0, 1.0]],
                requires_grad=True,
            ),
        ),
    ],
)
def test_gradient_repulsion(symbols, geometry, alpha, coeff, r):
    r"""Test that the repulsion gradient computed with respect to the basis parameters is correct."""
    mol = Molecule(symbols, geometry, alpha=alpha, coeff=coeff, r=r)
    basis_a = mol.basis_set[0]
    basis_b = mol.basis_set[1]
    args = [mol.alpha, mol.coeff, mol.r]

    g_alpha = autograd.grad(generate_repulsion(basis_a, basis_b, basis_a, basis_b), argnum=0)(*args)
    g_coeff = autograd.grad(generate_repulsion(basis_a, basis_b, basis_a, basis_b), argnum=1)(*args)
    g_r = autograd.grad(generate_repulsion(basis_a, basis_b, basis_a, basis_b), argnum=2)(*args)

    # compute repulsion gradients with respect to alpha and coeff using finite diff
    delta = 0.0001
    g_ref_alpha = np.zeros(12).reshape(alpha.shape)
    g_ref_coeff = np.zeros(12).reshape(coeff.shape)
    g_ref_r = np.zeros(12).reshape(r.shape)

    for i in range(len(alpha)):
        for j in range(len(alpha[0])):

            alpha_minus = alpha.copy()
            alpha_plus = alpha.copy()
            alpha_minus[i][j] = alpha_minus[i][j] - delta
            alpha_plus[i][j] = alpha_plus[i][j] + delta
            e_minus = generate_repulsion(basis_a, basis_b, basis_a, basis_b)(
                *[alpha_minus, coeff, r]
            )
            e_plus = generate_repulsion(basis_a, basis_b, basis_a, basis_b)(*[alpha_plus, coeff, r])
            g_ref_alpha[i][j] = (e_plus - e_minus) / (2 * delta)

            coeff_minus = coeff.copy()
            coeff_plus = coeff.copy()
            coeff_minus[i][j] = coeff_minus[i][j] - delta
            coeff_plus[i][j] = coeff_plus[i][j] + delta
            e_minus = generate_repulsion(basis_a, basis_b, basis_a, basis_b)(
                *[alpha, coeff_minus, r]
            )
            e_plus = generate_repulsion(basis_a, basis_b, basis_a, basis_b)(*[alpha, coeff_plus], r)
            g_ref_coeff[i][j] = (e_plus - e_minus) / (2 * delta)

            r_minus = r.copy()
            r_plus = r.copy()
            r_minus[i][j] = r_minus[i][j] - delta
            r_plus[i][j] = r_plus[i][j] + delta
            e_minus = generate_repulsion(basis_a, basis_b, basis_a, basis_b)(
                *[alpha, coeff, r_minus]
            )
            e_plus = generate_repulsion(basis_a, basis_b, basis_a, basis_b)(*[alpha, coeff, r_plus])
            g_ref_r[i][j] = (e_plus - e_minus) / (2 * delta)

    assert np.allclose(g_alpha, g_ref_alpha)
    assert np.allclose(g_coeff, g_ref_coeff)
    assert np.allclose(g_r, g_ref_r)


@pytest.mark.parametrize(
    ("n", "t", "f_ref"),
    [(1.25, 0.00, 0.2857142857142857), (2.75, 1.23, 0.061750771828252976)],
)
def test_boys(n, t, f_ref):
    r"""Test that the Boys function is evaluated correctly."""
    f = _boys(n, t)
    assert np.allclose(f, f_ref)


@pytest.mark.parametrize(
    ("t", "u", "v", "n", "p", "dr", "h_ref"),
    [
        (0, 0, 0, 0, 6.85050183, np.array([0.0, 0.0, 0.0]), 1.0),
        (0, 0, 1, 0, 6.85050183, np.array([0.0, 0.0, 0.0]), 0.0),
        (0, 0, 2, 0, 6.85050183, np.array([0.0, 0.0, 0.0]), -4.56700122),
        (0, 2, 0, 0, 6.85050183, np.array([0.0, 0.0, 0.0]), -4.56700122),
        (0, 1, 0, 0, 6.85050183, np.array([0.0, 0.0, 0.0]), 0.0),
        (2, 1, 0, 0, 6.85050183, np.array([0.0, 0.0, 0.0]), 0.0),
        (1, 1, 0, 0, 6.85050183, np.array([0.0, 0.0, 0.0]), 0.0),
    ],
)
def test_hermite_coulomb(t, u, v, n, p, dr, h_ref):
    r"""Test that the _hermite_coulomb function returns a correct value."""
    h = _hermite_coulomb(t, u, v, n, p, dr)
    assert np.allclose(h, h_ref)
=======
    assert np.allclose(g_r, g_ref_r)
>>>>>>> 0686f843
<|MERGE_RESOLUTION|>--- conflicted
+++ resolved
@@ -21,23 +21,15 @@
 from pennylane.hf.integrals import (
     _diff2,
     _generate_params,
-<<<<<<< HEAD
     _boys,
-=======
->>>>>>> 0686f843
     contracted_norm,
     expansion,
     gaussian_kinetic,
     gaussian_overlap,
-<<<<<<< HEAD
     generate_attraction,
+    generate_repulsion,
     generate_kinetic,
     generate_overlap,
-    generate_repulsion,
-=======
-    generate_kinetic,
-    generate_overlap,
->>>>>>> 0686f843
     primitive_norm,
     _hermite_coulomb,
 )
@@ -290,10 +282,7 @@
     assert np.allclose(g_alpha, g_ref_alpha)
     assert np.allclose(g_coeff, g_ref_coeff)
 
-<<<<<<< HEAD
-=======
-
->>>>>>> 0686f843
+
 @pytest.mark.parametrize(
     ("i", "j", "ri", "rj", "alpha", "beta", "d"),
     [
@@ -454,7 +443,6 @@
 
     assert np.allclose(g_alpha, g_ref_alpha)
     assert np.allclose(g_coeff, g_ref_coeff)
-<<<<<<< HEAD
     assert np.allclose(g_r, g_ref_r)
 
 @pytest.mark.parametrize(
@@ -750,7 +738,4 @@
 def test_hermite_coulomb(t, u, v, n, p, dr, h_ref):
     r"""Test that the _hermite_coulomb function returns a correct value."""
     h = _hermite_coulomb(t, u, v, n, p, dr)
-    assert np.allclose(h, h_ref)
-=======
-    assert np.allclose(g_r, g_ref_r)
->>>>>>> 0686f843
+    assert np.allclose(h, h_ref)