# Copyright 2024 Xanadu Quantum Technologies Inc.

# Licensed under the Apache License, Version 2.0 (the "License");
# you may not use this file except in compliance with the License.
# You may obtain a copy of the License at

#     http://www.apache.org/licenses/LICENSE-2.0

# Unless required by applicable law or agreed to in writing, software
# distributed under the License is distributed on an "AS IS" BASIS,
# WITHOUT WARRANTIES OR CONDITIONS OF ANY KIND, either express or implied.
# See the License for the specific language governing permissions and
# limitations under the License.
"""Tests for pennylane/dla/lie_closure.py functionality"""
# pylint: disable=too-few-public-methods, protected-access
from copy import copy
import pytest
import numpy as np

import pennylane as qml

from pennylane import X, Y, Z
from pennylane.dla import lie_closure
from pennylane.dla.lie_closure import PauliVSpace
from pennylane.pauli import PauliWord, PauliSentence

ops1 = [
    PauliSentence({PauliWord({0: "X", 1: "X"}): 1.0, PauliWord({0: "Y", 1: "Y"}): 1.0}),
    PauliSentence(
        {
            PauliWord({0: "X", 1: "X"}): 1.0,
        }
    ),
    PauliSentence(
        {
            PauliWord({0: "Y", 1: "Y"}): 2.0,
        }
    ),
]

ops2 = [
    PauliSentence({PauliWord({0: "X", 1: "X"}): 1.0, PauliWord({0: "Y", 1: "Y"}): 1.0}),
    PauliSentence(
        {
            PauliWord({0: "X", 1: "X"}): 1.0,
        }
    ),
]

ops2plusY10 = ops2 + [PauliSentence({PauliWord({10: "Y"}): 1.0})]


class TestPauliVSpace:
    """Unit and integration tests for PauliVSpace class"""

    def test_init(self):
        """Unit tests for initialization"""
        vspace = PauliVSpace(ops1)

        assert all(isinstance(op, PauliSentence) for op in vspace.basis)
        assert np.allclose(vspace._M, [[1.0, 1.0], [1.0, 0.0]]) or np.allclose(
            vspace._M, [[1.0, 0.0], [1.0, 1.0]]
        )  # the ordering is random as it is taken from a dictionary that has no natural ordering
        assert vspace.basis == ops1[:-1]
        assert vspace._rank == 2
        assert vspace._num_pw == 2
        assert len(vspace._pw_to_idx) == 2

    ADD_LINEAR_INDEPENDENT = (
        (ops2, PauliWord({10: "Y"}), ops2plusY10),
        (ops2, PauliSentence({PauliWord({10: "Y"}): 1.0}), ops2plusY10),
        (ops2, qml.PauliY(10), ops2plusY10),
    )

    @pytest.mark.parametrize("ops, op, true_new_basis", ADD_LINEAR_INDEPENDENT)
    def test_add_linear_independent(self, ops, op, true_new_basis):
        """Test that adding new (linearly independent) operators works as expected"""
        vspace = PauliVSpace(ops)
        new_basis = vspace.add(op)
        assert new_basis == true_new_basis

    ADD_LINEAR_DEPENDENT = (
        (ops2, PauliWord({0: "Y", 1: "Y"}), ops2),
        (ops2, PauliSentence({PauliWord({0: "Y", 1: "Y"}): 1.0}), ops2),
        (ops2, qml.PauliY(0) @ qml.PauliY(1), ops2),
        (ops2, 0.5 * ops2[0], ops2),
        (ops2, 0.5 * ops2[1], ops2),
    )

    @pytest.mark.parametrize("ops, op, true_new_basis", ADD_LINEAR_DEPENDENT)
    def test_add_lin_dependent(self, ops, op, true_new_basis):
        """Test that adding linearly dependent operators works as expected"""
        vspace = PauliVSpace(ops)
        new_basis = vspace.add(op)
        assert new_basis == true_new_basis

    @pytest.mark.parametrize("ops, op, true_new_basis", ADD_LINEAR_INDEPENDENT)
    def test_len(self, ops, op, true_new_basis):
        """Test the length of the PauliVSpace instance with inplace addition to the basis"""
        vspace = PauliVSpace(ops)
        len_before_adding = len(vspace)
        len_basis_before_adding = len(vspace.basis)

        _ = vspace.add(op)
        len_after_adding = len(vspace)
        assert len_after_adding != len_before_adding
        assert len_after_adding == len(true_new_basis)
        assert len_before_adding == len_basis_before_adding

    def test_eq_True(self):
        """Test that equivalent vspaces are correctly determined"""
        gens1 = [
            PauliSentence({PauliWord({0: "X"}): 1.0}),
            PauliSentence({PauliWord({0: "Y"}): 1.0}),
            PauliSentence({PauliWord({0: "Z"}): 1.0}),
        ]

        gens2 = [
            PauliSentence({PauliWord({0: "Z"}): 1.0, PauliWord({0: "Y"}): 1.0}),
            PauliSentence({PauliWord({0: "X"}): 1.0, PauliWord({0: "Z"}): 1.0}),
            PauliSentence({PauliWord({0: "Y"}): 1.0}),
        ]

        vspace1 = PauliVSpace(gens1)
        vspace2 = PauliVSpace(gens2)
        assert vspace1 == vspace2

    def test_eq_False0(self):
        """Test that non-equivalent vspaces are correctly determined"""
        # Different _num_pw
        gens1 = [
            PauliSentence({PauliWord({0: "X"}): 1.0}),
            PauliSentence({PauliWord({0: "Y"}): 1.0}),
            PauliSentence({PauliWord({0: "Z"}): 1.0}),
        ]

        gens2 = [
            PauliSentence({PauliWord({0: "Z"}): 1.0}),
            PauliSentence({PauliWord({0: "X"}): 1.0, PauliWord({0: "Z"}): 1.0}),
        ]

        vspace1 = PauliVSpace(gens1)
        vspace2 = PauliVSpace(gens2)
        assert vspace1 != vspace2

    def test_eq_False1(self):
        """Test that non-equivalent vspaces are correctly determined"""
        # Same num_pw but acting on different wires
        gens1 = [
            PauliSentence({PauliWord({0: "X"}): 1.0}),
            PauliSentence({PauliWord({0: "Y"}): 1.0}),
            PauliSentence({PauliWord({0: "Z"}): 1.0}),
        ]

        gens2 = [
            PauliSentence({PauliWord({1: "X"}): 1.0}),
            PauliSentence({PauliWord({0: "Y"}): 1.0}),
            PauliSentence({PauliWord({0: "Z"}): 1.0}),
        ]

        vspace1 = PauliVSpace(gens1)
        vspace2 = PauliVSpace(gens2)
        assert vspace1 != vspace2

    def test_eq_False2(self):
        """Test that non-equivalent vspaces are correctly determined"""
        # Same num_pw but acting on different wires
        gens1 = [
            PauliSentence({PauliWord({0: "X"}): 1.0}),
            PauliSentence({PauliWord({0: "Y"}): 1.0}),
            PauliSentence({PauliWord({0: "Z"}): 1.0}),
        ]

        gens2 = [
            PauliSentence({PauliWord({1: "Z"}): 1.0, PauliWord({0: "Y"}): 1.0}),
            PauliSentence({PauliWord({0: "X"}): 1.0, PauliWord({1: "Z"}): 1.0}),
            PauliSentence({PauliWord({0: "Y"}): 1.0}),
        ]

        vspace1 = PauliVSpace(gens1)
        vspace2 = PauliVSpace(gens2)
        assert vspace1 != vspace2

    def test_eq_False3(self):
        """Test that non-equivalent vspaces are correctly determined"""
        # Same num_pw, even same pws, but not spanning the same space
        # vector equivalent of ((1,1,0), (0, 0, 1)) and ((1,0,0), (0,1,0), (0,0,1))
        # I.e. different rank
        gens1 = [
            PauliSentence({PauliWord({0: "X"}): 1.0}),
            PauliSentence({PauliWord({0: "Y"}): 1.0}),
            PauliSentence({PauliWord({0: "Z"}): 1.0}),
        ]

        gens2 = [
            PauliSentence({PauliWord({1: "X"}): 1.0, PauliWord({0: "Y"}): 1.0}),
            PauliSentence({PauliWord({0: "Z"}): 1.0}),
        ]

        vspace1 = PauliVSpace(gens1)
        vspace2 = PauliVSpace(gens2)
        assert vspace1 != vspace2

    def test_eq_False4(self):
        """Test case where both vspaces have the same rank, same PauliWords but span different spaces"""
        v1 = PauliVSpace(
            [
                PauliSentence({PauliWord({0: "X"}): 1.0, PauliWord({0: "Y"}): 1.0}),
                PauliSentence({PauliWord({0: "Z"}): 1.0, PauliWord({0: "Y"}): 1.0}),
            ]
        )
        v2 = PauliVSpace(
            [
                PauliSentence({PauliWord({0: "X"}): 1.0, PauliWord({0: "Z"}): 1.0}),
                PauliSentence({PauliWord({0: "Y"}): 1.0}),
            ]
        )
        assert v1 != v2

<<<<<<< HEAD

dla11 = [
    PauliSentence({PauliWord({0: "X", 1: "X"}): 1.0, PauliWord({0: "Y", 1: "Y"}): 1.0}),
    PauliSentence(
        {
            PauliWord({0: "Z"}): 1.0,
        }
    ),
    PauliSentence(
        {
            PauliWord({1: "Z"}): 1.0,
        }
    ),
    PauliSentence({PauliWord({0: "Y", 1: "X"}): -1.0, PauliWord({0: "X", 1: "Y"}): 1.0}),
]


class TestLieClosure:
    """Tests for qml.dla.lie_closure()"""

    def test_simple_lie_closure(self):
        """Test simple lie_closure example"""
        gen11 = dla11[:-1]
        res11 = lie_closure(gen11)
        assert res11 == dla11

        dla12 = [
            PauliSentence({PauliWord({0: "X", 1: "X"}): 1.0, PauliWord({0: "Y", 1: "Y"}): 1.0}),
            PauliSentence(
                {
                    PauliWord({0: "Z"}): 1.0,
                }
            ),
            PauliSentence({PauliWord({0: "Y", 1: "X"}): -1.0, PauliWord({0: "X", 1: "Y"}): 1.0}),
            PauliSentence({PauliWord({0: "Z"}): -2.0, PauliWord({1: "Z"}): 2.0}),
        ]
        gen12 = dla12[:-1]
        res12 = lie_closure(gen12)
        assert PauliVSpace(res12) == PauliVSpace(dla12)

    def test_lie_closure_with_pl_ops(self):
        """Test that lie_closure works properly with PennyLane ops instead of PauliSentences"""
        dla = [
            qml.sum(qml.prod(X(0), X(1)), qml.prod(Y(0), Y(1))),
            Z(0),
            Z(1),
            qml.sum(qml.prod(Y(0), X(1)), qml.s_prod(-1.0, qml.prod(X(0), Y(1)))),
        ]
        gen11 = dla[:-1]
        res11 = lie_closure(gen11)
        assert PauliVSpace(res11) == PauliVSpace(dla11)

    def test_lie_closure_with_PauliWords(self):
        """Test that lie_closure works properly with PauliWords"""
        gen = [
            PauliWord({0: "X", 1: "X"}),
            PauliWord({0: "Z"}),
            PauliWord({1: "Z"}),
        ]
        dla = gen + [
            PauliWord({0: "Y", 1: "X"}),
            PauliWord({0: "X", 1: "Y"}),
            PauliWord({0: "Y", 1: "Y"}),
        ]
        dla = [op.pauli_rep for op in dla]

        res = lie_closure(gen)
        assert PauliVSpace(res) == PauliVSpace(dla)

    @pytest.mark.parametrize("n", range(2, 5))
    def test_lie_closure_transverse_field_ising_1D_open(self, n):
        """Test the lie closure works correctly for the transverse Field Ising model with open boundary conditions, a8 in theorem IV.1 in https://arxiv.org/pdf/2309.05690.pdf"""
        generators = [
            PauliSentence({PauliWord({i: "X", (i + 1) % n: "X"}): 1.0}) for i in range(n - 1)
        ]
        generators += [
            PauliSentence({PauliWord({i: "X", (i + 1) % n: "Z"}): 1.0}) for i in range(n - 1)
        ]

        res = qml.dla.lie_closure(generators)
        assert len(res) == (2 * n - 1) * (2 * n - 2) // 2

    @pytest.mark.parametrize("n", range(3, 5))
    def test_lie_closure_transverse_field_ising_1D_cyclic(self, n):
        """Test the lie closure works correctly for the transverse Field Ising model with cyclic boundary conditions, a8 in theorem IV.2 in https://arxiv.org/pdf/2309.05690.pdf"""
        generators = [PauliSentence({PauliWord({i: "X", (i + 1) % n: "X"}): 1.0}) for i in range(n)]
        generators += [
            PauliSentence({PauliWord({i: "X", (i + 1) % n: "Z"}): 1.0}) for i in range(n)
        ]

        res = qml.dla.lie_closure(generators)
        assert len(res) == 2 * n * (2 * n - 1)

    def test_lie_closure_heisenberg_generators_odd(self):
        """Test the resulting DLA from Heisenberg generators with odd n, a7 in theorem IV.1 in https://arxiv.org/pdf/2309.05690.pdf"""
        n = 3
        # dim of su(N) is N ** 2 - 1
        # Heisenberg generates su(2**(n-1)) for n odd            => dim should be (2**(n-1))**2 - 1
        generators = [
            PauliSentence({PauliWord({i: "X", (i + 1) % n: "X"}): 1.0}) for i in range(n - 1)
        ]
        generators += [
            PauliSentence({PauliWord({i: "Y", (i + 1) % n: "Y"}): 1.0}) for i in range(n - 1)
        ]
        generators += [
            PauliSentence({PauliWord({i: "Z", (i + 1) % n: "Z"}): 1.0}) for i in range(n - 1)
        ]

        res = qml.dla.lie_closure(generators)
        assert len(res) == (2 ** (n - 1)) ** 2 - 1

    def test_lie_closure_heisenberg_generators_even(self):
        """Test the resulting DLA from Heisenberg generators with odd n, a7 in theorem IV.1 in https://arxiv.org/pdf/2309.05690.pdf"""
        n = 4
        # dim of su(N) is N ** 2 - 1
        # Heisenberg generates (su(2**(n-2)))**4 for n>=4 even   => dim should be 4*((2**(n-2))**2 - 1)
        generators = [
            PauliSentence({PauliWord({i: "X", (i + 1) % n: "X"}): 1.0}) for i in range(n - 1)
        ]
        generators += [
            PauliSentence({PauliWord({i: "Y", (i + 1) % n: "Y"}): 1.0}) for i in range(n - 1)
        ]
        generators += [
            PauliSentence({PauliWord({i: "Z", (i + 1) % n: "Z"}): 1.0}) for i in range(n - 1)
        ]

        res = qml.dla.lie_closure(generators)
        assert len(res) == 4 * ((2 ** (n - 2)) ** 2 - 1)
=======
    IS_INDEPENDENT_TEST = (
        (
            [
                PauliSentence({PauliWord({0: "X"}): 1.0}),
                PauliSentence({PauliWord({0: "Z"}): 1.0}),
            ],
            PauliSentence({PauliWord({0: "Y"}): 1.0}),
            True,
        ),
        (
            [
                PauliSentence({PauliWord({0: "X"}): 1.0}),
                PauliSentence({PauliWord({0: "Z"}): 1.0}),
            ],
            PauliSentence({PauliWord({0: "Z"}): 1.0}),
            False,
        ),
        (
            [
                PauliSentence({PauliWord({0: "X"}): 1.0, PauliWord({1: "Y"}): 1.0}),
                PauliSentence({PauliWord({0: "Z", 1: "Z"}): 1.0}),
            ],
            PauliSentence({PauliWord({0: "Z"}): 1.0}),
            True,
        ),
        (
            [
                PauliSentence({PauliWord({0: "X"}): 1.0, PauliWord({1: "Y"}): 1.0}),
                PauliSentence({PauliWord({0: "Z", 1: "Z"}): 1.0}),
            ],
            PauliSentence({PauliWord({0: "Z", 1: "Z"}): 1.0}),
            False,
        ),
    )

    @pytest.mark.parametrize("ops, op, is_independent_true", IS_INDEPENDENT_TEST)
    def test_is_independent(self, ops, op, is_independent_true):
        """Test the `is_independent` method returns correct results and leaves class attributes intact"""
        v1 = PauliVSpace(ops)
        vcopy = copy(v1)

        is_independent = v1.is_independent(op)
        assert is_independent == is_independent_true
        assert qml.math.allclose(v1._M, vcopy._M)
        assert v1._pw_to_idx == vcopy._pw_to_idx
        assert v1._rank == vcopy._rank
        assert v1._num_pw == vcopy._num_pw
>>>>>>> 37d63b0f
<|MERGE_RESOLUTION|>--- conflicted
+++ resolved
@@ -217,7 +217,54 @@
         )
         assert v1 != v2
 
-<<<<<<< HEAD
+    IS_INDEPENDENT_TEST = (
+        (
+            [
+                PauliSentence({PauliWord({0: "X"}): 1.0}),
+                PauliSentence({PauliWord({0: "Z"}): 1.0}),
+            ],
+            PauliSentence({PauliWord({0: "Y"}): 1.0}),
+            True,
+        ),
+        (
+            [
+                PauliSentence({PauliWord({0: "X"}): 1.0}),
+                PauliSentence({PauliWord({0: "Z"}): 1.0}),
+            ],
+            PauliSentence({PauliWord({0: "Z"}): 1.0}),
+            False,
+        ),
+        (
+            [
+                PauliSentence({PauliWord({0: "X"}): 1.0, PauliWord({1: "Y"}): 1.0}),
+                PauliSentence({PauliWord({0: "Z", 1: "Z"}): 1.0}),
+            ],
+            PauliSentence({PauliWord({0: "Z"}): 1.0}),
+            True,
+        ),
+        (
+            [
+                PauliSentence({PauliWord({0: "X"}): 1.0, PauliWord({1: "Y"}): 1.0}),
+                PauliSentence({PauliWord({0: "Z", 1: "Z"}): 1.0}),
+            ],
+            PauliSentence({PauliWord({0: "Z", 1: "Z"}): 1.0}),
+            False,
+        ),
+    )
+
+    @pytest.mark.parametrize("ops, op, is_independent_true", IS_INDEPENDENT_TEST)
+    def test_is_independent(self, ops, op, is_independent_true):
+        """Test the `is_independent` method returns correct results and leaves class attributes intact"""
+        v1 = PauliVSpace(ops)
+        vcopy = copy(v1)
+
+        is_independent = v1.is_independent(op)
+        assert is_independent == is_independent_true
+        assert qml.math.allclose(v1._M, vcopy._M)
+        assert v1._pw_to_idx == vcopy._pw_to_idx
+        assert v1._rank == vcopy._rank
+        assert v1._num_pw == vcopy._num_pw
+
 
 dla11 = [
     PauliSentence({PauliWord({0: "X", 1: "X"}): 1.0, PauliWord({0: "Y", 1: "Y"}): 1.0}),
@@ -345,53 +392,4 @@
         ]
 
         res = qml.dla.lie_closure(generators)
-        assert len(res) == 4 * ((2 ** (n - 2)) ** 2 - 1)
-=======
-    IS_INDEPENDENT_TEST = (
-        (
-            [
-                PauliSentence({PauliWord({0: "X"}): 1.0}),
-                PauliSentence({PauliWord({0: "Z"}): 1.0}),
-            ],
-            PauliSentence({PauliWord({0: "Y"}): 1.0}),
-            True,
-        ),
-        (
-            [
-                PauliSentence({PauliWord({0: "X"}): 1.0}),
-                PauliSentence({PauliWord({0: "Z"}): 1.0}),
-            ],
-            PauliSentence({PauliWord({0: "Z"}): 1.0}),
-            False,
-        ),
-        (
-            [
-                PauliSentence({PauliWord({0: "X"}): 1.0, PauliWord({1: "Y"}): 1.0}),
-                PauliSentence({PauliWord({0: "Z", 1: "Z"}): 1.0}),
-            ],
-            PauliSentence({PauliWord({0: "Z"}): 1.0}),
-            True,
-        ),
-        (
-            [
-                PauliSentence({PauliWord({0: "X"}): 1.0, PauliWord({1: "Y"}): 1.0}),
-                PauliSentence({PauliWord({0: "Z", 1: "Z"}): 1.0}),
-            ],
-            PauliSentence({PauliWord({0: "Z", 1: "Z"}): 1.0}),
-            False,
-        ),
-    )
-
-    @pytest.mark.parametrize("ops, op, is_independent_true", IS_INDEPENDENT_TEST)
-    def test_is_independent(self, ops, op, is_independent_true):
-        """Test the `is_independent` method returns correct results and leaves class attributes intact"""
-        v1 = PauliVSpace(ops)
-        vcopy = copy(v1)
-
-        is_independent = v1.is_independent(op)
-        assert is_independent == is_independent_true
-        assert qml.math.allclose(v1._M, vcopy._M)
-        assert v1._pw_to_idx == vcopy._pw_to_idx
-        assert v1._rank == vcopy._rank
-        assert v1._num_pw == vcopy._num_pw
->>>>>>> 37d63b0f
+        assert len(res) == 4 * ((2 ** (n - 2)) ** 2 - 1)