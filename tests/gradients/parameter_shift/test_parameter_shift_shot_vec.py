# Copyright 2022 Xanadu Quantum Technologies Inc.

# Licensed under the Apache License, Version 2.0 (the "License");
# you may not use this file except in compliance with the License.
# You may obtain a copy of the License at

#     http://www.apache.org/licenses/LICENSE-2.0

# Unless required by applicable law or agreed to in writing, software
# distributed under the License is distributed on an "AS IS" BASIS,
# WITHOUT WARRANTIES OR CONDITIONS OF ANY KIND, either express or implied.
# See the License for the specific language governing permissions and
# limitations under the License.
"""Tests for the gradients.parameter_shift module using the new return types and devices that define a shot vector."""
# pylint:disable=use-implicit-booleaness-not-comparison
from functools import partial

import pytest
from flaky import flaky

import pennylane as qml
from pennylane import numpy as np
from pennylane.devices import DefaultQubitLegacy
from pennylane.gradients import param_shift
from pennylane.measurements import Shots
from pennylane.operation import AnyWires, Observable

shot_vec_tol = 10e-3
herm_shot_vec_tol = 0.5
finite_diff_tol = 0.1
h_val = 0.1

default_shot_vector = (1000, 2000, 3000)
many_shots_shot_vector = tuple([1000000] * 3)
fallback_shot_vec = tuple([1000000] * 4)

# Pick 4 angles in the [-2 * np.pi, np.pi] interval
angles = (-6.28318531, -3.92699082, 0.78539816, 3.14159265)


def grad_fn(tape, dev, fn=qml.gradients.param_shift, **kwargs):
    """Utility function to automate execution and processing of gradient tapes"""
    tapes, fn = fn(tape, **kwargs)
    return fn(dev.execute(tapes))


# pylint: disable=too-few-public-methods
class RY_with_F(qml.RY):
    """Custom variant of qml.RY with grad_method "F"."""

    grad_method = "F"


# pylint: disable=too-few-public-methods
class RX_with_F(qml.RX):
    """Custom variant of qml.RX with grad_method "F"."""

    grad_method = "F"


# pylint: disable=too-few-public-methods
class RX_par_dep_recipe(qml.RX):
    """RX operation with a parameter-dependent grad recipe."""

    @property
    def grad_recipe(self):
        """The gradient is given by [f(2x) - f(0)] / (2 sin(x)), by subsituting
        shift = x into the two term parameter-shift rule."""
        x = self.data[0]
        c = 0.5 / np.sin(x)
        return ([[c, 0.0, 2 * x], [-c, 0.0, 0.0]],)


class TestParamShift:
    """Unit tests for the param_shift function"""

    def test_independent_parameter(self, mocker):
        """Test that an independent parameter is skipped
        during the Jacobian computation."""
        spy = mocker.spy(qml.gradients.parameter_shift, "expval_param_shift")

        with qml.queuing.AnnotatedQueue() as q:
            qml.RX(0.543, wires=[0])
            qml.RY(-0.654, wires=[1])  # does not have any impact on the expval
            qml.expval(qml.PauliZ(0))

        shot_vec = default_shot_vector
        tape = qml.tape.QuantumScript.from_queue(q, shots=shot_vec)
        dev = qml.device("default.qubit", wires=2, shots=shot_vec)
        tapes, fn = qml.gradients.param_shift(tape)
        assert len(tapes) == 2
        assert tapes[0].batch_size == tapes[1].batch_size == None

        res = fn(dev.execute(tapes))
        for r in res:
            assert isinstance(r, tuple)
            assert len(r) == 2
            assert r[0].shape == ()
            assert r[1].shape == ()

        # only called for parameter 0
        assert spy.call_args[0][0:2] == (tape, [0])

    @pytest.mark.parametrize("broadcast", [True, False])
    def test_no_trainable_params_tape(self, broadcast):
        """Test that the correct ouput and warning is generated in the absence of any trainable
        parameters"""
        shot_vec = default_shot_vector
        dev = qml.device("default.qubit", wires=2, shots=shot_vec)

        weights = [0.1, 0.2]
        with qml.queuing.AnnotatedQueue() as q:
            qml.RX(weights[0], wires=0)
            qml.RY(weights[1], wires=0)
            qml.expval(qml.PauliZ(0) @ qml.PauliZ(1))

        tape = qml.tape.QuantumScript.from_queue(q, shots=shot_vec)
        # TODO: remove once #2155 is resolved
        tape.trainable_params = []

        with pytest.warns(UserWarning, match="gradient of a tape with no trainable parameters"):
            g_tapes, fn = qml.gradients.param_shift(tape, broadcast=broadcast)
        all_res = fn(qml.execute(g_tapes, dev, None))
        assert isinstance(all_res, tuple)
        assert len(all_res) == len(shot_vec)

        assert g_tapes == []
        for res in all_res:
            assert isinstance(res, np.ndarray)
            assert res.shape == (0,)

    def test_no_trainable_params_multiple_return_tape(self):
        """Test that the correct ouput and warning is generated in the absence of any trainable
        parameters with multiple returns."""
        shot_vec = default_shot_vector
        dev = qml.device("default.qubit", wires=2, shots=shot_vec)

        weights = [0.1, 0.2]
        with qml.queuing.AnnotatedQueue() as q:
            qml.RX(weights[0], wires=0)
            qml.RY(weights[1], wires=0)
            qml.expval(qml.PauliZ(0) @ qml.PauliZ(1))
            qml.probs(wires=[0, 1])

        tape = qml.tape.QuantumScript.from_queue(q, shots=shot_vec)
        tape.trainable_params = []
        with pytest.warns(UserWarning, match="gradient of a tape with no trainable parameters"):
            g_tapes, post_processing = qml.gradients.param_shift(tape)
        all_res = post_processing(qml.execute(g_tapes, dev, None))
        assert isinstance(all_res, tuple)
        assert len(all_res) == len(shot_vec)

        assert g_tapes == []
        for res in all_res:
            assert isinstance(res, tuple)
            assert len(res) == len(tape.measurements)
            for r in res:
                assert isinstance(r, np.ndarray)
                assert r.shape == (0,)

    def test_all_zero_diff_methods_tape(self):
        """Test that the transform works correctly when the diff method for every parameter is
        identified to be 0, and that no tapes were generated."""
        shot_vec = default_shot_vector
        dev = qml.device("default.qubit", wires=4, shots=shot_vec)

        params = np.array([0.5, 0.5, 0.5], requires_grad=True)

        with qml.queuing.AnnotatedQueue() as q:
            qml.Rot(*params, wires=0)
            qml.probs([2, 3])

        tape = qml.tape.QuantumScript.from_queue(q, shots=shot_vec)
        g_tapes, post_processing = qml.gradients.param_shift(tape)
        assert g_tapes == []

        all_res = post_processing(qml.execute(g_tapes, dev, None))
        assert isinstance(all_res, tuple)
        assert len(all_res) == len(shot_vec)

        assert g_tapes == []
        for result in all_res:
            assert isinstance(result, tuple)

            assert len(result) == len(tape.trainable_params)

            assert isinstance(result[0], np.ndarray)
            assert result[0].shape == (4,)
            assert np.allclose(result[0], 0)

            assert isinstance(result[1], np.ndarray)
            assert result[1].shape == (4,)
            assert np.allclose(result[1], 0)

            assert isinstance(result[2], np.ndarray)
            assert result[2].shape == (4,)
            assert np.allclose(result[2], 0)

    def test_all_zero_diff_methods_multiple_returns_tape(self):
        """Test that the transform works correctly when the diff method for every parameter is
        identified to be 0, and that no tapes were generated."""
        shot_vec = default_shot_vector
        dev = qml.device("default.qubit", wires=4, shots=shot_vec)

        params = np.array([0.5, 0.5, 0.5], requires_grad=True)

        with qml.queuing.AnnotatedQueue() as q:
            qml.Rot(*params, wires=0)
            qml.expval(qml.PauliZ(wires=2))
            qml.probs([2, 3])

        tape = qml.tape.QuantumScript.from_queue(q, shots=shot_vec)
        g_tapes, post_processing = qml.gradients.param_shift(tape)
        assert g_tapes == []

        all_result = post_processing(dev.execute(g_tapes))

        assert isinstance(all_result, tuple)

        assert len(all_result) == len(shot_vec)

        # First elem
        for result in all_result:
            assert len(result[0]) == 3

            assert isinstance(result[0][0], np.ndarray)
            assert result[0][0].shape == ()
            assert np.allclose(result[0][0], 0)

            assert isinstance(result[0][1], np.ndarray)
            assert result[0][1].shape == ()
            assert np.allclose(result[0][1], 0)

            assert isinstance(result[0][2], np.ndarray)
            assert result[0][2].shape == ()
            assert np.allclose(result[0][2], 0)

            # Second elem
            assert len(result[0]) == 3

            assert isinstance(result[1][0], np.ndarray)
            assert result[1][0].shape == (4,)
            assert np.allclose(result[1][0], 0)

            assert isinstance(result[1][1], np.ndarray)
            assert result[1][1].shape == (4,)
            assert np.allclose(result[1][1], 0)

            assert isinstance(result[1][2], np.ndarray)
            assert result[1][2].shape == (4,)
            assert np.allclose(result[1][2], 0)

    # TODO: uncomment when QNode decorator uses new qml.execute pipeline
    # @pytest.mark.parametrize("broadcast", [True, False])
    # def test_all_zero_diff_methods(self, broadcast):
    #     """Test that the transform works correctly when the diff method for every parameter is
    #     identified to be 0, and that no tapes were generated."""
    #     dev = qml.device("default.qubit", wires=4, shots=default_shot_vector)

    #     @qml.qnode(dev)
    #     def circuit(params):
    #         qml.Rot(*params, wires=0)
    #         return qml.probs([2, 3])

    #     params = np.array([0.5, 0.5, 0.5], requires_grad=True)

    #     result = qml.gradients.param_shift(circuit)(params)
    #     assert np.allclose(result, np.zeros((4, 3)), atol=0, rtol=0)

    #     tapes, _ = qml.gradients.param_shift(circuit.tape, broadcast=broadcast)
    #     assert tapes == []

    @pytest.mark.parametrize("ops_with_custom_recipe", [[0], [1], [0, 1]])
    def test_recycled_unshifted_tape(self, ops_with_custom_recipe):
        """Test that if the gradient recipe has a zero-shift component, then
        the tape is executed only once using the current parameter
        values."""
        shot_vec = (100, 10, 1)
        dev = qml.device("default.qubit", wires=2, shots=shot_vec)
        x = [0.543, -0.654]

        with qml.queuing.AnnotatedQueue() as q:
            qml.RX(x[0], wires=[0])
            qml.RX(x[1], wires=[0])
            qml.expval(qml.PauliZ(0))

        tape = qml.tape.QuantumScript.from_queue(q, shots=shot_vec)
        gradient_recipes = tuple(
            [[-1e3, 1, 0], [1e3, 1, 1e-3]] if i in ops_with_custom_recipe else None
            for i in range(2)
        )
        tapes, fn = qml.gradients.param_shift(tape, gradient_recipes=gradient_recipes)

        # two tapes per parameter that doesn't use a custom recipe,
        # one tape per parameter that uses custom recipe,
        # plus one global call if at least one uses the custom recipe
        num_ops_standard_recipe = tape.num_params - len(ops_with_custom_recipe)
        assert len(tapes) == 2 * num_ops_standard_recipe + len(ops_with_custom_recipe) + 1
        # Test that executing the tapes and the postprocessing function works
        grad = fn(qml.execute(tapes, dev, None))

        assert isinstance(grad, tuple)
        assert len(grad) == len(shot_vec)
        for shot_comp_grad in grad:
            assert isinstance(grad, tuple)

            # Two trainable params
            assert len(shot_comp_grad) == 2
            for g in shot_comp_grad:
                assert isinstance(g, np.ndarray)
                assert g.shape == ()

        # Due to shot-based stochasticity the analytic values are not checked (multiplier are significant and the
        # slightest of differences can cause major deviations from the analytic values

    @pytest.mark.parametrize("y_wire", [0, 1])
    def test_f0_provided(self, y_wire):
        """Test that if the original tape output is provided, then
        the tape is not executed additionally at the current parameter
        values."""
        shot_vec = default_shot_vector
        dev = qml.device("default.qubit", wires=2, shots=shot_vec)

        with qml.queuing.AnnotatedQueue() as q:
            qml.RX(0.543, wires=[0])
            qml.RY(-0.654, wires=y_wire)
            qml.expval(qml.PauliZ(0))

        tape = qml.tape.QuantumScript.from_queue(q, shots=shot_vec)
        gradient_recipes = ([[-1e7, 1, 0], [1e7, 1, 1e7]],) * 2
        f0 = dev.execute(tape)
        tapes, fn = qml.gradients.param_shift(tape, gradient_recipes=gradient_recipes, f0=f0)

        # one tape per parameter that impacts the expval
        assert len(tapes) == 2 if y_wire == 0 else 1

        fn(dev.execute(tapes))

    def test_op_with_custom_unshifted_term(self):
        """Test that an operation with a gradient recipe that depends on
        its instantiated parameter values works correctly within the parameter
        shift rule. Also tests that grad_recipes supersedes paramter_frequencies.
        """
        s = np.pi / 2

        class RX(qml.RX):
            """RX operation with an additional term in the grad recipe.
            The grad_recipe no longer yields the derivative, but we account for this.
            For this test, the presence of the unshifted term (with non-vanishing coefficient)
            is essential."""

            grad_recipe = ([[0.5, 1, s], [-0.5, 1, -s], [0.2, 1, 0]],)

        x = np.array([-0.361, 0.654], requires_grad=True)
        shot_vec = many_shots_shot_vector
        dev = qml.device("default.qubit", wires=2, shots=shot_vec)

        with qml.queuing.AnnotatedQueue() as q:
            qml.RX(x[0], wires=0)
            RX(x[1], wires=0)
            qml.expval(qml.PauliZ(0))

        tape = qml.tape.QuantumScript.from_queue(q, shots=shot_vec)
        tapes, fn = qml.gradients.param_shift(tape)

        # Unshifted tapes always are first within the tapes created for one operation;
        # They are not batched together because we trust operation recipes to be condensed already
        expected_shifts = [[0, 0], [s, 0], [-s, 0], [0, s], [0, -s]]
        assert len(tapes) == 5
        for tape, expected in zip(tapes, expected_shifts):
            assert tape.operations[0].data[0] == x[0] + expected[0]
            assert tape.operations[1].data[0] == x[1] + expected[1]

        grad = fn(dev.execute(tapes))
        exp = np.stack([-np.sin(x[0] + x[1]), -np.sin(x[0] + x[1]) + 0.2 * np.cos(x[0] + x[1])])
        assert isinstance(grad, tuple)
        assert len(grad) == len(default_shot_vector)
        for g in grad:
            assert isinstance(g, tuple)
            assert len(g) == len(tape.trainable_params)
            for (
                a,
                b,
            ) in zip(g, exp):
                assert np.allclose(a, b, atol=shot_vec_tol)

    @pytest.mark.slow
    def test_independent_parameters_analytic(self):
        """Test the case where expectation values are independent of some parameters. For those
        parameters, the gradient should be evaluated to zero without executing the device."""
        shot_vec = many_shots_shot_vector
        dev = qml.device("default.qubit", wires=2, shots=shot_vec)

        with qml.queuing.AnnotatedQueue() as q1:
            qml.RX(1.0, wires=[0])
            qml.RX(1.0, wires=[1])
            qml.expval(qml.PauliZ(0))

        tape1 = qml.tape.QuantumScript.from_queue(q1, shots=shot_vec)
        with qml.queuing.AnnotatedQueue() as q2:
            qml.RX(1.0, wires=[0])
            qml.RX(1.0, wires=[1])
            qml.expval(qml.PauliZ(1))

        tape2 = qml.tape.QuantumScript.from_queue(q2, shots=shot_vec)
        tapes, fn = qml.gradients.param_shift(tape1)
        with qml.Tracker(dev) as tracker:
            j1 = fn(dev.execute(tapes))

        # We should only be executing the device twice: Two shifted evaluations to differentiate
        # one parameter overall, as the other parameter does not impact the returned measurement.

        assert tracker.totals["executions"] == 2

        tapes, fn = qml.gradients.param_shift(tape2)
        j2 = fn(dev.execute(tapes))

        exp = -np.sin(1)

        assert isinstance(j1, tuple)
        assert len(j1) == len(many_shots_shot_vector)
        for j in j1:
            assert isinstance(j, tuple)
            assert len(j) == len(tape1.trainable_params)
            assert np.allclose(j[0], exp, atol=shot_vec_tol)
            assert np.allclose(j[1], 0, atol=shot_vec_tol)

        for j in j2:
            assert isinstance(j, tuple)
            assert len(j) == len(tape1.trainable_params)
            assert np.allclose(j[0], 0, atol=shot_vec_tol)
            assert np.allclose(j[1], exp, atol=shot_vec_tol)

    def test_grad_recipe_parameter_dependent(self):
        """Test that an operation with a gradient recipe that depends on
        its instantiated parameter values works correctly within the parameter
        shift rule. Also tests that `grad_recipe` supersedes `parameter_frequencies`.
        """

        x = np.array(0.654, requires_grad=True)
        shot_vec = many_shots_shot_vector
        dev = qml.device("default.qubit", wires=2, shots=shot_vec)

        with qml.queuing.AnnotatedQueue() as q:
            RX_par_dep_recipe(x, wires=0)
            qml.expval(qml.PauliZ(0))

        tape = qml.tape.QuantumScript.from_queue(q, shots=shot_vec)
        tapes, fn = qml.gradients.param_shift(tape)

        assert len(tapes) == 2
        assert [t.batch_size for t in tapes] == [None, None]
        assert qml.math.allclose(tapes[0].operations[0].data[0], 0)
        assert qml.math.allclose(tapes[1].operations[0].data[0], 2 * x)

        grad = fn(dev.execute(tapes))
        assert np.allclose(grad, -np.sin(x), atol=shot_vec_tol)

    def test_error_no_diff_info(self):
        """Test that an error is raised if no grad_recipe, no parameter_frequencies
        and no generator are found."""

        class RX(qml.RX):
            """This copy of RX overwrites parameter_frequencies to report
            missing information, disabling its differentiation."""

            @property
            def parameter_frequencies(self):
                """Raise an error instead of returning frequencies."""
                raise qml.operation.ParameterFrequenciesUndefinedError

        class NewOp(qml.operation.Operation):
            """This new operation does not overwrite parameter_frequencies
            but does not have a generator, disabling its differentiation."""

            num_params = 1
            grad_method = "A"
            num_wires = 1

        x = np.array(0.654, requires_grad=True)
        shot_vec = many_shots_shot_vector

        for op in [RX, NewOp]:
            with qml.queuing.AnnotatedQueue() as q:
                op(x, wires=0)
                qml.expval(qml.PauliZ(0))

            tape = qml.tape.QuantumScript.from_queue(q, shots=shot_vec)
            with pytest.raises(
                qml.operation.OperatorPropertyUndefined, match="does not have a grad_recipe"
            ):
                qml.gradients.param_shift(tape)


# TODO: add test class for parameter broadcasting - when using the transform on an already broadcasted
# tape with `broadcast=False` (as double broadcasting is not supported).


# The first line of pylint disable is for cost1 through cost6
# pylint: disable=no-self-argument, not-an-iterable
# pylint: disable=too-many-public-methods
@pytest.mark.slow
class TestParameterShiftRule:
    """Unit tests for the param_shift function used with a device that has a
    shot vector defined"""

    @pytest.mark.parametrize("theta", angles)
    @pytest.mark.parametrize("shift", [np.pi / 2, 0.3, np.sqrt(2)])
    @pytest.mark.parametrize("G", [qml.RX, qml.RY, qml.RZ, qml.PhaseShift])
    def test_pauli_rotation_gradient(self, mocker, G, theta, shift):
        """Tests that the automatic gradients of Pauli rotations are correct."""

        np.random.seed(824)
        spy = mocker.spy(qml.gradients.parameter_shift, "_get_operation_recipe")
        shot_vec = many_shots_shot_vector
        dev = qml.device("default.qubit", wires=1, shots=shot_vec)

        with qml.queuing.AnnotatedQueue() as q:
            qml.StatePrep(np.array([1.0, -1.0], requires_grad=False) / np.sqrt(2), wires=0)
            G(theta, wires=[0])
            qml.expval(qml.PauliZ(0))

        tape = qml.tape.QuantumScript.from_queue(q, shots=shot_vec)
        tape.trainable_params = {1}

        tapes, fn = qml.gradients.param_shift(tape, shifts=[(shift,)])
        assert len(tapes) == 2

        autograd_val = fn(dev.execute(tapes))

        tape_fwd = tape.bind_new_parameters([theta + np.pi / 2], [1])
        tape_bwd = tape.bind_new_parameters([theta - np.pi / 2], [1])

        shot_vec_manual_res = dev.execute([tape_fwd, tape_bwd])

        # Parameter axis is the first - reorder the results from execute
        shot_vec_len = len(many_shots_shot_vector)
        shot_vec_manual_res = [
            tuple(comp[l] for comp in shot_vec_manual_res) for l in range(shot_vec_len)
        ]
        for r1, r2 in zip(autograd_val, shot_vec_manual_res):
            manualgrad_val = np.subtract(*r2) / 2
            assert np.allclose(r1, manualgrad_val, atol=shot_vec_tol, rtol=0)

            assert isinstance(r1, np.ndarray)
            assert r1.shape == ()

        assert spy.call_args[1]["shifts"] == (shift,)

        tapes, fn = qml.gradients.finite_diff(tape, h=h_val)
        numeric_val = fn(dev.execute(tapes))
        for a_val, n_val in zip(autograd_val, numeric_val):
            assert np.allclose(a_val, n_val, atol=finite_diff_tol, rtol=0)

    @pytest.mark.parametrize("theta", angles)
    @pytest.mark.parametrize("shift", [np.pi / 2, 0.3, np.sqrt(2)])
    def test_Rot_gradient(self, mocker, theta, shift):
        """Tests that the automatic gradient of an arbitrary Euler-angle-parameterized gate is correct."""
        spy = mocker.spy(qml.gradients.parameter_shift, "_get_operation_recipe")

        shot_vec = tuple([1000000] * 2)
        dev = qml.device("default.qubit", wires=1, shots=shot_vec)
        params = np.array([theta, theta**3, np.sqrt(2) * theta])

        with qml.queuing.AnnotatedQueue() as q:
            qml.StatePrep(np.array([1.0, -1.0], requires_grad=False) / np.sqrt(2), wires=0)
            qml.Rot(*params, wires=[0])
            qml.expval(qml.PauliZ(0))

        tape = qml.tape.QuantumScript.from_queue(q, shots=shot_vec)
        tape.trainable_params = {1, 2, 3}

        tapes, fn = qml.gradients.param_shift(tape, shifts=[(shift,)] * 3)
        num_params = len(tape.trainable_params)
        assert len(tapes) == 2 * num_params

        autograd_val = fn(dev.execute(tapes))
        assert isinstance(autograd_val, tuple)
        assert len(autograd_val) == len(shot_vec)

        manualgrad_val = []
        for idx in list(np.ndindex(*params.shape)):
            s = np.zeros_like(params)
            s[idx] += np.pi / 2

            tape = tape.bind_new_parameters(params + s, [1, 2, 3])
            forward = dev.execute(tape)

            tape = tape.bind_new_parameters(params - s, [1, 2, 3])
            backward = dev.execute(tape)

            shot_vec_comp = []
            for f, b in zip(forward, backward):
                shot_vec_comp.append((f - b) / 2)

            manualgrad_val.append(tuple(shot_vec_comp))

        # Parameter axis is the first - reorder the results
        shot_vec_len = len(shot_vec)
        manualgrad_val = [tuple(comp[l] for comp in manualgrad_val) for l in range(shot_vec_len)]
        assert len(autograd_val) == len(manualgrad_val)

        for a_val, m_val in zip(autograd_val, manualgrad_val):
            assert isinstance(a_val, tuple)
            assert len(a_val) == num_params
            assert np.allclose(a_val, m_val, atol=shot_vec_tol, rtol=0)
            assert spy.call_args[1]["shifts"] == (shift,)

        tapes, fn = qml.gradients.finite_diff(tape, h=h_val)
        numeric_val = fn(dev.execute(tapes))
        for a_val, n_val in zip(autograd_val, numeric_val):
            assert np.allclose(a_val, n_val, atol=finite_diff_tol, rtol=0)

    @pytest.mark.parametrize("G", [qml.CRX, qml.CRY, qml.CRZ])
    def test_controlled_rotation_gradient(self, G):
        """Test gradient of controlled rotation gates"""
        shot_vec = many_shots_shot_vector
        dev = qml.device("default.qubit", wires=2, shots=shot_vec)
        b = 0.123

        with qml.queuing.AnnotatedQueue() as q:
            qml.StatePrep(np.array([1.0, -1.0], requires_grad=False) / np.sqrt(2), wires=0)
            G(b, wires=[0, 1])
            qml.expval(qml.PauliX(0))

        tape = qml.tape.QuantumScript.from_queue(q, shots=shot_vec)
        tape.trainable_params = {1}

        res = dev.execute(tape)
        assert np.allclose(res, -np.cos(b / 2), atol=shot_vec_tol, rtol=0)

        tapes, fn = qml.gradients.param_shift(tape)
        grad = fn(dev.execute(tapes))
        expected = np.sin(b / 2) / 2
        assert isinstance(grad, tuple)
        assert len(grad) == len(many_shots_shot_vector)
        assert np.allclose(grad, expected, atol=shot_vec_tol, rtol=0)

        tapes, fn = qml.gradients.finite_diff(tape, h=h_val)
        numeric_val = fn(dev.execute(tapes))
        for a_val, n_val in zip(grad, numeric_val):
            assert np.allclose(a_val, n_val, atol=finite_diff_tol, rtol=0)

    @pytest.mark.parametrize("theta", angles)
    def test_CRot_gradient(self, theta):
        """Tests that the automatic gradient of an arbitrary controlled Euler-angle-parameterized
        gate is correct."""
        shot_vec = tuple([1000000] * 2)
        dev = qml.device("default.qubit", wires=2, shots=shot_vec)
        a, b, c = np.array([theta, theta**3, np.sqrt(2) * theta])

        with qml.queuing.AnnotatedQueue() as q:
            qml.StatePrep(np.array([1.0, -1.0], requires_grad=False) / np.sqrt(2), wires=0)
            qml.CRot(a, b, c, wires=[0, 1])
            qml.expval(qml.PauliX(0))

        tape = qml.tape.QuantumScript.from_queue(q, shots=shot_vec)
        tape.trainable_params = {1, 2, 3}

        res = dev.execute(tape)
        expected = -np.cos(b / 2) * np.cos(0.5 * (a + c))
        assert np.allclose(res, expected, atol=shot_vec_tol, rtol=0)

        tapes, fn = qml.gradients.param_shift(tape)
        assert len(tapes) == 4 * len(tape.trainable_params)

        grad = fn(dev.execute(tapes))
        expected = np.array(
            [
                0.5 * np.cos(b / 2) * np.sin(0.5 * (a + c)),
                0.5 * np.sin(b / 2) * np.cos(0.5 * (a + c)),
                0.5 * np.cos(b / 2) * np.sin(0.5 * (a + c)),
            ]
        )
        assert isinstance(grad, tuple)
        assert len(grad) == len(shot_vec)

        for shot_vec_res in grad:
            assert isinstance(shot_vec_res, tuple)
            assert len(shot_vec_res) == len(tape.trainable_params)
            for idx, g in enumerate(shot_vec_res):
                assert np.allclose(g, expected[idx], atol=shot_vec_tol, rtol=0)

        tapes, fn = qml.gradients.finite_diff(tape, h=h_val)
        numeric_val = fn(dev.execute(tapes))
        for a_val, n_val in zip(grad, numeric_val):
            assert np.allclose(a_val, n_val, atol=finite_diff_tol, rtol=0)

    def test_gradients_agree_finite_differences(self):
        """Tests that the parameter-shift rule agrees with the first and second
        order finite differences"""
        params = np.array([0.1, -1.6, np.pi / 5])

        with qml.queuing.AnnotatedQueue() as q:
            qml.RX(params[0], wires=[0])
            qml.CNOT(wires=[0, 1])
            qml.RY(-1.6, wires=[0])
            qml.RY(params[1], wires=[1])
            qml.CNOT(wires=[1, 0])
            qml.RX(params[2], wires=[0])
            qml.CNOT(wires=[0, 1])
            qml.expval(qml.PauliZ(0))

        shot_vec = many_shots_shot_vector
        tape = qml.tape.QuantumScript.from_queue(q, shots=shot_vec)
        tape.trainable_params = {0, 2, 3}
        dev = qml.device("default.qubit", wires=2, shots=shot_vec)

        grad_F1 = grad_fn(tape, dev, fn=qml.gradients.finite_diff, approx_order=1, h=h_val)
        grad_F2 = grad_fn(
            tape,
            dev,
            fn=qml.gradients.finite_diff,
            approx_order=2,
            strategy="center",
            h=h_val,
        )
        grad_A = grad_fn(tape, dev)

        # gradients computed with different methods must agree
        for a_val, n_val in zip(grad_A, grad_F1):
            assert np.allclose(a_val, n_val, atol=finite_diff_tol, rtol=0)
        for a_val, n_val in zip(grad_A, grad_F2):
            assert np.allclose(a_val, n_val, atol=finite_diff_tol, rtol=0)

    def test_variance_gradients_agree_finite_differences(self):
        """Tests that the variance parameter-shift rule agrees with the first and second
        order finite differences"""
        params = np.array([0.1, -1.6, np.pi / 5])

        with qml.queuing.AnnotatedQueue() as q:
            qml.RX(params[0], wires=[0])
            qml.CNOT(wires=[0, 1])
            qml.RY(-1.6, wires=[0])
            qml.RY(params[1], wires=[1])
            qml.CNOT(wires=[1, 0])
            qml.RX(params[2], wires=[0])
            qml.CNOT(wires=[0, 1])
            qml.expval(qml.PauliZ(0))
            qml.var(qml.PauliZ(0) @ qml.PauliX(1))

        shot_vec = many_shots_shot_vector
        tape = qml.tape.QuantumScript.from_queue(q, shots=shot_vec)
        tape.trainable_params = {0, 2, 3}
        dev = qml.device("default.qubit", wires=2, shots=shot_vec)

        grad_F1 = grad_fn(tape, dev, fn=qml.gradients.finite_diff, approx_order=1, h=h_val)
        grad_F2 = grad_fn(
            tape,
            dev,
            fn=qml.gradients.finite_diff,
            approx_order=2,
            strategy="center",
            h=h_val,
        )
        grad_A = grad_fn(tape, dev)

        # gradients computed with different methods must agree
        for idx1, _grad_A in enumerate(grad_A):
            for idx2, g in enumerate(_grad_A):
                assert np.allclose(g, grad_F1[idx1][idx2], atol=finite_diff_tol, rtol=0)
                assert np.allclose(g, grad_F2[idx1][idx2], atol=finite_diff_tol, rtol=0)

    @pytest.mark.autograd
    @pytest.mark.parametrize("dev_name", ["default.qubit", "default.qubit.autograd"])
    def test_fallback(self, dev_name, mocker):
        """Test that fallback gradient functions are correctly used"""
        spy = mocker.spy(qml.gradients, "finite_diff")
        dev = qml.device(dev_name, wires=3, shots=fallback_shot_vec)
        execute_fn = dev.execute if dev_name == "default.qubit" else dev.batch_execute
        x = 0.543
        y = -0.654

        params = np.array([x, y], requires_grad=True)

        def cost_fn(params):
            with qml.queuing.AnnotatedQueue() as q:
                qml.RX(params[0], wires=[0])
                RY_with_F(params[1], wires=[1])
                qml.CNOT(wires=[0, 1])
                qml.expval(qml.PauliZ(0))
                qml.var(qml.PauliX(1))
                qml.expval(qml.PauliZ(2))

            tape = qml.tape.QuantumScript.from_queue(q, shots=fallback_shot_vec)
            finite_diff = partial(qml.gradients.finite_diff, h=h_val)
            tapes, fn = param_shift(tape, fallback_fn=finite_diff)
            assert len(tapes) == 5

            # check that the fallback method was called for the specified argnums
            spy.assert_called()
            assert spy.call_args[1]["argnum"] == {1}

            return fn(execute_fn(tapes))

        all_res = cost_fn(params)

        expected = np.array([[-np.sin(x), 0], [0, -2 * np.cos(y) * np.sin(y)], [0, 0]])
        for res in all_res:
            assert isinstance(res, tuple)
            assert len(res) == 3

            for r in res:
                assert isinstance(r, tuple)
                assert len(r) == 2

                assert isinstance(r[0], np.ndarray)
                assert r[0].shape == ()
                assert isinstance(r[1], np.ndarray)
                assert r[1].shape == ()

            assert np.allclose(res, expected, atol=finite_diff_tol, rtol=0)

            # TODO: support Hessian with the new return types
            # check the second derivative
            # hessian = qml.jacobian(lambda params: np.stack(cost_fn(params)).T)(params)
            # hessian = qml.jacobian(cost_fn(params))(params)

            # assert np.allclose(jac[0, 0, 0], -np.cos(x), atol=shot_vec_tol, rtol=0)
            # assert np.allclose(jac[1, 1, 1], -2 * np.cos(2 * y), atol=shot_vec_tol, rtol=0)

    @pytest.mark.autograd
    @pytest.mark.parametrize("dev_name", ["default.qubit", "default.qubit.autograd"])
    def test_fallback_single_meas(self, dev_name, mocker):
        """Test that fallback gradient functions are correctly used for a single measurement."""
        spy = mocker.spy(qml.gradients, "finite_diff")
        shot_vec = tuple([1000000] * 4)
        dev = qml.device(dev_name, wires=3, shots=shot_vec)
        execute_fn = dev.execute if dev_name == "default.qubit" else dev.batch_execute
        x = 0.543
        y = -0.654

        params = np.array([x, y], requires_grad=True)

        def cost_fn(params):
            with qml.queuing.AnnotatedQueue() as q:
                qml.RX(params[0], wires=[0])
                RX_with_F(params[1], wires=[0])
                qml.expval(qml.PauliZ(0))

            tape = qml.tape.QuantumScript.from_queue(q, shots=shot_vec)
            finite_diff = partial(qml.gradients.finite_diff, h=h_val)
            tapes, fn = param_shift(tape, fallback_fn=finite_diff)
            assert len(tapes) == 4

            # check that the fallback method was called for the specified argnums
            spy.assert_called()
            assert spy.call_args[1]["argnum"] == {1}

            return fn(execute_fn(tapes))

        all_res = cost_fn(params)

        expval_expected = [-np.sin(x + y), -np.sin(x + y)]
        for res in all_res:
            assert isinstance(res, tuple)
            assert len(res) == 2

            for r in res:
                assert isinstance(r, np.ndarray)
                assert r.shape == ()

            assert np.allclose(res[0], expval_expected[0], atol=finite_diff_tol)
            assert np.allclose(res[1], expval_expected[1], atol=finite_diff_tol)

    @pytest.mark.autograd
    @pytest.mark.parametrize("RX, RY, argnum", [(RX_with_F, qml.RY, 0), (qml.RX, RY_with_F, 1)])
    @pytest.mark.parametrize("dev_name", ["default.qubit", "default.qubit.autograd"])
    def test_fallback_probs(
        self, dev_name, RX, RY, argnum, mocker
    ):  # pylint:disable=too-many-arguments
        """Test that fallback gradient functions are correctly used with probs"""
<<<<<<< HEAD
=======
        if broadcast and dev_name == "default.qubit.autograd":
            pytest.xfail(
                reason="Return types + autograd + old device API + broadcasting does not work"
            )
>>>>>>> 0e4b6090
        spy = mocker.spy(qml.gradients, "finite_diff")
        dev = qml.device(dev_name, wires=3, shots=fallback_shot_vec)
        execute_fn = dev.execute if dev_name == "default.qubit" else dev.batch_execute
        x = 0.543
        y = -0.654

        params = np.array([x, y], requires_grad=True)

        def cost_fn(params):
            with qml.queuing.AnnotatedQueue() as q:
                RX(params[0], wires=[0])
                RY(params[1], wires=[1])
                qml.CNOT(wires=[0, 1])
                qml.expval(qml.PauliZ(0))
                qml.probs(wires=[0, 1])

            tape = qml.tape.QuantumScript.from_queue(q, shots=fallback_shot_vec)
            finite_diff = partial(qml.gradients.finite_diff, h=h_val)
            tapes, fn = param_shift(tape, fallback_fn=finite_diff)
            assert len(tapes) == 4

            # check that the fallback method was called for the specified argnums
            spy.assert_called()

            assert spy.call_args[1]["argnum"] == {argnum}
            return fn(execute_fn(tapes))

        all_res = cost_fn(params)
        assert isinstance(all_res, tuple)

        assert len(all_res) == len(fallback_shot_vec)

        for res in all_res:
            assert isinstance(res, tuple)

            assert len(res) == 2

            expval_res = res[0]
            assert isinstance(expval_res, tuple)
            assert len(expval_res) == 2

            for param_r in expval_res:
                assert isinstance(param_r, np.ndarray)
                assert param_r.shape == ()

            probs_res = res[1]
            assert isinstance(probs_res, tuple)
            assert len(probs_res) == 2
            for param_r in probs_res:
                assert isinstance(param_r, np.ndarray)
                assert param_r.shape == (4,)

            expval_expected = [-2 * np.sin(x) / 2, 0]
            probs_expected = (
                np.array(
                    [
                        [
                            -(np.cos(y / 2) ** 2 * np.sin(x)),
                            -(np.cos(x / 2) ** 2 * np.sin(y)),
                        ],
                        [
                            -(np.sin(x) * np.sin(y / 2) ** 2),
                            (np.cos(x / 2) ** 2 * np.sin(y)),
                        ],
                        [
                            (np.sin(x) * np.sin(y / 2) ** 2),
                            (np.sin(x / 2) ** 2 * np.sin(y)),
                        ],
                        [
                            (np.cos(y / 2) ** 2 * np.sin(x)),
                            -(np.sin(x / 2) ** 2 * np.sin(y)),
                        ],
                    ]
                )
                / 2
            )

            # Expvals
            assert np.allclose(res[0][0], expval_expected[0], atol=finite_diff_tol)
            assert np.allclose(res[0][1], expval_expected[1], atol=finite_diff_tol)

            # Probs
            assert np.allclose(res[1][0], probs_expected[:, 0], atol=finite_diff_tol)
            assert np.allclose(res[1][1], probs_expected[:, 1], atol=finite_diff_tol)

    @pytest.mark.autograd
    @pytest.mark.parametrize("dev_name", ["default.qubit", "default.qubit.autograd"])
    def test_all_fallback(self, dev_name, mocker):
        """Test that *only* the fallback logic is called if no parameters
        support the parameter-shift rule"""
        spy_fd = mocker.spy(qml.gradients, "finite_diff")
        spy_ps = mocker.spy(qml.gradients.parameter_shift, "expval_param_shift")

        dev = qml.device(dev_name, wires=3, shots=fallback_shot_vec)
        execute_fn = dev.execute if dev_name == "default.qubit" else dev.batch_execute
        x = 0.543
        y = -0.654

        with qml.queuing.AnnotatedQueue() as q:
            RX_with_F(x, wires=[0])
            RY_with_F(y, wires=[1])
            qml.CNOT(wires=[0, 1])
            qml.expval(qml.PauliZ(0) @ qml.PauliX(1))

        tape = qml.tape.QuantumScript.from_queue(q, shots=fallback_shot_vec)
        finite_diff = partial(qml.gradients.finite_diff, h=h_val)
        tapes, fn = param_shift(tape, fallback_fn=finite_diff)
        assert len(tapes) == 1 + 2

        # check that the fallback method was called for all argnums
        spy_fd.assert_called()
        spy_ps.assert_not_called()

        all_res = fn(execute_fn(tapes))
        assert len(all_res) == len(fallback_shot_vec)
        assert isinstance(all_res, tuple)

        expected = np.array([-np.sin(y) * np.sin(x), np.cos(y) * np.cos(x)])
        for res in all_res:
            assert isinstance(res, tuple)
            assert len(res) == 2
            assert res[0].shape == ()
            assert res[1].shape == ()

            assert np.allclose(res[0], expected[0], atol=fallback_shot_vec, rtol=0)
            assert np.allclose(res[1], expected[1], atol=fallback_shot_vec, rtol=0)

    def test_single_expectation_value(self):
        """Tests correct output shape and evaluation for a tape
        with a single expval output"""
        shot_vec = many_shots_shot_vector
        dev = qml.device("default.qubit", wires=2, shots=shot_vec)
        x = 0.543
        y = -0.654

        with qml.queuing.AnnotatedQueue() as q:
            qml.RX(x, wires=[0])
            qml.RY(y, wires=[1])
            qml.CNOT(wires=[0, 1])
            qml.expval(qml.PauliZ(0) @ qml.PauliX(1))

        tape = qml.tape.QuantumScript.from_queue(q, shots=shot_vec)
        tapes, fn = qml.gradients.param_shift(tape)
        assert len(tapes) == 4

        all_res = fn(dev.execute(tapes))

        assert len(all_res) == len(many_shots_shot_vector)
        assert isinstance(all_res, tuple)

        expected = np.array([-np.sin(y) * np.sin(x), np.cos(y) * np.cos(x)])
        for res in all_res:
            assert len(res) == 2
            assert not isinstance(res[0], tuple)
            assert not isinstance(res[1], tuple)

            assert np.allclose(res[0], expected[0], atol=shot_vec_tol, rtol=0)
            assert np.allclose(res[1], expected[1], atol=shot_vec_tol, rtol=0)

    def test_multiple_expectation_values(self):
        """Tests correct output shape and evaluation for a tape
        with multiple expval outputs"""
        shot_vec = many_shots_shot_vector
        dev = qml.device("default.qubit", wires=2, shots=shot_vec)
        x = 0.543
        y = -0.654

        with qml.queuing.AnnotatedQueue() as q:
            qml.RX(x, wires=[0])
            qml.RY(y, wires=[1])
            qml.CNOT(wires=[0, 1])
            qml.expval(qml.PauliZ(0))
            qml.expval(qml.PauliX(1))

        tape = qml.tape.QuantumScript.from_queue(q, shots=shot_vec)
        tapes, fn = qml.gradients.param_shift(tape)
        assert len(tapes) == 4

        all_res = fn(dev.execute(tapes))
        assert len(all_res) == len(many_shots_shot_vector)
        assert isinstance(all_res, tuple)

        expected = np.array([[-np.sin(x), 0], [0, np.cos(y)]])
        for res in all_res:
            assert len(res) == 2
            assert isinstance(res, tuple)
            assert len(res[0]) == 2
            assert len(res[1]) == 2

            assert np.allclose(res[0], expected[0], atol=shot_vec_tol, rtol=0)
            assert np.allclose(res[1], expected[1], atol=shot_vec_tol, rtol=0)

    def test_var_expectation_values(self):
        """Tests correct output shape and evaluation for a tape
        with expval and var outputs"""
        shot_vec = many_shots_shot_vector
        dev = qml.device("default.qubit", wires=2, shots=shot_vec)
        x = 0.543
        y = -0.654

        with qml.queuing.AnnotatedQueue() as q:
            qml.RX(x, wires=[0])
            qml.RY(y, wires=[1])
            qml.CNOT(wires=[0, 1])
            qml.expval(qml.PauliZ(0))
            qml.var(qml.PauliX(1))

        tape = qml.tape.QuantumScript.from_queue(q, shots=shot_vec)
        tapes, fn = qml.gradients.param_shift(tape)
        assert len(tapes) == 5

        all_res = fn(dev.execute(tapes))
        assert len(all_res) == len(many_shots_shot_vector)
        assert isinstance(all_res, tuple)

        expected = np.array([[-np.sin(x), 0], [0, -2 * np.cos(y) * np.sin(y)]])
        for res in all_res:
            assert isinstance(res, tuple)
            assert len(res) == 2
            assert len(res[0]) == 2
            assert len(res[1]) == 2

            for a, e in zip(res, expected):
                assert np.allclose(np.squeeze(np.stack(a)), e, atol=shot_vec_tol, rtol=0)

    def test_prob_expectation_values(self):
        """Tests correct output shape and evaluation for a tape
        with prob and expval outputs"""

        shot_vec = many_shots_shot_vector
        dev = qml.device("default.qubit", wires=2, shots=shot_vec)
        x = 0.543
        y = -0.654

        with qml.queuing.AnnotatedQueue() as q:
            qml.RX(x, wires=[0])
            qml.RY(y, wires=[1])
            qml.CNOT(wires=[0, 1])
            qml.expval(qml.PauliZ(0))
            qml.probs(wires=[0, 1])

        tape = qml.tape.QuantumScript.from_queue(q, shots=shot_vec)
        tapes, fn = qml.gradients.param_shift(tape)
        assert len(tapes) == 4

        res = fn(dev.execute(tapes))
        assert isinstance(res, tuple)
        assert len(res) == len(many_shots_shot_vector)

        for shot_comp_res in res:
            assert isinstance(shot_comp_res, tuple)
            assert len(shot_comp_res) == len(tape.trainable_params)
            for r in shot_comp_res:
                assert isinstance(r, tuple)
                assert len(r) == len(tape.measurements)

        expval_expected = [-2 * np.sin(x) / 2, 0]
        probs_expected = (
            np.array(
                [
                    [
                        -(np.cos(y / 2) ** 2 * np.sin(x)),
                        -(np.cos(x / 2) ** 2 * np.sin(y)),
                    ],
                    [
                        -(np.sin(x) * np.sin(y / 2) ** 2),
                        (np.cos(x / 2) ** 2 * np.sin(y)),
                    ],
                    [
                        (np.sin(x) * np.sin(y / 2) ** 2),
                        (np.sin(x / 2) ** 2 * np.sin(y)),
                    ],
                    [
                        (np.cos(y / 2) ** 2 * np.sin(x)),
                        -(np.sin(x / 2) ** 2 * np.sin(y)),
                    ],
                ]
            )
            / 2
        )

        for r in res:
            # Expvals
            assert isinstance(r[0], tuple)
            assert len(r[0]) == len(tape.trainable_params)

            r_to_check = r[0][0]
            exp = expval_expected[0]
            assert np.allclose(r_to_check, exp, atol=shot_vec_tol)
            assert isinstance(r_to_check, np.ndarray)
            assert r_to_check.shape == ()

            r_to_check = r[0][1]
            exp = expval_expected[1]
            assert np.allclose(r_to_check, exp, atol=shot_vec_tol)
            assert isinstance(r_to_check, np.ndarray)
            assert r_to_check.shape == ()

            # Probs
            assert isinstance(r[1], tuple)
            assert len(r[1]) == len(tape.trainable_params)

            r_to_check = r[1][0]
            exp = probs_expected[:, 0]
            assert np.allclose(r_to_check, exp, atol=shot_vec_tol)
            assert isinstance(r_to_check, np.ndarray)
            assert r_to_check.shape == (4,)

            r_to_check = r[1][1]
            exp = probs_expected[:, 1]
            assert np.allclose(r_to_check, exp, atol=shot_vec_tol)
            assert isinstance(r_to_check, np.ndarray)
            assert r_to_check.shape == (4,)

    def test_involutory_variance_single_param(self):
        """Tests qubit observables that are involutory with a single trainable param"""
        shot_vec = many_shots_shot_vector
        dev = qml.device("default.qubit", wires=1, shots=shot_vec)
        a = 0.54

        with qml.queuing.AnnotatedQueue() as q:
            qml.RX(a, wires=0)
            qml.var(qml.PauliZ(0))

        tape = qml.tape.QuantumScript.from_queue(q, shots=shot_vec)
        res = dev.execute(tape)
        expected = 1 - np.cos(a) ** 2
        for r in res:
            assert np.allclose(r, expected, atol=shot_vec_tol, rtol=0)

        # circuit jacobians
        tapes, fn = qml.gradients.param_shift(tape)
        gradA = fn(dev.execute(tapes))
        for _gA in gradA:
            assert isinstance(_gA, np.ndarray)
            assert _gA.shape == ()

        assert len(tapes) == 1 + 2 * 1

        tapes, fn = qml.gradients.finite_diff(tape, h=h_val)
        all_gradF = fn(dev.execute(tapes))
        assert len(tapes) == 2

        expected = 2 * np.sin(a) * np.cos(a)

        for gradF in all_gradF:
            assert gradF == pytest.approx(expected, abs=finite_diff_tol)

        for _gA in gradA:
            assert _gA == pytest.approx(expected, abs=shot_vec_tol)

    def test_involutory_variance_multi_param(self):
        """Tests qubit observables that are involutory with multiple trainable params"""
        shot_vec = many_shots_shot_vector
        dev = qml.device("default.qubit", wires=1, shots=shot_vec)
        a = 0.34
        b = 0.20

        with qml.queuing.AnnotatedQueue() as q:
            qml.RX(a, wires=0)
            qml.RX(b, wires=0)
            qml.var(qml.PauliZ(0))

        tape = qml.tape.QuantumScript.from_queue(q, shots=shot_vec)
        tape.trainable_params = {0, 1}

        res = dev.execute(tape)
        expected = 1 - np.cos(a + b) ** 2
        assert np.allclose(res, expected, atol=shot_vec_tol, rtol=0)

        # circuit jacobians
        tapes, fn = qml.gradients.param_shift(tape)
        all_res = fn(dev.execute(tapes))
        assert len(all_res) == len(many_shots_shot_vector)
        assert isinstance(all_res, tuple)

        for gradA in all_res:
            assert isinstance(gradA[0], np.ndarray)
            assert gradA[0].shape == ()

            assert isinstance(gradA[1], np.ndarray)
            assert gradA[1].shape == ()

            assert len(tapes) == 1 + 2 * 2

        tapes, fn = qml.gradients.finite_diff(tape, h=h_val)
        all_Fres = fn(dev.execute(tapes))
        for gradF, gradA in zip(all_Fres, all_res):
            assert len(tapes) == 3

            expected = 2 * np.sin(a + b) * np.cos(a + b)
            assert gradF[0] == pytest.approx(expected, abs=finite_diff_tol)
            assert gradA[0] == pytest.approx(expected, abs=finite_diff_tol)

            assert gradF[1] == pytest.approx(expected, abs=finite_diff_tol)
            assert gradA[1] == pytest.approx(expected, abs=finite_diff_tol)

    @flaky(max_runs=5)
    def test_non_involutory_variance_single_param(self):
        """Tests a qubit Hermitian observable that is not involutory with a single trainable parameter"""
        shot_vec = many_shots_shot_vector
        dev = qml.device("default.qubit", wires=1, shots=shot_vec)
        a = 0.54

        _herm_shot_vec_tol = shot_vec_tol * 100
        with qml.queuing.AnnotatedQueue() as q:
            qml.RX(a, wires=0)
            qml.var(qml.Hermitian(A, 0))

        tape = qml.tape.QuantumScript.from_queue(q, shots=shot_vec)
        tape.trainable_params = {0}

        res = dev.execute(tape)
        expected = (39 / 2) - 6 * np.sin(2 * a) + (35 / 2) * np.cos(2 * a)
        for r in res:
            assert np.allclose(r, expected, atol=_herm_shot_vec_tol, rtol=0)

        # circuit jacobians
        tapes, fn = qml.gradients.param_shift(tape)
        gradA = fn(dev.execute(tapes))
        assert len(tapes) == 1 + 4 * 1

        tapes, fn = qml.gradients.finite_diff(tape, h=h_val)
        all_gradF = fn(dev.execute(tapes))
        assert len(tapes) == 2

        expected = -35 * np.sin(2 * a) - 12 * np.cos(2 * a)
        for _gA in gradA:
            assert _gA == pytest.approx(expected, abs=_herm_shot_vec_tol)
            assert isinstance(_gA, np.ndarray)
            assert _gA.shape == ()
        for gradF in all_gradF:
            assert isinstance(gradF, np.ndarray)
            assert gradF.shape == ()
            assert qml.math.allclose(gradF, expected, atol=2 * _herm_shot_vec_tol)

    @flaky(max_runs=5)
    def test_non_involutory_variance_multi_param(self):
        """Tests a qubit Hermitian observable that is not involutory with multiple trainable parameters"""
        shot_vec = many_shots_shot_vector
        dev = qml.device("default.qubit", wires=1, shots=shot_vec)
        a = 0.34
        b = 0.20

        with qml.queuing.AnnotatedQueue() as q:
            qml.RX(a, wires=0)
            qml.RX(b, wires=0)
            qml.var(qml.Hermitian(A, 0))

        tape = qml.tape.QuantumScript.from_queue(q, shots=shot_vec)
        tape.trainable_params = {0, 1}

        all_res = dev.execute(tape)
        expected = (39 / 2) - 6 * np.sin(2 * (a + b)) + (35 / 2) * np.cos(2 * (a + b))
        assert len(all_res) == len(many_shots_shot_vector)
        assert isinstance(all_res, tuple)
        for res in all_res:
            assert np.allclose(res, expected, atol=herm_shot_vec_tol, rtol=0)

        # circuit jacobians
        tapes, fn = qml.gradients.param_shift(tape)
        all_res = fn(dev.execute(tapes))
        assert len(all_res) == len(many_shots_shot_vector)
        assert isinstance(all_res, tuple)

        expected = -35 * np.sin(2 * (a + b)) - 12 * np.cos(2 * (a + b))
        for gradA in all_res:
            assert isinstance(gradA, tuple)

            assert isinstance(gradA[0], np.ndarray)
            assert gradA[0].shape == ()

            assert isinstance(gradA[1], np.ndarray)
            assert gradA[1].shape == ()
            assert len(tapes) == 1 + 4 * 2
            assert gradA[0] == pytest.approx(expected, abs=herm_shot_vec_tol)
            assert gradA[1] == pytest.approx(expected, abs=herm_shot_vec_tol)

        tapes, fn = qml.gradients.finite_diff(tape, h=h_val)
        all_gradF = fn(dev.execute(tapes))
        assert len(all_gradF) == len(many_shots_shot_vector)
        assert isinstance(all_gradF, tuple)
        for gradF in all_gradF:
            assert len(tapes) == 3

            # Note: the tolerances here are significantly higher than in usual tests
            # due to the stochasticity of the test case
            assert gradF[0] == pytest.approx(expected, abs=2)
            assert qml.math.allclose(gradF[1], expected, atol=1.5)

    @flaky(max_runs=8)
    def test_involutory_and_noninvolutory_variance_single_param(self):
        """Tests a qubit Hermitian observable that is not involutory alongside
        an involutory observable when there's a single trainable parameter."""
        shot_vec = tuple([1000000] * 3)
        dev = qml.device("default.qubit", wires=2, shots=shot_vec)
        a = 0.54

        _herm_shot_vec_tol = shot_vec_tol * 100
        with qml.queuing.AnnotatedQueue() as q:
            qml.RX(a, wires=0)
            qml.RX(a, wires=1)
            qml.var(qml.PauliZ(0))
            qml.var(qml.Hermitian(A, 1))

        tape = qml.tape.QuantumScript.from_queue(q, shots=shot_vec)
        # Note: only the first param is trainable
        tape.trainable_params = {0}

        res = dev.execute(tape)
        expected = [1 - np.cos(a) ** 2, (39 / 2) - 6 * np.sin(2 * a) + (35 / 2) * np.cos(2 * a)]
        for r in res:
            assert np.allclose(r, expected, atol=_herm_shot_vec_tol, rtol=0)

        # circuit jacobians
        tapes, fn = qml.gradients.param_shift(tape)
        gradA = fn(dev.execute(tapes))
        assert len(tapes) == 1 + 4

        tapes, fn = qml.gradients.finite_diff(tape, h=h_val)
        gradF = fn(dev.execute(tapes))
        assert len(tapes) == 1 + 1

        expected = [2 * np.sin(a) * np.cos(a), 0]

        # Param-shift
        for shot_vec_result in gradA:
            for param_res in shot_vec_result:
                assert isinstance(param_res, np.ndarray)
                assert param_res.shape == ()

            assert shot_vec_result[0] == pytest.approx(expected[0], abs=finite_diff_tol)
            assert shot_vec_result[1] == pytest.approx(expected[1], abs=0.3)

        for shot_vec_result in gradF:
            for param_res in shot_vec_result:
                assert isinstance(param_res, np.ndarray)
                assert param_res.shape == ()

            assert shot_vec_result[0] == pytest.approx(expected[0], abs=finite_diff_tol)
            assert shot_vec_result[1] == pytest.approx(expected[1], abs=_herm_shot_vec_tol)

    @flaky(max_runs=8)
    def test_involutory_and_noninvolutory_variance_multi_param(self):
        """Tests a qubit Hermitian observable that is not involutory alongside
        an involutory observable."""
        shot_vec = many_shots_shot_vector
        dev = qml.device("default.qubit", wires=2, shots=shot_vec)
        a = 0.54

        with qml.queuing.AnnotatedQueue() as q:
            qml.RX(a, wires=0)
            qml.RX(a, wires=1)
            qml.var(qml.PauliZ(0))
            qml.var(qml.Hermitian(A, 1))

        tape = qml.tape.QuantumScript.from_queue(q, shots=shot_vec)
        tape.trainable_params = {0, 1}
        _herm_shot_vec_tol = shot_vec_tol * 100

        res = dev.execute(tape)
        expected = [1 - np.cos(a) ** 2, (39 / 2) - 6 * np.sin(2 * a) + (35 / 2) * np.cos(2 * a)]
        for res_shot_item in res:
            assert np.allclose(res_shot_item, expected, atol=_herm_shot_vec_tol, rtol=0)

        # circuit jacobians
        tapes, fn = qml.gradients.param_shift(tape)
        gradA = fn(dev.execute(tapes))

        assert isinstance(gradA, tuple)
        assert len(gradA) == len(many_shots_shot_vector)
        for shot_vec_res in gradA:
            assert isinstance(shot_vec_res, tuple)
            assert len(shot_vec_res) == len(tape.measurements)
            for meas_res in shot_vec_res:
                assert isinstance(meas_res, tuple)
                assert len(meas_res) == len(tape.trainable_params)
                for param_res in meas_res:
                    assert isinstance(param_res, np.ndarray)
                    assert param_res.shape == ()

        assert len(tapes) == 1 + 2 * 4

        tapes, fn = qml.gradients.finite_diff(tape, h=h_val)
        gradF = fn(dev.execute(tapes))
        assert len(tapes) == 1 + 2

        expected = [2 * np.sin(a) * np.cos(a), 0, 0, -35 * np.sin(2 * a) - 12 * np.cos(2 * a)]

        # Param-shift
        for shot_vec_result in gradA:
            assert isinstance(shot_vec_result[0][0], np.ndarray)
            assert shot_vec_result[0][0].shape == ()
            assert shot_vec_result[0][0] == pytest.approx(expected[0], abs=_herm_shot_vec_tol)

            assert isinstance(shot_vec_result[0][1], np.ndarray)
            assert shot_vec_result[0][1].shape == ()
            assert shot_vec_result[0][1] == pytest.approx(expected[1], abs=_herm_shot_vec_tol)

            assert isinstance(shot_vec_result[1][0], np.ndarray)
            assert shot_vec_result[1][0].shape == ()
            assert shot_vec_result[1][0] == pytest.approx(expected[2], abs=_herm_shot_vec_tol)

            assert isinstance(shot_vec_result[1][1], np.ndarray)
            assert shot_vec_result[1][1].shape == ()
            assert shot_vec_result[1][1] == pytest.approx(expected[3], abs=_herm_shot_vec_tol)

        for shot_vec_result in gradF:
            for param_res in shot_vec_result:
                for meas_res in param_res:
                    assert isinstance(meas_res, np.ndarray)
                    assert meas_res.shape == ()

            assert np.allclose(shot_vec_result[0][0], expected[0], atol=1)
            assert np.allclose(shot_vec_result[0][1], expected[1], atol=1)
            assert np.allclose(shot_vec_result[1][0], expected[2], atol=1.5)
            assert np.allclose(shot_vec_result[1][1], expected[3], atol=1.5)

    @pytest.mark.parametrize("ind", [0, 1])
    def test_var_and_probs_single_param(self, ind):
        """Tests a qubit Hermitian observable that is not involutory alongside an involutory observable and probs when
        there's one trainable parameter."""
        shot_vec = many_shots_shot_vector
        dev = qml.device("default.qubit", wires=4, shots=shot_vec)
        a = 0.54

        x = 0.543
        y = -0.654

        with qml.queuing.AnnotatedQueue() as q:
            # Ops influencing var res
            qml.RX(a, wires=0)
            qml.RX(a, wires=1)

            # Ops influencing probs res
            qml.RX(x, wires=[2])
            qml.RY(y, wires=[3])
            qml.CNOT(wires=[2, 3])

            qml.var(qml.PauliZ(0))
            qml.var(qml.Hermitian(A, 1))

            qml.probs(wires=[2, 3])

        tape = qml.tape.QuantumScript.from_queue(q, shots=shot_vec)
        tape.trainable_params = {ind}

        # circuit jacobians
        tapes, fn = qml.gradients.param_shift(tape)

        all_res = fn(dev.execute(tapes))
        assert len(all_res) == len(many_shots_shot_vector)
        assert isinstance(all_res, tuple)

        for gradA in all_res:
            assert isinstance(gradA, tuple)
            assert len(gradA) == 3
            assert gradA[0].shape == ()
            assert gradA[1].shape == ()
            assert gradA[2].shape == (4,)

            # Vars
            vars_expected = [2 * np.sin(a) * np.cos(a), -35 * np.sin(2 * a) - 12 * np.cos(2 * a)]
            assert isinstance(gradA[0], np.ndarray)
            assert np.allclose(
                gradA[0], vars_expected[0] if ind == 0 else 0, atol=shot_vec_tol, rtol=0
            )

            assert isinstance(gradA[1], np.ndarray)
            assert np.allclose(
                gradA[1], vars_expected[1] if ind == 1 else 0, atol=herm_shot_vec_tol, rtol=0
            )

            # Probs
            assert isinstance(gradA[2], np.ndarray)
            assert np.allclose(gradA[2], 0, atol=shot_vec_tol, rtol=0)

    def test_var_and_probs_multi_params(self):
        """Tests a qubit Hermitian observable that is not involutory alongside an involutory observable and probs when
        there are more trainable parameters."""
        shot_vec = many_shots_shot_vector
        dev = qml.device("default.qubit", wires=4, shots=shot_vec)
        a = 0.54

        x = 0.543
        y = -0.654

        with qml.queuing.AnnotatedQueue() as q:
            # Ops influencing var res
            qml.RX(a, wires=0)
            qml.RX(a, wires=1)

            # Ops influencing probs res
            qml.RX(x, wires=[2])
            qml.RY(y, wires=[3])
            qml.CNOT(wires=[2, 3])

            qml.var(qml.PauliZ(0))
            qml.var(qml.Hermitian(A, 1))

            qml.probs(wires=[2, 3])

        tape = qml.tape.QuantumScript.from_queue(q, shots=shot_vec)
        tape.trainable_params = {0, 1, 2, 3}

        # circuit jacobians
        tapes, fn = qml.gradients.param_shift(tape)
        all_res = fn(dev.execute(tapes))
        assert len(all_res) == len(many_shots_shot_vector)
        assert isinstance(all_res, tuple)

        for gradA in all_res:
            assert isinstance(gradA, tuple)
            assert len(gradA) == 3
            var1_res = gradA[0]
            for param_res in var1_res:
                assert isinstance(param_res, np.ndarray)
                assert param_res.shape == ()

            var2_res = gradA[1]
            for param_res in var2_res:
                assert isinstance(param_res, np.ndarray)
                assert param_res.shape == ()

            probs_res = gradA[2]
            for param_res in probs_res:
                assert isinstance(param_res, np.ndarray)
                assert param_res.shape == (4,)

            # Vars
            vars_expected = [2 * np.sin(a) * np.cos(a), -35 * np.sin(2 * a) - 12 * np.cos(2 * a)]
            assert isinstance(gradA[0], tuple)
            assert np.allclose(gradA[0][0], vars_expected[0], atol=shot_vec_tol, rtol=0)
            assert np.allclose(gradA[0][1], 0, atol=shot_vec_tol, rtol=0)
            assert np.allclose(gradA[0][2], 0, atol=shot_vec_tol, rtol=0)
            assert np.allclose(gradA[0][3], 0, atol=shot_vec_tol, rtol=0)

            assert isinstance(gradA[1], tuple)
            assert np.allclose(gradA[1][0], 0, atol=herm_shot_vec_tol, rtol=0)
            assert np.allclose(gradA[1][1], vars_expected[1], atol=herm_shot_vec_tol, rtol=0)
            assert np.allclose(gradA[1][2], 0, atol=herm_shot_vec_tol, rtol=0)
            assert np.allclose(gradA[1][3], 0, atol=herm_shot_vec_tol, rtol=0)

            # Probs
            probs_expected = (
                np.array(
                    [
                        [
                            -(np.cos(y / 2) ** 2 * np.sin(x)),
                            -(np.cos(x / 2) ** 2 * np.sin(y)),
                        ],
                        [
                            -(np.sin(x) * np.sin(y / 2) ** 2),
                            (np.cos(x / 2) ** 2 * np.sin(y)),
                        ],
                        [
                            (np.sin(x) * np.sin(y / 2) ** 2),
                            (np.sin(x / 2) ** 2 * np.sin(y)),
                        ],
                        [
                            (np.cos(y / 2) ** 2 * np.sin(x)),
                            -(np.sin(x / 2) ** 2 * np.sin(y)),
                        ],
                    ]
                )
                / 2
            )
            assert isinstance(gradA[2], tuple)
            assert np.allclose(gradA[2][0], 0, atol=shot_vec_tol, rtol=0)
            assert np.allclose(gradA[2][1], 0, atol=shot_vec_tol, rtol=0)
            assert np.allclose(gradA[2][2], probs_expected[:, 0], atol=shot_vec_tol, rtol=0)
            assert np.allclose(gradA[2][3], probs_expected[:, 1], atol=shot_vec_tol, rtol=0)

    def test_expval_and_variance_single_param(self):
        """Test an expectation value and the variance of involutory and non-involutory observables work well with a
        single trainable parameter"""
        shot_vec = many_shots_shot_vector
        dev = qml.device("default.qubit", wires=3, shots=shot_vec)

        a = 0.54
        b = -0.423
        c = 0.123

        with qml.queuing.AnnotatedQueue() as q:
            qml.RX(a, wires=0)
            qml.RY(b, wires=1)
            qml.CNOT(wires=[1, 2])
            qml.RX(c, wires=2)
            qml.CNOT(wires=[0, 1])
            qml.var(qml.PauliZ(0))
            qml.expval(qml.PauliZ(1))
            qml.var(qml.PauliZ(2))

        tape = qml.tape.QuantumScript.from_queue(q, shots=shot_vec)
        tape.trainable_params = {0}

        res = dev.execute(tape)
        expected = np.array(
            [
                np.sin(a) ** 2,
                np.cos(a) * np.cos(b),
                0.25 * (3 - 2 * np.cos(b) ** 2 * np.cos(2 * c) - np.cos(2 * b)),
            ]
        )

        assert isinstance(res, tuple)
        assert np.allclose(res, expected, atol=shot_vec_tol, rtol=0)

        # # circuit jacobians
        tapes, fn = qml.gradients.param_shift(tape)
        all_res = fn(dev.execute(tapes))

        assert len(all_res) == len(many_shots_shot_vector)
        assert isinstance(all_res, tuple)

        expected = np.array([2 * np.cos(a) * np.sin(a), -np.cos(b) * np.sin(a), 0])
        for gradA in all_res:
            assert isinstance(gradA, tuple)
            for a_comp, e_comp in zip(gradA, expected):
                assert isinstance(a_comp, np.ndarray)
                assert a_comp.shape == ()
                assert np.allclose(a_comp, e_comp, atol=shot_vec_tol, rtol=0)

        tapes, fn = qml.gradients.finite_diff(tape, h=h_val)
        all_gradF = fn(dev.execute(tapes))
        assert isinstance(all_gradF, tuple)

        for gradF in all_gradF:
            assert isinstance(gradF, tuple)
            assert gradF == pytest.approx(expected, abs=finite_diff_tol)

    def test_expval_and_variance_multi_param(self):
        """Test an expectation value and the variance of involutory and non-involutory observables work well with
        multiple trainable parameters"""
        shot_vec = many_shots_shot_vector
        dev = qml.device("default.qubit", wires=3, shots=shot_vec, seed=12393)

        a = 0.54
        b = -0.423
        c = 0.123

        with qml.queuing.AnnotatedQueue() as q:
            qml.RX(a, wires=0)
            qml.RY(b, wires=1)
            qml.CNOT(wires=[1, 2])
            qml.RX(c, wires=2)
            qml.CNOT(wires=[0, 1])
            qml.var(qml.PauliZ(0))
            qml.expval(qml.PauliZ(1))
            qml.var(qml.PauliZ(2))

        tape = qml.tape.QuantumScript.from_queue(q, shots=shot_vec)
        res = dev.execute(tape)
        expected = np.array(
            [
                np.sin(a) ** 2,
                np.cos(a) * np.cos(b),
                0.25 * (3 - 2 * np.cos(b) ** 2 * np.cos(2 * c) - np.cos(2 * b)),
            ]
        )

        assert isinstance(res, tuple)
        assert np.allclose(res, expected, atol=shot_vec_tol, rtol=0)

        # # circuit jacobians
        tapes, fn = qml.gradients.param_shift(tape)
        all_res = fn(dev.execute(tapes))

        assert len(all_res) == len(many_shots_shot_vector)
        assert isinstance(all_res, tuple)

        expected = np.array(
            [
                [2 * np.cos(a) * np.sin(a), -np.cos(b) * np.sin(a), 0],
                [
                    0,
                    -np.cos(a) * np.sin(b),
                    0.5 * (2 * np.cos(b) * np.cos(2 * c) * np.sin(b) + np.sin(2 * b)),
                ],
                [0, 0, np.cos(b) ** 2 * np.sin(2 * c)],
            ]
        ).T
        for gradA in all_res:
            assert isinstance(gradA, tuple)
            for a, e in zip(gradA, expected):
                for a_comp, e_comp in zip(a, e):
                    assert isinstance(a_comp, np.ndarray)
                    assert a_comp.shape == ()
                    assert np.allclose(a_comp, e_comp, atol=shot_vec_tol, rtol=0)

        tapes, fn = qml.gradients.finite_diff(tape, h=h_val)
        all_gradF = fn(dev.execute(tapes))
        for gradF in all_gradF:
            assert gradF == pytest.approx(expected, abs=finite_diff_tol)

    @pytest.mark.parametrize("state", [[1], [0, 1]])  # Basis state and state vector
    def test_projector_variance(self, state):
        """Test that the variance of a projector is correctly returned"""
        shot_vec = many_shots_shot_vector
        dev = qml.device("default.qubit", wires=2, shots=shot_vec)
        x, y = 0.765, -0.654

        with qml.queuing.AnnotatedQueue() as q:
            qml.RX(x, wires=0)
            qml.RY(y, wires=1)
            qml.CNOT(wires=[0, 1])
            qml.var(qml.Projector(state, wires=0) @ qml.PauliX(1))

        tape = qml.tape.QuantumScript.from_queue(q, shots=shot_vec)
        tape.trainable_params = {0, 1}

        res = dev.execute(tape)
        expected = 0.25 * np.sin(x / 2) ** 2 * (3 + np.cos(2 * y) + 2 * np.cos(x) * np.sin(y) ** 2)

        assert len(res) == len(many_shots_shot_vector)
        assert isinstance(res, tuple)
        for r in res:
            assert np.allclose(r, expected, atol=shot_vec_tol, rtol=0)

        # # circuit jacobians
        tapes, fn = qml.gradients.param_shift(tape)
        all_res = fn(dev.execute(tapes))

        assert len(all_res) == len(many_shots_shot_vector)
        assert isinstance(all_res, tuple)

        expected = np.array(
            [
                0.5 * np.sin(x) * (np.cos(x / 2) ** 2 + np.cos(2 * y) * np.sin(x / 2) ** 2),
                -2 * np.cos(y) * np.sin(x / 2) ** 4 * np.sin(y),
            ]
        )
        for gradA in all_res:
            assert np.allclose(gradA, expected, atol=shot_vec_tol, rtol=0)

        tapes, fn = qml.gradients.finite_diff(tape, h=h_val)
        all_gradF = fn(dev.execute(tapes))
        for gradF in all_gradF:
            assert gradF == pytest.approx(expected, abs=finite_diff_tol)

    def cost1(x):
        """Perform rotation and return a scalar expectation value."""
        qml.Rot(*x, wires=0)
        return qml.expval(qml.PauliZ(0))

    def cost2(x):
        """Perform rotation and return an expectation value in a 1d array."""
        qml.Rot(*x, wires=0)
        return [qml.expval(qml.PauliZ(0))]

    def cost3(x):
        """Perform rotation and return two expectation value in a 1d array."""
        qml.Rot(*x, wires=0)
        return [qml.expval(qml.PauliZ(0)), qml.expval(qml.PauliZ(1))]

    def cost4(x):
        """Perform rotation and return probabilities."""
        qml.Rot(*x, wires=0)
        return qml.probs([0, 1])

    def cost5(x):
        """Perform rotation and return probabilities in a 2d object."""
        qml.Rot(*x, wires=0)
        return [qml.probs([0, 1])]

    def cost6(x):
        """Perform rotation and return two sets of probabilities in a 2d object."""
        qml.Rot(*x, wires=0)
        return [qml.probs([0, 1]), qml.probs([2, 3])]

    costs_and_expected_expval = [
        (cost1, (3,)),
        (cost2, (3,)),
        (cost3, (2, 3)),
    ]

    @pytest.mark.parametrize("cost, expected_shape", costs_and_expected_expval)
    def test_output_shape_matches_qnode_expval(self, cost, expected_shape):
        """Test that the transform output shape matches that of the QNode."""
        if cost.__name__ != "cost1":
            pytest.xfail(reason="new return shape specification")

        shot_vec = many_shots_shot_vector
        dev = qml.device("default.qubit", wires=4, shots=shot_vec)

        x = np.random.rand(3)
        circuit = qml.QNode(cost, dev)

        all_res = qml.gradients.param_shift(circuit)(x)
        assert len(all_res) == len(many_shots_shot_vector)
        assert isinstance(all_res, tuple)

        for res in all_res:
            assert isinstance(res, np.ndarray)
            assert res.shape == expected_shape

    costs_and_expected_probs = [
        (cost4, (4, 3)),
        (cost5, (4, 3)),
        (cost6, (2, 4, 3)),
    ]

    @pytest.mark.parametrize("cost, expected_shape", costs_and_expected_probs)
    def test_output_shape_matches_qnode_probs(self, cost, expected_shape):
        """Test that the transform output shape matches that of the QNode."""
        if cost.__name__ != "cost4":
            pytest.xfail(reason="wrong return shape specification")

        shot_vec = many_shots_shot_vector
        dev = qml.device("default.qubit", wires=4, shots=shot_vec)

        x = np.random.rand(3)
        circuit = qml.QNode(cost, dev)

        all_res = qml.gradients.param_shift(circuit)(x)
        assert len(all_res) == len(many_shots_shot_vector)
        assert isinstance(all_res, tuple)

        for res in all_res:
            assert isinstance(res, np.ndarray)
            assert res.shape == expected_shape

    # TODO: revisit the following test when the Autograd interface supports
    # parameter-shift with the new return type system
    def test_special_observable_qnode_differentiation(self):
        """Test differentiation of a QNode on a device supporting a
        special observable that returns an object rather than a number."""

        class SpecialObject:
            """SpecialObject

            A special object that conveniently encapsulates the return value of
            a special observable supported by a special device and which supports
            multiplication with scalars and addition.
            """

            def __init__(self, val):
                self.val = val

            def __mul__(self, other):
                return SpecialObject(self.val * other)

            def __add__(self, other):
                new = self.val + (other.val if isinstance(other, self.__class__) else other)
                return SpecialObject(new)

        class SpecialObservable(Observable):
            """SpecialObservable"""

            num_wires = AnyWires

            def diagonalizing_gates(self):
                """Diagonalizing gates"""
                return []

        class DeviceSupporingSpecialObservable(DefaultQubitLegacy):
            """A custom device that supports the above SpecialObservable."""

            name = "Device supporting SpecialObservable"
            short_name = "default.qubit.specialobservable"
            observables = DefaultQubitLegacy.observables.union({"SpecialObservable"})

            # pylint: disable=unused-argument
            @staticmethod
            def _asarray(arr, dtype=None):
                return np.array(arr)

            def __init__(self, *args, **kwargs):
                super().__init__(*args, **kwargs)
                self.R_DTYPE = SpecialObservable

            def expval(self, observable, **kwargs):
                """Compute the expectation value of an observable."""
                if self.analytic and isinstance(observable, SpecialObservable):
                    val = super().expval(qml.PauliZ(wires=0), **kwargs)
                    return SpecialObject(val)

                return super().expval(observable, **kwargs)

        dev = DeviceSupporingSpecialObservable(wires=1, shots=None)

        @qml.qnode(dev, diff_method="parameter-shift", broadcast=broadcast)
        def qnode(x):
            qml.RY(x, wires=0)
            return qml.expval(SpecialObservable(wires=0))

        @qml.qnode(dev, diff_method="parameter-shift")
        def reference_qnode(x):
            qml.RY(x, wires=0)
            return qml.expval(qml.PauliZ(wires=0))

        par = np.array(0.2, requires_grad=True)
        assert np.isclose(qnode(par).item().val, reference_qnode(par))
        assert np.isclose(qml.jacobian(qnode)(par).item().val, qml.jacobian(reference_qnode)(par))

    def test_multi_measure_no_warning(self):
        """Test computing the gradient of a tape that contains multiple
        measurements omits no warnings."""
        import warnings

        shot_vec = many_shots_shot_vector
        dev = qml.device("default.qubit", wires=4, shots=shot_vec)

        par1 = qml.numpy.array(0.3)
        par2 = qml.numpy.array(0.1)

        with qml.queuing.AnnotatedQueue() as q:
            qml.RY(par1, wires=0)
            qml.RX(par2, wires=1)
            qml.probs(wires=[1, 2])
            qml.expval(qml.PauliZ(0))

        tape = qml.tape.QuantumScript.from_queue(q, shots=shot_vec)
        with warnings.catch_warnings(record=True) as record:
            tapes, fn = qml.gradients.param_shift(tape)
            fn(dev.execute(tapes))

        assert len(record) == 0


# TODO: allow broadcast=True
@pytest.mark.usefixtures("use_legacy_and_new_opmath")
@pytest.mark.parametrize("broadcast", [False])
class TestHamiltonianExpvalGradients:
    """Test that tapes ending with expval(H) can be
    differentiated"""

    def test_not_expval_error(self, broadcast):
        """Test that if the variance of the Hamiltonian is requested,
        an error is raised"""
        shot_vec = many_shots_shot_vector

        weights = np.array([0.4, 0.5])

        with qml.queuing.AnnotatedQueue() as q:
            qml.RX(weights[0], wires=0)
            qml.RY(weights[1], wires=1)
            qml.CNOT(wires=[0, 1])
            obs = [qml.PauliZ(0), qml.PauliZ(0) @ qml.PauliX(1), qml.PauliY(0)]
            coeffs = np.array([0.1, 0.2, 0.3])
            H = qml.dot(coeffs, obs)
            qml.var(H)

        tape = qml.tape.QuantumScript.from_queue(q, shots=shot_vec)
        tape.trainable_params = {2, 3, 4}

        with pytest.raises(ValueError, match="for expectations, not var"):
            qml.gradients.param_shift(tape, broadcast=broadcast)

    def test_no_trainable_coeffs(self, mocker, broadcast, tol):
        """Test no trainable Hamiltonian coefficients"""
        np.random.seed(3751)
        shot_vec = many_shots_shot_vector
        dev = qml.device("default.qubit", wires=2, shots=shot_vec)
        spy = mocker.spy(qml.gradients, "hamiltonian_grad")

        weights = np.array([0.4, 0.5])

        coeffs = np.array([0.1, 0.2, 0.3])
        a, b, c = coeffs
        with qml.queuing.AnnotatedQueue() as q:
            qml.RX(weights[0], wires=0)
            qml.RY(weights[1], wires=1)
            qml.CNOT(wires=[0, 1])
            op1 = qml.s_prod(a, qml.PauliZ(0))
            op2 = qml.s_prod(b, qml.prod(qml.PauliZ(0), qml.PauliX(1)))
            op3 = qml.s_prod(c, qml.PauliY(0))
            H = qml.sum(op1, op2, op3)
            qml.expval(H)

        tape = qml.tape.QuantumScript.from_queue(q, shots=shot_vec)
        x, y = weights
        tape.trainable_params = {0, 1}

        res = dev.execute([tape])
        expected = -c * np.sin(x) * np.sin(y) + np.cos(x) * (a + b * np.sin(y))
        assert np.allclose(res, expected, atol=shot_vec_tol, rtol=0)

        tapes, fn = qml.gradients.param_shift(tape, broadcast=broadcast)
        # two (broadcasted if broadcast=True) shifts per rotation gate
        assert len(tapes) == (2 if broadcast else 2 * 2)
        assert [t.batch_size for t in tapes] == ([2, 2] if broadcast else [None] * 4)
        spy.assert_not_called()

        all_res = fn(dev.execute(tapes))
        assert isinstance(all_res, tuple)
        assert len(all_res) == len(many_shots_shot_vector)

        expected = [
            -c * np.cos(x) * np.sin(y) - np.sin(x) * (a + b * np.sin(y)),
            b * np.cos(x) * np.cos(y) - c * np.cos(y) * np.sin(x),
        ]
        for res in all_res:
            assert isinstance(res, tuple)
            assert len(res) == 2
            assert res[0].shape == ()
            assert res[1].shape == ()

            assert np.allclose(res[0], expected[0], atol=tol, rtol=0)
            assert np.allclose(res[1], expected[1], atol=tol, rtol=0)

    @pytest.mark.xfail(reason="TODO")
    def test_trainable_coeffs(self, mocker, broadcast, tol):
        """Test trainable Hamiltonian coefficients"""
        shot_vec = many_shots_shot_vector
        dev = qml.device("default.qubit", wires=2, shots=shot_vec)
        spy = mocker.spy(qml.gradients, "hamiltonian_grad")

        obs = [qml.PauliZ(0), qml.PauliZ(0) @ qml.PauliX(1), qml.PauliY(0)]
        coeffs = np.array([0.1, 0.2, 0.3])
        H = qml.Hamiltonian(coeffs, obs)

        weights = np.array([0.4, 0.5])

        with qml.queuing.AnnotatedQueue() as q:
            qml.RX(weights[0], wires=0)
            qml.RY(weights[1], wires=1)
            qml.CNOT(wires=[0, 1])
            qml.expval(H)

        tape = qml.tape.QuantumScript.from_queue(q, shots=shot_vec)
        a, b, c = coeffs
        x, y = weights
        tape.trainable_params = {0, 1, 2, 4}

        res = dev.execute([tape])
        expected = -c * np.sin(x) * np.sin(y) + np.cos(x) * (a + b * np.sin(y))
        assert np.allclose(res, expected, atol=tol, rtol=0)

        tapes, fn = qml.gradients.param_shift(tape, broadcast=broadcast)
        # two (broadcasted if broadcast=True) shifts per rotation gate
        # one circuit per trainable H term
        assert len(tapes) == (2 + 2 if broadcast else 2 * 2 + 2)
        assert [t.batch_size for t in tapes] == ([2, 2, None, None] if broadcast else [None] * 6)
        spy.assert_called()

        res = fn(dev.execute(tapes))
        assert isinstance(res, tuple)
        assert len(res) == 4
        assert res[0].shape == ()
        assert res[1].shape == ()
        assert res[2].shape == ()
        assert res[3].shape == ()

        expected = [
            -c * np.cos(x) * np.sin(y) - np.sin(x) * (a + b * np.sin(y)),
            b * np.cos(x) * np.cos(y) - c * np.cos(y) * np.sin(x),
            np.cos(x),
            -(np.sin(x) * np.sin(y)),
        ]
        assert np.allclose(res[0], expected[0], atol=tol, rtol=0)
        assert np.allclose(res[1], expected[1], atol=tol, rtol=0)
        assert np.allclose(res[2], expected[2], atol=tol, rtol=0)
        assert np.allclose(res[3], expected[3], atol=tol, rtol=0)

    @pytest.mark.xfail(reason="TODO")
    def test_multiple_hamiltonians(self, mocker, broadcast, tol):
        """Test multiple trainable Hamiltonian coefficients"""
        shot_vec = many_shots_shot_vector
        dev = qml.device("default.qubit", wires=2, shots=shot_vec)
        spy = mocker.spy(qml.gradients, "hamiltonian_grad")

        obs = [qml.PauliZ(0), qml.PauliZ(0) @ qml.PauliX(1), qml.PauliY(0)]
        coeffs = np.array([0.1, 0.2, 0.3])
        a, b, c = coeffs
        H1 = qml.Hamiltonian(coeffs, obs)

        obs = [qml.PauliZ(0)]
        coeffs = np.array([0.7])
        d = coeffs[0]
        H2 = qml.Hamiltonian(coeffs, obs)

        weights = np.array([0.4, 0.5])
        x, y = weights

        with qml.queuing.AnnotatedQueue() as q:
            qml.RX(weights[0], wires=0)
            qml.RY(weights[1], wires=1)
            qml.CNOT(wires=[0, 1])
            qml.expval(H1)
            qml.expval(H2)

        tape = qml.tape.QuantumScript.from_queue(q, shots=shot_vec)
        tape.trainable_params = {0, 1, 2, 4, 5}

        res = dev.execute([tape])
        expected = [-c * np.sin(x) * np.sin(y) + np.cos(x) * (a + b * np.sin(y)), d * np.cos(x)]
        assert np.allclose(res, expected, atol=tol, rtol=0)

        if broadcast:
            with pytest.raises(
                NotImplementedError, match="Broadcasting with multiple measurements"
            ):
                tapes, fn = qml.gradients.param_shift(tape, broadcast=broadcast)
            return
        tapes, fn = qml.gradients.param_shift(tape, broadcast=broadcast)
        # two shifts per rotation gate, one circuit per trainable H term
        assert len(tapes) == 2 * 2 + 3
        spy.assert_called()

        res = fn(dev.execute(tapes))
        assert isinstance(res, tuple)
        assert len(res) == 2
        assert len(res[0]) == 5
        assert len(res[1]) == 5

        expected = [
            [
                -c * np.cos(x) * np.sin(y) - np.sin(x) * (a + b * np.sin(y)),
                b * np.cos(x) * np.cos(y) - c * np.cos(y) * np.sin(x),
                np.cos(x),
                -(np.sin(x) * np.sin(y)),
                0,
            ],
            [-d * np.sin(x), 0, 0, 0, np.cos(x)],
        ]

        assert np.allclose(np.stack(res), expected, atol=tol, rtol=0)

    @staticmethod
    def cost_fn(weights, coeffs1, coeffs2, dev=None, broadcast=False):
        """Cost function for gradient tests"""
        obs1 = [qml.PauliZ(0), qml.PauliZ(0) @ qml.PauliX(1), qml.PauliY(0)]
        H1 = qml.Hamiltonian(coeffs1, obs1)

        obs2 = [qml.PauliZ(0)]
        H2 = qml.Hamiltonian(coeffs2, obs2)

        with qml.queuing.AnnotatedQueue() as q:
            qml.RX(weights[0], wires=0)
            qml.RY(weights[1], wires=1)
            qml.CNOT(wires=[0, 1])
            qml.expval(H1)
            qml.expval(H2)

        tape = qml.tape.QuantumScript.from_queue(q, shots=dev.shots)
        tape.trainable_params = {0, 1, 2, 3, 4, 5}
        tapes, fn = qml.gradients.param_shift(tape, broadcast=broadcast)
        execute_fn = dev.batch_execute if isinstance(dev, qml.Device) else dev.execute
        return fn(execute_fn(tapes))

    @staticmethod
    def cost_fn_expected(weights, coeffs1, coeffs2):
        """Analytic jacobian of cost_fn above"""
        a, b, c = coeffs1
        d = coeffs2[0]
        x, y = weights
        return [
            [
                -c * np.cos(x) * np.sin(y) - np.sin(x) * (a + b * np.sin(y)),
                b * np.cos(x) * np.cos(y) - c * np.cos(y) * np.sin(x),
                np.cos(x),
                np.cos(x) * np.sin(y),
                -(np.sin(x) * np.sin(y)),
                0,
            ],
            [-d * np.sin(x), 0, 0, 0, 0, np.cos(x)],
        ]

    @pytest.mark.xfail(reason="TODO")
    @pytest.mark.autograd
    @pytest.mark.parametrize("dev_name", ["default.qubit", "default.qubit.autograd"])
    def test_autograd(self, dev_name, broadcast, tol):
        """Test gradient of multiple trainable Hamiltonian coefficients
        using autograd"""
        coeffs1 = np.array([0.1, 0.2, 0.3], requires_grad=True)
        coeffs2 = np.array([0.7], requires_grad=True)
        weights = np.array([0.4, 0.5], requires_grad=True)
        shot_vec = many_shots_shot_vector
        dev = qml.device(dev_name, wires=2, shots=shot_vec)

        if broadcast:
            with pytest.raises(
                NotImplementedError, match="Broadcasting with multiple measurements"
            ):
                res = self.cost_fn(weights, coeffs1, coeffs2, dev, broadcast)
            return
        res = self.cost_fn(weights, coeffs1, coeffs2, dev, broadcast)
        expected = self.cost_fn_expected(weights, coeffs1, coeffs2)
        assert np.allclose(res, np.array(expected), atol=tol, rtol=0)

        # TODO: test when Hessians are supported with the new return types
        # second derivative wrt to Hamiltonian coefficients should be zero
        # ---
        # res = qml.jacobian(self.cost_fn)(weights, coeffs1, coeffs2, dev=dev)
        # assert np.allclose(res[1][:, 2:5], np.zeros([2, 3, 3]), atol=tol, rtol=0)
        # assert np.allclose(res[2][:, -1], np.zeros([2, 1, 1]), atol=tol, rtol=0)

    @pytest.mark.xfail(reason="TODO")
    @pytest.mark.tf
    @pytest.mark.parametrize("dev_name", ["default.qubit", "default.qubit.tf"])
    def test_tf(self, dev_name, broadcast, tol):
        """Test gradient of multiple trainable Hamiltonian coefficients
        using tf"""
        import tensorflow as tf

        coeffs1 = tf.Variable([0.1, 0.2, 0.3], dtype=tf.float64)
        coeffs2 = tf.Variable([0.7], dtype=tf.float64)
        weights = tf.Variable([0.4, 0.5], dtype=tf.float64)

        shot_vec = many_shots_shot_vector
        dev = qml.device(dev_name, wires=2, shots=shot_vec)

        if broadcast:
            with pytest.raises(
                NotImplementedError, match="Broadcasting with multiple measurements"
            ):
                with tf.GradientTape() as _:
                    self.cost_fn(weights, coeffs1, coeffs2, dev, broadcast)
            return
        with tf.GradientTape() as _:
            jac = self.cost_fn(weights, coeffs1, coeffs2, dev, broadcast)

        expected = self.cost_fn_expected(weights.numpy(), coeffs1.numpy(), coeffs2.numpy())
        assert np.allclose(jac[0], np.array(expected)[0], atol=tol, rtol=0)
        assert np.allclose(jac[1], np.array(expected)[1], atol=tol, rtol=0)

        # TODO: test when Hessians are supported with the new return types
        # second derivative wrt to Hamiltonian coefficients should be zero
        # When activating the following, rename the GradientTape above from _ to t
        # ---
        # hess = t.jacobian(jac, [coeffs1, coeffs2])
        # assert np.allclose(hess[0][:, 2:5], np.zeros([2, 3, 3]), atol=tol, rtol=0)
        # assert np.allclose(hess[1][:, -1], np.zeros([2, 1, 1]), atol=tol, rtol=0)

    # TODO: Torch support for param-shift
    @pytest.mark.torch
    @pytest.mark.xfail
    @pytest.mark.parametrize("dev_name", ["default.qubit", "default.qubit.torch"])
    def test_torch(self, dev_name, broadcast, tol):
        """Test gradient of multiple trainable Hamiltonian coefficients
        using torch"""
        import torch

        coeffs1 = torch.tensor([0.1, 0.2, 0.3], dtype=torch.float64, requires_grad=True)
        coeffs2 = torch.tensor([0.7], dtype=torch.float64, requires_grad=True)
        weights = torch.tensor([0.4, 0.5], dtype=torch.float64, requires_grad=True)

        dev = qml.device(dev_name, wires=2)

        if broadcast:
            with pytest.raises(
                NotImplementedError, match="Broadcasting with multiple measurements"
            ):
                res = self.cost_fn(weights, coeffs1, coeffs2, dev, broadcast)
            return
        res = self.cost_fn(weights, coeffs1, coeffs2, dev, broadcast)
        expected = self.cost_fn_expected(
            weights.detach().numpy(), coeffs1.detach().numpy(), coeffs2.detach().numpy()
        )
        assert np.allclose(res.detach(), expected, atol=tol, rtol=0)

        # second derivative wrt to Hamiltonian coefficients should be zero
        hess = torch.autograd.functional.jacobian(
            lambda *args: self.cost_fn(*args, dev, broadcast), (weights, coeffs1, coeffs2)
        )
        assert np.allclose(hess[1][:, 2:5], np.zeros([2, 3, 3]), atol=tol, rtol=0)
        assert np.allclose(hess[2][:, -1], np.zeros([2, 1, 1]), atol=tol, rtol=0)

    @pytest.mark.jax
    @pytest.mark.parametrize("dev_name", ["default.qubit", "default.qubit.jax"])
    def test_jax(self, dev_name, broadcast, tol):
        """Test gradient of multiple trainable Hamiltonian coefficients
        using JAX"""
        import jax

        jnp = jax.numpy

        coeffs1 = jnp.array([0.1, 0.2, 0.3])
        coeffs2 = jnp.array([0.7])
        weights = jnp.array([0.4, 0.5])
        dev = qml.device(dev_name, wires=2)

        if broadcast:
            with pytest.raises(
                NotImplementedError, match="Broadcasting with multiple measurements"
            ):
                res = self.cost_fn(weights, coeffs1, coeffs2, dev, broadcast)
            return
        res = self.cost_fn(weights, coeffs1, coeffs2, dev, broadcast)
        expected = self.cost_fn_expected(weights, coeffs1, coeffs2)
        assert np.allclose(res, np.array(expected), atol=tol, rtol=0)

        # TODO: test when Hessians are supported with the new return types
        # second derivative wrt to Hamiltonian coefficients should be zero
        # ---
        # second derivative wrt to Hamiltonian coefficients should be zero
        # res = jax.jacobian(self.cost_fn, argnums=1)(weights, coeffs1, coeffs2, dev, broadcast)
        # assert np.allclose(res[:, 2:5], np.zeros([2, 3, 3]), atol=tol, rtol=0)

        # res = jax.jacobian(self.cost_fn, argnums=1)(weights, coeffs1, coeffs2, dev, broadcast)
        # assert np.allclose(res[:, -1], np.zeros([2, 1, 1]), atol=tol, rtol=0)


pauliz = qml.PauliZ(wires=0)
proj = qml.Projector([1], wires=0)
A = np.array([[4, -1 + 6j], [-1 - 6j, 2]])
hermitian = qml.Hermitian(A, wires=0)

expval = qml.expval(pauliz)
probs = qml.probs(wires=[1, 0])
var_involutory = qml.var(proj)
var_non_involutory = qml.var(hermitian)

single_scalar_output_measurements = [
    expval,
    probs,
    var_involutory,
    var_non_involutory,
]

single_meas_with_shape = list(zip(single_scalar_output_measurements, [(), (4,), (), ()]))

"""
Shot vectors may have some edge cases:

1. All different, "random order", e.g., (100,1,10)
2. At least 1 shot value repeated, e.g., (1,1,10)
3. All same, e.g., (1,1,1)
"""


@pytest.mark.parametrize(
    "shot_vec", [(100, 1, 10), (1, 1, 10), ((1, 2), 10), (10, (1, 2)), (1, 1, 1)]
)
class TestReturn:
    """Class to test the shape of Jacobian with different return types.

    The parameter-shift pipeline has at least 4 major logical paths:

    1. Expval
    2. Probs
    3. Var - involutory observable
    4. Var - non-involutory observable

    The return types have the following major cases:

    1. 1 trainable param, 1 measurement
    2. 1 trainable param, >1 measurement
    3. >1 trainable param, 1 measurement
    4. >1 trainable param, >1 measurement
    """

    @pytest.mark.parametrize("meas, shape", single_meas_with_shape)
    @pytest.mark.parametrize("op_wires", [0, 2])
    def test_1_1(self, shot_vec, meas, shape, op_wires):
        """Test one param one measurement case"""
        dev = qml.device("default.qubit", wires=3, shots=shot_vec)
        x = 0.543

        with qml.queuing.AnnotatedQueue() as q:
            qml.RY(
                x, wires=[op_wires]
            )  # Op acts either on wire 0 (non-zero grad) or wire 2 (zero grad)
            qml.apply(meas)  # Measurements act on wires 0 and 1

        grad_transform_shots = Shots(shot_vec)
        tape = qml.tape.QuantumScript.from_queue(q, shots=grad_transform_shots)
        # One trainable param
        tape.trainable_params = {0}

        tapes, fn = qml.gradients.param_shift(tape)
        all_res = fn(dev.execute(tapes))

        assert len(all_res) == grad_transform_shots.num_copies
        assert isinstance(all_res, tuple)

        for res in all_res:
            assert isinstance(res, np.ndarray)
            assert res.shape == shape

    @pytest.mark.parametrize("op_wire", [0, 1])
    def test_1_N(self, shot_vec, op_wire):
        """Test single param multi-measurement case"""
        dev = qml.device("default.qubit", wires=6, shots=shot_vec)
        x = 0.543

        with qml.queuing.AnnotatedQueue() as q:
            qml.RY(
                x, wires=[op_wire]
            )  # Op acts either on wire 0 (non-zero grad) or wire 1 (zero grad)

            # 4 measurements
            qml.expval(qml.PauliZ(wires=0))

            # Note: wire 1 is skipped as a measurement to allow for zero grad case to be tested
            qml.probs(wires=[3, 2])
            qml.var(qml.Projector([1], wires=4))
            qml.var(qml.Hermitian(A, wires=5))

        grad_transform_shots = Shots(shot_vec)
        tape = qml.tape.QuantumScript.from_queue(q, shots=grad_transform_shots)
        # Multiple trainable params
        tape.trainable_params = {0}

        tapes, fn = qml.gradients.param_shift(tape)
        all_res = fn(dev.execute(tapes))

        assert len(all_res) == grad_transform_shots.num_copies
        assert isinstance(all_res, tuple)

        expected_shapes = [(), (4,), (), ()]
        for meas_res in all_res:
            for res, shape in zip(meas_res, expected_shapes):
                assert isinstance(res, np.ndarray)
                assert res.shape == shape

    @pytest.mark.parametrize("meas, shape", single_meas_with_shape)
    @pytest.mark.parametrize("op_wires", [0, 2])
    def test_N_1(self, shot_vec, meas, shape, op_wires):
        """Test multi-param single measurement case"""
        dev = qml.device("default.qubit", wires=3, shots=shot_vec)
        x = 0.543
        y = 0.213

        with qml.queuing.AnnotatedQueue() as q:
            qml.RY(
                x, wires=[op_wires]
            )  # Op acts either on wire 0 (non-zero grad) or wire 2 (zero grad)
            qml.RY(
                y, wires=[op_wires]
            )  # Op acts either on wire 0 (non-zero grad) or wire 2 (zero grad)
            qml.apply(meas)  # Measurements act on wires 0 and 1

        grad_transform_shots = Shots(shot_vec)
        tape = qml.tape.QuantumScript.from_queue(q, shots=grad_transform_shots)
        # Multiple trainable params
        tape.trainable_params = {0, 1}

        tapes, fn = qml.gradients.param_shift(tape)
        all_res = fn(dev.execute(tapes))

        assert len(all_res) == grad_transform_shots.num_copies
        assert isinstance(all_res, tuple)

        for param_res in all_res:
            for res in param_res:
                assert isinstance(res, np.ndarray)
                assert res.shape == shape

    @pytest.mark.parametrize("op_wires", [(0, 1, 2, 3, 4), (5, 5, 5, 5, 5)])
    def test_N_N(self, shot_vec, op_wires):
        """Test multi-param multi-measurement case"""
        dev = qml.device("default.qubit", wires=6, shots=shot_vec)
        params = np.random.random(6)

        with qml.queuing.AnnotatedQueue() as q:
            for idx, w in enumerate(op_wires):
                qml.RY(
                    params[idx], wires=[w]
                )  # Op acts either on wire 0-4 (non-zero grad) or wire 5 (zero grad)

            w = op_wires[-1]
            # Extra op - 5 measurements in total
            qml.RY(
                params[5], wires=[w]
            )  # Op acts either on wire 0-4 (non-zero grad) or wire 5 (zero grad)

            # 4 measurements
            qml.expval(qml.PauliZ(wires=0))
            qml.probs(wires=[2, 1])
            qml.var(qml.Projector([1], wires=3))
            qml.var(qml.Hermitian(A, wires=4))

        grad_transform_shots = Shots(shot_vec)
        tape = qml.tape.QuantumScript.from_queue(q, shots=grad_transform_shots)
        # Multiple trainable params
        tape.trainable_params = {0, 1, 2, 3, 4}

        tapes, fn = qml.gradients.param_shift(tape)
        all_res = fn(dev.execute(tapes))

        assert len(all_res) == grad_transform_shots.num_copies
        assert isinstance(all_res, tuple)

        expected_shapes = [(), (4,), (), ()]
        for meas_res in all_res:
            assert len(meas_res) == 4
            for idx, param_res in enumerate(meas_res):
                assert len(param_res) == 5
                for res in param_res:
                    assert isinstance(res, np.ndarray)
                    assert res.shape == expected_shapes[idx]<|MERGE_RESOLUTION|>--- conflicted
+++ resolved
@@ -870,13 +870,6 @@
         self, dev_name, RX, RY, argnum, mocker
     ):  # pylint:disable=too-many-arguments
         """Test that fallback gradient functions are correctly used with probs"""
-<<<<<<< HEAD
-=======
-        if broadcast and dev_name == "default.qubit.autograd":
-            pytest.xfail(
-                reason="Return types + autograd + old device API + broadcasting does not work"
-            )
->>>>>>> 0e4b6090
         spy = mocker.spy(qml.gradients, "finite_diff")
         dev = qml.device(dev_name, wires=3, shots=fallback_shot_vec)
         execute_fn = dev.execute if dev_name == "default.qubit" else dev.batch_execute
