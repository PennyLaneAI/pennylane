--- conflicted
+++ resolved
@@ -163,15 +163,8 @@
 
     # mimic an expectation value or variance, and a probs vector
     @pytest.mark.parametrize("g", [np.array(0.6), np.array([0.6, 0.9])])
-<<<<<<< HEAD
-    def test_single_measure_no_shot_vector(self, g):
-        """Test the zero-gradient representative with a single measurement and single shots."""
-        rep = _make_zero_rep(g, single_measure=True, shot_vector=False)
-=======
-    def test_single_measure_no_partitioned_shots(self, g):
         """Test the zero-gradient representative with a single measurement and single shots."""
         rep = _make_zero_rep(g, single_measure=True, has_partitioned_shots=False)
->>>>>>> e1cc3546
         assert isinstance(rep, np.ndarray) and rep.shape == g.shape
         assert qml.math.allclose(rep, 0.0)
 
@@ -179,15 +172,9 @@
     @pytest.mark.parametrize(
         "g", [(np.array(0.6), np.array(0.4)) * 3, (np.array([0.3, 0.1]), np.array([0.6, 0.9]))]
     )
-<<<<<<< HEAD
-    def test_single_measure_shot_vector(self, g):
-        """Test the zero-gradient representative with a single measurement and a shot vector."""
-        rep = _make_zero_rep(g, single_measure=True, shot_vector=True)
-=======
     def test_single_measure_partitioned_shots(self, g):
         """Test the zero-gradient representative with a single measurement and a shot vector."""
         rep = _make_zero_rep(g, single_measure=True, has_partitioned_shots=True)
->>>>>>> e1cc3546
         assert isinstance(rep, tuple) and len(rep) == len(g)
         for r, _g in zip(rep, g):
             assert isinstance(r, np.ndarray) and r.shape == _g.shape
@@ -202,15 +189,9 @@
             (np.array(0.5), np.ones(4), np.array(0.2)),
         ],
     )
-<<<<<<< HEAD
-    def test_multi_measure_no_shot_vector(self, g):
-        """Test the zero-gradient representative with multiple measurements and single shots."""
-        rep = _make_zero_rep(g, single_measure=False, shot_vector=False)
-=======
     def test_multi_measure_no_partitioned_shots(self, g):
         """Test the zero-gradient representative with multiple measurements and single shots."""
         rep = _make_zero_rep(g, single_measure=False, has_partitioned_shots=False)
->>>>>>> e1cc3546
 
         assert isinstance(rep, tuple) and len(rep) == len(g)
         for r, _g in zip(rep, g):
@@ -226,15 +207,9 @@
             ((np.array(0.5), np.ones(4), np.array(0.2)),) * 4,
         ],
     )
-<<<<<<< HEAD
-    def test_multi_measure_shot_vector(self, g):
-        """Test the zero-gradient representative with multiple measurements and a shot vector."""
-        rep = _make_zero_rep(g, single_measure=False, shot_vector=True)
-=======
     def test_multi_measure_partitioned_shots(self, g):
         """Test the zero-gradient representative with multiple measurements and a shot vector."""
         rep = _make_zero_rep(g, single_measure=False, has_partitioned_shots=True)
->>>>>>> e1cc3546
 
         assert isinstance(rep, tuple) and len(rep) == len(g)
         for _rep, _g in zip(rep, g):
@@ -250,22 +225,14 @@
     @pytest.mark.parametrize(
         "par_shapes", [((), ()), ((), (2,)), ((), (3, 1)), ((3,), ()), ((3,), (3,)), ((3,), (4, 5))]
     )
-<<<<<<< HEAD
-    def test_single_measure_no_shot_vector_parshapes(self, g, par_shapes):
-=======
     def test_single_measure_no_partitioned_shots(self, g, par_shapes):
->>>>>>> e1cc3546
         """Test the zero-gradient representative with a single measurement and single shots
         as well as provided par_shapes."""
         old_shape, new_shape = par_shapes
         exp_shape = new_shape + g.shape[len(old_shape) :]
-<<<<<<< HEAD
-        rep = _make_zero_rep(g, single_measure=True, shot_vector=False, par_shapes=par_shapes)
-=======
         rep = _make_zero_rep(
             g, single_measure=True, has_partitioned_shots=False, par_shapes=par_shapes
         )
->>>>>>> e1cc3546
         assert isinstance(rep, np.ndarray) and rep.shape == exp_shape
         assert qml.math.allclose(rep, 0.0)
 
@@ -276,13 +243,6 @@
     @pytest.mark.parametrize(
         "par_shapes", [((), ()), ((), (2,)), ((), (3, 1)), ((3,), ()), ((3,), (3,)), ((3,), (4, 5))]
     )
-<<<<<<< HEAD
-    def test_single_measure_shot_vector_parshapes(self, g, par_shapes):
-        """Test the zero-gradient representative with a single measurement and a shot vector
-        as well as provided par_shapes."""
-        old_shape, new_shape = par_shapes
-        rep = _make_zero_rep(g, single_measure=True, shot_vector=True, par_shapes=par_shapes)
-=======
     def test_single_measure_partitioned_shots(self, g, par_shapes):
         """Test the zero-gradient representative with a single measurement and a shot vector
         as well as provided par_shapes."""
@@ -290,7 +250,6 @@
         rep = _make_zero_rep(
             g, single_measure=True, has_partitioned_shots=True, par_shapes=par_shapes
         )
->>>>>>> e1cc3546
         assert isinstance(rep, tuple) and len(rep) == len(g)
         for r, _g in zip(rep, g):
             exp_shape = new_shape + _g.shape[len(old_shape) :]
@@ -309,13 +268,6 @@
     @pytest.mark.parametrize(
         "par_shapes", [((), ()), ((), (2,)), ((), (3, 1)), ((3,), ()), ((3,), (3,)), ((3,), (4, 5))]
     )
-<<<<<<< HEAD
-    def test_multi_measure_no_shot_vector_parshapes(self, g, par_shapes):
-        """Test the zero-gradient representative with multiple measurements and single shots
-        as well as provided par_shapes."""
-        old_shape, new_shape = par_shapes
-        rep = _make_zero_rep(g, single_measure=False, shot_vector=False, par_shapes=par_shapes)
-=======
     def test_multi_measure_no_partitioned_shots(self, g, par_shapes):
         """Test the zero-gradient representative with multiple measurements and single shots
         as well as provided par_shapes."""
@@ -323,7 +275,6 @@
         rep = _make_zero_rep(
             g, single_measure=False, has_partitioned_shots=False, par_shapes=par_shapes
         )
->>>>>>> e1cc3546
 
         assert isinstance(rep, tuple) and len(rep) == len(g)
         for r, _g in zip(rep, g):
@@ -343,13 +294,6 @@
     @pytest.mark.parametrize(
         "par_shapes", [((), ()), ((), (2,)), ((), (3, 1)), ((3,), ()), ((3,), (3,)), ((3,), (4, 5))]
     )
-<<<<<<< HEAD
-    def test_multi_measure_shot_vector_parshapes(self, g, par_shapes):
-        """Test the zero-gradient representative with multiple measurements and a shot vector
-        as well as provided par_shapes."""
-        old_shape, new_shape = par_shapes
-        rep = _make_zero_rep(g, single_measure=False, shot_vector=True, par_shapes=par_shapes)
-=======
     def test_multi_measure_partitioned_shots(self, g, par_shapes):
         """Test the zero-gradient representative with multiple measurements and a shot vector
         as well as provided par_shapes."""
@@ -357,7 +301,6 @@
         rep = _make_zero_rep(
             g, single_measure=False, has_partitioned_shots=True, par_shapes=par_shapes
         )
->>>>>>> e1cc3546
 
         assert isinstance(rep, tuple) and len(rep) == len(g)
         for _rep, _g in zip(rep, g):
