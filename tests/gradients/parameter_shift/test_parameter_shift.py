# Copyright 2022 Xanadu Quantum Technologies Inc.

# Licensed under the Apache License, Version 2.0 (the "License");
# you may not use this file except in compliance with the License.
# You may obtain a copy of the License at

#     http://www.apache.org/licenses/LICENSE-2.0

# Unless required by applicable law or agreed to in writing, software
# distributed under the License is distributed on an "AS IS" BASIS,
# WITHOUT WARRANTIES OR CONDITIONS OF ANY KIND, either express or implied.
# See the License for the specific language governing permissions and
# limitations under the License.
"""Tests for the gradients.parameter_shift module using the new return types."""

# pylint: disable=use-implicit-booleaness-not-comparison,abstract-method
import pytest
from default_qubit_legacy import DefaultQubitLegacy

import pennylane as qml
from pennylane import numpy as np
from pennylane.exceptions import PennyLaneDeprecationWarning, QuantumFunctionError
from pennylane.gradients import param_shift
from pennylane.gradients.parameter_shift import (
    _evaluate_gradient,
    _get_operation_recipe,
    _make_zero_rep,
    _put_zeros_in_pdA2_involutory,
)
from pennylane.measurements.shots import Shots

# Constants for TestEvaluateGradient
# Coefficients and expectation values
X = np.arange(1, 5)
# Expected "shift rule" result
Z = np.sum(-np.arange(1, 5) ** 2)
# Single coefficient/expectation value that leads to the same result as X
w = np.sqrt(30)
# Prefactors to emulate a shot vector
shv = np.array([0.1, 0.4, 0.7])
# Fake probability vector (just a 1d array)
p = np.array([0.01, 0.06, -0.2, 0.5, -0.1, 0.7, -0.09])
# Second fake probability vector (just a 1d array)
p2 = p[1:5]
# shifted probability evaluations
P = np.outer(X, p)
# shifted probability evaluations for p2
P2 = np.outer(X, p2)
# Single unshifted result that lead to the same result as P
v = w * p
# Single unshifted result that lead to the same result as P2
v2 = w * p2
# Prefactors to emulate different shot values and multi measurement
shv_m = np.outer([0.1, 0.4, 0.7], [1, 2])


class TestEvaluateGradient:
    """Test _evaluate_gradient."""

    # pylint: disable=too-many-arguments

    # We could theoretically compute the required res, r0 and expected from the parametrization of coeffs,
    # unshifted_coeff and batch_size, but that turned out to take lots of effort and edge case logic

    test_cases_single_shots_single_meas = [
        # Expectation value
        (X, None, None, tuple(-X), None, Z),
        (X, None, 4, -X, None, Z),
        (X[:-1], X[-1], None, tuple(-X[:-1]), -X[-1], Z),
        (X[:-1], X[-1], 4, -X[:-1], -X[-1], Z),
        (np.ones(0), w, None, (), -w, Z),
        (np.ones(0), w, 4, (), -w, Z),
        # Probability
        (X, None, None, tuple(-P), None, p * Z),
        (X, None, 4, -P, None, p * Z),
        (X[:-1], X[-1], None, tuple(-P[:-1]), -P[-1], p * Z),
        (X[:-1], X[-1], 4, -P[:-1], -P[-1], p * Z),
        (np.ones(0), w, None, (), -v, p * Z),
        (np.ones(0), w, 4, (), -v, p * Z),
    ]

    @pytest.mark.parametrize(
        "coeffs, unshifted_coeff, batch_size, res, r0, expected",
        test_cases_single_shots_single_meas,
    )
    def test_single_shots_single_meas(self, coeffs, unshifted_coeff, batch_size, res, r0, expected):
        """Test that a single shots, single measurement gradient is evaluated correctly."""

        shots = Shots(100)
        tape_specs = (None, None, 1, shots)
        data = [None, coeffs, None, unshifted_coeff, None]
        grad = _evaluate_gradient(tape_specs, res, data, r0, batch_size)

        assert isinstance(grad, np.ndarray)
        assert grad.shape == expected.shape
        assert np.allclose(grad, expected)

    exp_probs = (p2 * Z, 2 * p * Z)
    test_cases_single_shots_multi_meas = [
        # Expectation values
        (X, None, None, tuple(zip(-X, -2 * X)), None, (Z, 2 * Z)),
        (X, None, 4, (-X, -2 * X), None, (Z, 2 * Z)),
        (X[:-1], X[-1], None, tuple(zip(-X[:-1], -2 * X[:-1])), (-X[-1], -2 * X[-1]), (Z, 2 * Z)),
        (X[:-1], X[-1], 4, (-X[:-1], -2 * X[:-1]), (-X[-1], -2 * X[-1]), (Z, 2 * Z)),
        (np.ones(0), w, None, (), (-w, -2 * w), (Z, 2 * Z)),
        (np.ones(0), w, 4, (), (-w, -2 * w), (Z, 2 * Z)),
        # Expval and Probability
        (X, None, None, tuple(zip(-X, -2 * P)), None, (Z, 2 * p * Z)),
        (X, None, 4, (-X, -2 * P), None, (Z, 2 * p * Z)),
        (X[:-1], X[-1], None, tuple(zip(-X, -2 * P))[:-1], (-X[-1], -2 * P[-1]), (Z, 2 * p * Z)),
        (X[:-1], X[-1], 4, (-X[:-1], -2 * P[:-1]), (-X[-1], -2 * P[-1]), (Z, 2 * p * Z)),
        (np.ones(0), w, None, (), (-w, -2 * v), (Z, 2 * p * Z)),
        (np.ones(0), w, 4, (), (-w, -2 * v), (Z, 2 * p * Z)),
        # Probabilities
        (X, None, None, tuple(zip(-P2, -2 * P)), None, exp_probs),
        (X, None, 4, (-P2, -2 * P), None, exp_probs),
        (X[:-1], X[-1], None, tuple(zip(-P2, -2 * P))[:-1], (-P2[-1], -2 * P[-1]), exp_probs),
        (X[:-1], X[-1], 4, (-P2[:-1], -2 * P[:-1]), (-P2[-1], -2 * P[-1]), exp_probs),
        (np.ones(0), w, None, (), (-v2, -2 * v), exp_probs),
        (np.ones(0), w, 4, (), (-v2, -2 * v), exp_probs),
    ]

    @pytest.mark.parametrize(
        "coeffs, unshifted_coeff, batch_size, res, r0, expected",
        test_cases_single_shots_multi_meas,
    )
    def test_single_shots_multi_meas(self, coeffs, unshifted_coeff, batch_size, res, r0, expected):
        """Test that a single shots, multiple measurements gradient is evaluated correctly."""

        shots = Shots(100)
        tape_specs = (None, None, 2, shots)
        data = [None, coeffs, None, unshifted_coeff, None]
        grad = _evaluate_gradient(tape_specs, res, data, r0, batch_size)

        assert isinstance(grad, tuple) and len(grad) == 2
        for g, e in zip(grad, expected):
            assert isinstance(g, np.ndarray) and g.shape == e.shape
            assert np.allclose(g, e)

    shot_vec_X = tuple(zip(*(-c * X for c in shv)))
    shot_vec_P = tuple(zip(*(-c * P for c in shv)))
    shot_vec_P_partial = tuple(-c * P[:-1] for c in shv)

    exp_shot_vec_prob = np.outer(shv, p) * Z
    test_cases_multi_shots_single_meas = [
        # Expectation value
        (X, None, None, shot_vec_X, None, shv * Z),
        (X, None, 4, tuple(-c * X for c in shv), None, shv * Z),
        (X[:-1], X[-1], None, shot_vec_X[:-1], shot_vec_X[-1], shv * Z),
        (X[:-1], X[-1], 4, tuple(-c * X[:-1] for c in shv), tuple(-shv * X[-1]), shv * Z),
        (np.ones(0), w, None, (), tuple(-c * w for c in shv), shv * Z),
        (np.ones(0), w, 4, ((), (), ()), tuple(-c * w for c in shv), shv * Z),
        # Probability
        (X, None, None, shot_vec_P, None, exp_shot_vec_prob),
        (X, None, 4, tuple(-c * P for c in shv), None, exp_shot_vec_prob),
        (X[:-1], X[-1], None, shot_vec_P[:-1], shot_vec_P[-1], exp_shot_vec_prob),
        (X[:-1], X[-1], 4, shot_vec_P_partial, tuple(np.outer(-shv, P[-1])), exp_shot_vec_prob),
        (np.ones(0), w, None, (), tuple(-c * v for c in shv), exp_shot_vec_prob),
        (np.ones(0), w, 4, ((), (), ()), tuple(-c * v for c in shv), exp_shot_vec_prob),
    ]

    @pytest.mark.parametrize(
        "coeffs, unshifted_coeff, batch_size, res, r0, expected",
        test_cases_multi_shots_single_meas,
    )
    def test_multi_shots_single_meas(self, coeffs, unshifted_coeff, batch_size, res, r0, expected):
        """Test that a shot vector, single measurements gradient is evaluated correctly."""

        shots = Shots((100, 101, 102))
        tape_specs = (None, None, 1, shots)
        data = [None, coeffs, None, unshifted_coeff, None]
        grad = _evaluate_gradient(tape_specs, res, data, r0, batch_size)

        assert isinstance(grad, tuple) and len(grad) == 3
        for g, e in zip(grad, expected):
            assert isinstance(g, np.ndarray) and g.shape == e.shape
            assert np.allclose(g, e)

    multi_X = tuple(tuple((-c * x, -2 * c * x) for c in shv) for x in X)
    batched_multi_X = tuple((-c * X, -2 * c * X) for c in shv)
    partial_multi_X = tuple((-c * X[:-1], -2 * c * X[:-1]) for c in shv)
    expvals_r0 = tuple((-c * w, -2 * c * w) for c in shv)

    multi_X_P = tuple(tuple((-c * _p, -2 * c * x) for c in shv) for x, _p in zip(X, P))
    batched_multi_X_P = tuple((-c * P, -2 * c * X) for c in shv)
    partial_multi_X_P = tuple((-c * P[:-1], -2 * c * X[:-1]) for c in shv)
    prob_expval_r0 = tuple((-c * v, -2 * c * w) for c in shv)

    multi_P_P = tuple(tuple((-c * _p, -2 * c * _q) for c in shv) for _q, _p in zip(P2, P))
    batched_multi_P_P = tuple((-c * P, -2 * c * P2) for c in shv)
    partial_multi_P_P = tuple((-c * P[:-1], -2 * c * P2[:-1]) for c in shv)
    probs_r0 = tuple((-c * v, -2 * c * v2) for c in shv)

    exp_shot_vec_prob_expval = tuple((c * p * Z, 2 * c * Z) for c in shv)
    exp_shot_vec_probs = tuple((c * p * Z, 2 * c * p2 * Z) for c in shv)
    test_cases_multi_shots_multi_meas = [
        # Expectation values
        (X, None, None, multi_X, None, shv_m * Z),
        (X, None, 4, batched_multi_X, None, shv_m * Z),
        (X[:-1], X[-1], None, multi_X[:-1], multi_X[-1], shv_m * Z),
        (X[:-1], X[-1], 4, partial_multi_X, multi_X[-1], shv_m * Z),
        (np.ones(0), w, None, (), expvals_r0, shv_m * Z),
        (np.ones(0), w, 4, ((), (), ()), expvals_r0, shv_m * Z),
        # Probability and expectation
        (X, None, None, multi_X_P, None, exp_shot_vec_prob_expval),
        (X, None, 4, batched_multi_X_P, None, exp_shot_vec_prob_expval),
        (X[:-1], X[-1], None, multi_X_P[:-1], multi_X_P[-1], exp_shot_vec_prob_expval),
        (X[:-1], X[-1], 4, partial_multi_X_P, multi_X_P[-1], exp_shot_vec_prob_expval),
        (np.ones(0), w, None, (), prob_expval_r0, exp_shot_vec_prob_expval),
        (np.ones(0), w, 4, ((), (), ()), prob_expval_r0, exp_shot_vec_prob_expval),
        # Probabilities
        (X, None, None, multi_P_P, None, exp_shot_vec_probs),
        (X, None, 4, batched_multi_P_P, None, exp_shot_vec_probs),
        (X[:-1], X[-1], None, multi_P_P[:-1], multi_P_P[-1], exp_shot_vec_probs),
        (X[:-1], X[-1], 4, partial_multi_P_P, multi_P_P[-1], exp_shot_vec_probs),
        (np.ones(0), w, None, (), probs_r0, exp_shot_vec_probs),
        (np.ones(0), w, 4, ((), (), ()), probs_r0, exp_shot_vec_probs),
    ]

    @pytest.mark.parametrize(
        "coeffs, unshifted_coeff, batch_size, res, r0, expected",
        test_cases_multi_shots_multi_meas,
    )
    def test_multi_shots_multi_meas(self, coeffs, unshifted_coeff, batch_size, res, r0, expected):
        """Test that a shot vector, multiple measurements gradient is evaluated correctly."""

        shots = Shots((100, 101, 102))
        tape_specs = (None, None, 2, shots)
        data = [None, coeffs, None, unshifted_coeff, None]
        grad = _evaluate_gradient(tape_specs, res, data, r0, batch_size)

        assert isinstance(grad, tuple) and len(grad) == 3
        for g, e in zip(grad, expected):
            assert isinstance(g, tuple) and len(g) == 2
            for _g, _e in zip(g, e):
                assert isinstance(_g, np.ndarray) and _g.shape == _e.shape
                assert np.allclose(_g, _e)


# pylint: disable=too-few-public-methods
class RY_with_F(qml.RY):
    """Custom variant of qml.RY with grad_method "F"."""

    grad_method = "F"


# pylint: disable=too-few-public-methods
class RX_with_F(qml.RX):
    """Custom variant of qml.RX with grad_method "F"."""

    grad_method = "F"


# pylint: disable=too-few-public-methods
class RX_par_dep_recipe(qml.RX):
    """RX operation with a parameter-dependent grad recipe."""

    @property
    def grad_recipe(self):
        """The gradient is given by [f(2x) - f(0)] / (2 sin(x)), by subsituting
        shift = x into the two term parameter-shift rule."""
        x = self.data[0]
        c = 0.5 / np.sin(x)
        return ([[c, 0.0, 2 * x], [-c, 0.0, 0.0]],)


class TestGetOperationRecipe:
    """Test the helper function `_get_operation_recipe` that obtains the
    `grad_recipe` for a given operation in a tape."""

    @pytest.mark.parametrize(
        "orig_op, frequencies, shifts",
        [
            (qml.RX, (1.0,), None),
            (qml.RX, (1.0,), (np.pi / 2,)),
            (qml.CRY, (0.5, 1), None),
            (qml.CRY, (0.5, 1), (0.4, 0.8)),
            (qml.TRX, (0.5, 1), None),
            (qml.TRX, (0.5, 1), (0.4, 0.8)),
        ],
    )
    def test_custom_recipe_first_order(self, orig_op, frequencies, shifts):
        """Test that a custom recipe is returned correctly for first-order derivatives."""
        c, s = qml.gradients.generate_shift_rule(frequencies, shifts=shifts).T
        recipe = list(zip(c, np.ones_like(c), s))

        # pylint: disable=too-few-public-methods
        class DummyOp(orig_op):
            """Custom version of original operation with different gradient recipe."""

            grad_recipe = (recipe,)

        with qml.queuing.AnnotatedQueue() as q:
            DummyOp(0.2, wires=list(range(DummyOp.num_wires)))

        tape = qml.tape.QuantumScript.from_queue(q)
        out_recipe = _get_operation_recipe(tape, 0, shifts=shifts, order=1)
        assert qml.math.allclose(out_recipe[:, 0], c)
        assert qml.math.allclose(out_recipe[:, 1], np.ones_like(c))

        if shifts is None:
            assert qml.math.allclose(out_recipe[:, 2], s)
        else:
            exp_out_shifts = [-s for s in shifts[::-1]] + list(shifts)
            assert qml.math.allclose(np.sort(s), exp_out_shifts)
            assert qml.math.allclose(np.sort(out_recipe[:, 2]), np.sort(exp_out_shifts))

    def test_qnode_custom_recipe(self):
        """Test a custom recipe using a QNode."""
        dev = qml.device("default.qubit", wires=2)

        x = np.array(0.4, requires_grad=True)
        with qml.queuing.AnnotatedQueue() as q:
            qml.RX(x, 0)
            qml.expval(qml.PauliZ(0))
            qml.expval(qml.PauliX(1))

        tape = qml.tape.QuantumScript.from_queue(q)
        # Incorrect gradient recipe, but this test only checks execution with an unshifted term.
        recipes = ([[-1e7, 1, 0], [1e7, 1, 1e7]],)
        tapes, fn = qml.gradients.param_shift(tape, gradient_recipes=recipes)
        assert len(tapes) == 2

        res = fn(qml.execute(tapes, dev, None))
        assert len(res) == 2
        assert isinstance(res, tuple)

    @pytest.mark.parametrize(
        "orig_op, frequencies, shifts",
        [
            (qml.RX, (1.0,), None),
            (qml.RX, (1.0,), (np.pi / 2,)),
            (qml.CRY, (0.5, 1), None),
            (qml.CRY, (0.5, 1), (0.4, 0.8)),
            (qml.TRX, (0.5, 1), None),
            (qml.TRX, (0.5, 1), (0.4, 0.8)),
        ],
    )
    def test_custom_recipe_second_order(self, orig_op, frequencies, shifts):
        """Test that a custom recipe is returned correctly for second-order derivatives."""
        c, s = qml.gradients.generate_shift_rule(frequencies, shifts=shifts).T
        recipe = list(zip(c, np.ones_like(c), s))

        # pylint: disable=too-few-public-methods
        class DummyOp(orig_op):
            """Custom version of original operation with different gradient recipe."""

            grad_recipe = (recipe,)

        with qml.queuing.AnnotatedQueue() as q:
            DummyOp(0.2, wires=list(range(DummyOp.num_wires)))

        tape = qml.tape.QuantumScript.from_queue(q)
        out_recipe = _get_operation_recipe(tape, 0, shifts=shifts, order=2)
        c2, s2 = qml.gradients.generate_shift_rule(frequencies, shifts=shifts, order=2).T
        assert qml.math.allclose(out_recipe[:, 0], c2)
        assert qml.math.allclose(out_recipe[:, 1], np.ones_like(c2))
        assert qml.math.allclose(out_recipe[:, 2], s2)

    @pytest.mark.parametrize("order", [0, 3])
    def test_error_wrong_order(self, order):
        """Test that get_operation_recipe raises an error for orders other than 1 and 2"""

        with qml.queuing.AnnotatedQueue() as q:
            qml.RX(0.2, wires=0)

        tape = qml.tape.QuantumScript.from_queue(q)
        with pytest.raises(NotImplementedError, match="only is implemented for orders 1 and 2."):
            _get_operation_recipe(tape, 0, shifts=None, order=order)


class TestMakeZeroRep:
    """Test that producing a zero-gradient representative with ``_make_zero_rep`` works."""

    # mimic an expectation value or variance, and a probs vector
    @pytest.mark.parametrize("g", [np.array(0.6), np.array([0.6, 0.9])])
    def test_single_measure_no_partitioned_shots(self, g):
        """Test the zero-gradient representative with a single measurement and single shots."""
        rep = _make_zero_rep(g, single_measure=True, has_partitioned_shots=False)
        assert isinstance(rep, np.ndarray) and rep.shape == g.shape
        assert qml.math.allclose(rep, 0.0)

    # mimic an expectation value or variance, and a probs vector
    @pytest.mark.parametrize(
        "g", [(np.array(0.6), np.array(0.4)) * 3, (np.array([0.3, 0.1]), np.array([0.6, 0.9]))]
    )
    def test_single_measure_partitioned_shots(self, g):
        """Test the zero-gradient representative with a single measurement and a shot vector."""
        rep = _make_zero_rep(g, single_measure=True, has_partitioned_shots=True)
        assert isinstance(rep, tuple) and len(rep) == len(g)
        for r, _g in zip(rep, g):
            assert isinstance(r, np.ndarray) and r.shape == _g.shape
            assert qml.math.allclose(r, 0.0)

    # mimic an expectation value, a probs vector, or a mixture of them
    @pytest.mark.parametrize(
        "g",
        [
            (np.array(0.6), np.array(0.4)) * 3,
            (np.array([0.3, 0.1]), np.array([0.6, 0.9])),
            (np.array(0.5), np.ones(4), np.array(0.2)),
        ],
    )
    def test_multi_measure_no_partitioned_shots(self, g):
        """Test the zero-gradient representative with multiple measurements and single shots."""
        rep = _make_zero_rep(g, single_measure=False, has_partitioned_shots=False)

        assert isinstance(rep, tuple) and len(rep) == len(g)
        for r, _g in zip(rep, g):
            assert isinstance(r, np.ndarray) and r.shape == _g.shape
            assert qml.math.allclose(r, 0.0)

    # mimic an expectation value, a probs vector, or a mixture of them
    @pytest.mark.parametrize(
        "g",
        [
            ((np.array(0.6), np.array(0.4)),) * 3,
            ((np.array([0.3, 0.1]), np.array([0.6, 0.9])),) * 2,
            ((np.array(0.5), np.ones(4), np.array(0.2)),) * 4,
        ],
    )
    def test_multi_measure_partitioned_shots(self, g):
        """Test the zero-gradient representative with multiple measurements and a shot vector."""
        rep = _make_zero_rep(g, single_measure=False, has_partitioned_shots=True)

        assert isinstance(rep, tuple) and len(rep) == len(g)
        for _rep, _g in zip(rep, g):
            assert isinstance(_rep, tuple) and len(_rep) == len(_g)
            for r, __g in zip(_rep, _g):
                assert isinstance(r, np.ndarray) and r.shape == __g.shape
                assert qml.math.allclose(r, 0.0)

    # mimic an expectation value or variance, and a probs vector, but with 1d arguments
    @pytest.mark.parametrize(
        "g", [np.array([0.6, 0.2, 0.1]), np.outer([0.4, 0.2, 0.1], [0.6, 0.9])]
    )
    @pytest.mark.parametrize(
        "par_shapes", [((), ()), ((), (2,)), ((), (3, 1)), ((3,), ()), ((3,), (3,)), ((3,), (4, 5))]
    )
    def test_single_measure_no_partitioned_shots_par_shapes(self, g, par_shapes):
        """Test the zero-gradient representative with a single measurement and single shots
        as well as provided par_shapes."""
        old_shape, new_shape = par_shapes
        exp_shape = new_shape + g.shape[len(old_shape) :]
        rep = _make_zero_rep(
            g, single_measure=True, has_partitioned_shots=False, par_shapes=par_shapes
        )
        assert isinstance(rep, np.ndarray) and rep.shape == exp_shape
        assert qml.math.allclose(rep, 0.0)

    # mimic an expectation value or variance, and a probs vector, but with 1d arguments
    @pytest.mark.parametrize(
        "g", [(np.array(0.6), np.array(0.4)) * 3, (np.array([0.3, 0.1]), np.array([0.6, 0.9]))]
    )
    @pytest.mark.parametrize(
        "par_shapes", [((), ()), ((), (2,)), ((), (3, 1)), ((3,), ()), ((3,), (3,)), ((3,), (4, 5))]
    )
    def test_single_measure_partitioned_shots_par_shapes(self, g, par_shapes):
        """Test the zero-gradient representative with a single measurement and a shot vector
        as well as provided par_shapes."""
        old_shape, new_shape = par_shapes
        rep = _make_zero_rep(
            g, single_measure=True, has_partitioned_shots=True, par_shapes=par_shapes
        )
        assert isinstance(rep, tuple) and len(rep) == len(g)
        for r, _g in zip(rep, g):
            exp_shape = new_shape + _g.shape[len(old_shape) :]
            assert isinstance(r, np.ndarray) and r.shape == exp_shape
            assert qml.math.allclose(r, 0.0)

    # mimic an expectation value, a probs vector, or a mixture of them, but with 1d arguments
    @pytest.mark.parametrize(
        "g",
        [
            (np.array(0.6), np.array(0.4)) * 3,
            (np.array([0.3, 0.1]), np.array([0.6, 0.9])),
            (np.array(0.5), np.ones(4), np.array(0.2)),
        ],
    )
    @pytest.mark.parametrize(
        "par_shapes", [((), ()), ((), (2,)), ((), (3, 1)), ((3,), ()), ((3,), (3,)), ((3,), (4, 5))]
    )
    def test_multi_measure_no_partitioned_shots_par_shapes(self, g, par_shapes):
        """Test the zero-gradient representative with multiple measurements and single shots
        as well as provided par_shapes."""
        old_shape, new_shape = par_shapes
        rep = _make_zero_rep(
            g, single_measure=False, has_partitioned_shots=False, par_shapes=par_shapes
        )

        assert isinstance(rep, tuple) and len(rep) == len(g)
        for r, _g in zip(rep, g):
            exp_shape = new_shape + _g.shape[len(old_shape) :]
            assert isinstance(r, np.ndarray) and r.shape == exp_shape
            assert qml.math.allclose(r, 0.0)

    # mimic an expectation value, a probs vector, or a mixture of them, but with 1d arguments
    @pytest.mark.parametrize(
        "g",
        [
            ((np.array(0.6), np.array(0.4)),) * 3,
            ((np.array([0.3, 0.1]), np.array([0.6, 0.9])),) * 2,
            ((np.array(0.5), np.ones(4), np.array(0.2)),) * 4,
        ],
    )
    @pytest.mark.parametrize(
        "par_shapes", [((), ()), ((), (2,)), ((), (3, 1)), ((3,), ()), ((3,), (3,)), ((3,), (4, 5))]
    )
    def test_multi_measure_partitioned_shots_par_shapes(self, g, par_shapes):
        """Test the zero-gradient representative with multiple measurements and a shot vector
        as well as provided par_shapes."""
        old_shape, new_shape = par_shapes
        rep = _make_zero_rep(
            g, single_measure=False, has_partitioned_shots=True, par_shapes=par_shapes
        )

        assert isinstance(rep, tuple) and len(rep) == len(g)
        for _rep, _g in zip(rep, g):
            assert isinstance(_rep, tuple) and len(_rep) == len(_g)
            for r, __g in zip(_rep, _g):
                exp_shape = new_shape + __g.shape[len(old_shape) :]
                assert isinstance(r, np.ndarray) and r.shape == exp_shape
                assert qml.math.allclose(r, 0.0)


def grad_fn(tape, dev, fn=qml.gradients.param_shift, **kwargs):
    """Utility function to automate execution and processing of gradient tapes"""
    tapes, fn = fn(tape, **kwargs)
    return fn(dev.execute(tapes))


class TestParamShift:
    """Unit tests for the param_shift function"""

    def test_empty_circuit(self):
        """Test that an empty circuit works correctly"""
        with qml.queuing.AnnotatedQueue() as q:
            qml.expval(qml.PauliZ(0))

        tape = qml.tape.QuantumScript.from_queue(q)
        with pytest.warns(UserWarning, match="gradient of a tape with no trainable parameters"):
            tapes, _ = qml.gradients.param_shift(tape)
        assert not tapes

    def test_all_parameters_independent(self):
        """Test that a circuit where all parameters do not affect the output"""
        with qml.queuing.AnnotatedQueue() as q:
            qml.RX(0.4, wires=0)
            qml.expval(qml.PauliZ(1))

        tape = qml.tape.QuantumScript.from_queue(q)
        tapes, _ = qml.gradients.param_shift(tape)
        assert not tapes

    def test_parameter_shift_non_commuting_observables(self):
        """Test that parameter shift works even if the measurements do not commute with each other."""

        ops = (qml.RX(0.5, wires=0),)
        ms = (qml.expval(qml.X(0)), qml.expval(qml.Z(0)))
        tape = qml.tape.QuantumScript(ops, ms, trainable_params=[0])

        batch, _ = qml.gradients.param_shift(tape)
        assert len(batch) == 2
        tape0 = qml.tape.QuantumScript((qml.RX(0.5 + np.pi / 2, 0),), ms, trainable_params=[0])
        tape1 = qml.tape.QuantumScript((qml.RX(0.5 - np.pi / 2, 0),), ms, trainable_params=[0])
        qml.assert_equal(batch[0], tape0)
        qml.assert_equal(batch[1], tape1)

    def test_state_non_differentiable_error(self):
        """Test error raised if attempting to differentiate with
        respect to a state"""
        with qml.queuing.AnnotatedQueue() as q:
            qml.RX(0.543, wires=[0])
            qml.RY(-0.654, wires=[1])
            qml.state()

        tape = qml.tape.QuantumScript.from_queue(q)
        _match = r"return the state with the parameter-shift rule gradient transform"
        with pytest.raises(ValueError, match=_match):
            qml.gradients.param_shift(tape)

    def test_independent_parameter(self, mocker):
        """Test that an independent parameter is skipped
        during the Jacobian computation."""
        spy = mocker.spy(qml.gradients.parameter_shift, "expval_param_shift")

        with qml.queuing.AnnotatedQueue() as q:
            qml.RX(0.543, wires=[0])
            qml.RY(-0.654, wires=[1])  # does not have any impact on the expval
            qml.expval(qml.PauliZ(0))

        tape = qml.tape.QuantumScript.from_queue(q)
        dev = qml.device("default.qubit", wires=2)
        tapes, fn = qml.gradients.param_shift(tape)
        assert len(tapes) == 2
        assert tapes[0].batch_size == tapes[1].batch_size == None

        res = fn(dev.execute(tapes))
        assert isinstance(res, tuple)
        assert len(res) == 2
        assert res[0].shape == ()
        assert res[1].shape == ()

        # only called for parameter 0
        assert spy.call_args[0][0:2] == (tape, [0])

    @pytest.mark.parametrize("broadcast", [True, False])
    def test_no_trainable_params_tape(self, broadcast):
        """Test that the correct ouput and warning is generated in the absence of any trainable
        parameters"""
        dev = qml.device("default.qubit", wires=2)

        weights = [0.1, 0.2]
        with qml.queuing.AnnotatedQueue() as q:
            qml.RX(weights[0], wires=0)
            qml.RY(weights[1], wires=0)
            qml.expval(qml.PauliZ(0) @ qml.PauliZ(1))

        tape = qml.tape.QuantumScript.from_queue(q)
        # TODO: remove once #2155 is resolved
        tape.trainable_params = []

        with pytest.warns(UserWarning, match="gradient of a tape with no trainable parameters"):
            g_tapes, post_processing = qml.gradients.param_shift(tape, broadcast=broadcast)
        res = post_processing(qml.execute(g_tapes, dev, None))

        assert g_tapes == []
        assert isinstance(res, np.ndarray)
        assert res.shape == (0,)

    def test_no_trainable_params_multiple_return_tape(self):
        """Test that the correct ouput and warning is generated in the absence of any trainable
        parameters with multiple returns."""
        dev = qml.device("default.qubit", wires=2)

        weights = [0.1, 0.2]
        with qml.queuing.AnnotatedQueue() as q:
            qml.RX(weights[0], wires=0)
            qml.RY(weights[1], wires=0)
            qml.expval(qml.PauliZ(0) @ qml.PauliZ(1))
            qml.probs(wires=[0, 1])

        tape = qml.tape.QuantumScript.from_queue(q)
        tape.trainable_params = []
        with pytest.warns(UserWarning, match="gradient of a tape with no trainable parameters"):
            g_tapes, post_processing = qml.gradients.param_shift(tape)
        res = post_processing(qml.execute(g_tapes, dev, None))

        assert g_tapes == []
        assert isinstance(res, tuple)
        for r in res:
            assert isinstance(r, np.ndarray)
            assert r.shape == (0,)

    def test_all_zero_diff_methods_tape(self):
        """Test that the transform works correctly when the diff method for every parameter is
        identified to be 0, and that no tapes were generated."""
        dev = qml.device("default.qubit", wires=4)

        params = np.array([0.5, 0.5, 0.5], requires_grad=True)

        with qml.queuing.AnnotatedQueue() as q:
            qml.Rot(*params, wires=0)
            qml.probs([2, 3])

        tape = qml.tape.QuantumScript.from_queue(q)
        g_tapes, post_processing = qml.gradients.param_shift(tape)
        assert g_tapes == []

        result = post_processing(qml.execute(g_tapes, dev, None))

        assert isinstance(result, tuple)

        assert len(result) == 3

        assert isinstance(result[0], np.ndarray)
        assert result[0].shape == (4,)
        assert np.allclose(result[0], 0)

        assert isinstance(result[1], np.ndarray)
        assert result[1].shape == (4,)
        assert np.allclose(result[1], 0)

        assert isinstance(result[2], np.ndarray)
        assert result[2].shape == (4,)
        assert np.allclose(result[2], 0)

    def test_all_zero_diff_methods_multiple_returns_tape(self):
        """Test that the transform works correctly when the diff method for every parameter is
        identified to be 0, and that no tapes were generated."""

        dev = qml.device("default.qubit", wires=4)

        params = np.array([0.5, 0.5, 0.5], requires_grad=True)

        with qml.queuing.AnnotatedQueue() as q:
            qml.Rot(*params, wires=0)
            qml.expval(qml.PauliZ(wires=2))
            qml.probs([2, 3])

        tape = qml.tape.QuantumScript.from_queue(q)
        g_tapes, post_processing = qml.gradients.param_shift(tape)
        assert g_tapes == []

        result = post_processing(qml.execute(g_tapes, dev, None))

        assert isinstance(result, tuple)

        assert len(result) == 2

        # First elem
        assert len(result[0]) == 3

        assert isinstance(result[0][0], np.ndarray)
        assert result[0][0].shape == ()
        assert np.allclose(result[0][0], 0)

        assert isinstance(result[0][1], np.ndarray)
        assert result[0][1].shape == ()
        assert np.allclose(result[0][1], 0)

        assert isinstance(result[0][2], np.ndarray)
        assert result[0][2].shape == ()
        assert np.allclose(result[0][2], 0)

        # Second elem
        assert len(result[0]) == 3

        assert isinstance(result[1][0], np.ndarray)
        assert result[1][0].shape == (4,)
        assert np.allclose(result[1][0], 0)

        assert isinstance(result[1][1], np.ndarray)
        assert result[1][1].shape == (4,)
        assert np.allclose(result[1][1], 0)

        assert isinstance(result[1][2], np.ndarray)
        assert result[1][2].shape == (4,)
        assert np.allclose(result[1][2], 0)

        tapes, _ = qml.gradients.param_shift(tape)
        assert tapes == []

    @pytest.mark.parametrize("broadcast", [True, False])
    def test_all_zero_diff_methods(self, broadcast):
        """Test that the transform works correctly when the diff method for every
        parameter is identified to be 0, and that no tapes were generated."""
        dev = qml.device("default.qubit", wires=4)

        @qml.qnode(dev)
        def circuit(params):
            qml.Rot(*params, wires=0)
            return qml.probs([2, 3])

        params = np.array([0.5, 0.5, 0.5], requires_grad=True)

        result = qml.gradients.param_shift(circuit)(params)
        assert np.allclose(result, np.zeros((4, 3)), atol=0)

        tape = qml.workflow.construct_tape(circuit)(params)
        tapes, _ = qml.gradients.param_shift(tape, broadcast=broadcast)
        assert tapes == []

    @pytest.mark.parametrize("broadcast", [True, False])
    def test_with_gradient_recipes(self, broadcast):
        """Test that the function behaves as expected"""

        with qml.queuing.AnnotatedQueue() as q:
            qml.PauliZ(0)
            qml.RX(1.0, wires=0)
            qml.CNOT(wires=[0, 2])
            qml.Rot(2.0, 3.0, 4.0, wires=0)
            qml.expval(qml.PauliZ(0))

        tape = qml.tape.QuantumScript.from_queue(q)
        tape.trainable_params = {0, 2}
        gradient_recipes = ([[0.1, 0.2, 0.3], [0.4, 0.5, 0.6]], [[1, 1, 1], [2, 2, 2], [3, 3, 3]])
        tapes, _ = param_shift(tape, gradient_recipes=gradient_recipes, broadcast=broadcast)

        if broadcast:
            assert len(tapes) == 2
            assert [t.batch_size for t in tapes] == [2, 3]

            shifted_batch = [0.2 * 1.0 + 0.3, 0.5 * 1.0 + 0.6]
            tape_par = tapes[0].get_parameters(trainable_only=False)
            assert np.allclose(tape_par[0], shifted_batch)
            assert tape_par[1:] == [2.0, 3.0, 4.0]

            shifted_batch = [1 * 3.0 + 1, 2 * 3.0 + 2, 3 * 3.0 + 3]
            tape_par = tapes[1].get_parameters(trainable_only=False)
            assert tape_par[:2] == [1.0, 2.0]
            assert np.allclose(tape_par[2], shifted_batch)
            assert tape_par[3:] == [4.0]
        else:
            assert len(tapes) == 5
            assert [t.batch_size for t in tapes] == [None] * 5
            assert tapes[0].get_parameters(trainable_only=False) == [0.2 * 1.0 + 0.3, 2.0, 3.0, 4.0]
            assert tapes[1].get_parameters(trainable_only=False) == [0.5 * 1.0 + 0.6, 2.0, 3.0, 4.0]
            assert tapes[2].get_parameters(trainable_only=False) == [1.0, 2.0, 1 * 3.0 + 1, 4.0]
            assert tapes[3].get_parameters(trainable_only=False) == [1.0, 2.0, 2 * 3.0 + 2, 4.0]
            assert tapes[4].get_parameters(trainable_only=False) == [1.0, 2.0, 3 * 3.0 + 3, 4.0]

    @pytest.mark.parametrize("broadcast", [True, False])
    @pytest.mark.parametrize("ops_with_custom_recipe", [[0], [1], [0, 1]])
    def test_recycled_unshifted_tape(self, ops_with_custom_recipe, broadcast):
        """Test that if the gradient recipe has a zero-shift component, then
        the tape is executed only once using the current parameter
        values."""
        dev = qml.device("default.qubit", wires=2)
        x = [0.543, -0.654]

        with qml.queuing.AnnotatedQueue() as q:
            qml.RX(x[0], wires=[0])
            qml.RX(x[1], wires=[0])
            qml.expval(qml.PauliZ(0))

        tape = qml.tape.QuantumScript.from_queue(q)
        gradient_recipes = tuple(
            [[-1e7, 1, 0], [1e7, 1, 1e-7]] if i in ops_with_custom_recipe else None
            for i in range(2)
        )
        tapes, fn = param_shift(tape, gradient_recipes=gradient_recipes, broadcast=broadcast)

        # two (one with broadcast) tapes per parameter that doesn't use a custom recipe,
        # one tape per parameter that uses custom recipe,
        # plus one global call if at least one uses the custom recipe
        num_custom = len(ops_with_custom_recipe)
        num_ops_standard_recipe = tape.num_params - num_custom
        tapes_per_param = 1 if broadcast else 2
        assert len(tapes) == tapes_per_param * num_ops_standard_recipe + num_custom + 1
        # Test that executing the tapes and the postprocessing function works
        grad = fn(qml.execute(tapes, dev, None))
        assert qml.math.allclose(grad, -np.sin(x[0] + x[1]), atol=1e-5)

    @pytest.mark.parametrize("broadcast", [False, True])
    @pytest.mark.parametrize("ops_with_custom_recipe", [[0], [1], [0, 1]])
    @pytest.mark.parametrize("multi_measure", [False, True])
    def test_custom_recipe_unshifted_only(self, ops_with_custom_recipe, multi_measure, broadcast):
        """Test that if the gradient recipe has a zero-shift component, then
        the tape is executed only once using the current parameter
        values."""
        dev = qml.device("default.qubit", wires=2)
        x = [0.543, -0.654]

        with qml.queuing.AnnotatedQueue() as q:
            qml.RX(x[0], wires=[0])
            qml.RX(x[1], wires=[0])
            qml.expval(qml.PauliZ(0))
            if multi_measure:
                qml.expval(qml.PauliZ(1))

        tape = qml.tape.QuantumScript.from_queue(q)
        gradient_recipes = tuple(
            [[-1e7, 1, 0], [1e7, 1, 0]] if i in ops_with_custom_recipe else None for i in range(2)
        )
        tapes, fn = param_shift(tape, gradient_recipes=gradient_recipes, broadcast=broadcast)

        # two (one with broadcast) tapes per parameter that doesn't use a custom recipe,
        # plus one global (unshifted) call if at least one uses the custom recipe
        num_ops_standard_recipe = tape.num_params - len(ops_with_custom_recipe)
        tapes_per_param = 1 if broadcast else 2
        assert len(tapes) == tapes_per_param * num_ops_standard_recipe + int(
            tape.num_params != num_ops_standard_recipe
        )
        # Test that executing the tapes and the postprocessing function works
        grad = fn(qml.execute(tapes, dev, None))
        if multi_measure:
            expected = np.array([[-np.sin(x[0] + x[1])] * 2, [0, 0]])
            # The custom recipe estimates gradients to be 0
            for i in ops_with_custom_recipe:
                expected[0, i] = 0
        else:
            expected = [
                -np.sin(x[0] + x[1]) if i not in ops_with_custom_recipe else 0 for i in range(2)
            ]
        assert qml.math.allclose(grad, expected, atol=1e-5)

    @pytest.mark.parametrize("broadcast", [False, True])
    @pytest.mark.parametrize("ops_with_custom_recipe", [[0], [1], [0, 1]])
    def test_custom_recipe_mixing_unshifted_shifted(self, ops_with_custom_recipe, broadcast):
        """Test that if the gradient recipe has a zero-shift component, then
        the tape is executed only once using the current parameter
        values."""
        dev = qml.device("default.qubit", wires=2)
        x = [0.543, -0.654]

        with qml.queuing.AnnotatedQueue() as q:
            qml.RX(x[0], wires=[0])
            qml.RX(x[1], wires=[0])
            qml.expval(qml.PauliZ(0))
            qml.expval(qml.PauliZ(1))

        tape = qml.tape.QuantumScript.from_queue(q)
        custom_recipe = [[-1e-7, 1, 0], [1e-7, 1, 0], [-1e5, 1, -5e-6], [1e5, 1, 5e-6]]
        gradient_recipes = tuple(
            custom_recipe if i in ops_with_custom_recipe else None for i in range(2)
        )
        tapes, fn = param_shift(tape, gradient_recipes=gradient_recipes, broadcast=broadcast)

        # two tapes per parameter, independent of recipe
        # plus one global (unshifted) call if at least one uses the custom recipe
        tapes_per_param = 1 if broadcast else 2
        num_custom = len(ops_with_custom_recipe)
        assert len(tapes) == tapes_per_param * tape.num_params + (num_custom > 0)

        # Test that executing the tapes and the postprocessing function works
        grad = fn(qml.execute(tapes, dev, None))
        assert qml.math.allclose(grad[0], -np.sin(x[0] + x[1]), atol=1e-5)
        assert qml.math.allclose(grad[1], 0, atol=1e-5)

    @pytest.mark.parametrize("broadcast", [True, False])
    @pytest.mark.parametrize("y_wire", [0, 1])
    def test_f0_provided(self, y_wire, broadcast):
        """Test that if the original tape output is provided, then
        the tape is not executed additionally at the current parameter
        values."""
        dev = qml.device("default.qubit", wires=2)

        with qml.queuing.AnnotatedQueue() as q:
            qml.RX(0.543, wires=[0])
            qml.RY(-0.654, wires=y_wire)
            qml.expval(qml.PauliZ(0))

        tape = qml.tape.QuantumScript.from_queue(q)
        gradient_recipes = ([[-1e7, 1, 0], [1e7, 1, 1e7]],) * 2
        f0 = dev.execute(tape)
        tapes, fn = param_shift(tape, gradient_recipes=gradient_recipes, f0=f0, broadcast=broadcast)

        # one tape per parameter that impacts the expval
        assert len(tapes) == 2 if y_wire == 0 else 1

        fn(dev.execute(tapes))

    def test_op_with_custom_unshifted_term(self):
        """Test that an operation with a gradient recipe that depends on
        its instantiated parameter values works correctly within the parameter
        shift rule. Also tests that grad_recipes supersedes paramter_frequencies.
        """
        s = np.pi / 2

        # pylint: disable=too-few-public-methods
        class RX(qml.RX):
            """RX operation with an additional term in the grad recipe.
            The grad_recipe no longer yields the derivative, but we account for this.
            For this test, the presence of the unshifted term (with non-vanishing coefficient)
            is essential."""

            grad_recipe = ([[0.5, 1, s], [-0.5, 1, -s], [0.2, 1, 0]],)

        x = np.array([-0.361, 0.654], requires_grad=True)
        dev = qml.device("default.qubit", wires=2)

        with qml.queuing.AnnotatedQueue() as q:
            qml.RX(x[0], wires=0)
            RX(x[1], wires=0)
            qml.expval(qml.PauliZ(0))

        tape = qml.tape.QuantumScript.from_queue(q)
        tapes, fn = qml.gradients.param_shift(tape)

        # Unshifted tapes always are first within the tapes created for one operation;
        # They are not batched together because we trust operation recipes to be condensed already
        expected_shifts = [[0, 0], [s, 0], [-s, 0], [0, s], [0, -s]]
        assert len(tapes) == 5
        for tape, expected in zip(tapes, expected_shifts):
            assert tape.operations[0].data[0] == x[0] + expected[0]
            assert tape.operations[1].data[0] == x[1] + expected[1]

        grad = fn(dev.execute(tapes))
        exp = np.stack([-np.sin(x[0] + x[1]), -np.sin(x[0] + x[1]) + 0.2 * np.cos(x[0] + x[1])])
        assert len(grad) == len(exp)
        for (
            a,
            b,
        ) in zip(grad, exp):
            assert np.allclose(a, b)

    def test_independent_parameters_analytic(self):
        """Test the case where expectation values are independent of some parameters. For those
        parameters, the gradient should be evaluated to zero without executing the device."""
        dev = qml.device("default.qubit", wires=2)

        with qml.queuing.AnnotatedQueue() as q1:
            qml.RX(1.0, wires=[0])
            qml.RX(1.0, wires=[1])
            qml.expval(qml.PauliZ(0))

        tape1 = qml.tape.QuantumScript.from_queue(q1)
        with qml.queuing.AnnotatedQueue() as q2:
            qml.RX(1.0, wires=[0])
            qml.RX(1.0, wires=[1])
            qml.expval(qml.PauliZ(1))

        tape2 = qml.tape.QuantumScript.from_queue(q2)
        tapes, fn = qml.gradients.param_shift(tape1)
        with qml.Tracker(dev) as tracker:
            j1 = fn(dev.execute(tapes))

        # We should only be executing the device twice: Two shifted evaluations to differentiate
        # one parameter overall, as the other parameter does not impact the returned measurement.

        assert tracker.totals["executions"] == 2

        tapes, fn = qml.gradients.param_shift(tape2)
        j2 = fn(dev.execute(tapes))

        exp = -np.sin(1)

        assert np.allclose(j1[0], exp)
        assert np.allclose(j1[1], 0)
        assert np.allclose(j2[0], 0)
        assert np.allclose(j2[1], exp)

    def test_grad_recipe_parameter_dependent(self):
        """Test that an operation with a gradient recipe that depends on
        its instantiated parameter values works correctly within the parameter
        shift rule. Also tests that `grad_recipe` supersedes `parameter_frequencies`.
        """

        x = np.array(0.654, requires_grad=True)
        dev = qml.device("default.qubit", wires=2)

        with qml.queuing.AnnotatedQueue() as q:
            RX_par_dep_recipe(x, wires=0)
            qml.expval(qml.PauliZ(0))

        tape = qml.tape.QuantumScript.from_queue(q)
        tapes, fn = qml.gradients.param_shift(tape)

        assert len(tapes) == 2
        assert [t.batch_size for t in tapes] == [None, None]
        assert qml.math.allclose(tapes[0].operations[0].data[0], 0)
        assert qml.math.allclose(tapes[1].operations[0].data[0], 2 * x)

        grad = fn(dev.execute(tapes))
        assert np.allclose(grad, -np.sin(x))

    def test_error_no_diff_info(self):
        """Test that an error is raised if no grad_recipe, no parameter_frequencies
        and no generator are found."""

        # pylint: disable=too-few-public-methods
        class RX(qml.RX):
            """This copy of RX overwrites parameter_frequencies to report
            missing information, disabling its differentiation."""

            @property
            def parameter_frequencies(self):
                """Raise an error instead of returning frequencies."""
                raise qml.operation.ParameterFrequenciesUndefinedError

        # pylint: disable=too-few-public-methods
        class NewOp(qml.operation.Operation):
            """This new operation does not overwrite parameter_frequencies
            but does not have a generator, disabling its differentiation."""

            num_params = 1
            grad_method = "A"
            num_wires = 1

        x = np.array(0.654, requires_grad=True)
        for op in [RX, NewOp]:
            with qml.queuing.AnnotatedQueue() as q:
                op(x, wires=0)
                qml.expval(qml.PauliZ(0))

            tape = qml.tape.QuantumScript.from_queue(q)
            with pytest.raises(
                qml.operation.OperatorPropertyUndefined, match="does not have a grad_recipe"
            ):
                qml.gradients.param_shift(tape)


# Remove the following and unskip the class below once broadcasted
# tapes are fully supported with gradient transforms. See #4462 for details.
class TestParamShiftRaisesWithBroadcasted:
    """Test that an error is raised with broadcasted tapes."""

    def test_batched_tape_raises(self):
        """Test that an error is raised for a broadcasted/batched tape if the broadcasted
        parameter is differentiated."""
        tape = qml.tape.QuantumScript([qml.RX([0.4, 0.2], 0)], [qml.expval(qml.PauliZ(0))])
        _match = r"Computing the gradient of broadcasted tapes .* using the parameter-shift rule"
        with pytest.raises(NotImplementedError, match=_match):
            qml.gradients.param_shift(tape)


class TestParamShiftWithBroadcasted:
    """Tests for the `param_shift` transform on already broadcasted tapes.
    The tests for `param_shift` using broadcasting itself can be found
    further below."""

    # Revert the following skip once broadcasted tapes are fully supported with gradient transforms.
    # See #4462 for details.
    @pytest.mark.skip(reason="Applying gradient transforms to broadcasted tapes is disallowed")
    @pytest.mark.parametrize("dim", [1, 3])
    @pytest.mark.parametrize("pos", [0, 1])
    def test_with_single_trainable_parameter_broadcasted(self, dim, pos):
        """Test that the parameter-shift transform works with a tape that has
        one of its parameters broadcasted already."""
        x = np.array([0.23, 9.1, 2.3])
        x = x[:dim]
        y = -0.654
        if pos == 1:
            x, y = y, x

        with qml.queuing.AnnotatedQueue() as q:
            qml.RX(x, wires=[0])
            qml.RY(y, wires=[0])  # does not have any impact on the expval
            qml.expval(qml.PauliZ(0))

        tape = qml.tape.QuantumScript.from_queue(q)
        assert tape.batch_size == dim
        tapes, fn = qml.gradients.param_shift(tape, argnum=[0, 1])
        assert len(tapes) == 4
        assert np.allclose([t.batch_size for t in tapes], dim)

        dev = qml.device("default.qubit", wires=2)
        res = fn(dev.execute(tapes))
        assert isinstance(res, tuple)
        assert len(res) == 2

        assert res[0].shape == (dim,)
        assert res[1].shape == (dim,)

    # Revert the following skip once broadcasted tapes are fully supported with gradient transforms.
    # See #4462 for details.
    @pytest.mark.skip(reason="Applying gradient transforms to broadcasted tapes is disallowed")
    @pytest.mark.parametrize("argnum", [(0, 2), (0, 1), (1,), (2,)])
    @pytest.mark.parametrize("dim", [1, 3])
    def test_with_multiple_parameters_broadcasted(self, dim, argnum):
        """Test that the parameter-shift transform works with a tape that has
        multiple of its parameters broadcasted already."""
        x, y = np.array([[0.23, 9.1, 2.3], [0.2, 1.2, -0.6]])[:, :dim]
        z = -0.654

        with qml.queuing.AnnotatedQueue() as q:
            qml.RX(x, wires=[0])
            qml.RZ(z, wires=[0])
            qml.RY(y, wires=[0])  # does not have any impact on the expval
            qml.expval(qml.PauliZ(0))

        tape = qml.tape.QuantumScript.from_queue(q)
        assert tape.batch_size == dim
        tapes, fn = qml.gradients.param_shift(tape, argnum=argnum)
        assert len(tapes) == 2 * len(argnum)
        assert np.allclose([t.batch_size for t in tapes], dim)

        dev = qml.device("default.qubit", wires=2)
        res = fn(dev.execute(tapes))
        assert isinstance(res, tuple)
        assert len(res) == 3

        assert res[0].shape == res[1].shape == res[2].shape == (dim,)

    @pytest.mark.parametrize("dim", [1, 3])
    @pytest.mark.parametrize("pos", [0, 1])
    def test_with_single_nontrainable_parameter_broadcasted(self, dim, pos):
        """Test that the parameter-shift transform works with a tape that has
        one of its nontrainable parameters broadcasted."""
        x = np.array([0.23, 9.1, 2.3])
        x = x[:dim]
        y = -0.654
        if pos == 1:
            x, y = y, x

        with qml.queuing.AnnotatedQueue() as q:
            qml.RX(x, wires=[0])
            qml.RY(y, wires=[0])  # does not have any impact on the expval
            qml.expval(qml.PauliZ(0))

        tape = qml.tape.QuantumScript.from_queue(q)
        tape.trainable_params = [1 - pos]
        assert tape.batch_size == dim
        tapes, fn = qml.gradients.param_shift(tape, argnum=[0])
        assert len(tapes) == 2
        assert np.allclose([t.batch_size for t in tapes], dim)

        dev = qml.device("default.qubit", wires=2)
        res = fn(dev.execute(tapes))
        assert res.shape == (dim,)


class TestParamShiftUsingBroadcasting:
    """Tests for the `param_shift` function using broadcasting.
    The tests for `param_shift` on already broadcasted tapes can be found above."""

    def test_independent_parameter(self, mocker):
        """Test that an independent parameter is skipped during the Jacobian computation."""
        spy = mocker.spy(qml.gradients.parameter_shift, "expval_param_shift")

        with qml.queuing.AnnotatedQueue() as q:
            qml.RX(0.543, wires=[0])
            qml.RY(-0.654, wires=[1])  # does not have any impact on the expval
            qml.expval(qml.PauliZ(0))

        tape = qml.tape.QuantumScript.from_queue(q)
        dev = qml.device("default.qubit", wires=2)
        tapes, fn = qml.gradients.param_shift(tape, broadcast=True)
        assert len(tapes) == 1
        assert tapes[0].batch_size == 2

        res = fn(dev.execute(tapes))
        assert len(res) == 2
        assert res[0].shape == ()
        assert res[1].shape == ()

        # only called for parameter 0
        assert spy.call_args[0][0:2] == (tape, [0])

    def test_with_gradient_recipes(self):
        """Test that the function behaves as expected"""

        x, z0, y, z1 = 1.0, 2.0, 3.0, 4.0
        with qml.queuing.AnnotatedQueue() as q:
            qml.PauliZ(0)
            qml.RX(x, wires=0)
            qml.CNOT(wires=[0, 2])
            qml.Rot(z0, y, z1, wires=0)
            qml.expval(qml.PauliZ(0))

        tape = qml.tape.QuantumScript.from_queue(q)
        tape.trainable_params = {0, 2}
        gradient_recipes = ([[0.1, 0.2, 0.3], [0.4, 0.5, 0.6]], [[1, 1, 1], [2, 2, 2], [3, 3, 3]])
        tapes, _ = qml.gradients.param_shift(
            tape, gradient_recipes=gradient_recipes, broadcast=True
        )

        assert len(tapes) == 2
        assert [t.batch_size for t in tapes] == [2, 3]
        assert all(
            qml.math.allclose(p, exp)
            for p, exp in zip(
                tapes[0].get_parameters(trainable_only=False),
                [[m * x + s for _, m, s in gradient_recipes[0]], z0, y, z1],
            )
        )
        assert all(
            qml.math.allclose(p, exp)
            for p, exp in zip(
                tapes[1].get_parameters(trainable_only=False),
                [x, z0, [m * y + s for _, m, s in gradient_recipes[1]], z1],
            )
        )

    def test_recycled_unshifted_tape(self):
        """Test that if the gradient recipe has a zero-shift component, then
        the tape is executed only once using the current parameter
        values."""
        with qml.queuing.AnnotatedQueue() as q:
            qml.RX(0.543, wires=[0])
            qml.RY(-0.654, wires=[0])
            qml.expval(qml.PauliZ(0))

        tape = qml.tape.QuantumScript.from_queue(q)
        gradient_recipes = ([[-1e7, 1, 0], [1e7, 1, 1e7]],) * 2
        tapes, _ = qml.gradients.param_shift(
            tape, gradient_recipes=gradient_recipes, broadcast=True
        )

        # one tape per parameter, plus one global call
        assert len(tapes) == tape.num_params + 1

    def test_independent_parameters_analytic(self):
        """Test the case where expectation values are independent of some parameters. For those
        parameters, the gradient should be evaluated to zero without executing the device."""
        dev = qml.device("default.qubit")

        with qml.queuing.AnnotatedQueue() as q1:
            qml.RX(1.0, wires=[0])
            qml.RX(1.0, wires=[1])
            qml.expval(qml.PauliZ(0))

        tape1 = qml.tape.QuantumScript.from_queue(q1)
        with qml.queuing.AnnotatedQueue() as q2:
            qml.RX(1.0, wires=[0])
            qml.RX(1.0, wires=[1])
            qml.expval(qml.PauliZ(1))

        tape2 = qml.tape.QuantumScript.from_queue(q2)
        tapes, fn = qml.gradients.param_shift(tape1, broadcast=True)
        with qml.Tracker(dev) as tracker:
            j1 = fn(dev.execute(tapes))

        # We should only be executing the device to differentiate 1 parameter
        # (1 broadcasted execution)

        assert tracker.totals["executions"] == 2
        assert tracker.totals["simulations"] == 1

        tapes, fn = qml.gradients.param_shift(tape2, broadcast=True)
        j2 = fn(dev.execute(tapes))

        exp = -np.sin(1)

        assert np.allclose(j1[0], exp)
        assert np.allclose(j1[1], 0)
        assert np.allclose(j2[0], 0)
        assert np.allclose(j2[1], exp)

    def test_grad_recipe_parameter_dependent(self, monkeypatch):
        """Test that an operation with a gradient recipe that depends on
        its instantiated parameter values works correctly within the parameter
        shift rule. Also tests that grad_recipes supersedes parameter_frequencies.
        """

        def fail(*args, **kwargs):
            raise qml.operation.ParameterFrequenciesUndefinedError

        monkeypatch.setattr(qml.RX, "parameter_frequencies", fail)

        x = np.array(0.654, requires_grad=True)
        dev = qml.device("default.qubit", wires=2)

        with qml.queuing.AnnotatedQueue() as q:
            RX_par_dep_recipe(x, wires=0)
            qml.expval(qml.PauliZ(0))

        tape = qml.tape.QuantumScript.from_queue(q)
        tapes, fn = qml.gradients.param_shift(tape, broadcast=True)

        assert len(tapes) == 1
        assert tapes[0].batch_size == 2
        assert qml.math.allclose(tapes[0].operations[0].data[0], [0, 2 * x])

        grad = fn(dev.execute(tapes))
        assert np.allclose(grad, -np.sin(x))


# The first of the pylint disable is for cost1 through cost6
# pylint: disable=no-self-argument, not-an-iterable
# pylint: disable=too-many-public-methods
class TestParameterShiftRule:
    """Tests for the parameter shift implementation"""

    # pylint: disable=too-many-arguments
    @pytest.mark.parametrize("theta", np.linspace(-2 * np.pi, 2 * np.pi, 7))
    @pytest.mark.parametrize("shift", [np.pi / 2, 0.3, np.sqrt(2)])
    @pytest.mark.parametrize("G", [qml.RX, qml.RY, qml.RZ, qml.PhaseShift])
    def test_pauli_rotation_gradient(self, mocker, G, theta, shift, tol):
        """Tests that the automatic gradients of Pauli rotations are correct."""

        spy = mocker.spy(qml.gradients.parameter_shift, "_get_operation_recipe")
        dev = qml.device("default.qubit", wires=1)

        with qml.queuing.AnnotatedQueue() as q:
            qml.StatePrep(np.array([1.0, -1.0], requires_grad=False) / np.sqrt(2), wires=0)
            G(theta, wires=[0])
            qml.expval(qml.PauliZ(0))

        tape = qml.tape.QuantumScript.from_queue(q)
        tape.trainable_params = {1}

        tapes, fn = qml.gradients.param_shift(tape, shifts=[(shift,)])
        assert len(tapes) == 2

        autograd_val = fn(dev.execute(tapes))

        tape_fwd = tape.bind_new_parameters([theta + np.pi / 2], [1])
        tape_bwd = tape.bind_new_parameters([theta - np.pi / 2], [1])

        manualgrad_val = np.subtract(*dev.execute([tape_fwd, tape_bwd])) / 2
        assert np.allclose(autograd_val, manualgrad_val, atol=tol, rtol=0)

        assert isinstance(autograd_val, np.ndarray)
        assert autograd_val.shape == ()

        assert spy.call_args[1]["shifts"] == (shift,)

        tapes, fn = qml.gradients.finite_diff(tape)
        numeric_val = fn(dev.execute(tapes))
        assert np.allclose(autograd_val, numeric_val, atol=tol, rtol=0)

    @pytest.mark.parametrize("theta", np.linspace(-2 * np.pi, 2 * np.pi, 7))
    @pytest.mark.parametrize("shift", [np.pi / 2, 0.3, np.sqrt(2)])
    def test_Rot_gradient(self, mocker, theta, shift, tol):
        """Tests that the automatic gradient of an arbitrary Euler-angle-parametrized gate is correct."""
        spy = mocker.spy(qml.gradients.parameter_shift, "_get_operation_recipe")
        dev = qml.device("default.qubit", wires=1)
        params = np.array([theta, theta**3, np.sqrt(2) * theta])

        with qml.queuing.AnnotatedQueue() as q:
            qml.StatePrep(np.array([1.0, -1.0], requires_grad=False) / np.sqrt(2), wires=0)
            qml.Rot(*params, wires=[0])
            qml.expval(qml.PauliZ(0))

        tape = qml.tape.QuantumScript.from_queue(q)
        tape.trainable_params = {1, 2, 3}

        tapes, fn = qml.gradients.param_shift(tape, shifts=[(shift,)] * 3)
        num_params = len(tape.trainable_params)
        assert len(tapes) == 2 * num_params

        autograd_val = fn(dev.execute(tapes))
        assert isinstance(autograd_val, tuple)
        assert len(autograd_val) == num_params

        manualgrad_val = []
        for idx in list(np.ndindex(*params.shape)):
            s = np.zeros_like(params)
            s[idx] += np.pi / 2

            tape = tape.bind_new_parameters(params + s, [1, 2, 3])
            forward = dev.execute(tape)

            tape = tape.bind_new_parameters(params - s, [1, 2, 3])
            backward = dev.execute(tape)

            component = (forward - backward) / 2
            manualgrad_val.append(component)

        assert len(autograd_val) == len(manualgrad_val)

        for a_val, m_val in zip(autograd_val, manualgrad_val):
            assert np.allclose(a_val, m_val, atol=tol, rtol=0)
            assert spy.call_args[1]["shifts"] == (shift,)

        tapes, fn = qml.gradients.finite_diff(tape)
        numeric_val = fn(dev.execute(tapes))
        for a_val, n_val in zip(autograd_val, numeric_val):
            assert np.allclose(a_val, n_val, atol=tol, rtol=0)

    @pytest.mark.parametrize("G", [qml.CRX, qml.CRY, qml.CRZ])
    def test_controlled_rotation_gradient(self, G, tol):
        """Test gradient of controlled rotation gates"""
        dev = qml.device("default.qubit", wires=2)
        b = 0.123

        with qml.queuing.AnnotatedQueue() as q:
            qml.StatePrep(np.array([1.0, -1.0], requires_grad=False) / np.sqrt(2), wires=0)
            G(b, wires=[0, 1])
            qml.expval(qml.PauliX(0))

        tape = qml.tape.QuantumScript.from_queue(q)
        tape.trainable_params = {1}

        res = dev.execute(tape)
        assert np.allclose(res, -np.cos(b / 2), atol=tol, rtol=0)

        tapes, fn = qml.gradients.param_shift(tape)
        grad = fn(dev.execute(tapes))
        expected = np.sin(b / 2) / 2
        assert np.allclose(grad, expected, atol=tol, rtol=0)

        tapes, fn = qml.gradients.finite_diff(tape)
        numeric_val = fn(dev.execute(tapes))
        assert np.allclose(grad, numeric_val, atol=tol, rtol=0)

    @pytest.mark.parametrize("theta", np.linspace(-2 * np.pi, np.pi, 7))
    def test_CRot_gradient(self, theta, tol):
        """Tests that the automatic gradient of an arbitrary controlled Euler-angle-parametrized
        gate is correct."""
        dev = qml.device("default.qubit", wires=2)
        a, b, c = np.array([theta, theta**3, np.sqrt(2) * theta])

        with qml.queuing.AnnotatedQueue() as q:
            qml.StatePrep(np.array([1.0, -1.0], requires_grad=False) / np.sqrt(2), wires=0)
            qml.CRot(a, b, c, wires=[0, 1])
            qml.expval(qml.PauliX(0))

        tape = qml.tape.QuantumScript.from_queue(q)
        tape.trainable_params = {1, 2, 3}

        res = dev.execute(tape)
        expected = -np.cos(b / 2) * np.cos(0.5 * (a + c))
        assert np.allclose(res, expected, atol=tol, rtol=0)

        tapes, fn = qml.gradients.param_shift(tape)
        assert len(tapes) == 4 * len(tape.trainable_params)

        grad = fn(dev.execute(tapes))
        expected = np.array(
            [
                0.5 * np.cos(b / 2) * np.sin(0.5 * (a + c)),
                0.5 * np.sin(b / 2) * np.cos(0.5 * (a + c)),
                0.5 * np.cos(b / 2) * np.sin(0.5 * (a + c)),
            ]
        )
        assert isinstance(grad, tuple)
        assert len(grad) == 3
        for idx, g in enumerate(grad):
            assert np.allclose(g, expected[idx], atol=tol, rtol=0)

        tapes, fn = qml.gradients.finite_diff(tape)
        numeric_val = fn(dev.execute(tapes))
        for idx, g in enumerate(grad):
            assert np.allclose(g, numeric_val[idx], atol=tol, rtol=0)

    def test_gradients_agree_finite_differences(self, tol):
        """Tests that the parameter-shift rule agrees with the first and second
        order finite differences"""
        params = np.array([0.1, -1.6, np.pi / 5])

        with qml.queuing.AnnotatedQueue() as q:
            qml.RX(params[0], wires=[0])
            qml.CNOT(wires=[0, 1])
            qml.RY(-1.6, wires=[0])
            qml.RY(params[1], wires=[1])
            qml.CNOT(wires=[1, 0])
            qml.RX(params[2], wires=[0])
            qml.CNOT(wires=[0, 1])
            qml.expval(qml.PauliZ(0))

        tape = qml.tape.QuantumScript.from_queue(q)
        tape.trainable_params = {0, 2, 3}
        dev = qml.device("default.qubit", wires=2)

        grad_F1 = grad_fn(tape, dev, fn=qml.gradients.finite_diff, approx_order=1)
        grad_F2 = grad_fn(
            tape, dev, fn=qml.gradients.finite_diff, approx_order=2, strategy="center"
        )
        grad_A = grad_fn(tape, dev)

        # gradients computed with different methods must agree
        assert np.allclose(grad_A, grad_F1, atol=tol, rtol=0)
        assert np.allclose(grad_A, grad_F2, atol=tol, rtol=0)

    def test_variance_gradients_agree_finite_differences(self, tol):
        """Tests that the variance parameter-shift rule agrees with the first and second
        order finite differences"""
        params = np.array([0.1, -1.6, np.pi / 5])

        with qml.queuing.AnnotatedQueue() as q:
            qml.RX(params[0], wires=[0])
            qml.CNOT(wires=[0, 1])
            qml.RY(-1.6, wires=[0])
            qml.RY(params[1], wires=[1])
            qml.CNOT(wires=[1, 0])
            qml.RX(params[2], wires=[0])
            qml.CNOT(wires=[0, 1])
            qml.expval(qml.PauliZ(0))
            qml.var(qml.PauliZ(0) @ qml.PauliX(1))

        tape = qml.tape.QuantumScript.from_queue(q)
        tape.trainable_params = {0, 2, 3}
        dev = qml.device("default.qubit", wires=2)

        grad_F1 = grad_fn(tape, dev, fn=qml.gradients.finite_diff, approx_order=1)
        grad_F2 = grad_fn(
            tape, dev, fn=qml.gradients.finite_diff, approx_order=2, strategy="center"
        )
        grad_A = grad_fn(tape, dev)

        # gradients computed with different methods must agree
        for idx1, _grad_A in enumerate(grad_A):
            for idx2, g in enumerate(_grad_A):
                assert np.allclose(g, grad_F1[idx1][idx2], atol=tol, rtol=0)
                assert np.allclose(g, grad_F2[idx1][idx2], atol=tol, rtol=0)

    @pytest.mark.autograd
    def test_fallback(self, mocker, tol):
        """Test that fallback gradient functions are correctly used"""
        spy = mocker.spy(qml.gradients, "finite_diff")
        dev = qml.device("default.qubit", wires=3)
        x = 0.543
        y = -0.654

        params = np.array([x, y], requires_grad=True)

        def cost_fn(params):
            with qml.queuing.AnnotatedQueue() as q:
                qml.RX(params[0], wires=[0])
                RY_with_F(params[1], wires=[1])
                qml.CNOT(wires=[0, 1])
                qml.expval(qml.PauliZ(0))
                qml.var(qml.PauliX(1))
                qml.expval(qml.PauliZ(2))

            tape = qml.tape.QuantumScript.from_queue(q)
            tapes, fn = param_shift(tape, fallback_fn=qml.gradients.finite_diff)
            assert len(tapes) == 5

            # check that the fallback method was called for the specified argnums
            spy.assert_called()
            assert spy.call_args[1]["argnum"] == {1}

            return fn(dev.execute(tapes))

        res = cost_fn(params)

        assert isinstance(res, tuple)

        assert len(res) == 3

        for r in res:
            assert isinstance(r, tuple)
            assert len(r) == 2

            assert isinstance(r[0], np.ndarray)
            assert r[0].shape == ()
            assert isinstance(r[1], np.ndarray)
            assert r[1].shape == ()

        expected = np.array([[-np.sin(x), 0], [0, -2 * np.cos(y) * np.sin(y)], [0, 0]])
        assert np.allclose(res, expected, atol=tol, rtol=0)

        # TODO: support Hessian with the new return types
        # check the second derivative
        # hessian = qml.jacobian(lambda params: np.stack(cost_fn(params)).T)(params)
        # hessian = qml.jacobian(cost_fn(params))(params)

        # assert np.allclose(jac[0, 0, 0], -np.cos(x), atol=tol, rtol=0)
        # assert np.allclose(jac[1, 1, 1], -2 * np.cos(2 * y), atol=tol, rtol=0)

    @pytest.mark.autograd
    def test_fallback_single_meas(self, mocker):
        """Test that fallback gradient functions are correctly used for a single measurement."""
        spy = mocker.spy(qml.gradients, "finite_diff")
        dev = qml.device("default.qubit", wires=2)
        x = 0.543
        y = -0.654

        params = np.array([x, y], requires_grad=True)

        def cost_fn(params):
            with qml.queuing.AnnotatedQueue() as q:
                qml.RX(params[0], wires=[0])
                RX_with_F(params[1], wires=[0])
                qml.expval(qml.PauliZ(0))

            tape = qml.tape.QuantumScript.from_queue(q)
            tapes, fn = param_shift(tape, fallback_fn=qml.gradients.finite_diff)
            assert len(tapes) == 4

            # check that the fallback method was called for the specified argnums
            spy.assert_called()
            assert spy.call_args[1]["argnum"] == {1}

            return fn(dev.execute(tapes))

        res = cost_fn(params)

        assert isinstance(res, tuple)
        assert len(res) == 2

        for r in res:
            assert isinstance(r, np.ndarray)
            assert r.shape == ()

        expval_expected = [-np.sin(x + y), -np.sin(x + y)]
        assert np.allclose(res[0], expval_expected[0])
        assert np.allclose(res[1], expval_expected[1])

    @pytest.mark.autograd
    @pytest.mark.parametrize("RX, RY, argnum", [(RX_with_F, qml.RY, 0), (qml.RX, RY_with_F, 1)])
    def test_fallback_probs(self, RX, RY, argnum, mocker):
        """Test that fallback gradient functions are correctly used with probs"""
        spy = mocker.spy(qml.gradients, "finite_diff")
        dev = qml.device("default.qubit", wires=2)
        x = 0.543
        y = -0.654

        params = np.array([x, y], requires_grad=True)

        def cost_fn(params):
            with qml.queuing.AnnotatedQueue() as q:
                RX(params[0], wires=[0])
                RY(params[1], wires=[1])
                qml.CNOT(wires=[0, 1])
                qml.expval(qml.PauliZ(0))
                qml.probs(wires=[0, 1])

            tape = qml.tape.QuantumScript.from_queue(q)
            tapes, fn = param_shift(tape, fallback_fn=qml.gradients.finite_diff)
            assert len(tapes) == 4

            # check that the fallback method was called for the specified argnums
            spy.assert_called()
            assert spy.call_args[1]["argnum"] == {argnum}

            return fn(dev.execute(tapes))

        res = cost_fn(params)

        assert isinstance(res, tuple)

        assert len(res) == 2

        expval_res = res[0]
        assert isinstance(expval_res, tuple)
        assert len(expval_res) == 2

        for param_r in expval_res:
            assert isinstance(param_r, np.ndarray)
            assert param_r.shape == ()

        probs_res = res[1]
        assert isinstance(probs_res, tuple)
        assert len(probs_res) == 2
        for param_r in probs_res:
            assert isinstance(param_r, np.ndarray)
            assert param_r.shape == (4,)

        expval_expected = [-2 * np.sin(x) / 2, 0]
        probs_expected = (
            np.array(
                [
                    [
                        -(np.cos(y / 2) ** 2 * np.sin(x)),
                        -(np.cos(x / 2) ** 2 * np.sin(y)),
                    ],
                    [
                        -(np.sin(x) * np.sin(y / 2) ** 2),
                        (np.cos(x / 2) ** 2 * np.sin(y)),
                    ],
                    [
                        (np.sin(x) * np.sin(y / 2) ** 2),
                        (np.sin(x / 2) ** 2 * np.sin(y)),
                    ],
                    [
                        (np.cos(y / 2) ** 2 * np.sin(x)),
                        -(np.sin(x / 2) ** 2 * np.sin(y)),
                    ],
                ]
            )
            / 2
        )

        # Expvals
        assert np.allclose(res[0][0], expval_expected[0])
        assert np.allclose(res[0][1], expval_expected[1])

        # Probs
        assert np.allclose(res[1][0], probs_expected[:, 0])
        assert np.allclose(res[1][1], probs_expected[:, 1])

    @pytest.mark.autograd
    def test_all_fallback(self, mocker, tol):
        """Test that *only* the fallback logic is called if no parameters
        support the parameter-shift rule"""
        spy_fd = mocker.spy(qml.gradients, "finite_diff")
        spy_ps = mocker.spy(qml.gradients.parameter_shift, "expval_param_shift")

        dev = qml.device("default.qubit", wires=2)
        x = 0.543
        y = -0.654

        with qml.queuing.AnnotatedQueue() as q:
            RX_with_F(x, wires=[0])
            RY_with_F(y, wires=[1])
            qml.CNOT(wires=[0, 1])
            qml.expval(qml.PauliZ(0) @ qml.PauliX(1))

        tape = qml.tape.QuantumScript.from_queue(q)
        tapes, fn = param_shift(tape, fallback_fn=qml.gradients.finite_diff)
        assert len(tapes) == 1 + 2

        # check that the fallback method was called for all argnums
        spy_fd.assert_called()
        spy_ps.assert_not_called()

        res = fn(dev.execute(tapes))

        assert isinstance(res, tuple)
        assert res[0].shape == ()
        assert res[1].shape == ()

        expected = np.array([[-np.sin(y) * np.sin(x), np.cos(y) * np.cos(x)]])
        assert np.allclose(res, expected, atol=tol, rtol=0)

    def test_single_expectation_value(self, tol):
        """Tests correct output shape and evaluation for a tape
        with a single expval output"""
        dev = qml.device("default.qubit", wires=2)
        x = 0.543
        y = -0.654

        with qml.queuing.AnnotatedQueue() as q:
            qml.RX(x, wires=[0])
            qml.RY(y, wires=[1])
            qml.CNOT(wires=[0, 1])
            qml.expval(qml.PauliZ(0) @ qml.PauliX(1))

        tape = qml.tape.QuantumScript.from_queue(q)
        tapes, fn = qml.gradients.param_shift(tape)
        assert len(tapes) == 4

        res = fn(dev.execute(tapes))
        assert len(res) == 2
        assert not isinstance(res[0], tuple)
        assert not isinstance(res[1], tuple)

        expected = np.array([-np.sin(y) * np.sin(x), np.cos(y) * np.cos(x)])
        assert np.allclose(res[0], expected[0], atol=tol, rtol=0)
        assert np.allclose(res[1], expected[1], atol=tol, rtol=0)

    @pytest.mark.parametrize(
        "par", [0, 1, 2, 3, np.int8(1), np.int16(1), np.int32(1), np.int64(1)]
    )  # integers, zero
    def test_integer_parameters(self, tol, par):
        """Test that the gradient of the RY gate matches the exact analytic formula."""
        dev = qml.device("default.qubit", wires=2)

        tape = qml.tape.QuantumScript([qml.RY(par, wires=[0])], [qml.expval(qml.PauliX(0))])
        tape.trainable_params = {0}

        # gradients
        exact = np.cos(par)
        gtapes, fn = qml.gradients.param_shift(tape)
        grad_PS = fn(qml.execute(gtapes, dev, diff_method=None))

        # different methods must agree
        assert np.allclose(grad_PS, exact, atol=tol, rtol=0)

    def test_multiple_expectation_values(self, tol):
        """Tests correct output shape and evaluation for a tape
        with multiple expval outputs"""
        dev = qml.device("default.qubit", wires=2)
        x = 0.543
        y = -0.654

        with qml.queuing.AnnotatedQueue() as q:
            qml.RX(x, wires=[0])
            qml.RY(y, wires=[1])
            qml.CNOT(wires=[0, 1])
            qml.expval(qml.PauliZ(0))
            qml.expval(qml.PauliX(1))

        tape = qml.tape.QuantumScript.from_queue(q)
        tapes, fn = qml.gradients.param_shift(tape)
        assert len(tapes) == 4

        res = fn(dev.execute(tapes))
        assert len(res) == 2
        assert len(res[0]) == 2
        assert len(res[1]) == 2

        expected = np.array([[-np.sin(x), 0], [0, np.cos(y)]])
        assert np.allclose(res[0], expected[0], atol=tol, rtol=0)
        assert np.allclose(res[1], expected[1], atol=tol, rtol=0)

    def test_var_expectation_values(self, tol):
        """Tests correct output shape and evaluation for a tape
        with expval and var outputs"""
        dev = qml.device("default.qubit", wires=2)
        x = 0.543
        y = -0.654

        with qml.queuing.AnnotatedQueue() as q:
            qml.RX(x, wires=[0])
            qml.RY(y, wires=[1])
            qml.CNOT(wires=[0, 1])
            qml.expval(qml.PauliZ(0))
            qml.var(qml.PauliX(1))

        tape = qml.tape.QuantumScript.from_queue(q)
        tapes, fn = qml.gradients.param_shift(tape)
        assert len(tapes) == 5

        res = fn(dev.execute(tapes))
        assert len(res) == 2
        assert len(res[0]) == 2
        assert len(res[1]) == 2

        expected = np.array([[-np.sin(x), 0], [0, -2 * np.cos(y) * np.sin(y)]])

        for a, e in zip(res, expected):
            assert np.allclose(np.squeeze(np.stack(a)), e, atol=tol, rtol=0)

    def test_prob_expectation_values(self):
        """Tests correct output shape and evaluation for a tape
        with prob and expval outputs"""

        dev = qml.device("default.qubit", wires=2)
        x = 0.543
        y = -0.654

        with qml.queuing.AnnotatedQueue() as q:
            qml.RX(x, wires=[0])
            qml.RY(y, wires=[1])
            qml.CNOT(wires=[0, 1])
            qml.expval(qml.PauliZ(0))
            qml.probs(wires=[0, 1])

        tape = qml.tape.QuantumScript.from_queue(q)
        tapes, fn = qml.gradients.param_shift(tape)
        assert len(tapes) == 4

        res = fn(dev.execute(tapes))
        assert len(res) == 2

        for r in res:
            assert len(r) == 2

        expval_expected = [-2 * np.sin(x) / 2, 0]
        probs_expected = (
            np.array(
                [
                    [
                        -(np.cos(y / 2) ** 2 * np.sin(x)),
                        -(np.cos(x / 2) ** 2 * np.sin(y)),
                    ],
                    [
                        -(np.sin(x) * np.sin(y / 2) ** 2),
                        (np.cos(x / 2) ** 2 * np.sin(y)),
                    ],
                    [
                        (np.sin(x) * np.sin(y / 2) ** 2),
                        (np.sin(x / 2) ** 2 * np.sin(y)),
                    ],
                    [
                        (np.cos(y / 2) ** 2 * np.sin(x)),
                        -(np.sin(x / 2) ** 2 * np.sin(y)),
                    ],
                ]
            )
            / 2
        )

        # Expvals
        assert np.allclose(res[0][0], expval_expected[0])
        assert np.allclose(res[0][1], expval_expected[1])

        # Probs
        assert np.allclose(res[1][0], probs_expected[:, 0])
        assert np.allclose(res[1][1], probs_expected[:, 1])

    def test_involutory_variance_single_param(self, tol):
        """Tests qubit observables that are involutory with a single trainable param"""
        dev = qml.device("default.qubit", wires=1)
        a = 0.54

        with qml.queuing.AnnotatedQueue() as q:
            qml.RX(a, wires=0)
            qml.var(qml.PauliZ(0))

        tape = qml.tape.QuantumScript.from_queue(q)
        tape.trainable_params = {0}

        res = dev.execute(tape)
        expected = 1 - np.cos(a) ** 2
        assert np.allclose(res, expected, atol=tol, rtol=0)

        # circuit jacobians
        tapes, fn = qml.gradients.param_shift(tape)
        gradA = fn(dev.execute(tapes))
        assert isinstance(gradA, np.ndarray)
        assert gradA.shape == ()
        assert len(tapes) == 1 + 2 * 1

        tapes, fn = qml.gradients.finite_diff(tape)
        gradF = fn(dev.execute(tapes))
        assert len(tapes) == 2

        expected = 2 * np.sin(a) * np.cos(a)
        assert gradF == pytest.approx(expected, abs=tol)
        assert gradA == pytest.approx(expected, abs=tol)

    def test_involutory_variance_multi_param(self, tol):
        """Tests qubit observables that are involutory with multiple trainable params"""
        dev = qml.device("default.qubit", wires=1)
        a = 0.34
        b = 0.20

        with qml.queuing.AnnotatedQueue() as q:
            qml.RX(a, wires=0)
            qml.RX(b, wires=0)
            qml.var(qml.PauliZ(0))

        tape = qml.tape.QuantumScript.from_queue(q)
        tape.trainable_params = {0, 1}

        res = dev.execute(tape)
        expected = 1 - np.cos(a + b) ** 2
        assert np.allclose(res, expected, atol=tol, rtol=0)

        # circuit jacobians
        tapes, fn = qml.gradients.param_shift(tape)
        gradA = fn(dev.execute(tapes))
        assert isinstance(gradA, tuple)

        assert isinstance(gradA[0], np.ndarray)
        assert gradA[0].shape == ()

        assert isinstance(gradA[1], np.ndarray)
        assert gradA[1].shape == ()

        assert len(tapes) == 1 + 2 * 2

        tapes, fn = qml.gradients.finite_diff(tape)
        gradF = fn(dev.execute(tapes))
        assert len(tapes) == 3

        expected = 2 * np.sin(a + b) * np.cos(a + b)
        assert gradF[0] == pytest.approx(expected, abs=tol)
        assert gradA[0] == pytest.approx(expected, abs=tol)

        assert gradF[1] == pytest.approx(expected, abs=tol)
        assert gradA[1] == pytest.approx(expected, abs=tol)

    def test_non_involutory_variance_single_param(self, tol):
        """Tests a qubit Hermitian observable that is not involutory with a single trainable parameter"""
        dev = qml.device("default.qubit", wires=1)
        A = np.array([[4, -1 + 6j], [-1 - 6j, 2]])
        a = 0.54

        with qml.queuing.AnnotatedQueue() as q:
            qml.RX(a, wires=0)
            qml.var(qml.Hermitian(A, 0))

        tape = qml.tape.QuantumScript.from_queue(q)
        tape.trainable_params = {0}

        res = dev.execute(tape)
        expected = (39 / 2) - 6 * np.sin(2 * a) + (35 / 2) * np.cos(2 * a)
        assert np.allclose(res, expected, atol=tol, rtol=0)

        # circuit jacobians
        tapes, fn = qml.gradients.param_shift(tape)
        gradA = fn(dev.execute(tapes))
        assert isinstance(gradA, np.ndarray)
        assert gradA.shape == ()
        assert len(tapes) == 1 + 4 * 1

        tapes, fn = qml.gradients.finite_diff(tape)
        gradF = fn(dev.execute(tapes))
        assert len(tapes) == 2

        expected = -35 * np.sin(2 * a) - 12 * np.cos(2 * a)
        assert gradA == pytest.approx(expected, abs=tol)
        assert gradF == pytest.approx(expected, abs=tol)

    def test_non_involutory_variance_multi_param(self, tol):
        """Tests a qubit Hermitian observable that is not involutory with multiple trainable parameters"""
        dev = qml.device("default.qubit", wires=1)
        A = np.array([[4, -1 + 6j], [-1 - 6j, 2]])
        a = 0.34
        b = 0.20

        with qml.queuing.AnnotatedQueue() as q:
            qml.RX(a, wires=0)
            qml.RX(b, wires=0)
            qml.var(qml.Hermitian(A, 0))

        tape = qml.tape.QuantumScript.from_queue(q)
        tape.trainable_params = {0, 1}

        res = dev.execute(tape)
        expected = (39 / 2) - 6 * np.sin(2 * (a + b)) + (35 / 2) * np.cos(2 * (a + b))
        assert np.allclose(res, expected, atol=tol, rtol=0)

        # circuit jacobians
        tapes, fn = qml.gradients.param_shift(tape)
        gradA = fn(dev.execute(tapes))
        assert isinstance(gradA, tuple)

        assert isinstance(gradA[0], np.ndarray)
        assert gradA[0].shape == ()

        assert isinstance(gradA[1], np.ndarray)
        assert gradA[1].shape == ()
        assert len(tapes) == 1 + 4 * 2

        tapes, fn = qml.gradients.finite_diff(tape)
        gradF = fn(dev.execute(tapes))
        assert len(tapes) == 3

        expected = -35 * np.sin(2 * (a + b)) - 12 * np.cos(2 * (a + b))
        assert gradA[0] == pytest.approx(expected, abs=tol)
        assert gradF[0] == pytest.approx(expected, abs=tol)

        assert gradA[1] == pytest.approx(expected, abs=tol)
        assert gradF[1] == pytest.approx(expected, abs=tol)

    def test_involutory_and_noninvolutory_variance_single_param(self, tol, seed):
        """Tests a qubit Hermitian observable that is not involutory alongside
        an involutory observable when there's a single trainable parameter."""
        dev = qml.device("default.qubit", wires=2, seed=seed)
        A = np.array([[4, -1 + 6j], [-1 - 6j, 2]])
        a = 0.54

        with qml.queuing.AnnotatedQueue() as q:
            qml.RX(a, wires=0)
            qml.RX(a, wires=1)
            qml.var(qml.PauliZ(0))
            qml.var(qml.Hermitian(A, 1))

        tape = qml.tape.QuantumScript.from_queue(q)
        # Note: only the first param is trainable
        tape.trainable_params = {0}

        res = dev.execute(tape)
        expected = [1 - np.cos(a) ** 2, (39 / 2) - 6 * np.sin(2 * a) + (35 / 2) * np.cos(2 * a)]
        assert np.allclose(res, expected, atol=tol, rtol=0)

        # circuit jacobians
        tapes, fn = qml.gradients.param_shift(tape)
        gradA = fn(dev.execute(tapes))
        assert len(tapes) == 1 + 4

        tapes, fn = qml.gradients.finite_diff(tape)
        gradF = fn(dev.execute(tapes))
        assert len(tapes) == 1 + 1

        expected = [2 * np.sin(a) * np.cos(a), 0]

        assert isinstance(gradA, tuple)
        assert len(gradA) == 2
        for param_res in gradA:
            assert isinstance(param_res, np.ndarray)
            assert param_res.shape == ()

        assert gradA[0] == pytest.approx(expected[0], abs=tol)
        assert gradA[1] == pytest.approx(expected[1], abs=tol)

        assert gradF[0] == pytest.approx(expected[0], abs=tol)
        assert gradF[1] == pytest.approx(expected[1], abs=tol)

    @pytest.mark.parametrize("ind", [0, 1])
    def test_var_and_probs_single_param(self, ind):
        """Tests a qubit Hermitian observable that is not involutory alongside an involutory observable and probs when
        there's one trainable parameter."""
        dev = qml.device("default.qubit", wires=4)
        A = np.array([[4, -1 + 6j], [-1 - 6j, 2]])
        a = 0.54

        x = 0.543
        y = -0.654

        with qml.queuing.AnnotatedQueue() as q:
            # Ops influencing var res
            qml.RX(a, wires=0)
            qml.RX(a, wires=1)

            # Ops influencing probs res
            qml.RX(x, wires=[2])
            qml.RY(y, wires=[3])
            qml.CNOT(wires=[2, 3])

            qml.var(qml.PauliZ(0))
            qml.var(qml.Hermitian(A, 1))

            qml.probs(wires=[2, 3])

        tape = qml.tape.QuantumScript.from_queue(q)
        tape.trainable_params = {ind}

        # circuit jacobians
        tapes, fn = qml.gradients.param_shift(tape)

        gradA = fn(dev.execute(tapes))

        assert isinstance(gradA, tuple)
        assert len(gradA) == 3
        assert gradA[0].shape == ()
        assert gradA[1].shape == ()
        assert gradA[2].shape == (4,)

        # Vars
        vars_expected = [2 * np.sin(a) * np.cos(a), -35 * np.sin(2 * a) - 12 * np.cos(2 * a)]
        assert isinstance(gradA[0], np.ndarray)
        assert np.allclose(gradA[0], vars_expected[0] if ind == 0 else 0)

        assert isinstance(gradA[1], np.ndarray)
        assert np.allclose(gradA[1], vars_expected[1] if ind == 1 else 0)

        # Probs
        assert isinstance(gradA[2], np.ndarray)
        assert np.allclose(gradA[2], 0)

    def test_var_and_probs_multi_params(self):
        """Tests a qubit Hermitian observable that is not involutory alongside an involutory observable and probs when
        there are more trainable parameters."""
        dev = qml.device("default.qubit", wires=4)
        A = np.array([[4, -1 + 6j], [-1 - 6j, 2]])
        a = 0.54

        x = 0.543
        y = -0.654

        with qml.queuing.AnnotatedQueue() as q:
            # Ops influencing var res
            qml.RX(a, wires=0)
            qml.RX(a, wires=1)

            # Ops influencing probs res
            qml.RX(x, wires=[2])
            qml.RY(y, wires=[3])
            qml.CNOT(wires=[2, 3])

            qml.var(qml.PauliZ(0))
            qml.var(qml.Hermitian(A, 1))

            qml.probs(wires=[2, 3])

        tape = qml.tape.QuantumScript.from_queue(q)
        tape.trainable_params = {0, 1, 2, 3}

        # circuit jacobians
        tapes, fn = qml.gradients.param_shift(tape)
        gradA = fn(dev.execute(tapes))

        assert isinstance(gradA, tuple)
        assert len(gradA) == 3
        var1_res = gradA[0]
        for param_res in var1_res:
            assert isinstance(param_res, np.ndarray)
            assert param_res.shape == ()

        var2_res = gradA[1]
        for param_res in var2_res:
            assert isinstance(param_res, np.ndarray)
            assert param_res.shape == ()

        probs_res = gradA[2]
        for param_res in probs_res:
            assert isinstance(param_res, np.ndarray)
            assert param_res.shape == (4,)

        # Vars
        vars_expected = [2 * np.sin(a) * np.cos(a), -35 * np.sin(2 * a) - 12 * np.cos(2 * a)]
        assert isinstance(gradA[0], tuple)
        assert np.allclose(gradA[0][0], vars_expected[0])
        assert np.allclose(gradA[0][1], 0)
        assert np.allclose(gradA[0][2], 0)
        assert np.allclose(gradA[0][3], 0)

        assert isinstance(gradA[1], tuple)
        assert np.allclose(gradA[1][0], 0)
        assert np.allclose(gradA[1][1], vars_expected[1])
        assert np.allclose(gradA[1][2], 0)
        assert np.allclose(gradA[1][3], 0)

        # Probs
        probs_expected = (
            np.array(
                [
                    [
                        -(np.cos(y / 2) ** 2 * np.sin(x)),
                        -(np.cos(x / 2) ** 2 * np.sin(y)),
                    ],
                    [
                        -(np.sin(x) * np.sin(y / 2) ** 2),
                        (np.cos(x / 2) ** 2 * np.sin(y)),
                    ],
                    [
                        (np.sin(x) * np.sin(y / 2) ** 2),
                        (np.sin(x / 2) ** 2 * np.sin(y)),
                    ],
                    [
                        (np.cos(y / 2) ** 2 * np.sin(x)),
                        -(np.sin(x / 2) ** 2 * np.sin(y)),
                    ],
                ]
            )
            / 2
        )
        assert isinstance(gradA[2], tuple)
        assert np.allclose(gradA[2][0], 0)
        assert np.allclose(gradA[2][1], 0)
        assert np.allclose(gradA[2][2], probs_expected[:, 0])
        assert np.allclose(gradA[2][3], probs_expected[:, 1])

    def test_put_zeros_in_pdA2_involutory(self):
        """Tests the _process_pdA2_involutory auxiliary function."""
        params = np.array([0.1, -1.6, np.pi / 5])
        A = np.array([[4, -1 + 6j], [-1 - 6j, 2]])

        with qml.queuing.AnnotatedQueue() as q:
            qml.RX(params[0], wires=[0])
            qml.RY(params[1], wires=[1])
            qml.expval(qml.PauliZ(0))
            qml.var(qml.Hermitian(A, 1))
            qml.var(qml.PauliZ(0))

        tape = qml.tape.QuantumScript.from_queue(q)
        tape.trainable_params = {0, 1}
        involutory_indices = [2]

        pdA2 = (
            (np.array(-0.09983342), np.array(-4.44643859e-16)),
            (np.array(-1.24098015e-15), np.array(6.17263875)),
            (np.array(-1.10652721e-18), np.array(4.44328375e-16)),
        )
        res = _put_zeros_in_pdA2_involutory(tape, pdA2, involutory_indices)
        assert len(res) == len(pdA2)

        # Expval and non-involutory obs parts are the same as in pdA2
        assert res[0] == pdA2[0]
        assert res[1] == pdA2[1]

        # Involutory obs (PauliZ) part is 0
        assert res[2] == (np.array(0), np.array(0))

    def test_expval_and_variance_single_param(self, tol):
        """Test an expectation value and the variance of involutory and non-involutory observables work well with a
        single trainable parameter"""
        dev = qml.device("default.qubit", wires=3)

        a = 0.54
        b = -0.423
        c = 0.123

        with qml.queuing.AnnotatedQueue() as q:
            qml.RX(a, wires=0)
            qml.RY(b, wires=1)
            qml.CNOT(wires=[1, 2])
            qml.RX(c, wires=2)
            qml.CNOT(wires=[0, 1])
            qml.var(qml.PauliZ(0))
            qml.expval(qml.PauliZ(1))
            qml.var(qml.PauliZ(2))

        tape = qml.tape.QuantumScript.from_queue(q)
        tape.trainable_params = {0}

        res = dev.execute(tape)
        expected = np.array(
            [
                np.sin(a) ** 2,
                np.cos(a) * np.cos(b),
                0.25 * (3 - 2 * np.cos(b) ** 2 * np.cos(2 * c) - np.cos(2 * b)),
            ]
        )

        assert isinstance(res, tuple)
        assert np.allclose(res, expected, atol=tol, rtol=0)

        # # circuit jacobians
        tapes, fn = qml.gradients.param_shift(tape)
        gradA = fn(dev.execute(tapes))

        tapes, fn = qml.gradients.finite_diff(tape)
        gradF = fn(dev.execute(tapes))

        expected = np.array([2 * np.cos(a) * np.sin(a), -np.cos(b) * np.sin(a), 0])
        assert isinstance(gradA, tuple)
        for a_comp, e_comp in zip(gradA, expected):
            assert isinstance(a_comp, np.ndarray)
            assert a_comp.shape == ()
            assert np.allclose(a_comp, e_comp, atol=tol, rtol=0)
        assert gradF == pytest.approx(expected, abs=tol)

    def test_expval_and_variance_multi_param(self, tol):
        """Test an expectation value and the variance of involutory and non-involutory observables work well with
        multiple trainable parameters"""
        dev = qml.device("default.qubit", wires=3)

        a = 0.54
        b = -0.423
        c = 0.123

        with qml.queuing.AnnotatedQueue() as q:
            qml.RX(a, wires=0)
            qml.RY(b, wires=1)
            qml.CNOT(wires=[1, 2])
            qml.RX(c, wires=2)
            qml.CNOT(wires=[0, 1])
            qml.var(qml.PauliZ(0))
            qml.expval(qml.PauliZ(1))
            qml.var(qml.PauliZ(2))

        tape = qml.tape.QuantumScript.from_queue(q)
        res = dev.execute(tape)
        expected = np.array(
            [
                np.sin(a) ** 2,
                np.cos(a) * np.cos(b),
                0.25 * (3 - 2 * np.cos(b) ** 2 * np.cos(2 * c) - np.cos(2 * b)),
            ]
        )

        assert isinstance(res, tuple)
        assert np.allclose(res, expected, atol=tol, rtol=0)

        # # circuit jacobians
        tapes, fn = qml.gradients.param_shift(tape)
        gradA = fn(dev.execute(tapes))

        tapes, fn = qml.gradients.finite_diff(tape)
        gradF = fn(dev.execute(tapes))

        expected = np.array(
            [
                [2 * np.cos(a) * np.sin(a), -np.cos(b) * np.sin(a), 0],
                [
                    0,
                    -np.cos(a) * np.sin(b),
                    0.5 * (2 * np.cos(b) * np.cos(2 * c) * np.sin(b) + np.sin(2 * b)),
                ],
                [0, 0, np.cos(b) ** 2 * np.sin(2 * c)],
            ]
        ).T
        assert isinstance(gradA, tuple)
        for a, e in zip(gradA, expected):
            for a_comp, e_comp in zip(a, e):
                assert isinstance(a_comp, np.ndarray)
                assert a_comp.shape == ()
                assert np.allclose(a_comp, e_comp, atol=tol, rtol=0)
        assert gradF == pytest.approx(expected, abs=tol)

    def test_recycling_unshifted_tape_result(self):
        """Test that an unshifted term in the used gradient recipe is reused
        for the chain rule computation within the variance parameter shift rule."""
        gradient_recipes = ([[-1e-5, 1, 0], [1e-5, 1, 0], [-1e5, 1, -5e-6], [1e5, 1, 5e-6]], None)
        x = [0.543, -0.654]

        with qml.queuing.AnnotatedQueue() as q:
            qml.RX(x[0], wires=[0])
            qml.RX(x[1], wires=[0])
            qml.var(qml.PauliZ(0))

        tape = qml.tape.QuantumScript.from_queue(q)
        tapes, _ = qml.gradients.param_shift(tape, gradient_recipes=gradient_recipes)
        # 2 operations x 2 shifted positions + 1 unshifted term overall
        assert len(tapes) == 2 * 2 + 1

        with qml.queuing.AnnotatedQueue() as q:
            qml.RX(x[0], wires=[0])
            qml.RX(x[1], wires=[0])
            qml.var(qml.Projector([1], wires=0))

        tape = qml.tape.QuantumScript.from_queue(q)
        tape.trainable_params = [0, 1]
        tapes, _ = qml.gradients.param_shift(tape, gradient_recipes=gradient_recipes)

        # 2 operations x 2 shifted positions + 1 unshifted term overall    <-- <H>
        # + 2 operations x 2 shifted positions + 1 unshifted term          <-- <H^2>
        assert len(tapes) == (2 * 2 + 1) + (2 * 2 + 1)

    @pytest.mark.parametrize("state", [[1], [0, 1]])  # Basis state and state vector
    def test_projector_variance(self, state, tol):
        """Test that the variance of a projector is correctly returned"""
        dev = qml.device("default.qubit", wires=2)
        x, y = 0.765, -0.654

        with qml.queuing.AnnotatedQueue() as q:
            qml.RX(x, wires=0)
            qml.RY(y, wires=1)
            qml.CNOT(wires=[0, 1])
            qml.var(qml.Projector(state, wires=0) @ qml.PauliX(1))

        tape = qml.tape.QuantumScript.from_queue(q)
        tape.trainable_params = {0, 1}

        res = dev.execute(tape)
        expected = 0.25 * np.sin(x / 2) ** 2 * (3 + np.cos(2 * y) + 2 * np.cos(x) * np.sin(y) ** 2)
        assert np.allclose(res, expected, atol=tol, rtol=0)

        # # circuit jacobians
        tapes, fn = qml.gradients.param_shift(tape)
        gradA = fn(dev.execute(tapes))

        tapes, fn = qml.gradients.finite_diff(tape)
        gradF = fn(dev.execute(tapes))

        expected = np.array(
            [
                0.5 * np.sin(x) * (np.cos(x / 2) ** 2 + np.cos(2 * y) * np.sin(x / 2) ** 2),
                -2 * np.cos(y) * np.sin(x / 2) ** 4 * np.sin(y),
            ]
        )
        assert np.allclose(gradA, expected, atol=tol, rtol=0)
        assert gradF == pytest.approx(expected, abs=tol)

    def cost1(x):
        """Perform rotation and return a scalar expectation value."""
        qml.Rot(x[0], 0.3 * x[1], x[2], wires=0)
        return qml.expval(qml.PauliZ(0))

    def cost2(x):
        """Perform rotation and return an expectation value in a 1d array."""
        qml.Rot(*x, wires=0)
        return [qml.expval(qml.PauliZ(0))]

    def cost3(x):
        """Perform rotation and return two expectation value in a 1d array."""
        qml.Rot(*x, wires=0)
        return (qml.expval(qml.PauliZ(0)), qml.expval(qml.PauliZ(1)))

    def cost4(x):
        """Perform rotation and return probabilities."""
        qml.Rot(*x, wires=0)
        return qml.probs([0, 1])

    def cost5(x):
        """Perform rotation and return probabilities in a 2d object."""
        qml.Rot(*x, wires=0)
        return [qml.probs([0, 1])]

    def cost6(x):
        """Perform rotation and return two sets of probabilities in a 2d object."""
        qml.Rot(*x, wires=0)
        return (qml.probs([0, 1]), qml.probs([2, 3]))

    def cost7(x):
        """Perform rotation and return a scalar expectation value."""
        qml.RX(x, wires=0)
        return qml.expval(qml.PauliZ(0))

    def cost8(x):
        """Perform rotation and return an expectation value in a 1d array."""
        qml.RX(x, wires=0)
        return [qml.expval(qml.PauliZ(0))]

    def cost9(x):
        """Perform rotation and return two expectation value in a 1d array."""
        qml.RX(x, wires=0)
        return (qml.expval(qml.PauliZ(0)), qml.expval(qml.PauliZ(1)))

    costs_and_expected_expval_scalar = [
        (cost7, (), np.ndarray),
        (cost8, (1,), list),
        (cost9, (2,), tuple),
    ]

    @pytest.mark.parametrize("cost, exp_shape, exp_type", costs_and_expected_expval_scalar)
    def test_output_shape_matches_qnode_expval_scalar(self, cost, exp_shape, exp_type):
        """Test that the transform output shape matches that of the QNode for
        expectation values and a scalar parameter."""
        dev = qml.device("default.qubit", wires=4)

        x = np.array(0.419)
        circuit = qml.QNode(cost, dev)

        res_parshift = qml.gradients.param_shift(circuit)(x)

        assert isinstance(res_parshift, exp_type)
        assert np.array(res_parshift).shape == exp_shape

    costs_and_expected_expval = [
        (cost1, [3], np.ndarray),
        (cost2, [3], list),
        (cost3, [2, 3], tuple),
    ]

    @pytest.mark.parametrize("cost, exp_shape, exp_type", costs_and_expected_expval)
    def test_output_shape_matches_qnode_expval_array(self, cost, exp_shape, exp_type):
        """Test that the transform output shape matches that of the QNode for
        expectation values and an array-valued parameter."""
        dev = qml.device("default.qubit", wires=4)

        x = np.random.rand(3)
        circuit = qml.QNode(cost, dev)

        res = qml.gradients.param_shift(circuit)(x)

        assert isinstance(res, exp_type)
        if len(res) == 1:
            res = res[0]
        assert len(res) == exp_shape[0]

        if len(exp_shape) > 1:
            for r in res:
                assert isinstance(r, np.ndarray)
                assert len(r) == exp_shape[1]

    costs_and_expected_probs = [
        (cost4, [4, 3], np.ndarray),
        (cost5, [4, 3], list),
        (cost6, [2, 4, 3], tuple),
    ]

    @pytest.mark.parametrize("cost, exp_shape, exp_type", costs_and_expected_probs)
    def test_output_shape_matches_qnode_probs(self, cost, exp_shape, exp_type):
        """Test that the transform output shape matches that of the QNode."""
        dev = qml.device("default.qubit", wires=4)

        x = np.random.rand(3)
        circuit = qml.QNode(cost, dev)

        res_parshift = qml.gradients.param_shift(circuit)(x)

        # Check data types
        assert isinstance(res_parshift, exp_type)
        if len(exp_shape) > 1:
            for r in res_parshift:
                assert isinstance(r, np.ndarray)

        # Check shape, result can be put into a single array by assumption
        assert np.allclose(np.squeeze(np.array(res_parshift)).shape, exp_shape)

    # TODO: revisit the following test when the Autograd interface supports
    #       parameter-shift with the new return type system
    def test_special_observable_qnode_differentiation(self):
        """Test differentiation of a QNode on a device supporting a
        special observable that returns an object rather than a number."""

        # pylint: disable=too-few-public-methods
        class SpecialObject:
            """SpecialObject

            A special object that conveniently encapsulates the return value of
            a special observable supported by a special device and which supports
            multiplication with scalars and addition.
            """

            def __init__(self, val):
                self.val = val

            def __mul__(self, other):
                return SpecialObject(self.val * other)

            def __add__(self, other):
                new = self.val + (other.val if isinstance(other, self.__class__) else other)
                return SpecialObject(new)

        # pylint: disable=too-few-public-methods
        class SpecialObservable(qml.operation.Operator):
            """SpecialObservable"""

            def diagonalizing_gates(self):
                """Diagonalizing gates"""
                return []

        # pylint: disable=too-few-public-methods
        class DeviceSupporingSpecialObservable(DefaultQubitLegacy):
            """A custom device that supports the above special observable."""

            name = "Device supporting SpecialObservable"
            short_name = "default.qubit.specialobservable"
            observables = DefaultQubitLegacy.observables.union({"SpecialObservable"})

            # pylint: disable=unused-argument
            @staticmethod
            def _asarray(arr, dtype=None):
                return np.array(arr)

            def __init__(self, *args, **kwargs):
                super().__init__(*args, **kwargs)
                self.R_DTYPE = SpecialObservable

            def expval(self, observable, **kwargs):
                """Compute the expectation value of an observable."""
                if self.analytic and isinstance(observable, SpecialObservable):
                    val = super().expval(qml.PauliZ(wires=0), **kwargs)
                    return SpecialObject(val)

                return super().expval(observable, **kwargs)

        dev = DeviceSupporingSpecialObservable(wires=1, shots=None)

        @qml.qnode(dev, diff_method="parameter-shift")
        def qnode(x):
            qml.RY(x, wires=0)
            return qml.expval(SpecialObservable(wires=0))

        @qml.qnode(dev, diff_method="parameter-shift")
        def reference_qnode(x):
            qml.RY(x, wires=0)
            return qml.expval(qml.PauliZ(wires=0))

        par = np.array(0.2, requires_grad=True)
        assert np.isclose(qnode(par).item().val, reference_qnode(par))
        assert np.isclose(qml.jacobian(qnode)(par).item().val, qml.jacobian(reference_qnode)(par))

    def test_multi_measure_no_warning(self):
        """Test computing the gradient of a tape that contains multiple
        measurements omits no warnings."""
        import warnings

        dev = qml.device("default.qubit", wires=4)

        par1 = qml.numpy.array(0.3)
        par2 = qml.numpy.array(0.1)

        with qml.queuing.AnnotatedQueue() as q:
            qml.RY(par1, wires=0)
            qml.RX(par2, wires=1)
            qml.probs(wires=[1, 2])
            qml.expval(qml.PauliZ(0))

        tape = qml.tape.QuantumScript.from_queue(q)
        with warnings.catch_warnings(record=True) as record:
            tapes, fn = qml.gradients.param_shift(tape)
            fn(dev.execute(tapes))

        assert len(record) == 0


# The following pylint disable is for cost1 through cost6
# pylint: disable=no-self-argument, not-an-iterable
class TestParameterShiftRuleBroadcast:
    """Tests for the parameter shift implementation using broadcasting"""

    # pylint: disable=too-many-arguments
    @pytest.mark.parametrize("theta", np.linspace(-2 * np.pi, 2 * np.pi, 7))
    @pytest.mark.parametrize("shift", [np.pi / 2, 0.3, np.sqrt(2)])
    @pytest.mark.parametrize("G", [qml.RX, qml.RY, qml.RZ, qml.PhaseShift])
    def test_pauli_rotation_gradient(self, mocker, G, theta, shift, tol):
        """Tests that the automatic gradients of Pauli rotations are correct with broadcasting."""
        spy = mocker.spy(qml.gradients.parameter_shift, "_get_operation_recipe")
        dev = qml.device("default.qubit", wires=1)

        with qml.queuing.AnnotatedQueue() as q:
            qml.StatePrep(np.array([1.0, -1.0], requires_grad=False) / np.sqrt(2), wires=0)
            G(theta, wires=[0])
            qml.expval(qml.PauliZ(0))

        tape = qml.tape.QuantumScript.from_queue(q)
        tape.trainable_params = {1}

        tapes, fn = qml.gradients.param_shift(tape, shifts=[(shift,)], broadcast=True)
        assert len(tapes) == 1
        assert tapes[0].batch_size == 2

        autograd_val = fn(dev.execute(tapes))

        tape_fwd = tape.bind_new_parameters([theta + np.pi / 2], [1])
        tape_bwd = tape.bind_new_parameters([theta - np.pi / 2], [1])

        manualgrad_val = np.subtract(*dev.execute([tape_fwd, tape_bwd])) / 2
        assert np.allclose(autograd_val, manualgrad_val, atol=tol, rtol=0)

        assert spy.call_args[1]["shifts"] == (shift,)

        tapes, fn = qml.gradients.finite_diff(tape)
        numeric_val = fn(dev.execute(tapes))
        assert np.allclose(autograd_val, numeric_val, atol=tol, rtol=0)

    @pytest.mark.parametrize("theta", np.linspace(-2 * np.pi, 2 * np.pi, 7))
    @pytest.mark.parametrize("shift", [np.pi / 2, 0.3, np.sqrt(2)])
    def test_Rot_gradient(self, mocker, theta, shift, tol):
        """Tests that the automatic gradient of an arbitrary Euler-angle-parametrized gate is correct."""
        spy = mocker.spy(qml.gradients.parameter_shift, "_get_operation_recipe")
        dev = qml.device("default.qubit", wires=1)
        params = np.array([theta, theta**3, np.sqrt(2) * theta])

        with qml.queuing.AnnotatedQueue() as q:
            qml.StatePrep(np.array([1.0, -1.0], requires_grad=False) / np.sqrt(2), wires=0)
            qml.Rot(*params, wires=[0])
            qml.expval(qml.PauliZ(0))

        tape = qml.tape.QuantumScript.from_queue(q)
        tape.trainable_params = {1, 2, 3}

        tapes, fn = qml.gradients.param_shift(tape, shifts=[(shift,)] * 3, broadcast=True)
        assert len(tapes) == len(tape.trainable_params)
        assert [t.batch_size for t in tapes] == [2, 2, 2]

        autograd_val = fn(dev.execute(tapes))
        manualgrad_val = np.zeros_like(autograd_val)

        for idx in list(np.ndindex(*params.shape)):
            s = np.zeros_like(params)
            s[idx] += np.pi / 2

            tape = tape.bind_new_parameters(params + s, [1, 2, 3])
            forward = dev.execute(tape)

            tape = tape.bind_new_parameters(params - s, [1, 2, 3])
            backward = dev.execute(tape)

            manualgrad_val[idx] = (forward - backward) / 2

        assert np.allclose(autograd_val, manualgrad_val, atol=tol, rtol=0)
        assert spy.call_args[1]["shifts"] == (shift,)

        tapes, fn = qml.gradients.finite_diff(tape)
        numeric_val = fn(dev.execute(tapes))

        assert len(autograd_val) == len(numeric_val)
        for a, n in zip(autograd_val, numeric_val):
            assert np.allclose(a, n, atol=tol, rtol=0)

    @pytest.mark.parametrize("G", [qml.CRX, qml.CRY, qml.CRZ])
    def test_controlled_rotation_gradient(self, G, tol):
        """Test gradient of controlled rotation gates"""
        dev = qml.device("default.qubit", wires=2)
        b = 0.123

        with qml.queuing.AnnotatedQueue() as q:
            qml.StatePrep(np.array([1.0, -1.0], requires_grad=False) / np.sqrt(2), wires=0)
            G(b, wires=[0, 1])
            qml.expval(qml.PauliX(0))

        tape = qml.tape.QuantumScript.from_queue(q)
        tape.trainable_params = {1}

        res = dev.execute(tape)
        assert np.allclose(res, -np.cos(b / 2), atol=tol, rtol=0)

        tapes, fn = qml.gradients.param_shift(tape, broadcast=True)
        grad = fn(dev.execute(tapes))
        expected = np.sin(b / 2) / 2
        assert np.allclose(grad, expected, atol=tol, rtol=0)

        tapes, fn = qml.gradients.finite_diff(tape)
        numeric_val = fn(dev.execute(tapes))
        assert np.allclose(grad, numeric_val, atol=tol, rtol=0)

    @pytest.mark.parametrize("theta", np.linspace(-2 * np.pi, np.pi, 7))
    def test_CRot_gradient(self, theta, tol):
        """Tests that the automatic gradient of an arbitrary controlled Euler-angle-parametrized
        gate is correct."""
        dev = qml.device("default.qubit", wires=2)
        a, b, c = np.array([theta, theta**3, np.sqrt(2) * theta])

        with qml.queuing.AnnotatedQueue() as q:
            qml.StatePrep(np.array([1.0, -1.0], requires_grad=False) / np.sqrt(2), wires=0)
            qml.CRot(a, b, c, wires=[0, 1])
            qml.expval(qml.PauliX(0))

        tape = qml.tape.QuantumScript.from_queue(q)
        tape.trainable_params = {1, 2, 3}

        res = dev.execute(tape)
        expected = -np.cos(b / 2) * np.cos(0.5 * (a + c))
        assert np.allclose(res, expected, atol=tol, rtol=0)

        tapes, fn = qml.gradients.param_shift(tape, broadcast=True)
        assert len(tapes) == len(tape.trainable_params)
        assert [t.batch_size for t in tapes] == [4, 4, 4]

        grad = fn(dev.execute(tapes))
        expected = np.array(
            [
                0.5 * np.cos(b / 2) * np.sin(0.5 * (a + c)),
                0.5 * np.sin(b / 2) * np.cos(0.5 * (a + c)),
                0.5 * np.cos(b / 2) * np.sin(0.5 * (a + c)),
            ]
        )
        assert len(grad) == len(expected)
        for g, e in zip(grad, expected):
            assert np.allclose(g, e, atol=tol, rtol=0)

        tapes, fn = qml.gradients.finite_diff(tape)
        numeric_val = fn(dev.execute(tapes))
        assert np.allclose(grad, numeric_val, atol=tol, rtol=0)

    def test_gradients_agree_finite_differences(self, tol):
        """Tests that the parameter-shift rule agrees with the first and second
        order finite differences"""
        params = np.array([0.1, -1.6, np.pi / 5])

        with qml.queuing.AnnotatedQueue() as q:
            qml.RX(params[0], wires=[0])
            qml.CNOT(wires=[0, 1])
            qml.RY(-1.6, wires=[0])
            qml.RY(params[1], wires=[1])
            qml.CNOT(wires=[1, 0])
            qml.RX(params[2], wires=[0])
            qml.CNOT(wires=[0, 1])
            qml.expval(qml.PauliZ(0))

        tape = qml.tape.QuantumScript.from_queue(q)
        tape.trainable_params = {0, 2, 3}
        dev = qml.device("default.qubit", wires=2)

        grad_F1 = grad_fn(tape, dev, fn=qml.gradients.finite_diff, approx_order=1)
        grad_F2 = grad_fn(
            tape, dev, fn=qml.gradients.finite_diff, approx_order=2, strategy="center"
        )
        grad_A = grad_fn(tape, dev, broadcast=True)

        # gradients computed with different methods must agree
        assert np.allclose(grad_A, grad_F1, atol=tol, rtol=0)
        assert np.allclose(grad_A, grad_F2, atol=tol, rtol=0)

    def test_variance_gradients_agree_finite_differences(self, tol):
        """Tests that the variance parameter-shift rule agrees with the first and second
        order finite differences"""
        params = np.array([0.1, -1.6, np.pi / 5])

        with qml.queuing.AnnotatedQueue() as q:
            qml.RX(params[0], wires=[0])
            qml.CNOT(wires=[0, 1])
            qml.RY(-1.6, wires=[0])
            qml.RY(params[1], wires=[1])
            qml.CNOT(wires=[1, 0])
            qml.RX(params[2], wires=[0])
            qml.CNOT(wires=[0, 1])
            qml.expval(qml.PauliZ(0))
            qml.var(qml.PauliZ(0) @ qml.PauliX(1))

        tape = qml.tape.QuantumScript.from_queue(q)
        tape.trainable_params = {0, 2, 3}
        dev = qml.device("default.qubit", wires=2)

        grad_F1 = grad_fn(tape, dev, fn=qml.gradients.finite_diff, approx_order=1)
        grad_F2 = grad_fn(
            tape, dev, fn=qml.gradients.finite_diff, approx_order=2, strategy="center"
        )
        grad_A = grad_fn(tape, dev, broadcast=True)

        # gradients computed with different methods must agree
        for idx1, _grad_A in enumerate(grad_A):
            for idx2, g in enumerate(_grad_A):
                assert np.allclose(g, grad_F1[idx1][idx2], atol=tol, rtol=0)
                assert np.allclose(g, grad_F2[idx1][idx2], atol=tol, rtol=0)

    @pytest.mark.jax
    def test_fallback(self, mocker, tol):
        """Test that fallback gradient functions are correctly used"""

        import jax
        from jax import numpy as jnp

        spy = mocker.spy(qml.gradients, "finite_diff")
        dev = qml.device("default.qubit", wires=2)
        x = 0.543
        y = -0.654

        params = jnp.array([x, y])

        def cost_fn(params):
            with qml.queuing.AnnotatedQueue() as q:
                qml.RX(params[0], wires=[0])
                RY_with_F(params[1], wires=[1])  # Use finite differences for this op
                qml.CNOT(wires=[0, 1])
                qml.expval(qml.PauliZ(0))
                qml.var(qml.PauliX(1))

            tape = qml.tape.QuantumScript.from_queue(q)
            tapes, fn = param_shift(tape, fallback_fn=qml.gradients.finite_diff, broadcast=True)
            assert len(tapes) == 4

            # check that the fallback method was called for the specified argnums
            spy.assert_called()
            assert spy.call_args[1]["argnum"] == {1}

            return fn(dev.execute(tapes))

        res = cost_fn(params)
        assert len(res) == 2 and isinstance(res, tuple)
        assert all(len(r) == 2 and isinstance(r, tuple) for r in res)
        expected = ((-np.sin(x), 0), (0, -2 * np.cos(y) * np.sin(y)))
        assert np.allclose(res, expected, atol=tol, rtol=0)

        # double check the derivative
        jac = jax.jacobian(cost_fn)(params)
        assert np.allclose(jac[0][0][0], -np.cos(x), atol=tol, rtol=0)
        assert np.allclose(jac[1][1][1], -2 * np.cos(2 * y), atol=tol, rtol=0)

    @pytest.mark.autograd
    def test_all_fallback(self, mocker, tol):
        """Test that *only* the fallback logic is called if no parameters
        support the parameter-shift rule"""
        spy_fd = mocker.spy(qml.gradients, "finite_diff")
        spy_ps = mocker.spy(qml.gradients.parameter_shift, "expval_param_shift")

        dev = qml.device("default.qubit", wires=2)
        x = 0.543
        y = -0.654

        with qml.queuing.AnnotatedQueue() as q:
            RX_with_F(x, wires=[0])
            RY_with_F(y, wires=[1])
            qml.CNOT(wires=[0, 1])
            qml.expval(qml.PauliZ(0) @ qml.PauliX(1))

        tape = qml.tape.QuantumScript.from_queue(q)
        tapes, fn = param_shift(tape, fallback_fn=qml.gradients.finite_diff, broadcast=True)
        assert len(tapes) == 1 + 2

        # check that the fallback method was called for all argnums
        spy_fd.assert_called()
        spy_ps.assert_not_called()

        res = fn(dev.execute(tapes))
        assert len(res) == 2
        assert res[0].shape == ()
        assert res[1].shape == ()

        expected = np.array([[-np.sin(y) * np.sin(x), np.cos(y) * np.cos(x)]])
        assert np.allclose(res, expected, atol=tol, rtol=0)

    def test_single_expectation_value(self, tol):
        """Tests correct output shape and evaluation for a tape
        with a single expval output"""
        dev = qml.device("default.qubit", wires=2)
        x = 0.543
        y = -0.654

        with qml.queuing.AnnotatedQueue() as q:
            qml.RX(x, wires=[0])
            qml.RY(y, wires=[1])
            qml.CNOT(wires=[0, 1])
            qml.expval(qml.PauliZ(0) @ qml.PauliX(1))

        tape = qml.tape.QuantumScript.from_queue(q)
        tapes, fn = qml.gradients.param_shift(tape, broadcast=True)
        assert len(tapes) == 2
        assert tapes[0].batch_size == tapes[1].batch_size == 2

        res = fn(dev.execute(tapes))
        assert len(res) == 2
        assert res[0].shape == ()
        assert res[1].shape == ()

        expected = np.array([-np.sin(y) * np.sin(x), np.cos(y) * np.cos(x)])
        assert len(res) == len(expected)
        for r, e in zip(res, expected):
            assert np.allclose(r, e, atol=tol, rtol=0)

    def test_multiple_expectation_values(self, tol):
        """Tests correct output shape and evaluation for a tape
        with multiple expval outputs"""
        x = 0.543
        y = -0.654
        ops = [qml.RX(x, 0), qml.RY(y, 1), qml.CNOT([0, 1])]
        meas = [qml.expval(qml.Z(0)), qml.expval(qml.X(1))]
        tape = qml.tape.QuantumScript(ops, meas)

        tapes, fn = qml.gradients.param_shift(tape, broadcast=True)
        assert len(tapes) == 2
        assert tapes[0].batch_size == tapes[1].batch_size == 2

        dev = qml.device("default.qubit", wires=2)
        res = fn(dev.execute(tapes))
        assert len(res) == 2
        assert all(len(r) == 2 for r in res)

        expected = np.array([[-np.sin(x), 0], [0, np.cos(y)]])
        assert np.allclose(res, expected, atol=tol, rtol=0)

    def test_var_expectation_values(self, tol):
        """Tests correct output shape and evaluation for a tape
        with expval and var outputs"""
        x = 0.543
        y = -0.654
        ops = [qml.RX(x, 0), qml.RY(y, 1), qml.CNOT([0, 1])]
        meas = [qml.expval(qml.Z(0)), qml.var(qml.X(1))]
        tape = qml.tape.QuantumScript(ops, meas)

        tapes, fn = qml.gradients.param_shift(tape, broadcast=True)
        assert len(tapes) == 3  # One unshifted, two broadcasted shifted tapes
        assert tapes[0].batch_size is None
        assert tapes[1].batch_size == tapes[2].batch_size == 2

        dev = qml.device("default.qubit", wires=2)
        res = fn(dev.execute(tapes))
        assert len(res) == 2
        assert all(len(r) == 2 for r in res)

        expected = np.array([[-np.sin(x), 0], [0, -2 * np.cos(y) * np.sin(y)]])
        assert np.allclose(res, expected, atol=tol, rtol=0)

    def test_prob_expectation_values(self, tol):
        """Tests correct output shape and evaluation for a tape
        with prob and expval outputs"""
        x = 0.543
        y = -0.654
        ops = [qml.RX(x, 0), qml.RY(y, 1), qml.CNOT([0, 1])]
        meas = [qml.expval(qml.Z(0)), qml.probs([0, 1])]
        tape = qml.tape.QuantumScript(ops, meas)

        tapes, fn = qml.gradients.param_shift(tape, broadcast=True)
        assert len(tapes) == 2
        assert tapes[0].batch_size == tapes[1].batch_size == 2

        dev = qml.device("default.qubit", wires=2)
        res = fn(dev.execute(tapes))
        assert isinstance(res, tuple) and len(res) == 2
        assert all(isinstance(r, tuple) and len(r) == 2 for r in res)
        assert all(isinstance(r, np.ndarray) and r.shape == () for r in res[0])
        assert all(isinstance(r, np.ndarray) and r.shape == (4,) for r in res[1])

        expected_expval = (-np.sin(x), 0)
        sx, cx, sy, cy = np.sin(x / 2), np.cos(x / 2), np.sin(y / 2), np.cos(y / 2)
        expected_probs = (
            np.sin(x) / 2 * np.array([-(cy**2), -(sy**2), sy**2, cy**2]),
            np.array([-(cx**2), cx**2, sx**2, -(sx**2)]) * np.sin(y) / 2,
        )

        assert np.allclose(res[0], expected_expval, atol=tol, rtol=0)
        assert np.allclose(res[1], expected_probs, atol=tol, rtol=0)

    def test_involutory_variance(self, tol):
        """Tests qubit observables that are involutory"""
        dev = qml.device("default.qubit", wires=1)
        a = 0.54

        with qml.queuing.AnnotatedQueue() as q:
            qml.RX(a, wires=0)
            qml.var(qml.PauliZ(0))

        tape = qml.tape.QuantumScript.from_queue(q)
        res = dev.execute(tape)
        expected = 1 - np.cos(a) ** 2
        assert np.allclose(res, expected, atol=tol, rtol=0)

        # circuit jacobians
        tapes, fn = qml.gradients.param_shift(tape, broadcast=True)
        gradA = fn(dev.execute(tapes))
        assert isinstance(gradA, np.ndarray)
        assert gradA.shape == ()

        assert len(tapes) == 2
        assert tapes[0].batch_size is None
        assert tapes[1].batch_size == 2

        tapes, fn = qml.gradients.finite_diff(tape)
        gradF = fn(dev.execute(tapes))
        assert len(tapes) == 2

        expected = 2 * np.sin(a) * np.cos(a)

        assert gradF == pytest.approx(expected, abs=tol)
        assert gradA == pytest.approx(expected, abs=tol)

    def test_non_involutory_variance(self, tol):
        """Tests a qubit Hermitian observable that is not involutory"""
        dev = qml.device("default.qubit", wires=1)
        A = np.array([[4, -1 + 6j], [-1 - 6j, 2]])
        a = 0.54

        with qml.queuing.AnnotatedQueue() as q:
            qml.RX(a, wires=0)
            qml.var(qml.Hermitian(A, 0))

        tape = qml.tape.QuantumScript.from_queue(q)
        tape.trainable_params = {0}

        res = dev.execute(tape)
        expected = (39 / 2) - 6 * np.sin(2 * a) + (35 / 2) * np.cos(2 * a)
        assert np.allclose(res, expected, atol=tol, rtol=0)

        # circuit jacobians
        tapes, fn = qml.gradients.param_shift(tape, broadcast=True)
        gradA = fn(dev.execute(tapes))
        assert isinstance(gradA, np.ndarray)
        assert gradA.shape == ()

        assert len(tapes) == 1 + 2 * 1
        assert tapes[0].batch_size is None
        assert tapes[1].batch_size == tapes[2].batch_size == 2

        tapes, fn = qml.gradients.finite_diff(tape)
        gradF = fn(dev.execute(tapes))
        assert len(tapes) == 2

        expected = -35 * np.sin(2 * a) - 12 * np.cos(2 * a)
        assert gradA == pytest.approx(expected, abs=tol)
        assert gradF == pytest.approx(expected, abs=tol)

    def test_involutory_and_noninvolutory_variance(self, tol):
        """Tests a qubit Hermitian observable that is not involutory alongside
        an involutory observable."""
        dev = qml.device("default.qubit", wires=2)
        A = np.array([[4, -1 + 6j], [-1 - 6j, 2]])
        a = 0.54

        meas = [qml.var(qml.Z(0)), qml.var(qml.Hermitian(A, 1))]
        tape = qml.tape.QuantumScript([qml.RX(a, 0), qml.RX(a, 1)], meas)
        tape.trainable_params = {0, 1}

        res = dev.execute(tape)
        expected = [1 - np.cos(a) ** 2, (39 / 2) - 6 * np.sin(2 * a) + (35 / 2) * np.cos(2 * a)]
        assert np.allclose(res, expected, atol=tol, rtol=0)

        # circuit jacobians
        tapes, fn = qml.gradients.param_shift(tape, broadcast=True)
        gradA = fn(dev.execute(tapes))
        # 1 unshifted tape and 4 broadcasted shifted tapes
        assert len(tapes) == 1 + 4

        tapes, fn = qml.gradients.finite_diff(tape)
        gradF = fn(dev.execute(tapes))
        assert len(tapes) == 1 + 2

        expected = [2 * np.sin(a) * np.cos(a), -35 * np.sin(2 * a) - 12 * np.cos(2 * a)]
        assert np.diag(gradA) == pytest.approx(expected, abs=tol)
        assert np.diag(gradF) == pytest.approx(expected, abs=tol)

    def test_expval_and_variance(self, tol):
        """Test that the gradient transform works for a combination of expectation
        values and variances"""
        dev = qml.device("default.qubit", wires=3)

        a = 0.54
        b = -0.423
        c = 0.123
        ops = [qml.RX(a, 0), qml.RY(b, 1), qml.CNOT([1, 2]), qml.RX(c, 2), qml.CNOT([0, 1])]
        meas = [qml.var(qml.Z(0)), qml.expval(qml.Z(1)), qml.var(qml.Z(2))]

        tape = qml.tape.QuantumScript(ops, meas)
        res = dev.execute(tape)
        expected = np.array(
            [
                np.sin(a) ** 2,
                np.cos(a) * np.cos(b),
                0.25 * (3 - 2 * np.cos(b) ** 2 * np.cos(2 * c) - np.cos(2 * b)),
            ]
        )
        assert np.allclose(res, expected, atol=tol, rtol=0)

        # circuit jacobians
        tapes, fn = qml.gradients.param_shift(tape, broadcast=True)
        gradA = fn(dev.execute(tapes))

        tapes, fn = qml.gradients.finite_diff(tape)
        gradF = fn(dev.execute(tapes))
        ca, sa, cb, sb = np.cos(a), np.sin(a), np.cos(b), np.sin(b)
        c2c, s2c, s2b = np.cos(2 * c), np.sin(2 * c), np.sin(2 * b)
        expected = np.array(
            [
                [2 * ca * sa, -cb * sa, 0],
                [0, -ca * sb, 0.5 * (2 * cb * c2c * sb + s2b)],
                [0, 0, cb**2 * s2c],
            ]
        ).T
        assert gradA == pytest.approx(expected, abs=tol)
        assert gradF == pytest.approx(expected, abs=tol)

    @pytest.mark.parametrize("state", [[1], [0, 1]])  # Basis state and state vector
    def test_projector_variance(self, state, tol):
        """Test that the variance of a projector is correctly returned"""
        dev = qml.device("default.qubit", wires=2)
        x, y = 0.765, -0.654

        with qml.queuing.AnnotatedQueue() as q:
            qml.RX(x, wires=0)
            qml.RY(y, wires=1)
            qml.CNOT(wires=[0, 1])
            qml.var(qml.Projector(state, wires=0) @ qml.PauliX(1))

        tape = qml.tape.QuantumScript.from_queue(q)
        tape.trainable_params = {0, 1}

        res = dev.execute(tape)
        expected = 0.25 * np.sin(x / 2) ** 2 * (3 + np.cos(2 * y) + 2 * np.cos(x) * np.sin(y) ** 2)
        assert np.allclose(res, expected, atol=tol, rtol=0)

        # circuit jacobians
        tapes, fn = qml.gradients.param_shift(tape, broadcast=True)
        gradA = fn(dev.execute(tapes))

        tapes, fn = qml.gradients.finite_diff(tape)
        gradF = fn(dev.execute(tapes))

        expected = np.array(
            [
                0.5 * np.sin(x) * (np.cos(x / 2) ** 2 + np.cos(2 * y) * np.sin(x / 2) ** 2),
                -2 * np.cos(y) * np.sin(x / 2) ** 4 * np.sin(y),
            ]
        )
        assert len(gradA) == len(expected)
        for a, e in zip(gradA, expected):
            assert np.allclose(a, e, atol=tol, rtol=0)

        assert gradF == pytest.approx(expected, abs=tol)

    def test_output_shape_matches_qnode(self):
        """Test that the transform output shape matches that of the QNode."""
        dev = qml.device("default.qubit", wires=4)

        def cost1(x):
            """Perform rotation and return a scalar expectation value."""
            qml.Rot(x[0], 0.3 * x[1], x[2], wires=0)
            return qml.expval(qml.PauliZ(0))

        def cost2(x):
            """Perform rotation and return an expectation value in a 1d array."""
            qml.Rot(*x, wires=0)
            return [qml.expval(qml.PauliZ(0))]

        def cost3(x):
            """Perform rotation and return two expectation values in a 1d array."""
            qml.Rot(*x, wires=0)
            return [qml.expval(qml.PauliZ(0)), qml.expval(qml.PauliZ(1))]

        def cost4(x):
            """Perform rotation and return probabilities."""
            qml.Rot(*x, wires=0)
            return qml.probs([0, 1])

        def cost5(x):
            """Perform rotation and return probabilities in a 2d object."""
            qml.Rot(*x, wires=0)
            return [qml.probs([0, 1])]

        def cost6(x):
            """Perform rotation and return two sets of probabilities in a 2d object."""
            qml.Rot(*x, wires=0)
            return [qml.probs([0, 1]), qml.probs([2, 3])]

        x = np.random.rand(3)
        single_measure_circuits = [
            qml.QNode(cost, dev) for cost in (cost1, cost2, cost4, cost5)
        ] + [qml.QNode(cost, dev) for cost in (cost3, cost6)]
        expected_shapes = [(3,), (1, 3), (4, 3), (1, 4, 3), (2, 3), (2, 4, 3)]

        for c, exp_shape in zip(single_measure_circuits, expected_shapes):
            grad = qml.gradients.param_shift(c, broadcast=True)(x)
            assert qml.math.shape(grad) == exp_shape


@pytest.mark.parametrize(
    "broadcast, expected", [(False, (5, [None] * 5)), (True, (3, [None, 2, 2]))]
)
class TestParamShiftGradients:
    """Test that the transform is differentiable"""

    @pytest.mark.autograd
    # TODO: support Hessian with the new return types
    @pytest.mark.skip
    def test_autograd(self, tol, broadcast, expected):
        """Tests that the output of the parameter-shift transform
        can be differentiated using autograd, yielding second derivatives."""
        dev = qml.device("default.qubit", wires=2)
        params = np.array([0.543, -0.654], requires_grad=True)
        exp_num_tapes, exp_batch_sizes = expected

        def cost_fn(x):
            with qml.queuing.AnnotatedQueue() as q:
                qml.RX(x[0], wires=[0])
                qml.RY(x[1], wires=[1])
                qml.CNOT(wires=[0, 1])
                qml.var(qml.PauliZ(0) @ qml.PauliX(1))

            tape = qml.tape.QuantumScript.from_queue(q)
            tape.trainable_params = {0, 1}
            tapes, fn = qml.gradients.param_shift(tape, broadcast=broadcast)
            assert len(tapes) == exp_num_tapes
            assert [t.batch_size for t in tapes] == exp_batch_sizes
            jac = fn(dev.execute(tapes))
            return jac

        res = qml.jacobian(cost_fn)(params)
        x, y = params
        expected = np.array(
            [
                [2 * np.cos(2 * x) * np.sin(y) ** 2, np.sin(2 * x) * np.sin(2 * y)],
                [np.sin(2 * x) * np.sin(2 * y), -2 * np.cos(x) ** 2 * np.cos(2 * y)],
            ]
        )
        assert np.allclose(res, expected, atol=tol, rtol=0)


@pytest.mark.parametrize("broadcast", [True, False])
class TestHamiltonianExpvalGradients:
    """Test that tapes ending with expval(H) can be
    differentiated"""

    def test_not_var_or_exp_val_error(self, broadcast):
        """Tests error raised when the counts of the Hamiltonian is requested"""
        obs = [qml.PauliZ(0), qml.PauliZ(0) @ qml.PauliX(1), qml.PauliY(0)]
        coeffs = np.array([0.1, 0.2, 0.3])
        H = qml.Hamiltonian(coeffs, obs)

        weights = np.array([0.4, 0.5])

        with qml.queuing.AnnotatedQueue() as q:
            qml.RX(weights[0], wires=0)
            qml.RY(weights[1], wires=1)
            qml.CNOT(wires=[0, 1])
            qml.counts(H)

        tape = qml.tape.QuantumScript.from_queue(q)
        tape.trainable_params = {2, 3, 4}

        with pytest.raises(ValueError, match="Can only differentiate Hamiltonian coefficients"):
            qml.gradients.param_shift(tape, broadcast=broadcast)

    def test_not_expval_error(self, broadcast):
        """Test that if the variance of the Hamiltonian is requested,
        an error is raised"""
        obs = [qml.PauliZ(0), qml.PauliZ(0) @ qml.PauliX(1), qml.PauliY(0)]
        coeffs = np.array([0.1, 0.2, 0.3])
        H = qml.Hamiltonian(coeffs, obs)

        weights = np.array([0.4, 0.5])

        with qml.queuing.AnnotatedQueue() as q:
            qml.RX(weights[0], wires=0)
            qml.RY(weights[1], wires=1)
            qml.CNOT(wires=[0, 1])
            qml.var(H)

        tape = qml.tape.QuantumScript.from_queue(q)
        tape.trainable_params = {2, 3, 4}

        with pytest.raises(ValueError, match="for expectations, not"):
            qml.gradients.param_shift(tape, broadcast=broadcast)

    def test_not_expval_pass_if_not_trainable_hamiltonian(self, broadcast):
        """Test that if the variance of a non-trainable Hamiltonian is requested,
        no error is raised"""
        obs = [qml.PauliZ(0), qml.PauliZ(0) @ qml.PauliX(1), qml.PauliY(0)]
        coeffs = np.array([0.1, 0.2, 0.3], requires_grad=False)
        H = qml.Hamiltonian(coeffs, obs)

        weights = np.array([0.4, 0.5])

        with qml.queuing.AnnotatedQueue() as q:
            qml.RX(weights[0], wires=0)
            qml.RY(weights[1], wires=1)
            qml.CNOT(wires=[0, 1])
            qml.var(H)

        tape = qml.tape.QuantumScript.from_queue(q)
        tape.trainable_params = {0, 1}  # different from previous test

        tapes, _ = qml.gradients.param_shift(tape, broadcast=broadcast)
        assert len(tapes) == (3 if broadcast else 5)

    def test_no_trainable_coeffs(self, tol, broadcast):
        """Test no trainable Hamiltonian coefficients"""
        dev = qml.device("default.qubit", wires=2)

        obs = [qml.PauliZ(0), qml.PauliZ(0) @ qml.PauliX(1), qml.PauliY(0)]
        coeffs = np.array([0.1, 0.2, 0.3], requires_grad=False)
        H = qml.Hamiltonian(coeffs, obs)

        weights = np.array([0.4, 0.5])

        with qml.queuing.AnnotatedQueue() as q:
            qml.RX(weights[0], wires=0)
            qml.RY(weights[1], wires=1)
            qml.CNOT(wires=[0, 1])
            qml.expval(H)

        tape = qml.tape.QuantumScript.from_queue(q)
        a, b, c = coeffs
        x, y = weights
        tape.trainable_params = {0, 1}

        res = dev.execute([tape])
        expected = -c * np.sin(x) * np.sin(y) + np.cos(x) * (a + b * np.sin(y))
        assert np.allclose(res, expected, atol=tol, rtol=0)

        tapes, fn = qml.gradients.param_shift(tape, broadcast=broadcast)
        # two (broadcasted if broadcast=True) shifts per rotation gate
        assert len(tapes) == (2 if broadcast else 2 * 2)
        assert [t.batch_size for t in tapes] == ([2, 2] if broadcast else [None] * 4)

        res = fn(dev.execute(tapes))
        assert isinstance(res, tuple)

        assert len(res) == 2
        assert res[0].shape == ()
        assert res[1].shape == ()

        expected = [
            -c * np.cos(x) * np.sin(y) - np.sin(x) * (a + b * np.sin(y)),
            b * np.cos(x) * np.cos(y) - c * np.cos(y) * np.sin(x),
        ]
        assert np.allclose(res[0], expected[0], atol=tol, rtol=0)
        assert np.allclose(res[1], expected[1], atol=tol, rtol=0)

    def test_trainable_coeffs(self, tol, broadcast):
        """Test trainable Hamiltonian coefficients"""
        dev = qml.device("default.qubit", wires=2)

        obs = [qml.PauliZ(0), qml.PauliZ(0) @ qml.PauliX(1), qml.PauliY(0)]
        coeffs = np.array([0.1, 0.2, 0.3])
        H = qml.Hamiltonian(coeffs, obs)

        weights = np.array([0.4, 0.5])

        with qml.queuing.AnnotatedQueue() as q:
            qml.RX(weights[0], wires=0)
            qml.RY(weights[1], wires=1)
            qml.CNOT(wires=[0, 1])
            qml.expval(H)

        tape = qml.tape.QuantumScript.from_queue(q)
        a, b, c = coeffs
        x, y = weights
        tape.trainable_params = {0, 1, 2, 4}

        res = dev.execute([tape])
        expected = -c * np.sin(x) * np.sin(y) + np.cos(x) * (a + b * np.sin(y))
        assert np.allclose(res, expected, atol=tol, rtol=0)

        tapes, fn = qml.gradients.param_shift(tape, broadcast=broadcast)
        # two (broadcasted if broadcast=True) shifts per rotation gate
        # one circuit per trainable H term
        assert len(tapes) == (2 if broadcast else 2 * 2)
        assert [t.batch_size for t in tapes] == ([2, 2] if broadcast else [None] * 4)

        res = fn(dev.execute(tapes))

        expected = [
            -c * np.cos(x) * np.sin(y) - np.sin(x) * (a + b * np.sin(y)),
            b * np.cos(x) * np.cos(y) - c * np.cos(y) * np.sin(x),
        ]
        assert np.allclose(res[0], expected[0], atol=tol, rtol=0)
        assert np.allclose(res[1], expected[1], atol=tol, rtol=0)

    @staticmethod
    def cost_fn(weights, coeffs1, coeffs2, dev=None, broadcast=False):
        """Cost function for gradient tests"""
        obs1 = [qml.PauliZ(0), qml.PauliZ(0) @ qml.PauliX(1), qml.PauliY(0)]
        H1 = qml.Hamiltonian(coeffs1, obs1)

        obs2 = [qml.PauliZ(0)]
        H2 = qml.Hamiltonian(coeffs2, obs2)

        with qml.queuing.AnnotatedQueue() as q:
            qml.RX(weights[0], wires=0)
            qml.RY(weights[1], wires=1)
            qml.CNOT(wires=[0, 1])
            qml.expval(H1)
            qml.expval(H2)

        tape = qml.tape.QuantumScript.from_queue(q)
        tape.trainable_params = {0, 1, 2, 3, 4, 5}
        tapes, fn = qml.gradients.param_shift(tape, broadcast=broadcast)
        jac = fn(dev.execute(tapes))
        return jac

<<<<<<< HEAD
    @pytest.mark.jax
    def test_jax(self, broadcast):
        """Test gradient of multiple trainable Hamiltonian coefficients
        using JAX"""
        import jax

        jnp = jax.numpy

        coeffs1 = jnp.array([0.1, 0.2, 0.3])
        coeffs2 = jnp.array([0.7])
        weights = jnp.array([0.4, 0.5])
        dev = qml.device("default.qubit", wires=2)

        with pytest.warns(
            PennyLaneDeprecationWarning,
            match="The 'hamiltonian_grad' function is deprecated",
        ):
            with pytest.warns(UserWarning, match="Please use qml.gradients.split_to_single_terms"):
                self.cost_fn(weights, coeffs1, coeffs2, dev, broadcast)

=======
>>>>>>> 3e2c1d85

@pytest.mark.autograd
class TestQnodeAutograd:
    """Class to test the parameter shift transform on QNode with some classical processing."""

    interfaces = ["auto", "autograd"]

    @pytest.mark.parametrize("interface", interfaces)
    def test_single_measurement_single_param(self, interface):
        """Test for a single measurement and a single param."""
        dev = qml.device("default.qubit", wires=2)

        @qml.qnode(dev, interface=interface)
        def circuit(x):
            qml.RX(2 * x, wires=[0])
            qml.CNOT(wires=[0, 1])
            return qml.expval(qml.PauliZ(0))

        x = qml.numpy.array(0.543, requires_grad=True)

        res = qml.gradients.param_shift(circuit)(x)

        res_expected = qml.jacobian(circuit)(x)

        assert res.shape == res_expected.shape
        assert np.allclose(res, res_expected)

    @pytest.mark.parametrize("interface", interfaces)
    def test_single_measurement_single_param_not_hybrid(self, interface):
        """Test for a single measurement and a single param with hybrid False."""
        dev = qml.device("default.qubit", wires=2)

        @qml.qnode(dev, interface=interface)
        def circuit(x):
            qml.RX(2 * x, wires=[0])
            qml.CNOT(wires=[0, 1])
            return qml.expval(qml.PauliZ(0))

        x = qml.numpy.array(0.543, requires_grad=True)

        res = qml.gradients.param_shift(circuit, hybrid=False)(x)

        res_expected = qml.jacobian(circuit)(x)
        assert res.shape == res_expected.shape
        assert np.allclose(2 * res, res_expected)

    @pytest.mark.parametrize("interface", interfaces)
    def test_single_measurement_single_param_2(self, interface):
        """Test for a single measurement and a single param."""
        dev = qml.device("default.qubit", wires=2)

        @qml.qnode(dev, interface=interface)
        def circuit(x):
            qml.RX(x[0], wires=[0])
            qml.CNOT(wires=[0, 1])
            return qml.expval(qml.PauliZ(0))

        x = qml.numpy.array([0.543, 0.2], requires_grad=True)

        res = qml.gradients.param_shift(circuit)(x)

        res_expected = qml.jacobian(circuit)(x)

        assert res.shape == res_expected.shape
        assert np.allclose(res, res_expected)

    @pytest.mark.parametrize("interface", interfaces)
    def test_single_measurement_prob_single_param(self, interface):
        """Test for a single measurement (probs) and a single param."""
        dev = qml.device("default.qubit", wires=2)

        @qml.qnode(dev, interface=interface)
        def circuit(x):
            qml.RX(2 * x, wires=[0])
            qml.CNOT(wires=[0, 1])
            return qml.probs(wires=[0, 1])

        x = qml.numpy.array(0.543, requires_grad=True)

        res = qml.gradients.param_shift(circuit)(x)

        res_expected = qml.jacobian(circuit)(x)

        assert res.shape == res_expected.shape
        assert np.allclose(res, res_expected)

    @pytest.mark.parametrize("interface", interfaces)
    def test_single_measurement_prob_single_param_2(self, interface):
        """Test for a single measurement (probs) and a single param."""
        dev = qml.device("default.qubit", wires=2)

        @qml.qnode(dev, interface=interface)
        def circuit(x):
            qml.RX(x[0], wires=[0])
            qml.CNOT(wires=[0, 1])
            return qml.probs(wires=[0, 1])

        x = qml.numpy.array([0.543, 0.2], requires_grad=True)

        res = qml.gradients.param_shift(circuit)(x)
        res_expected = qml.jacobian(circuit)(x)

        assert np.allclose(res, res_expected)

    @pytest.mark.parametrize("interface", interfaces)
    def test_multi_measurement_single_param(self, interface):
        """Test for multiple measurement and a single param."""
        dev = qml.device("default.qubit", wires=2)

        @qml.qnode(dev, interface=interface)
        def circuit(x):
            qml.RX(x[0], wires=[0])
            qml.CNOT(wires=[0, 1])
            return qml.expval(qml.PauliZ(0)), qml.expval(qml.PauliX(1))

        x = qml.numpy.array([0.543, 0.2], requires_grad=True)

        res = qml.gradients.param_shift(circuit)(x)

        def cost(x):
            return qml.math.stack(circuit(x))

        res_expected = qml.jacobian(cost)(x)

        assert np.allclose(res[0], res_expected[0])
        assert np.allclose(res[1], res_expected[1])

    @pytest.mark.parametrize("interface", interfaces)
    def test_multi_measurement_expval_probs_single_param(self, interface):
        """Test for multiple measurement (expval, probs) and a single param."""
        dev = qml.device("default.qubit", wires=2)

        @qml.qnode(dev, interface=interface)
        def circuit(x):
            qml.RX(x[0], wires=[0])
            qml.CNOT(wires=[0, 1])
            return qml.expval(qml.PauliZ(0)), qml.probs(wires=[0, 1])

        x = qml.numpy.array([0.543, 0.2], requires_grad=True)

        res = qml.gradients.param_shift(circuit)(x)

        def cost(x):
            return qml.math.hstack(circuit(x))

        res_expected = qml.jacobian(cost)(x)

        assert np.allclose(res[0], res_expected[0])
        assert np.allclose(res[1][0], res_expected[1])
        assert np.allclose(res[1][1], res_expected[2])
        assert np.allclose(res[1][2], res_expected[3])
        assert np.allclose(res[1][3], res_expected[4])

    @pytest.mark.parametrize("interface", interfaces)
    def test_single_measurement_multiple_params(self, interface):
        """Test for a single measurement and multiple params."""
        dev = qml.device("default.qubit", wires=2)

        @qml.qnode(dev, interface=interface)
        def circuit(x, y):
            qml.RX(x[0], wires=[0])
            qml.RY(y, wires=[1])
            qml.CNOT(wires=[0, 1])
            return qml.expval(qml.PauliZ(0) @ qml.PauliX(1))

        x = qml.numpy.array([0.543, 0.2], requires_grad=True)
        y = qml.numpy.array(-0.654, requires_grad=True)

        res = qml.gradients.param_shift(circuit)(x, y)
        res_expected = qml.jacobian(circuit)(x, y)

        assert np.allclose(res[0], res_expected[0])
        assert np.allclose(res[1], res_expected[1])

    @pytest.mark.parametrize("interface", interfaces)
    def test_single_measurement_probs_multiple_params(self, interface):
        """Test for a single measurement (probs) and multiple params."""
        dev = qml.device("default.qubit", wires=2)

        @qml.qnode(dev, interface=interface)
        def circuit(x, y):
            qml.RX(x[0], wires=[0])
            qml.RY(y, wires=[1])
            qml.CNOT(wires=[0, 1])
            return qml.probs(wires=[0, 1])

        x = qml.numpy.array([0.543, 0.2], requires_grad=True)
        y = qml.numpy.array(-0.654, requires_grad=True)

        res = qml.gradients.param_shift(circuit)(x, y)
        res_expected = qml.jacobian(circuit)(x, y)

        assert np.allclose(res[0], res_expected[0])
        assert np.allclose(res[1], res_expected[1])

    @pytest.mark.parametrize("interface", interfaces)
    def test_multi_measurements_expval_multi_params(self, interface):
        """Test for multiple measurements and multiple params."""

        dev = qml.device("default.qubit", wires=2)

        @qml.qnode(dev, interface=interface)
        def circuit(x, y):
            qml.RX(x[0], wires=[0])
            qml.RY(y, wires=[1])
            qml.CNOT(wires=[0, 1])
            return qml.expval(qml.PauliZ(0)), qml.expval(qml.PauliX(1))

        x = qml.numpy.array([0.543, 0.2], requires_grad=True)
        y = qml.numpy.array(-0.654, requires_grad=True)

        res = qml.gradients.param_shift(circuit)(x, y)

        def cost(x, y):
            return qml.math.stack(circuit(x, y))

        res_expected = qml.jacobian(cost)(x, y)

        assert np.allclose(res[0][0], res_expected[0][0])
        assert np.allclose(res[0][1], res_expected[1][0])
        assert np.allclose(res[1][0], res_expected[0][1])
        assert np.allclose(res[1][1], res_expected[1][1])

    @pytest.mark.parametrize("interface", interfaces)
    def test_multi_meas_expval_probs__multi_params(self, interface):
        """Test for multiple measurements (expval , probs) and multiple params."""

        dev = qml.device("default.qubit", wires=2)

        @qml.qnode(dev, interface=interface)
        def circuit(x, y):
            qml.RX(x[0], wires=[0])
            qml.RY(y, wires=[1])
            qml.CNOT(wires=[0, 1])
            return qml.expval(qml.PauliZ(0)), qml.probs(wires=[0, 1])

        x = qml.numpy.array([0.543, 0.2], requires_grad=True)
        y = qml.numpy.array(-0.654, requires_grad=True)

        res = qml.gradients.param_shift(circuit)(x, y)

        def cost(x, y):
            return qml.math.hstack(circuit(x, y))

        res_expected = qml.jacobian(cost)(x, y)

        assert np.allclose(res[0][0], res_expected[0][0])
        assert np.allclose(res[0][1], res_expected[1][0])
        assert np.allclose(res[1][0][0], res_expected[0][1])
        assert np.allclose(res[1][0][1], res_expected[0][2])
        assert np.allclose(res[1][0][2], res_expected[0][3])
        assert np.allclose(res[1][0][3], res_expected[0][4])
        assert np.allclose(res[1][1][0], res_expected[1][1])
        assert np.allclose(res[1][1][1], res_expected[1][2])
        assert np.allclose(res[1][1][2], res_expected[1][3])
        assert np.allclose(res[1][1][3], res_expected[1][4])

    @pytest.mark.parametrize("interface", interfaces)
    def test_identity_classical_jacobian(self, interface):
        """Test for an identity cjac."""

        dev = qml.device("default.qubit", wires=2)

        @qml.qnode(dev, interface=interface)
        def circuit(x):
            qml.RX(x[0], wires=[0])
            qml.RY(x[1], wires=[1])
            qml.CNOT(wires=[0, 1])
            return qml.expval(qml.PauliZ(0))

        x = qml.numpy.array([0.543, -0.654], requires_grad=True)
        res = qml.gradients.param_shift(circuit)(x)
        res_expected = qml.jacobian(circuit)(x)

        assert np.allclose(res, res_expected)


@pytest.mark.torch
class TestQnodeTorch:
    """Class to test the parameter shift transform on QNode with some classical processing."""

    expected_jacs = []
    interfaces = ["auto", "torch"]

    @pytest.mark.parametrize("interface", interfaces)
    def test_single_measurement_single_param(self, interface):
        """Test for a single measurement and a single param."""
        dev = qml.device("default.qubit", wires=2)

        import torch

        @qml.qnode(dev, interface=interface)
        def circuit(x):
            qml.RX(2 * x, wires=[0])
            qml.CNOT(wires=[0, 1])
            return qml.expval(qml.PauliZ(0))

        x = torch.tensor(0.543, requires_grad=True)

        res = qml.gradients.param_shift(circuit)(x)

        res_expected = torch.autograd.functional.jacobian(circuit, x)

        assert res.shape == res_expected.shape
        assert np.allclose(res.detach().numpy(), res_expected)

    @pytest.mark.parametrize("interface", interfaces)
    def test_single_measurement_single_param_2(self, interface):
        """Test for a single measurement and a single param."""
        dev = qml.device("default.qubit", wires=2)
        import torch

        @qml.qnode(dev, interface=interface)
        def circuit(x):
            qml.RX(x[0], wires=[0])
            qml.CNOT(wires=[0, 1])
            return qml.expval(qml.PauliZ(0))

        x = torch.tensor([0.543, 0.2], requires_grad=True)

        res = qml.gradients.param_shift(circuit)(x)

        res_expected = torch.autograd.functional.jacobian(circuit, x)

        assert res.shape == res_expected.shape
        assert np.allclose(res.detach().numpy(), res_expected)

    @pytest.mark.parametrize("interface", interfaces)
    def test_single_measurement_probs_single_param(self, interface):
        """Test for a single measurement (probs) and a single param."""
        dev = qml.device("default.qubit", wires=2)
        import torch

        @qml.qnode(dev, interface=interface)
        def circuit(x):
            qml.RX(2 * x, wires=[0])
            qml.CNOT(wires=[0, 1])
            return qml.probs(wires=[0, 1])

        x = torch.tensor(0.543, requires_grad=True)

        res = qml.gradients.param_shift(circuit)(x)

        res_expected = torch.autograd.functional.jacobian(circuit, x)

        assert res.shape == res_expected.shape
        assert np.allclose(res.detach().numpy(), res_expected)

    @pytest.mark.parametrize("interface", interfaces)
    def test_single_measurement_probs_single_param_2(self, interface):
        """Test for a single measurement (probs) and a single param."""
        dev = qml.device("default.qubit", wires=2)

        import torch

        @qml.qnode(dev, interface=interface)
        def circuit(x):
            qml.RX(x[0], wires=[0])
            qml.CNOT(wires=[0, 1])
            return qml.probs(wires=[0, 1])

        x = torch.tensor([0.543, 0.2], requires_grad=True)

        res = qml.gradients.param_shift(circuit)(x)
        res_expected = torch.autograd.functional.jacobian(circuit, x)

        assert np.allclose(res.detach().numpy(), res_expected)

    @pytest.mark.parametrize("interface", interfaces)
    def test_multi_measurement_single_param(self, interface):
        """Test for multiple measurements (expvals) and a single param."""
        dev = qml.device("default.qubit", wires=2)
        import torch

        @qml.qnode(dev, interface=interface)
        def circuit(x):
            qml.RX(x[0], wires=[0])
            qml.CNOT(wires=[0, 1])
            return qml.expval(qml.PauliZ(0)), qml.expval(qml.PauliX(1))

        x = torch.tensor([0.543, 0.2], requires_grad=True)

        res = qml.gradients.param_shift(circuit)(x)

        res_expected = torch.autograd.functional.jacobian(circuit, x)

        assert np.allclose(res[0].detach().numpy(), res_expected[0])
        assert np.allclose(res[1].detach().numpy(), res_expected[1])

    @pytest.mark.parametrize("interface", interfaces)
    def test_multi_measurement_expval_probs_single_param(self, interface):
        """Test for multiple measurement (with shape) and a single param."""
        dev = qml.device("default.qubit", wires=2)
        import torch

        @qml.qnode(dev, interface=interface)
        def circuit(x):
            qml.RX(x[0], wires=[0])
            qml.CNOT(wires=[0, 1])
            return qml.expval(qml.PauliZ(0)), qml.probs(wires=[0, 1])

        x = torch.tensor([0.543, 0.2], requires_grad=True)

        res = qml.gradients.param_shift(circuit)(x)

        res_expected = torch.autograd.functional.jacobian(circuit, x)

        assert np.allclose(res[0].detach().numpy(), res_expected[0])
        assert np.allclose(res[1].detach().numpy(), res_expected[1])

    @pytest.mark.parametrize("interface", interfaces)
    def test_single_measurement_multiple_params(self, interface):
        """Test for a single measurement and multiple params."""
        dev = qml.device("default.qubit", wires=2)
        import torch

        @qml.qnode(dev, interface=interface)
        def circuit(x, y):
            qml.RX(x[0], wires=[0])
            qml.RY(y, wires=[1])
            qml.CNOT(wires=[0, 1])
            return qml.expval(qml.PauliZ(0) @ qml.PauliX(1))

        x = torch.tensor([0.543, 0.2], requires_grad=True)
        y = torch.tensor(-0.654, requires_grad=True)

        res = qml.gradients.param_shift(circuit)(x, y)
        res_expected = torch.autograd.functional.jacobian(circuit, (x, y))

        assert np.allclose(res[0].detach().numpy(), res_expected[0])
        assert np.allclose(res[1].detach().numpy(), res_expected[1])

    @pytest.mark.parametrize("interface", interfaces)
    def test_single_measurement_probs_multiple_params(self, interface):
        """Test for a single measurement (probs) and multiple params."""
        dev = qml.device("default.qubit", wires=2)
        import torch

        @qml.qnode(dev, interface=interface)
        def circuit(x, y):
            qml.RX(x[0], wires=[0])
            qml.RY(y, wires=[1])
            qml.CNOT(wires=[0, 1])
            return qml.probs(wires=[0, 1])

        x = torch.tensor([0.543, 0.2], requires_grad=True)
        y = torch.tensor(-0.654, requires_grad=True)

        res = qml.gradients.param_shift(circuit)(x, y)
        res_expected = torch.autograd.functional.jacobian(circuit, (x, y))

        assert np.allclose(res[0].detach().numpy(), res_expected[0])
        assert np.allclose(res[1].detach().numpy(), res_expected[1])

    @pytest.mark.parametrize("interface", interfaces)
    def test_multiple_measurements_multiple_params(self, interface):
        """Test for multiple measurements and multiple params."""
        dev = qml.device("default.qubit", wires=2)
        import torch

        @qml.qnode(dev, interface=interface)
        def circuit(x, y):
            qml.RX(x[0], wires=[0])
            qml.RY(y, wires=[1])
            qml.CNOT(wires=[0, 1])
            return qml.expval(qml.PauliZ(0)), qml.expval(qml.PauliX(1))

        x = torch.tensor([0.543, 0.2], requires_grad=True, dtype=torch.float64)
        y = torch.tensor(-0.654, requires_grad=True, dtype=torch.float64)

        res = qml.gradients.param_shift(circuit)(x, y)

        res_expected = torch.autograd.functional.jacobian(circuit, (x, y))

        assert np.allclose(res[0][0].detach().numpy(), res_expected[0][0])
        assert np.allclose(res[0][1].detach().numpy(), res_expected[0][1])
        assert np.allclose(res[1][0].detach().numpy(), res_expected[1][0])
        assert np.allclose(res[1][1].detach().numpy(), res_expected[1][1])

    @pytest.mark.parametrize("interface", interfaces)
    def test_multiple_measurements_expval_probs_multiple_params(self, interface):
        """Test for multiple measurements (expval, probs) and multiple params."""
        import torch

        dev = qml.device("default.qubit", wires=2)

        @qml.qnode(dev, interface=interface)
        def circuit(x, y):
            qml.RX(x[0], wires=[0])
            qml.RY(y, wires=[1])
            qml.CNOT(wires=[0, 1])
            return qml.expval(qml.PauliZ(0)), qml.probs(wires=[0, 1])

        x = torch.tensor([0.543, 0.2], requires_grad=True, dtype=torch.float64)
        y = torch.tensor(-0.654, requires_grad=True, dtype=torch.float64)

        res = qml.gradients.param_shift(circuit)(x, y)

        res_expected = torch.autograd.functional.jacobian(circuit, (x, y))

        assert np.allclose(res[0][0].detach().numpy(), res_expected[0][0])
        assert np.allclose(res[0][1].detach().numpy(), res_expected[0][1])
        assert np.allclose(res[1][0].detach().numpy(), res_expected[1][0])
        assert np.allclose(res[1][1].detach().numpy(), res_expected[1][1])

    @pytest.mark.parametrize("interface", interfaces)
    def test_identity_classical_jacobian(self, interface):
        """Test for an identity cjac."""
        import torch

        dev = qml.device("default.qubit", wires=2)

        @qml.qnode(dev, interface=interface)
        def circuit(x):
            qml.RX(x[0], wires=[0])
            qml.RY(x[1], wires=[1])
            qml.CNOT(wires=[0, 1])
            return qml.expval(qml.PauliZ(0))

        x = torch.tensor([0.543, -0.654], requires_grad=True, dtype=torch.float64)
        res = qml.gradients.param_shift(circuit)(x)
        res_expected = torch.autograd.functional.jacobian(circuit, x)

        assert np.allclose(res[0].detach().numpy(), res_expected[0])
        assert np.allclose(res[1].detach().numpy(), res_expected[1])


@pytest.mark.jax
class TestQnodeJax:
    """Class to the parameter shift transform with some classical processing."""

    expected_jacs = []
    interfaces = ["auto", "jax"]

    @pytest.mark.parametrize("interface", interfaces)
    def test_single_measurement_single_param(self, interface):
        """Test for a single measurement and a single param."""
        dev = qml.device("default.qubit", wires=2)

        import jax

        @qml.qnode(dev, interface=interface)
        def circuit(x):
            qml.RX(2 * x, wires=[0])
            qml.CNOT(wires=[0, 1])
            return qml.expval(qml.PauliZ(0))

        x = jax.numpy.array(0.543)

        res = qml.gradients.param_shift(circuit)(x)

        res_expected = jax.jacobian(circuit)(x)

        assert res.shape == res_expected.shape
        assert np.allclose(res, res_expected)

    @pytest.mark.parametrize("interface", interfaces)
    def test_single_measurement_single_param_2(self, interface):
        """Test for a single measurement and a single param."""
        dev = qml.device("default.qubit", wires=2)
        import jax

        @qml.qnode(dev, interface=interface)
        def circuit(x):
            qml.RX(x[0], wires=[0])
            qml.CNOT(wires=[0, 1])
            return qml.expval(qml.PauliZ(0))

        x = jax.numpy.array([0.543, 0.2])

        res = qml.gradients.param_shift(circuit)(x)

        res_expected = jax.jacobian(circuit)(x)
        assert res.shape == res_expected.shape
        assert np.allclose(res, res_expected)

    @pytest.mark.parametrize("interface", interfaces)
    def test_single_measurement_probs_single_param(self, interface):
        """Test for a single measurement (probs) and a single param."""
        dev = qml.device("default.qubit", wires=2)
        import jax

        @qml.qnode(dev, interface=interface)
        def circuit(x):
            qml.RX(2 * x, wires=[0])
            qml.CNOT(wires=[0, 1])
            return qml.probs(wires=[0, 1])

        x = jax.numpy.array(0.543)

        res = qml.gradients.param_shift(circuit)(x)

        res_expected = jax.jacobian(circuit)(x)

        assert res.shape == res_expected.shape
        assert np.allclose(res, res_expected)

    @pytest.mark.parametrize("interface", interfaces)
    def test_single_measurement_probs_single_param_2(self, interface):
        """Test for a single measurement (probs) and a single param."""
        dev = qml.device("default.qubit", wires=2)

        import jax

        @qml.qnode(dev, interface=interface)
        def circuit(x):
            qml.RX(x[0], wires=[0])
            qml.CNOT(wires=[0, 1])
            return qml.probs(wires=[0, 1])

        x = jax.numpy.array([0.543, 0.2])

        res = qml.gradients.param_shift(circuit)(x)
        res_expected = jax.jacobian(circuit)(x)

        assert np.allclose(res, res_expected)

    @pytest.mark.parametrize("interface", interfaces)
    def test_multi_measurement_single_param(self, interface):
        """Test for multiple measurements and a single param."""
        dev = qml.device("default.qubit", wires=2)
        import jax

        @qml.qnode(dev, interface=interface)
        def circuit(x):
            qml.RX(x[0], wires=[0])
            qml.CNOT(wires=[0, 1])
            return qml.expval(qml.PauliZ(0)), qml.expval(qml.PauliX(1))

        x = jax.numpy.array([0.543, 0.2])

        res = qml.gradients.param_shift(circuit)(x)

        res_expected = jax.jacobian(circuit)(x)

        assert np.allclose(res[0], res_expected[0])
        assert np.allclose(res[1], res_expected[1])

    @pytest.mark.parametrize("interface", interfaces)
    def test_multi_measurement_expval_probs_single_param(self, interface):
        """Test for multiple measurement (probs) and a single param."""
        dev = qml.device("default.qubit", wires=2)
        import jax

        @qml.qnode(dev, interface=interface)
        def circuit(x):
            qml.RX(x[0], wires=[0])
            qml.CNOT(wires=[0, 1])
            return qml.expval(qml.PauliZ(0)), qml.probs(wires=[0, 1])

        x = jax.numpy.array([0.543, 0.2])

        res = qml.gradients.param_shift(circuit)(x)

        res_expected = jax.jacobian(circuit)(x)

        assert np.allclose(res[0], res_expected[0])
        assert np.allclose(res[1], res_expected[1])

    @pytest.mark.parametrize("interface", interfaces)
    def test_single_measurement_multiple_params(self, interface):
        """Test for a single measurement and multiple params."""
        dev = qml.device("default.qubit", wires=2)
        import jax

        @qml.qnode(dev, interface=interface)
        def circuit(x, y):
            qml.RX(x[0], wires=[0])
            qml.RY(y, wires=[1])
            qml.CNOT(wires=[0, 1])
            return qml.expval(qml.PauliZ(0) @ qml.PauliX(1))

        x = jax.numpy.array([0.543, 0.2])
        y = jax.numpy.array(-0.654)

        res = qml.gradients.param_shift(circuit, argnums=[0, 1])(x, y)
        res_expected = jax.jacobian(circuit, argnums=[0, 1])(x, y)

        assert np.allclose(res[0], res_expected[0])
        assert np.allclose(res[1], res_expected[1])

    @pytest.mark.parametrize("interface", interfaces)
    def test_single_measurement_probs_multiple_params(self, interface):
        """Test for a single measurement (probs) and multiple params."""
        dev = qml.device("default.qubit", wires=2)
        import jax

        @qml.qnode(dev, interface=interface)
        def circuit(x, y):
            qml.RX(x[0], wires=[0])
            qml.RY(y, wires=[1])
            qml.CNOT(wires=[0, 1])
            return qml.probs(wires=[0, 1])

        x = jax.numpy.array([0.543, 0.2])
        y = jax.numpy.array(-0.654)

        res = qml.gradients.param_shift(circuit, argnums=[0, 1])(x, y)
        res_expected = jax.jacobian(circuit, argnums=[0, 1])(x, y)

        assert np.allclose(res[0], res_expected[0])
        assert np.allclose(res[1], res_expected[1])

    @pytest.mark.parametrize("interface", interfaces)
    def test_multiple_measurements_multi_params(self, interface, tol):
        """Test for multiple measurements and multiple params."""
        dev = qml.device("default.qubit", wires=2)
        import jax

        @qml.qnode(dev, interface=interface)
        def circuit(x, y):
            qml.RX(x[0], wires=[0])
            qml.RY(y, wires=[1])
            qml.CNOT(wires=[0, 1])
            return qml.expval(qml.PauliZ(0)), qml.expval(qml.PauliX(1))

        x = jax.numpy.array([0.543, 0.2])
        y = jax.numpy.array(-0.654)

        res = qml.gradients.param_shift(circuit, argnums=[0, 1])(x, y)

        res_expected = jax.jacobian(circuit, argnums=[0, 1])(x, y)

        assert np.allclose(res[0][0], res_expected[0][0], atol=tol)
        assert np.allclose(res[0][1], res_expected[0][1], atol=tol)
        assert np.allclose(res[1][0], res_expected[1][0], atol=tol)
        assert np.allclose(res[1][1], res_expected[1][1], atol=tol)

    @pytest.mark.parametrize("interface", interfaces)
    def test_multiple_measurements_expval_probs_multi_params(self, interface, tol):
        """Test for multiple measurements (with shape) and multiple params."""
        import jax

        dev = qml.device("default.qubit", wires=2)

        @qml.qnode(dev, interface=interface)
        def circuit(x, y):
            qml.RX(x[0], wires=[0])
            qml.RY(y, wires=[1])
            qml.CNOT(wires=[0, 1])
            return qml.expval(qml.PauliZ(0)), qml.probs(wires=[0, 1])

        x = jax.numpy.array([0.543, 0.2])
        y = jax.numpy.array(-0.654)

        res = qml.gradients.param_shift(circuit, argnums=[0, 1])(x, y)

        res_expected = jax.jacobian(circuit, argnums=[0, 1])(x, y)

        assert np.allclose(res[0][0], res_expected[0][0], atol=tol)
        assert np.allclose(res[0][1], res_expected[0][1], atol=tol)
        assert np.allclose(res[1][0], res_expected[1][0], atol=tol)
        assert np.allclose(res[1][1], res_expected[1][1], atol=tol)

    @pytest.mark.parametrize("interface", interfaces)
    def test_identity_classical_jacobian(self, interface, tol):
        """Test for an identity cjac."""
        import jax

        dev = qml.device("default.qubit", wires=2)

        @qml.qnode(dev, interface=interface)
        def circuit(x):
            qml.RX(x[0], wires=[0])
            qml.RY(x[1], wires=[1])
            qml.CNOT(wires=[0, 1])
            return qml.expval(qml.PauliZ(0))

        x = jax.numpy.array([0.543, -0.654])
        res = qml.gradients.param_shift(circuit)(x)
        res_expected = jax.jacobian(circuit)(x)

        assert np.allclose(res[0], res_expected[0], atol=tol)
        assert np.allclose(res[1], res_expected[1], atol=tol)


@pytest.mark.jax
class TestQnodeJaxJit:
    """Class to the parameter shift transform with some classical processing."""

    expected_jacs = []
    interfaces = ["auto", "jax-jit"]

    @pytest.mark.parametrize("interface", interfaces)
    def test_single_measurement_single_param(self, interface):
        """Test for a single measurement and a single param."""
        dev = qml.device("default.qubit", wires=2)

        import jax

        @qml.qnode(dev, interface=interface, cache=False)
        def circuit(x):
            qml.RX(2 * x, wires=[0])
            qml.CNOT(wires=[0, 1])
            return qml.expval(qml.PauliZ(0))

        x = jax.numpy.array(0.543)

        res = jax.jit(qml.gradients.param_shift(circuit))(x)

        res_expected = jax.jacobian(circuit)(x)

        assert res.shape == res_expected.shape
        assert np.allclose(res, res_expected)

    @pytest.mark.parametrize("interface", interfaces)
    def test_single_measurement_single_param_2(self, interface):
        """Test for a single measurement and a single param."""
        dev = qml.device("default.qubit", wires=2)
        import jax

        @qml.qnode(dev, interface=interface, cache=False)
        def circuit(x):
            qml.RX(x[0], wires=[0])
            qml.CNOT(wires=[0, 1])
            return qml.expval(qml.PauliZ(0))

        x = jax.numpy.array([0.543, 0.2])

        res = qml.gradients.param_shift(circuit)(x)

        res_expected = jax.jacobian(circuit)(x)

        assert res.shape == res_expected.shape
        assert np.allclose(res, res_expected)

    @pytest.mark.parametrize("interface", interfaces)
    def test_single_measurement_probs_single_param(self, interface):
        """Test for a single measurement (probs) and a single param."""
        dev = qml.device("default.qubit", wires=2)
        import jax

        @qml.qnode(dev, interface=interface, cache=False)
        def circuit(x):
            qml.RX(2 * x, wires=[0])
            qml.CNOT(wires=[0, 1])
            return qml.probs(wires=[0, 1])

        x = jax.numpy.array(0.543)

        res = jax.jit(qml.gradients.param_shift(circuit))(x)

        res_expected = jax.jacobian(circuit)(x)

        assert res.shape == res_expected.shape
        assert np.allclose(res, res_expected)

    @pytest.mark.parametrize("interface", interfaces)
    def test_single_measurement_probs_single_param_2(self, interface):
        """Test for a single measurement (probs) and a single param."""
        dev = qml.device("default.qubit", wires=2)

        import jax

        @qml.qnode(dev, interface=interface, cache=False)
        def circuit(x):
            qml.RX(x[0], wires=[0])
            qml.CNOT(wires=[0, 1])
            return qml.probs(wires=[0, 1])

        x = jax.numpy.array([0.543, 0.2])

        res = jax.jit(qml.gradients.param_shift(circuit))(x)
        res_expected = jax.jacobian(circuit)(x)

        assert np.allclose(res, res_expected)

    @pytest.mark.parametrize("interface", interfaces)
    def test_multi_measurement_single_param(self, interface):
        """Test for multiple measurements and a single param."""
        dev = qml.device("default.qubit", wires=2)
        import jax

        @qml.qnode(dev, interface=interface, cache=False)
        def circuit(x):
            qml.RX(x[0], wires=[0])
            qml.CNOT(wires=[0, 1])
            return qml.expval(qml.PauliZ(0)), qml.expval(qml.PauliX(1))

        x = jax.numpy.array([0.543, 0.2])

        res = jax.jit(qml.gradients.param_shift(circuit))(x)

        res_expected = jax.jacobian(circuit)(x)

        assert np.allclose(res[0], res_expected[0])
        assert np.allclose(res[1], res_expected[1])

    @pytest.mark.parametrize("interface", interfaces)
    def test_multi_measurement_expval_probs_single_param(self, interface):
        """Test for multiple measurement (expval,probs) and a single param."""
        dev = qml.device("default.qubit", wires=2)
        import jax

        @qml.qnode(dev, interface=interface, cache=False)
        def circuit(x):
            qml.RX(x[0], wires=[0])
            qml.CNOT(wires=[0, 1])
            return qml.expval(qml.PauliZ(0)), qml.probs(wires=[0, 1])

        x = jax.numpy.array([0.543, 0.2])

        res = jax.jit(qml.gradients.param_shift(circuit))(x)

        res_expected = jax.jacobian(circuit)(x)

        assert np.allclose(res[0], res_expected[0])
        assert np.allclose(res[1], res_expected[1])

    @pytest.mark.parametrize("interface", interfaces)
    def test_single_measurement_multiple_params(self, interface):
        """Test for a single measurement and multiple params."""
        dev = qml.device("default.qubit", wires=2)
        import jax

        @qml.qnode(dev, interface=interface, cache=False)
        def circuit(x, y):
            qml.RX(x[0], wires=[0])
            qml.RY(y, wires=[1])
            qml.CNOT(wires=[0, 1])
            return qml.expval(qml.PauliZ(0) @ qml.PauliX(1))

        x = jax.numpy.array([0.543, 0.2])
        y = jax.numpy.array(-0.654)

        res = jax.jit(qml.gradients.param_shift(circuit, argnums=[0, 1]))(x, y)
        res_expected = jax.jacobian(circuit, argnums=[0, 1])(x, y)

        assert np.allclose(res[0], res_expected[0])
        assert np.allclose(res[1], res_expected[1])

    @pytest.mark.parametrize("interface", interfaces)
    def test_single_measurement_probs_multiple_params(self, interface):
        """Test for a single measurement (probs) and multiple params."""
        dev = qml.device("default.qubit", wires=2)
        import jax

        @qml.qnode(dev, interface=interface, cache=False)
        def circuit(x, y):
            qml.RX(x[0], wires=[0])
            qml.RY(y, wires=[1])
            qml.CNOT(wires=[0, 1])
            return qml.probs(wires=[0, 1])

        x = jax.numpy.array([0.543, 0.2])
        y = jax.numpy.array(-0.654)

        res = jax.jit(qml.gradients.param_shift(circuit, argnums=[0, 1]))(x, y)
        res_expected = jax.jacobian(circuit, argnums=[0, 1])(x, y)

        assert np.allclose(res[0], res_expected[0])
        assert np.allclose(res[1], res_expected[1])

    @pytest.mark.parametrize("interface", interfaces)
    def test_multiple_measurement_multi_params(self, interface, tol):
        """Test for multiple measurements and multiple params."""
        dev = qml.device("default.qubit", wires=2)
        import jax

        @qml.qnode(dev, interface=interface, cache=False)
        def circuit(x, y):
            qml.RX(x[0], wires=[0])
            qml.RY(y, wires=[1])
            qml.CNOT(wires=[0, 1])
            return qml.expval(qml.PauliZ(0)), qml.expval(qml.PauliX(1))

        x = jax.numpy.array([0.543, 0.2])
        y = jax.numpy.array(-0.654)

        res = jax.jit(qml.gradients.param_shift(circuit, argnums=[0, 1]))(x, y)

        res_expected = jax.jacobian(circuit, argnums=[0, 1])(x, y)

        assert np.allclose(res[0][0], res_expected[0][0], atol=tol)
        assert np.allclose(res[0][1], res_expected[0][1], atol=tol)
        assert np.allclose(res[1][0], res_expected[1][0], atol=tol)
        assert np.allclose(res[1][1], res_expected[1][1], atol=tol)

    @pytest.mark.parametrize("interface", interfaces)
    def test_multiple_measurements_expval_probs_multi_params(self, interface, tol):
        """Test for multiple measurements (expval, probs) and multiple params."""
        import jax

        dev = qml.device("default.qubit", wires=2)

        @qml.qnode(dev, interface=interface, cache=False)
        def circuit(x, y):
            qml.RX(x[0], wires=[0])
            qml.RY(y, wires=[1])
            qml.CNOT(wires=[0, 1])
            return qml.expval(qml.PauliZ(0)), qml.probs(wires=[0, 1])

        x = jax.numpy.array([0.543, 0.2])
        y = jax.numpy.array(-0.654)

        res = jax.jit(qml.gradients.param_shift(circuit, argnums=[0, 1]))(x, y)

        res_expected = jax.jacobian(circuit, argnums=[0, 1])(x, y)

        assert np.allclose(res[0][0], res_expected[0][0], atol=tol)
        assert np.allclose(res[0][1], res_expected[0][1], atol=tol)
        assert np.allclose(res[1][0], res_expected[1][0], atol=tol)
        assert np.allclose(res[1][1], res_expected[1][1], atol=tol)

    @pytest.mark.parametrize("interface", interfaces)
    def test_identity_classical_jacobian(self, interface, tol):
        """Test for an identity cjac."""
        import jax

        dev = qml.device("default.qubit", wires=2)

        @qml.qnode(dev, interface=interface, cache=False)
        def circuit(x):
            qml.RX(x[0], wires=[0])
            qml.RY(x[1], wires=[1])
            qml.CNOT(wires=[0, 1])
            return qml.expval(qml.PauliZ(0))

        x = jax.numpy.array([0.543, -0.654])
        res = jax.jit(qml.gradients.param_shift(circuit))(x)
        res_expected = jax.jacobian(circuit)(x)

        assert np.allclose(res[0], res_expected[0], atol=tol)
        assert np.allclose(res[1], res_expected[1], atol=tol)

    @pytest.mark.parametrize("interface", interfaces)
    def test_identity_classical_jacobian_multi_meas(self, interface, tol):
        """Test for an identity cjac with qjac multiple measurements."""
        import jax

        dev = qml.device("default.qubit", wires=2)

        @qml.qnode(dev, interface=interface, cache=False)
        def circuit(x):
            qml.RX(x[0], wires=[0])
            qml.RY(x[1], wires=[1])
            qml.CNOT(wires=[0, 1])
            return qml.expval(qml.PauliZ(0)), qml.expval(qml.PauliZ(1))

        x = jax.numpy.array([0.543, -0.654])
        res = jax.jit(qml.gradients.param_shift(circuit))(x)
        res_expected = jax.jacobian(circuit)(x)

        assert np.allclose(res[0], res_expected[0], atol=tol)
        assert np.allclose(res[1], res_expected[1], atol=tol)


@pytest.mark.parametrize("argnums", [[0], [1], [0, 1]])
@pytest.mark.parametrize("interface", ["jax"])
@pytest.mark.jax
class TestJaxArgnums:
    """Class to test the integration of argnums (Jax) and the parameter shift transform."""

    expected_jacs = []
    interfaces = ["auto", "jax"]

    def test_argnum_error(self, argnums, interface):
        """Test that giving argnum to Jax, raises an error."""
        import jax

        dev = qml.device("default.qubit", wires=2)

        @qml.qnode(dev, interface=interface)
        def circuit(x, y):
            qml.RX(x[0], wires=[0])
            qml.RY(y, wires=[1])
            qml.CNOT(wires=[0, 1])
            return qml.expval(qml.PauliZ(0) @ qml.PauliX(1))

        x = jax.numpy.array([0.543, 0.2])
        y = jax.numpy.array(-0.654)

        with pytest.raises(
            QuantumFunctionError,
            match="argnum does not work with the Jax interface. You should use argnums instead.",
        ):
            qml.gradients.param_shift(circuit, argnum=argnums)(x, y)

    def test_single_expectation_value(self, argnums, interface):
        """Test for single expectation value."""
        import jax

        dev = qml.device("default.qubit", wires=2)

        @qml.qnode(dev, interface=interface)
        def circuit(x, y):
            qml.RX(x[0], wires=[0])
            qml.RY(y, wires=[1])
            qml.CNOT(wires=[0, 1])
            return qml.expval(qml.PauliZ(0) @ qml.PauliX(1))

        x = jax.numpy.array([0.543, 0.2])
        y = jax.numpy.array(-0.654)

        res = qml.gradients.param_shift(circuit, argnums=argnums)(x, y)

        expected_0 = np.array([-np.sin(y) * np.sin(x[0]), 0])
        expected_1 = np.array(np.cos(y) * np.cos(x[0]))

        if argnums == [0]:
            assert np.allclose(res, expected_0)
        if argnums == [1]:
            assert np.allclose(res, expected_1)
        if argnums == [0, 1]:
            assert np.allclose(res[0], expected_0)
            assert np.allclose(res[1], expected_1)

    def test_multi_expectation_values(self, argnums, interface):
        """Test for multiple expectation values."""
        import jax

        dev = qml.device("default.qubit", wires=2)

        @qml.qnode(dev, interface=interface)
        def circuit(x, y):
            qml.RX(x[0], wires=[0])
            qml.RY(y, wires=[1])
            qml.CNOT(wires=[0, 1])
            return qml.expval(qml.PauliZ(0)), qml.expval(qml.PauliX(1))

        x = jax.numpy.array([0.543, 0.2])
        y = jax.numpy.array(-0.654)

        res = qml.gradients.param_shift(circuit, argnums=argnums)(x, y)

        expected_0 = np.array([[-np.sin(x[0]), 0.0], [0.0, 0.0]])
        expected_1 = np.array([0, np.cos(y)])

        if argnums == [0]:
            assert np.allclose(res[0], expected_0[0])
            assert np.allclose(res[1], expected_0[1])
        if argnums == [1]:
            assert np.allclose(res[0][0], expected_1[0])
            assert np.allclose(res[1][0], expected_1[1])
        if argnums == [0, 1]:
            assert np.allclose(res[0][0], expected_0[0])
            assert np.allclose(res[0][1], expected_0[1])
            assert np.allclose(res[1][0], expected_1[0])
            assert np.allclose(res[1][1], expected_1[1])

    def test_hessian(self, argnums, interface):
        """Test for hessian."""
        import jax

        dev = qml.device("default.qubit", wires=2)

        @qml.qnode(dev, interface=interface)
        def circuit(x, y):
            qml.RX(x[0], wires=[0])
            qml.RY(x[1], wires=[1])
            qml.RY(y, wires=[1])
            return qml.var(qml.PauliZ(0) @ qml.PauliX(1))

        x = jax.numpy.array([0.543, -0.654])
        y = jax.numpy.array(-0.123)

        res = jax.jacobian(qml.gradients.param_shift(circuit, argnums=argnums), argnums=argnums)(
            x, y
        )
        res_expected = jax.hessian(circuit, argnums=argnums)(x, y)

        if len(argnums) == 1:
            # jax.hessian produces an additional tuple axis, which we have to index away here
            assert np.allclose(res, res_expected[0])
        else:
            # The Hessian is a 2x2 nested tuple "matrix" for argnums=[0, 1]
            for r, r_e in zip(res, res_expected):
                for r_, r_e_ in zip(r, r_e):
                    assert np.allclose(r_, r_e_)<|MERGE_RESOLUTION|>--- conflicted
+++ resolved
@@ -19,7 +19,7 @@
 
 import pennylane as qml
 from pennylane import numpy as np
-from pennylane.exceptions import PennyLaneDeprecationWarning, QuantumFunctionError
+from pennylane.exceptions import QuantumFunctionError
 from pennylane.gradients import param_shift
 from pennylane.gradients.parameter_shift import (
     _evaluate_gradient,
@@ -3491,29 +3491,6 @@
         jac = fn(dev.execute(tapes))
         return jac
 
-<<<<<<< HEAD
-    @pytest.mark.jax
-    def test_jax(self, broadcast):
-        """Test gradient of multiple trainable Hamiltonian coefficients
-        using JAX"""
-        import jax
-
-        jnp = jax.numpy
-
-        coeffs1 = jnp.array([0.1, 0.2, 0.3])
-        coeffs2 = jnp.array([0.7])
-        weights = jnp.array([0.4, 0.5])
-        dev = qml.device("default.qubit", wires=2)
-
-        with pytest.warns(
-            PennyLaneDeprecationWarning,
-            match="The 'hamiltonian_grad' function is deprecated",
-        ):
-            with pytest.warns(UserWarning, match="Please use qml.gradients.split_to_single_terms"):
-                self.cost_fn(weights, coeffs1, coeffs2, dev, broadcast)
-
-=======
->>>>>>> 3e2c1d85
 
 @pytest.mark.autograd
 class TestQnodeAutograd:
