# Copyright 2022 Xanadu Quantum Technologies Inc.

# Licensed under the Apache License, Version 2.0 (the "License");
# you may not use this file except in compliance with the License.
# You may obtain a copy of the License at

#     http://www.apache.org/licenses/LICENSE-2.0

# Unless required by applicable law or agreed to in writing, software
# distributed under the License is distributed on an "AS IS" BASIS,
# WITHOUT WARRANTIES OR CONDITIONS OF ANY KIND, either express or implied.
# See the License for the specific language governing permissions and
# limitations under the License.
"""
Tests for the gradients.finite_difference module.
"""
# pylint: disable=use-implicit-booleaness-not-comparison
import numpy
import pytest

import pennylane as qml
from pennylane import numpy as np
from pennylane.devices import DefaultQubitLegacy
from pennylane.gradients import finite_diff, finite_diff_coeffs
from pennylane.operation import AnyWires, Observable


def test_float32_warning():
    """Test that a warning is raised if provided float32 parameters."""
    x = np.array(0.1, dtype=np.float32)
    tape = qml.tape.QuantumScript([qml.RX(x, 0)], [qml.expval(qml.PauliZ(0))])
    with pytest.warns(UserWarning, match="Finite differences with float32 detected."):
        finite_diff(tape)


class TestCoeffs:
    """Tests for the finite_diff_coeffs function"""

    def test_invalid_derivative_error(self):
        """Test that an error is raised if n<1 or not an integer"""
        with pytest.raises(ValueError, match="n must be a positive integer"):
            finite_diff_coeffs(0, 1, 1)

        with pytest.raises(ValueError, match="n must be a positive integer"):
            finite_diff_coeffs(1.3, 1, 1)

    def test_invalid_approx_order_error(self):
        """Test that an error is raised if order < 1 or not an integer"""
        with pytest.raises(ValueError, match="order must be a positive integer"):
            finite_diff_coeffs(1, 0, 1)

        with pytest.raises(ValueError, match="order must be a positive integer"):
            finite_diff_coeffs(1, 1.7, 1)

        with pytest.raises(ValueError, match="Centered finite-difference requires an even order"):
            finite_diff_coeffs(1, 1, "center")

    def test_invalid_strategy(self):
        """Test that an error is raised if the strategy is not recognized"""
        with pytest.raises(ValueError, match="Unknown strategy"):
            finite_diff_coeffs(1, 1, 1)

    def test_correct_forward_order1(self):
        """Test that the correct forward order 1 method is returned"""
        coeffs, shifts = finite_diff_coeffs(1, 1, "forward")
        assert np.allclose(coeffs, [-1, 1])
        assert np.allclose(shifts, [0, 1])

    def test_correct_forward_order2(self):
        """Test that the correct forward order 2 method is returned"""
        coeffs, shifts = finite_diff_coeffs(1, 2, "forward")
        assert np.allclose(coeffs, [-1.5, 2, -0.5])
        assert np.allclose(shifts, [0, 1, 2])

    def test_correct_center_order2(self):
        """Test that the correct centered order 2 method is returned"""
        coeffs, shifts = finite_diff_coeffs(1, 2, "center")
        assert np.allclose(coeffs, [-0.5, 0.5])
        assert np.allclose(shifts, [-1, 1])

    def test_correct_backward_order1(self):
        """Test that the correct backward order 1 method is returned"""
        coeffs, shifts = finite_diff_coeffs(1, 1, "backward")
        assert np.allclose(coeffs, [1, -1])
        assert np.allclose(shifts, [0, -1])

    def test_correct_second_derivative_forward_order1(self):
        """Test that the correct forward order 1 method is returned"""
        coeffs, shifts = finite_diff_coeffs(2, 1, "forward")
        assert np.allclose(coeffs, [1, -2, 1])
        assert np.allclose(shifts, [0, 1, 2])

    def test_correct_second_derivative_center_order4(self):
        """Test that the correct forward order 4 method is returned"""
        coeffs, shifts = finite_diff_coeffs(2, 4, "center")
        assert np.allclose(coeffs, [-2.5, 4 / 3, 4 / 3, -1 / 12, -1 / 12])
        assert np.allclose(shifts, [0, -1, 1, -2, 2])


class TestFiniteDiff:
    """Tests for the finite difference gradient transform"""

<<<<<<< HEAD
    def test_finite_diff_non_commuting_observables(self):
        """Test that parameter shift works even if the measurements do not commute with each other."""

        ops = (qml.RX(0.5, wires=0),)
        ms = (qml.expval(qml.X(0)), qml.expval(qml.Z(0)))
        tape = qml.tape.QuantumScript(ops, ms, trainable_params=[0])

        batch, _ = qml.gradients.finite_diff(tape)
        assert len(batch) == 2
        tape0 = qml.tape.QuantumScript((qml.RX(0.5, 0),), ms, trainable_params=[0])
        tape1 = qml.tape.QuantumScript((qml.RX(0.5 + 1e-7, 0),), ms, trainable_params=[0])
        assert qml.equal(batch[0], tape0)
        assert qml.equal(batch[1], tape1)

    def test_batched_tape_raises(self):
        """Test that an error is raised for a broadcasted/batched tape."""
=======
    def test_trainable_batched_tape_raises(self):
        """Test that an error is raised for a broadcasted/batched tape if the broadcasted
        parameter is differentiated."""
>>>>>>> 82bcdd57
        tape = qml.tape.QuantumScript([qml.RX([0.4, 0.2], 0)], [qml.expval(qml.PauliZ(0))])
        _match = r"Computing the gradient of broadcasted tapes .* using the finite difference"
        with pytest.raises(NotImplementedError, match=_match):
            finite_diff(tape)

    def test_nontrainable_batched_tape(self):
        """Test that no error is raised for a broadcasted/batched tape if the broadcasted
        parameter is not differentiated, and that the results correspond to the stacked
        results of the single-tape derivatives."""
        dev = qml.device("default.qubit")
        x = [0.4, 0.2]
        tape = qml.tape.QuantumScript(
            [qml.RY(0.6, 0), qml.RX(x, 0)], [qml.expval(qml.PauliZ(0))], trainable_params=[0]
        )
        batched_tapes, batched_fn = finite_diff(tape)
        batched_grad = batched_fn(dev.execute(batched_tapes))
        separate_tapes = [
            qml.tape.QuantumScript(
                [qml.RY(0.6, 0), qml.RX(_x, 0)], [qml.expval(qml.PauliZ(0))], trainable_params=[0]
            )
            for _x in x
        ]
        separate_tapes_and_fns = [finite_diff(t) for t in separate_tapes]
        separate_grad = [_fn(dev.execute(_tapes)) for _tapes, _fn in separate_tapes_and_fns]
        assert np.allclose(batched_grad, separate_grad)

    def test_non_differentiable_error(self):
        """Test error raised if attempting to differentiate with
        respect to a non-differentiable argument"""
        psi = np.array([1, 0, 1, 0], requires_grad=False) / np.sqrt(2)

        with qml.queuing.AnnotatedQueue() as q:
            qml.StatePrep(psi, wires=[0, 1])
            qml.RX(0.543, wires=[0])
            qml.RY(-0.654, wires=[1])
            qml.CNOT(wires=[0, 1])
            qml.probs(wires=[0, 1])

        tape = qml.tape.QuantumScript.from_queue(q)
        # by default all parameters are assumed to be trainable
        with pytest.raises(
            ValueError, match=r"Cannot differentiate with respect to parameter\(s\) {0}"
        ):
            finite_diff(tape)

        # setting trainable parameters avoids this
        tape.trainable_params = {1, 2}
        dev = qml.device("default.qubit", wires=2)
        tapes, fn = finite_diff(tape)

        res = fn(dev.execute(tapes))
        assert isinstance(res, tuple)

        assert isinstance(res[0], numpy.ndarray)
        assert res[0].shape == (4,)

        assert isinstance(res[1], numpy.ndarray)
        assert res[1].shape == (4,)

    def test_independent_parameter(self, mocker):
        """Test that an independent parameter is skipped
        during the Jacobian computation."""
        spy = mocker.spy(qml.gradients.finite_difference, "generate_shifted_tapes")

        with qml.queuing.AnnotatedQueue() as q:
            qml.RX(0.543, wires=[0])
            qml.RY(-0.654, wires=[1])
            qml.expval(qml.PauliZ(0))

        tape = qml.tape.QuantumScript.from_queue(q)
        dev = qml.device("default.qubit", wires=2)
        tapes, fn = finite_diff(tape)
        res = fn(dev.execute(tapes))

        assert isinstance(res, tuple)
        assert len(res) == 2

        assert isinstance(res[0], numpy.ndarray)
        assert isinstance(res[1], numpy.ndarray)

        assert len(spy.call_args_list) == 1

        # only called for parameter 0
        assert spy.call_args[0][0:2] == (tape, 0)

    def test_no_trainable_params_tape(self):
        """Test that the correct ouput and warning is generated in the absence of any trainable
        parameters"""
        dev = qml.device("default.qubit", wires=2)

        weights = [0.1, 0.2]
        with qml.queuing.AnnotatedQueue() as q:
            qml.RX(weights[0], wires=0)
            qml.RY(weights[1], wires=0)
            qml.expval(qml.PauliZ(0) @ qml.PauliZ(1))

        tape = qml.tape.QuantumScript.from_queue(q)
        # TODO: remove once #2155 is resolved
        tape.trainable_params = []
        with pytest.warns(UserWarning, match="gradient of a tape with no trainable parameters"):
            g_tapes, post_processing = qml.gradients.finite_diff(tape)
        res = post_processing(qml.execute(g_tapes, dev, None))

        assert g_tapes == []
        assert isinstance(res, numpy.ndarray)
        assert res.shape == (0,)

    def test_no_trainable_params_multiple_return_tape(self):
        """Test that the correct ouput and warning is generated in the absence of any trainable
        parameters with multiple returns."""
        dev = qml.device("default.qubit", wires=2)

        weights = [0.1, 0.2]
        with qml.queuing.AnnotatedQueue() as q:
            qml.RX(weights[0], wires=0)
            qml.RY(weights[1], wires=0)
            qml.expval(qml.PauliZ(0) @ qml.PauliZ(1))
            qml.probs(wires=[0, 1])

        tape = qml.tape.QuantumScript.from_queue(q)
        tape.trainable_params = []
        with pytest.warns(UserWarning, match="gradient of a tape with no trainable parameters"):
            g_tapes, post_processing = qml.gradients.finite_diff(tape)
        res = post_processing(qml.execute(g_tapes, dev, None))

        assert g_tapes == []
        assert isinstance(res, tuple)

    @pytest.mark.autograd
    def test_no_trainable_params_qnode_autograd(self):
        """Test that the correct ouput and warning is generated in the absence of any trainable
        parameters"""
        dev = qml.device("default.qubit", wires=2)

        @qml.qnode(dev)
        def circuit(weights):
            qml.RX(weights[0], wires=0)
            qml.RY(weights[1], wires=0)
            return qml.expval(qml.PauliZ(0) @ qml.PauliZ(1))

        weights = [0.1, 0.2]
        with pytest.raises(qml.QuantumFunctionError, match="No trainable parameters."):
            qml.gradients.finite_diff(circuit)(weights)

    @pytest.mark.torch
    def test_no_trainable_params_qnode_torch(self):
        """Test that the correct ouput and warning is generated in the absence of any trainable
        parameters"""
        dev = qml.device("default.qubit", wires=2)

        @qml.qnode(dev)
        def circuit(weights):
            qml.RX(weights[0], wires=0)
            qml.RY(weights[1], wires=0)
            return qml.expval(qml.PauliZ(0) @ qml.PauliZ(1))

        weights = [0.1, 0.2]
        with pytest.raises(qml.QuantumFunctionError, match="No trainable parameters."):
            qml.gradients.finite_diff(circuit)(weights)

    @pytest.mark.tf
    def test_no_trainable_params_qnode_tf(self):
        """Test that the correct ouput and warning is generated in the absence of any trainable
        parameters"""
        dev = qml.device("default.qubit", wires=2)

        @qml.qnode(dev)
        def circuit(weights):
            qml.RX(weights[0], wires=0)
            qml.RY(weights[1], wires=0)
            return qml.expval(qml.PauliZ(0) @ qml.PauliZ(1))

        weights = [0.1, 0.2]
        with pytest.raises(qml.QuantumFunctionError, match="No trainable parameters."):
            qml.gradients.finite_diff(circuit)(weights)

    @pytest.mark.jax
    def test_no_trainable_params_qnode_jax(self):
        """Test that the correct ouput and warning is generated in the absence of any trainable
        parameters"""
        dev = qml.device("default.qubit", wires=2)

        @qml.qnode(dev, interface="jax")
        def circuit(weights):
            qml.RX(weights[0], wires=0)
            qml.RY(weights[1], wires=0)
            return qml.expval(qml.PauliZ(0) @ qml.PauliZ(1))

        weights = [0.1, 0.2]
        with pytest.raises(qml.QuantumFunctionError, match="No trainable parameters."):
            qml.gradients.finite_diff(circuit)(weights)

    @pytest.mark.parametrize("prefactor", [1.0, 2.0])
    def test_all_zero_diff_methods(self, prefactor):
        """Test that the transform works correctly when the diff method for every parameter is
        identified to be 0, and that no tapes were generated."""
        dev = qml.device("default.qubit", wires=4)

        @qml.qnode(dev)
        def circuit(params):
            qml.Rot(*(prefactor * params), wires=0)
            return qml.probs([2, 3])

        params = np.array([0.5, 0.5, 0.5], requires_grad=True)

        result = qml.gradients.finite_diff(circuit)(params)

        assert isinstance(result, np.ndarray)
        assert result.shape == (4, 3)
        assert np.allclose(result, 0)

    def test_all_zero_diff_methods_multiple_returns(self):
        """Test that the transform works correctly when the diff method for every parameter is
        identified to be 0, and that no tapes were generated."""

        dev = qml.device("default.qubit", wires=4)

        @qml.qnode(dev)
        def circuit(params):
            qml.Rot(*params, wires=0)
            return qml.expval(qml.PauliZ(wires=2)), qml.probs([2, 3])

        params = np.array([0.5, 0.5, 0.5], requires_grad=True)

        result = qml.gradients.finite_diff(circuit)(params)

        assert isinstance(result, tuple)

        assert len(result) == 2

        for r, exp_shape in zip(result, [(3,), (4, 3)]):
            assert isinstance(r, np.ndarray)
            assert r.shape == exp_shape
            assert np.allclose(r, 0)

    def test_y0(self):
        """Test that if first order finite differences is used, then
        the tape is executed only once using the current parameter
        values."""
        with qml.queuing.AnnotatedQueue() as q:
            qml.RX(0.543, wires=[0])
            qml.RY(-0.654, wires=[0])
            qml.expval(qml.PauliZ(0))

        tape = qml.tape.QuantumScript.from_queue(q)
        tapes, _ = finite_diff(tape, approx_order=1)

        # one tape per parameter, plus one global call
        assert len(tapes) == tape.num_params + 1

    def test_y0_provided(self):
        """Test that by providing y0 the number of tapes is equal the number of parameters."""
        dev = qml.device("default.qubit", wires=2)

        with qml.queuing.AnnotatedQueue() as q:
            qml.RX(0.543, wires=[0])
            qml.RY(-0.654, wires=[0])
            qml.expval(qml.PauliZ(0))

        tape = qml.tape.QuantumScript.from_queue(q)
        f0 = dev.execute(tape)
        tapes, _ = finite_diff(tape, approx_order=1, f0=f0)

        assert len(tapes) == tape.num_params

    def test_independent_parameters(self):
        """Test the case where expectation values are independent of some parameters. For those
        parameters, the gradient should be evaluated to zero without executing the device."""
        dev = qml.device("default.qubit")

        with qml.queuing.AnnotatedQueue() as q1:
            qml.RX(1.0, wires=[0])
            qml.RX(1.0, wires=[1])
            qml.expval(qml.PauliZ(0))

        tape1 = qml.tape.QuantumScript.from_queue(q1)
        with qml.queuing.AnnotatedQueue() as q2:
            qml.RX(1.0, wires=[0])
            qml.RX(1.0, wires=[1])
            qml.expval(qml.PauliZ(1))

        tape2 = qml.tape.QuantumScript.from_queue(q2)
        tapes, fn = finite_diff(tape1, approx_order=1)
        with qml.Tracker(dev) as tracker:
            j1 = fn(dev.execute(tapes))

        # We should only be executing the device to differentiate 1 parameter (2 executions)
        assert tracker.totals["executions"] == 2

        tapes, fn = finite_diff(tape2, approx_order=1)
        j2 = fn(dev.execute(tapes))

        exp = -np.sin(1)

        assert np.allclose(j1, [exp, 0])
        assert np.allclose(j2, [0, exp])

    def test_output_shape_matches_qnode(self):
        """Test that the transform output shape matches that of the QNode."""
        dev = qml.device("default.qubit", wires=4)

        def cost1(x):
            qml.Rot(x[0], 0.3 * x[1], x[2], wires=0)
            return qml.expval(qml.PauliZ(0))

        def cost2(x):
            qml.Rot(*x, wires=0)
            return [qml.expval(qml.PauliZ(0))]

        def cost3(x):
            qml.Rot(*x, wires=0)
            return [qml.expval(qml.PauliZ(0)), qml.expval(qml.PauliZ(1))]

        def cost4(x):
            qml.Rot(*x, wires=0)
            return qml.probs([0, 1])

        def cost5(x):
            qml.Rot(*x, wires=0)
            return [qml.probs([0, 1])]

        def cost6(x):
            qml.Rot(*x, wires=0)
            return qml.probs([0, 1]), qml.probs([2, 3])

        x = np.random.rand(3)
        circuits = [qml.QNode(cost, dev) for cost in (cost1, cost2, cost3, cost4, cost5, cost6)]

        transform = [qml.math.shape(qml.gradients.finite_diff(c)(x)) for c in circuits]

        expected_shapes = [
            (3,),
            (1, 3),
            (2, 3),
            (4, 3),
            (1, 4, 3),
            (2, 4, 3),
        ]
        assert all(t == q for t, q in zip(transform, expected_shapes))

    def test_special_observable_qnode_differentiation(self):
        """Test differentiation of a QNode on a device supporting a
        special observable that returns an object rather than a number."""

        class SpecialObject:
            """SpecialObject

            A special object that conveniently encapsulates the return value of
            a special observable supported by a special device and which supports
            multiplication with scalars and addition.
            """

            def __init__(self, val):
                self.val = val

            def __mul__(self, other):
                return SpecialObject(self.val * other)

            def __rmul__(self, other):
                return SpecialObject(other * self.val)

            def __matmul__(self, other):
                return SpecialObject(self.val @ other)

            def __rmatmul__(self, other):
                return SpecialObject(other @ self.val)

            def __add__(self, other):
                new = self.val + (other.val if isinstance(other, self.__class__) else other)
                return SpecialObject(new)

            def __radd__(self, other):
                return self + other

        # pylint: disable=too-few-public-methods
        class SpecialObservable(Observable):
            """SpecialObservable"""

            num_wires = AnyWires

            def diagonalizing_gates(self):
                """Diagonalizing gates"""
                return []

        # pylint: disable=too-few-public-methods
        class DeviceSupportingSpecialObservable(DefaultQubitLegacy):
            """A device that supports the above SpecialObservable as a return type."""

            name = "Device supporting SpecialObservable"
            short_name = "default.qubit.specialobservable"
            observables = DefaultQubitLegacy.observables.union({"SpecialObservable"})

            # pylint: disable=unused-argument
            @staticmethod
            def _asarray(arr, dtype=None):
                return np.asarray(arr)

            def __init__(self, *args, **kwargs):
                super().__init__(*args, **kwargs)
                self.R_DTYPE = SpecialObservable

            def expval(self, observable, **kwargs):
                """Compute the expectation value of an observable."""
                if self.analytic and isinstance(observable, SpecialObservable):
                    val = super().expval(qml.PauliZ(wires=0), **kwargs)
                    return SpecialObject(val)

                return super().expval(observable, **kwargs)

        dev = DeviceSupportingSpecialObservable(wires=1, shots=None)

        @qml.qnode(dev, diff_method="finite-diff")
        def qnode(x):
            qml.RY(x, wires=0)
            return qml.expval(SpecialObservable(wires=0))

        @qml.qnode(dev, diff_method="finite-diff")
        def reference_qnode(x):
            qml.RY(x, wires=0)
            return qml.expval(qml.PauliZ(wires=0))

        par = np.array(0.2, requires_grad=True)
        assert np.isclose(qnode(par).item().val, reference_qnode(par))
        assert np.isclose(qml.jacobian(qnode)(par).item().val, qml.jacobian(reference_qnode)(par))


@pytest.mark.parametrize("approx_order", [2, 4])
@pytest.mark.parametrize("strategy", ["forward", "backward", "center"])
@pytest.mark.parametrize("validate", [True, False])
class TestFiniteDiffIntegration:
    """Tests for the finite difference gradient transform"""

    def test_ragged_output(self, approx_order, strategy, validate):
        """Test that the Jacobian is correctly returned for a tape
        with ragged output"""
        dev = qml.device("default.qubit", wires=3)
        params = [1.0, 1.0, 1.0]

        with qml.queuing.AnnotatedQueue() as q:
            qml.RX(params[0], wires=[0])
            qml.RY(params[1], wires=[1])
            qml.RZ(params[2], wires=[2])
            qml.CNOT(wires=[0, 1])
            qml.probs(wires=0)
            qml.probs(wires=[1, 2])

        tape = qml.tape.QuantumScript.from_queue(q)
        tapes, fn = finite_diff(
            tape, approx_order=approx_order, strategy=strategy, validate_params=validate
        )
        res = fn(dev.execute(tapes))

        assert isinstance(res, tuple)

        assert len(res) == 2

        assert len(res[0]) == 3
        assert res[0][0].shape == (2,)
        assert res[0][1].shape == (2,)
        assert res[0][2].shape == (2,)

        assert len(res[1]) == 3
        assert res[1][0].shape == (4,)
        assert res[1][1].shape == (4,)
        assert res[1][2].shape == (4,)

    def test_single_expectation_value(self, approx_order, strategy, validate, tol):
        """Tests correct output shape and evaluation for a tape
        with a single expval output"""
        dev = qml.device("default.qubit", wires=2)
        x = 0.543
        y = -0.654

        with qml.queuing.AnnotatedQueue() as q:
            qml.RX(x, wires=[0])
            qml.RY(y, wires=[1])
            qml.CNOT(wires=[0, 1])
            qml.expval(qml.PauliZ(0) @ qml.PauliX(1))

        tape = qml.tape.QuantumScript.from_queue(q)
        tapes, fn = finite_diff(
            tape, approx_order=approx_order, strategy=strategy, validate_params=validate
        )
        res = fn(dev.execute(tapes))

        assert isinstance(res, tuple)
        assert len(res) == 2

        assert isinstance(res[0], numpy.ndarray)
        assert res[0].shape == ()

        assert isinstance(res[1], numpy.ndarray)
        assert res[1].shape == ()

        expected = np.array([[-np.sin(y) * np.sin(x), np.cos(y) * np.cos(x)]])
        assert np.allclose(res, expected, atol=tol, rtol=0)

    def test_single_expectation_value_with_argnum_all(self, approx_order, strategy, validate, tol):
        """Tests correct output shape and evaluation for a tape
        with a single expval output where all parameters are chosen to compute
        the jacobian"""
        dev = qml.device("default.qubit", wires=2)
        x = 0.543
        y = -0.654

        with qml.queuing.AnnotatedQueue() as q:
            qml.RX(x, wires=[0])
            qml.RY(y, wires=[1])
            qml.CNOT(wires=[0, 1])
            qml.expval(qml.PauliZ(0) @ qml.PauliX(1))

        tape = qml.tape.QuantumScript.from_queue(q)
        # we choose both trainable parameters
        tapes, fn = finite_diff(
            tape,
            argnum=[0, 1],
            approx_order=approx_order,
            strategy=strategy,
            validate_params=validate,
        )
        res = fn(dev.execute(tapes))

        assert isinstance(res, tuple)
        assert len(res) == 2

        assert isinstance(res[0], numpy.ndarray)
        assert res[0].shape == ()

        assert isinstance(res[1], numpy.ndarray)
        assert res[1].shape == ()

        expected = np.array([[-np.sin(y) * np.sin(x), np.cos(y) * np.cos(x)]])
        assert np.allclose(res, expected, atol=tol, rtol=0)

    def test_single_expectation_value_with_argnum_one(self, approx_order, strategy, validate, tol):
        """Tests correct output shape and evaluation for a tape
        with a single expval output where only one parameter is chosen to
        estimate the jacobian.

        This test relies on the fact that exactly one term of the estimated
        jacobian will match the expected analytical value.
        """
        dev = qml.device("default.qubit", wires=2)
        x = 0.543
        y = -0.654

        with qml.queuing.AnnotatedQueue() as q:
            qml.RX(x, wires=[0])
            qml.RY(y, wires=[1])
            qml.CNOT(wires=[0, 1])
            qml.expval(qml.PauliZ(0) @ qml.PauliX(1))

        tape = qml.tape.QuantumScript.from_queue(q)
        # we choose only 1 trainable parameter
        tapes, fn = finite_diff(
            tape, argnum=1, approx_order=approx_order, strategy=strategy, validate_params=validate
        )
        res = fn(dev.execute(tapes))

        assert isinstance(res, tuple)
        assert len(res) == 2

        assert isinstance(res[0], numpy.ndarray)
        assert res[0].shape == ()

        assert isinstance(res[1], numpy.ndarray)
        assert res[1].shape == ()

        expected = [0, np.cos(y) * np.cos(x)]

        assert np.allclose(res, expected, atol=tol, rtol=0)

    def test_multiple_expectation_value_with_argnum_one(
        self, approx_order, strategy, validate, tol
    ):
        """Tests correct output shape and evaluation for a tape
        with a multiple measurement, where only one parameter is chosen to
        be trainable.

        This test relies on the fact that exactly one term of the estimated
        jacobian will match the expected analytical value.
        """
        dev = qml.device("default.qubit", wires=2)
        x = 0.543
        y = -0.654

        with qml.queuing.AnnotatedQueue() as q:
            qml.RX(x, wires=[0])
            qml.RY(y, wires=[1])
            qml.CNOT(wires=[0, 1])
            qml.expval(qml.PauliZ(0) @ qml.PauliX(1))
            qml.probs(wires=[0, 1])

        tape = qml.tape.QuantumScript.from_queue(q)
        # we choose only 1 trainable parameter
        tapes, fn = finite_diff(
            tape, argnum=1, approx_order=approx_order, strategy=strategy, validate_params=validate
        )
        res = fn(dev.execute(tapes))

        assert isinstance(res, tuple)
        assert isinstance(res[0], tuple)
        assert np.allclose(res[0][0], 0, atol=tol, rtol=0)
        assert isinstance(res[1], tuple)
        assert np.allclose(res[1][0], 0, atol=tol, rtol=0)

    def test_multiple_expectation_values(self, approx_order, strategy, validate, tol):
        """Tests correct output shape and evaluation for a tape
        with multiple expval outputs"""
        dev = qml.device("default.qubit", wires=2)
        x = 0.543
        y = -0.654

        with qml.queuing.AnnotatedQueue() as q:
            qml.RX(x, wires=[0])
            qml.RY(y, wires=[1])
            qml.CNOT(wires=[0, 1])
            qml.expval(qml.PauliZ(0))
            qml.expval(qml.PauliX(1))

        tape = qml.tape.QuantumScript.from_queue(q)
        tapes, fn = finite_diff(
            tape, approx_order=approx_order, strategy=strategy, validate_params=validate
        )
        res = fn(dev.execute(tapes))

        assert isinstance(res, tuple)
        assert len(res) == 2

        assert isinstance(res[0], tuple)
        assert len(res[0]) == 2
        assert np.allclose(res[0], [-np.sin(x), 0], atol=tol, rtol=0)
        assert isinstance(res[0][0], numpy.ndarray)
        assert isinstance(res[0][1], numpy.ndarray)

        assert isinstance(res[1], tuple)
        assert len(res[1]) == 2
        assert np.allclose(res[1], [0, np.cos(y)], atol=tol, rtol=0)
        assert isinstance(res[1][0], numpy.ndarray)
        assert isinstance(res[1][1], numpy.ndarray)

    def test_var_expectation_values(self, approx_order, strategy, validate, tol):
        """Tests correct output shape and evaluation for a tape
        with expval and var outputs"""
        dev = qml.device("default.qubit", wires=2)
        x = 0.543
        y = -0.654

        with qml.queuing.AnnotatedQueue() as q:
            qml.RX(x, wires=[0])
            qml.RY(y, wires=[1])
            qml.CNOT(wires=[0, 1])
            qml.expval(qml.PauliZ(0))
            qml.var(qml.PauliX(1))

        tape = qml.tape.QuantumScript.from_queue(q)
        tapes, fn = finite_diff(
            tape, approx_order=approx_order, strategy=strategy, validate_params=validate
        )
        res = fn(dev.execute(tapes))

        assert isinstance(res, tuple)
        assert len(res) == 2

        assert isinstance(res[0], tuple)
        assert len(res[0]) == 2
        assert np.allclose(res[0], [-np.sin(x), 0], atol=tol, rtol=0)
        assert isinstance(res[0][0], numpy.ndarray)
        assert isinstance(res[0][1], numpy.ndarray)

        assert isinstance(res[1], tuple)
        assert len(res[1]) == 2
        assert np.allclose(res[1], [0, -2 * np.cos(y) * np.sin(y)], atol=tol, rtol=0)
        assert isinstance(res[1][0], numpy.ndarray)
        assert isinstance(res[1][1], numpy.ndarray)

    def test_prob_expectation_values(self, approx_order, strategy, validate, tol):
        """Tests correct output shape and evaluation for a tape
        with prob and expval outputs"""
        dev = qml.device("default.qubit", wires=2)
        x = 0.543
        y = -0.654

        with qml.queuing.AnnotatedQueue() as q:
            qml.RX(x, wires=[0])
            qml.RY(y, wires=[1])
            qml.CNOT(wires=[0, 1])
            qml.expval(qml.PauliZ(0))
            qml.probs(wires=[0, 1])

        tape = qml.tape.QuantumScript.from_queue(q)
        tapes, fn = finite_diff(
            tape, approx_order=approx_order, strategy=strategy, validate_params=validate
        )
        res = fn(dev.execute(tapes))

        assert isinstance(res, tuple)
        assert len(res) == 2

        assert isinstance(res[0], tuple)
        assert len(res[0]) == 2
        assert np.allclose(res[0][0], -np.sin(x), atol=tol, rtol=0)
        assert isinstance(res[0][0], numpy.ndarray)
        assert np.allclose(res[0][1], 0, atol=tol, rtol=0)
        assert isinstance(res[0][1], numpy.ndarray)

        assert isinstance(res[1], tuple)
        assert len(res[1]) == 2
        assert np.allclose(
            res[1][0],
            [
                -(np.cos(y / 2) ** 2 * np.sin(x)) / 2,
                -(np.sin(x) * np.sin(y / 2) ** 2) / 2,
                (np.sin(x) * np.sin(y / 2) ** 2) / 2,
                (np.cos(y / 2) ** 2 * np.sin(x)) / 2,
            ],
            atol=tol,
            rtol=0,
        )
        assert isinstance(res[1][0], numpy.ndarray)
        assert np.allclose(
            res[1][1],
            [
                -(np.cos(x / 2) ** 2 * np.sin(y)) / 2,
                (np.cos(x / 2) ** 2 * np.sin(y)) / 2,
                (np.sin(x / 2) ** 2 * np.sin(y)) / 2,
                -(np.sin(x / 2) ** 2 * np.sin(y)) / 2,
            ],
            atol=tol,
            rtol=0,
        )
        assert isinstance(res[1][1], numpy.ndarray)


@pytest.mark.parametrize("approx_order", [2])
@pytest.mark.parametrize("strategy", ["center"])
class TestFiniteDiffGradients:
    """Test that the transform is differentiable"""

    @pytest.mark.autograd
    @pytest.mark.parametrize("dev_name", ["default.qubit", "default.qubit.autograd"])
    def test_autograd(self, dev_name, approx_order, strategy, tol):
        """Tests that the output of the finite-difference transform
        can be differentiated using autograd, yielding second derivatives."""
        dev = qml.device(dev_name, wires=2)
        execute_fn = dev.execute if dev_name == "default.qubit" else dev.batch_execute
        params = np.array([0.543, -0.654], requires_grad=True)

        def cost_fn(x):
            with qml.queuing.AnnotatedQueue() as q:
                qml.RX(x[0], wires=[0])
                qml.RY(x[1], wires=[1])
                qml.CNOT(wires=[0, 1])
                qml.expval(qml.PauliZ(0) @ qml.PauliX(1))

            tape = qml.tape.QuantumScript.from_queue(q)
            tape.trainable_params = {0, 1}
            tapes, fn = finite_diff(tape, n=1, approx_order=approx_order, strategy=strategy)
            jac = np.array(fn(execute_fn(tapes)))
            return jac

        res = qml.jacobian(cost_fn)(params)
        x, y = params
        expected = np.array(
            [
                [-np.cos(x) * np.sin(y), -np.cos(y) * np.sin(x)],
                [-np.cos(y) * np.sin(x), -np.cos(x) * np.sin(y)],
            ]
        )

        assert np.allclose(res, expected, atol=tol, rtol=0)

    @pytest.mark.autograd
    @pytest.mark.parametrize("dev_name", ["default.qubit", "default.qubit.autograd"])
    def test_autograd_ragged(self, dev_name, approx_order, strategy, tol):
        """Tests that the output of the finite-difference transform
        of a ragged tape can be differentiated using autograd, yielding second derivatives."""
        dev = qml.device(dev_name, wires=2)
        execute_fn = dev.execute if dev_name == "default.qubit" else dev.batch_execute
        params = np.array([0.543, -0.654], requires_grad=True)

        def cost_fn(x):
            with qml.queuing.AnnotatedQueue() as q:
                qml.RX(x[0], wires=[0])
                qml.RY(x[1], wires=[1])
                qml.CNOT(wires=[0, 1])
                qml.expval(qml.PauliZ(0))
                qml.probs(wires=[1])

            tape = qml.tape.QuantumScript.from_queue(q)
            tape.trainable_params = {0, 1}
            tapes, fn = finite_diff(tape, n=1, approx_order=approx_order, strategy=strategy)
            jac = fn(execute_fn(tapes))
            return jac[1][0]

        x, y = params
        res = qml.jacobian(cost_fn)(params)[0]
        expected = np.array([-np.cos(x) * np.cos(y) / 2, np.sin(x) * np.sin(y) / 2])
        assert np.allclose(res, expected, atol=tol, rtol=0)

    @pytest.mark.tf
    @pytest.mark.slow
    @pytest.mark.parametrize("dev_name", ["default.qubit", "default.qubit.tf"])
    def test_tf(self, dev_name, approx_order, strategy, tol):
        """Tests that the output of the finite-difference transform
        can be differentiated using TF, yielding second derivatives."""
        import tensorflow as tf

        dev = qml.device(dev_name, wires=2)
        execute_fn = dev.execute if dev_name == "default.qubit" else dev.batch_execute
        params = tf.Variable([0.543, -0.654], dtype=tf.float64)

        with tf.GradientTape(persistent=True) as t:
            with qml.queuing.AnnotatedQueue() as q:
                qml.RX(params[0], wires=[0])
                qml.RY(params[1], wires=[1])
                qml.CNOT(wires=[0, 1])
                qml.expval(qml.PauliZ(0) @ qml.PauliX(1))

            tape = qml.tape.QuantumScript.from_queue(q)
            tape.trainable_params = {0, 1}
            tapes, fn = finite_diff(tape, n=1, approx_order=approx_order, strategy=strategy)
            jac_0, jac_1 = fn(execute_fn(tapes))

        x, y = 1.0 * params

        res_0 = t.jacobian(jac_0, params)
        res_1 = t.jacobian(jac_1, params)

        expected = np.array(
            [
                [-np.cos(x) * np.sin(y), -np.cos(y) * np.sin(x)],
                [-np.cos(y) * np.sin(x), -np.cos(x) * np.sin(y)],
            ]
        )
        assert np.allclose([res_0, res_1], expected, atol=tol, rtol=0)

    @pytest.mark.tf
    @pytest.mark.parametrize("dev_name", ["default.qubit", "default.qubit.tf"])
    def test_tf_ragged(self, dev_name, approx_order, strategy, tol):
        """Tests that the output of the finite-difference transform
        of a ragged tape can be differentiated using TF, yielding second derivatives."""
        import tensorflow as tf

        dev = qml.device(dev_name, wires=2)
        execute_fn = dev.execute if dev_name == "default.qubit" else dev.batch_execute
        params = tf.Variable([0.543, -0.654], dtype=tf.float64)

        with tf.GradientTape(persistent=True) as t:
            with qml.queuing.AnnotatedQueue() as q:
                qml.RX(params[0], wires=[0])
                qml.RY(params[1], wires=[1])
                qml.CNOT(wires=[0, 1])
                qml.expval(qml.PauliZ(0))
                qml.probs(wires=[1])

            tape = qml.tape.QuantumScript.from_queue(q)
            tape.trainable_params = {0, 1}
            tapes, fn = finite_diff(tape, n=1, approx_order=approx_order, strategy=strategy)

            jac_01 = fn(execute_fn(tapes))[1][0]

        x, y = 1.0 * params

        res_01 = t.jacobian(jac_01, params)

        expected = np.array([-np.cos(x) * np.cos(y) / 2, np.sin(x) * np.sin(y) / 2])

        assert np.allclose(res_01[0], expected, atol=tol, rtol=0)

    @pytest.mark.torch
    @pytest.mark.parametrize("dev_name", ["default.qubit", "default.qubit.torch"])
    def test_torch(self, dev_name, approx_order, strategy, tol):
        """Tests that the output of the finite-difference transform
        can be differentiated using Torch, yielding second derivatives."""
        import torch

        dev = qml.device(dev_name, wires=2)
        execute_fn = dev.execute if dev_name == "default.qubit" else dev.batch_execute
        params = torch.tensor([0.543, -0.654], dtype=torch.float64, requires_grad=True)

        def cost_fn(params):
            with qml.queuing.AnnotatedQueue() as q:
                qml.RX(params[0], wires=[0])
                qml.RY(params[1], wires=[1])
                qml.CNOT(wires=[0, 1])
                qml.expval(qml.PauliZ(0) @ qml.PauliX(1))

            tape = qml.tape.QuantumScript.from_queue(q)
            tapes, fn = finite_diff(tape, n=1, approx_order=approx_order, strategy=strategy)
            jac = fn(execute_fn(tapes))
            return jac

        hess = torch.autograd.functional.jacobian(cost_fn, params)

        x, y = params.detach().numpy()

        expected = np.array(
            [
                [-np.cos(x) * np.sin(y), -np.cos(y) * np.sin(x)],
                [-np.cos(y) * np.sin(x), -np.cos(x) * np.sin(y)],
            ]
        )

        assert np.allclose(hess[0].detach().numpy(), expected[0], atol=tol, rtol=0)
        assert np.allclose(hess[1].detach().numpy(), expected[1], atol=tol, rtol=0)

    @pytest.mark.jax
    @pytest.mark.parametrize("dev_name", ["default.qubit", "default.qubit.jax"])
    def test_jax(self, dev_name, approx_order, strategy, tol):
        """Tests that the output of the finite-difference transform
        can be differentiated using JAX, yielding second derivatives."""
        import jax
        from jax import numpy as jnp

        dev = qml.device(dev_name, wires=2)
        execute_fn = dev.execute if dev_name == "default.qubit" else dev.batch_execute
        params = jnp.array([0.543, -0.654])

        def cost_fn(x):
            with qml.queuing.AnnotatedQueue() as q:
                qml.RX(x[0], wires=[0])
                qml.RY(x[1], wires=[1])
                qml.CNOT(wires=[0, 1])
                qml.expval(qml.PauliZ(0) @ qml.PauliX(1))

            tape = qml.tape.QuantumScript.from_queue(q)
            tape.trainable_params = {0, 1}
            tapes, fn = finite_diff(tape, n=1, approx_order=approx_order, strategy=strategy)
            jac = fn(execute_fn(tapes))
            return jac

        res = jax.jacobian(cost_fn)(params)
        assert isinstance(res, tuple)
        x, y = params
        expected = np.array(
            [
                [-np.cos(x) * np.sin(y), -np.cos(y) * np.sin(x)],
                [-np.cos(y) * np.sin(x), -np.cos(x) * np.sin(y)],
            ]
        )
        assert np.allclose(res, expected, atol=tol, rtol=0)

    @pytest.mark.jax
    @pytest.mark.parametrize("dev_name", ["default.qubit"])
    def test_jax_probs(
        self, dev_name, approx_order, strategy, tol
    ):  # pylint: disable=unused-argument
        """Tests that the output of the finite-difference transform is similar using or not diff method on the QNode."""
        import jax

        dev = qml.device(dev_name, wires=2)
        x = jax.numpy.array(0.543)

        @qml.qnode(dev)
        def circuit(x):
            qml.RX(x, wires=[0])
            qml.RY(x, wires=[0])
            qml.CNOT(wires=[0, 1])
            return qml.probs(wires=0), qml.probs(wires=1)

        @qml.qnode(dev, diff_method="finite-diff")
        def circuit_fd(x):
            qml.RX(x, wires=[0])
            qml.RY(x, wires=[0])
            qml.CNOT(wires=[0, 1])
            return qml.probs(wires=0), qml.probs(wires=1)

        transform_output = qml.gradients.finite_diff(circuit)(x)
        framework_output = jax.jacobian(circuit)(x)
        assert jax.numpy.allclose(
            jax.numpy.stack(transform_output), jax.numpy.stack(framework_output)
        )

        transform_output = qml.gradients.finite_diff(circuit_fd)(x)
        framework_output = jax.jacobian(circuit_fd)(x)
        assert jax.numpy.allclose(
            jax.numpy.stack(transform_output), jax.numpy.stack(framework_output)
        )


@pytest.mark.parametrize("argnums", [[0], [1], [0, 1]])
@pytest.mark.parametrize("interface", ["jax"])
@pytest.mark.parametrize("approx_order", [2, 4])
@pytest.mark.parametrize("strategy", ["forward", "backward", "center"])
@pytest.mark.jax
class TestJaxArgnums:
    """Class to test the integration of argnums (Jax) and the finite-diff transform."""

    expected_jacs = []
    interfaces = ["auto", "jax"]

    def test_single_expectation_value(self, argnums, interface, approx_order, strategy):
        """Test for single expectation value."""
        import jax

        dev = qml.device("default.qubit", wires=2)

        @qml.qnode(dev, interface=interface)
        def circuit(x, y):
            qml.RX(x[0], wires=[0])
            qml.RY(y, wires=[1])
            qml.CNOT(wires=[0, 1])
            return qml.expval(qml.PauliZ(0) @ qml.PauliX(1))

        x = jax.numpy.array([0.543, 0.2])
        y = jax.numpy.array(-0.654)

        res = qml.gradients.finite_diff(
            circuit, argnums=argnums, approx_order=approx_order, strategy=strategy, h=1e-5
        )(x, y)

        expected_0 = np.array([-np.sin(y) * np.sin(x[0]), 0])
        expected_1 = np.array(np.cos(y) * np.cos(x[0]))

        if argnums == [0]:
            assert np.allclose(res, expected_0)
        if argnums == [1]:
            assert np.allclose(res, expected_1)
        if argnums == [0, 1]:
            assert np.allclose(res[0], expected_0)
            assert np.allclose(res[1], expected_1)

    def test_multi_expectation_values(self, argnums, interface, approx_order, strategy):
        """Test for multiple expectation values."""
        import jax

        dev = qml.device("default.qubit", wires=2)

        @qml.qnode(dev, interface=interface)
        def circuit(x, y):
            qml.RX(x[0], wires=[0])
            qml.RY(y, wires=[1])
            qml.CNOT(wires=[0, 1])
            return qml.expval(qml.PauliZ(0)), qml.expval(qml.PauliX(1))

        x = jax.numpy.array([0.543, 0.2])
        y = jax.numpy.array(-0.654)

        res = qml.gradients.finite_diff(
            circuit, argnums=argnums, approx_order=approx_order, strategy=strategy, h=1e-5
        )(x, y)

        expected_0 = np.array([[-np.sin(x[0]), 0.0], [0.0, 0.0]])
        expected_1 = np.array([0, np.cos(y)])

        if argnums == [0]:
            assert np.allclose(res[0], expected_0[0])
            assert np.allclose(res[1], expected_0[1])
        if argnums == [1]:
            assert np.allclose(res, expected_1)
        if argnums == [0, 1]:
            assert np.allclose(res[0][0], expected_0[0])
            assert np.allclose(res[0][1], expected_0[1])
            assert np.allclose(res[1][0], expected_1[0])
            assert np.allclose(res[1][1], expected_1[1])

    def test_hessian(self, argnums, interface, approx_order, strategy):
        """Test for hessian."""
        import jax

        dev = qml.device("default.qubit", wires=2)

        @qml.qnode(dev, interface=interface)
        def circuit(x, y):
            qml.RX(x[0], wires=[0])
            qml.RY(x[1], wires=[1])
            qml.RY(y, wires=[1])
            return qml.var(qml.PauliZ(0) @ qml.PauliX(1))

        x = jax.numpy.array([0.543, -0.654])
        y = jax.numpy.array(-0.123)

        res = jax.jacobian(
            qml.gradients.finite_diff(
                circuit, approx_order=approx_order, strategy=strategy, h=1e-5, argnums=argnums
            ),
            argnums=argnums,
        )(x, y)
        res_expected = jax.hessian(circuit, argnums=argnums)(x, y)

        tol = 10e-6

        if len(argnums) == 1:
            # jax.hessian produces an additional tuple axis, which we have to index away here
            assert np.allclose(res, res_expected[0], atol=tol)
        else:
            # The Hessian is a 2x2 nested tuple "matrix" for argnums=[0, 1]
            for r, r_e in zip(res, res_expected):
                for r_, r_e_ in zip(r, r_e):
                    assert np.allclose(r_, r_e_, atol=tol)<|MERGE_RESOLUTION|>--- conflicted
+++ resolved
@@ -100,7 +100,6 @@
 class TestFiniteDiff:
     """Tests for the finite difference gradient transform"""
 
-<<<<<<< HEAD
     def test_finite_diff_non_commuting_observables(self):
         """Test that parameter shift works even if the measurements do not commute with each other."""
 
@@ -115,13 +114,9 @@
         assert qml.equal(batch[0], tape0)
         assert qml.equal(batch[1], tape1)
 
-    def test_batched_tape_raises(self):
-        """Test that an error is raised for a broadcasted/batched tape."""
-=======
     def test_trainable_batched_tape_raises(self):
         """Test that an error is raised for a broadcasted/batched tape if the broadcasted
         parameter is differentiated."""
->>>>>>> 82bcdd57
         tape = qml.tape.QuantumScript([qml.RX([0.4, 0.2], 0)], [qml.expval(qml.PauliZ(0))])
         _match = r"Computing the gradient of broadcasted tapes .* using the finite difference"
         with pytest.raises(NotImplementedError, match=_match):
