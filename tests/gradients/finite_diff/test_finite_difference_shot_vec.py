# Copyright 2022 Xanadu Quantum Technologies Inc.

# Licensed under the Apache License, Version 2.0 (the "License");
# you may not use this file except in compliance with the License.
# You may obtain a copy of the License at

#     http://www.apache.org/licenses/LICENSE-2.0

# Unless required by applicable law or agreed to in writing, software
# distributed under the License is distributed on an "AS IS" BASIS,
# WITHOUT WARRANTIES OR CONDITIONS OF ANY KIND, either express or implied.
# See the License for the specific language governing permissions and
# limitations under the License.
"""
Tests for the gradients.finite_difference module using shot vectors.
"""
import numpy
import pytest

from pennylane import numpy as np

import pennylane as qml
from pennylane.gradients import finite_diff
from pennylane.devices import DefaultQubitLegacy
from pennylane.measurements import Shots
from pennylane.operation import Observable, AnyWires

# pylint:disable = use-implicit-booleaness-not-comparison

h_val = 0.1

default_shot_vector = (1000, 2000, 3000)
many_shots_shot_vector = tuple([1000000] * 3)


class TestFiniteDiff:
    """Tests for the finite difference gradient transform"""

    def test_non_differentiable_error(self):
        """Test error raised if attempting to differentiate with
        respect to a non-differentiable argument"""
        psi = np.array([1, 0, 1, 0], requires_grad=False) / np.sqrt(2)

        with qml.queuing.AnnotatedQueue() as q:
            qml.StatePrep(psi, wires=[0, 1])
            qml.RX(0.543, wires=[0])
            qml.RY(-0.654, wires=[1])
            qml.CNOT(wires=[0, 1])
            qml.probs(wires=[0, 1])

        tape = qml.tape.QuantumScript.from_queue(q, shots=default_shot_vector)
        # by default all parameters are assumed to be trainable
        with pytest.raises(
            ValueError, match=r"Cannot differentiate with respect to parameter\(s\) {0}"
        ):
            finite_diff(tape)

        # setting trainable parameters avoids this
        tape.trainable_params = {1, 2}
        dev = qml.device("default.qubit", wires=2, shots=default_shot_vector)
        tapes, fn = finite_diff(tape, h=h_val)

        all_res = fn(dev.execute(tapes))

        assert isinstance(all_res, tuple)
        assert len(all_res) == len(default_shot_vector)

        for res in all_res:
            assert isinstance(res, tuple)

            assert isinstance(res[0], numpy.ndarray)
            assert res[0].shape == (4,)

            assert isinstance(res[1], numpy.ndarray)
            assert res[1].shape == (4,)

    def test_independent_parameter_skipped(self, mocker):
        """Test that an independent parameter is skipped
        during the Jacobian computation."""
        spy = mocker.spy(qml.gradients.finite_difference, "generate_shifted_tapes")

        with qml.queuing.AnnotatedQueue() as q:
            qml.RX(0.543, wires=[0])
            qml.RY(-0.654, wires=[1])
            qml.expval(qml.PauliZ(0))

        tape = qml.tape.QuantumScript.from_queue(q, shots=default_shot_vector)
        dev = qml.device("default.qubit", wires=2, shots=default_shot_vector)
        tapes, fn = finite_diff(tape, h=h_val)
        all_res = fn(dev.execute(tapes))

        assert isinstance(all_res, tuple)
        assert len(all_res) == len(default_shot_vector)

        for res in all_res:
            assert isinstance(res, tuple)
            assert len(res) == 2

            assert isinstance(res[0], numpy.ndarray)
            assert isinstance(res[1], numpy.ndarray)

            assert len(spy.call_args_list) == 1

            # only called for parameter 0
            assert spy.call_args[0][0:2] == (tape, 0)

    def test_no_trainable_params_tape(self):
        """Test that the correct ouput and warning is generated in the absence of any trainable
        parameters"""
        dev = qml.device("default.qubit", wires=2, shots=default_shot_vector)

        weights = [0.1, 0.2]
        with qml.queuing.AnnotatedQueue() as q:
            qml.RX(weights[0], wires=0)
            qml.RY(weights[1], wires=0)
            qml.expval(qml.PauliZ(0) @ qml.PauliZ(1))

        tape = qml.tape.QuantumScript.from_queue(q, shots=default_shot_vector)
        # TODO: remove once #2155 is resolved
        tape.trainable_params = []
        with pytest.warns(UserWarning, match="gradient of a tape with no trainable parameters"):
            g_tapes, post_processing = qml.gradients.finite_diff(tape, h=h_val)
        all_res = post_processing(qml.execute(g_tapes, dev, None))
        assert len(all_res) == len(default_shot_vector)

        for res in all_res:
            assert g_tapes == []
            assert isinstance(res, numpy.ndarray)
            assert res.shape == (0,)

    def test_no_trainable_params_multiple_return_tape(self):
        """Test that the correct ouput and warning is generated in the absence of any trainable
        parameters with multiple returns."""
        dev = qml.device("default.qubit", wires=2, shots=default_shot_vector)

        weights = [0.1, 0.2]
        with qml.queuing.AnnotatedQueue() as q:
            qml.RX(weights[0], wires=0)
            qml.RY(weights[1], wires=0)
            qml.expval(qml.PauliZ(0) @ qml.PauliZ(1))
            qml.probs(wires=[0, 1])

        tape = qml.tape.QuantumScript.from_queue(q, shots=default_shot_vector)
        tape.trainable_params = []
        with pytest.warns(UserWarning, match="gradient of a tape with no trainable parameters"):
            g_tapes, post_processing = qml.gradients.finite_diff(tape, h=h_val)
        res = post_processing(qml.execute(g_tapes, dev, None))

        assert g_tapes == []
        assert isinstance(res, tuple)

    @pytest.mark.autograd
    def test_no_trainable_params_qnode_autograd(self):
        """Test that the correct ouput and warning is generated in the absence of any trainable
        parameters"""
        dev = qml.device("default.qubit", wires=2, shots=default_shot_vector)

        @qml.qnode(dev)
        def circuit(weights):
            qml.RX(weights[0], wires=0)
            qml.RY(weights[1], wires=0)
            return qml.expval(qml.PauliZ(0) @ qml.PauliZ(1))

        weights = [0.1, 0.2]
        with pytest.raises(qml.QuantumFunctionError, match="No trainable parameters."):
            qml.gradients.finite_diff(circuit, h=h_val)(weights)

    @pytest.mark.torch
    def test_no_trainable_params_qnode_torch(self):
        """Test that the correct ouput and warning is generated in the absence of any trainable
        parameters"""
        dev = qml.device("default.qubit", wires=2, shots=default_shot_vector)

        @qml.qnode(dev)
        def circuit(weights):
            qml.RX(weights[0], wires=0)
            qml.RY(weights[1], wires=0)
            return qml.expval(qml.PauliZ(0) @ qml.PauliZ(1))

        weights = [0.1, 0.2]
        with pytest.raises(qml.QuantumFunctionError, match="No trainable parameters."):
            qml.gradients.finite_diff(circuit, h=h_val)(weights)

    @pytest.mark.tf
    def test_no_trainable_params_qnode_tf(self):
        """Test that the correct ouput and warning is generated in the absence of any trainable
        parameters"""
        dev = qml.device("default.qubit", wires=2, shots=default_shot_vector)

        @qml.qnode(dev)
        def circuit(weights):
            qml.RX(weights[0], wires=0)
            qml.RY(weights[1], wires=0)
            return qml.expval(qml.PauliZ(0) @ qml.PauliZ(1))

        weights = [0.1, 0.2]
        with pytest.raises(qml.QuantumFunctionError, match="No trainable parameters."):
            qml.gradients.finite_diff(circuit, h=h_val)(weights)

    @pytest.mark.jax
    def test_no_trainable_params_qnode_jax(self):
        """Test that the correct ouput and warning is generated in the absence of any trainable
        parameters"""
        dev = qml.device("default.qubit", wires=2, shots=default_shot_vector)

        @qml.qnode(dev)
        def circuit(weights):
            qml.RX(weights[0], wires=0)
            qml.RY(weights[1], wires=0)
            return qml.expval(qml.PauliZ(0) @ qml.PauliZ(1))

        weights = [0.1, 0.2]
        with pytest.raises(qml.QuantumFunctionError, match="No trainable parameters."):
            qml.gradients.finite_diff(circuit, h=h_val)(weights)

    def test_all_zero_diff_methods(self):
        """Test that the transform works correctly when the diff method for every parameter is
        identified to be 0, and that no tapes were generated."""
        dev = qml.device("default.qubit", wires=4, shots=default_shot_vector)

        @qml.qnode(dev)
        def circuit(params):
            qml.Rot(*params, wires=0)
            return qml.probs([2, 3])

        params = np.array([0.5, 0.5, 0.5], requires_grad=True)

        all_result = qml.gradients.finite_diff(circuit, h=h_val)(params)
        assert len(all_result) == len(default_shot_vector)

        for result in all_result:
            assert isinstance(result, tuple)

            assert len(result) == 3

            assert isinstance(result[0], numpy.ndarray)
            assert result[0].shape == (4,)
            assert np.allclose(result[0], 0)

            assert isinstance(result[1], numpy.ndarray)
            assert result[1].shape == (4,)
            assert np.allclose(result[1], 0)

            assert isinstance(result[2], numpy.ndarray)
            assert result[2].shape == (4,)
            assert np.allclose(result[2], 0)

    def test_all_zero_diff_methods_multiple_returns(self):
        """Test that the transform works correctly when the diff method for every parameter is
        identified to be 0, and that no tapes were generated."""

        dev = qml.device("default.qubit", wires=4, shots=many_shots_shot_vector)

        @qml.qnode(dev)
        def circuit(params):
            qml.Rot(*params, wires=0)
            return qml.expval(qml.PauliZ(wires=2)), qml.probs([2, 3])

        params = np.array([0.5, 0.5, 0.5], requires_grad=True)

        all_result = qml.gradients.finite_diff(circuit, h=h_val)(params)
        assert len(all_result) == len(many_shots_shot_vector)

        for result in all_result:
            assert isinstance(result, tuple)

            assert len(result) == 2

            # First elem
            assert len(result[0]) == 3

            assert isinstance(result[0][0], numpy.ndarray)
            assert result[0][0].shape == ()
            assert np.allclose(result[0][0], 0)

            assert isinstance(result[0][1], numpy.ndarray)
            assert result[0][1].shape == ()
            assert np.allclose(result[0][1], 0)

            assert isinstance(result[0][2], numpy.ndarray)
            assert result[0][2].shape == ()
            assert np.allclose(result[0][2], 0)

            # Second elem
            assert len(result[0]) == 3

            assert isinstance(result[1][0], numpy.ndarray)
            assert result[1][0].shape == (4,)
            assert np.allclose(result[1][0], 0)

            assert isinstance(result[1][1], numpy.ndarray)
            assert result[1][1].shape == (4,)
            assert np.allclose(result[1][1], 0)

            assert isinstance(result[1][2], numpy.ndarray)
            assert result[1][2].shape == (4,)
            assert np.allclose(result[1][2], 0)

    def test_y0(self):
        """Test that if first order finite differences is used, then
        the tape is executed only once using the current parameter
        values."""
        with qml.queuing.AnnotatedQueue() as q:
            qml.RX(0.543, wires=[0])
            qml.RY(-0.654, wires=[0])
            qml.expval(qml.PauliZ(0))

        tape = qml.tape.QuantumScript.from_queue(q, shots=default_shot_vector)
        tapes, _ = finite_diff(tape, approx_order=1, h=h_val)

        # one tape per parameter, plus one global call
        assert len(tapes) == tape.num_params + 1

    def test_y0_provided(self):
        """Test that by providing y0 the number of tapes is equal the number of parameters."""
        dev = qml.device("default.qubit", wires=2, shots=default_shot_vector)

        with qml.queuing.AnnotatedQueue() as q:
            qml.RX(0.543, wires=[0])
            qml.RY(-0.654, wires=[0])
            qml.expval(qml.PauliZ(0))

        tape = qml.tape.QuantumScript.from_queue(q, shots=default_shot_vector)
        f0 = dev.execute(tape)
        tapes, _ = finite_diff(tape, approx_order=1, f0=f0, h=h_val)

        assert len(tapes) == tape.num_params

    def test_independent_parameters(self):
        """Test the case where expectation values are independent of some parameters. For those
        parameters, the gradient should be evaluated to zero without executing the device."""
        dev = qml.device("default.qubit", wires=2, shots=many_shots_shot_vector)

        with qml.queuing.AnnotatedQueue() as q1:
            qml.RX(1.0, wires=[0])
            qml.RX(1.0, wires=[1])
            qml.expval(qml.PauliZ(0))

        tape1 = qml.tape.QuantumScript.from_queue(q1, shots=many_shots_shot_vector)
        with qml.queuing.AnnotatedQueue() as q2:
            qml.RX(1.0, wires=[0])
            qml.RX(1.0, wires=[1])
            qml.expval(qml.PauliZ(1))

        tape2 = qml.tape.QuantumScript.from_queue(q2, shots=many_shots_shot_vector)
        tapes, fn = finite_diff(tape1, approx_order=1, h=h_val)
        with qml.Tracker(dev) as tracker:
            j1 = fn(dev.execute(tapes))

        # We should only be executing the device to differentiate 1 parameter (2 executions)
        assert tracker.totals["executions"] == 2

        tapes, fn = finite_diff(tape2, approx_order=1, h=h_val)
        j2 = fn(dev.execute(tapes))

        exp = -np.sin(1)

        assert isinstance(j1, tuple)
        assert len(j1) == len(many_shots_shot_vector)
        assert isinstance(j2, tuple)
        assert len(j2) == len(many_shots_shot_vector)

        for _j1, _j2 in zip(j1, j2):
            assert np.allclose(_j1, [exp, 0], atol=0.07)
            assert np.allclose(_j2, [0, exp], atol=0.07)

    def test_output_shape_matches_qnode(self):
        """Test that the transform output shape matches that of the QNode."""
        dev = qml.device("default.qubit", wires=4, shots=many_shots_shot_vector)

        def cost1(x):
            qml.Rot(*x, wires=0)
            return qml.expval(qml.PauliZ(0))

        def cost2(x):
            qml.Rot(*x, wires=0)
            return [qml.expval(qml.PauliZ(0))]

        def cost3(x):
            qml.Rot(*x, wires=0)
            return [qml.expval(qml.PauliZ(0)), qml.expval(qml.PauliZ(1))]

        def cost4(x):
            qml.Rot(*x, wires=0)
            return qml.probs([0, 1])

        def cost5(x):
            qml.Rot(*x, wires=0)
            return [qml.probs([0, 1])]

        def cost6(x):
            qml.Rot(*x, wires=0)
            return qml.probs([0, 1]), qml.probs([2, 3])

        x = np.random.rand(3)
        circuits = [qml.QNode(cost, dev) for cost in (cost1, cost2, cost3, cost4, cost5, cost6)]

        transform = [qml.math.shape(qml.gradients.finite_diff(c, h=h_val)(x)) for c in circuits]
        expected = [(3, 3), (1, 3, 3), (3, 2, 3), (3, 3, 4), (1, 3, 3, 4), (3, 2, 3, 4)]
        assert all(t == q for t, q in zip(transform, expected))

    def test_special_observable_qnode_differentiation(self):
        """Test differentiation of a QNode on a device supporting a
        special observable that returns an object rather than a number."""

        class SpecialObject:
            """SpecialObject

            A special object that conveniently encapsulates the return value of
            a special observable supported by a special device and which supports
            multiplication with scalars and addition.
            """

            def __init__(self, val):
                self.val = val

            def __mul__(self, other):
                return SpecialObject(self.val * other)

            def __add__(self, other):
                new = self.val + (other.val if isinstance(other, self.__class__) else other)
                return SpecialObject(new)

            def __radd__(self, other):
                return self + other

        # pylint: disable=too-few-public-methods
        class SpecialObservable(Observable):
            """SpecialObservable"""

            num_wires = AnyWires

            def diagonalizing_gates(self):
                """Diagonalizing gates"""
                return []

        # pylint: disable=too-few-public-methods
        class DeviceSupportingSpecialObservable(DefaultQubitLegacy):
            """A device that supports the above SpecialObservable as a return type."""

            name = "Device supporting SpecialObservable"
            short_name = "default.qubit.specialobservable"
            observables = DefaultQubitLegacy.observables.union({"SpecialObservable"})

            # pylint: disable=unused-argument
            @staticmethod
            def _asarray(arr, dtype=None):
                return np.array(arr)

            def __init__(self, *args, **kwargs):
                super().__init__(*args, **kwargs)
                self.R_DTYPE = SpecialObservable

            def expval(self, observable, **kwargs):
                """Compute the expectation value of an observable."""
                if self.analytic and isinstance(observable, SpecialObservable):
                    val = super().expval(qml.PauliZ(wires=0), **kwargs)
                    return SpecialObject(val)

                return super().expval(observable, **kwargs)

        dev = DeviceSupportingSpecialObservable(wires=1, shots=None)

        @qml.qnode(dev, diff_method="finite-diff")
        def qnode(x):
            qml.RY(x, wires=0)
            return qml.expval(SpecialObservable(wires=0))

        @qml.qnode(dev, diff_method="finite-diff")
        def reference_qnode(x):
            qml.RY(x, wires=0)
            return qml.expval(qml.PauliZ(wires=0))

        par = np.array(0.2, requires_grad=True)
        assert np.isclose(qnode(par).item().val, reference_qnode(par))
        assert np.isclose(qml.jacobian(qnode)(par).item().val, qml.jacobian(reference_qnode)(par))


@pytest.mark.parametrize("approx_order", [2, 4])
@pytest.mark.parametrize("strategy", ["forward", "backward", "center"])
@pytest.mark.parametrize("validate", [True, False])
class TestFiniteDiffIntegration:
    """Tests for the finite difference gradient transform"""

    def test_ragged_output(self, approx_order, strategy, validate):
        """Test that the Jacobian is correctly returned for a tape
        with ragged output"""
        dev = qml.device("default.qubit", wires=3, shots=many_shots_shot_vector)
        params = [1.0, 1.0, 1.0]

        with qml.queuing.AnnotatedQueue() as q:
            qml.RX(params[0], wires=[0])
            qml.RY(params[1], wires=[1])
            qml.RZ(params[2], wires=[2])
            qml.CNOT(wires=[0, 1])
            qml.probs(wires=0)
            qml.probs(wires=[1, 2])

        tape = qml.tape.QuantumScript.from_queue(q, shots=many_shots_shot_vector)
        tapes, fn = finite_diff(
            tape,
            approx_order=approx_order,
            strategy=strategy,
            validate_params=validate,
        )
        all_res = fn(dev.execute(tapes))
        assert isinstance(all_res, tuple)
        assert len(all_res) == len(many_shots_shot_vector)

        for res in all_res:
            assert isinstance(res, tuple)

            assert len(res) == 2

            assert len(res[0]) == 3
            assert res[0][0].shape == (2,)
            assert res[0][1].shape == (2,)
            assert res[0][2].shape == (2,)

            assert len(res[1]) == 3
            assert res[1][0].shape == (4,)
            assert res[1][1].shape == (4,)
            assert res[1][2].shape == (4,)

    def test_single_expectation_value(self, approx_order, strategy, validate):
        """Tests correct output shape and evaluation for a tape
        with a single expval output"""
        dev = qml.device("default.qubit", wires=2, shots=many_shots_shot_vector)
        x = 0.543
        y = -0.654

        with qml.queuing.AnnotatedQueue() as q:
            qml.RX(x, wires=[0])
            qml.RY(y, wires=[1])
            qml.CNOT(wires=[0, 1])
            qml.expval(qml.PauliZ(0) @ qml.PauliX(1))

        tape = qml.tape.QuantumScript.from_queue(q, shots=many_shots_shot_vector)
        tapes, fn = finite_diff(
            tape,
            approx_order=approx_order,
            strategy=strategy,
            validate_params=validate,
            h=h_val,
        )
        all_res = fn(dev.execute(tapes))

        assert isinstance(all_res, tuple)
        assert len(all_res) == len(many_shots_shot_vector)

        expected = np.array([[-np.sin(y) * np.sin(x), np.cos(y) * np.cos(x)]])
        for res in all_res:
            assert isinstance(res, tuple)
            assert len(res) == 2

            assert isinstance(res[0], numpy.ndarray)
            assert res[0].shape == ()

            assert isinstance(res[1], numpy.ndarray)
            assert res[1].shape == ()

            assert np.allclose(res, expected, atol=0.15, rtol=0)

    def test_single_expectation_value_with_argnum_all(self, approx_order, strategy, validate):
        """Tests correct output shape and evaluation for a tape
        with a single expval output where all parameters are chosen to compute
        the jacobian"""
        dev = qml.device("default.qubit", wires=2, shots=many_shots_shot_vector)
        x = 0.543
        y = -0.654

        with qml.queuing.AnnotatedQueue() as q:
            qml.RX(x, wires=[0])
            qml.RY(y, wires=[1])
            qml.CNOT(wires=[0, 1])
            qml.expval(qml.PauliZ(0) @ qml.PauliX(1))

        tape = qml.tape.QuantumScript.from_queue(q, shots=many_shots_shot_vector)
        # we choose both trainable parameters
        tapes, fn = finite_diff(
            tape,
            argnum=[0, 1],
            approx_order=approx_order,
            strategy=strategy,
            validate_params=validate,
            h=h_val,
        )
        all_res = fn(dev.execute(tapes))

        assert isinstance(all_res, tuple)
        assert len(all_res) == len(many_shots_shot_vector)

        expected = np.array([[-np.sin(y) * np.sin(x), np.cos(y) * np.cos(x)]])
        for res in all_res:
            assert isinstance(res, tuple)
            assert len(res) == 2

            assert isinstance(res[0], numpy.ndarray)
            assert res[0].shape == ()

            assert isinstance(res[1], numpy.ndarray)
            assert res[1].shape == ()

            assert np.allclose(res, expected, atol=0.15, rtol=0)

    def test_single_expectation_value_with_argnum_one(self, approx_order, strategy, validate):
        """Tests correct output shape and evaluation for a tape
        with a single expval output where only one parameter is chosen to
        estimate the jacobian.

        This test relies on the fact that exactly one term of the estimated
        jacobian will match the expected analytical value.
        """
<<<<<<< HEAD
        dev = qml.device("default.qubit", seed=58743587, shots=many_shots_shot_vector)
=======
        dev = qml.device("default.qubit", wires=2, seed=1967, shots=many_shots_shot_vector)
>>>>>>> e8ac0a1d
        x = 0.543
        y = -0.654

        with qml.queuing.AnnotatedQueue() as q:
            qml.RX(x, wires=[0])
            qml.RY(y, wires=[1])
            qml.CNOT(wires=[0, 1])
            qml.expval(qml.PauliZ(0) @ qml.PauliX(1))

        tape = qml.tape.QuantumScript.from_queue(q, shots=many_shots_shot_vector)
        # we choose only 1 trainable parameter
        tapes, fn = finite_diff(
            tape,
            argnum=1,
            approx_order=approx_order,
            strategy=strategy,
            validate_params=validate,
            h=h_val,
        )
        all_res = fn(dev.execute(tapes))

        assert isinstance(all_res, tuple)
        assert len(all_res) == len(many_shots_shot_vector)

        expected = [0, np.cos(y) * np.cos(x)]

        for res in all_res:
            assert isinstance(res, tuple)
            assert len(res) == 2

            assert isinstance(res[0], numpy.ndarray)
            assert res[0].shape == ()

            assert isinstance(res[1], numpy.ndarray)
            assert res[1].shape == ()

            assert np.allclose(res, expected, atol=0.12, rtol=0)

    def test_probs_expval_with_argnum_one(self, approx_order, strategy, validate):
        """Tests correct output shape and evaluation for a tape
        with a multiple measurement, where only one parameter is chosen to
        be trainable.

        This test relies on the fact that exactly one term of the estimated
        jacobian will match the expected analytical value.
        """

        dev = qml.device("default.qubit", wires=2, shots=many_shots_shot_vector)
        x = 0.543
        y = -0.654

        with qml.queuing.AnnotatedQueue() as q:
            qml.RX(x, wires=[0])
            qml.RY(y, wires=[1])
            qml.CNOT(wires=[0, 1])
            qml.probs(wires=[0, 1])
            qml.expval(qml.PauliZ(0) @ qml.PauliX(1))

        tape = qml.tape.QuantumScript.from_queue(q, shots=many_shots_shot_vector)
        # we choose only 1 trainable parameter
        tapes, fn = finite_diff(
            tape,
            argnum=1,
            approx_order=approx_order,
            strategy=strategy,
            validate_params=validate,
            h=h_val,
        )
        all_res = fn(dev.execute(tapes))

        assert isinstance(all_res, tuple)
        assert len(all_res) == len(many_shots_shot_vector)

        cx, sx, cy, sy = np.cos(x / 2), np.sin(x / 2), np.cos(y / 2), np.sin(y / 2)
        # probability vector is [cx**2 * cy**2, cx**2 * sy**2, sx**2 * sy**2, sx**2 * cy**2]
        exp_dprob = np.array([-(cx**2), cx**2, sx**2, -(sx**2)]) * (sy * cy)
        exp_probs = [np.zeros(4), exp_dprob]
        # expval is np.sin(y) * np.cos(x)
        exp_expval = [0, np.cos(y) * np.cos(x)]

        for res in all_res:
            assert isinstance(res, tuple)
            assert len(res) == 2  # two measurements
            assert np.allclose(res[0], exp_probs, atol=0.07)
            assert np.allclose(res[1], exp_expval, atol=0.2)

    def test_multiple_expectation_values(self, approx_order, strategy, validate):
        """Tests correct output shape and evaluation for a tape
        with multiple expval outputs"""
        dev = qml.device("default.qubit", wires=2, shots=many_shots_shot_vector)
        x = 0.543
        y = -0.654

        with qml.queuing.AnnotatedQueue() as q:
            qml.RX(x, wires=[0])
            qml.RY(y, wires=[1])
            qml.CNOT(wires=[0, 1])
            qml.expval(qml.PauliZ(0))
            qml.expval(qml.PauliX(1))

        tape = qml.tape.QuantumScript.from_queue(q, shots=many_shots_shot_vector)
        tapes, fn = finite_diff(
            tape,
            approx_order=approx_order,
            strategy=strategy,
            validate_params=validate,
            h=h_val,
        )
        all_res = fn(dev.execute(tapes))

        assert isinstance(all_res, tuple)
        assert len(all_res) == len(many_shots_shot_vector)

        for res in all_res:
            assert isinstance(res, tuple)
            assert len(res) == 2

            assert isinstance(res[0], tuple)
            assert len(res[0]) == 2
            assert np.allclose(res[0], [-np.sin(x), 0], atol=0.1, rtol=0)
            assert isinstance(res[0][0], numpy.ndarray)
            assert isinstance(res[0][1], numpy.ndarray)

            assert isinstance(res[1], tuple)
            assert len(res[1]) == 2
            assert np.allclose(res[1], [0, np.cos(y)], atol=0.15, rtol=0)
            assert isinstance(res[1][0], numpy.ndarray)
            assert isinstance(res[1][1], numpy.ndarray)

    def test_var_expectation_values(self, approx_order, strategy, validate):
        """Tests correct output shape and evaluation for a tape
        with expval and var outputs"""
        dev = qml.device("default.qubit", wires=2, shots=many_shots_shot_vector)
        x = 0.543
        y = -0.654

        with qml.queuing.AnnotatedQueue() as q:
            qml.RX(x, wires=[0])
            qml.RY(y, wires=[1])
            qml.CNOT(wires=[0, 1])
            qml.expval(qml.PauliZ(0))
            qml.var(qml.PauliX(1))

        tape = qml.tape.QuantumScript.from_queue(q, shots=many_shots_shot_vector)
        tapes, fn = finite_diff(
            tape,
            approx_order=approx_order,
            strategy=strategy,
            validate_params=validate,
            h=h_val,
        )
        all_res = fn(dev.execute(tapes))

        assert isinstance(all_res, tuple)
        assert len(all_res) == len(many_shots_shot_vector)

        for res in all_res:
            assert isinstance(res, tuple)
            assert len(res) == 2

            assert isinstance(res[0], tuple)
            assert len(res[0]) == 2
            assert np.allclose(res[0], [-np.sin(x), 0], atol=0.1, rtol=0)
            assert isinstance(res[0][0], numpy.ndarray)
            assert isinstance(res[0][1], numpy.ndarray)

            assert isinstance(res[1], tuple)
            assert len(res[1]) == 2
            assert np.allclose(res[1], [0, -2 * np.cos(y) * np.sin(y)], atol=0.2, rtol=0)
            assert isinstance(res[1][0], numpy.ndarray)
            assert isinstance(res[1][1], numpy.ndarray)

    def test_prob_expectation_values(self, approx_order, strategy, validate):
        """Tests correct output shape and evaluation for a tape
        with prob and expval outputs"""
        dev = qml.device("default.qubit", wires=2, shots=many_shots_shot_vector)
        x = 0.543
        y = -0.654

        with qml.queuing.AnnotatedQueue() as q:
            qml.RX(x, wires=[0])
            qml.RY(y, wires=[1])
            qml.CNOT(wires=[0, 1])
            qml.expval(qml.PauliZ(0))
            qml.probs(wires=[0, 1])

        tape = qml.tape.QuantumScript.from_queue(q, shots=many_shots_shot_vector)
        tapes, fn = finite_diff(
            tape,
            approx_order=approx_order,
            strategy=strategy,
            validate_params=validate,
            h=h_val,
        )
        all_res = fn(dev.execute(tapes))

        assert isinstance(all_res, tuple)
        assert len(all_res) == len(many_shots_shot_vector)

        for res in all_res:
            assert isinstance(res, tuple)
            assert len(res) == 2

            assert isinstance(res[0], tuple)
            assert len(res[0]) == 2
            assert np.allclose(res[0][0], -np.sin(x), atol=0.1, rtol=0)
            assert isinstance(res[0][0], numpy.ndarray)
            assert np.allclose(res[0][1], 0, atol=0.1, rtol=0)
            assert isinstance(res[0][1], numpy.ndarray)

            assert isinstance(res[1], tuple)
            assert len(res[1]) == 2
            assert np.allclose(
                res[1][0],
                [
                    -(np.cos(y / 2) ** 2 * np.sin(x)) / 2,
                    -(np.sin(x) * np.sin(y / 2) ** 2) / 2,
                    (np.sin(x) * np.sin(y / 2) ** 2) / 2,
                    (np.cos(y / 2) ** 2 * np.sin(x)) / 2,
                ],
                atol=0.07,
                rtol=0,
            )
            assert isinstance(res[1][0], numpy.ndarray)
            assert np.allclose(
                res[1][1],
                [
                    -(np.cos(x / 2) ** 2 * np.sin(y)) / 2,
                    (np.cos(x / 2) ** 2 * np.sin(y)) / 2,
                    (np.sin(x / 2) ** 2 * np.sin(y)) / 2,
                    -(np.sin(x / 2) ** 2 * np.sin(y)) / 2,
                ],
                atol=0.07,
                rtol=0,
            )
            assert isinstance(res[1][1], numpy.ndarray)


@pytest.mark.parametrize("approx_order", [2])
@pytest.mark.parametrize("strategy", ["center"])
@pytest.mark.xfail(reason="TODO: higher-order derivatives with finite shots")
class TestFiniteDiffGradients:
    """Test that the transform is differentiable"""

    @pytest.mark.autograd
    @pytest.mark.parametrize("dev_name", ["default.qubit", "default.qubit.autograd"])
    def test_autograd(self, dev_name, approx_order, strategy):
        """Tests that the output of the finite-difference transform
        can be differentiated using autograd, yielding second derivatives."""
        dev = qml.device(dev_name, wires=2, shots=many_shots_shot_vector)
        execute_fn = dev.execute if dev_name == "default.qubit" else dev.batch_execute
        params = np.array([0.543, -0.654], requires_grad=True)

        def cost_fn(x):
            with qml.queuing.AnnotatedQueue() as q:
                qml.RX(x[0], wires=[0])
                qml.RY(x[1], wires=[1])
                qml.CNOT(wires=[0, 1])
                qml.expval(qml.PauliZ(0) @ qml.PauliX(1))

            tape = qml.tape.QuantumScript.from_queue(q, shots=many_shots_shot_vector)
            tape.trainable_params = {0, 1}
            tapes, fn = finite_diff(
                tape,
                n=1,
                approx_order=approx_order,
                strategy=strategy,
                h=h_val,
            )
            jac = np.array(fn(execute_fn(tapes)))
            return jac

        all_res = qml.jacobian(cost_fn)(params)

        assert isinstance(all_res, tuple)
        assert len(all_res) == len(many_shots_shot_vector)

        for res in all_res:
            x, y = params
            expected = np.array(
                [
                    [-np.cos(x) * np.sin(y), -np.cos(y) * np.sin(x)],
                    [-np.cos(y) * np.sin(x), -np.cos(x) * np.sin(y)],
                ]
            )

            assert np.allclose(res, expected, atol=0.3, rtol=0)

    @pytest.mark.autograd
    @pytest.mark.parametrize("dev_name", ["default.qubit", "default.qubit.autograd"])
    def test_autograd_ragged(self, dev_name, approx_order, strategy):
        """Tests that the output of the finite-difference transform
        of a ragged tape can be differentiated using autograd, yielding second derivatives."""
        dev = qml.device(dev_name, wires=2, shots=many_shots_shot_vector)
        execute_fn = dev.execute if dev_name == "default.qubit" else dev.batch_execute
        params = np.array([0.543, -0.654], requires_grad=True)

        def cost_fn(x):
            with qml.queuing.AnnotatedQueue() as q:
                qml.RX(x[0], wires=[0])
                qml.RY(x[1], wires=[1])
                qml.CNOT(wires=[0, 1])
                qml.expval(qml.PauliZ(0))
                qml.probs(wires=[1])

            tape = qml.tape.QuantumScript.from_queue(q, shots=many_shots_shot_vector)
            tape.trainable_params = {0, 1}
            tapes, fn = finite_diff(
                tape,
                n=1,
                approx_order=approx_order,
                strategy=strategy,
                h=h_val,
            )
            jac = fn(execute_fn(tapes))
            return jac[1][0]

        x, y = params
        all_res = qml.jacobian(cost_fn)(params)[0]

        assert isinstance(all_res, tuple)
        assert len(all_res) == len(many_shots_shot_vector)

        for res in all_res:
            expected = np.array([-np.cos(x) * np.cos(y) / 2, np.sin(x) * np.sin(y) / 2])
            assert np.allclose(res, expected, atol=0.3, rtol=0)

    @pytest.mark.tf
    @pytest.mark.slow
    @pytest.mark.parametrize("dev_name", ["default.qubit", "default.qubit.tf"])
    def test_tf(self, dev_name, approx_order, strategy):
        """Tests that the output of the finite-difference transform
        can be differentiated using TF, yielding second derivatives."""
        import tensorflow as tf

        dev = qml.device(dev_name, wires=2, shots=many_shots_shot_vector)
        execute_fn = dev.execute if dev_name == "default.qubit" else dev.batch_execute
        params = tf.Variable([0.543, -0.654], dtype=tf.float64)

        with tf.GradientTape(persistent=True) as t:
            with qml.queuing.AnnotatedQueue() as q:
                qml.RX(params[0], wires=[0])
                qml.RY(params[1], wires=[1])
                qml.CNOT(wires=[0, 1])
                qml.expval(qml.PauliZ(0) @ qml.PauliX(1))

            tape = qml.tape.QuantumScript.from_queue(q, shots=many_shots_shot_vector)
            tape.trainable_params = {0, 1}
            tapes, fn = finite_diff(
                tape,
                n=1,
                approx_order=approx_order,
                strategy=strategy,
                h=h_val,
            )
            jac_0, jac_1 = fn(execute_fn(tapes))

        x, y = 1.0 * params

        res_0 = t.jacobian(jac_0, params)
        res_1 = t.jacobian(jac_1, params)

        expected = np.array(
            [
                [-np.cos(x) * np.sin(y), -np.cos(y) * np.sin(x)],
                [-np.cos(y) * np.sin(x), -np.cos(x) * np.sin(y)],
            ]
        )
        assert np.allclose([res_0, res_1], expected, atol=0.3, rtol=0)

    @pytest.mark.tf
    @pytest.mark.parametrize("dev_name", ["default.qubit", "default.qubit.tf"])
    def test_tf_ragged(self, dev_name, approx_order, strategy):
        """Tests that the output of the finite-difference transform
        of a ragged tape can be differentiated using TF, yielding second derivatives."""
        import tensorflow as tf

        dev = qml.device(dev_name, wires=2, shots=many_shots_shot_vector)
        execute_fn = dev.execute if dev_name == "default.qubit" else dev.batch_execute
        params = tf.Variable([0.543, -0.654], dtype=tf.float64)

        with tf.GradientTape(persistent=True) as t:
            with qml.queuing.AnnotatedQueue() as q:
                qml.RX(params[0], wires=[0])
                qml.RY(params[1], wires=[1])
                qml.CNOT(wires=[0, 1])
                qml.expval(qml.PauliZ(0))
                qml.probs(wires=[1])

            tape = qml.tape.QuantumScript.from_queue(q, shots=many_shots_shot_vector)
            tape.trainable_params = {0, 1}
            tapes, fn = finite_diff(
                tape,
                n=1,
                approx_order=approx_order,
                strategy=strategy,
                h=h_val,
            )

            jac_01 = fn(execute_fn(tapes))[1][0]

        x, y = 1.0 * params

        res_01 = t.jacobian(jac_01, params)

        expected = np.array([-np.cos(x) * np.cos(y) / 2, np.sin(x) * np.sin(y) / 2])

        assert np.allclose(res_01[0], expected, atol=0.3, rtol=0)

    @pytest.mark.torch
    @pytest.mark.parametrize("dev_name", ["default.qubit", "default.qubit.torch"])
    def test_torch(self, dev_name, approx_order, strategy):
        """Tests that the output of the finite-difference transform
        can be differentiated using Torch, yielding second derivatives."""
        import torch

        dev = qml.device(dev_name, wires=2, shots=many_shots_shot_vector)
        execute_fn = dev.execute if dev_name == "default.qubit" else dev.batch_execute
        params = torch.tensor([0.543, -0.654], dtype=torch.float64, requires_grad=True)

        def cost_fn(params):
            with qml.queuing.AnnotatedQueue() as q:
                qml.RX(params[0], wires=[0])
                qml.RY(params[1], wires=[1])
                qml.CNOT(wires=[0, 1])
                qml.expval(qml.PauliZ(0) @ qml.PauliX(1))

            tape = qml.tape.QuantumScript.from_queue(q, shots=many_shots_shot_vector)
            tapes, fn = finite_diff(
                tape,
                n=1,
                approx_order=approx_order,
                strategy=strategy,
                h=h_val,
            )
            jac = fn(execute_fn(tapes))
            return jac

        hess = torch.autograd.functional.jacobian(cost_fn, params)

        x, y = params.detach().numpy()

        expected = np.array(
            [
                [-np.cos(x) * np.sin(y), -np.cos(y) * np.sin(x)],
                [-np.cos(y) * np.sin(x), -np.cos(x) * np.sin(y)],
            ]
        )

        assert np.allclose(hess[0].detach().numpy(), expected[0], atol=0.3, rtol=0)
        assert np.allclose(hess[1].detach().numpy(), expected[1], atol=0.3, rtol=0)

    @pytest.mark.jax
    @pytest.mark.parametrize("dev_name", ["default.qubit", "default.qubit.jax"])
    def test_jax(self, dev_name, approx_order, strategy):
        """Tests that the output of the finite-difference transform
        can be differentiated using JAX, yielding second derivatives."""
        import jax
        from jax import numpy as jnp
        from jax.config import config

        config.update("jax_enable_x64", True)

        dev = qml.device(dev_name, wires=2, shots=many_shots_shot_vector)
        execute_fn = dev.execute if dev_name == "default.qubit" else dev.batch_execute
        params = jnp.array([0.543, -0.654])

        def cost_fn(x):
            with qml.queuing.AnnotatedQueue() as q:
                qml.RX(x[0], wires=[0])
                qml.RY(x[1], wires=[1])
                qml.CNOT(wires=[0, 1])
                qml.expval(qml.PauliZ(0) @ qml.PauliX(1))

            tape = qml.tape.QuantumScript.from_queue(q, shots=many_shots_shot_vector)
            tape.trainable_params = {0, 1}
            tapes, fn = finite_diff(
                tape,
                n=1,
                approx_order=approx_order,
                strategy=strategy,
                h=h_val,
            )
            jac = fn(execute_fn(tapes))
            return jac

        all_res = jax.jacobian(cost_fn)(params)

        assert isinstance(all_res, tuple)
        assert len(all_res) == len(many_shots_shot_vector)

        x, y = params
        expected = np.array(
            [
                [-np.cos(x) * np.sin(y), -np.cos(y) * np.sin(x)],
                [-np.cos(y) * np.sin(x), -np.cos(x) * np.sin(y)],
            ]
        )
        for res in all_res:
            assert isinstance(res, tuple)
            assert np.allclose(res, expected, atol=0.3, rtol=0)


pauliz = qml.PauliZ(wires=0)
proj = qml.Projector([1], wires=0)
A = np.array([[4, -1 + 6j], [-1 - 6j, 2]])
hermitian = qml.Hermitian(A, wires=0)

expval = qml.expval(pauliz)
probs = qml.probs(wires=[1, 0])
var_involutory = qml.var(proj)
var_non_involutory = qml.var(hermitian)

single_scalar_output_measurements = [
    expval,
    probs,
    var_involutory,
    var_non_involutory,
]

single_meas_with_shape = list(zip(single_scalar_output_measurements, [(), (4,), (), ()]))


@pytest.mark.parametrize(
    "shot_vec", [(100, 1, 10), (1, 1, 10), ((1, 2), 10), (10, (1, 2)), (1, 1, 1)]
)
class TestReturn:
    """Class to test the shape of Jacobian with different return types.

    The return types have the following major cases:

    1. 1 trainable param, 1 measurement
    2. 1 trainable param, >1 measurement
    3. >1 trainable param, 1 measurement
    4. >1 trainable param, >1 measurement
    """

    @pytest.mark.parametrize("meas, shape", single_meas_with_shape)
    @pytest.mark.parametrize("op_wires", [0, 2])
    def test_1_1(self, shot_vec, meas, shape, op_wires):
        """Test one param one measurement case"""
        dev = qml.device("default.qubit", wires=3, shots=shot_vec)
        x = 0.543

        with qml.queuing.AnnotatedQueue() as q:
            qml.RY(
                x, wires=[op_wires]
            )  # Op acts either on wire 0 (non-zero grad) or wire 2 (zero grad)
            qml.apply(meas)  # Measurements act on wires 0 and 1

        grad_transform_shots = Shots(shot_vec)
        tape = qml.tape.QuantumScript.from_queue(q, shots=grad_transform_shots)
        # One trainable param
        tape.trainable_params = {0}

        tapes, fn = qml.gradients.finite_diff(tape)
        all_res = fn(dev.execute(tapes))

        assert len(all_res) == grad_transform_shots.num_copies
        assert isinstance(all_res, tuple)

        for res in all_res:
            assert isinstance(res, np.ndarray)
            assert res.shape == shape

    @pytest.mark.parametrize("op_wire", [0, 1])
    def test_1_N(self, shot_vec, op_wire):
        """Test single param multi-measurement case"""
        dev = qml.device("default.qubit", wires=6, shots=shot_vec)
        x = 0.543

        with qml.queuing.AnnotatedQueue() as q:
            qml.RY(
                x, wires=[op_wire]
            )  # Op acts either on wire 0 (non-zero grad) or wire 1 (zero grad)

            # 4 measurements
            qml.expval(qml.PauliZ(wires=0))

            # Note: wire 1 is skipped as a measurement to allow for zero grad case to be tested
            qml.probs(wires=[3, 2])
            qml.var(qml.Projector([1], wires=4))
            qml.var(qml.Hermitian(A, wires=5))

        grad_transform_shots = Shots(shot_vec)
        tape = qml.tape.QuantumScript.from_queue(q, shots=grad_transform_shots)
        # Multiple trainable params
        tape.trainable_params = {0}

        tapes, fn = qml.gradients.finite_diff(tape)
        all_res = fn(dev.execute(tapes))

        assert len(all_res) == grad_transform_shots.num_copies
        assert isinstance(all_res, tuple)

        expected_shapes = [(), (4,), (), ()]
        for meas_res in all_res:
            for res, shape in zip(meas_res, expected_shapes):
                assert isinstance(res, np.ndarray)
                assert res.shape == shape

    @pytest.mark.parametrize("meas, shape", single_meas_with_shape)
    @pytest.mark.parametrize("op_wires", [0, 2])
    def test_N_1(self, shot_vec, meas, shape, op_wires):
        """Test multi-param single measurement case"""
        dev = qml.device("default.qubit", wires=3, shots=shot_vec)
        x = 0.543
        y = 0.213

        with qml.queuing.AnnotatedQueue() as q:
            qml.RY(
                x, wires=[op_wires]
            )  # Op acts either on wire 0 (non-zero grad) or wire 2 (zero grad)
            qml.RY(
                y, wires=[op_wires]
            )  # Op acts either on wire 0 (non-zero grad) or wire 2 (zero grad)
            qml.apply(meas)  # Measurements act on wires 0 and 1

        grad_transform_shots = Shots(shot_vec)
        tape = qml.tape.QuantumScript.from_queue(q, shots=grad_transform_shots)
        # Multiple trainable params
        tape.trainable_params = {0, 1}

        tapes, fn = qml.gradients.finite_diff(tape)
        all_res = fn(dev.execute(tapes))

        assert len(all_res) == grad_transform_shots.num_copies
        assert isinstance(all_res, tuple)

        for param_res in all_res:
            for res in param_res:
                assert isinstance(res, np.ndarray)
                assert res.shape == shape

    @pytest.mark.parametrize("op_wires", [(0, 1, 2, 3, 4), (5, 5, 5, 5, 5)])
    def test_N_N(self, shot_vec, op_wires):
        """Test multi-param multi-measurement case"""
        dev = qml.device("default.qubit", wires=6, shots=shot_vec)
        params = np.random.random(6)

        with qml.queuing.AnnotatedQueue() as q:
            for idx, w in enumerate(op_wires):
                qml.RY(
                    params[idx], wires=[w]
                )  # Op acts either on wire 0-4 (non-zero grad) or wire 5 (zero grad)

            # The following asserts that there actually is a w defined, or raises an
            # error if op_wires was empty
            w = op_wires[-1]
            # Extra op - 5 measurements in total
            qml.RY(
                params[5], wires=[w]
            )  # Op acts either on wire 0-4 (non-zero grad) or wire 5 (zero grad)

            # 4 measurements
            qml.expval(qml.PauliZ(wires=0))
            qml.probs(wires=[2, 1])
            qml.var(qml.Projector([1], wires=3))
            qml.var(qml.Hermitian(A, wires=4))

        grad_transform_shots = Shots(shot_vec)
        tape = qml.tape.QuantumScript.from_queue(q, shots=grad_transform_shots)
        # Multiple trainable params
        tape.trainable_params = {0, 1, 2, 3, 4}

        tapes, fn = qml.gradients.finite_diff(tape)
        all_res = fn(dev.execute(tapes))

        assert len(all_res) == grad_transform_shots.num_copies
        assert isinstance(all_res, tuple)

        expected_shapes = [(), (4,), (), ()]
        for meas_res in all_res:
            assert len(meas_res) == 4
            for idx, param_res in enumerate(meas_res):
                assert len(param_res) == 5
                for res in param_res:
                    assert isinstance(res, np.ndarray)
                    assert res.shape == expected_shapes[idx]<|MERGE_RESOLUTION|>--- conflicted
+++ resolved
@@ -611,11 +611,7 @@
         This test relies on the fact that exactly one term of the estimated
         jacobian will match the expected analytical value.
         """
-<<<<<<< HEAD
-        dev = qml.device("default.qubit", seed=58743587, shots=many_shots_shot_vector)
-=======
         dev = qml.device("default.qubit", wires=2, seed=1967, shots=many_shots_shot_vector)
->>>>>>> e8ac0a1d
         x = 0.543
         y = -0.654
 
