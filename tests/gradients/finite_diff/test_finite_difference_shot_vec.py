--- conflicted
+++ resolved
@@ -360,8 +360,8 @@
         circuits = [qml.QNode(cost, dev) for cost in (cost1, cost2, cost3, cost4, cost5, cost6)]
 
         transform = [qml.math.shape(qml.gradients.finite_diff(c, h=h_val)(x)) for c in circuits]
-<<<<<<< HEAD
         expected = [(3, 3), (1, 3, 3), (3, 2, 3), (3, 4, 3), (1, 3, 4, 3), (3, 2, 4, 3)]
+        # expected = [(3, 3), (3, 1, 3), (3, 2, 3), (3, 3, 4), (3, 1, 3, 4), (3, 2, 3, 4)]
         assert all(t == q for t, q in zip(transform, expected))
 
     def test_output_shape_matches_qnode_two_args(self):
@@ -386,9 +386,6 @@
             (3, 3, 2),  # shot vector, params, param shape
             (3, 2, 3, 4, 2),  # shot vector, measurements, params, measurement shape, param shape
         ]
-=======
-        expected = [(3, 3), (3, 1, 3), (3, 2, 3), (3, 3, 4), (3, 1, 3, 4), (3, 2, 3, 4)]
->>>>>>> e92961f5
         assert all(t == q for t, q in zip(transform, expected))
 
     def test_special_observable_qnode_differentiation(self):
