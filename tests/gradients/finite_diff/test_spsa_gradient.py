# Copyright 2022 Xanadu Quantum Technologies Inc.

# Licensed under the Apache License, Version 2.0 (the "License");
# you may not use this file except in compliance with the License.
# You may obtain a copy of the License at

#     http://www.apache.org/licenses/LICENSE-2.0

# Unless required by applicable law or agreed to in writing, software
# distributed under the License is distributed on an "AS IS" BASIS,
# WITHOUT WARRANTIES OR CONDITIONS OF ANY KIND, either express or implied.
# See the License for the specific language governing permissions and
# limitations under the License.
"""
Tests for the gradients.spsa_gradient module.
"""
import numpy as np
import pytest
from default_qubit_legacy import DefaultQubitLegacy

import pennylane as qml
<<<<<<< HEAD
from pennylane import numpy as np
=======
from pennylane import numpy as pnp
from pennylane.devices import DefaultQubitLegacy
>>>>>>> fa97f16e
from pennylane.gradients import spsa_grad
from pennylane.gradients.spsa_gradient import _rademacher_sampler
from pennylane.operation import AnyWires, Observable

# pylint:disable = use-implicit-booleaness-not-comparison


def coordinate_sampler(indices, num_params, idx, rng=None):
    """Return a single canonical basis vector, corresponding
    to the index ``indices[idx]``. This is a sequential coordinate sampler
    that allows to exactly reproduce derivatives, instead of using SPSA in the
    intended way."""
    # pylint: disable=unused-argument
    idx = idx % len(indices)
    direction = np.zeros(num_params)
    direction[indices[idx]] = 1.0
    return direction


class TestRademacherSampler:
    """Test the Rademacher distribution sampler."""

    @pytest.mark.parametrize(
        "ids, num", [(list(range(5)), 5), ([0, 2, 4], 5), ([0], 1), ([2, 3], 5)]
    )
    def test_output_structure(self, ids, num):
        """Test that the sampled output has the right entries to be non-zero
        and attains the right values."""
        ids_mask = np.zeros(num, dtype=bool)
        ids_mask[ids] = True
        rng = np.random.default_rng()

        for _ in range(5):
            direction = _rademacher_sampler(ids, num, rng=rng)
            assert direction.shape == (num,)
            assert set(direction).issubset({0, -1, 1})
            assert np.allclose(np.abs(direction)[ids_mask], 1)
            assert np.allclose(direction[~ids_mask], 0)

    def test_call_with_third_arg(self):
        """Test that a third argument is ignored."""
        rng = np.random.default_rng()
        _rademacher_sampler([0, 1, 2], 4, "ignored dummy", rng=rng)

    def test_differing_seeds(self):
        """Test that the output differs for different seeds."""
        ids = [0, 1, 2, 3, 4]
        num = 5
        seeds = [42, 43]
        rng = np.random.default_rng(seeds[0])
        first_direction = _rademacher_sampler(ids, num, rng=rng)
        rng = np.random.default_rng(seeds[1])
        second_direction = _rademacher_sampler(ids, num, rng=rng)
        assert not np.allclose(first_direction, second_direction)

    def test_same_seeds(self):
        """Test that the output is the same for identical RNGs."""
        ids = [0, 1, 2, 3, 4]
        num = 5
        rng = np.random.default_rng(42)
        first_direction = _rademacher_sampler(ids, num, rng=rng)
        np.random.seed(0)  # Setting the global seed should have no effect.
        rng = np.random.default_rng(42)
        second_direction = _rademacher_sampler(ids, num, rng=rng)
        assert np.allclose(first_direction, second_direction)

    @pytest.mark.parametrize(
        "ids, num", [(list(range(5)), 5), ([0, 2, 4], 5), ([0], 1), ([2, 3], 5)]
    )
    @pytest.mark.parametrize("N", [10, 10000])
    def test_mean_and_var(self, ids, num, N):
        """Test that the mean and variance of many produced samples are
        close to the theoretical values."""
        rng = np.random.default_rng(42)
        ids_mask = np.zeros(num, dtype=bool)
        ids_mask[ids] = True
        outputs = [_rademacher_sampler(ids, num, rng=rng) for _ in range(N)]
        # Test that the mean of non-zero entries is approximately right
        assert np.allclose(np.mean(outputs, axis=0)[ids_mask], 0, atol=4 / np.sqrt(N))
        # Test that the variance of non-zero entries is approximately right
        assert np.allclose(np.var(outputs, axis=0)[ids_mask], 1, atol=4 / N)
        # Test that the mean of zero entries is exactly 0, because all entries should be
        assert np.allclose(np.mean(outputs, axis=0)[~ids_mask], 0, atol=1e-8)
        # Test that the variance of zero entries is exactly 0, because all entries are the same
        assert np.allclose(np.var(outputs, axis=0)[~ids_mask], 0, atol=1e-8)


class TestSpsaGradient:
    """Tests for the SPSA gradient transform"""

    def test_sampler_argument(self):
        """Make sure that custom samplers can be created as defined in the docs of spsa_grad."""

        def sampler_required_kwarg(
            indices, num_params, *args, rng
        ):  # pylint:disable=unused-argument
            direction = np.zeros(num_params)
            direction[indices] = rng.choice([-1, 0, 1], size=len(indices))
            return direction

        def sampler_required_arg_or_kwarg(
            indices, num_params, idx_rep, rng
        ):  # pylint:disable=unused-argument
            direction = np.zeros(num_params)
            direction[indices] = rng.choice([-1, 0, 1], size=len(indices))
            return direction

        def sampler_required_arg(
            indices, num_params, foo, idx_rep, rng, /
        ):  # pylint:disable=unused-argument
            """This should fail since spsa_grad passes rng as a kwarg."""
            direction = np.zeros(num_params)
            direction[indices] = rng.choice([-1, 0, 1], size=len(indices))
            return direction

        dev = qml.device("default.qubit", wires=1)

        tape = qml.tape.QuantumTape([qml.RX(0.5, wires=0)], [qml.expval(qml.PauliZ(0))])

        results = []
        for sampler in [sampler_required_arg_or_kwarg, sampler_required_kwarg]:
            sampler_rng = np.random.default_rng(42)
            tapes, proc_fn = spsa_grad(
                tape, sampler=sampler, num_directions=100, sampler_rng=sampler_rng
            )

            res = qml.execute(tapes, dev)
            results.append(proc_fn(res))

        assert np.isclose(results[0], results[1], atol=0.1)

        err = "got some positional-only arguments passed as keyword arguments: 'rng'"
        with pytest.raises(TypeError, match=err):
            tapes, proc_fn = spsa_grad(
                tape, sampler=sampler_required_arg, num_directions=100, sampler_rng=sampler_rng
            )

    def test_invalid_sampler_rng(self):
        """Tests that if sampler_rng has an unexpected type, an error is raised."""
        dev = qml.device("default.qubit", wires=1)

        @qml.qnode(dev, diff_method="spsa", sampler_rng="foo")
        def circuit(param):
            qml.RX(param, wires=0)
            return qml.expval(qml.PauliZ(0))

        expected_message = "The argument sampler_rng is expected to be a NumPy PRNG"
        with pytest.raises(ValueError, match=expected_message):
            qml.grad(circuit)(pnp.array(1.0))

    def test_trainable_batched_tape_raises(self):
        """Test that an error is raised for a broadcasted/batched tape if the broadcasted
        parameter is differentiated."""
        tape = qml.tape.QuantumScript([qml.RX([0.4, 0.2], 0)], [qml.expval(qml.PauliZ(0))])
        _match = r"Computing the gradient of broadcasted tapes .* using the SPSA gradient transform"
        with pytest.raises(NotImplementedError, match=_match):
            spsa_grad(tape)

    def test_nontrainable_batched_tape(self):
        """Test that no error is raised for a broadcasted/batched tape if the broadcasted
        parameter is not differentiated, and that the results correspond to the stacked
        results of the single-tape derivatives."""
        dev = qml.device("default.qubit")
        x = [0.4, 0.2]
        tape = qml.tape.QuantumScript(
            [qml.RY(0.6, 0), qml.RX(x, 0)], [qml.expval(qml.PauliZ(0))], trainable_params=[0]
        )
        batched_tapes, batched_fn = spsa_grad(tape)
        batched_grad = batched_fn(dev.execute(batched_tapes))
        separate_tapes = [
            qml.tape.QuantumScript(
                [qml.RY(0.6, 0), qml.RX(_x, 0)], [qml.expval(qml.PauliZ(0))], trainable_params=[0]
            )
            for _x in x
        ]
        separate_tapes_and_fns = [spsa_grad(t) for t in separate_tapes]
        separate_grad = [_fn(dev.execute(_tapes)) for _tapes, _fn in separate_tapes_and_fns]
        assert np.allclose(batched_grad, separate_grad)

    def test_non_differentiable_error(self):
        """Test error raised if attempting to differentiate with
        respect to a non-differentiable argument"""
        psi = pnp.array([1, 0, 1, 0], requires_grad=False) / np.sqrt(2)

        with qml.queuing.AnnotatedQueue() as q:
            qml.StatePrep(psi, wires=[0, 1])
            qml.RX(0.543, wires=[0])
            qml.RY(-0.654, wires=[1])
            qml.CNOT(wires=[0, 1])
            qml.probs(wires=[0, 1])

        tape = qml.tape.QuantumScript.from_queue(q)
        # by default all parameters are assumed to be trainable
        with pytest.raises(
            ValueError, match=r"Cannot differentiate with respect to parameter\(s\) {0}"
        ):
            spsa_grad(tape)

        # setting trainable parameters avoids this
        tape.trainable_params = {1, 2}
        dev = qml.device("default.qubit", wires=2)
        tapes, fn = spsa_grad(tape)

        res = fn(dev.execute(tapes))
        assert isinstance(res, tuple)
        assert len(res) == 2

        assert isinstance(res[0], np.ndarray)
        assert res[0].shape == (4,)

        assert isinstance(res[1], np.ndarray)
        assert res[1].shape == (4,)

    @pytest.mark.parametrize("num_directions", [1, 10])
    def test_independent_parameter(self, num_directions, mocker):
        """Test that an independent parameter is skipped
        during the Jacobian computation."""
        spy = mocker.spy(qml.gradients.spsa_gradient, "generate_multishifted_tapes")

        with qml.queuing.AnnotatedQueue() as q:
            qml.RX(0.543, wires=[0])
            qml.RY(-0.654, wires=[1])
            qml.expval(qml.PauliZ(0))

        tape = qml.tape.QuantumScript.from_queue(q)
        dev = qml.device("default.qubit", wires=2)
        tapes, fn = spsa_grad(tape, num_directions=num_directions)
        res = fn(dev.execute(tapes))

        assert isinstance(res, tuple)
        assert len(res) == 2

        assert isinstance(res[0], np.ndarray)
        assert isinstance(res[1], np.ndarray)

        # 2 tapes per direction because the default strategy for SPSA is "center"
        assert len(spy.call_args_list) == num_directions

        # Never shift the independent parameter
        for i in range(num_directions):
            assert spy.call_args_list[i][0][0:2] == (tape, [0])
            assert spy.call_args_list[i][0][2].shape == (2, 1)

    def test_no_trainable_params_tape(self):
        """Test that the correct output and warning is generated in the absence of any trainable
        parameters"""
        dev = qml.device("default.qubit", wires=2)

        weights = [0.1, 0.2]
        with qml.queuing.AnnotatedQueue() as q:
            qml.RX(weights[0], wires=0)
            qml.RY(weights[1], wires=0)
            qml.expval(qml.PauliZ(0) @ qml.PauliZ(1))

        tape = qml.tape.QuantumScript.from_queue(q)
        # TODO: remove once #2155 is resolved
        tape.trainable_params = []
        with pytest.warns(UserWarning, match="gradient of a tape with no trainable parameters"):
            g_tapes, post_processing = spsa_grad(tape)
        res = post_processing(qml.execute(g_tapes, dev, None))

        assert g_tapes == []
        assert isinstance(res, np.ndarray)
        assert res.shape == (0,)

    def test_no_trainable_params_multiple_return_tape(self):
        """Test that the correct output and warning is generated in the absence of any trainable
        parameters with multiple returns."""
        dev = qml.device("default.qubit", wires=2)

        weights = [0.1, 0.2]
        with qml.queuing.AnnotatedQueue() as q:
            qml.RX(weights[0], wires=0)
            qml.RY(weights[1], wires=0)
            qml.expval(qml.PauliZ(0) @ qml.PauliZ(1))
            qml.probs(wires=[0, 1])

        tape = qml.tape.QuantumScript.from_queue(q)
        tape.trainable_params = []
        with pytest.warns(UserWarning, match="gradient of a tape with no trainable parameters"):
            g_tapes, post_processing = spsa_grad(tape)
        res = post_processing(qml.execute(g_tapes, dev, None))

        assert g_tapes == []
        assert isinstance(res, tuple)
        assert len(res) == 2
        assert res[0].shape == (0,)
        assert res[1].shape == (0,)

    @pytest.mark.autograd
    def test_no_trainable_params_qnode_autograd(self):
        """Test that the correct output and warning is generated in the absence of any trainable
        parameters"""
        dev = qml.device("default.qubit", wires=2)

        @qml.qnode(dev)
        def circuit(weights):
            qml.RX(weights[0], wires=0)
            qml.RY(weights[1], wires=0)
            return qml.expval(qml.PauliZ(0) @ qml.PauliZ(1))

        weights = [0.1, 0.2]
        with pytest.raises(qml.QuantumFunctionError, match="No trainable parameters."):
            spsa_grad(circuit)(weights)

    @pytest.mark.torch
    def test_no_trainable_params_qnode_torch(self):
        """Test that the correct output and warning is generated in the absence of any trainable
        parameters"""
        dev = qml.device("default.qubit", wires=2)

        @qml.qnode(dev)
        def circuit(weights):
            qml.RX(weights[0], wires=0)
            qml.RY(weights[1], wires=0)
            return qml.expval(qml.PauliZ(0) @ qml.PauliZ(1))

        weights = [0.1, 0.2]
        with pytest.raises(qml.QuantumFunctionError, match="No trainable parameters."):
            spsa_grad(circuit)(weights)

    @pytest.mark.tf
    def test_no_trainable_params_qnode_tf(self):
        """Test that the correct output and warning is generated in the absence of any trainable
        parameters"""
        dev = qml.device("default.qubit", wires=2)

        @qml.qnode(dev)
        def circuit(weights):
            qml.RX(weights[0], wires=0)
            qml.RY(weights[1], wires=0)
            return qml.expval(qml.PauliZ(0) @ qml.PauliZ(1))

        weights = [0.1, 0.2]
        with pytest.raises(qml.QuantumFunctionError, match="No trainable parameters."):
            spsa_grad(circuit)(weights)

    @pytest.mark.jax
    def test_no_trainable_params_qnode_jax(self):
        """Test that the correct output and warning is generated in the absence of any trainable
        parameters"""
        dev = qml.device("default.qubit", wires=2)

        @qml.qnode(dev)
        def circuit(weights):
            qml.RX(weights[0], wires=0)
            qml.RY(weights[1], wires=0)
            return qml.expval(qml.PauliZ(0) @ qml.PauliZ(1))

        weights = [0.1, 0.2]
        with pytest.raises(qml.QuantumFunctionError, match="No trainable parameters."):
            spsa_grad(circuit)(weights)

    def test_all_zero_diff_methods(self):
        """Test that the transform works correctly when the diff method for every parameter is
        identified to be 0, and that no tapes were generated."""
        dev = qml.device("default.qubit", wires=4)

        @qml.qnode(dev)
        def circuit(params):
            qml.Rot(*params, wires=0)
            return qml.probs([2, 3])

        params = pnp.array([0.5, 0.5, 0.5], requires_grad=True)

        result = spsa_grad(circuit)(params)

        assert isinstance(result, np.ndarray)
        assert result.shape == (4, 3)
        assert np.allclose(result, 0)

    def test_all_zero_diff_methods_multiple_returns(self):
        """Test that the transform works correctly when the diff method for every parameter is
        identified to be 0, and that no tapes were generated, with multiple return values."""

        dev = qml.device("default.qubit", wires=4)

        @qml.qnode(dev)
        def circuit(params):
            qml.Rot(*params, wires=0)
            return qml.expval(qml.PauliZ(wires=2)), qml.probs([2, 3])

        params = pnp.array([0.5, 0.5, 0.5], requires_grad=True)

        result = spsa_grad(circuit)(params)

        assert isinstance(result, tuple)
        assert len(result) == 2

        for r, exp_shape in zip(result, [(3,), (4, 3)]):
            assert isinstance(r, np.ndarray)
            assert r.shape == exp_shape
            assert np.allclose(r, 0)

    def test_y0(self):
        """Test that if first order finite differences is underlying the SPSA, then
        the tape is executed only once using the current parameter values."""

        with qml.queuing.AnnotatedQueue() as q:
            qml.RX(0.543, wires=[0])
            qml.RY(-0.654, wires=[0])
            qml.expval(qml.PauliZ(0))

        tape = qml.tape.QuantumScript.from_queue(q)
        n = 13
        tapes, _ = spsa_grad(tape, strategy="forward", approx_order=1, num_directions=n)

        # one tape per direction, plus one global call
        assert len(tapes) == n + 1

    def test_y0_provided(self):
        """Test that by providing y0 the number of tapes is equal the number of parameters."""
        dev = qml.device("default.qubit", wires=2)

        with qml.queuing.AnnotatedQueue() as q:
            qml.RX(0.543, wires=[0])
            qml.RY(-0.654, wires=[0])
            qml.expval(qml.PauliZ(0))

        tape = qml.tape.QuantumScript.from_queue(q)
        f0 = dev.execute(tape)
        n = 9
        tapes, _ = spsa_grad(tape, strategy="forward", approx_order=1, num_directions=n, f0=f0)
        # one tape per direction, the unshifted one already was evaluated above
        assert len(tapes) == n

    def test_independent_parameters(self):
        """Test the case where expectation values are independent of some parameters. For those
        parameters, the gradient should be evaluated to zero without executing the device."""
        rng = np.random.default_rng(42)
        dev = qml.device("default.qubit", wires=2)

        with qml.queuing.AnnotatedQueue() as q1:
            qml.RX(1.0, wires=[0])
            qml.RX(1.0, wires=[1])
            qml.expval(qml.PauliZ(0))

        tape1 = qml.tape.QuantumScript.from_queue(q1)
        with qml.queuing.AnnotatedQueue() as q2:
            qml.RX(1.0, wires=[0])
            qml.RX(1.0, wires=[1])
            qml.expval(qml.PauliZ(1))

        tape2 = qml.tape.QuantumScript.from_queue(q2)
        n1 = 5
        tapes, fn = spsa_grad(
            tape1, approx_order=1, strategy="forward", num_directions=n1, sampler_rng=rng
        )
        with qml.Tracker(dev) as tracker:
            j1 = fn(dev.execute(tapes))

        assert len(tapes) == tracker.totals["executions"] == n1 + 1

        n2 = 11
        tapes, fn = spsa_grad(tape2, num_directions=n2, sampler_rng=rng)
        j2 = fn(dev.execute(tapes))

        assert len(tapes) == 2 * n2

        # Because there is just a single gate parameter varied for these tapes, the gradient
        # approximation will actually be as good as finite differences.
        exp = -np.sin(1)

        assert np.allclose(j1, [exp, 0])
        assert np.allclose(j2, [0, exp])

    def test_output_shape_matches_qnode(self):
        """Test that the transform output shape matches that of the QNode."""
        dev = qml.device("default.qubit", wires=4)

        def cost1(x):
            qml.Rot(x[0], 0.3 * x[1], x[2], wires=0)
            return qml.expval(qml.PauliZ(0))

        def cost2(x):
            qml.Rot(*x, wires=0)
            return [qml.expval(qml.PauliZ(0))]

        def cost3(x):
            qml.Rot(*x, wires=0)
            return [qml.expval(qml.PauliZ(0)), qml.expval(qml.PauliZ(1))]

        def cost4(x):
            qml.Rot(*x, wires=0)
            return qml.probs([0, 1])

        def cost5(x):
            qml.Rot(*x, wires=0)
            return [qml.probs([0, 1])]

        def cost6(x):
            qml.Rot(*x, wires=0)
            return qml.probs([0, 1]), qml.probs([2, 3])

        x = pnp.random.rand(3)
        circuits = [qml.QNode(cost, dev) for cost in (cost1, cost2, cost3, cost4, cost5, cost6)]

        transform = [qml.math.shape(spsa_grad(c)(x)) for c in circuits]

        expected = [
            (3,),
            (1, 3),
            (2, 3),
            (4, 3),
            (1, 4, 3),
            (2, 4, 3),
        ]

        assert all(t == q for t, q in zip(transform, expected))

    def test_special_observable_qnode_differentiation(self):
        """Test differentiation of a QNode on a device supporting a
        special observable that returns an object rather than a number."""

        class SpecialObject:
            """SpecialObject

            A special object that conveniently encapsulates the return value of
            a special observable supported by a special device and which supports
            multiplication with scalars and addition.
            """

            def __init__(self, val):
                self.val = val

            def __mul__(self, other):
                return SpecialObject(self.val * other)

            def __rmul__(self, other):
                return self * other

            def __add__(self, other):
                new = self.val + (other.val if isinstance(other, self.__class__) else other)
                return SpecialObject(new)

        class SpecialObservable(Observable):
            """SpecialObservable"""

            # pylint:disable=too-few-public-methods

            num_wires = AnyWires

            def diagonalizing_gates(self):
                """Diagonalizing gates"""
                return []

        class DeviceSupportingSpecialObservable(DefaultQubitLegacy):
            """A device class supporting SpecialObservable."""

            # pylint:disable=too-few-public-methods
            name = "Device supporting SpecialObservable"
            short_name = "default.qubit.specialobservable"
            observables = DefaultQubitLegacy.observables.union({"SpecialObservable"})

            @staticmethod
            def _asarray(arr, dtype=None):
                return pnp.array(arr, dtype=dtype)

            def __init__(self, *args, **kwargs):
                super().__init__(*args, **kwargs)
                self.R_DTYPE = SpecialObservable

            def expval(self, observable, **kwargs):
                """Compute the expectation value by returning a SpecialObject
                if the observable is a SpecialObservable and the device is analytic."""
                if self.analytic and isinstance(observable, SpecialObservable):
                    val = super().expval(qml.PauliZ(wires=0), **kwargs)
                    return SpecialObject(val)

                return super().expval(observable, **kwargs)

        dev = DeviceSupportingSpecialObservable(wires=1, shots=None)

        @qml.qnode(dev, diff_method="spsa")
        def qnode(x):
            qml.RY(x, wires=0)
            return qml.expval(SpecialObservable(wires=0))

        @qml.qnode(dev, diff_method="spsa")
        def reference_qnode(x):
            qml.RY(x, wires=0)
            return qml.expval(qml.PauliZ(wires=0))

        par = pnp.array(0.2, requires_grad=True)
        assert np.isclose(qnode(par).item().val, reference_qnode(par).item())
        assert np.isclose(
            qml.jacobian(qnode)(par).item().val, qml.jacobian(reference_qnode)(par).item()
        )


@pytest.mark.parametrize("approx_order", [2, 4])
@pytest.mark.parametrize("strategy", ["forward", "backward", "center"])
@pytest.mark.parametrize("validate", [True, False])
class TestSpsaGradientIntegration:
    """Tests for the SPSA gradient transform"""

    def test_ragged_output(self, approx_order, strategy, validate):
        """Test that the Jacobian is correctly returned for a tape with ragged output"""
        dev = qml.device("default.qubit", wires=3)
        params = [1.0, 1.0, 1.0]

        with qml.queuing.AnnotatedQueue() as q:
            qml.RX(params[0], wires=[0])
            qml.RY(params[1], wires=[1])
            qml.RZ(params[2], wires=[2])
            qml.CNOT(wires=[0, 1])
            qml.probs(wires=0)
            qml.probs(wires=[1, 2])

        tape = qml.tape.QuantumScript.from_queue(q)
        tapes, fn = spsa_grad(
            tape,
            approx_order=approx_order,
            strategy=strategy,
            num_directions=11,
            validate_params=validate,
        )
        res = fn(dev.execute(tapes))

        assert isinstance(res, tuple)

        assert len(res) == 2

        assert len(res[0]) == 3
        assert res[0][0].shape == (2,)
        assert res[0][1].shape == (2,)
        assert res[0][2].shape == (2,)

        assert len(res[1]) == 3
        assert res[1][0].shape == (4,)
        assert res[1][1].shape == (4,)
        assert res[1][2].shape == (4,)

    def test_single_expectation_value(self, approx_order, strategy, validate, tol):
        """Tests correct output shape and evaluation for a tape
        with a single expval output"""
        dev = qml.device("default.qubit", wires=2)
        x = 0.543
        y = -0.654

        with qml.queuing.AnnotatedQueue() as q:
            qml.RX(x, wires=[0])
            qml.RY(y, wires=[1])
            qml.CNOT(wires=[0, 1])
            qml.expval(qml.PauliZ(0) @ qml.PauliX(1))

        tape = qml.tape.QuantumScript.from_queue(q)
        tapes, fn = spsa_grad(
            tape,
            h=1e-6,
            approx_order=approx_order,
            strategy=strategy,
            num_directions=2,
            sampler=coordinate_sampler,
            validate_params=validate,
        )
        res = fn(dev.execute(tapes))

        assert isinstance(res, tuple)
        assert len(res) == 2

        # The coordinate_sampler produces the right evaluation points, but the tape execution
        # results are averaged instead of added, so that we need to account for the prefactor
        # 1 / num_params here.
        res = tuple(qml.math.convert_like(r * 2, r) for r in res)

        assert isinstance(res[0], np.ndarray)
        assert res[0].shape == ()

        assert isinstance(res[1], np.ndarray)
        assert res[1].shape == ()

        expected = np.array([[-np.sin(y) * np.sin(x), np.cos(y) * np.cos(x)]])
        assert np.allclose(res, expected, atol=tol, rtol=0)

    def test_single_expectation_value_with_argnum_all(self, approx_order, strategy, validate, tol):
        """Tests correct output shape and evaluation for a tape
        with a single expval output where all parameters are chosen to compute
        the jacobian"""
        dev = qml.device("default.qubit", wires=2)
        x = 0.543
        y = -0.654

        with qml.queuing.AnnotatedQueue() as q:
            qml.RX(x, wires=[0])
            qml.RY(y, wires=[1])
            qml.CNOT(wires=[0, 1])
            qml.expval(qml.PauliZ(0) @ qml.PauliX(1))

        tape = qml.tape.QuantumScript.from_queue(q)
        # we choose both trainable parameters
        tapes, fn = spsa_grad(
            tape,
            argnum=[0, 1],
            approx_order=approx_order,
            strategy=strategy,
            num_directions=2,
            sampler=coordinate_sampler,
            validate_params=validate,
        )
        res = fn(dev.execute(tapes))

        assert isinstance(res, tuple)
        assert len(res) == 2

        # The coordinate_sampler produces the right evaluation points, but the tape execution
        # results are averaged instead of added, so that we need to account for the prefactor
        # 1 / num_params here.
        res = tuple(qml.math.convert_like(r * 2, r) for r in res)

        assert isinstance(res[0], np.ndarray)
        assert res[0].shape == ()

        assert isinstance(res[1], np.ndarray)
        assert res[1].shape == ()

        expected = np.array([[-np.sin(y) * np.sin(x), np.cos(y) * np.cos(x)]])
        assert np.allclose(res, expected, atol=tol, rtol=0)

    def test_single_expectation_value_with_argnum_one(self, approx_order, strategy, validate, tol):
        """Tests correct output shape and evaluation for a tape
        with a single expval output where only one parameter is chosen to
        estimate the jacobian.

        This test relies on the fact that exactly one term of the estimated
        jacobian will match the expected analytical value.
        """
        dev = qml.device("default.qubit", wires=2)
        x = 0.543
        y = -0.654

        with qml.queuing.AnnotatedQueue() as q:
            qml.RX(x, wires=[0])
            qml.RY(y, wires=[1])
            qml.CNOT(wires=[0, 1])
            qml.expval(qml.PauliZ(0) @ qml.PauliX(1))

        tape = qml.tape.QuantumScript.from_queue(q)
        # we choose only 1 trainable parameter - do not need to account for the multiplicative
        # error of using the coordinate_sampler
        tapes, fn = spsa_grad(
            tape,
            argnum=1,
            approx_order=approx_order,
            strategy=strategy,
            num_directions=3,
            sampler=coordinate_sampler,
            validate_params=validate,
        )
        res = fn(dev.execute(tapes))

        assert isinstance(res, tuple)
        assert len(res) == 2

        assert isinstance(res[0], np.ndarray)
        assert res[0].shape == ()

        assert isinstance(res[1], np.ndarray)
        assert res[1].shape == ()

        expected = [0, np.cos(y) * np.cos(x)]

        assert np.allclose(res, expected, atol=tol, rtol=0)

    def test_multiple_expectation_value_with_argnum_one(self, approx_order, strategy, validate):
        """Tests correct output shape and evaluation for a tape
        with a multiple measurement, where only one parameter is chosen to
        be trainable.

        This test relies on the fact that exactly one term of the estimated
        jacobian will match the expected analytical value.
        """
        dev = qml.device("default.qubit", wires=2)
        x = 0.543
        y = -0.654

        with qml.queuing.AnnotatedQueue() as q:
            qml.RX(x, wires=[0])
            qml.RY(y, wires=[1])
            qml.CNOT(wires=[0, 1])
            qml.expval(qml.PauliZ(0) @ qml.PauliX(1))
            qml.probs(wires=[0, 1])

        tape = qml.tape.QuantumScript.from_queue(q)
        # we choose only 1 trainable parameter - do not need to account for the multiplicative
        # error of using the coordinate_sampler
        tapes, fn = spsa_grad(
            tape,
            argnum=1,
            approx_order=approx_order,
            strategy=strategy,
            sampler=coordinate_sampler,
            validate_params=validate,
        )
        res = fn(dev.execute(tapes))

        assert isinstance(res, tuple)
        assert isinstance(res[0], tuple)
        assert np.allclose(res[0][0], 0)
        assert isinstance(res[1], tuple)
        assert np.allclose(res[1][0], 0)

    def test_multiple_expectation_values(self, approx_order, strategy, validate, tol):
        """Tests correct output shape and evaluation for a tape
        with multiple expval outputs"""
        dev = qml.device("default.qubit", wires=2)
        x = 0.543
        y = -0.654

        with qml.queuing.AnnotatedQueue() as q:
            qml.RX(x, wires=[0])
            qml.RY(y, wires=[1])
            qml.CNOT(wires=[0, 1])
            qml.expval(qml.PauliZ(0))
            qml.expval(qml.PauliX(1))

        tape = qml.tape.QuantumScript.from_queue(q)
        tapes, fn = spsa_grad(
            tape,
            approx_order=approx_order,
            strategy=strategy,
            num_directions=2,
            sampler=coordinate_sampler,
            validate_params=validate,
        )
        res = fn(dev.execute(tapes))

        assert isinstance(res, tuple)
        assert len(res) == 2

        # The coordinate_sampler produces the right evaluation points, but the tape execution
        # results are averaged instead of added, so that we need to account for the prefactor
        # 1 / num_params here.
        res = tuple(tuple(qml.math.convert_like(_r * 2, _r) for _r in r) for r in res)

        assert isinstance(res[0], tuple)
        assert len(res[0]) == 2
        assert np.allclose(res[0], [-np.sin(x), 0], atol=tol, rtol=0)
        assert isinstance(res[0][0], np.ndarray)
        assert isinstance(res[0][1], np.ndarray)

        assert isinstance(res[1], tuple)
        assert len(res[1]) == 2
        assert np.allclose(res[1], [0, np.cos(y)], atol=tol, rtol=0)
        assert isinstance(res[1][0], np.ndarray)
        assert isinstance(res[1][1], np.ndarray)

    def test_var_expectation_values(self, approx_order, strategy, validate, tol):
        """Tests correct output shape and evaluation for a tape
        with expval and var outputs"""
        dev = qml.device("default.qubit", wires=2)
        x = 0.543
        y = -0.654

        with qml.queuing.AnnotatedQueue() as q:
            qml.RX(x, wires=[0])
            qml.RY(y, wires=[1])
            qml.CNOT(wires=[0, 1])
            qml.expval(qml.PauliZ(0))
            qml.var(qml.PauliX(1))

        tape = qml.tape.QuantumScript.from_queue(q)
        tapes, fn = spsa_grad(
            tape,
            approx_order=approx_order,
            strategy=strategy,
            validate_params=validate,
            sampler=coordinate_sampler,
            num_directions=2,
        )
        res = fn(dev.execute(tapes))

        assert isinstance(res, tuple)
        assert len(res) == 2

        # The coordinate_sampler produces the right evaluation points, but the tape execution
        # results are averaged instead of added, so that we need to account for the prefactor
        # 1 / num_params here.
        res = tuple(tuple(qml.math.convert_like(_r * 2, _r) for _r in r) for r in res)

        assert isinstance(res[0], tuple)
        assert len(res[0]) == 2
        assert np.allclose(res[0], [-np.sin(x), 0], atol=tol, rtol=0)
        assert isinstance(res[0][0], np.ndarray)
        assert isinstance(res[0][1], np.ndarray)

        assert isinstance(res[1], tuple)
        assert len(res[1]) == 2
        assert np.allclose(res[1], [0, -2 * np.cos(y) * np.sin(y)], atol=tol, rtol=0)
        assert isinstance(res[1][0], np.ndarray)
        assert isinstance(res[1][1], np.ndarray)

    def test_prob_expectation_values(self, approx_order, strategy, validate, tol):
        """Tests correct output shape and evaluation for a tape
        with prob and expval outputs"""
        dev = qml.device("default.qubit", wires=2)
        x = 0.543
        y = -0.654

        with qml.queuing.AnnotatedQueue() as q:
            qml.RX(x, wires=[0])
            qml.RY(y, wires=[1])
            qml.CNOT(wires=[0, 1])
            qml.expval(qml.PauliZ(0))
            qml.probs(wires=[0, 1])

        tape = qml.tape.QuantumScript.from_queue(q)
        tapes, fn = spsa_grad(
            tape,
            approx_order=approx_order,
            strategy=strategy,
            validate_params=validate,
            sampler=coordinate_sampler,
            num_directions=2,
        )
        res = fn(dev.execute(tapes))

        assert isinstance(res, tuple)
        assert len(res) == 2

        # The coordinate_sampler produces the right evaluation points, but the tape execution
        # results are averaged instead of added, so that we need to account for the prefactor
        # 1 / num_params here.
        res = tuple(tuple(qml.math.convert_like(_r * 2, _r) for _r in r) for r in res)

        assert isinstance(res[0], tuple)
        assert len(res[0]) == 2
        assert np.allclose(res[0][0], -np.sin(x), atol=tol, rtol=0)
        assert isinstance(res[0][0], np.ndarray)
        assert np.allclose(res[0][1], 0, atol=tol, rtol=0)
        assert isinstance(res[0][1], np.ndarray)

        assert isinstance(res[1], tuple)
        assert len(res[1]) == 2
        assert np.allclose(
            res[1][0],
            [
                -(np.cos(y / 2) ** 2 * np.sin(x)) / 2,
                -(np.sin(x) * np.sin(y / 2) ** 2) / 2,
                (np.sin(x) * np.sin(y / 2) ** 2) / 2,
                (np.cos(y / 2) ** 2 * np.sin(x)) / 2,
            ],
            atol=tol,
            rtol=0,
        )
        assert isinstance(res[1][0], np.ndarray)
        assert np.allclose(
            res[1][1],
            [
                -(np.cos(x / 2) ** 2 * np.sin(y)) / 2,
                (np.cos(x / 2) ** 2 * np.sin(y)) / 2,
                (np.sin(x / 2) ** 2 * np.sin(y)) / 2,
                -(np.sin(x / 2) ** 2 * np.sin(y)) / 2,
            ],
            atol=tol,
            rtol=0,
        )
        assert isinstance(res[1][1], np.ndarray)


@pytest.mark.parametrize(
    "sampler, num_directions, atol", [(_rademacher_sampler, 10, 0.5), (coordinate_sampler, 2, 1e-3)]
)
class TestSpsaGradientDifferentiation:
    """Test that the transform is differentiable"""

    @pytest.mark.autograd
    def test_autograd(self, sampler, num_directions, atol):
        """Tests that the output of the SPSA gradient transform
        can be differentiated using autograd, yielding second derivatives."""
        dev = qml.device("default.qubit", wires=2)
        params = pnp.array([0.543, -0.654], requires_grad=True)
        rng = np.random.default_rng(42)

        def cost_fn(x):
            with qml.queuing.AnnotatedQueue() as q:
                qml.RX(x[0], wires=[0])
                qml.RY(x[1], wires=[1])
                qml.CNOT(wires=[0, 1])
                qml.expval(qml.PauliZ(0) @ qml.PauliX(1))

            tape = qml.tape.QuantumScript.from_queue(q)
            tape.trainable_params = {0, 1}
            tapes, fn = spsa_grad(
                tape, n=1, num_directions=num_directions, sampler=sampler, sampler_rng=rng
            )
            jac = pnp.array(fn(dev.execute(tapes)))
            if sampler is coordinate_sampler:
                jac *= 2
            return jac

        res = qml.jacobian(cost_fn)(params)
        x, y = params
        expected = np.array(
            [
                [-np.cos(x) * np.sin(y), -np.cos(y) * np.sin(x)],
                [-np.cos(y) * np.sin(x), -np.cos(x) * np.sin(y)],
            ]
        )

        assert np.allclose(res, expected, atol=atol, rtol=0)

    @pytest.mark.autograd
    def test_autograd_ragged(self, sampler, num_directions, atol):
        """Tests that the output of the SPSA gradient transform
        of a ragged tape can be differentiated using autograd, yielding second derivatives."""
        dev = qml.device("default.qubit", wires=2)
        params = pnp.array([0.543, -0.654], requires_grad=True)
        rng = np.random.default_rng(42)

        def cost_fn(x):
            with qml.queuing.AnnotatedQueue() as q:
                qml.RX(x[0], wires=[0])
                qml.RY(x[1], wires=[1])
                qml.CNOT(wires=[0, 1])
                qml.expval(qml.PauliZ(0))
                qml.probs(wires=[1])

            tape = qml.tape.QuantumScript.from_queue(q)
            tape.trainable_params = {0, 1}
            tapes, fn = spsa_grad(
                tape, n=1, num_directions=num_directions, sampler=sampler, sampler_rng=rng
            )
            jac = fn(dev.execute(tapes))
            if sampler is coordinate_sampler:
                jac = tuple(tuple(2 * _j for _j in _jac) for _jac in jac)
            return jac[1][0]

        x, y = params
        res = qml.jacobian(cost_fn)(params)[0]
        expected = np.array([-np.cos(x) * np.cos(y) / 2, np.sin(x) * np.sin(y) / 2])
        assert np.allclose(res, expected, atol=atol, rtol=0)

    @pytest.mark.tf
    @pytest.mark.slow
    def test_tf(self, sampler, num_directions, atol):
        """Tests that the output of the SPSA gradient transform
        can be differentiated using TF, yielding second derivatives."""
        import tensorflow as tf

        dev = qml.device("default.qubit", wires=2)
        params = tf.Variable([0.543, -0.654], dtype=tf.float64)
        rng = np.random.default_rng(42)

        with tf.GradientTape(persistent=True) as t:
            with qml.queuing.AnnotatedQueue() as q:
                qml.RX(params[0], wires=[0])
                qml.RY(params[1], wires=[1])
                qml.CNOT(wires=[0, 1])
                qml.expval(qml.PauliZ(0) @ qml.PauliX(1))

            tape = qml.tape.QuantumScript.from_queue(q)
            tape.trainable_params = {0, 1}
            tapes, fn = spsa_grad(
                tape, n=1, num_directions=num_directions, sampler=sampler, sampler_rng=rng
            )
            jac_0, jac_1 = fn(dev.execute(tapes))
            if sampler is coordinate_sampler:
                jac_0 *= 2
                jac_1 *= 2

        x, y = 1.0 * params

        res_0 = t.jacobian(jac_0, params)
        res_1 = t.jacobian(jac_1, params)

        expected = np.array(
            [
                [-np.cos(x) * np.sin(y), -np.cos(y) * np.sin(x)],
                [-np.cos(y) * np.sin(x), -np.cos(x) * np.sin(y)],
            ]
        )
        assert np.allclose([res_0, res_1], expected, atol=atol, rtol=0)

    @pytest.mark.tf
    @pytest.mark.slow
    def test_tf_ragged(self, sampler, num_directions, atol):
        """Tests that the output of the SPSA gradient transform
        of a ragged tape can be differentiated using TF, yielding second derivatives."""
        import tensorflow as tf

        dev = qml.device("default.qubit", wires=2)
        params = tf.Variable([0.543, -0.654], dtype=tf.float64)
        rng = np.random.default_rng(42)

        with tf.GradientTape(persistent=True) as t:
            with qml.queuing.AnnotatedQueue() as q:
                qml.RX(params[0], wires=[0])
                qml.RY(params[1], wires=[1])
                qml.CNOT(wires=[0, 1])
                qml.expval(qml.PauliZ(0))
                qml.probs(wires=[1])

            tape = qml.tape.QuantumScript.from_queue(q)
            tape.trainable_params = {0, 1}
            tapes, fn = spsa_grad(
                tape, n=1, num_directions=num_directions, sampler=sampler, sampler_rng=rng
            )

            jac_01 = fn(dev.execute(tapes))[1][0]
            if sampler is coordinate_sampler:
                jac_01 *= 2

        x, y = 1.0 * params

        res_01 = t.jacobian(jac_01, params)

        expected = np.array([-np.cos(x) * np.cos(y) / 2, np.sin(x) * np.sin(y) / 2])

        assert np.allclose(res_01[0], expected, atol=atol, rtol=0)

    @pytest.mark.torch
    def test_torch(self, sampler, num_directions, atol):
        """Tests that the output of the SPSA gradient transform
        can be differentiated using Torch, yielding second derivatives."""
        import torch

        dev = qml.device("default.qubit", wires=2)
        params = torch.tensor([0.543, -0.654], dtype=torch.float64, requires_grad=True)
        rng = np.random.default_rng(42)

        def cost_fn(params):
            with qml.queuing.AnnotatedQueue() as q:
                qml.RX(params[0], wires=[0])
                qml.RY(params[1], wires=[1])
                qml.CNOT(wires=[0, 1])
                qml.expval(qml.PauliZ(0) @ qml.PauliX(1))

            tape = qml.tape.QuantumScript.from_queue(q)
            tapes, fn = spsa_grad(
                tape, n=1, num_directions=num_directions, sampler=sampler, sampler_rng=rng
            )
            jac = fn(dev.execute(tapes))
            if sampler is coordinate_sampler:
                jac = tuple(2 * _jac for _jac in jac)
            return jac

        hess = torch.autograd.functional.jacobian(cost_fn, params)

        x, y = params.detach().numpy()

        expected = np.array(
            [
                [-np.cos(x) * np.sin(y), -np.cos(y) * np.sin(x)],
                [-np.cos(y) * np.sin(x), -np.cos(x) * np.sin(y)],
            ]
        )

        assert np.allclose(hess[0].detach().numpy(), expected[0], atol=atol, rtol=0)
        assert np.allclose(hess[1].detach().numpy(), expected[1], atol=atol, rtol=0)

    @pytest.mark.jax
    def test_jax(self, sampler, num_directions, atol):
        """Tests that the output of the SPSA gradient transform
        can be differentiated using JAX, yielding second derivatives."""
        import jax
        from jax import numpy as jnp

        dev = qml.device("default.qubit", wires=2)
        params = jnp.array([0.543, -0.654])
        rng = np.random.default_rng(42)

        def cost_fn(x):
            with qml.queuing.AnnotatedQueue() as q:
                qml.RX(x[0], wires=[0])
                qml.RY(x[1], wires=[1])
                qml.CNOT(wires=[0, 1])
                qml.expval(qml.PauliZ(0) @ qml.PauliX(1))

            tape = qml.tape.QuantumScript.from_queue(q)
            tape.trainable_params = {0, 1}
            tapes, fn = spsa_grad(
                tape, n=1, num_directions=num_directions, sampler=sampler, sampler_rng=rng
            )
            jac = fn(dev.execute(tapes))
            if sampler is coordinate_sampler:
                jac = tuple(2 * _jac for _jac in jac)
            return jac

        res = jax.jacobian(cost_fn)(params)
        assert isinstance(res, tuple)
        x, y = params
        expected = np.array(
            [
                [-np.cos(x) * np.sin(y), -np.cos(y) * np.sin(x)],
                [-np.cos(y) * np.sin(x), -np.cos(x) * np.sin(y)],
            ]
        )
        assert np.allclose(res, expected, atol=atol, rtol=0)<|MERGE_RESOLUTION|>--- conflicted
+++ resolved
@@ -19,12 +19,7 @@
 from default_qubit_legacy import DefaultQubitLegacy
 
 import pennylane as qml
-<<<<<<< HEAD
-from pennylane import numpy as np
-=======
 from pennylane import numpy as pnp
-from pennylane.devices import DefaultQubitLegacy
->>>>>>> fa97f16e
 from pennylane.gradients import spsa_grad
 from pennylane.gradients.spsa_gradient import _rademacher_sampler
 from pennylane.operation import AnyWires, Observable
