--- conflicted
+++ resolved
@@ -109,14 +109,6 @@
 class TestSpsaGradient:
     """Tests for the SPSA gradient transform"""
 
-<<<<<<< HEAD
-    def test_batched_tape_raises(self):
-        """Test that an error is raised for a broadcasted/batched tape."""
-        tape = qml.tape.QuantumScript([qml.RX([0.4, 0.2], 0)], [qml.expval(qml.PauliZ(0))])
-        _match = "Computing the gradient of broadcasted tapes with the SPSA gradient transform"
-        with pytest.raises(NotImplementedError, match=_match):
-            spsa_grad(tape)
-=======
     def test_sampler_argument(self):
         """Make sure that custom samplers can be created as defined in the docs of spsa_grad."""
 
@@ -207,7 +199,13 @@
         expected_message = "The argument sampler_rng is expected to be a NumPy PRNG"
         with pytest.raises(ValueError, match=expected_message):
             qml.grad(circuit)(np.array(1.0))
->>>>>>> af1eba49
+
+    def test_batched_tape_raises(self):
+        """Test that an error is raised for a broadcasted/batched tape."""
+        tape = qml.tape.QuantumScript([qml.RX([0.4, 0.2], 0)], [qml.expval(qml.PauliZ(0))])
+        _match = "Computing the gradient of broadcasted tapes with the SPSA gradient transform"
+        with pytest.raises(NotImplementedError, match=_match):
+            spsa_grad(tape)
 
     def test_non_differentiable_error(self):
         """Test error raised if attempting to differentiate with
