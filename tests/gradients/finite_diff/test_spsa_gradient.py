# Copyright 2022 Xanadu Quantum Technologies Inc.

# Licensed under the Apache License, Version 2.0 (the "License");
# you may not use this file except in compliance with the License.
# You may obtain a copy of the License at

#     http://www.apache.org/licenses/LICENSE-2.0

# Unless required by applicable law or agreed to in writing, software
# distributed under the License is distributed on an "AS IS" BASIS,
# WITHOUT WARRANTIES OR CONDITIONS OF ANY KIND, either express or implied.
# See the License for the specific language governing permissions and
# limitations under the License.
"""
Tests for the gradients.spsa_gradient module.
"""
import numpy
import pytest

import pennylane as qml
from pennylane import numpy as np
from pennylane.devices import DefaultQubitLegacy
from pennylane.gradients import spsa_grad
from pennylane.gradients.spsa_gradient import _rademacher_sampler
from pennylane.operation import AnyWires, Observable

# pylint:disable = use-implicit-booleaness-not-comparison


def coordinate_sampler(indices, num_params, idx, rng=None):
    """Return a single canonical basis vector, corresponding
    to the index ``indices[idx]``. This is a sequential coordinate sampler
    that allows to exactly reproduce derivatives, instead of using SPSA in the
    intended way."""
    # pylint: disable=unused-argument
    idx = idx % len(indices)
    direction = np.zeros(num_params)
    direction[indices[idx]] = 1.0
    return direction


class TestRademacherSampler:
    """Test the Rademacher distribution sampler."""

    @pytest.mark.parametrize(
        "ids, num", [(list(range(5)), 5), ([0, 2, 4], 5), ([0], 1), ([2, 3], 5)]
    )
    def test_output_structure(self, ids, num):
        """Test that the sampled output has the right entries to be non-zero
        and attains the right values."""
        ids_mask = np.zeros(num, dtype=bool)
        ids_mask[ids] = True
        rng = np.random.default_rng()

        for _ in range(5):
            direction = _rademacher_sampler(ids, num, rng=rng)
            assert direction.shape == (num,)
            assert set(direction).issubset({0, -1, 1})
            assert np.allclose(np.abs(direction)[ids_mask], 1)
            assert np.allclose(direction[~ids_mask], 0)

    def test_call_with_third_arg(self):
        """Test that a third argument is ignored."""
        rng = np.random.default_rng()
        _rademacher_sampler([0, 1, 2], 4, "ignored dummy", rng=rng)

    def test_differing_seeds(self):
        """Test that the output differs for different seeds."""
        ids = [0, 1, 2, 3, 4]
        num = 5
        seeds = [42, 43]
        rng = np.random.default_rng(seeds[0])
        first_direction = _rademacher_sampler(ids, num, rng=rng)
        rng = np.random.default_rng(seeds[1])
        second_direction = _rademacher_sampler(ids, num, rng=rng)
        assert not np.allclose(first_direction, second_direction)

    def test_same_seeds(self):
        """Test that the output is the same for identical RNGs."""
        ids = [0, 1, 2, 3, 4]
        num = 5
        rng = np.random.default_rng(42)
        first_direction = _rademacher_sampler(ids, num, rng=rng)
        np.random.seed(0)  # Setting the global seed should have no effect.
        rng = np.random.default_rng(42)
        second_direction = _rademacher_sampler(ids, num, rng=rng)
        assert np.allclose(first_direction, second_direction)

    @pytest.mark.parametrize(
        "ids, num", [(list(range(5)), 5), ([0, 2, 4], 5), ([0], 1), ([2, 3], 5)]
    )
    @pytest.mark.parametrize("N", [10, 10000])
    def test_mean_and_var(self, ids, num, N):
        """Test that the mean and variance of many produced samples are
        close to the theoretical values."""
        rng = np.random.default_rng(42)
        ids_mask = np.zeros(num, dtype=bool)
        ids_mask[ids] = True
        outputs = [_rademacher_sampler(ids, num, rng=rng) for _ in range(N)]
        # Test that the mean of non-zero entries is approximately right
        assert np.allclose(np.mean(outputs, axis=0)[ids_mask], 0, atol=4 / np.sqrt(N))
        # Test that the variance of non-zero entries is approximately right
        assert np.allclose(np.var(outputs, axis=0)[ids_mask], 1, atol=4 / N)
        # Test that the mean of zero entries is exactly 0, because all entries should be
        assert np.allclose(np.mean(outputs, axis=0)[~ids_mask], 0, atol=1e-8)
        # Test that the variance of zero entries is exactly 0, because all entries are the same
        assert np.allclose(np.var(outputs, axis=0)[~ids_mask], 0, atol=1e-8)


class TestSpsaGradient:
    """Tests for the SPSA gradient transform"""

    def test_sampler_argument(self):
        """Make sure that custom samplers can be created as defined in the docs of spsa_grad."""

        def sampler_required_kwarg(
            indices, num_params, *args, rng
        ):  # pylint:disable=unused-argument
            direction = np.zeros(num_params)
            direction[indices] = rng.choice([-1, 0, 1], size=len(indices))
            return direction

        def sampler_required_arg_or_kwarg(
            indices, num_params, idx_rep, rng
        ):  # pylint:disable=unused-argument
            direction = np.zeros(num_params)
            direction[indices] = rng.choice([-1, 0, 1], size=len(indices))
            return direction

        def sampler_required_arg(
            indices, num_params, foo, idx_rep, rng, /
        ):  # pylint:disable=unused-argument
            """This should fail since spsa_grad passes rng as a kwarg."""
            direction = np.zeros(num_params)
            direction[indices] = rng.choice([-1, 0, 1], size=len(indices))
            return direction

        dev = qml.device("default.qubit", wires=1)

        tape = qml.tape.QuantumTape([qml.RX(0.5, wires=0)], [qml.expval(qml.PauliZ(0))])

        results = []
        for sampler in [sampler_required_arg_or_kwarg, sampler_required_kwarg]:
            sampler_rng = np.random.default_rng(42)
            tapes, proc_fn = spsa_grad(
                tape, sampler=sampler, num_directions=100, sampler_rng=sampler_rng
            )

            res = qml.execute(tapes, dev)
            results.append(proc_fn(res))

        assert np.isclose(results[0], results[1], atol=0.1)

        err = "got some positional-only arguments passed as keyword arguments: 'rng'"
        with pytest.raises(TypeError, match=err):
            tapes, proc_fn = spsa_grad(
                tape, sampler=sampler_required_arg, num_directions=100, sampler_rng=sampler_rng
            )

    def test_invalid_sampler_rng(self):
        """Tests that if sampler_rng has an unexpected type, an error is raised."""
        dev = qml.device("default.qubit", wires=1)

        @qml.qnode(dev, diff_method="spsa", sampler_rng="foo")
        def circuit(param):
            qml.RX(param, wires=0)
            return qml.expval(qml.PauliZ(0))

        expected_message = "The argument sampler_rng is expected to be a NumPy PRNG"
        with pytest.raises(ValueError, match=expected_message):
            qml.grad(circuit)(np.array(1.0))

    def test_trainable_batched_tape_raises(self):
        """Test that an error is raised for a broadcasted/batched tape if the broadcasted
        parameter is differentiated."""
        tape = qml.tape.QuantumScript([qml.RX([0.4, 0.2], 0)], [qml.expval(qml.PauliZ(0))])
        _match = r"Computing the gradient of broadcasted tapes .* using the SPSA gradient transform"
        with pytest.raises(NotImplementedError, match=_match):
            spsa_grad(tape)

    def test_nontrainable_batched_tape(self):
        """Test that no error is raised for a broadcasted/batched tape if the broadcasted
        parameter is not differentiated, and that the results correspond to the stacked
        results of the single-tape derivatives."""
        dev = qml.device("default.qubit")
        x = [0.4, 0.2]
        tape = qml.tape.QuantumScript(
            [qml.RY(0.6, 0), qml.RX(x, 0)], [qml.expval(qml.PauliZ(0))], trainable_params=[0]
        )
        batched_tapes, batched_fn = spsa_grad(tape)
        batched_grad = batched_fn(dev.execute(batched_tapes))
        separate_tapes = [
            qml.tape.QuantumScript(
                [qml.RY(0.6, 0), qml.RX(_x, 0)], [qml.expval(qml.PauliZ(0))], trainable_params=[0]
            )
            for _x in x
        ]
        separate_tapes_and_fns = [spsa_grad(t) for t in separate_tapes]
        separate_grad = [_fn(dev.execute(_tapes)) for _tapes, _fn in separate_tapes_and_fns]
        assert np.allclose(batched_grad, separate_grad)

    def test_non_differentiable_error(self):
        """Test error raised if attempting to differentiate with
        respect to a non-differentiable argument"""
        psi = np.array([1, 0, 1, 0], requires_grad=False) / np.sqrt(2)

        with qml.queuing.AnnotatedQueue() as q:
            qml.StatePrep(psi, wires=[0, 1])
            qml.RX(0.543, wires=[0])
            qml.RY(-0.654, wires=[1])
            qml.CNOT(wires=[0, 1])
            qml.probs(wires=[0, 1])

        tape = qml.tape.QuantumScript.from_queue(q)
        # by default all parameters are assumed to be trainable
        with pytest.raises(
            ValueError, match=r"Cannot differentiate with respect to parameter\(s\) {0}"
        ):
            spsa_grad(tape)

        # setting trainable parameters avoids this
        tape.trainable_params = {1, 2}
        dev = qml.device("default.qubit", wires=2)
        tapes, fn = spsa_grad(tape)

        res = fn(dev.execute(tapes))
        assert isinstance(res, tuple)
        assert len(res) == 2

        assert isinstance(res[0], numpy.ndarray)
        assert res[0].shape == (4,)

        assert isinstance(res[1], numpy.ndarray)
        assert res[1].shape == (4,)

    @pytest.mark.parametrize("num_directions", [1, 10])
    def test_independent_parameter(self, num_directions, mocker):
        """Test that an independent parameter is skipped
        during the Jacobian computation."""
        spy = mocker.spy(qml.gradients.spsa_gradient, "generate_multishifted_tapes")

        with qml.queuing.AnnotatedQueue() as q:
            qml.RX(0.543, wires=[0])
            qml.RY(-0.654, wires=[1])
            qml.expval(qml.PauliZ(0))

        tape = qml.tape.QuantumScript.from_queue(q)
        dev = qml.device("default.qubit", wires=2)
        tapes, fn = spsa_grad(tape, num_directions=num_directions)
        res = fn(dev.execute(tapes))

        assert isinstance(res, tuple)
        assert len(res) == 2

        assert isinstance(res[0], numpy.ndarray)
        assert isinstance(res[1], numpy.ndarray)

        # 2 tapes per direction because the default strategy for SPSA is "center"
        assert len(spy.call_args_list) == num_directions

        # Never shift the independent parameter
        for i in range(num_directions):
            assert spy.call_args_list[i][0][0:2] == (tape, [0])
            assert spy.call_args_list[i][0][2].shape == (2, 1)

    def test_no_trainable_params_tape(self):
        """Test that the correct output and warning is generated in the absence of any trainable
        parameters"""
        dev = qml.device("default.qubit", wires=2)

        weights = [0.1, 0.2]
        with qml.queuing.AnnotatedQueue() as q:
            qml.RX(weights[0], wires=0)
            qml.RY(weights[1], wires=0)
            qml.expval(qml.PauliZ(0) @ qml.PauliZ(1))

        tape = qml.tape.QuantumScript.from_queue(q)
        # TODO: remove once #2155 is resolved
        tape.trainable_params = []
        with pytest.warns(UserWarning, match="gradient of a tape with no trainable parameters"):
            g_tapes, post_processing = spsa_grad(tape)
        res = post_processing(qml.execute(g_tapes, dev, None))

        assert g_tapes == []
        assert isinstance(res, numpy.ndarray)
        assert res.shape == (0,)

    def test_no_trainable_params_multiple_return_tape(self):
        """Test that the correct output and warning is generated in the absence of any trainable
        parameters with multiple returns."""
        dev = qml.device("default.qubit", wires=2)

        weights = [0.1, 0.2]
        with qml.queuing.AnnotatedQueue() as q:
            qml.RX(weights[0], wires=0)
            qml.RY(weights[1], wires=0)
            qml.expval(qml.PauliZ(0) @ qml.PauliZ(1))
            qml.probs(wires=[0, 1])

        tape = qml.tape.QuantumScript.from_queue(q)
        tape.trainable_params = []
        with pytest.warns(UserWarning, match="gradient of a tape with no trainable parameters"):
            g_tapes, post_processing = spsa_grad(tape)
        res = post_processing(qml.execute(g_tapes, dev, None))

        assert g_tapes == []
        assert isinstance(res, tuple)
        assert len(res) == 2
        assert res[0].shape == (0,)
        assert res[1].shape == (0,)

    @pytest.mark.autograd
    def test_no_trainable_params_qnode_autograd(self):
        """Test that the correct output and warning is generated in the absence of any trainable
        parameters"""
        dev = qml.device("default.qubit", wires=2)

        @qml.qnode(dev)
        def circuit(weights):
            qml.RX(weights[0], wires=0)
            qml.RY(weights[1], wires=0)
            return qml.expval(qml.PauliZ(0) @ qml.PauliZ(1))

        weights = [0.1, 0.2]
        with pytest.raises(qml.QuantumFunctionError, match="No trainable parameters."):
            spsa_grad(circuit)(weights)

    @pytest.mark.torch
    def test_no_trainable_params_qnode_torch(self):
        """Test that the correct output and warning is generated in the absence of any trainable
        parameters"""
        dev = qml.device("default.qubit", wires=2)

        @qml.qnode(dev)
        def circuit(weights):
            qml.RX(weights[0], wires=0)
            qml.RY(weights[1], wires=0)
            return qml.expval(qml.PauliZ(0) @ qml.PauliZ(1))

        weights = [0.1, 0.2]
        with pytest.raises(qml.QuantumFunctionError, match="No trainable parameters."):
            spsa_grad(circuit)(weights)

    @pytest.mark.tf
    def test_no_trainable_params_qnode_tf(self):
        """Test that the correct output and warning is generated in the absence of any trainable
        parameters"""
        dev = qml.device("default.qubit", wires=2)

        @qml.qnode(dev)
        def circuit(weights):
            qml.RX(weights[0], wires=0)
            qml.RY(weights[1], wires=0)
            return qml.expval(qml.PauliZ(0) @ qml.PauliZ(1))

        weights = [0.1, 0.2]
        with pytest.raises(qml.QuantumFunctionError, match="No trainable parameters."):
            spsa_grad(circuit)(weights)

    @pytest.mark.jax
    def test_no_trainable_params_qnode_jax(self):
        """Test that the correct output and warning is generated in the absence of any trainable
        parameters"""
        dev = qml.device("default.qubit", wires=2)

        @qml.qnode(dev)
        def circuit(weights):
            qml.RX(weights[0], wires=0)
            qml.RY(weights[1], wires=0)
            return qml.expval(qml.PauliZ(0) @ qml.PauliZ(1))

        weights = [0.1, 0.2]
        with pytest.raises(qml.QuantumFunctionError, match="No trainable parameters."):
            spsa_grad(circuit)(weights)

    def test_all_zero_diff_methods(self):
        """Test that the transform works correctly when the diff method for every parameter is
        identified to be 0, and that no tapes were generated."""
        dev = qml.device("default.qubit", wires=4)

        @qml.qnode(dev)
        def circuit(params):
            qml.Rot(*params, wires=0)
            return qml.probs([2, 3])

        params = np.array([0.5, 0.5, 0.5], requires_grad=True)

        result = spsa_grad(circuit)(params)

        assert isinstance(result, np.ndarray)
        assert result.shape == (4, 3)
        assert np.allclose(result, 0)

    def test_all_zero_diff_methods_multiple_returns(self):
        """Test that the transform works correctly when the diff method for every parameter is
        identified to be 0, and that no tapes were generated, with multiple return values."""

        dev = qml.device("default.qubit", wires=4)

        @qml.qnode(dev)
        def circuit(params):
            qml.Rot(*params, wires=0)
            return qml.expval(qml.PauliZ(wires=2)), qml.probs([2, 3])

        params = np.array([0.5, 0.5, 0.5], requires_grad=True)

        result = spsa_grad(circuit)(params)

        assert isinstance(result, tuple)
        assert len(result) == 2

        for r, exp_shape in zip(result, [(3,), (4, 3)]):
            assert isinstance(r, np.ndarray)
            assert r.shape == exp_shape
            assert np.allclose(r, 0)

    def test_y0(self):
        """Test that if first order finite differences is underlying the SPSA, then
        the tape is executed only once using the current parameter values."""

        with qml.queuing.AnnotatedQueue() as q:
            qml.RX(0.543, wires=[0])
            qml.RY(-0.654, wires=[0])
            qml.expval(qml.PauliZ(0))

        tape = qml.tape.QuantumScript.from_queue(q)
        n = 13
        tapes, _ = spsa_grad(tape, strategy="forward", approx_order=1, num_directions=n)

        # one tape per direction, plus one global call
        assert len(tapes) == n + 1

    def test_y0_provided(self):
        """Test that by providing y0 the number of tapes is equal the number of parameters."""
        dev = qml.device("default.qubit", wires=2)

        with qml.queuing.AnnotatedQueue() as q:
            qml.RX(0.543, wires=[0])
            qml.RY(-0.654, wires=[0])
            qml.expval(qml.PauliZ(0))

        tape = qml.tape.QuantumScript.from_queue(q)
        f0 = dev.execute(tape)
        n = 9
        tapes, _ = spsa_grad(tape, strategy="forward", approx_order=1, num_directions=n, f0=f0)
        # one tape per direction, the unshifted one already was evaluated above
        assert len(tapes) == n

    def test_independent_parameters(self):
        """Test the case where expectation values are independent of some parameters. For those
        parameters, the gradient should be evaluated to zero without executing the device."""
        rng = np.random.default_rng(42)
        dev = qml.device("default.qubit", wires=2)

        with qml.queuing.AnnotatedQueue() as q1:
            qml.RX(1.0, wires=[0])
            qml.RX(1.0, wires=[1])
            qml.expval(qml.PauliZ(0))

        tape1 = qml.tape.QuantumScript.from_queue(q1)
        with qml.queuing.AnnotatedQueue() as q2:
            qml.RX(1.0, wires=[0])
            qml.RX(1.0, wires=[1])
            qml.expval(qml.PauliZ(1))

        tape2 = qml.tape.QuantumScript.from_queue(q2)
        n1 = 5
        tapes, fn = spsa_grad(
            tape1, approx_order=1, strategy="forward", num_directions=n1, sampler_rng=rng
        )
        with qml.Tracker(dev) as tracker:
            j1 = fn(dev.execute(tapes))

        assert len(tapes) == tracker.totals["executions"] == n1 + 1

        n2 = 11
        tapes, fn = spsa_grad(tape2, num_directions=n2, sampler_rng=rng)
        j2 = fn(dev.execute(tapes))

        assert len(tapes) == 2 * n2

        # Because there is just a single gate parameter varied for these tapes, the gradient
        # approximation will actually be as good as finite differences.
        exp = -np.sin(1)

        assert np.allclose(j1, [exp, 0])
        assert np.allclose(j2, [0, exp])

    def test_output_shape_matches_qnode(self):
        """Test that the transform output shape matches that of the QNode."""
        dev = qml.device("default.qubit", wires=4)

        def cost1(x):
            qml.Rot(x[0], 0.3 * x[1], x[2], wires=0)
            return qml.expval(qml.PauliZ(0))

        def cost2(x):
            qml.Rot(*x, wires=0)
            return [qml.expval(qml.PauliZ(0))]

        def cost3(x):
            qml.Rot(*x, wires=0)
            return [qml.expval(qml.PauliZ(0)), qml.expval(qml.PauliZ(1))]

        def cost4(x):
            qml.Rot(*x, wires=0)
            return qml.probs([0, 1])

        def cost5(x):
            qml.Rot(*x, wires=0)
            return [qml.probs([0, 1])]

        def cost6(x):
            qml.Rot(*x, wires=0)
            return qml.probs([0, 1]), qml.probs([2, 3])

        x = np.random.rand(3)
        circuits = [qml.QNode(cost, dev) for cost in (cost1, cost2, cost3, cost4, cost5, cost6)]

        transform = [qml.math.shape(spsa_grad(c)(x)) for c in circuits]

        expected = [
            (3,),
            (1, 3),
            (2, 3),
            (4, 3),
            (1, 4, 3),
            (2, 4, 3),
        ]

        assert all(t == q for t, q in zip(transform, expected))

    def test_special_observable_qnode_differentiation(self):
        """Test differentiation of a QNode on a device supporting a
        special observable that returns an object rather than a number."""

        class SpecialObject:
            """SpecialObject

            A special object that conveniently encapsulates the return value of
            a special observable supported by a special device and which supports
            multiplication with scalars and addition.
            """

            def __init__(self, val):
                self.val = val

            def __mul__(self, other):
                return SpecialObject(self.val * other)

            def __rmul__(self, other):
                return self * other

            def __add__(self, other):
                new = self.val + (other.val if isinstance(other, self.__class__) else other)
                return SpecialObject(new)

        class SpecialObservable(Observable):
            """SpecialObservable"""

            # pylint:disable=too-few-public-methods

            num_wires = AnyWires

            def diagonalizing_gates(self):
                """Diagonalizing gates"""
                return []

        class DeviceSupportingSpecialObservable(DefaultQubitLegacy):
            """A device class supporting SpecialObservable."""

            # pylint:disable=too-few-public-methods
            name = "Device supporting SpecialObservable"
            short_name = "default.qubit.specialobservable"
            observables = DefaultQubitLegacy.observables.union({"SpecialObservable"})

            @staticmethod
            def _asarray(arr, dtype=None):
                return np.array(arr, dtype=dtype)

            def __init__(self, *args, **kwargs):
                super().__init__(*args, **kwargs)
                self.R_DTYPE = SpecialObservable

            def expval(self, observable, **kwargs):
                """Compute the expectation value by returning a SpecialObject
                if the observable is a SpecialObservable and the device is analytic."""
                if self.analytic and isinstance(observable, SpecialObservable):
                    val = super().expval(qml.PauliZ(wires=0), **kwargs)
                    return SpecialObject(val)

                return super().expval(observable, **kwargs)

        dev = DeviceSupportingSpecialObservable(wires=1, shots=None)

        @qml.qnode(dev, diff_method="spsa")
        def qnode(x):
            qml.RY(x, wires=0)
            return qml.expval(SpecialObservable(wires=0))

        @qml.qnode(dev, diff_method="spsa")
        def reference_qnode(x):
            qml.RY(x, wires=0)
            return qml.expval(qml.PauliZ(wires=0))

        par = np.array(0.2, requires_grad=True)
        assert np.isclose(qnode(par).item().val, reference_qnode(par))
        assert np.isclose(qml.jacobian(qnode)(par).item().val, qml.jacobian(reference_qnode)(par))


@pytest.mark.parametrize("approx_order", [2, 4])
@pytest.mark.parametrize("strategy", ["forward", "backward", "center"])
@pytest.mark.parametrize("validate", [True, False])
class TestSpsaGradientIntegration:
    """Tests for the SPSA gradient transform"""

    def test_ragged_output(self, approx_order, strategy, validate):
        """Test that the Jacobian is correctly returned for a tape with ragged output"""
        dev = qml.device("default.qubit", wires=3)
        params = [1.0, 1.0, 1.0]

        with qml.queuing.AnnotatedQueue() as q:
            qml.RX(params[0], wires=[0])
            qml.RY(params[1], wires=[1])
            qml.RZ(params[2], wires=[2])
            qml.CNOT(wires=[0, 1])
            qml.probs(wires=0)
            qml.probs(wires=[1, 2])

        tape = qml.tape.QuantumScript.from_queue(q)
        tapes, fn = spsa_grad(
            tape,
            approx_order=approx_order,
            strategy=strategy,
            num_directions=11,
            validate_params=validate,
        )
        res = fn(dev.execute(tapes))

        assert isinstance(res, tuple)

        assert len(res) == 2

        assert len(res[0]) == 3
        assert res[0][0].shape == (2,)
        assert res[0][1].shape == (2,)
        assert res[0][2].shape == (2,)

        assert len(res[1]) == 3
        assert res[1][0].shape == (4,)
        assert res[1][1].shape == (4,)
        assert res[1][2].shape == (4,)

    def test_single_expectation_value(self, approx_order, strategy, validate, tol):
        """Tests correct output shape and evaluation for a tape
        with a single expval output"""
        dev = qml.device("default.qubit", wires=2)
        x = 0.543
        y = -0.654

        with qml.queuing.AnnotatedQueue() as q:
            qml.RX(x, wires=[0])
            qml.RY(y, wires=[1])
            qml.CNOT(wires=[0, 1])
            qml.expval(qml.PauliZ(0) @ qml.PauliX(1))

        tape = qml.tape.QuantumScript.from_queue(q)
        tapes, fn = spsa_grad(
            tape,
            h=1e-6,
            approx_order=approx_order,
            strategy=strategy,
            num_directions=2,
            sampler=coordinate_sampler,
            validate_params=validate,
        )
        res = fn(dev.execute(tapes))

        assert isinstance(res, tuple)
        assert len(res) == 2

        # The coordinate_sampler produces the right evaluation points, but the tape execution
        # results are averaged instead of added, so that we need to account for the prefactor
        # 1 / num_params here.
        res = tuple(qml.math.convert_like(r * 2, r) for r in res)

        assert isinstance(res[0], numpy.ndarray)
        assert res[0].shape == ()

        assert isinstance(res[1], numpy.ndarray)
        assert res[1].shape == ()

        expected = np.array([[-np.sin(y) * np.sin(x), np.cos(y) * np.cos(x)]])
        assert np.allclose(res, expected, atol=tol, rtol=0)

    def test_single_expectation_value_with_argnum_all(self, approx_order, strategy, validate, tol):
        """Tests correct output shape and evaluation for a tape
        with a single expval output where all parameters are chosen to compute
        the jacobian"""
        dev = qml.device("default.qubit", wires=2)
        x = 0.543
        y = -0.654

        with qml.queuing.AnnotatedQueue() as q:
            qml.RX(x, wires=[0])
            qml.RY(y, wires=[1])
            qml.CNOT(wires=[0, 1])
            qml.expval(qml.PauliZ(0) @ qml.PauliX(1))

        tape = qml.tape.QuantumScript.from_queue(q)
        # we choose both trainable parameters
        tapes, fn = spsa_grad(
            tape,
            argnum=[0, 1],
            approx_order=approx_order,
            strategy=strategy,
            num_directions=2,
            sampler=coordinate_sampler,
            validate_params=validate,
        )
        res = fn(dev.execute(tapes))

        assert isinstance(res, tuple)
        assert len(res) == 2

        # The coordinate_sampler produces the right evaluation points, but the tape execution
        # results are averaged instead of added, so that we need to account for the prefactor
        # 1 / num_params here.
        res = tuple(qml.math.convert_like(r * 2, r) for r in res)

        assert isinstance(res[0], numpy.ndarray)
        assert res[0].shape == ()

        assert isinstance(res[1], numpy.ndarray)
        assert res[1].shape == ()

        expected = np.array([[-np.sin(y) * np.sin(x), np.cos(y) * np.cos(x)]])
        assert np.allclose(res, expected, atol=tol, rtol=0)

    def test_single_expectation_value_with_argnum_one(self, approx_order, strategy, validate, tol):
        """Tests correct output shape and evaluation for a tape
        with a single expval output where only one parameter is chosen to
        estimate the jacobian.

        This test relies on the fact that exactly one term of the estimated
        jacobian will match the expected analytical value.
        """
        dev = qml.device("default.qubit", wires=2)
        x = 0.543
        y = -0.654

        with qml.queuing.AnnotatedQueue() as q:
            qml.RX(x, wires=[0])
            qml.RY(y, wires=[1])
            qml.CNOT(wires=[0, 1])
            qml.expval(qml.PauliZ(0) @ qml.PauliX(1))

        tape = qml.tape.QuantumScript.from_queue(q)
        # we choose only 1 trainable parameter - do not need to account for the multiplicative
        # error of using the coordinate_sampler
        tapes, fn = spsa_grad(
            tape,
            argnum=1,
            approx_order=approx_order,
            strategy=strategy,
            num_directions=3,
            sampler=coordinate_sampler,
            validate_params=validate,
        )
        res = fn(dev.execute(tapes))

        assert isinstance(res, tuple)
        assert len(res) == 2

        assert isinstance(res[0], numpy.ndarray)
        assert res[0].shape == ()

        assert isinstance(res[1], numpy.ndarray)
        assert res[1].shape == ()

        expected = [0, np.cos(y) * np.cos(x)]

        assert np.allclose(res, expected, atol=tol, rtol=0)

    def test_multiple_expectation_value_with_argnum_one(self, approx_order, strategy, validate):
        """Tests correct output shape and evaluation for a tape
        with a multiple measurement, where only one parameter is chosen to
        be trainable.

        This test relies on the fact that exactly one term of the estimated
        jacobian will match the expected analytical value.
        """
        dev = qml.device("default.qubit", wires=2)
        x = 0.543
        y = -0.654

        with qml.queuing.AnnotatedQueue() as q:
            qml.RX(x, wires=[0])
            qml.RY(y, wires=[1])
            qml.CNOT(wires=[0, 1])
            qml.expval(qml.PauliZ(0) @ qml.PauliX(1))
            qml.probs(wires=[0, 1])

        tape = qml.tape.QuantumScript.from_queue(q)
        # we choose only 1 trainable parameter - do not need to account for the multiplicative
        # error of using the coordinate_sampler
        tapes, fn = spsa_grad(
            tape,
            argnum=1,
            approx_order=approx_order,
            strategy=strategy,
            sampler=coordinate_sampler,
            validate_params=validate,
        )
        res = fn(dev.execute(tapes))

        assert isinstance(res, tuple)
        assert isinstance(res[0], tuple)
        assert np.allclose(res[0][0], 0)
        assert isinstance(res[1], tuple)
        assert np.allclose(res[1][0], 0)

    def test_multiple_expectation_values(self, approx_order, strategy, validate, tol):
        """Tests correct output shape and evaluation for a tape
        with multiple expval outputs"""
        dev = qml.device("default.qubit", wires=2)
        x = 0.543
        y = -0.654

        with qml.queuing.AnnotatedQueue() as q:
            qml.RX(x, wires=[0])
            qml.RY(y, wires=[1])
            qml.CNOT(wires=[0, 1])
            qml.expval(qml.PauliZ(0))
            qml.expval(qml.PauliX(1))

        tape = qml.tape.QuantumScript.from_queue(q)
        tapes, fn = spsa_grad(
            tape,
            approx_order=approx_order,
            strategy=strategy,
            num_directions=2,
            sampler=coordinate_sampler,
            validate_params=validate,
        )
        res = fn(dev.execute(tapes))

        assert isinstance(res, tuple)
        assert len(res) == 2

        # The coordinate_sampler produces the right evaluation points, but the tape execution
        # results are averaged instead of added, so that we need to account for the prefactor
        # 1 / num_params here.
        res = tuple(tuple(qml.math.convert_like(_r * 2, _r) for _r in r) for r in res)

        assert isinstance(res[0], tuple)
        assert len(res[0]) == 2
        assert np.allclose(res[0], [-np.sin(x), 0], atol=tol, rtol=0)
        assert isinstance(res[0][0], numpy.ndarray)
        assert isinstance(res[0][1], numpy.ndarray)

        assert isinstance(res[1], tuple)
        assert len(res[1]) == 2
        assert np.allclose(res[1], [0, np.cos(y)], atol=tol, rtol=0)
        assert isinstance(res[1][0], numpy.ndarray)
        assert isinstance(res[1][1], numpy.ndarray)

    def test_var_expectation_values(self, approx_order, strategy, validate, tol):
        """Tests correct output shape and evaluation for a tape
        with expval and var outputs"""
        dev = qml.device("default.qubit", wires=2)
        x = 0.543
        y = -0.654

        with qml.queuing.AnnotatedQueue() as q:
            qml.RX(x, wires=[0])
            qml.RY(y, wires=[1])
            qml.CNOT(wires=[0, 1])
            qml.expval(qml.PauliZ(0))
            qml.var(qml.PauliX(1))

        tape = qml.tape.QuantumScript.from_queue(q)
        tapes, fn = spsa_grad(
            tape,
            approx_order=approx_order,
            strategy=strategy,
            validate_params=validate,
            sampler=coordinate_sampler,
            num_directions=2,
        )
        res = fn(dev.execute(tapes))

        assert isinstance(res, tuple)
        assert len(res) == 2

        # The coordinate_sampler produces the right evaluation points, but the tape execution
        # results are averaged instead of added, so that we need to account for the prefactor
        # 1 / num_params here.
        res = tuple(tuple(qml.math.convert_like(_r * 2, _r) for _r in r) for r in res)

        assert isinstance(res[0], tuple)
        assert len(res[0]) == 2
        assert np.allclose(res[0], [-np.sin(x), 0], atol=tol, rtol=0)
        assert isinstance(res[0][0], numpy.ndarray)
        assert isinstance(res[0][1], numpy.ndarray)

        assert isinstance(res[1], tuple)
        assert len(res[1]) == 2
        assert np.allclose(res[1], [0, -2 * np.cos(y) * np.sin(y)], atol=tol, rtol=0)
        assert isinstance(res[1][0], numpy.ndarray)
        assert isinstance(res[1][1], numpy.ndarray)

    def test_prob_expectation_values(self, approx_order, strategy, validate, tol):
        """Tests correct output shape and evaluation for a tape
        with prob and expval outputs"""
        dev = qml.device("default.qubit", wires=2)
        x = 0.543
        y = -0.654

        with qml.queuing.AnnotatedQueue() as q:
            qml.RX(x, wires=[0])
            qml.RY(y, wires=[1])
            qml.CNOT(wires=[0, 1])
            qml.expval(qml.PauliZ(0))
            qml.probs(wires=[0, 1])

        tape = qml.tape.QuantumScript.from_queue(q)
        tapes, fn = spsa_grad(
            tape,
            approx_order=approx_order,
            strategy=strategy,
            validate_params=validate,
            sampler=coordinate_sampler,
            num_directions=2,
        )
        res = fn(dev.execute(tapes))

        assert isinstance(res, tuple)
        assert len(res) == 2

        # The coordinate_sampler produces the right evaluation points, but the tape execution
        # results are averaged instead of added, so that we need to account for the prefactor
        # 1 / num_params here.
        res = tuple(tuple(qml.math.convert_like(_r * 2, _r) for _r in r) for r in res)

        assert isinstance(res[0], tuple)
        assert len(res[0]) == 2
        assert np.allclose(res[0][0], -np.sin(x), atol=tol, rtol=0)
        assert isinstance(res[0][0], numpy.ndarray)
        assert np.allclose(res[0][1], 0, atol=tol, rtol=0)
        assert isinstance(res[0][1], numpy.ndarray)

        assert isinstance(res[1], tuple)
        assert len(res[1]) == 2
        assert np.allclose(
            res[1][0],
            [
                -(np.cos(y / 2) ** 2 * np.sin(x)) / 2,
                -(np.sin(x) * np.sin(y / 2) ** 2) / 2,
                (np.sin(x) * np.sin(y / 2) ** 2) / 2,
                (np.cos(y / 2) ** 2 * np.sin(x)) / 2,
            ],
            atol=tol,
            rtol=0,
        )
        assert isinstance(res[1][0], numpy.ndarray)
        assert np.allclose(
            res[1][1],
            [
                -(np.cos(x / 2) ** 2 * np.sin(y)) / 2,
                (np.cos(x / 2) ** 2 * np.sin(y)) / 2,
                (np.sin(x / 2) ** 2 * np.sin(y)) / 2,
                -(np.sin(x / 2) ** 2 * np.sin(y)) / 2,
            ],
            atol=tol,
            rtol=0,
        )
        assert isinstance(res[1][1], numpy.ndarray)


@pytest.mark.parametrize(
    "sampler, num_directions, atol", [(_rademacher_sampler, 10, 0.5), (coordinate_sampler, 2, 1e-3)]
)
class TestSpsaGradientDifferentiation:
    """Test that the transform is differentiable"""

    @pytest.mark.autograd
    def test_autograd(self, sampler, num_directions, atol):
        """Tests that the output of the SPSA gradient transform
        can be differentiated using autograd, yielding second derivatives."""
        dev = qml.device("default.qubit", wires=2)
<<<<<<< HEAD
        execute_fn = dev.execute
=======
>>>>>>> 6f3c2768
        params = np.array([0.543, -0.654], requires_grad=True)
        rng = np.random.default_rng(42)

        def cost_fn(x):
            with qml.queuing.AnnotatedQueue() as q:
                qml.RX(x[0], wires=[0])
                qml.RY(x[1], wires=[1])
                qml.CNOT(wires=[0, 1])
                qml.expval(qml.PauliZ(0) @ qml.PauliX(1))

            tape = qml.tape.QuantumScript.from_queue(q)
            tape.trainable_params = {0, 1}
            tapes, fn = spsa_grad(
                tape, n=1, num_directions=num_directions, sampler=sampler, sampler_rng=rng
            )
            jac = np.array(fn(dev.execute(tapes)))
            if sampler is coordinate_sampler:
                jac *= 2
            return jac

        res = qml.jacobian(cost_fn)(params)
        x, y = params
        expected = np.array(
            [
                [-np.cos(x) * np.sin(y), -np.cos(y) * np.sin(x)],
                [-np.cos(y) * np.sin(x), -np.cos(x) * np.sin(y)],
            ]
        )

        assert np.allclose(res, expected, atol=atol, rtol=0)

    @pytest.mark.autograd
    def test_autograd_ragged(self, sampler, num_directions, atol):
        """Tests that the output of the SPSA gradient transform
        of a ragged tape can be differentiated using autograd, yielding second derivatives."""
        dev = qml.device("default.qubit", wires=2)
<<<<<<< HEAD
        execute_fn = dev.execute
=======
>>>>>>> 6f3c2768
        params = np.array([0.543, -0.654], requires_grad=True)
        rng = np.random.default_rng(42)

        def cost_fn(x):
            with qml.queuing.AnnotatedQueue() as q:
                qml.RX(x[0], wires=[0])
                qml.RY(x[1], wires=[1])
                qml.CNOT(wires=[0, 1])
                qml.expval(qml.PauliZ(0))
                qml.probs(wires=[1])

            tape = qml.tape.QuantumScript.from_queue(q)
            tape.trainable_params = {0, 1}
            tapes, fn = spsa_grad(
                tape, n=1, num_directions=num_directions, sampler=sampler, sampler_rng=rng
            )
            jac = fn(dev.execute(tapes))
            if sampler is coordinate_sampler:
                jac = tuple(tuple(2 * _j for _j in _jac) for _jac in jac)
            return jac[1][0]

        x, y = params
        res = qml.jacobian(cost_fn)(params)[0]
        expected = np.array([-np.cos(x) * np.cos(y) / 2, np.sin(x) * np.sin(y) / 2])
        assert np.allclose(res, expected, atol=atol, rtol=0)

    @pytest.mark.tf
    @pytest.mark.slow
<<<<<<< HEAD
    @pytest.mark.parametrize("dev_name", ["default.qubit"])
    def test_tf(self, dev_name, sampler, num_directions, atol):
=======
    def test_tf(self, sampler, num_directions, atol):
>>>>>>> 6f3c2768
        """Tests that the output of the SPSA gradient transform
        can be differentiated using TF, yielding second derivatives."""
        import tensorflow as tf

        dev = qml.device("default.qubit", wires=2)
        params = tf.Variable([0.543, -0.654], dtype=tf.float64)
        rng = np.random.default_rng(42)

        with tf.GradientTape(persistent=True) as t:
            with qml.queuing.AnnotatedQueue() as q:
                qml.RX(params[0], wires=[0])
                qml.RY(params[1], wires=[1])
                qml.CNOT(wires=[0, 1])
                qml.expval(qml.PauliZ(0) @ qml.PauliX(1))

            tape = qml.tape.QuantumScript.from_queue(q)
            tape.trainable_params = {0, 1}
            tapes, fn = spsa_grad(
                tape, n=1, num_directions=num_directions, sampler=sampler, sampler_rng=rng
            )
            jac_0, jac_1 = fn(dev.execute(tapes))
            if sampler is coordinate_sampler:
                jac_0 *= 2
                jac_1 *= 2

        x, y = 1.0 * params

        res_0 = t.jacobian(jac_0, params)
        res_1 = t.jacobian(jac_1, params)

        expected = np.array(
            [
                [-np.cos(x) * np.sin(y), -np.cos(y) * np.sin(x)],
                [-np.cos(y) * np.sin(x), -np.cos(x) * np.sin(y)],
            ]
        )
        assert np.allclose([res_0, res_1], expected, atol=atol, rtol=0)

    @pytest.mark.tf
    @pytest.mark.slow
<<<<<<< HEAD
    @pytest.mark.parametrize("dev_name", ["default.qubit"])
    def test_tf_ragged(self, dev_name, sampler, num_directions, atol):
=======
    def test_tf_ragged(self, sampler, num_directions, atol):
>>>>>>> 6f3c2768
        """Tests that the output of the SPSA gradient transform
        of a ragged tape can be differentiated using TF, yielding second derivatives."""
        import tensorflow as tf

        dev = qml.device("default.qubit", wires=2)
        params = tf.Variable([0.543, -0.654], dtype=tf.float64)
        rng = np.random.default_rng(42)

        with tf.GradientTape(persistent=True) as t:
            with qml.queuing.AnnotatedQueue() as q:
                qml.RX(params[0], wires=[0])
                qml.RY(params[1], wires=[1])
                qml.CNOT(wires=[0, 1])
                qml.expval(qml.PauliZ(0))
                qml.probs(wires=[1])

            tape = qml.tape.QuantumScript.from_queue(q)
            tape.trainable_params = {0, 1}
            tapes, fn = spsa_grad(
                tape, n=1, num_directions=num_directions, sampler=sampler, sampler_rng=rng
            )

            jac_01 = fn(dev.execute(tapes))[1][0]
            if sampler is coordinate_sampler:
                jac_01 *= 2

        x, y = 1.0 * params

        res_01 = t.jacobian(jac_01, params)

        expected = np.array([-np.cos(x) * np.cos(y) / 2, np.sin(x) * np.sin(y) / 2])

        assert np.allclose(res_01[0], expected, atol=atol, rtol=0)

    @pytest.mark.torch
<<<<<<< HEAD
    @pytest.mark.parametrize("dev_name", ["default.qubit"])
    def test_torch(self, dev_name, sampler, num_directions, atol):
=======
    def test_torch(self, sampler, num_directions, atol):
>>>>>>> 6f3c2768
        """Tests that the output of the SPSA gradient transform
        can be differentiated using Torch, yielding second derivatives."""
        import torch

        dev = qml.device("default.qubit", wires=2)
        params = torch.tensor([0.543, -0.654], dtype=torch.float64, requires_grad=True)
        rng = np.random.default_rng(42)

        def cost_fn(params):
            with qml.queuing.AnnotatedQueue() as q:
                qml.RX(params[0], wires=[0])
                qml.RY(params[1], wires=[1])
                qml.CNOT(wires=[0, 1])
                qml.expval(qml.PauliZ(0) @ qml.PauliX(1))

            tape = qml.tape.QuantumScript.from_queue(q)
            tapes, fn = spsa_grad(
                tape, n=1, num_directions=num_directions, sampler=sampler, sampler_rng=rng
            )
            jac = fn(dev.execute(tapes))
            if sampler is coordinate_sampler:
                jac = tuple(2 * _jac for _jac in jac)
            return jac

        hess = torch.autograd.functional.jacobian(cost_fn, params)

        x, y = params.detach().numpy()

        expected = np.array(
            [
                [-np.cos(x) * np.sin(y), -np.cos(y) * np.sin(x)],
                [-np.cos(y) * np.sin(x), -np.cos(x) * np.sin(y)],
            ]
        )

        assert np.allclose(hess[0].detach().numpy(), expected[0], atol=atol, rtol=0)
        assert np.allclose(hess[1].detach().numpy(), expected[1], atol=atol, rtol=0)

    @pytest.mark.jax
<<<<<<< HEAD
    @pytest.mark.parametrize("dev_name", ["default.qubit"])
    def test_jax(self, dev_name, sampler, num_directions, atol):
=======
    def test_jax(self, sampler, num_directions, atol):
>>>>>>> 6f3c2768
        """Tests that the output of the SPSA gradient transform
        can be differentiated using JAX, yielding second derivatives."""
        import jax
        from jax import numpy as jnp

        dev = qml.device("default.qubit", wires=2)
        params = jnp.array([0.543, -0.654])
        rng = np.random.default_rng(42)

        def cost_fn(x):
            with qml.queuing.AnnotatedQueue() as q:
                qml.RX(x[0], wires=[0])
                qml.RY(x[1], wires=[1])
                qml.CNOT(wires=[0, 1])
                qml.expval(qml.PauliZ(0) @ qml.PauliX(1))

            tape = qml.tape.QuantumScript.from_queue(q)
            tape.trainable_params = {0, 1}
            tapes, fn = spsa_grad(
                tape, n=1, num_directions=num_directions, sampler=sampler, sampler_rng=rng
            )
            jac = fn(dev.execute(tapes))
            if sampler is coordinate_sampler:
                jac = tuple(2 * _jac for _jac in jac)
            return jac

        res = jax.jacobian(cost_fn)(params)
        assert isinstance(res, tuple)
        x, y = params
        expected = np.array(
            [
                [-np.cos(x) * np.sin(y), -np.cos(y) * np.sin(x)],
                [-np.cos(y) * np.sin(x), -np.cos(x) * np.sin(y)],
            ]
        )
        assert np.allclose(res, expected, atol=atol, rtol=0)<|MERGE_RESOLUTION|>--- conflicted
+++ resolved
@@ -989,10 +989,6 @@
         """Tests that the output of the SPSA gradient transform
         can be differentiated using autograd, yielding second derivatives."""
         dev = qml.device("default.qubit", wires=2)
-<<<<<<< HEAD
-        execute_fn = dev.execute
-=======
->>>>>>> 6f3c2768
         params = np.array([0.543, -0.654], requires_grad=True)
         rng = np.random.default_rng(42)
 
@@ -1029,10 +1025,6 @@
         """Tests that the output of the SPSA gradient transform
         of a ragged tape can be differentiated using autograd, yielding second derivatives."""
         dev = qml.device("default.qubit", wires=2)
-<<<<<<< HEAD
-        execute_fn = dev.execute
-=======
->>>>>>> 6f3c2768
         params = np.array([0.543, -0.654], requires_grad=True)
         rng = np.random.default_rng(42)
 
@@ -1061,12 +1053,7 @@
 
     @pytest.mark.tf
     @pytest.mark.slow
-<<<<<<< HEAD
-    @pytest.mark.parametrize("dev_name", ["default.qubit"])
-    def test_tf(self, dev_name, sampler, num_directions, atol):
-=======
     def test_tf(self, sampler, num_directions, atol):
->>>>>>> 6f3c2768
         """Tests that the output of the SPSA gradient transform
         can be differentiated using TF, yielding second derivatives."""
         import tensorflow as tf
@@ -1107,12 +1094,7 @@
 
     @pytest.mark.tf
     @pytest.mark.slow
-<<<<<<< HEAD
-    @pytest.mark.parametrize("dev_name", ["default.qubit"])
-    def test_tf_ragged(self, dev_name, sampler, num_directions, atol):
-=======
     def test_tf_ragged(self, sampler, num_directions, atol):
->>>>>>> 6f3c2768
         """Tests that the output of the SPSA gradient transform
         of a ragged tape can be differentiated using TF, yielding second derivatives."""
         import tensorflow as tf
@@ -1148,12 +1130,7 @@
         assert np.allclose(res_01[0], expected, atol=atol, rtol=0)
 
     @pytest.mark.torch
-<<<<<<< HEAD
-    @pytest.mark.parametrize("dev_name", ["default.qubit"])
-    def test_torch(self, dev_name, sampler, num_directions, atol):
-=======
     def test_torch(self, sampler, num_directions, atol):
->>>>>>> 6f3c2768
         """Tests that the output of the SPSA gradient transform
         can be differentiated using Torch, yielding second derivatives."""
         import torch
@@ -1193,12 +1170,7 @@
         assert np.allclose(hess[1].detach().numpy(), expected[1], atol=atol, rtol=0)
 
     @pytest.mark.jax
-<<<<<<< HEAD
-    @pytest.mark.parametrize("dev_name", ["default.qubit"])
-    def test_jax(self, dev_name, sampler, num_directions, atol):
-=======
     def test_jax(self, sampler, num_directions, atol):
->>>>>>> 6f3c2768
         """Tests that the output of the SPSA gradient transform
         can be differentiated using JAX, yielding second derivatives."""
         import jax
