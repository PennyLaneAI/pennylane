--- conflicted
+++ resolved
@@ -25,11 +25,7 @@
 from pennylane import numpy as pnp
 from pennylane.gradients import spsa_grad
 from pennylane.measurements import Shots
-<<<<<<< HEAD
-from pennylane.operation import AnyWires, Operator
-=======
-from pennylane.operation import Observable
->>>>>>> c1d096b5
+from pennylane.operation import Operator
 
 h_val = 0.1
 spsa_shot_vec_tol = 0.33
