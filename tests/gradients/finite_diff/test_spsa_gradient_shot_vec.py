# Copyright 2022 Xanadu Quantum Technologies Inc.

# Licensed under the Apache License, Version 2.0 (the "License");
# you may not use this file except in compliance with the License.
# You may obtain a copy of the License at

#     http://www.apache.org/licenses/LICENSE-2.0

# Unless required by applicable law or agreed to in writing, software
# distributed under the License is distributed on an "AS IS" BASIS,
# WITHOUT WARRANTIES OR CONDITIONS OF ANY KIND, either express or implied.
# See the License for the specific language governing permissions and
# limitations under the License.
"""
Tests for the gradients.spsa_gradient module using shot vectors.
"""
import numpy as np
import pytest

import pennylane as qml
from pennylane import numpy as pnp
from pennylane.devices import DefaultQubitLegacy
from pennylane.gradients import spsa_grad
from pennylane.measurements import Shots
from pennylane.operation import AnyWires, Observable

h_val = 0.1
spsa_shot_vec_tol = 0.31

default_shot_vector = (1000, 2000, 3000)
many_shots_shot_vector = tuple([100000] * 3)


def coordinate_sampler(indices, num_params, idx, rng=None):
    """Return a single canonical basis vector, corresponding
    to the index ``indices[idx]``. This is a sequential coordinate sampler
    that allows to exactly reproduce derivatives, instead of using SPSA in the
    intended way."""
    # pylint: disable=unused-argument
    idx = idx % len(indices)
    direction = np.zeros(num_params)
    direction[indices[idx]] = 1.0
    return direction


class TestSpsaGradient:
    """Tests for the SPSA gradient transform"""

    def test_non_differentiable_error(self):
        """Test error raised if attempting to differentiate with
        respect to a non-differentiable argument"""
        psi = pnp.array([1, 0, 1, 0], requires_grad=False) / np.sqrt(2)

        with qml.queuing.AnnotatedQueue() as q:
            qml.StatePrep(psi, wires=[0, 1])
            qml.RX(0.543, wires=[0])
            qml.RY(-0.654, wires=[1])
            qml.CNOT(wires=[0, 1])
            qml.probs(wires=[0, 1])

        tape = qml.tape.QuantumScript.from_queue(q, shots=default_shot_vector)
        # by default all parameters are assumed to be trainable
        with pytest.raises(
            ValueError, match=r"Cannot differentiate with respect to parameter\(s\) {0}"
        ):
            spsa_grad(tape)

        # setting trainable parameters avoids this
        tape.trainable_params = {1, 2}
        dev = qml.device("default.qubit", wires=2, shots=default_shot_vector)
        tapes, fn = spsa_grad(tape, h=h_val)

        all_res = fn(dev.execute(tapes))

        assert isinstance(all_res, tuple)
        assert len(all_res) == len(default_shot_vector)

        for res in all_res:
            assert isinstance(res, tuple)

            assert isinstance(res[0], np.ndarray)
            assert res[0].shape == (4,)

            assert isinstance(res[1], np.ndarray)
            assert res[1].shape == (4,)

    @pytest.mark.parametrize("num_directions", [1, 6])
    def test_independent_parameter(self, num_directions, mocker):
        """Test that an independent parameter is skipped
        during the Jacobian computation."""
        spy = mocker.spy(qml.gradients.spsa_gradient, "generate_multishifted_tapes")

        with qml.queuing.AnnotatedQueue() as q:
            qml.RX(0.543, wires=[0])
            qml.RY(-0.654, wires=[1])
            qml.expval(qml.PauliZ(0))

        tape = qml.tape.QuantumScript.from_queue(q, shots=default_shot_vector)
        dev = qml.device("default.qubit", wires=2, shots=default_shot_vector)
        tapes, fn = spsa_grad(tape, h=h_val, num_directions=num_directions)
        all_res = fn(dev.execute(tapes))

        assert isinstance(all_res, tuple)
        assert len(all_res) == len(default_shot_vector)

        for res in all_res:
            assert isinstance(res, tuple)
            assert len(res) == 2

            assert isinstance(res[0], np.ndarray)
            assert isinstance(res[1], np.ndarray)

        # 2 tapes per direction because the default strategy for SPSA is "center"
        assert len(spy.call_args_list) == num_directions

        # Never shift the independent parameter
        for i in range(num_directions):
            assert spy.call_args_list[i][0][0:2] == (tape, [0])
            assert spy.call_args_list[i][0][2].shape == (2, 1)

    def test_no_trainable_params_tape(self):
        """Test that the correct ouput and warning is generated in the absence of any trainable
        parameters"""
        dev = qml.device("default.qubit", wires=2, shots=default_shot_vector)

        weights = [0.1, 0.2]
        with qml.queuing.AnnotatedQueue() as q:
            qml.RX(weights[0], wires=0)
            qml.RY(weights[1], wires=0)
            qml.expval(qml.PauliZ(0) @ qml.PauliZ(1))

        tape = qml.tape.QuantumScript.from_queue(q, shots=default_shot_vector)
        # TODO: remove once #2155 is resolved
        tape.trainable_params = []
        with pytest.warns(UserWarning, match="gradient of a tape with no trainable parameters"):
            g_tapes, post_processing = spsa_grad(tape, h=h_val)
        all_res = post_processing(qml.execute(g_tapes, dev, None))
        assert len(all_res) == len(default_shot_vector)

        for res in all_res:
            assert g_tapes == []
            assert isinstance(res, np.ndarray)
            assert res.shape == (0,)

    def test_no_trainable_params_multiple_return_tape(self):
        """Test that the correct ouput and warning is generated in the absence of any trainable
        parameters with multiple returns."""
        dev = qml.device("default.qubit", wires=2, shots=default_shot_vector)

        weights = [0.1, 0.2]
        with qml.queuing.AnnotatedQueue() as q:
            qml.RX(weights[0], wires=0)
            qml.RY(weights[1], wires=0)
            qml.expval(qml.PauliZ(0) @ qml.PauliZ(1))
            qml.probs(wires=[0, 1])

        tape = qml.tape.QuantumScript.from_queue(q, shots=default_shot_vector)
        tape.trainable_params = []
        with pytest.warns(UserWarning, match="gradient of a tape with no trainable parameters"):
            g_tapes, post_processing = spsa_grad(tape, h=h_val)
        res = post_processing(qml.execute(g_tapes, dev, None))

        assert g_tapes == []
        assert isinstance(res, tuple)
        assert len(res) == len(default_shot_vector)
        for _res in res:
            assert isinstance(_res, tuple)
            assert len(_res) == 2
            assert _res[0].shape == (0,)
            assert _res[1].shape == (0,)

    @pytest.mark.autograd
    def test_no_trainable_params_qnode_autograd(self):
        """Test that the correct ouput and warning is generated in the absence of any trainable
        parameters"""
        dev = qml.device("default.qubit", wires=2, shots=default_shot_vector)

        @qml.qnode(dev)
        def circuit(weights):
            qml.RX(weights[0], wires=0)
            qml.RY(weights[1], wires=0)
            return qml.expval(qml.PauliZ(0) @ qml.PauliZ(1))

        weights = [0.1, 0.2]
        with pytest.raises(qml.QuantumFunctionError, match="No trainable parameters."):
            spsa_grad(circuit, h=h_val)(weights)

    @pytest.mark.torch
    def test_no_trainable_params_qnode_torch(self):
        """Test that the correct ouput and warning is generated in the absence of any trainable
        parameters"""
        dev = qml.device("default.qubit", wires=2, shots=default_shot_vector)

        @qml.qnode(dev)
        def circuit(weights):
            qml.RX(weights[0], wires=0)
            qml.RY(weights[1], wires=0)
            return qml.expval(qml.PauliZ(0) @ qml.PauliZ(1))

        weights = [0.1, 0.2]
        with pytest.raises(qml.QuantumFunctionError, match="No trainable parameters."):
            spsa_grad(circuit, h=h_val)(weights)

    @pytest.mark.tf
    def test_no_trainable_params_qnode_tf(self):
        """Test that the correct ouput and warning is generated in the absence of any trainable
        parameters"""
        dev = qml.device("default.qubit", wires=2, shots=default_shot_vector)

        @qml.qnode(dev)
        def circuit(weights):
            qml.RX(weights[0], wires=0)
            qml.RY(weights[1], wires=0)
            return qml.expval(qml.PauliZ(0) @ qml.PauliZ(1))

        weights = [0.1, 0.2]
        with pytest.raises(qml.QuantumFunctionError, match="No trainable parameters."):
            spsa_grad(circuit, h=h_val)(weights)

    @pytest.mark.jax
    def test_no_trainable_params_qnode_jax(self):
        """Test that the correct ouput and warning is generated in the absence of any trainable
        parameters"""
        dev = qml.device("default.qubit", wires=2, shots=default_shot_vector)

        @qml.qnode(dev)
        def circuit(weights):
            qml.RX(weights[0], wires=0)
            qml.RY(weights[1], wires=0)
            return qml.expval(qml.PauliZ(0) @ qml.PauliZ(1))

        weights = [0.1, 0.2]
        with pytest.raises(qml.QuantumFunctionError, match="No trainable parameters."):
            spsa_grad(circuit, h=h_val)(weights)

    def test_all_zero_diff_methods(self):
        """Test that the transform works correctly when the diff method for every parameter is
        identified to be 0, and that no tapes were generated."""
        rng = np.random.default_rng(42)
        dev = qml.device("default.qubit", wires=4, shots=default_shot_vector)

        @qml.qnode(dev)
        def circuit(params):
            qml.Rot(*params, wires=0)
            return qml.probs([2, 3])

        params = pnp.array([0.5, 0.5, 0.5], requires_grad=True)

        grad_fn = spsa_grad(circuit, h=h_val, sampler_rng=rng)
        all_result = grad_fn(params)

        assert isinstance(all_result, tuple)
        assert len(all_result) == len(default_shot_vector)

        for result in all_result:
            assert isinstance(result, np.ndarray)
            assert result.shape == (4, 3)
            assert np.allclose(result, 0)

    def test_all_zero_diff_methods_multiple_returns(self):
        """Test that the transform works correctly when the diff method for every parameter is
        identified to be 0, and that no tapes were generated."""
        rng = np.random.default_rng(42)

        dev = qml.device("default.qubit", wires=4, shots=many_shots_shot_vector)

        @qml.qnode(dev)
        def circuit(params):
            qml.Rot(*params, wires=0)
            return qml.expval(qml.PauliZ(wires=2)), qml.probs([2, 3])

        params = pnp.array([0.5, 0.5, 0.5], requires_grad=True)

        grad_fn = spsa_grad(circuit, h=h_val, sampler_rng=rng)
        all_result = grad_fn(params)

        assert isinstance(all_result, tuple)
        assert len(all_result) == len(many_shots_shot_vector)

        for res in all_result:
            assert isinstance(res, tuple)
            assert len(res) == 2
            for r, exp_shape in zip(res, [(3,), (4, 3)]):
                assert isinstance(r, np.ndarray)
                assert r.shape == exp_shape
                assert np.allclose(r, 0)

    def test_y0(self):
        """Test that if first order finite differences is underlying the SPSA, then
        the tape is executed only once using the current parameter
        values."""
        with qml.queuing.AnnotatedQueue() as q:
            qml.RX(0.543, wires=[0])
            qml.RY(-0.654, wires=[0])
            qml.expval(qml.PauliZ(0))

        tape = qml.tape.QuantumScript.from_queue(q, shots=default_shot_vector)
        n = 5
        tapes, _ = spsa_grad(
            tape,
            strategy="forward",
            approx_order=1,
            h=h_val,
            num_directions=n,
        )

        # one tape per direction, plus one global call
        assert len(tapes) == n + 1

    def test_y0_provided(self):
        """Test that by providing y0 the number of tapes is equal the number of parameters."""
        dev = qml.device("default.qubit", wires=2, shots=default_shot_vector)

        with qml.queuing.AnnotatedQueue() as q:
            qml.RX(0.543, wires=[0])
            qml.RY(-0.654, wires=[0])
            qml.expval(qml.PauliZ(0))

        tape = qml.tape.QuantumScript.from_queue(q, shots=default_shot_vector)
        f0 = dev.execute(tape)
        n = 3
        tapes, _ = spsa_grad(
            tape,
            strategy="forward",
            approx_order=1,
            f0=f0,
            h=h_val,
            num_directions=n,
        )

        assert len(tapes) == n

    def test_independent_parameters(self):
        """Test the case where expectation values are independent of some parameters. For those
        parameters, the gradient should be evaluated to zero without executing the device."""
        rng = np.random.default_rng(42)
        dev = qml.device("default.qubit", wires=2, shots=many_shots_shot_vector)

        with qml.queuing.AnnotatedQueue() as q1:
            qml.RX(1.0, wires=[0])
            qml.RX(1.0, wires=[1])
            qml.expval(qml.PauliZ(0))

        tape1 = qml.tape.QuantumScript.from_queue(q1, shots=many_shots_shot_vector)
        with qml.queuing.AnnotatedQueue() as q2:
            qml.RX(1.0, wires=[0])
            qml.RX(1.0, wires=[1])
            qml.expval(qml.PauliZ(1))

        tape2 = qml.tape.QuantumScript.from_queue(q2, shots=many_shots_shot_vector)
        n1 = 5
        tapes, fn = spsa_grad(
            tape1,
            approx_order=1,
            strategy="forward",
            num_directions=n1,
            h=h_val,
            sampler_rng=rng,
        )
        with qml.Tracker(dev) as tracker:
            j1 = fn(dev.execute(tapes))

        assert len(tapes) == tracker.totals["executions"] == n1 + 1

        n2 = 3
        tapes, fn = spsa_grad(
            tape2,
            approx_order=1,
            strategy="forward",
            h=h_val,
            num_directions=n2,
            sampler_rng=rng,
        )
        j2 = fn(dev.execute(tapes))

        assert len(tapes) == n2 + 1

        # Because there is just a single gate parameter varied for these tapes, the gradient
        # approximation will actually be as good as finite differences.
        exp = -np.sin(1)

        assert isinstance(j1, tuple)
        assert len(j1) == len(default_shot_vector)
        assert isinstance(j2, tuple)
        assert len(j2) == len(default_shot_vector)

        for _j1, _j2 in zip(j1, j2):
            assert np.allclose(_j1, [exp, 0], atol=spsa_shot_vec_tol)
            assert np.allclose(_j2, [0, exp], atol=spsa_shot_vec_tol)

    def test_output_shape_matches_qnode(self):
        """Test that the transform output shape matches that of the QNode."""
        dev = qml.device("default.qubit", wires=4, shots=many_shots_shot_vector)

        def cost1(x):
            qml.Rot(x[0], 0.3 * x[1], x[2], wires=0)
            return qml.expval(qml.PauliZ(0))

        def cost2(x):
            qml.Rot(*x, wires=0)
            return [qml.expval(qml.PauliZ(0))]

        def cost3(x):
            qml.Rot(*x, wires=0)
            return [qml.expval(qml.PauliZ(0)), qml.expval(qml.PauliZ(1))]

        def cost4(x):
            qml.Rot(*x, wires=0)
            return qml.probs([0, 1])

        def cost5(x):
            qml.Rot(*x, wires=0)
            return [qml.probs([0, 1])]

        def cost6(x):
            qml.Rot(*x, wires=0)
            return qml.probs([0, 1]), qml.probs([2, 3])

        x = pnp.random.rand(3)
        circuits = [qml.QNode(cost, dev) for cost in (cost1, cost2, cost3, cost4, cost5, cost6)]

        transform = [qml.math.shape(spsa_grad(c, h=h_val)(x)) for c in circuits]

        expected = [(3, 3), (3, 1, 3), (3, 2, 3), (3, 4, 3), (3, 1, 4, 3), (3, 2, 4, 3)]

        assert all(t == q for t, q in zip(transform, expected))

    def test_special_observable_qnode_differentiation(self):
        """Test differentiation of a QNode on a device supporting a
        special observable that returns an object rather than a number."""

        class SpecialObject:
            """SpecialObject

            A special object that conveniently encapsulates the return value of
            a special observable supported by a special device and which supports
            multiplication with scalars and addition.
            """

            def __init__(self, val):
                self.val = val

            def __mul__(self, other):
                return SpecialObject(self.val * other)

            def __rmul__(self, other):
                return self * other

            def __add__(self, other):
                new = self.val + (other.val if isinstance(other, self.__class__) else other)
                return SpecialObject(new)

        class SpecialObservable(Observable):
            """SpecialObservable"""

            # pylint:disable=too-few-public-methods

            num_wires = AnyWires

            def diagonalizing_gates(self):
                """Diagonalizing gates"""
                return []

        class DeviceSupportingSpecialObservable(DefaultQubitLegacy):
            """A device class supporting SpecialObservable."""

            # pylint:disable=too-few-public-methods
            name = "Device supporting SpecialObservable"
            short_name = "default.qubit.specialobservable"
            observables = DefaultQubitLegacy.observables.union({"SpecialObservable"})

            @staticmethod
            def _asarray(arr, dtype=None):
                return np.array(arr, dtype=dtype)

            def __init__(self, *args, **kwargs):
                super().__init__(*args, **kwargs)
                self.R_DTYPE = SpecialObservable

            def expval(self, observable, **kwargs):
                """Compute the expectation value by returning a SpecialObject
                if the observable is a SpecialObservable and the device is analytic."""
                if self.analytic and isinstance(observable, SpecialObservable):
                    val = super().expval(qml.PauliZ(wires=0), **kwargs)
                    return SpecialObject(val)

                return super().expval(observable, **kwargs)

        dev = DeviceSupportingSpecialObservable(wires=1, shots=None)

        @qml.qnode(dev, diff_method="spsa")
        def qnode(x):
            qml.RY(x, wires=0)
            return qml.expval(SpecialObservable(wires=0))

        @qml.qnode(dev, diff_method="spsa")
        def reference_qnode(x):
            qml.RY(x, wires=0)
            return qml.expval(qml.PauliZ(wires=0))

        par = pnp.array(0.2, requires_grad=True)
        assert np.isclose(qnode(par).item().val, reference_qnode(par).item())
        assert np.isclose(
            qml.jacobian(qnode)(par).item().val, qml.jacobian(reference_qnode)(par).item()
        )


@pytest.mark.parametrize("approx_order", [2, 4])
@pytest.mark.parametrize("strategy", ["forward", "backward", "center"])
@pytest.mark.parametrize("validate", [True, False])
class TestSpsaGradientIntegration:
    """Tests for the SPSA gradient transform"""

    def test_ragged_output(self, approx_order, strategy, validate):
        """Test that the Jacobian is correctly returned for a tape with ragged output"""
        dev = qml.device("default.qubit", wires=3, shots=many_shots_shot_vector)
        params = [1.0, 1.0, 1.0]
        rng = np.random.default_rng(42)

        with qml.queuing.AnnotatedQueue() as q:
            qml.RX(params[0], wires=[0])
            qml.RY(params[1], wires=[1])
            qml.RZ(params[2], wires=[2])
            qml.CNOT(wires=[0, 1])
            qml.probs(wires=0)
            qml.probs(wires=[1, 2])

        tape = qml.tape.QuantumScript.from_queue(q, shots=many_shots_shot_vector)
        tapes, fn = spsa_grad(
            tape,
            approx_order=approx_order,
            strategy=strategy,
            validate_params=validate,
            num_directions=3,
            sampler_rng=rng,
        )
        all_res = fn(dev.execute(tapes))
        assert isinstance(all_res, tuple)
        assert len(all_res) == len(many_shots_shot_vector)

        for res in all_res:
            assert isinstance(res, tuple)

            assert len(res) == 2

            assert len(res[0]) == 3
            assert res[0][0].shape == (2,)
            assert res[0][1].shape == (2,)
            assert res[0][2].shape == (2,)

            assert len(res[1]) == 3
            assert res[1][0].shape == (4,)
            assert res[1][1].shape == (4,)
            assert res[1][2].shape == (4,)

    def test_single_expectation_value(self, approx_order, strategy, validate):
        """Tests correct output shape and evaluation for a tape
        with a single expval output"""
        rng = np.random.default_rng(42)
        dev = qml.device("default.qubit", wires=2, shots=many_shots_shot_vector)
        x = 0.543
        y = -0.654

        with qml.queuing.AnnotatedQueue() as q:
            qml.RX(x, wires=[0])
            qml.RY(y, wires=[1])
            qml.CNOT(wires=[0, 1])
            qml.expval(qml.PauliZ(0) @ qml.PauliX(1))

        tape = qml.tape.QuantumScript.from_queue(q, shots=many_shots_shot_vector)
        tapes, fn = spsa_grad(
            tape,
            approx_order=approx_order,
            strategy=strategy,
            validate_params=validate,
            h=h_val,
            num_directions=10,
            sampler=coordinate_sampler,
            sampler_rng=rng,
        )
        all_res = fn(dev.execute(tapes))

        assert isinstance(all_res, tuple)
        assert len(all_res) == len(default_shot_vector)

        expected = np.array([[-np.sin(y) * np.sin(x), np.cos(y) * np.cos(x)]])
        for res in all_res:
            assert isinstance(res, tuple)
            assert len(res) == 2

            assert isinstance(res[0], np.ndarray)
            assert res[0].shape == ()

            assert isinstance(res[1], np.ndarray)
            assert res[1].shape == ()

            # The coordinate_sampler produces the right evaluation points, but the tape execution
            # results are averaged instead of added, so that we need to revert the prefactor
            # 1 / num_params here.
            assert np.allclose([2 * r for r in res], expected, atol=spsa_shot_vec_tol, rtol=0)

    def test_single_expectation_value_with_argnum_all(self, approx_order, strategy, validate):
        """Tests correct output shape and evaluation for a tape
        with a single expval output where all parameters are chosen to compute
        the jacobian"""
        rng = np.random.default_rng(5214)
        dev = qml.device("default.qubit", wires=2, shots=many_shots_shot_vector)
        x = 0.543
        y = -0.654

        with qml.queuing.AnnotatedQueue() as q:
            qml.RX(x, wires=[0])
            qml.RY(y, wires=[1])
            qml.CNOT(wires=[0, 1])
            qml.expval(qml.PauliZ(0) @ qml.PauliX(1))

        tape = qml.tape.QuantumScript.from_queue(q, shots=many_shots_shot_vector)
        # we choose both trainable parameters
        tapes, fn = spsa_grad(
            tape,
            argnum=[0, 1],
            approx_order=approx_order,
            strategy=strategy,
            validate_params=validate,
            num_directions=10,
            sampler=coordinate_sampler,
            h=h_val,
            sampler_rng=rng,
        )
        all_res = fn(dev.execute(tapes))

        assert isinstance(all_res, tuple)
        assert len(all_res) == len(default_shot_vector)

        expected = np.array([[-np.sin(y) * np.sin(x), np.cos(y) * np.cos(x)]])
        for res in all_res:
            assert isinstance(res, tuple)
            assert len(res) == 2

            assert isinstance(res[0], np.ndarray)
            assert res[0].shape == ()

            assert isinstance(res[1], np.ndarray)
            assert res[1].shape == ()

            # The coordinate_sampler produces the right evaluation points, but the tape execution
            # results are averaged instead of added, so that we need to revert the prefactor
            # 1 / num_params here.
            assert np.allclose([2 * r for r in res], expected, atol=spsa_shot_vec_tol, rtol=0)

    def test_single_expectation_value_with_argnum_one(self, approx_order, strategy, validate):
        """Tests correct output shape and evaluation for a tape
        with a single expval output where only one parameter is chosen to
        estimate the jacobian.

        This test relies on the fact that exactly one term of the estimated
        jacobian will match the expected analytical value.
        """
        rng = np.random.default_rng(42)
        dev = qml.device("default.qubit", wires=2, shots=many_shots_shot_vector)
        x = 0.543
        y = -0.654

        with qml.queuing.AnnotatedQueue() as q:
            qml.RX(x, wires=[0])
            qml.RY(y, wires=[1])
            qml.CNOT(wires=[0, 1])
            qml.expval(qml.PauliZ(0) @ qml.PauliX(1))

        tape = qml.tape.QuantumScript.from_queue(q, shots=many_shots_shot_vector)
        # we choose only 1 trainable parameter
        tapes, fn = spsa_grad(
            tape,
            argnum=1,
            approx_order=approx_order,
            strategy=strategy,
            validate_params=validate,
            num_directions=4,
            sampler=coordinate_sampler,
            h=h_val,
            sampler_rng=rng,
        )
        all_res = fn(dev.execute(tapes))

        assert isinstance(all_res, tuple)
        assert len(all_res) == len(default_shot_vector)

        expected = [0, np.cos(y) * np.cos(x)]

        for res in all_res:
            assert isinstance(res, tuple)
            assert len(res) == 2

            assert isinstance(res[0], np.ndarray)
            assert res[0].shape == ()

            assert isinstance(res[1], np.ndarray)
            assert res[1].shape == ()

            # The coordinate_sampler produces the right evaluation points and there is just one
            # parameter, so that we do not need to compensate like in the other tests
            assert np.allclose(res, expected, atol=spsa_shot_vec_tol, rtol=0)

    def test_multiple_expectation_value_with_argnum_one(self, approx_order, strategy, validate):
        """Tests correct output shape and evaluation for a tape
        with a multiple measurement, where only one parameter is chosen to
        be trainable.

        This test relies on the fact that exactly one term of the estimated
        jacobian will match the expected analytical value.
        """
        rng = np.random.default_rng(42)
        dev = qml.device("default.qubit", wires=2, shots=many_shots_shot_vector)
        x = 0.543
        y = -0.654

        with qml.queuing.AnnotatedQueue() as q:
            qml.RX(x, wires=[0])
            qml.RY(y, wires=[1])
            qml.CNOT(wires=[0, 1])
            qml.expval(qml.PauliZ(0) @ qml.PauliX(1))
            qml.probs(wires=[0, 1])

        tape = qml.tape.QuantumScript.from_queue(q, shots=many_shots_shot_vector)
        # we choose only 1 trainable parameter
        tapes, fn = spsa_grad(
            tape,
            argnum=1,
            approx_order=approx_order,
            strategy=strategy,
            validate_params=validate,
            num_directions=4,
            sampler=coordinate_sampler,
            h=h_val,
            sampler_rng=rng,
        )
        all_res = fn(dev.execute(tapes))

        assert isinstance(all_res, tuple)
        assert len(all_res) == len(default_shot_vector)

        for res in all_res:
            assert isinstance(res, tuple)
            assert isinstance(res[0], tuple)
            # The coordinate_sampler produces the right evaluation points and there is just one
            # parameter, so that we do not need to compensate like in the other tests
            assert np.allclose(res[0][0], 0)
            assert isinstance(res[1], tuple)
            assert np.allclose(res[1][0], 0)

    def test_multiple_expectation_values(self, approx_order, strategy, validate):
        """Tests correct output shape and evaluation for a tape
        with multiple expval outputs"""
        rng = np.random.default_rng(42)
        dev = qml.device("default.qubit", wires=2, shots=many_shots_shot_vector)
        x = 0.543
        y = -0.654

        with qml.queuing.AnnotatedQueue() as q:
            qml.RX(x, wires=[0])
            qml.RY(y, wires=[1])
            qml.CNOT(wires=[0, 1])
            qml.expval(qml.PauliZ(0))
            qml.expval(qml.PauliX(1))

        tape = qml.tape.QuantumScript.from_queue(q, shots=many_shots_shot_vector)
        tapes, fn = spsa_grad(
            tape,
            approx_order=approx_order,
            strategy=strategy,
            validate_params=validate,
            sampler=coordinate_sampler,
            h=h_val,
            num_directions=20,
            sampler_rng=rng,
        )
        all_res = fn(dev.execute(tapes))

        assert isinstance(all_res, tuple)
        assert len(all_res) == len(default_shot_vector)

        for res in all_res:
            assert isinstance(res, tuple)
            assert len(res) == 2

            assert isinstance(res[0], tuple)
            assert len(res[0]) == 2
            assert isinstance(res[0][0], np.ndarray)
            assert isinstance(res[0][1], np.ndarray)

            assert isinstance(res[1], tuple)
            assert len(res[1]) == 2
            assert isinstance(res[1][0], np.ndarray)
            assert isinstance(res[1][1], np.ndarray)

            # The coordinate_sampler produces the right evaluation points, but the tape execution
            # results are averaged instead of added, so that we need to revert the prefactor
            # 1 / num_params here.
            res_0 = (2 * res[0][0], 2 * res[0][1])
            assert np.allclose(res_0, [-np.sin(x), 0], atol=spsa_shot_vec_tol, rtol=0)

            res_1 = (2 * res[1][0], 2 * res[1][1])
            assert np.allclose(res_1, [0, np.cos(y)], atol=spsa_shot_vec_tol, rtol=0)

    def test_var_expectation_values(self, approx_order, strategy, validate):
        """Tests correct output shape and evaluation for a tape
        with expval and var outputs"""
        rng = np.random.default_rng(52)
        dev = qml.device("default.qubit", wires=2, shots=many_shots_shot_vector, seed=rng)

        x = 0.543
        y = -0.654

        with qml.queuing.AnnotatedQueue() as q:
            qml.RX(x, wires=[0])
            qml.RY(y, wires=[1])
            qml.expval(qml.PauliZ(0))
            qml.var(qml.PauliX(1))

        tape = qml.tape.QuantumScript.from_queue(q, shots=many_shots_shot_vector)
        tapes, fn = spsa_grad(
            tape,
            approx_order=approx_order,
            strategy=strategy,
            validate_params=validate,
            h=h_val,
            num_directions=6,
            sampler=coordinate_sampler,
            sampler_rng=rng,
        )
        all_res = fn(dev.execute(tapes))

        assert isinstance(all_res, tuple)
        assert len(all_res) == len(many_shots_shot_vector)

        for res in all_res:
            assert isinstance(res, tuple)
            assert len(res) == 2

            assert isinstance(res[0], tuple)
            assert len(res[0]) == 2
            assert isinstance(res[0][0], np.ndarray)
            assert isinstance(res[0][1], np.ndarray)

            assert isinstance(res[1], tuple)
            assert len(res[1]) == 2
            assert isinstance(res[1][0], np.ndarray)
            assert isinstance(res[1][1], np.ndarray)

            # The coordinate_sampler produces the right evaluation points, but the tape execution
            # results are averaged instead of added, so that we need to revert the prefactor
            # 1 / num_params here.
            res_0 = (2 * res[0][0], 2 * res[0][1])
            assert np.allclose(res_0, [-np.sin(x), 0], atol=spsa_shot_vec_tol, rtol=0)
            res_1 = (2 * res[1][0], 2 * res[1][1])
            assert np.allclose(
                res_1, [0, -2 * np.cos(y) * np.sin(y)], atol=spsa_shot_vec_tol, rtol=0
            )

    def test_prob_expectation_values(self, approx_order, strategy, validate):
        """Tests correct output shape and evaluation for a tape
        with prob and expval outputs"""
        rng = np.random.default_rng(42)
        dev = qml.device("default.qubit", wires=2, shots=many_shots_shot_vector)
        x = 0.543
        y = -0.654

        with qml.queuing.AnnotatedQueue() as q:
            qml.RX(x, wires=[0])
            qml.RY(y, wires=[1])
            qml.CNOT(wires=[0, 1])
            qml.expval(qml.PauliZ(0))
            qml.probs(wires=[0, 1])

        tape = qml.tape.QuantumScript.from_queue(q, shots=many_shots_shot_vector)
        tapes, fn = spsa_grad(
            tape,
            approx_order=approx_order,
            strategy=strategy,
            validate_params=validate,
            sampler=coordinate_sampler,
            num_directions=4,
            h=h_val,
            sampler_rng=rng,
        )
        all_res = fn(dev.execute(tapes))

        assert isinstance(all_res, tuple)
        assert len(all_res) == len(default_shot_vector)

        for res in all_res:
            assert isinstance(res, tuple)
            assert len(res) == 2

            assert isinstance(res[0], tuple)
            assert len(res[0]) == 2
            assert isinstance(res[0][0], np.ndarray)
            assert isinstance(res[0][1], np.ndarray)

            assert isinstance(res[1], tuple)
            assert len(res[1]) == 2
            assert isinstance(res[1][0], np.ndarray)
            assert isinstance(res[1][1], np.ndarray)

            # The coordinate_sampler produces the right evaluation points, but the tape execution
            # results are averaged instead of added, so that we need to revert the prefactor
            # 1 / num_params here.
            res_0 = (2 * res[0][0], 2 * res[0][1])
            assert np.allclose(res_0[0], -np.sin(x), atol=spsa_shot_vec_tol, rtol=0)
            assert np.allclose(res_0[1], 0, atol=spsa_shot_vec_tol, rtol=0)

            res_1 = (2 * res[1][0], 2 * res[1][1])
            assert np.allclose(
                res_1[0],
                [
                    -(np.cos(y / 2) ** 2 * np.sin(x)) / 2,
                    -(np.sin(x) * np.sin(y / 2) ** 2) / 2,
                    (np.sin(x) * np.sin(y / 2) ** 2) / 2,
                    (np.cos(y / 2) ** 2 * np.sin(x)) / 2,
                ],
                atol=spsa_shot_vec_tol,
                rtol=0,
            )
            assert np.allclose(
                res_1[1],
                [
                    -(np.cos(x / 2) ** 2 * np.sin(y)) / 2,
                    (np.cos(x / 2) ** 2 * np.sin(y)) / 2,
                    (np.sin(x / 2) ** 2 * np.sin(y)) / 2,
                    -(np.sin(x / 2) ** 2 * np.sin(y)) / 2,
                ],
                atol=spsa_shot_vec_tol,
                rtol=0,
            )


@pytest.mark.parametrize("approx_order", [2])
@pytest.mark.parametrize("strategy", ["center"])
@pytest.mark.xfail(reason="TODO: higher-order derivatives with finite shots")
class TestSpsaGradientDifferentiation:
    """Test that the transform is differentiable"""

    @pytest.mark.autograd
    def test_autograd(self, approx_order, strategy):
        """Tests that the output of the SPSA gradient transform
        can be differentiated using autograd, yielding second derivatives."""
<<<<<<< HEAD
        dev = qml.device(dev_name, wires=2, shots=many_shots_shot_vector)
        execute_fn = dev.execute if dev_name == "default.qubit" else dev.batch_execute
        params = pnp.array([0.543, -0.654], requires_grad=True)
=======
        dev = qml.device("default.qubit", wires=2, shots=many_shots_shot_vector)
        params = np.array([0.543, -0.654], requires_grad=True)
>>>>>>> 6f3c2768
        rng = np.random.default_rng(42)

        def cost_fn(x):
            with qml.queuing.AnnotatedQueue() as q:
                qml.RX(x[0], wires=[0])
                qml.RY(x[1], wires=[1])
                qml.CNOT(wires=[0, 1])
                qml.expval(qml.PauliZ(0) @ qml.PauliX(1))

            tape = qml.tape.QuantumScript.from_queue(q, shots=many_shots_shot_vector)
            tape.trainable_params = {0, 1}
            tapes, fn = spsa_grad(
                tape,
                n=1,
                approx_order=approx_order,
                strategy=strategy,
                h=h_val,
                sampler_rng=rng,
            )
            return np.array(fn(dev.execute(tapes)))

        all_res = qml.jacobian(cost_fn)(params)

        assert isinstance(all_res, tuple)
        assert len(all_res) == len(default_shot_vector)

        for res in all_res:
            x, y = params
            expected = np.array(
                [
                    [-np.cos(x) * np.sin(y), -np.cos(y) * np.sin(x)],
                    [-np.cos(y) * np.sin(x), -np.cos(x) * np.sin(y)],
                ]
            )

            assert np.allclose(res, expected, atol=spsa_shot_vec_tol, rtol=0)

    @pytest.mark.autograd
    def test_autograd_ragged(self, approx_order, strategy):
        """Tests that the output of the SPSA gradient transform
        of a ragged tape can be differentiated using autograd, yielding second derivatives."""
<<<<<<< HEAD
        dev = qml.device(dev_name, wires=2, shots=many_shots_shot_vector)
        execute_fn = dev.execute if dev_name == "default.qubit" else dev.batch_execute
        params = pnp.array([0.543, -0.654], requires_grad=True)
=======
        dev = qml.device("default.qubit", wires=2, shots=many_shots_shot_vector)
        params = np.array([0.543, -0.654], requires_grad=True)
>>>>>>> 6f3c2768
        rng = np.random.default_rng(42)

        def cost_fn(x):
            with qml.queuing.AnnotatedQueue() as q:
                qml.RX(x[0], wires=[0])
                qml.RY(x[1], wires=[1])
                qml.CNOT(wires=[0, 1])
                qml.expval(qml.PauliZ(0))
                qml.probs(wires=[1])

            tape = qml.tape.QuantumScript.from_queue(q, shots=many_shots_shot_vector)
            tape.trainable_params = {0, 1}
            tapes, fn = spsa_grad(
                tape,
                n=1,
                approx_order=approx_order,
                strategy=strategy,
                h=h_val,
                sampler_rng=rng,
            )
            jac = fn(dev.execute(tapes))
            return jac[1][0]

        x, y = params
        all_res = qml.jacobian(cost_fn)(params)[0]

        assert isinstance(all_res, tuple)
        assert len(all_res) == len(default_shot_vector)

        for res in all_res:
            expected = np.array([-np.cos(x) * np.cos(y) / 2, np.sin(x) * np.sin(y) / 2])
            assert np.allclose(res, expected, atol=spsa_shot_vec_tol, rtol=0)

    @pytest.mark.tf
    @pytest.mark.slow
    def test_tf(self, approx_order, strategy):
        """Tests that the output of the SPSA gradient transform
        can be differentiated using TF, yielding second derivatives."""
        import tensorflow as tf

        dev = qml.device("default.qubit", wires=2, shots=many_shots_shot_vector)
        params = tf.Variable([0.543, -0.654], dtype=tf.float64)
        rng = np.random.default_rng(42)

        with tf.GradientTape(persistent=True) as t:
            with qml.queuing.AnnotatedQueue() as q:
                qml.RX(params[0], wires=[0])
                qml.RY(params[1], wires=[1])
                qml.CNOT(wires=[0, 1])
                qml.expval(qml.PauliZ(0) @ qml.PauliX(1))

            tape = qml.tape.QuantumScript.from_queue(q, shots=many_shots_shot_vector)
            tape.trainable_params = {0, 1}
            tapes, fn = spsa_grad(
                tape,
                n=1,
                approx_order=approx_order,
                strategy=strategy,
                h=h_val,
                sampler_rng=rng,
            )
            jac_0, jac_1 = fn(dev.execute(tapes))

        x, y = 1.0 * params

        res_0 = t.jacobian(jac_0, params)
        res_1 = t.jacobian(jac_1, params)

        expected = np.array(
            [
                [-np.cos(x) * np.sin(y), -np.cos(y) * np.sin(x)],
                [-np.cos(y) * np.sin(x), -np.cos(x) * np.sin(y)],
            ]
        )
        assert np.allclose([res_0, res_1], expected, atol=spsa_shot_vec_tol, rtol=0)

    @pytest.mark.tf
    def test_tf_ragged(self, approx_order, strategy):
        """Tests that the output of the SPSA gradient transform
        of a ragged tape can be differentiated using TF, yielding second derivatives."""
        import tensorflow as tf

        dev = qml.device("default.qubit", wires=2, shots=many_shots_shot_vector)
        params = tf.Variable([0.543, -0.654], dtype=tf.float64)
        rng = np.random.default_rng(42)

        with tf.GradientTape(persistent=True) as t:
            with qml.queuing.AnnotatedQueue() as q:
                qml.RX(params[0], wires=[0])
                qml.RY(params[1], wires=[1])
                qml.CNOT(wires=[0, 1])
                qml.expval(qml.PauliZ(0))
                qml.probs(wires=[1])

            tape = qml.tape.QuantumScript.from_queue(q, shots=many_shots_shot_vector)
            tape.trainable_params = {0, 1}
            tapes, fn = spsa_grad(
                tape,
                n=1,
                approx_order=approx_order,
                strategy=strategy,
                h=h_val,
                sampler_rng=rng,
            )

            jac_01 = fn(dev.execute(tapes))[1][0]

        x, y = 1.0 * params

        res_01 = t.jacobian(jac_01, params)

        expected = np.array([-np.cos(x) * np.cos(y) / 2, np.sin(x) * np.sin(y) / 2])

        assert np.allclose(res_01[0], expected, atol=spsa_shot_vec_tol, rtol=0)

    @pytest.mark.torch
    def test_torch(self, approx_order, strategy):
        """Tests that the output of the SPSA gradient transform
        can be differentiated using Torch, yielding second derivatives."""
        import torch

        dev = qml.device("default.qubit", wires=2, shots=many_shots_shot_vector)
        params = torch.tensor([0.543, -0.654], dtype=torch.float64, requires_grad=True)
        rng = np.random.default_rng(42)

        def cost_fn(params):
            with qml.queuing.AnnotatedQueue() as q:
                qml.RX(params[0], wires=[0])
                qml.RY(params[1], wires=[1])
                qml.CNOT(wires=[0, 1])
                qml.expval(qml.PauliZ(0) @ qml.PauliX(1))

            tape = qml.tape.QuantumScript.from_queue(q, shots=many_shots_shot_vector)
            tapes, fn = spsa_grad(
                tape,
                n=1,
                approx_order=approx_order,
                strategy=strategy,
                h=h_val,
                sampler_rng=rng,
            )
            return fn(dev.execute(tapes))

        hess = torch.autograd.functional.jacobian(cost_fn, params)

        x, y = params.detach().numpy()

        expected = np.array(
            [
                [-np.cos(x) * np.sin(y), -np.cos(y) * np.sin(x)],
                [-np.cos(y) * np.sin(x), -np.cos(x) * np.sin(y)],
            ]
        )

        assert np.allclose(hess[0].detach().numpy(), expected[0], atol=spsa_shot_vec_tol, rtol=0)
        assert np.allclose(hess[1].detach().numpy(), expected[1], atol=spsa_shot_vec_tol, rtol=0)

    @pytest.mark.jax
    def test_jax(self, approx_order, strategy):
        """Tests that the output of the SPSA gradient transform
        can be differentiated using JAX, yielding second derivatives."""
        import jax
        from jax import numpy as jnp

        dev = qml.device("default.qubit", wires=2, shots=many_shots_shot_vector)
        params = jnp.array([0.543, -0.654])
        rng = np.random.default_rng(42)

        def cost_fn(x):
            with qml.queuing.AnnotatedQueue() as q:
                qml.RX(x[0], wires=[0])
                qml.RY(x[1], wires=[1])
                qml.CNOT(wires=[0, 1])
                qml.expval(qml.PauliZ(0) @ qml.PauliX(1))

            tape = qml.tape.QuantumScript.from_queue(q, shots=many_shots_shot_vector)
            tape.trainable_params = {0, 1}
            tapes, fn = spsa_grad(
                tape,
                n=1,
                approx_order=approx_order,
                strategy=strategy,
                h=h_val,
                sampler_rng=rng,
            )
            return fn(dev.execute(tapes))

        all_res = jax.jacobian(cost_fn)(params)

        assert isinstance(all_res, tuple)
        assert len(all_res) == len(default_shot_vector)

        x, y = params
        expected = np.array(
            [
                [-np.cos(x) * np.sin(y), -np.cos(y) * np.sin(x)],
                [-np.cos(y) * np.sin(x), -np.cos(x) * np.sin(y)],
            ]
        )
        for res in all_res:
            assert isinstance(res, tuple)
            assert np.allclose(res, expected, atol=spsa_shot_vec_tol, rtol=0)


pauliz = qml.PauliZ(wires=0)
proj = qml.Projector([1], wires=0)
A = np.array([[4, -1 + 6j], [-1 - 6j, 2]])
hermitian = qml.Hermitian(A, wires=0)

expval = qml.expval(pauliz)
probs = qml.probs(wires=[1, 0])
var_involutory = qml.var(proj)
var_non_involutory = qml.var(hermitian)

single_scalar_output_measurements = [
    expval,
    probs,
    var_involutory,
    var_non_involutory,
]

single_meas_with_shape = list(zip(single_scalar_output_measurements, [(), (4,), (), ()]))


@pytest.mark.parametrize(
    "shot_vec", [(100, 1, 10), (1, 1, 10), ((1, 2), 10), (10, (1, 2)), (1, 1, 1)]
)
class TestReturn:
    """Class to test the shape of Jacobian with different return types.

    The return types have the following major cases:

    1. 1 trainable param, 1 measurement
    2. 1 trainable param, >1 measurement
    3. >1 trainable param, 1 measurement
    4. >1 trainable param, >1 measurement
    """

    @pytest.mark.parametrize("meas, shape", single_meas_with_shape)
    @pytest.mark.parametrize("op_wires", [0, 2])
    def test_1_1(self, shot_vec, meas, shape, op_wires):
        """Test one param one measurement case"""
        dev = qml.device("default.qubit", wires=3, shots=shot_vec)
        x = 0.543

        with qml.queuing.AnnotatedQueue() as q:
            qml.RY(
                x, wires=[op_wires]
            )  # Op acts either on wire 0 (non-zero grad) or wire 2 (zero grad)
            qml.apply(meas)  # Measurements act on wires 0 and 1

        grad_transform_shots = Shots(shot_vec)
        tape = qml.tape.QuantumScript.from_queue(q, shots=grad_transform_shots)
        # One trainable param
        tape.trainable_params = {0}

        tapes, fn = spsa_grad(tape)
        all_res = fn(dev.execute(tapes))

        assert len(all_res) == grad_transform_shots.num_copies
        assert isinstance(all_res, tuple)

        for res in all_res:
            assert isinstance(res, np.ndarray)
            assert res.shape == shape

    @pytest.mark.parametrize("op_wire", [0, 1])
    def test_1_N(self, shot_vec, op_wire):
        """Test single param multi-measurement case"""
        dev = qml.device("default.qubit", wires=6, shots=shot_vec)
        x = 0.543

        with qml.queuing.AnnotatedQueue() as q:
            qml.RY(
                x, wires=[op_wire]
            )  # Op acts either on wire 0 (non-zero grad) or wire 1 (zero grad)

            # 4 measurements
            qml.expval(qml.PauliZ(wires=0))

            # Note: wire 1 is skipped as a measurement to allow for zero grad case to be tested
            qml.probs(wires=[3, 2])
            qml.var(qml.Projector([1], wires=4))
            qml.var(qml.Hermitian(A, wires=5))

        grad_transform_shots = Shots(shot_vec)
        tape = qml.tape.QuantumScript.from_queue(q, shots=grad_transform_shots)
        # Multiple trainable params
        tape.trainable_params = {0}

        tapes, fn = spsa_grad(tape)
        all_res = fn(dev.execute(tapes))

        assert len(all_res) == grad_transform_shots.num_copies
        assert isinstance(all_res, tuple)

        expected_shapes = [(), (4,), (), ()]
        for meas_res in all_res:
            for res, shape in zip(meas_res, expected_shapes):
                assert isinstance(res, np.ndarray)
                assert res.shape == shape

    @pytest.mark.parametrize("meas, shape", single_meas_with_shape)
    @pytest.mark.parametrize("op_wires", [0, 2])
    def test_N_1(self, shot_vec, meas, shape, op_wires):
        """Test multi-param single measurement case"""
        dev = qml.device("default.qubit", wires=3, shots=shot_vec)
        x = 0.543
        y = 0.213

        with qml.queuing.AnnotatedQueue() as q:
            qml.RY(
                x, wires=[op_wires]
            )  # Op acts either on wire 0 (non-zero grad) or wire 2 (zero grad)
            qml.RY(
                y, wires=[op_wires]
            )  # Op acts either on wire 0 (non-zero grad) or wire 2 (zero grad)
            qml.apply(meas)  # Measurements act on wires 0 and 1

        grad_transform_shots = Shots(shot_vec)
        tape = qml.tape.QuantumScript.from_queue(q, shots=grad_transform_shots)
        # Multiple trainable params
        tape.trainable_params = {0, 1}

        tapes, fn = spsa_grad(tape)
        all_res = fn(dev.execute(tapes))

        assert len(all_res) == grad_transform_shots.num_copies
        assert isinstance(all_res, tuple)

        for param_res in all_res:
            for res in param_res:
                assert isinstance(res, np.ndarray)
                assert res.shape == shape

    @pytest.mark.parametrize("op_wires", [(0, 1, 2, 3, 4), (5, 5, 5, 5, 5)])
    def test_N_N(self, shot_vec, op_wires):
        """Test multi-param multi-measurement case"""
        dev = qml.device("default.qubit", wires=6, shots=shot_vec)
        params = np.random.random(6)

        with qml.queuing.AnnotatedQueue() as q:
            for idx, w in enumerate(op_wires):
                qml.RY(
                    params[idx], wires=[w]
                )  # Op acts either on wire 0-4 (non-zero grad) or wire 5 (zero grad)

            # Extra op - 5 measurements in total
            qml.RY(
                params[5], wires=[op_wires[-1]]
            )  # Op acts either on wire 4 (non-zero grad) or wire 5 (zero grad)

            # 4 measurements
            qml.expval(qml.PauliZ(wires=0))
            qml.probs(wires=[2, 1])
            qml.var(qml.Projector([1], wires=3))
            qml.var(qml.Hermitian(A, wires=4))

        grad_transform_shots = Shots(shot_vec)
        tape = qml.tape.QuantumScript.from_queue(q, shots=grad_transform_shots)
        # Multiple trainable params
        tape.trainable_params = {0, 1, 2, 3, 4}

        tapes, fn = spsa_grad(tape)
        all_res = fn(dev.execute(tapes))

        assert len(all_res) == grad_transform_shots.num_copies
        assert isinstance(all_res, tuple)

        expected_shapes = [(), (4,), (), ()]
        for meas_res in all_res:
            assert len(meas_res) == 4
            for idx, param_res in enumerate(meas_res):
                assert len(param_res) == 5
                for res in param_res:
                    assert isinstance(res, np.ndarray)
                    assert res.shape == expected_shapes[idx]<|MERGE_RESOLUTION|>--- conflicted
+++ resolved
@@ -944,14 +944,8 @@
     def test_autograd(self, approx_order, strategy):
         """Tests that the output of the SPSA gradient transform
         can be differentiated using autograd, yielding second derivatives."""
-<<<<<<< HEAD
-        dev = qml.device(dev_name, wires=2, shots=many_shots_shot_vector)
-        execute_fn = dev.execute if dev_name == "default.qubit" else dev.batch_execute
+        dev = qml.device("default.qubit", wires=2, shots=many_shots_shot_vector)
         params = pnp.array([0.543, -0.654], requires_grad=True)
-=======
-        dev = qml.device("default.qubit", wires=2, shots=many_shots_shot_vector)
-        params = np.array([0.543, -0.654], requires_grad=True)
->>>>>>> 6f3c2768
         rng = np.random.default_rng(42)
 
         def cost_fn(x):
@@ -993,14 +987,8 @@
     def test_autograd_ragged(self, approx_order, strategy):
         """Tests that the output of the SPSA gradient transform
         of a ragged tape can be differentiated using autograd, yielding second derivatives."""
-<<<<<<< HEAD
-        dev = qml.device(dev_name, wires=2, shots=many_shots_shot_vector)
-        execute_fn = dev.execute if dev_name == "default.qubit" else dev.batch_execute
+        dev = qml.device("default.qubit", wires=2, shots=many_shots_shot_vector)
         params = pnp.array([0.543, -0.654], requires_grad=True)
-=======
-        dev = qml.device("default.qubit", wires=2, shots=many_shots_shot_vector)
-        params = np.array([0.543, -0.654], requires_grad=True)
->>>>>>> 6f3c2768
         rng = np.random.default_rng(42)
 
         def cost_fn(x):
