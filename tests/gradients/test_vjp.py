--- conflicted
+++ resolved
@@ -1,560 +1,556 @@
-# Copyright 2018-2021 Xanadu Quantum Technologies Inc.
-
-# Licensed under the Apache License, Version 2.0 (the "License");
-# you may not use this file except in compliance with the License.
-# You may obtain a copy of the License at
-
-#     http://www.apache.org/licenses/LICENSE-2.0
-
-# Unless required by applicable law or agreed to in writing, software
-# distributed under the License is distributed on an "AS IS" BASIS,
-# WITHOUT WARRANTIES OR CONDITIONS OF ANY KIND, either express or implied.
-# See the License for the specific language governing permissions and
-# limitations under the License.
-"""Tests for the gradients.vjp module."""
-from functools import partial
-
-import pytest
-
-import pennylane as qml
-from pennylane import numpy as np
-from pennylane.gradients import param_shift
-import numpy as vanilla_numpy
-
-
-class TestComputeVJP:
-    """Tests for the numeric computation of VJPs"""
-
-    def test_computation(self):
-        """Test that the correct VJP is returned"""
-        dy = np.array([[1.0, 2.0], [3.0, 4.0]])
-        jac = np.array([[[1.0, 0.1, 0.2], [0.2, 0.6, 0.1]], [[0.4, -0.7, 1.2], [-0.5, -0.6, 0.7]]])
-
-        vjp = qml.gradients.compute_vjp(dy, jac)
-
-        assert vjp.shape == (3,)
-        assert np.all(vjp == np.tensordot(dy, jac, axes=[[0, 1], [0, 1]]))
-
-    def test_jacobian_is_none(self):
-        """A None Jacobian returns a None VJP"""
-
-        dy = np.array([[1.0, 2.0], [3.0, 4.0]])
-        jac = None
-
-        vjp = qml.gradients.compute_vjp(dy, jac)
-        assert vjp is None
-
-    def test_zero_dy(self):
-        """A zero dy vector will return a zero matrix"""
-        dy = np.zeros([2, 2])
-        jac = np.array([[[1.0, 0.1, 0.2], [0.2, 0.6, 0.1]], [[0.4, -0.7, 1.2], [-0.5, -0.6, 0.7]]])
-
-        vjp = qml.gradients.compute_vjp(dy, jac)
-        assert np.all(vjp == np.zeros([3]))
-
-    @pytest.mark.parametrize("dtype1,dtype2", [("float32", "float64"), ("float64", "float32")])
-    def test_dtype_torch(self, dtype1, dtype2):
-        """Test that using the Torch interface the dtype of the result is
-        determined by the dtype of the dy."""
-        torch = pytest.importorskip("torch")
-
-        dtype1 = getattr(torch, dtype1)
-        dtype2 = getattr(torch, dtype2)
-
-        dy = torch.ones(4, dtype=dtype1)
-        jac = torch.ones((4, 4), dtype=dtype2)
-
-        assert qml.gradients.compute_vjp(dy, jac).dtype == dtype1
-
-    @pytest.mark.parametrize("dtype1,dtype2", [("float32", "float64"), ("float64", "float32")])
-    def test_dtype_tf(self, dtype1, dtype2):
-        """Test that using the TensorFlow interface the dtype of the result is
-        determined by the dtype of the dy."""
-        tf = pytest.importorskip("tensorflow")
-
-        dtype1 = getattr(tf, dtype1)
-        dtype2 = getattr(tf, dtype2)
-
-        dy = tf.ones(4, dtype=dtype1)
-        jac = tf.ones((4, 4), dtype=dtype2)
-
-        assert qml.gradients.compute_vjp(dy, jac).dtype == dtype1
-
-    @pytest.mark.parametrize("dtype1,dtype2", [("float32", "float64"), ("float64", "float32")])
-    def test_dtype_jax(self, dtype1, dtype2):
-        """Test that using the JAX interface the dtype of the result is
-        determined by the dtype of the dy."""
-        jax = pytest.importorskip("jax")
-        from jax import numpy as jnp
-        from jax.config import config
-
-        config.update("jax_enable_x64", True)
-
-        dtype1 = getattr(jax.numpy, dtype1)
-        dtype2 = getattr(jax.numpy, dtype2)
-
-        dy = jax.numpy.array([0, 1], dtype=dtype1)
-        jac = jax.numpy.array([[0, 1], [2, 3]], dtype=dtype2)
-
-        assert qml.gradients.compute_vjp(dy, jac).dtype == dtype1
-
-
-class TestVJP:
-    """Tests for the vjp function"""
-
-    def test_no_trainable_parameters(self):
-        """A tape with no trainable parameters will simply return None"""
-
-        with qml.tape.QuantumTape() as tape:
-            qml.RX(0.4, wires=0)
-            qml.CNOT(wires=[0, 1])
-            qml.expval(qml.PauliZ(0))
-
-        tape.trainable_params = {}
-        dy = np.array([1.0])
-        tapes, fn = qml.gradients.vjp(tape, dy, param_shift)
-
-        assert not tapes
-        assert fn(tapes) is None
-
-    def test_zero_dy(self):
-        """A zero dy vector will return no tapes and a zero matrix"""
-
-        with qml.tape.QuantumTape() as tape:
-            qml.RX(0.4, wires=0)
-            qml.RX(0.6, wires=0)
-            qml.CNOT(wires=[0, 1])
-            qml.expval(qml.PauliZ(0))
-
-        tape.trainable_params = {0, 1}
-        dy = np.array([0.0])
-        tapes, fn = qml.gradients.vjp(tape, dy, param_shift)
-
-        assert not tapes
-        assert np.all(fn(tapes) == np.zeros([len(tape.trainable_params)]))
-
-    def test_single_expectation_value(self, tol):
-        """Tests correct output shape and evaluation for a tape
-        with a single expval output"""
-        dev = qml.device("default.qubit", wires=2)
-        x = 0.543
-        y = -0.654
-
-        with qml.tape.JacobianTape() as tape:
-            qml.RX(x, wires=[0])
-            qml.RY(y, wires=[1])
-            qml.CNOT(wires=[0, 1])
-            qml.expval(qml.PauliZ(0) @ qml.PauliX(1))
-
-        tape.trainable_params = {0, 1}
-        dy = np.array([1.0])
-
-        tapes, fn = qml.gradients.vjp(tape, dy, param_shift)
-        assert len(tapes) == 4
-
-        res = fn(dev.batch_execute(tapes))
-        assert res.shape == (2,)
-
-        expected = np.array([-np.sin(y) * np.sin(x), np.cos(y) * np.cos(x)])
-        assert np.allclose(res, expected, atol=tol, rtol=0)
-
-    def test_multiple_expectation_values(self, tol):
-        """Tests correct output shape and evaluation for a tape
-        with multiple expval outputs"""
-        dev = qml.device("default.qubit", wires=2)
-        x = 0.543
-        y = -0.654
-
-        with qml.tape.JacobianTape() as tape:
-            qml.RX(x, wires=[0])
-            qml.RY(y, wires=[1])
-            qml.CNOT(wires=[0, 1])
-            qml.expval(qml.PauliZ(0))
-            qml.expval(qml.PauliX(1))
-
-        tape.trainable_params = {0, 1}
-        dy = np.array([1.0, 2.0])
-
-        tapes, fn = qml.gradients.vjp(tape, dy, param_shift)
-        assert len(tapes) == 4
-
-        res = fn(dev.batch_execute(tapes))
-        assert res.shape == (2,)
-
-        expected = np.array([-np.sin(x), 2 * np.cos(y)])
-        assert np.allclose(res, expected, atol=tol, rtol=0)
-
-    def test_prob_expectation_values(self, tol):
-        """Tests correct output shape and evaluation for a tape
-        with prob and expval outputs"""
-        dev = qml.device("default.qubit", wires=2)
-        x = 0.543
-        y = -0.654
-
-        with qml.tape.JacobianTape() as tape:
-            qml.RX(x, wires=[0])
-            qml.RY(y, wires=[1])
-            qml.CNOT(wires=[0, 1])
-            qml.expval(qml.PauliZ(0))
-            qml.probs(wires=[0, 1])
-
-        tape.trainable_params = {0, 1}
-        dy = np.array([1.0, 2.0, 3.0, 4.0, 5.0])
-
-        tapes, fn = qml.gradients.vjp(tape, dy, param_shift)
-        assert len(tapes) == 4
-
-        res = fn(dev.batch_execute(tapes))
-        assert res.shape == (2,)
-
-        expected = (
-            np.array(
-                [
-                    [-2 * np.sin(x), 0],
-                    [
-                        -(np.cos(y / 2) ** 2 * np.sin(x)),
-                        -(np.cos(x / 2) ** 2 * np.sin(y)),
-                    ],
-                    [
-                        -(np.sin(x) * np.sin(y / 2) ** 2),
-                        (np.cos(x / 2) ** 2 * np.sin(y)),
-                    ],
-                    [
-                        (np.sin(x) * np.sin(y / 2) ** 2),
-                        (np.sin(x / 2) ** 2 * np.sin(y)),
-                    ],
-                    [
-                        (np.cos(y / 2) ** 2 * np.sin(x)),
-                        -(np.sin(x / 2) ** 2 * np.sin(y)),
-                    ],
-                ]
-            )
-            / 2
-        )
-
-        assert np.allclose(res, dy @ expected, atol=tol, rtol=0)
-
-    @pytest.mark.parametrize("dtype", [np.float32, np.float64])
-    def test_dtype_matches_dy(self, dtype):
-        """Tests that the vjp function matches the dtype of dy when dy is
-        zero-like."""
-        x = np.array([0.1], dtype=np.float64)
-
-        with qml.tape.JacobianTape() as tape:
-            qml.RX(x[0], wires=0)
-            qml.expval(qml.PauliZ(0))
-
-        dy = np.zeros(3, dtype=dtype)
-        _, func = qml.gradients.vjp(tape, dy, qml.gradients.param_shift)
-
-        assert func([]).dtype == dtype
-
-
-def expected(params):
-    x, y = 1.0 * params
-    return (
-        np.array(
-            [
-                (np.cos(y / 2) ** 2 * np.sin(x)) + (np.cos(y / 2) ** 2 * np.sin(x)),
-                (np.cos(x / 2) ** 2 * np.sin(y)) - (np.sin(x / 2) ** 2 * np.sin(y)),
-            ]
-        )
-        / 2
-    )
-
-
-def ansatz(x, y):
-    qml.RX(x, wires=[0])
-    qml.RY(y, wires=[1])
-    qml.CNOT(wires=[0, 1])
-    qml.probs(wires=[0, 1])
-
-
-class TestVJPGradients:
-    """Gradient tests for the vjp function"""
-
-    def test_autograd(self, tol):
-        """Tests that the output of the VJP transform
-        can be differentiated using autograd."""
-        dev = qml.device("default.qubit.autograd", wires=2)
-        params = np.array([0.543, -0.654], requires_grad=True)
-
-        def cost_fn(x, dy):
-            with qml.tape.JacobianTape() as tape:
-                ansatz(x[0], x[1])
-
-            tape.trainable_params = {0, 1}
-            tapes, fn = qml.gradients.vjp(tape, dy, param_shift)
-            vjp = fn(dev.batch_execute(tapes))
-            return vjp
-
-        dy = np.array([-1.0, 0.0, 0.0, 1.0], requires_grad=False)
-        res = cost_fn(params, dy)
-        assert np.allclose(res, expected(params), atol=tol, rtol=0)
-
-        res = qml.jacobian(cost_fn)(params, dy)
-        assert np.allclose(res, qml.jacobian(expected)(params), atol=tol, rtol=0)
-
-    def test_torch(self, tol):
-        """Tests that the output of the VJP transform
-        can be differentiated using Torch."""
-        torch = pytest.importorskip("torch")
-
-        dev = qml.device("default.qubit", wires=2)
-
-        params_np = np.array([0.543, -0.654], requires_grad=True)
-        params = torch.tensor(params_np, requires_grad=True, dtype=torch.float64)
-        dy = torch.tensor([-1.0, 0.0, 0.0, 1.0], dtype=torch.float64)
-
-        with qml.tape.JacobianTape() as tape:
-            ansatz(params[0], params[1])
-
-        tape.trainable_params = {0, 1}
-        tapes, fn = qml.gradients.vjp(tape, dy, param_shift)
-        vjp = fn(qml.execute(tapes, dev, qml.gradients.param_shift, interface="torch"))
-
-        assert np.allclose(vjp.detach(), expected(params.detach()), atol=tol, rtol=0)
-
-        cost = vjp[0]
-        cost.backward()
-
-        exp = qml.jacobian(lambda x: expected(x)[0])(params_np)
-        assert np.allclose(params.grad, exp, atol=tol, rtol=0)
-
-    @pytest.mark.slow
-    def test_tf(self, tol):
-        """Tests that the output of the VJP transform
-        can be differentiated using TF."""
-        tf = pytest.importorskip("tensorflow")
-
-        dev = qml.device("default.qubit.tf", wires=2)
-
-        params_np = np.array([0.543, -0.654], requires_grad=True)
-        params = tf.Variable(params_np, dtype=tf.float64)
-        dy = tf.constant([-1.0, 0.0, 0.0, 1.0], dtype=tf.float64)
-
-        with tf.GradientTape() as t:
-            with qml.tape.JacobianTape() as tape:
-                ansatz(params[0], params[1])
-
-            tape.trainable_params = {0, 1}
-            tapes, fn = qml.gradients.vjp(tape, dy, param_shift)
-            vjp = fn(dev.batch_execute(tapes))
-
-        assert np.allclose(vjp, expected(params), atol=tol, rtol=0)
-
-        res = t.jacobian(vjp, params)
-        assert np.allclose(res, qml.jacobian(expected)(params_np), atol=tol, rtol=0)
-<<<<<<< HEAD
-=======
-
-    def test_tf_custom_loss(self):
-        """Tests that the gradient pipeline using the TensorFlow interface with
-        a custom TF loss and lightning.qubit with a custom dtype does not raise
-        any errors."""
-        tf = pytest.importorskip("tensorflow")
-
-        nwires = 5
-        dev = qml.device("lightning.qubit", wires=nwires)
-        dev.C_DTYPE = vanilla_numpy.complex64
-        dev.R_DTYPE = vanilla_numpy.float32
-
-        @qml.qnode(dev, interface="tf", diff_method="adjoint")
-        def circuit(weights, features):
-            for i in range(nwires):
-                qml.RX(features[i], wires=i)
-                qml.RX(weights[i], wires=i)
-            return [qml.expval(qml.PauliZ(0)), qml.expval(qml.PauliZ(1))]
-
-        vanilla_numpy.random.seed(42)
-
-        ndata = 100
-        data = [vanilla_numpy.random.randn(nwires).astype("float32") for _ in range(ndata)]
-        label = [vanilla_numpy.random.choice([1, 0]).astype("int") for _ in range(ndata)]
-
-        loss = tf.losses.SparseCategoricalCrossentropy()
-
-        params = tf.Variable(vanilla_numpy.random.randn(nwires).astype("float32"), trainable=True)
-        with tf.GradientTape() as tape:
-            probs = [circuit(params, d) for d in data]
-            loss_value = loss(label, probs)
-
-        grads = tape.gradient(loss_value, [params])
-        assert len(grads) == 1
->>>>>>> fec189fc
-
-    @pytest.mark.slow
-    def test_jax(self, tol):
-        """Tests that the output of the VJP transform
-        can be differentiated using JAX."""
-        jax = pytest.importorskip("jax")
-        from jax import numpy as jnp
-
-        dev = qml.device("default.qubit.jax", wires=2)
-        params_np = np.array([0.543, -0.654], requires_grad=True)
-        params = jnp.array(params_np)
-
-        @partial(jax.jit, static_argnums=1)
-        def cost_fn(x, dy):
-            with qml.tape.JacobianTape() as tape:
-                ansatz(x[0], x[1])
-
-            tape.trainable_params = {0, 1}
-            tapes, fn = qml.gradients.vjp(tape, dy, param_shift)
-            vjp = fn(dev.batch_execute(tapes))
-            return vjp
-
-        dy = (-1.0, 0.0, 0.0, 1.0)
-        res = cost_fn(params, dy)
-        assert np.allclose(res, expected(params), atol=tol, rtol=0)
-
-        res = jax.jacobian(cost_fn, argnums=0)(params, dy)
-        exp = qml.jacobian(expected)(params_np)
-        assert np.allclose(res, exp, atol=tol, rtol=0)
-
-
-class TestBatchVJP:
-    """Tests for the batch VJP function"""
-
-    def test_one_tape_no_trainable_parameters(self):
-        """A tape with no trainable parameters will simply return None"""
-        dev = qml.device("default.qubit", wires=2)
-
-        with qml.tape.QuantumTape() as tape1:
-            qml.RX(0.4, wires=0)
-            qml.CNOT(wires=[0, 1])
-            qml.expval(qml.PauliZ(0))
-
-        with qml.tape.JacobianTape() as tape2:
-            qml.RX(0.4, wires=0)
-            qml.RX(0.6, wires=0)
-            qml.CNOT(wires=[0, 1])
-            qml.expval(qml.PauliZ(0))
-
-        tape1.trainable_params = {}
-        tape2.trainable_params = {0, 1}
-
-        tapes = [tape1, tape2]
-        dys = [np.array([1.0]), np.array([1.0])]
-
-        v_tapes, fn = qml.gradients.batch_vjp(tapes, dys, param_shift)
-        assert len(v_tapes) == 4
-
-        # Even though there are 3 parameters, only two contribute
-        # to the VJP, so only 2*2=4 quantum evals
-        res = fn(dev.batch_execute(v_tapes))
-        assert res[0] is None
-        assert res[1] is not None
-
-    def test_all_tapes_no_trainable_parameters(self):
-        """If all tapes have no trainable parameters all outputs will be None"""
-        dev = qml.device("default.qubit", wires=2)
-
-        with qml.tape.QuantumTape() as tape1:
-            qml.RX(0.4, wires=0)
-            qml.CNOT(wires=[0, 1])
-            qml.expval(qml.PauliZ(0))
-
-        with qml.tape.QuantumTape() as tape2:
-            qml.RX(0.4, wires=0)
-            qml.RX(0.6, wires=0)
-            qml.CNOT(wires=[0, 1])
-            qml.expval(qml.PauliZ(0))
-
-        tape1.trainable_params = set()
-        tape2.trainable_params = set()
-
-        tapes = [tape1, tape2]
-        dys = [np.array([1.0]), np.array([1.0])]
-
-        v_tapes, fn = qml.gradients.batch_vjp(tapes, dys, param_shift)
-
-        assert v_tapes == []
-        assert fn([]) == [None, None]
-
-    def test_zero_dy(self):
-        """A zero dy vector will return no tapes and a zero matrix"""
-        dev = qml.device("default.qubit", wires=2)
-
-        with qml.tape.QuantumTape() as tape1:
-            qml.RX(0.4, wires=0)
-            qml.CNOT(wires=[0, 1])
-            qml.expval(qml.PauliZ(0))
-
-        with qml.tape.JacobianTape() as tape2:
-            qml.RX(0.4, wires=0)
-            qml.RX(0.6, wires=0)
-            qml.CNOT(wires=[0, 1])
-            qml.expval(qml.PauliZ(0))
-
-        tape1.trainable_params = {0}
-        tape2.trainable_params = {0, 1}
-
-        tapes = [tape1, tape2]
-        dys = [np.array([0.0]), np.array([1.0])]
-
-        v_tapes, fn = qml.gradients.batch_vjp(tapes, dys, param_shift)
-        res = fn(dev.batch_execute(v_tapes))
-
-        # Even though there are 3 parameters, only two contribute
-        # to the VJP, so only 2*2=4 quantum evals
-        assert len(v_tapes) == 4
-        assert np.allclose(res[0], 0)
-
-    def test_reduction_append(self):
-        """Test the 'append' reduction strategy"""
-        dev = qml.device("default.qubit", wires=2)
-
-        with qml.tape.JacobianTape() as tape1:
-            qml.RX(0.4, wires=0)
-            qml.CNOT(wires=[0, 1])
-            qml.expval(qml.PauliZ(0))
-
-        with qml.tape.JacobianTape() as tape2:
-            qml.RX(0.4, wires=0)
-            qml.RX(0.6, wires=0)
-            qml.CNOT(wires=[0, 1])
-            qml.expval(qml.PauliZ(0))
-
-        tape1.trainable_params = {0}
-        tape2.trainable_params = {0, 1}
-
-        tapes = [tape1, tape2]
-        dys = [np.array([1.0]), np.array([1.0])]
-
-        v_tapes, fn = qml.gradients.batch_vjp(tapes, dys, param_shift, reduction="append")
-        res = fn(dev.batch_execute(v_tapes))
-
-        # Returned VJPs will be appended to a list, one vjp per tape
-        assert len(res) == 2
-        assert all(isinstance(r, np.ndarray) for r in res)
-        assert all(len(r) == len(t.trainable_params) for t, r in zip(tapes, res))
-
-    def test_reduction_extend(self):
-        """Test the 'extend' reduction strategy"""
-        dev = qml.device("default.qubit", wires=2)
-
-        with qml.tape.JacobianTape() as tape1:
-            qml.RX(0.4, wires=0)
-            qml.CNOT(wires=[0, 1])
-            qml.expval(qml.PauliZ(0))
-
-        with qml.tape.JacobianTape() as tape2:
-            qml.RX(0.4, wires=0)
-            qml.RX(0.6, wires=0)
-            qml.CNOT(wires=[0, 1])
-            qml.expval(qml.PauliZ(0))
-
-        tape1.trainable_params = {0}
-        tape2.trainable_params = {0, 1}
-
-        tapes = [tape1, tape2]
-        dys = [np.array([1.0]), np.array([1.0])]
-
-        v_tapes, fn = qml.gradients.batch_vjp(tapes, dys, param_shift, reduction="extend")
-        res = fn(dev.batch_execute(v_tapes))
-
-        # Returned VJPs will be extended into a list. Each element of the returned
-        # list will correspond to a single input parameter of the combined
-        # tapes.
-        assert len(res) == sum(len(t.trainable_params) for t in tapes)
+# Copyright 2018-2021 Xanadu Quantum Technologies Inc.
+
+# Licensed under the Apache License, Version 2.0 (the "License");
+# you may not use this file except in compliance with the License.
+# You may obtain a copy of the License at
+
+#     http://www.apache.org/licenses/LICENSE-2.0
+
+# Unless required by applicable law or agreed to in writing, software
+# distributed under the License is distributed on an "AS IS" BASIS,
+# WITHOUT WARRANTIES OR CONDITIONS OF ANY KIND, either express or implied.
+# See the License for the specific language governing permissions and
+# limitations under the License.
+"""Tests for the gradients.vjp module."""
+from functools import partial
+
+import pytest
+
+import pennylane as qml
+from pennylane import numpy as np
+from pennylane.gradients import param_shift
+import numpy as vanilla_numpy
+
+
+class TestComputeVJP:
+    """Tests for the numeric computation of VJPs"""
+
+    def test_computation(self):
+        """Test that the correct VJP is returned"""
+        dy = np.array([[1.0, 2.0], [3.0, 4.0]])
+        jac = np.array([[[1.0, 0.1, 0.2], [0.2, 0.6, 0.1]], [[0.4, -0.7, 1.2], [-0.5, -0.6, 0.7]]])
+
+        vjp = qml.gradients.compute_vjp(dy, jac)
+
+        assert vjp.shape == (3,)
+        assert np.all(vjp == np.tensordot(dy, jac, axes=[[0, 1], [0, 1]]))
+
+    def test_jacobian_is_none(self):
+        """A None Jacobian returns a None VJP"""
+
+        dy = np.array([[1.0, 2.0], [3.0, 4.0]])
+        jac = None
+
+        vjp = qml.gradients.compute_vjp(dy, jac)
+        assert vjp is None
+
+    def test_zero_dy(self):
+        """A zero dy vector will return a zero matrix"""
+        dy = np.zeros([2, 2])
+        jac = np.array([[[1.0, 0.1, 0.2], [0.2, 0.6, 0.1]], [[0.4, -0.7, 1.2], [-0.5, -0.6, 0.7]]])
+
+        vjp = qml.gradients.compute_vjp(dy, jac)
+        assert np.all(vjp == np.zeros([3]))
+
+    @pytest.mark.parametrize("dtype1,dtype2", [("float32", "float64"), ("float64", "float32")])
+    def test_dtype_torch(self, dtype1, dtype2):
+        """Test that using the Torch interface the dtype of the result is
+        determined by the dtype of the dy."""
+        torch = pytest.importorskip("torch")
+
+        dtype1 = getattr(torch, dtype1)
+        dtype2 = getattr(torch, dtype2)
+
+        dy = torch.ones(4, dtype=dtype1)
+        jac = torch.ones((4, 4), dtype=dtype2)
+
+        assert qml.gradients.compute_vjp(dy, jac).dtype == dtype1
+
+    @pytest.mark.parametrize("dtype1,dtype2", [("float32", "float64"), ("float64", "float32")])
+    def test_dtype_tf(self, dtype1, dtype2):
+        """Test that using the TensorFlow interface the dtype of the result is
+        determined by the dtype of the dy."""
+        tf = pytest.importorskip("tensorflow")
+
+        dtype1 = getattr(tf, dtype1)
+        dtype2 = getattr(tf, dtype2)
+
+        dy = tf.ones(4, dtype=dtype1)
+        jac = tf.ones((4, 4), dtype=dtype2)
+
+        assert qml.gradients.compute_vjp(dy, jac).dtype == dtype1
+
+    @pytest.mark.parametrize("dtype1,dtype2", [("float32", "float64"), ("float64", "float32")])
+    def test_dtype_jax(self, dtype1, dtype2):
+        """Test that using the JAX interface the dtype of the result is
+        determined by the dtype of the dy."""
+        jax = pytest.importorskip("jax")
+        from jax import numpy as jnp
+        from jax.config import config
+
+        config.update("jax_enable_x64", True)
+
+        dtype1 = getattr(jax.numpy, dtype1)
+        dtype2 = getattr(jax.numpy, dtype2)
+
+        dy = jax.numpy.array([0, 1], dtype=dtype1)
+        jac = jax.numpy.array([[0, 1], [2, 3]], dtype=dtype2)
+
+        assert qml.gradients.compute_vjp(dy, jac).dtype == dtype1
+
+
+class TestVJP:
+    """Tests for the vjp function"""
+
+    def test_no_trainable_parameters(self):
+        """A tape with no trainable parameters will simply return None"""
+
+        with qml.tape.QuantumTape() as tape:
+            qml.RX(0.4, wires=0)
+            qml.CNOT(wires=[0, 1])
+            qml.expval(qml.PauliZ(0))
+
+        tape.trainable_params = {}
+        dy = np.array([1.0])
+        tapes, fn = qml.gradients.vjp(tape, dy, param_shift)
+
+        assert not tapes
+        assert fn(tapes) is None
+
+    def test_zero_dy(self):
+        """A zero dy vector will return no tapes and a zero matrix"""
+
+        with qml.tape.QuantumTape() as tape:
+            qml.RX(0.4, wires=0)
+            qml.RX(0.6, wires=0)
+            qml.CNOT(wires=[0, 1])
+            qml.expval(qml.PauliZ(0))
+
+        tape.trainable_params = {0, 1}
+        dy = np.array([0.0])
+        tapes, fn = qml.gradients.vjp(tape, dy, param_shift)
+
+        assert not tapes
+        assert np.all(fn(tapes) == np.zeros([len(tape.trainable_params)]))
+
+    def test_single_expectation_value(self, tol):
+        """Tests correct output shape and evaluation for a tape
+        with a single expval output"""
+        dev = qml.device("default.qubit", wires=2)
+        x = 0.543
+        y = -0.654
+
+        with qml.tape.JacobianTape() as tape:
+            qml.RX(x, wires=[0])
+            qml.RY(y, wires=[1])
+            qml.CNOT(wires=[0, 1])
+            qml.expval(qml.PauliZ(0) @ qml.PauliX(1))
+
+        tape.trainable_params = {0, 1}
+        dy = np.array([1.0])
+
+        tapes, fn = qml.gradients.vjp(tape, dy, param_shift)
+        assert len(tapes) == 4
+
+        res = fn(dev.batch_execute(tapes))
+        assert res.shape == (2,)
+
+        expected = np.array([-np.sin(y) * np.sin(x), np.cos(y) * np.cos(x)])
+        assert np.allclose(res, expected, atol=tol, rtol=0)
+
+    def test_multiple_expectation_values(self, tol):
+        """Tests correct output shape and evaluation for a tape
+        with multiple expval outputs"""
+        dev = qml.device("default.qubit", wires=2)
+        x = 0.543
+        y = -0.654
+
+        with qml.tape.JacobianTape() as tape:
+            qml.RX(x, wires=[0])
+            qml.RY(y, wires=[1])
+            qml.CNOT(wires=[0, 1])
+            qml.expval(qml.PauliZ(0))
+            qml.expval(qml.PauliX(1))
+
+        tape.trainable_params = {0, 1}
+        dy = np.array([1.0, 2.0])
+
+        tapes, fn = qml.gradients.vjp(tape, dy, param_shift)
+        assert len(tapes) == 4
+
+        res = fn(dev.batch_execute(tapes))
+        assert res.shape == (2,)
+
+        expected = np.array([-np.sin(x), 2 * np.cos(y)])
+        assert np.allclose(res, expected, atol=tol, rtol=0)
+
+    def test_prob_expectation_values(self, tol):
+        """Tests correct output shape and evaluation for a tape
+        with prob and expval outputs"""
+        dev = qml.device("default.qubit", wires=2)
+        x = 0.543
+        y = -0.654
+
+        with qml.tape.JacobianTape() as tape:
+            qml.RX(x, wires=[0])
+            qml.RY(y, wires=[1])
+            qml.CNOT(wires=[0, 1])
+            qml.expval(qml.PauliZ(0))
+            qml.probs(wires=[0, 1])
+
+        tape.trainable_params = {0, 1}
+        dy = np.array([1.0, 2.0, 3.0, 4.0, 5.0])
+
+        tapes, fn = qml.gradients.vjp(tape, dy, param_shift)
+        assert len(tapes) == 4
+
+        res = fn(dev.batch_execute(tapes))
+        assert res.shape == (2,)
+
+        expected = (
+            np.array(
+                [
+                    [-2 * np.sin(x), 0],
+                    [
+                        -(np.cos(y / 2) ** 2 * np.sin(x)),
+                        -(np.cos(x / 2) ** 2 * np.sin(y)),
+                    ],
+                    [
+                        -(np.sin(x) * np.sin(y / 2) ** 2),
+                        (np.cos(x / 2) ** 2 * np.sin(y)),
+                    ],
+                    [
+                        (np.sin(x) * np.sin(y / 2) ** 2),
+                        (np.sin(x / 2) ** 2 * np.sin(y)),
+                    ],
+                    [
+                        (np.cos(y / 2) ** 2 * np.sin(x)),
+                        -(np.sin(x / 2) ** 2 * np.sin(y)),
+                    ],
+                ]
+            )
+            / 2
+        )
+
+        assert np.allclose(res, dy @ expected, atol=tol, rtol=0)
+
+    @pytest.mark.parametrize("dtype", [np.float32, np.float64])
+    def test_dtype_matches_dy(self, dtype):
+        """Tests that the vjp function matches the dtype of dy when dy is
+        zero-like."""
+        x = np.array([0.1], dtype=np.float64)
+
+        with qml.tape.JacobianTape() as tape:
+            qml.RX(x[0], wires=0)
+            qml.expval(qml.PauliZ(0))
+
+        dy = np.zeros(3, dtype=dtype)
+        _, func = qml.gradients.vjp(tape, dy, qml.gradients.param_shift)
+
+        assert func([]).dtype == dtype
+
+
+def expected(params):
+    x, y = 1.0 * params
+    return (
+        np.array(
+            [
+                (np.cos(y / 2) ** 2 * np.sin(x)) + (np.cos(y / 2) ** 2 * np.sin(x)),
+                (np.cos(x / 2) ** 2 * np.sin(y)) - (np.sin(x / 2) ** 2 * np.sin(y)),
+            ]
+        )
+        / 2
+    )
+
+
+def ansatz(x, y):
+    qml.RX(x, wires=[0])
+    qml.RY(y, wires=[1])
+    qml.CNOT(wires=[0, 1])
+    qml.probs(wires=[0, 1])
+
+
+class TestVJPGradients:
+    """Gradient tests for the vjp function"""
+
+    def test_autograd(self, tol):
+        """Tests that the output of the VJP transform
+        can be differentiated using autograd."""
+        dev = qml.device("default.qubit.autograd", wires=2)
+        params = np.array([0.543, -0.654], requires_grad=True)
+
+        def cost_fn(x, dy):
+            with qml.tape.JacobianTape() as tape:
+                ansatz(x[0], x[1])
+
+            tape.trainable_params = {0, 1}
+            tapes, fn = qml.gradients.vjp(tape, dy, param_shift)
+            vjp = fn(dev.batch_execute(tapes))
+            return vjp
+
+        dy = np.array([-1.0, 0.0, 0.0, 1.0], requires_grad=False)
+        res = cost_fn(params, dy)
+        assert np.allclose(res, expected(params), atol=tol, rtol=0)
+
+        res = qml.jacobian(cost_fn)(params, dy)
+        assert np.allclose(res, qml.jacobian(expected)(params), atol=tol, rtol=0)
+
+    def test_torch(self, tol):
+        """Tests that the output of the VJP transform
+        can be differentiated using Torch."""
+        torch = pytest.importorskip("torch")
+
+        dev = qml.device("default.qubit", wires=2)
+
+        params_np = np.array([0.543, -0.654], requires_grad=True)
+        params = torch.tensor(params_np, requires_grad=True, dtype=torch.float64)
+        dy = torch.tensor([-1.0, 0.0, 0.0, 1.0], dtype=torch.float64)
+
+        with qml.tape.JacobianTape() as tape:
+            ansatz(params[0], params[1])
+
+        tape.trainable_params = {0, 1}
+        tapes, fn = qml.gradients.vjp(tape, dy, param_shift)
+        vjp = fn(qml.execute(tapes, dev, qml.gradients.param_shift, interface="torch"))
+
+        assert np.allclose(vjp.detach(), expected(params.detach()), atol=tol, rtol=0)
+
+        cost = vjp[0]
+        cost.backward()
+
+        exp = qml.jacobian(lambda x: expected(x)[0])(params_np)
+        assert np.allclose(params.grad, exp, atol=tol, rtol=0)
+
+    @pytest.mark.slow
+    def test_tf(self, tol):
+        """Tests that the output of the VJP transform
+        can be differentiated using TF."""
+        tf = pytest.importorskip("tensorflow")
+
+        dev = qml.device("default.qubit.tf", wires=2)
+
+        params_np = np.array([0.543, -0.654], requires_grad=True)
+        params = tf.Variable(params_np, dtype=tf.float64)
+        dy = tf.constant([-1.0, 0.0, 0.0, 1.0], dtype=tf.float64)
+
+        with tf.GradientTape() as t:
+            with qml.tape.JacobianTape() as tape:
+                ansatz(params[0], params[1])
+
+            tape.trainable_params = {0, 1}
+            tapes, fn = qml.gradients.vjp(tape, dy, param_shift)
+            vjp = fn(dev.batch_execute(tapes))
+
+        assert np.allclose(vjp, expected(params), atol=tol, rtol=0)
+
+        res = t.jacobian(vjp, params)
+        assert np.allclose(res, qml.jacobian(expected)(params_np), atol=tol, rtol=0)
+
+    def test_tf_custom_loss(self):
+        """Tests that the gradient pipeline using the TensorFlow interface with
+        a custom TF loss and lightning.qubit with a custom dtype does not raise
+        any errors."""
+        tf = pytest.importorskip("tensorflow")
+
+        nwires = 5
+        dev = qml.device("lightning.qubit", wires=nwires)
+        dev.C_DTYPE = vanilla_numpy.complex64
+        dev.R_DTYPE = vanilla_numpy.float32
+
+        @qml.qnode(dev, interface="tf", diff_method="adjoint")
+        def circuit(weights, features):
+            for i in range(nwires):
+                qml.RX(features[i], wires=i)
+                qml.RX(weights[i], wires=i)
+            return [qml.expval(qml.PauliZ(0)), qml.expval(qml.PauliZ(1))]
+
+        vanilla_numpy.random.seed(42)
+
+        ndata = 100
+        data = [vanilla_numpy.random.randn(nwires).astype("float32") for _ in range(ndata)]
+        label = [vanilla_numpy.random.choice([1, 0]).astype("int") for _ in range(ndata)]
+
+        loss = tf.losses.SparseCategoricalCrossentropy()
+
+        params = tf.Variable(vanilla_numpy.random.randn(nwires).astype("float32"), trainable=True)
+        with tf.GradientTape() as tape:
+            probs = [circuit(params, d) for d in data]
+            loss_value = loss(label, probs)
+
+        grads = tape.gradient(loss_value, [params])
+
+    @pytest.mark.slow
+    def test_jax(self, tol):
+        """Tests that the output of the VJP transform
+        can be differentiated using JAX."""
+        jax = pytest.importorskip("jax")
+        from jax import numpy as jnp
+
+        dev = qml.device("default.qubit.jax", wires=2)
+        params_np = np.array([0.543, -0.654], requires_grad=True)
+        params = jnp.array(params_np)
+
+        @partial(jax.jit, static_argnums=1)
+        def cost_fn(x, dy):
+            with qml.tape.JacobianTape() as tape:
+                ansatz(x[0], x[1])
+
+            tape.trainable_params = {0, 1}
+            tapes, fn = qml.gradients.vjp(tape, dy, param_shift)
+            vjp = fn(dev.batch_execute(tapes))
+            return vjp
+
+        dy = (-1.0, 0.0, 0.0, 1.0)
+        res = cost_fn(params, dy)
+        assert np.allclose(res, expected(params), atol=tol, rtol=0)
+
+        res = jax.jacobian(cost_fn, argnums=0)(params, dy)
+        exp = qml.jacobian(expected)(params_np)
+        assert np.allclose(res, exp, atol=tol, rtol=0)
+
+
+class TestBatchVJP:
+    """Tests for the batch VJP function"""
+
+    def test_one_tape_no_trainable_parameters(self):
+        """A tape with no trainable parameters will simply return None"""
+        dev = qml.device("default.qubit", wires=2)
+
+        with qml.tape.QuantumTape() as tape1:
+            qml.RX(0.4, wires=0)
+            qml.CNOT(wires=[0, 1])
+            qml.expval(qml.PauliZ(0))
+
+        with qml.tape.JacobianTape() as tape2:
+            qml.RX(0.4, wires=0)
+            qml.RX(0.6, wires=0)
+            qml.CNOT(wires=[0, 1])
+            qml.expval(qml.PauliZ(0))
+
+        tape1.trainable_params = {}
+        tape2.trainable_params = {0, 1}
+
+        tapes = [tape1, tape2]
+        dys = [np.array([1.0]), np.array([1.0])]
+
+        v_tapes, fn = qml.gradients.batch_vjp(tapes, dys, param_shift)
+        assert len(v_tapes) == 4
+
+        # Even though there are 3 parameters, only two contribute
+        # to the VJP, so only 2*2=4 quantum evals
+        res = fn(dev.batch_execute(v_tapes))
+        assert res[0] is None
+        assert res[1] is not None
+
+    def test_all_tapes_no_trainable_parameters(self):
+        """If all tapes have no trainable parameters all outputs will be None"""
+        dev = qml.device("default.qubit", wires=2)
+
+        with qml.tape.QuantumTape() as tape1:
+            qml.RX(0.4, wires=0)
+            qml.CNOT(wires=[0, 1])
+            qml.expval(qml.PauliZ(0))
+
+        with qml.tape.QuantumTape() as tape2:
+            qml.RX(0.4, wires=0)
+            qml.RX(0.6, wires=0)
+            qml.CNOT(wires=[0, 1])
+            qml.expval(qml.PauliZ(0))
+
+        tape1.trainable_params = set()
+        tape2.trainable_params = set()
+
+        tapes = [tape1, tape2]
+        dys = [np.array([1.0]), np.array([1.0])]
+
+        v_tapes, fn = qml.gradients.batch_vjp(tapes, dys, param_shift)
+
+        assert v_tapes == []
+        assert fn([]) == [None, None]
+
+    def test_zero_dy(self):
+        """A zero dy vector will return no tapes and a zero matrix"""
+        dev = qml.device("default.qubit", wires=2)
+
+        with qml.tape.QuantumTape() as tape1:
+            qml.RX(0.4, wires=0)
+            qml.CNOT(wires=[0, 1])
+            qml.expval(qml.PauliZ(0))
+
+        with qml.tape.JacobianTape() as tape2:
+            qml.RX(0.4, wires=0)
+            qml.RX(0.6, wires=0)
+            qml.CNOT(wires=[0, 1])
+            qml.expval(qml.PauliZ(0))
+
+        tape1.trainable_params = {0}
+        tape2.trainable_params = {0, 1}
+
+        tapes = [tape1, tape2]
+        dys = [np.array([0.0]), np.array([1.0])]
+
+        v_tapes, fn = qml.gradients.batch_vjp(tapes, dys, param_shift)
+        res = fn(dev.batch_execute(v_tapes))
+
+        # Even though there are 3 parameters, only two contribute
+        # to the VJP, so only 2*2=4 quantum evals
+        assert len(v_tapes) == 4
+        assert np.allclose(res[0], 0)
+
+    def test_reduction_append(self):
+        """Test the 'append' reduction strategy"""
+        dev = qml.device("default.qubit", wires=2)
+
+        with qml.tape.JacobianTape() as tape1:
+            qml.RX(0.4, wires=0)
+            qml.CNOT(wires=[0, 1])
+            qml.expval(qml.PauliZ(0))
+
+        with qml.tape.JacobianTape() as tape2:
+            qml.RX(0.4, wires=0)
+            qml.RX(0.6, wires=0)
+            qml.CNOT(wires=[0, 1])
+            qml.expval(qml.PauliZ(0))
+
+        tape1.trainable_params = {0}
+        tape2.trainable_params = {0, 1}
+
+        tapes = [tape1, tape2]
+        dys = [np.array([1.0]), np.array([1.0])]
+
+        v_tapes, fn = qml.gradients.batch_vjp(tapes, dys, param_shift, reduction="append")
+        res = fn(dev.batch_execute(v_tapes))
+
+        # Returned VJPs will be appended to a list, one vjp per tape
+        assert len(res) == 2
+        assert all(isinstance(r, np.ndarray) for r in res)
+        assert all(len(r) == len(t.trainable_params) for t, r in zip(tapes, res))
+
+    def test_reduction_extend(self):
+        """Test the 'extend' reduction strategy"""
+        dev = qml.device("default.qubit", wires=2)
+
+        with qml.tape.JacobianTape() as tape1:
+            qml.RX(0.4, wires=0)
+            qml.CNOT(wires=[0, 1])
+            qml.expval(qml.PauliZ(0))
+
+        with qml.tape.JacobianTape() as tape2:
+            qml.RX(0.4, wires=0)
+            qml.RX(0.6, wires=0)
+            qml.CNOT(wires=[0, 1])
+            qml.expval(qml.PauliZ(0))
+
+        tape1.trainable_params = {0}
+        tape2.trainable_params = {0, 1}
+
+        tapes = [tape1, tape2]
+        dys = [np.array([1.0]), np.array([1.0])]
+
+        v_tapes, fn = qml.gradients.batch_vjp(tapes, dys, param_shift, reduction="extend")
+        res = fn(dev.batch_execute(v_tapes))
+
+        # Returned VJPs will be extended into a list. Each element of the returned
+        # list will correspond to a single input parameter of the combined
+        # tapes.
+        assert len(res) == sum(len(t.trainable_params) for t in tapes)