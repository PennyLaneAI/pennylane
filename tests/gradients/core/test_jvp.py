--- conflicted
+++ resolved
@@ -658,10 +658,6 @@
         """Tests that the output of the JVP transform
         can be differentiated using autograd."""
         dev = qml.device("default.qubit", wires=2)
-<<<<<<< HEAD
-        execute_fn = dev.execute
-=======
->>>>>>> 6f3c2768
         params = np.array([0.543, -0.654], requires_grad=True)
         if batch_dim is not None:
             params = np.outer(np.arange(1, 1 + batch_dim), params, requires_grad=True)
@@ -687,12 +683,7 @@
     # Include batch_dim!=None cases once #4462 is resolved
     @pytest.mark.torch
     @pytest.mark.parametrize("batch_dim", [None])  # , 1, 3])
-<<<<<<< HEAD
-    @pytest.mark.parametrize("dev_name", ["default.qubit"])
-    def test_torch(self, tol, dev_name, batch_dim):
-=======
     def test_torch(self, tol, batch_dim):
->>>>>>> 6f3c2768
         """Tests that the output of the JVP transform
         can be differentiated using Torch."""
         import torch
@@ -727,12 +718,7 @@
     @pytest.mark.tf
     @pytest.mark.slow
     @pytest.mark.parametrize("batch_dim", [None])  # , 1, 3])
-<<<<<<< HEAD
-    @pytest.mark.parametrize("dev_name", ["default.qubit"])
-    def test_tf(self, tol, dev_name, batch_dim):
-=======
     def test_tf(self, tol, batch_dim):
->>>>>>> 6f3c2768
         """Tests that the output of the JVP transform
         can be differentiated using Tensorflow."""
         import tensorflow as tf
@@ -767,12 +753,7 @@
     # Include batch_dim!=None cases once #4462 is resolved
     @pytest.mark.jax
     @pytest.mark.parametrize("batch_dim", [None])  # , 1, 3])
-<<<<<<< HEAD
-    @pytest.mark.parametrize("dev_name", ["default.qubit"])
-    def test_jax(self, tol, dev_name, batch_dim):
-=======
     def test_jax(self, tol, batch_dim):
->>>>>>> 6f3c2768
         """Tests that the output of the JVP transform
         can be differentiated using JAX."""
         import jax
