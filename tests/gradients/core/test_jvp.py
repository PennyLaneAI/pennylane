--- conflicted
+++ resolved
@@ -490,16 +490,14 @@
         exp = np.sum(np.array([-np.sin(y) * np.sin(x), np.cos(y) * np.cos(x)]), axis=0)
         assert np.allclose(res, exp, atol=tol, rtol=0)
 
-<<<<<<< HEAD
-    @pytest.mark.xfail(reason="batch dimension of 1 gets squeezed out")
-=======
     # Unskip batch_dim!=None cases once #4462 is resolved
->>>>>>> c2995b60
     def test_multiple_expectation_values(self, tol, batch_dim):
         """Tests correct output shape and evaluation for a tape
         with multiple expval outputs"""
         if batch_dim is not None:
             pytest.skip(msg="JVP computation of batched tapes is disallowed, see #4462")
+        if batch_dim == 1:
+            pytest.skip(msg="batch dimension of 1 gets squeezed out")
         dev = qml.device("default.qubit", wires=2)
         x = 0.543 if batch_dim is None else 0.543 * np.arange(1, 1 + batch_dim)
         y = -0.654
@@ -658,14 +656,9 @@
 
     # Include batch_dim!=None cases once #4462 is resolved
     @pytest.mark.autograd
-<<<<<<< HEAD
-    @pytest.mark.parametrize("batch_dim", [None, 1, 3])
+    @pytest.mark.parametrize("batch_dim", [None])  # , 1, 3])
     @pytest.mark.parametrize("dev_name", ["default.qubit", "default.qubit.autograd"])
     def test_autograd(self, tol, dev_name, batch_dim):
-=======
-    @pytest.mark.parametrize("batch_dim", [None])  # , 1, 3])
-    def test_autograd(self, tol, batch_dim):
->>>>>>> c2995b60
         """Tests that the output of the JVP transform
         can be differentiated using autograd."""
         dev = qml.device(dev_name, wires=2)
@@ -695,14 +688,9 @@
 
     # Include batch_dim!=None cases once #4462 is resolved
     @pytest.mark.torch
-<<<<<<< HEAD
-    @pytest.mark.parametrize("batch_dim", [None, 1, 3])
+    @pytest.mark.parametrize("batch_dim", [None])  # , 1, 3])
     @pytest.mark.parametrize("dev_name", ["default.qubit", "default.qubit.torch"])
     def test_torch(self, tol, dev_name, batch_dim):
-=======
-    @pytest.mark.parametrize("batch_dim", [None])  # , 1, 3])
-    def test_torch(self, tol, batch_dim):
->>>>>>> c2995b60
         """Tests that the output of the JVP transform
         can be differentiated using Torch."""
         import torch
@@ -738,14 +726,9 @@
     # Include batch_dim!=None cases once #4462 is resolved
     @pytest.mark.tf
     @pytest.mark.slow
-<<<<<<< HEAD
-    @pytest.mark.parametrize("batch_dim", [None, 1, 3])
+    @pytest.mark.parametrize("batch_dim", [None])  # , 1, 3])
     @pytest.mark.parametrize("dev_name", ["default.qubit", "default.qubit.tf"])
     def test_tf(self, tol, dev_name, batch_dim):
-=======
-    @pytest.mark.parametrize("batch_dim", [None])  # , 1, 3])
-    def test_tf(self, tol, batch_dim):
->>>>>>> c2995b60
         """Tests that the output of the JVP transform
         can be differentiated using Tensorflow."""
         import tensorflow as tf
@@ -781,14 +764,9 @@
 
     # Include batch_dim!=None cases once #4462 is resolved
     @pytest.mark.jax
-<<<<<<< HEAD
-    @pytest.mark.parametrize("batch_dim", [None, 1, 3])
+    @pytest.mark.parametrize("batch_dim", [None])  # , 1, 3])
     @pytest.mark.parametrize("dev_name", ["default.qubit", "default.qubit.jax"])
     def test_jax(self, tol, dev_name, batch_dim):
-=======
-    @pytest.mark.parametrize("batch_dim", [None])  # , 1, 3])
-    def test_jax(self, tol, batch_dim):
->>>>>>> c2995b60
         """Tests that the output of the JVP transform
         can be differentiated using JAX."""
         import jax
