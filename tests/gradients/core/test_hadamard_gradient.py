--- conflicted
+++ resolved
@@ -1036,10 +1036,6 @@
         """Tests that the output of the hadamard gradient transform
         can be differentiated using autograd, yielding second derivatives."""
         dev = qml.device("default.qubit", wires=3)
-<<<<<<< HEAD
-        execute_fn = dev.execute
-=======
->>>>>>> 6f3c2768
         params = np.array([0.543, -0.654], requires_grad=True)
 
         def cost_fn_hadamard(x):
@@ -1073,12 +1069,7 @@
         assert np.allclose(res_hadamard, res_param_shift)
 
     @pytest.mark.tf
-<<<<<<< HEAD
-    @pytest.mark.parametrize("dev_name", ["default.qubit"])
-    def test_tf(self, dev_name):
-=======
     def test_tf(self):
->>>>>>> 6f3c2768
         """Tests that the output of the hadamard gradient transform
         can be differentiated using TF, yielding second derivatives."""
         import tensorflow as tf
@@ -1118,12 +1109,7 @@
         assert np.allclose(res_hadamard, res_param_shift)
 
     @pytest.mark.torch
-<<<<<<< HEAD
-    @pytest.mark.parametrize("dev_name", ["default.qubit"])
-    def test_torch(self, dev_name):
-=======
     def test_torch(self):
->>>>>>> 6f3c2768
         """Tests that the output of the hadamard gradient transform
         can be differentiated using Torch, yielding second derivatives."""
         import torch
@@ -1162,12 +1148,7 @@
         assert np.allclose(res_hadamard[1].detach(), res_param_shift[1].detach())
 
     @pytest.mark.jax
-<<<<<<< HEAD
-    @pytest.mark.parametrize("dev_name", ["default.qubit"])
-    def test_jax(self, dev_name):
-=======
     def test_jax(self):
->>>>>>> 6f3c2768
         """Tests that the output of the hadamard gradient transform
         can be differentiated using JAX, yielding second derivatives."""
         import jax
