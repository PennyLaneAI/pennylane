# Copyright 2018-2023 Xanadu Quantum Technologies Inc.

# Licensed under the Apache License, Version 2.0 (the "License");
# you may not use this file except in compliance with the License.
# You may obtain a copy of the License at

#     http://www.apache.org/licenses/LICENSE-2.0

# Unless required by applicable law or agreed to in writing, software
# distributed under the License is distributed on an "AS IS" BASIS,
# WITHOUT WARRANTIES OR CONDITIONS OF ANY KIND, either express or implied.
# See the License for the specific language governing permissions and
# limitations under the License.
"""
Tests for the gradients.hadamard_gradient module.
"""
# pylint: disable=use-implicit-booleaness-not-comparison
import pytest

import pennylane as qml
from pennylane import numpy as np


def grad_fn(tape, dev, fn=qml.gradients.hadamard_grad, **kwargs):
    """Utility function to automate execution and processing of gradient tapes"""
    tapes, fn = fn(tape, **kwargs)
    return fn(dev.execute(tapes)), tapes


def cost1(x):
    """Cost function."""
    qml.Rot(x[0], 0.3 * x[1], x[2], wires=0)
    return qml.expval(qml.PauliZ(0))


def cost2(x):
    """Cost function."""
    qml.Rot(*x, wires=0)
    return [qml.expval(qml.PauliZ(0))]


def cost3(x):
    """Cost function."""
    qml.Rot(*x, wires=0)
    return (qml.expval(qml.PauliZ(0)), qml.expval(qml.PauliZ(1)))


def cost4(x):
    """Cost function."""
    qml.Rot(*x, wires=0)
    return qml.probs([0, 1])


def cost5(x):
    """Cost function."""
    qml.Rot(*x, wires=0)
    return [qml.probs([0, 1])]


def cost6(x):
    """Cost function."""
    qml.Rot(*x, wires=0)
    return (qml.probs([0, 1]), qml.probs([2, 3]))


def cost7(x):
    """Cost function."""
    qml.RX(x, 0)
    return qml.expval(qml.PauliZ(0))


def cost8(x):
    """Cost function."""
    qml.RX(x, 0)
    return [qml.expval(qml.PauliZ(0))]


def cost9(x):
    """Cost function."""
    qml.RX(x, 0)
    return (qml.expval(qml.PauliZ(0)), qml.expval(qml.PauliZ(1)))


def cost10(x):
    """Cost function."""
    qml.Rot(*x, wires=0)
    qml.Hadamard(1)
    qml.X(2)
    return qml.probs()


def cost11(x):
    """Cost function."""
    qml.Rot(*x, wires=0)
    qml.Hadamard(1)
    qml.X(2)
    return qml.probs(), qml.probs([0, 2, 1, 4, 3])


def cost12(x):
    """Cost function."""
    qml.Rot(*x, wires=0)
    qml.Hadamard(1)
    qml.X(2)
    return qml.probs(op=qml.Hadamard(0) @ qml.Y(1) @ qml.Y(2))


class TestHadamardValidation:
    """Test validation of edge cases with the hadamard gradient."""

<<<<<<< HEAD
    def test_invalid_mode(self):
        """Test that a ValueError is raised if an invalid mode is provided."""
        raise NotImplementedError("add test here")
=======
    @pytest.mark.parametrize("mode", ["invalid-mode"])
    def test_invalid_mode(self, mode):
        """Test that a ValueError is raised if an invalid mode is provided."""
        tape = qml.tape.QuantumScript([qml.RX(0.543, 0), qml.RY(-0.654, 0)], [qml.expval(qml.Z(0))])
        _match = r"Invalid mode"
        with pytest.raises(ValueError, match=_match):
            qml.gradients.hadamard_grad(tape, mode=mode)
>>>>>>> 85f6ff7f

    @pytest.mark.parametrize("mode", ["standard", "reversed", "direct", "reversed-direct"])
    def test_trainable_batched_tape_raises(self, mode):
        """Test that an error is raised for a broadcasted/batched tape if the broadcasted
        parameter is differentiated."""
        tape = qml.tape.QuantumScript([qml.RX([0.4, 0.2], 0)], [qml.expval(qml.PauliZ(0))])
        _match = r"Computing the gradient of broadcasted tapes"
        with pytest.raises(NotImplementedError, match=_match):
            qml.gradients.hadamard_grad(tape, mode=mode)

    @pytest.mark.parametrize("mode", ["standard", "reversed", "direct", "reversed-direct"])
    def test_error_trainable_obs_probs(self, mode):
        """Test that there's an error if the observable is trainable with a probs."""

        H = qml.numpy.array(2.0) * (qml.X(0) + qml.Y(0))
        tape = qml.tape.QuantumScript([], [qml.probs(op=H)])
        with pytest.raises(ValueError, match="Can only differentiate Hamiltonian coefficients"):
            qml.gradients.hadamard_grad(tape, mode=mode)

    @pytest.mark.parametrize("mode", ["standard", "reversed", "direct", "reversed-direct"])
    def test_tape_with_partitioned_shots_multiple_measurements_raises(self, mode):
        """Test that an error is raised with multiple measurements and partitioned shots."""
        tape = qml.tape.QuantumScript(
            [qml.RX(0.1, wires=0)],
            [qml.expval(qml.PauliZ(0)), qml.expval(qml.PauliY(0))],
            shots=(1000, 10000),
        )
        with pytest.raises(NotImplementedError):
            qml.gradients.hadamard_grad(tape, mode=mode)

    @pytest.mark.parametrize("mode", ["standard", "reversed"])
    @pytest.mark.parametrize("aux_wire", [qml.wires.Wires(0), qml.wires.Wires(1)])
    @pytest.mark.parametrize("device_wires", [qml.wires.Wires([0, 1, "aux"])])
    def test_aux_wire_already_used_wires(self, aux_wire, device_wires, mode):
        """Test the aux wire is available."""
        dev = qml.device("default.qubit", wires=device_wires)
        x = 0.543
        y = -0.654

        with qml.queuing.AnnotatedQueue() as q:
            qml.RX(x, wires=[0])
            qml.RY(y, wires=[1])
            qml.CNOT(wires=[0, 1])
            qml.expval(qml.PauliZ(0) @ qml.PauliX(1))

        tape = qml.tape.QuantumScript.from_queue(q)

        _match = "The requested auxiliary wire is already in use by the circuit"
        with pytest.raises(qml.wires.WireError, match=_match):
            qml.gradients.hadamard_grad(tape, aux_wire=aux_wire, device_wires=dev.wires, mode=mode)

    @pytest.mark.parametrize("mode", ["standard", "reversed"])
    @pytest.mark.parametrize("device_wires", [qml.wires.Wires([0, 1, 2])])
    def test_requested_wire_not_exist(self, device_wires, mode):
        """Test if the aux wire is not on the device an error is raised."""
        aux_wire = qml.wires.Wires("aux")
        dev = qml.device("default.qubit", wires=device_wires)
        x = 0.543
        y = -0.654
<<<<<<< HEAD

        with qml.queuing.AnnotatedQueue() as q:
            qml.RX(x, wires=[0])
            qml.RY(y, wires=[1])
            qml.CNOT(wires=[0, 1])
            qml.expval(qml.PauliZ(0) @ qml.PauliX(1))

        tape = qml.tape.QuantumScript.from_queue(q)
        _match = "The requested auxiliary wire does not exist on the used device"
        with pytest.raises(qml.wires.WireError, match=_match):
            qml.gradients.hadamard_grad(tape, aux_wire=aux_wire, device_wires=dev.wires, mode=mode)

    @pytest.mark.parametrize("mode", ["standard", "reversed"])
    @pytest.mark.parametrize("aux_wire", [None, qml.wires.Wires(0), qml.wires.Wires(1)])
    def test_device_not_enough_wires(self, aux_wire, mode):
        """Test that an error is raised when the device cannot accept an auxiliary wire
        because it is full."""
        dev = qml.device("default.qubit", wires=2)

        m = qml.expval(qml.PauliZ(0) @ qml.PauliX(1))
        tape = qml.tape.QuantumScript([qml.RX(0.543, wires=[0]), qml.RY(-0.654, wires=[1])], [m])

        if aux_wire is None:
            _match = "The device has no free wire for the auxiliary wire."
        else:
            _match = "The requested auxiliary wire is already in use by the circuit."
        with pytest.raises(qml.wires.WireError, match=_match):
            qml.gradients.hadamard_grad(tape, aux_wire=aux_wire, device_wires=dev.wires, mode=mode)

    @pytest.mark.parametrize("mode", ["standard", "reversed"])
    def test_device_wire_does_not_exist(self, mode):
        """Test that an error is raised when the device cannot accept an auxiliary wire
        because it does not exist on the device."""
        aux_wire = qml.wires.Wires("aux")
        dev = qml.device("default.qubit", wires=2)
        m = qml.expval(qml.PauliZ(0) @ qml.PauliX(1))
        tape = qml.tape.QuantumScript([qml.RX(0.543, wires=[0]), qml.RY(-0.654, wires=[1])], [m])

        _match = "The requested auxiliary wire does not exist on the used device."
        with pytest.raises(qml.wires.WireError, match=_match):
            qml.gradients.hadamard_grad(tape, aux_wire=aux_wire, device_wires=dev.wires, mode=mode)

    @pytest.mark.parametrize("measurement", [qml.state(), qml.var(qml.Z(0))])
    @pytest.mark.parametrize("mode", ["standard", "reversed", "direct", "reversed-direct"])
    def test_state_non_differentiable_error(self, mode, measurement):
        """Test error raised if attempting to differentiate with
        respect to a state"""

        tape = qml.tape.QuantumScript([qml.RX(0.543, 0), qml.RY(-0.654, 0)], [measurement])
        _match = r"is not supported"
        with pytest.raises(ValueError, match=_match):
            qml.gradients.hadamard_grad(tape, mode=mode)

    @pytest.mark.parametrize("measurement", [qml.probs(wires=[0])])
    @pytest.mark.parametrize("mode", ["reversed", "direct", "reversed-direct"])
    def test_no_probs_with_new_modes(self, mode, measurement):
        """Test that a ValueError is raised if qml.probs is used with reversed, direct, or reversed direct"""

        tape = qml.tape.QuantumScript([qml.RX(0.543, 0), qml.RY(-0.654, 0)], [measurement])
        _match = r"is not supported"
        with pytest.raises(ValueError, match=_match):
            qml.gradients.hadamard_grad(tape, mode=mode)

    @pytest.mark.parametrize("mode", ("reversed", "reversed-direct"))
    def test_at_most_one_measurement_with_reversed(self, mode):
        """Test that a ValueError is raised if more than one expectation value is used
        with reversed and reversed-direct methods."""

        tape = qml.tape.QuantumScript(
            [qml.RX(0.543, 0), qml.RY(-0.654, 0)], [qml.expval(qml.Z(0)), qml.expval(qml.X(0))]
        )
        with pytest.raises(NotImplementedError):
            qml.gradients.hadamard_grad(tape, mode=mode)


class TestDifferentModes:
    """Unit test the different modes of gradient."""

    def test_reversed_mode(self):
        """Test that reversed mode hadamard gradient constructs the correct batch of tapes."""

        tape = qml.tape.QuantumScript(
            [qml.IsingXY(0.5, wires=(0, 1))], [qml.expval(qml.X(0) + qml.Y(0))], shots=50
        )
        batch, fn = qml.gradients.hadamard_grad(tape, mode="reversed")
        assert len(batch) == 2

        expected_H = qml.IsingXY(0.5, wires=(0, 1)).generator() @ qml.Y(2)
        expected0 = qml.tape.QuantumScript(
            [qml.IsingXY(0.5, wires=(0, 1)), qml.H(2), qml.CNOT((2, 0)), qml.H(2)],
            [qml.expval(expected_H)],
            shots=50,
        )
        qml.assert_equal(batch[0], expected0)
        expected1 = qml.tape.QuantumScript(
            [qml.IsingXY(0.5, wires=(0, 1)), qml.H(2), qml.CY((2, 0)), qml.H(2)],
            [qml.expval(expected_H)],
            shots=50,
        )
        qml.assert_equal(batch[1], expected1)

        assert qml.math.allclose(fn((1.0,)), -2.0)

    def test_direct_mode(self):
        """Directly test the batch output of applying the direct mode hadamard gradient."""
        tape = qml.tape.QuantumScript(
            [qml.IsingXY(0.5, wires=(0, 1))], [qml.expval(qml.X(0) + qml.Y(0))], shots=50
        )
        batch, fn = qml.gradients.hadamard_grad(tape, mode="direct")
        assert len(batch) == 4

        measurement = tape.measurements

        expected0 = qml.tape.QuantumScript(
            [qml.IsingXY(0.5, wires=(0, 1)), qml.evolve(qml.X(0) @ qml.X(1), np.pi / 4)],
            measurement,
            shots=50,
        )
        qml.assert_equal(batch[0], expected0)
        expected1 = qml.tape.QuantumScript(
            [qml.IsingXY(0.5, wires=(0, 1)), qml.evolve(qml.X(0) @ qml.X(1), -np.pi / 4)],
            measurement,
            shots=50,
        )
        qml.assert_equal(batch[1], expected1)
        expected2 = qml.tape.QuantumScript(
            [qml.IsingXY(0.5, wires=(0, 1)), qml.evolve(qml.Y(0) @ qml.Y(1), np.pi / 4)],
            measurement,
            shots=50,
        )
        qml.assert_equal(batch[2], expected2)
        expected3 = qml.tape.QuantumScript(
            [qml.IsingXY(0.5, wires=(0, 1)), qml.evolve(qml.Y(0) @ qml.Y(1), -np.pi / 4)],
            measurement,
            shots=50,
        )
        qml.assert_equal(batch[3], expected3)

        assert qml.math.allclose(fn((1.0,)), -0.25)

    def test_reversed_direct_mode(self):
        """Directly test tht batch output of applying the reversed direct mode of hadamard gradient."""
        tape = qml.tape.QuantumScript(
            [qml.IsingXY(0.5, wires=(0, 1))], [qml.expval(qml.X(0) + qml.Y(0))], shots=50
        )
        batch, fn = qml.gradients.hadamard_grad(tape, mode="reversed-direct")
        assert len(batch) == 4

        expected_H = qml.IsingXY(0.5, wires=(0, 1)).generator()
        expected0 = qml.tape.QuantumScript(
            [qml.IsingXY(0.5, wires=(0, 1)), qml.evolve(qml.X(0), np.pi / 4)],
            [qml.expval(expected_H)],
            shots=50,
        )
        qml.assert_equal(batch[0], expected0)

        expected1 = qml.tape.QuantumScript(
            [qml.IsingXY(0.5, wires=(0, 1)), qml.evolve(qml.X(0), -np.pi / 4)],
            [qml.expval(expected_H)],
            shots=50,
        )
        qml.assert_equal(batch[1], expected1)

        expected2 = qml.tape.QuantumScript(
            [qml.IsingXY(0.5, wires=(0, 1)), qml.evolve(qml.Y(0), np.pi / 4)],
            [qml.expval(expected_H)],
            shots=50,
        )
        qml.assert_equal(batch[2], expected2)

=======

        with qml.queuing.AnnotatedQueue() as q:
            qml.RX(x, wires=[0])
            qml.RY(y, wires=[1])
            qml.CNOT(wires=[0, 1])
            qml.expval(qml.PauliZ(0) @ qml.PauliX(1))

        tape = qml.tape.QuantumScript.from_queue(q)
        _match = "The requested auxiliary wire does not exist on the used device"
        with pytest.raises(qml.wires.WireError, match=_match):
            qml.gradients.hadamard_grad(tape, aux_wire=aux_wire, device_wires=dev.wires, mode=mode)

    @pytest.mark.parametrize("mode", ["standard", "reversed"])
    @pytest.mark.parametrize("aux_wire", [None, qml.wires.Wires(0), qml.wires.Wires(1)])
    def test_device_not_enough_wires(self, aux_wire, mode):
        """Test that an error is raised when the device cannot accept an auxiliary wire
        because it is full."""
        dev = qml.device("default.qubit", wires=2)

        m = qml.expval(qml.PauliZ(0) @ qml.PauliX(1))
        tape = qml.tape.QuantumScript([qml.RX(0.543, wires=[0]), qml.RY(-0.654, wires=[1])], [m])

        if aux_wire is None:
            _match = "The device has no free wire for the auxiliary wire."
        else:
            _match = "The requested auxiliary wire is already in use by the circuit."
        with pytest.raises(qml.wires.WireError, match=_match):
            qml.gradients.hadamard_grad(tape, aux_wire=aux_wire, device_wires=dev.wires, mode=mode)

    @pytest.mark.parametrize("mode", ["standard", "reversed"])
    def test_device_wire_does_not_exist(self, mode):
        """Test that an error is raised when the device cannot accept an auxiliary wire
        because it does not exist on the device."""
        aux_wire = qml.wires.Wires("aux")
        dev = qml.device("default.qubit", wires=2)
        m = qml.expval(qml.PauliZ(0) @ qml.PauliX(1))
        tape = qml.tape.QuantumScript([qml.RX(0.543, wires=[0]), qml.RY(-0.654, wires=[1])], [m])

        _match = "The requested auxiliary wire does not exist on the used device."
        with pytest.raises(qml.wires.WireError, match=_match):
            qml.gradients.hadamard_grad(tape, aux_wire=aux_wire, device_wires=dev.wires, mode=mode)

    @pytest.mark.parametrize("measurement", [qml.state(), qml.var(qml.Z(0))])
    @pytest.mark.parametrize("mode", ["standard", "reversed", "direct", "reversed-direct"])
    def test_state_non_differentiable_error(self, mode, measurement):
        """Test error raised if attempting to differentiate with
        respect to a state"""

        tape = qml.tape.QuantumScript([qml.RX(0.543, 0), qml.RY(-0.654, 0)], [measurement])
        _match = r"is not supported"
        with pytest.raises(ValueError, match=_match):
            qml.gradients.hadamard_grad(tape, mode=mode)

    @pytest.mark.parametrize("measurement", [qml.probs(wires=[0])])
    @pytest.mark.parametrize("mode", ["reversed", "direct", "reversed-direct"])
    def test_no_probs_with_new_modes(self, mode, measurement):
        """Test that a ValueError is raised if qml.probs is used with reversed, direct, or reversed direct"""

        tape = qml.tape.QuantumScript([qml.RX(0.543, 0), qml.RY(-0.654, 0)], [measurement])
        _match = r"is not supported"
        with pytest.raises(ValueError, match=_match):
            qml.gradients.hadamard_grad(tape, mode=mode)

    @pytest.mark.parametrize("mode", ("reversed", "reversed-direct"))
    def test_at_most_one_measurement_with_reversed(self, mode):
        """Test that a ValueError is raised if more than one expectation value is used
        with reversed and reversed-direct methods."""

        tape = qml.tape.QuantumScript(
            [qml.RX(0.543, 0), qml.RY(-0.654, 0)], [qml.expval(qml.Z(0)), qml.expval(qml.X(0))]
        )
        with pytest.raises(NotImplementedError):
            qml.gradients.hadamard_grad(tape, mode=mode)


class TestDifferentModes:
    """Unit test the different modes of gradient."""

    def test_reversed_mode(self):
        """Test that reversed mode hadamard gradient constructs the correct batch of tapes."""

        tape = qml.tape.QuantumScript(
            [qml.IsingXY(0.5, wires=(0, 1))], [qml.expval(qml.X(0) + qml.Y(0))], shots=50
        )
        batch, fn = qml.gradients.hadamard_grad(tape, mode="reversed")
        assert len(batch) == 2

        expected_H = qml.IsingXY(0.5, wires=(0, 1)).generator() @ qml.Y(2)
        expected0 = qml.tape.QuantumScript(
            [qml.IsingXY(0.5, wires=(0, 1)), qml.H(2), qml.CNOT((2, 0)), qml.H(2)],
            [qml.expval(expected_H)],
            shots=50,
        )
        qml.assert_equal(batch[0], expected0)
        expected1 = qml.tape.QuantumScript(
            [qml.IsingXY(0.5, wires=(0, 1)), qml.H(2), qml.CY((2, 0)), qml.H(2)],
            [qml.expval(expected_H)],
            shots=50,
        )
        qml.assert_equal(batch[1], expected1)

        assert qml.math.allclose(fn((1.0, 2.0)), -6.0)

    def test_direct_mode(self):
        """Directly test the batch output of applying the direct mode hadamard gradient."""
        tape = qml.tape.QuantumScript(
            [qml.IsingXY(0.5, wires=(0, 1))], [qml.expval(qml.X(0) + qml.Y(0))], shots=50
        )
        batch, fn = qml.gradients.hadamard_grad(tape, mode="direct")
        assert len(batch) == 4

        measurement = tape.measurements

        expected0 = qml.tape.QuantumScript(
            [qml.IsingXY(0.5, wires=(0, 1)), qml.evolve(qml.X(0) @ qml.X(1), np.pi / 4)],
            measurement,
            shots=50,
        )
        qml.assert_equal(batch[0], expected0)
        expected1 = qml.tape.QuantumScript(
            [qml.IsingXY(0.5, wires=(0, 1)), qml.evolve(qml.X(0) @ qml.X(1), -np.pi / 4)],
            measurement,
            shots=50,
        )
        qml.assert_equal(batch[1], expected1)
        expected2 = qml.tape.QuantumScript(
            [qml.IsingXY(0.5, wires=(0, 1)), qml.evolve(qml.Y(0) @ qml.Y(1), np.pi / 4)],
            measurement,
            shots=50,
        )
        qml.assert_equal(batch[2], expected2)
        expected3 = qml.tape.QuantumScript(
            [qml.IsingXY(0.5, wires=(0, 1)), qml.evolve(qml.Y(0) @ qml.Y(1), -np.pi / 4)],
            measurement,
            shots=50,
        )
        qml.assert_equal(batch[3], expected3)

        assert qml.math.allclose(fn((1.0, 2.0, 3.0, 4.0)), 0.5)

    def test_reversed_direct_mode(self):
        """Directly test tht batch output of applying the reversed direct mode of hadamard gradient."""
        tape = qml.tape.QuantumScript(
            [qml.IsingXY(0.5, wires=(0, 1))], [qml.expval(qml.X(0) + qml.Y(0))], shots=50
        )
        batch, fn = qml.gradients.hadamard_grad(tape, mode="reversed-direct")
        assert len(batch) == 4

        expected_H = qml.IsingXY(0.5, wires=(0, 1)).generator()
        expected0 = qml.tape.QuantumScript(
            [qml.IsingXY(0.5, wires=(0, 1)), qml.evolve(qml.X(0), np.pi / 4)],
            [qml.expval(expected_H)],
            shots=50,
        )
        qml.assert_equal(batch[0], expected0)

        expected1 = qml.tape.QuantumScript(
            [qml.IsingXY(0.5, wires=(0, 1)), qml.evolve(qml.X(0), -np.pi / 4)],
            [qml.expval(expected_H)],
            shots=50,
        )
        qml.assert_equal(batch[1], expected1)

        expected2 = qml.tape.QuantumScript(
            [qml.IsingXY(0.5, wires=(0, 1)), qml.evolve(qml.Y(0), np.pi / 4)],
            [qml.expval(expected_H)],
            shots=50,
        )
        qml.assert_equal(batch[2], expected2)

>>>>>>> 85f6ff7f
        expected3 = qml.tape.QuantumScript(
            [qml.IsingXY(0.5, wires=(0, 1)), qml.evolve(qml.Y(0), -np.pi / 4)],
            [qml.expval(expected_H)],
            shots=50,
        )
        qml.assert_equal(batch[3], expected3)

<<<<<<< HEAD
        assert qml.math.allclose(fn((1.0,)), 1.0)
=======
        assert qml.math.allclose(fn((1.0, 2.0, 3.0, 4.0)), -2.0)
>>>>>>> 85f6ff7f

    def test_reversed_mode_hadamard_obs(self):
        """Test that reversed mode can handle measuring an observable that does not have a pauli rep."""

        tape = qml.tape.QuantumScript([qml.RX(0.5, 0)], [qml.expval(qml.H(0))])
        batch, fn = qml.gradients.hadamard_grad(tape, mode="reversed")

        assert len(batch) == 2

        obs_terms = [qml.X(0), qml.Z(0)]
        H = qml.RX(0.5, 0).generator() @ qml.Y(1)
        for i, ob in enumerate(obs_terms):
            expected = qml.tape.QuantumScript(
                [qml.RX(0.5, 0), qml.H(1), qml.ctrl(ob, 1), qml.H(1)], [qml.expval(H)]
            )
            qml.assert_equal(expected.measurements[0].obs, batch[i].measurements[0].obs)
            qml.assert_equal(batch[i], expected)

        out = fn((1.0, 2.0))
        expected = -2 / np.sqrt(2) * (1.0 + 2.0)
        assert qml.math.allclose(out, expected)

    def test_reversed_direct_mode_hadamard_obs(self):
        """Test that reversed-direct mode can measure an observable that does not have a pauli rep."""
        # similar to the above test, we just want to directly check the four outputted tapes for
        # using reversed direct when taking the expectation value of a hadamard
        tape = qml.tape.QuantumScript([qml.RX(0.5, 0)], [qml.expval(qml.H(0))])
        batch, fn = qml.gradients.hadamard_grad(tape, mode="reversed-direct")

        assert len(batch) == 4

        obs_terms = [qml.X(0), qml.Z(0)]
        H = qml.RX(0.5, 0).generator()
        for i, ob in enumerate(obs_terms):
            expected0 = qml.tape.QuantumScript(
                [qml.RX(0.5, 0), qml.evolve(ob, np.pi / 4)], [qml.expval(H)]
            )
            qml.assert_equal(expected0.measurements[0].obs, batch[2 * i].measurements[0].obs)
            qml.assert_equal(batch[2 * i], expected0)
            expected1 = qml.tape.QuantumScript(
                [qml.RX(0.5, 0), qml.evolve(ob, -np.pi / 4)], [qml.expval(H)]
            )
            qml.assert_equal(expected1.measurements[0].obs, batch[2 * i + 1].measurements[0].obs)
            qml.assert_equal(batch[2 * i + 1], expected1)

            out = fn((1.0, 2.0, 3.0, 4.0))
            expected = 1 / np.sqrt(2) * (1.0 - 2.0) + 1 / np.sqrt(2) * (3.0 - 4.0)
            assert qml.math.allclose(out, expected)

    @pytest.mark.parametrize("mode", ["direct", "reversed-direct"])
    def test_no_available_work_wire_direct_methods(self, mode):
        """Test that direct and reversed direct work with no available work wires."""
        tape = qml.tape.QuantumScript([qml.RX(0.5, 0)], [qml.expval(qml.Z(0))])
        _ = qml.gradients.hadamard_grad(tape, mode=mode, device_wires=qml.wires.Wires(0))


# pylint: disable=too-many-public-methods
class TestHadamardGrad:
    """Unit tests for the hadamard_grad function"""

    @pytest.mark.parametrize("mode", ["standard", "reversed", "direct", "reversed-direct"])
    def test_nontrainable_batched_tape(self, mode):
        """Test that no error is raised for a broadcasted/batched tape if the broadcasted
        parameter is not differentiated, and that the results correspond to the stacked
        results of the single-tape derivatives."""
        dev = qml.device("default.qubit")
        x = [0.4, 0.2]
        tape = qml.tape.QuantumScript(
            [qml.RY(0.6, 0), qml.RX(x, 0)], [qml.expval(qml.PauliZ(0))], trainable_params=[0]
        )
        batched_tapes, batched_fn = qml.gradients.hadamard_grad(tape, mode=mode)
        batched_grad = batched_fn(dev.execute(batched_tapes))
        separate_tapes = [
            qml.tape.QuantumScript(
                [qml.RY(0.6, 0), qml.RX(_x, 0)], [qml.expval(qml.PauliZ(0))], trainable_params=[0]
            )
            for _x in x
        ]
        separate_tapes_and_fns = [qml.gradients.hadamard_grad(t, mode=mode) for t in separate_tapes]
        separate_grad = [_fn(dev.execute(_tapes)) for _tapes, _fn in separate_tapes_and_fns]
        assert np.allclose(batched_grad, separate_grad)

    @pytest.mark.parametrize("theta", np.linspace(-2 * np.pi, 2 * np.pi, 7))
    @pytest.mark.parametrize("G", [qml.RX, qml.RY, qml.RZ, qml.PhaseShift, qml.U1])
    def test_pauli_rotation_gradient(self, G, theta, tol):
        """Tests that the automatic gradients of Pauli rotations are correct."""
        dev = qml.device("default.qubit", wires=2)

        with qml.queuing.AnnotatedQueue() as q:
            qml.StatePrep(np.array([1.0, -1.0], requires_grad=False) / np.sqrt(2), wires=0)
            G(theta, wires=[0])
            qml.expval(qml.PauliZ(0))

        tape = qml.tape.QuantumScript.from_queue(q)
        tape.trainable_params = {1}

        res_hadamard, tapes = grad_fn(tape, dev)

        assert len(tapes) == 1

        assert res_hadamard.shape == ()

        res_param_shift, _ = grad_fn(tape, dev, qml.gradients.param_shift)

        assert np.allclose(res_hadamard, res_param_shift, atol=tol, rtol=0)

    @pytest.mark.parametrize("theta", np.linspace(-2 * np.pi, 2 * np.pi, 7))
    def test_rot_gradient(self, theta, tol):
        """Tests that the automatic gradient of an arbitrary Euler-angle-parametrized gate is correct."""
        dev = qml.device("default.qubit", wires=2)
        params = np.array([theta, theta**3, np.sqrt(2) * theta])

        with qml.queuing.AnnotatedQueue() as q:
            qml.StatePrep(np.array([1.0, -1.0], requires_grad=False) / np.sqrt(2), wires=0)
            qml.Rot(*params, wires=[0])
            qml.expval(qml.PauliZ(0))

        tape = qml.tape.QuantumScript.from_queue(q)
        tape.trainable_params = {1, 2, 3}

        num_params = len(tape.trainable_params)
        res_hadamard, tapes = grad_fn(tape, dev)

        assert len(tapes) == num_params
        # assert isinstance(res_hadamard, tuple)
        assert len(res_hadamard) == num_params

        res_param_shift, _ = grad_fn(tape, dev, qml.gradients.param_shift)

        assert np.allclose(res_hadamard, res_param_shift, atol=tol, rtol=0)

    @pytest.mark.parametrize("theta", np.linspace(-2 * np.pi, 2 * np.pi, 7))
    @pytest.mark.parametrize("G", [qml.CRX, qml.CRY, qml.CRZ])
    def test_controlled_rotation_gradient(self, G, theta, tol):
        """Test gradient of controlled rotation gates"""
        dev = qml.device("default.qubit", wires=3)

        with qml.queuing.AnnotatedQueue() as q:
            qml.StatePrep(np.array([1.0, -1.0], requires_grad=False) / np.sqrt(2), wires=0)
            G(theta, wires=[0, 1])
            qml.expval(qml.PauliX(0))

        tape = qml.tape.QuantumScript.from_queue(q)
        tape.trainable_params = {1}

        res_hadamard = dev.execute(tape)
        assert np.allclose(res_hadamard, -np.cos(theta / 2), atol=tol, rtol=0)

        res_hadamard, _ = grad_fn(tape, dev)

        res_param_shift, _ = grad_fn(tape, dev, qml.gradients.param_shift)
        assert np.allclose(res_hadamard, res_param_shift, atol=tol, rtol=0)

        expected = np.sin(theta / 2) / 2

        assert np.allclose(res_hadamard, expected, atol=tol, rtol=0)

    def test_control_rotations(self, tol):
        """Test RX, CRX and CRY."""
        dev = qml.device("default.qubit", wires=4)

        with qml.queuing.AnnotatedQueue() as q:
            qml.RX(0.1, wires=0)
            qml.CRY(0.2, wires=[2, 0])
            qml.CRX(0.3, wires=[0, 1])
            qml.expval(qml.PauliX(0))

        tape = qml.tape.QuantumScript.from_queue(q)
        tape.trainable_params = {0, 1, 2}

        res_hadamard, _ = grad_fn(tape, dev)
        assert np.allclose(res_hadamard, np.zeros(3), atol=tol, rtol=0)

    @pytest.mark.parametrize("theta", np.linspace(-2 * np.pi, 2 * np.pi, 7))
    @pytest.mark.parametrize("G", [qml.CRX, qml.CRY, qml.CRZ])
    def test_controlled_rotation_gradient_multi(self, G, theta, tol):
        """Test gradient of controlled rotation gates with multiple measurements"""
        dev = qml.device("default.qubit", wires=3)

        with qml.queuing.AnnotatedQueue() as q:
            qml.StatePrep(np.array([1.0, -1.0], requires_grad=False) / np.sqrt(2), wires=0)
            G(theta, wires=[0, 1])
            qml.expval(qml.PauliX(0))
            qml.probs(wires=[1])

        tape = qml.tape.QuantumScript.from_queue(q)
        tape.trainable_params = {1}

        res_hadamard, _ = grad_fn(tape, dev)
        res_param_shift, _ = grad_fn(tape, dev, qml.gradients.param_shift)

        assert isinstance(res_hadamard, (list, tuple))
        assert np.allclose(res_hadamard[0], res_param_shift[0], atol=tol, rtol=0)
        assert np.allclose(res_hadamard[1], res_param_shift[1], atol=tol, rtol=0)

    @pytest.mark.parametrize("theta", np.linspace(-2 * np.pi, 2 * np.pi, 7))
    @pytest.mark.parametrize("G", [qml.IsingXX, qml.IsingYY, qml.IsingZZ, qml.IsingXY])
    def test_ising_gradient(self, G, theta, tol):
        """Test gradient of Ising coupling gates"""
        dev = qml.device("default.qubit", wires=3)

        with qml.queuing.AnnotatedQueue() as q:
            qml.StatePrep(np.array([1.0, -1.0], requires_grad=False) / np.sqrt(2), wires=0)
            G(theta, wires=[0, 1])
            qml.expval(qml.PauliZ(1))

        tape = qml.tape.QuantumScript.from_queue(q)
        tape.trainable_params = {1}

        res_hadamard, _ = grad_fn(tape, dev)

        res_param_shift, _ = grad_fn(tape, dev, qml.gradients.param_shift)

        assert np.allclose(res_hadamard, res_param_shift, atol=tol, rtol=0)

    @pytest.mark.parametrize("theta", np.linspace(-2 * np.pi, np.pi, 7))
    def test_CRot_gradient_with_expansion(self, theta, tol):
        """Tests that the automatic gradient of an arbitrary controlled Euler-angle-parametrized
        gate is correct."""
        dev = qml.device("default.qubit", wires=3)
        a, b, c = np.array([theta, theta**3, np.sqrt(2) * theta])

        with qml.queuing.AnnotatedQueue() as q:
            qml.StatePrep(np.array([1.0, -1.0], requires_grad=False) / np.sqrt(2), wires=0)
            qml.CRot(a, b, c, wires=[0, 1])
            qml.expval(qml.PauliX(0))

        tape = qml.tape.QuantumScript.from_queue(q)
        tape.trainable_params = {1, 2, 3}

        res_hadamard = dev.execute(tape)
        expected = -np.cos(b / 2) * np.cos(0.5 * (a + c))
        assert np.allclose(res_hadamard, expected, atol=tol, rtol=0)

        grad, _ = grad_fn(tape, dev)

        expected = np.array(
            [
                0.5 * np.cos(b / 2) * np.sin(0.5 * (a + c)),
                0.5 * np.sin(b / 2) * np.cos(0.5 * (a + c)),
                0.5 * np.cos(b / 2) * np.sin(0.5 * (a + c)),
            ]
        )

        assert isinstance(grad, (tuple, list))
        assert len(grad) == 5
        assert np.allclose(-grad[1] / 2, expected[0], atol=tol, rtol=0)
        assert np.allclose(-grad[2] / 2, expected[1], atol=tol, rtol=0)
        assert np.allclose(-grad[1] / 2, expected[2], atol=tol, rtol=0)

    def test_gradients_agree_finite_differences(self, tol):
        """Tests that the Hadamard test gradient agrees with the first and second
        order finite differences"""
        params = np.array([0.1, -1.6, np.pi / 5])

        with qml.queuing.AnnotatedQueue() as q:
            qml.RX(params[0], wires=[0])
            qml.CNOT(wires=[0, 1])
            qml.RY(-1.6, wires=[0])
            qml.RY(params[1], wires=[1])
            qml.CNOT(wires=[1, 0])
            qml.RX(params[2], wires=[0])
            qml.CNOT(wires=[0, 1])
            qml.expval(qml.PauliZ(0))

        tape = qml.tape.QuantumScript.from_queue(q)
        tape.trainable_params = {0, 2, 3}
        dev = qml.device("default.qubit", wires=3)

        grad_F1, _ = grad_fn(tape, dev, fn=qml.gradients.finite_diff, approx_order=1)
        grad_F2, _ = grad_fn(
            tape, dev, fn=qml.gradients.finite_diff, approx_order=2, strategy="center"
        )
        grad_A, _ = grad_fn(tape, dev)

        # gradients computed with different methods must agree
        assert np.allclose(grad_A, grad_F1, atol=tol, rtol=0)
        assert np.allclose(grad_A, grad_F2, atol=tol, rtol=0)

    @pytest.mark.parametrize("angle", np.linspace(0, 2 * np.pi, 7, requires_grad=True))
    @pytest.mark.parametrize("pauli_word", ["XX", "YY", "ZZ", "XY", "YX", "ZX", "ZY", "YZ"])
    def test_differentiability_paulirot(self, angle, pauli_word, tol):
        """Test that differentiation of PauliRot works."""

        dev = qml.device("default.qubit", wires=3)
        with qml.queuing.AnnotatedQueue() as q:
            qml.PauliRot(angle, pauli_word, wires=[0, 1])
            qml.expval(qml.PauliY(0) @ qml.PauliX(1))

        tape = qml.tape.QuantumScript.from_queue(q)

        res_hadamard, _ = grad_fn(tape, dev)
        res_param_shift, _ = grad_fn(tape, dev, fn=qml.gradients.param_shift)

        assert np.allclose(res_hadamard, res_param_shift, tol)

    def test_single_expectation_value(self, tol):
        """Tests correct output shape and evaluation for a tape
        with a single expval output"""
        dev = qml.device("default.qubit", wires=3)
        x = 0.543
        y = -0.654

        with qml.queuing.AnnotatedQueue() as q:
            qml.RX(x, wires=[0])
            qml.RY(y, wires=[1])
            qml.CNOT(wires=[0, 1])
            qml.expval(qml.PauliZ(0) @ qml.PauliX(1))

        tape = qml.tape.QuantumScript.from_queue(q)

        res_hadamard, tapes = grad_fn(tape, dev)

        assert len(tapes) == 2

        assert len(res_hadamard) == 2
        assert not isinstance(res_hadamard[0], tuple)
        assert not isinstance(res_hadamard[1], tuple)

        expected = np.array([-np.sin(y) * np.sin(x), np.cos(y) * np.cos(x)])
        assert np.allclose(res_hadamard[0], expected[0], atol=tol, rtol=0)
        assert np.allclose(res_hadamard[1], expected[1], atol=tol, rtol=0)

    def test_multiple_expectation_values(self, tol):
        """Tests correct output shape and evaluation for a tape
        with multiple expval outputs"""
        dev = qml.device("default.qubit", wires=3)
        x = 0.543
        y = -0.654

        with qml.queuing.AnnotatedQueue() as q:
            qml.RX(x, wires=[0])
            qml.RY(y, wires=[1])
            qml.CNOT(wires=[0, 1])
            qml.expval(qml.PauliZ(0))
            qml.expval(qml.PauliX(1))
            qml.expval(qml.X(0))

        tape = qml.tape.QuantumScript.from_queue(q)

        res_hadamard, tapes = grad_fn(tape, dev)

        assert len(tapes) == 2

        assert len(res_hadamard) == 3
        assert len(res_hadamard[0]) == 2
        assert len(res_hadamard[1]) == 2

        expected = np.array([[-np.sin(x), 0], [0, np.cos(y)], [0, 0]])
        assert np.allclose(res_hadamard[0], expected[0], atol=tol, rtol=0)
        assert np.allclose(res_hadamard[1], expected[1], atol=tol, rtol=0)

    def test_diff_single_probs(self, tol):
        """Test diff of single probabilities."""
        dev = qml.device("default.qubit", wires=3)
        x = 0.543
        y = -0.654

        with qml.queuing.AnnotatedQueue() as q:
            qml.RX(x, wires=[0])
            qml.RY(y, wires=[1])
            qml.CNOT(wires=[0, 1])
            qml.probs(wires=[1])

        tape = qml.tape.QuantumScript.from_queue(q)

        res_hadamard, tapes = grad_fn(tape, dev)

        assert len(tapes) == 2
        assert isinstance(res_hadamard, (tuple, list))
        assert len(res_hadamard) == 2

        assert res_hadamard[0].shape == (2,)
        assert res_hadamard[1].shape == (2,)

        expected = np.array(
            [
                [-np.sin(x) * np.cos(y) / 2, -np.cos(x) * np.sin(y) / 2],
                [np.cos(y) * np.sin(x) / 2, np.cos(x) * np.sin(y) / 2],
            ]
        )

        assert np.allclose(res_hadamard[0], expected.T[0], atol=tol, rtol=0)
        assert np.allclose(res_hadamard[1], expected.T[1], atol=tol, rtol=0)

    def test_prob_expectation_values(self, tol):
        """Tests correct output shape and evaluation for a tape
        with prob and expval outputs"""

        dev = qml.device("default.qubit", wires=3)
        x = 0.543
        y = -0.654

        with qml.queuing.AnnotatedQueue() as q:
            qml.RX(x, wires=[0])
            qml.RY(y, wires=[1])
            qml.CNOT(wires=[0, 1])
            qml.expval(qml.PauliZ(0))
            qml.probs(wires=[0, 1])
            qml.probs()

        tape = qml.tape.QuantumScript.from_queue(q)

        res_hadamard, tapes = grad_fn(tape, dev)

        assert len(tapes) == 2

        assert isinstance(res_hadamard, (tuple, list))
        assert len(res_hadamard) == 3

        assert isinstance(res_hadamard[0], (tuple, list))
        assert len(res_hadamard[0]) == 2

        # assert isinstance(res_hadamard[0][0], np.ndarray)
        assert res_hadamard[0][0].shape == ()
        # assert isinstance(res_hadamard[0][1], np.ndarray)
        assert res_hadamard[0][1].shape == ()

        for res in res_hadamard[1:]:
            assert isinstance(res, (tuple, list))
            assert len(res) == 2

            assert isinstance(res[0], np.ndarray)
            assert res[0].shape == (4,)
            assert isinstance(res[1], np.ndarray)
            assert res[1].shape == (4,)

        expval_expected = [-2 * np.sin(x) / 2, 0]
        probs_expected = (
            np.array(
                [
                    [
                        -(np.cos(y / 2) ** 2 * np.sin(x)),
                        -(np.cos(x / 2) ** 2 * np.sin(y)),
                    ],
                    [
                        -(np.sin(x) * np.sin(y / 2) ** 2),
                        (np.cos(x / 2) ** 2 * np.sin(y)),
                    ],
                    [
                        (np.sin(x) * np.sin(y / 2) ** 2),
                        (np.sin(x / 2) ** 2 * np.sin(y)),
                    ],
                    [
                        (np.cos(y / 2) ** 2 * np.sin(x)),
                        -(np.sin(x / 2) ** 2 * np.sin(y)),
                    ],
                ]
            )
            / 2
        )
        # Expvals
        assert np.allclose(res_hadamard[0][0], expval_expected[0], tol)
        assert np.allclose(res_hadamard[0][1], expval_expected[1], tol)

        # Probs
        for res in res_hadamard[1:]:
            assert np.allclose(res[0], probs_expected[:, 0], tol)
            assert np.allclose(res[1], probs_expected[:, 1], tol)

    costs_and_expected_expval_scalar = [
        (cost7, (), np.ndarray),
        (cost8, (1,), list),
        (cost9, (2,), tuple),
    ]

    @pytest.mark.parametrize("mode", ["standard", "reversed", "direct", "reversed-direct"])
    @pytest.mark.parametrize("cost, exp_shape, exp_type", costs_and_expected_expval_scalar)
    def test_output_shape_matches_qnode_expval_scalar(self, cost, exp_shape, exp_type, mode):
        """Test that the transform output shape matches that of the QNode for
        expectation values and a scalar parameter."""
        if mode in {"reversed", "reversed-direct"} and exp_shape == (2,):
            pytest.xfail("reversed modes do not work with more than one output value.")
        dev = qml.device("default.qubit", wires=4)

        x = np.array(0.419)
        circuit = qml.QNode(cost, dev)

        res_hadamard = qml.gradients.hadamard_grad(circuit, mode=mode)(x)

        assert isinstance(res_hadamard, exp_type)
        assert np.array(res_hadamard).shape == exp_shape

    costs_and_expected_expval_array = [
        (cost1, [3], np.ndarray),
        (cost2, [3], list),
        (cost3, [2, 3], tuple),
    ]

    @pytest.mark.parametrize("mode", ["standard", "reversed", "direct", "reversed-direct"])
    @pytest.mark.parametrize("cost, exp_shape, exp_type", costs_and_expected_expval_array)
    def test_output_shape_matches_qnode_expval_array(self, cost, exp_shape, exp_type, mode):
        """Test that the transform output shape matches that of the QNode for
        expectation values and an array-valued parameter."""
        if mode in {"reversed", "reversed-direct"} and exp_shape == [2, 3]:
            pytest.xfail("reversed modes do not work with more than one output value.")

        dev = qml.device("default.qubit", wires=4)

        x = np.random.rand(3)
        circuit = qml.QNode(cost, dev)

        res_hadamard = qml.gradients.hadamard_grad(circuit, mode=mode)(x)

        assert isinstance(res_hadamard, exp_type)
        if len(res_hadamard) == 1:
            res_hadamard = res_hadamard[0]
        assert len(res_hadamard) == exp_shape[0]

        if len(exp_shape) > 1:
            for r in res_hadamard:
                assert isinstance(r, np.ndarray)
                assert len(r) == exp_shape[1]

    costs_and_expected_probs = [
        (cost4, [4, 3], np.ndarray),
        (cost5, [4, 3], list),
        (cost6, [2, 4, 3], tuple),
        (cost10, [32, 3], np.ndarray),  # Note that the shape here depends on the device
        (cost11, [2, 32, 3], tuple),
        (cost12, [8, 3], np.ndarray),
    ]

    @pytest.mark.parametrize(
        "mode", ["standard"]
    )  # other modes should not work with probs at the moment
    @pytest.mark.parametrize("cost, exp_shape, exp_type", costs_and_expected_probs)
    def test_output_shape_matches_qnode_probs(self, cost, exp_shape, exp_type, mode):
        """Test that the transform output shape matches that of the QNode."""
        dev = qml.device("default.qubit", wires=5)

        x = np.random.rand(3)
        circuit = qml.QNode(cost, dev)

        res_hadamard = qml.gradients.hadamard_grad(circuit, mode=mode)(x)
        assert isinstance(res_hadamard, exp_type)
        if len(res_hadamard) == 1:
            res_hadamard = res_hadamard[0]
        assert len(res_hadamard) == exp_shape[0]

        # Also check on the tape level
        tape = qml.workflow.construct_tape(circuit)(x)
        tapes, fn = qml.gradients.hadamard_grad(tape, mode=mode)
        res_hadamard_tape = qml.math.moveaxis(qml.math.stack(fn(dev.execute(tapes))), -2, -1)

        for res in [res_hadamard, res_hadamard_tape]:
            if len(exp_shape) > 2:
                for r in res:
                    assert isinstance(r, np.ndarray)
                    assert len(r) == exp_shape[1]

                    for r_ in r:
                        assert isinstance(r_, np.ndarray)
                        assert len(r_) == exp_shape[2]

            elif len(exp_shape) > 1:
                for r in res:
                    assert isinstance(r, np.ndarray)
                    assert len(r) == exp_shape[1]

    @pytest.mark.parametrize("shots", [None, 100, (1000, 1000)])
    def test_shots_attribute(self, shots):
        """Tests that the shots attribute is copied to the new tapes"""
        dev = qml.device("default.qubit", wires=3)
        x = 0.543
        y = -0.654

        with qml.queuing.AnnotatedQueue() as q:
            qml.RX(x, wires=[0])
            qml.RY(y, wires=[1])
            qml.CNOT(wires=[0, 1])
            qml.expval(qml.PauliZ(0) @ qml.PauliX(1))

        tape = qml.tape.QuantumScript.from_queue(q, shots=shots)
        _, tapes = grad_fn(tape, dev)

        assert all(new_tape.shots == tape.shots for new_tape in tapes)

    @pytest.mark.parametrize("mode", ["standard", "reversed", "direct", "reversed-direct"])
    @pytest.mark.autograd
    def test_no_trainable_params_qnode_autograd(self, mode):
        """Test that the correct ouput and warning is generated in the absence of any trainable
        parameters"""
        dev = qml.device("default.qubit", wires=2)

        @qml.qnode(dev, interface="autograd")
        def circuit(weights):
            qml.RX(weights[0], wires=0)
            qml.RY(weights[1], wires=0)
            return qml.expval(qml.PauliZ(0) @ qml.PauliZ(1))

        weights = [0.1, 0.2]
        with pytest.raises(qml.QuantumFunctionError, match="No trainable parameters."):
            qml.gradients.hadamard_grad(circuit, mode=mode)(weights)

    @pytest.mark.parametrize("mode", ["standard", "reversed", "direct", "reversed-direct"])
    @pytest.mark.torch
    def test_no_trainable_params_qnode_torch(self, mode):
        """Test that the correct output and warning is generated in the absence of any trainable
        parameters"""
        dev = qml.device("default.qubit", wires=2)

        @qml.qnode(dev, interface="torch")
        def circuit(weights):
            qml.RX(weights[0], wires=0)
            qml.RY(weights[1], wires=0)
            return qml.expval(qml.PauliZ(0) @ qml.PauliZ(1))

        weights = [0.1, 0.2]
        with pytest.raises(qml.QuantumFunctionError, match="No trainable parameters."):
            qml.gradients.hadamard_grad(circuit, mode=mode)(weights)

    @pytest.mark.parametrize("mode", ["standard", "reversed", "direct", "reversed-direct"])
    @pytest.mark.tf
    def test_no_trainable_params_qnode_tf(self, mode):
        """Test that the correct ouput and warning is generated in the absence of any trainable
        parameters"""
        dev = qml.device("default.qubit", wires=2)

        @qml.qnode(dev, interface="tf")
        def circuit(weights):
            qml.RX(weights[0], wires=0)
            qml.RY(weights[1], wires=0)
            return qml.expval(qml.PauliZ(0) @ qml.PauliZ(1))

        weights = [0.1, 0.2]
        with pytest.raises(qml.QuantumFunctionError, match="No trainable parameters."):
            qml.gradients.hadamard_grad(circuit, mode=mode)(weights)

    @pytest.mark.parametrize("mode", ["standard", "reversed", "direct", "reversed-direct"])
    @pytest.mark.jax
    def test_no_trainable_params_qnode_jax(self, mode):
        """Test that the correct ouput and warning is generated in the absence of any trainable
        parameters"""
        dev = qml.device("default.qubit", wires=2)

        @qml.qnode(dev, interface="jax")
        def circuit(weights):
            qml.RX(weights[0], wires=0)
            qml.RY(weights[1], wires=0)
            return qml.expval(qml.PauliZ(0) @ qml.PauliZ(1))

        weights = [0.1, 0.2]
        with pytest.raises(qml.QuantumFunctionError, match="No trainable parameters."):
            qml.gradients.hadamard_grad(circuit, mode=mode)(weights)

    @pytest.mark.parametrize("mode", ["standard", "reversed", "direct", "reversed-direct"])
    def test_no_trainable_params_tape(self, mode):
        """Test that the correct ouput and warning is generated in the absence of any trainable
        parameters"""
        dev = qml.device("default.qubit", wires=2)

        weights = [0.1, 0.2]
        with qml.queuing.AnnotatedQueue() as q:
            qml.RX(weights[0], wires=0)
            qml.RY(weights[1], wires=0)
            qml.expval(qml.PauliZ(0) @ qml.PauliZ(1))

        tape = qml.tape.QuantumScript.from_queue(q)
        # TODO: remove once #2155 is resolved
        tape.trainable_params = []

        with pytest.warns(UserWarning, match="gradient of a tape with no trainable parameters"):
            g_tapes, post_processing = qml.gradients.hadamard_grad(tape, mode=mode)
        res_hadamard = post_processing(qml.execute(g_tapes, dev, None))

        assert g_tapes == []
        assert isinstance(res_hadamard, np.ndarray)
        assert res_hadamard.shape == (0,)


class TestHadamardGradEdgeCases:
    """Test the Hadamard gradient transform and edge cases such as non diff parameters, auxiliary wires, etc..."""

    # pylint:disable=too-many-public-methods

    device_wires = [qml.wires.Wires([0, 1, "aux"])]
    device_wires_no_aux = [qml.wires.Wires([0, 1, 2])]

    working_wires = [None, qml.wires.Wires("aux"), "aux"]
    already_used_wires = [qml.wires.Wires(0), qml.wires.Wires(1)]

    @pytest.mark.parametrize("mode", ["standard"])  # test is fairly standard specific
    @pytest.mark.parametrize("aux_wire", working_wires)
    @pytest.mark.parametrize("device_wires", device_wires)
    def test_aux_wire(self, aux_wire, device_wires, mode):
        """Test the aux wire is available."""
        # One qubit is added to the device 2 + 1
        dev = qml.device("default.qubit", wires=device_wires)
        x = 0.543
        y = -0.654

        with qml.queuing.AnnotatedQueue() as q:
            qml.RX(x, wires=[0])
            qml.RY(y, wires=[1])
            qml.CNOT(wires=[0, 1])
            qml.expval(qml.PauliZ(0) @ qml.PauliX(1))

        tape = qml.tape.QuantumScript.from_queue(q)

        tapes, _ = qml.gradients.hadamard_grad(
            tape, aux_wire=aux_wire, device_wires=dev.wires, mode=mode
        )
        assert len(tapes) == 2
        tapes, _ = qml.gradients.hadamard_grad(tape, aux_wire=aux_wire, mode=mode)
        assert len(tapes) == 2

    @pytest.mark.parametrize("mode", ["standard", "reversed", "direct", "reversed-direct"])
    def test_empty_circuit(self, mode):
        """Test that an empty circuit works correctly"""
        with qml.queuing.AnnotatedQueue() as q:
            qml.expval(qml.PauliZ(0))

        tape = qml.tape.QuantumScript.from_queue(q)
        with pytest.warns(UserWarning, match="gradient of a tape with no trainable parameters"):
            tapes, _ = qml.gradients.hadamard_grad(tape, mode=mode)
        assert not tapes

    @pytest.mark.parametrize("mode", ["standard", "reversed", "direct", "reversed-direct"])
    def test_all_parameters_independent(self, mode):
        """Test that a circuit where all parameters do not affect the output"""
        with qml.queuing.AnnotatedQueue() as q:
            qml.RX(0.4, wires=0)
            qml.expval(qml.PauliZ(1))

        tape = qml.tape.QuantumScript.from_queue(q)
        tapes, _ = qml.gradients.hadamard_grad(tape, mode=mode)
        assert not tapes

    def test_independent_parameter(self):
        """Test that an independent parameter is skipped
        during the Jacobian computation."""

        with qml.queuing.AnnotatedQueue() as q:
            qml.RX(0.543, wires=[0])
            qml.RY(-0.654, wires=[1])  # does not have any impact on the expval
            qml.expval(qml.PauliZ(0))

        tape = qml.tape.QuantumScript.from_queue(q)
        dev = qml.device("default.qubit", wires=3)

        res_hadamard, tapes = grad_fn(tape, dev)

        assert len(tapes) == 1

        assert isinstance(res_hadamard, (tuple, list))
        assert len(res_hadamard) == 2
        assert res_hadamard[0].shape == ()
        assert res_hadamard[1].shape == ()

    def test_no_trainable_params_multiple_return_tape(self):
        """Test that the correct ouput and warning is generated in the absence of any trainable
        parameters with multiple returns."""
        dev = qml.device("default.qubit", wires=2)

        weights = [0.1, 0.2]
        with qml.queuing.AnnotatedQueue() as q:
            qml.RX(weights[0], wires=0)
            qml.RY(weights[1], wires=0)
            qml.expval(qml.PauliZ(0) @ qml.PauliZ(1))
            qml.probs(wires=[0, 1])

        tape = qml.tape.QuantumScript.from_queue(q)
        tape.trainable_params = []

        with pytest.warns(UserWarning, match="gradient of a tape with no trainable parameters"):
            res_hadamard, tapes = grad_fn(tape, dev)

        assert tapes == []
        assert isinstance(res_hadamard, tuple)
        for r in res_hadamard:
            assert isinstance(r, np.ndarray)
            assert r.shape == (0,)

    def test_all_zero_diff_methods_tape(self):
        """Test that the transform works correctly when the diff method for every parameter is
        identified to be 0, and that no tapes were generated."""
        dev = qml.device("default.qubit", wires=3)

        params = np.array([0.5, 0.5, 0.5], requires_grad=True)

        with qml.queuing.AnnotatedQueue() as q:
            qml.Rot(*params, wires=0)
            qml.probs([2, 3])

        tape = qml.tape.QuantumScript.from_queue(q)

        res_hadamard, tapes = grad_fn(tape, dev)

        assert tapes == []

        assert isinstance(res_hadamard, (list, tuple))

        assert len(res_hadamard) == 3

        assert isinstance(res_hadamard[0], np.ndarray)
        assert res_hadamard[0].shape == (4,)
        assert np.allclose(res_hadamard[0], 0)

        assert isinstance(res_hadamard[1], np.ndarray)
        assert res_hadamard[1].shape == (4,)
        assert np.allclose(res_hadamard[1], 0)

        assert isinstance(res_hadamard[2], np.ndarray)
        assert res_hadamard[2].shape == (4,)
        assert np.allclose(res_hadamard[2], 0)

    def test_all_zero_diff_methods_multiple_returns_tape(self):
        """Test that the transform works correctly when the diff method for every parameter is
        identified to be 0, and that no tapes were generated."""

        dev = qml.device("default.qubit", wires=3)

        params = np.array([0.5, 0.5, 0.5], requires_grad=True)

        with qml.queuing.AnnotatedQueue() as q:
            qml.Rot(*params, wires=0)
            qml.expval(qml.PauliZ(wires=2))
            qml.probs([2, 3])

        tape = qml.tape.QuantumScript.from_queue(q)

        res_hadamard, tapes = grad_fn(tape, dev)

        assert tapes == []

        assert isinstance(res_hadamard, tuple)

        assert len(res_hadamard) == 2

        # First elem
        assert len(res_hadamard[0]) == 3

        assert isinstance(res_hadamard[0][0], np.ndarray)
        assert res_hadamard[0][0].shape == ()
        assert np.allclose(res_hadamard[0][0], 0)

        assert isinstance(res_hadamard[0][1], np.ndarray)
        assert res_hadamard[0][1].shape == ()
        assert np.allclose(res_hadamard[0][1], 0)

        assert isinstance(res_hadamard[0][2], np.ndarray)
        assert res_hadamard[0][2].shape == ()
        assert np.allclose(res_hadamard[0][2], 0)

        # Second elem
        assert len(res_hadamard[0]) == 3

        assert isinstance(res_hadamard[1][0], np.ndarray)
        assert res_hadamard[1][0].shape == (4,)
        assert np.allclose(res_hadamard[1][0], 0)

        assert isinstance(res_hadamard[1][1], np.ndarray)
        assert res_hadamard[1][1].shape == (4,)
        assert np.allclose(res_hadamard[1][1], 0)

        assert isinstance(res_hadamard[1][2], np.ndarray)
        assert res_hadamard[1][2].shape == (4,)
        assert np.allclose(res_hadamard[1][2], 0)

    @pytest.mark.parametrize("mode", ["standard"])
    @pytest.mark.parametrize("prefactor", [1.0, 2.0])
    def test_all_zero_diff_methods(self, prefactor, mode):
        """Test that the transform works correctly when the diff method for every parameter is
        identified to be 0, and that no tapes were generated."""
        dev = qml.device("default.qubit", wires=4)

        @qml.qnode(dev)
        def circuit(params):
            qml.Rot(*(prefactor * params), wires=0)
            return qml.probs([2, 3])

        params = np.array([0.5, 0.5, 0.5], requires_grad=True)

        result = qml.gradients.hadamard_grad(circuit, mode=mode)(params)

        assert isinstance(result, np.ndarray)
        assert result.shape == (4, 3)
        assert np.allclose(result, 0)


@pytest.mark.parametrize("mode", ["standard", "reversed", "direct", "reversed-direct"])
class TestHadamardTestGradDiff:
    """Test that the transform is differentiable"""

    @pytest.mark.autograd
    def test_autograd(self, mode):
        """Tests that the output of the hadamard gradient transform
        can be differentiated using autograd, yielding second derivatives."""
        dev = qml.device("default.qubit", wires=3)
        params = np.array([0.543, -0.654], requires_grad=True)

        def cost_fn_hadamard(x):
            with qml.queuing.AnnotatedQueue() as q:
                qml.RX(x[0], wires=[0])
                qml.RY(x[1], wires=[1])
                qml.CNOT(wires=[0, 1])
                qml.expval(qml.PauliZ(0) @ qml.PauliX(1))

            tape = qml.tape.QuantumScript.from_queue(q)
            tape.trainable_params = {0, 1}
            tapes, fn = qml.gradients.hadamard_grad(tape, mode=mode)
            jac = fn(dev.execute(tapes))
            return qml.math.stack(jac)

        def cost_fn_param_shift(x):
            with qml.queuing.AnnotatedQueue() as q:
                qml.RX(x[0], wires=[0])
                qml.RY(x[1], wires=[1])
                qml.CNOT(wires=[0, 1])
                qml.expval(qml.PauliZ(0) @ qml.PauliX(1))

            tape = qml.tape.QuantumScript.from_queue(q)
            tape.trainable_params = {0, 1}
            tapes, fn = qml.gradients.param_shift(tape)
            jac = fn(dev.execute(tapes))
            return qml.math.stack(jac)

        res_hadamard = qml.jacobian(cost_fn_hadamard)(params)
        res_param_shift = qml.jacobian(cost_fn_param_shift)(params)
        assert np.allclose(res_hadamard, res_param_shift)

    @pytest.mark.tf
    def test_tf(self, mode):
        """Tests that the output of the hadamard gradient transform
        can be differentiated using TF, yielding second derivatives."""
        import tensorflow as tf

        dev = qml.device("default.qubit", wires=3)
        params = tf.Variable([0.543, -0.654], dtype=tf.float64)

        with tf.GradientTape() as t_h:
            with qml.queuing.AnnotatedQueue() as q:
                qml.RX(params[0], wires=[0])
                qml.RY(params[1], wires=[1])
                qml.CNOT(wires=[0, 1])
                qml.expval(qml.PauliZ(0) @ qml.PauliX(1))

            tape = qml.tape.QuantumScript.from_queue(q)
            tape.trainable_params = {0, 1}
            tapes, fn = qml.gradients.hadamard_grad(tape, mode=mode)
            jac_h = fn(dev.execute(tapes))
            jac_h = qml.math.stack(jac_h)

        with tf.GradientTape() as t_p:
            with qml.queuing.AnnotatedQueue() as q:
                qml.RX(params[0], wires=[0])
                qml.RY(params[1], wires=[1])
                qml.CNOT(wires=[0, 1])
                qml.expval(qml.PauliZ(0) @ qml.PauliX(1))

            tape = qml.tape.QuantumScript.from_queue(q)
            tape.trainable_params = {0, 1}
            tapes, fn = qml.gradients.param_shift(tape)
            jac_p = fn(dev.execute(tapes))
            jac_p = qml.math.stack(jac_p)

        res_hadamard = t_h.jacobian(jac_h, params)
        res_param_shift = t_p.jacobian(jac_p, params)

        assert np.allclose(res_hadamard, res_param_shift)

    @pytest.mark.torch
    def test_torch(self, mode):
        """Tests that the output of the hadamard gradient transform
        can be differentiated using Torch, yielding second derivatives."""
        import torch

        dev = qml.device("default.qubit", wires=3)
        params = torch.tensor([0.543, -0.654], dtype=torch.float64, requires_grad=True)

        def cost_h(x):
            with qml.queuing.AnnotatedQueue() as q:
                qml.RX(x[0], wires=[0])
                qml.RY(x[1], wires=[1])
                qml.CNOT(wires=[0, 1])
                qml.expval(qml.PauliZ(0) @ qml.PauliX(1))

            tape = qml.tape.QuantumScript.from_queue(q)
            tapes, fn = qml.gradients.hadamard_grad(tape, mode=mode)

            return tuple(fn(dev.execute(tapes)))

        def cost_p(x):
            with qml.queuing.AnnotatedQueue() as q:
                qml.RX(x[0], wires=[0])
                qml.RY(x[1], wires=[1])
                qml.CNOT(wires=[0, 1])
                qml.expval(qml.PauliZ(0) @ qml.PauliX(1))

            tape = qml.tape.QuantumScript.from_queue(q)
            tapes, fn = qml.gradients.param_shift(tape)

            return tuple(fn(dev.execute(tapes)))

        res_hadamard = torch.autograd.functional.jacobian(cost_h, params)
        res_param_shift = torch.autograd.functional.jacobian(cost_p, params)

        assert np.allclose(res_hadamard[0].detach(), res_param_shift[0].detach())
        assert np.allclose(res_hadamard[1].detach(), res_param_shift[1].detach())

    @pytest.mark.jax
    def test_jax(self, mode):
        """Tests that the output of the hadamard gradient transform
        can be differentiated using JAX, yielding second derivatives."""
        import jax
        from jax import numpy as jnp

        dev = qml.device("default.qubit", wires=3)
        params = jnp.array([0.543, -0.654])

        def cost_h(x):
            with qml.queuing.AnnotatedQueue() as q:
                qml.RX(x[0], wires=[0])
                qml.RY(x[1], wires=[1])
                qml.CNOT(wires=[0, 1])
                qml.expval(qml.PauliZ(0) @ qml.PauliX(1))

            tape = qml.tape.QuantumScript.from_queue(q)
            tape.trainable_params = {0, 1}
            tapes, fn = qml.gradients.hadamard_grad(tape, mode=mode)

            return fn(dev.execute(tapes))

        def cost_p(x):
            with qml.queuing.AnnotatedQueue() as q:
                qml.RX(x[0], wires=[0])
                qml.RY(x[1], wires=[1])
                qml.CNOT(wires=[0, 1])
                qml.expval(qml.PauliZ(0) @ qml.PauliX(1))

            tape = qml.tape.QuantumScript.from_queue(q)
            tape.trainable_params = {0, 1}
            tapes, fn = qml.gradients.hadamard_grad(tape, mode=mode)

            return fn(dev.execute(tapes))

        res_hadamard = jax.jacobian(cost_h)(params)
        res_param_shift = jax.jacobian(cost_p)(params)
        assert np.allclose(res_hadamard, res_param_shift)


@pytest.mark.parametrize("argnums", [[0], [1], [0, 1]])
@pytest.mark.parametrize("interface", ["jax"])
@pytest.mark.parametrize("mode", ["standard", "reversed", "direct", "reversed-direct"])
@pytest.mark.jax
class TestJaxArgnums:
    """Class to test the integration of argnums (Jax) and the hadamard grad transform."""

    expected_jacs = []
    interfaces = ["auto", "jax"]

    def test_argnum_error(self, argnums, interface, mode):
        """Test that giving argnum to Jax, raises an error."""
        import jax

        dev = qml.device("default.qubit", wires=3)

        @qml.qnode(dev, interface=interface)
        def circuit(x, y):
            qml.RX(x[0], wires=[0])
            qml.RY(y, wires=[1])
            qml.CNOT(wires=[0, 1])
            return qml.expval(qml.PauliZ(0) @ qml.PauliX(1))

        x = jax.numpy.array([0.543, 0.2])
        y = jax.numpy.array(-0.654)

        with pytest.raises(
            qml.QuantumFunctionError,
            match="argnum does not work with the Jax interface. You should use argnums instead.",
        ):
            qml.gradients.hadamard_grad(circuit, argnum=argnums, mode=mode)(x, y)

    def test_single_expectation_value(self, argnums, interface, mode):
        """Test for single expectation value."""
        import jax

        dev = qml.device("default.qubit", wires=3)

        @qml.qnode(dev, interface=interface)
        def circuit(x, y):
            qml.RX(x[0], wires=[0])
            qml.RY(y, wires=[1])
            qml.CNOT(wires=[0, 1])
            return qml.expval(qml.PauliZ(0) @ qml.PauliX(1))

        x = jax.numpy.array([0.543, 0.2])
        y = jax.numpy.array(-0.654)

        res = qml.gradients.hadamard_grad(circuit, argnums=argnums, mode=mode)(x, y)

        expected_0 = np.array([-np.sin(y) * np.sin(x[0]), 0])
        expected_1 = np.array(np.cos(y) * np.cos(x[0]))

        if argnums == [0]:
            assert np.allclose(res, expected_0)
        if argnums == [1]:
            assert np.allclose(res, expected_1)
        if argnums == [0, 1]:
            assert np.allclose(res[0], expected_0)
            assert np.allclose(res[1], expected_1)

    def test_multi_expectation_values(self, argnums, interface, mode):
        """Test for multiple expectation values."""
        if mode in {"reversed", "reversed-direct"}:
            pytest.skip("these methods do not work with more than one observable.")
        import jax

        dev = qml.device("default.qubit", wires=3)

        @qml.qnode(dev, interface=interface)
        def circuit(x, y):
            qml.RX(x[0], wires=[0])
            qml.RY(y, wires=[1])
            qml.CNOT(wires=[0, 1])
            return qml.expval(qml.PauliZ(0)), qml.expval(qml.PauliX(1))

        x = jax.numpy.array([0.543, 0.2])
        y = jax.numpy.array(-0.654)

        res = qml.gradients.hadamard_grad(circuit, argnums=argnums, mode=mode)(x, y)

        expected_0 = np.array([[-np.sin(x[0]), 0.0], [0.0, 0.0]])
        expected_1 = np.array([0, np.cos(y)])

        if argnums == [0]:
            assert np.allclose(res[0], expected_0[0])
            assert np.allclose(res[1], expected_0[1])
        if argnums == [1]:
            assert np.allclose(res, expected_1)
        if argnums == [0, 1]:
            assert np.allclose(res[0][0], expected_0[0])
            assert np.allclose(res[0][1], expected_0[1])
            assert np.allclose(res[1][0], expected_1[0])
            assert np.allclose(res[1][1], expected_1[1])

    def test_hessian(self, argnums, interface, mode):
        """Test for hessian."""
        import jax

        dev = qml.device("default.qubit", wires=4)

        @qml.qnode(dev, interface=interface)
        def circuit(x, y):
            qml.RX(x[0], wires=[0])
            qml.RY(x[1], wires=[1])
            qml.RY(y, wires=[1])
            return qml.expval(qml.PauliZ(0) @ qml.PauliX(1))

        x = jax.numpy.array([0.543, -0.654])
        y = jax.numpy.array(-0.123)

        res = jax.jacobian(
            qml.gradients.hadamard_grad(circuit, argnums=argnums, mode=mode), argnums=argnums
        )(x, y)
        res_expected = jax.hessian(circuit, argnums=argnums)(x, y)

        if len(argnums) == 1:
            # jax.hessian produces an additional tuple axis, which we have to index away here
            assert np.allclose(res, res_expected[0])
        else:
            # The Hessian is a 2x2 nested tuple "matrix" for argnums=[0, 1]
            for r, r_e in zip(res, res_expected):
                for r_, r_e_ in zip(r, r_e):
                    assert np.allclose(r_, r_e_)<|MERGE_RESOLUTION|>--- conflicted
+++ resolved
@@ -108,11 +108,6 @@
 class TestHadamardValidation:
     """Test validation of edge cases with the hadamard gradient."""
 
-<<<<<<< HEAD
-    def test_invalid_mode(self):
-        """Test that a ValueError is raised if an invalid mode is provided."""
-        raise NotImplementedError("add test here")
-=======
     @pytest.mark.parametrize("mode", ["invalid-mode"])
     def test_invalid_mode(self, mode):
         """Test that a ValueError is raised if an invalid mode is provided."""
@@ -120,7 +115,6 @@
         _match = r"Invalid mode"
         with pytest.raises(ValueError, match=_match):
             qml.gradients.hadamard_grad(tape, mode=mode)
->>>>>>> 85f6ff7f
 
     @pytest.mark.parametrize("mode", ["standard", "reversed", "direct", "reversed-direct"])
     def test_trainable_batched_tape_raises(self, mode):
@@ -180,7 +174,6 @@
         dev = qml.device("default.qubit", wires=device_wires)
         x = 0.543
         y = -0.654
-<<<<<<< HEAD
 
         with qml.queuing.AnnotatedQueue() as q:
             qml.RX(x, wires=[0])
@@ -282,7 +275,7 @@
         )
         qml.assert_equal(batch[1], expected1)
 
-        assert qml.math.allclose(fn((1.0,)), -2.0)
+        assert qml.math.allclose(fn((1.0, 2.0)), -6.0)
 
     def test_direct_mode(self):
         """Directly test the batch output of applying the direct mode hadamard gradient."""
@@ -319,7 +312,7 @@
         )
         qml.assert_equal(batch[3], expected3)
 
-        assert qml.math.allclose(fn((1.0,)), -0.25)
+        assert qml.math.allclose(fn((1.0, 2.0, 3.0, 4.0)), 0.5)
 
     def test_reversed_direct_mode(self):
         """Directly test tht batch output of applying the reversed direct mode of hadamard gradient."""
@@ -351,178 +344,6 @@
         )
         qml.assert_equal(batch[2], expected2)
 
-=======
-
-        with qml.queuing.AnnotatedQueue() as q:
-            qml.RX(x, wires=[0])
-            qml.RY(y, wires=[1])
-            qml.CNOT(wires=[0, 1])
-            qml.expval(qml.PauliZ(0) @ qml.PauliX(1))
-
-        tape = qml.tape.QuantumScript.from_queue(q)
-        _match = "The requested auxiliary wire does not exist on the used device"
-        with pytest.raises(qml.wires.WireError, match=_match):
-            qml.gradients.hadamard_grad(tape, aux_wire=aux_wire, device_wires=dev.wires, mode=mode)
-
-    @pytest.mark.parametrize("mode", ["standard", "reversed"])
-    @pytest.mark.parametrize("aux_wire", [None, qml.wires.Wires(0), qml.wires.Wires(1)])
-    def test_device_not_enough_wires(self, aux_wire, mode):
-        """Test that an error is raised when the device cannot accept an auxiliary wire
-        because it is full."""
-        dev = qml.device("default.qubit", wires=2)
-
-        m = qml.expval(qml.PauliZ(0) @ qml.PauliX(1))
-        tape = qml.tape.QuantumScript([qml.RX(0.543, wires=[0]), qml.RY(-0.654, wires=[1])], [m])
-
-        if aux_wire is None:
-            _match = "The device has no free wire for the auxiliary wire."
-        else:
-            _match = "The requested auxiliary wire is already in use by the circuit."
-        with pytest.raises(qml.wires.WireError, match=_match):
-            qml.gradients.hadamard_grad(tape, aux_wire=aux_wire, device_wires=dev.wires, mode=mode)
-
-    @pytest.mark.parametrize("mode", ["standard", "reversed"])
-    def test_device_wire_does_not_exist(self, mode):
-        """Test that an error is raised when the device cannot accept an auxiliary wire
-        because it does not exist on the device."""
-        aux_wire = qml.wires.Wires("aux")
-        dev = qml.device("default.qubit", wires=2)
-        m = qml.expval(qml.PauliZ(0) @ qml.PauliX(1))
-        tape = qml.tape.QuantumScript([qml.RX(0.543, wires=[0]), qml.RY(-0.654, wires=[1])], [m])
-
-        _match = "The requested auxiliary wire does not exist on the used device."
-        with pytest.raises(qml.wires.WireError, match=_match):
-            qml.gradients.hadamard_grad(tape, aux_wire=aux_wire, device_wires=dev.wires, mode=mode)
-
-    @pytest.mark.parametrize("measurement", [qml.state(), qml.var(qml.Z(0))])
-    @pytest.mark.parametrize("mode", ["standard", "reversed", "direct", "reversed-direct"])
-    def test_state_non_differentiable_error(self, mode, measurement):
-        """Test error raised if attempting to differentiate with
-        respect to a state"""
-
-        tape = qml.tape.QuantumScript([qml.RX(0.543, 0), qml.RY(-0.654, 0)], [measurement])
-        _match = r"is not supported"
-        with pytest.raises(ValueError, match=_match):
-            qml.gradients.hadamard_grad(tape, mode=mode)
-
-    @pytest.mark.parametrize("measurement", [qml.probs(wires=[0])])
-    @pytest.mark.parametrize("mode", ["reversed", "direct", "reversed-direct"])
-    def test_no_probs_with_new_modes(self, mode, measurement):
-        """Test that a ValueError is raised if qml.probs is used with reversed, direct, or reversed direct"""
-
-        tape = qml.tape.QuantumScript([qml.RX(0.543, 0), qml.RY(-0.654, 0)], [measurement])
-        _match = r"is not supported"
-        with pytest.raises(ValueError, match=_match):
-            qml.gradients.hadamard_grad(tape, mode=mode)
-
-    @pytest.mark.parametrize("mode", ("reversed", "reversed-direct"))
-    def test_at_most_one_measurement_with_reversed(self, mode):
-        """Test that a ValueError is raised if more than one expectation value is used
-        with reversed and reversed-direct methods."""
-
-        tape = qml.tape.QuantumScript(
-            [qml.RX(0.543, 0), qml.RY(-0.654, 0)], [qml.expval(qml.Z(0)), qml.expval(qml.X(0))]
-        )
-        with pytest.raises(NotImplementedError):
-            qml.gradients.hadamard_grad(tape, mode=mode)
-
-
-class TestDifferentModes:
-    """Unit test the different modes of gradient."""
-
-    def test_reversed_mode(self):
-        """Test that reversed mode hadamard gradient constructs the correct batch of tapes."""
-
-        tape = qml.tape.QuantumScript(
-            [qml.IsingXY(0.5, wires=(0, 1))], [qml.expval(qml.X(0) + qml.Y(0))], shots=50
-        )
-        batch, fn = qml.gradients.hadamard_grad(tape, mode="reversed")
-        assert len(batch) == 2
-
-        expected_H = qml.IsingXY(0.5, wires=(0, 1)).generator() @ qml.Y(2)
-        expected0 = qml.tape.QuantumScript(
-            [qml.IsingXY(0.5, wires=(0, 1)), qml.H(2), qml.CNOT((2, 0)), qml.H(2)],
-            [qml.expval(expected_H)],
-            shots=50,
-        )
-        qml.assert_equal(batch[0], expected0)
-        expected1 = qml.tape.QuantumScript(
-            [qml.IsingXY(0.5, wires=(0, 1)), qml.H(2), qml.CY((2, 0)), qml.H(2)],
-            [qml.expval(expected_H)],
-            shots=50,
-        )
-        qml.assert_equal(batch[1], expected1)
-
-        assert qml.math.allclose(fn((1.0, 2.0)), -6.0)
-
-    def test_direct_mode(self):
-        """Directly test the batch output of applying the direct mode hadamard gradient."""
-        tape = qml.tape.QuantumScript(
-            [qml.IsingXY(0.5, wires=(0, 1))], [qml.expval(qml.X(0) + qml.Y(0))], shots=50
-        )
-        batch, fn = qml.gradients.hadamard_grad(tape, mode="direct")
-        assert len(batch) == 4
-
-        measurement = tape.measurements
-
-        expected0 = qml.tape.QuantumScript(
-            [qml.IsingXY(0.5, wires=(0, 1)), qml.evolve(qml.X(0) @ qml.X(1), np.pi / 4)],
-            measurement,
-            shots=50,
-        )
-        qml.assert_equal(batch[0], expected0)
-        expected1 = qml.tape.QuantumScript(
-            [qml.IsingXY(0.5, wires=(0, 1)), qml.evolve(qml.X(0) @ qml.X(1), -np.pi / 4)],
-            measurement,
-            shots=50,
-        )
-        qml.assert_equal(batch[1], expected1)
-        expected2 = qml.tape.QuantumScript(
-            [qml.IsingXY(0.5, wires=(0, 1)), qml.evolve(qml.Y(0) @ qml.Y(1), np.pi / 4)],
-            measurement,
-            shots=50,
-        )
-        qml.assert_equal(batch[2], expected2)
-        expected3 = qml.tape.QuantumScript(
-            [qml.IsingXY(0.5, wires=(0, 1)), qml.evolve(qml.Y(0) @ qml.Y(1), -np.pi / 4)],
-            measurement,
-            shots=50,
-        )
-        qml.assert_equal(batch[3], expected3)
-
-        assert qml.math.allclose(fn((1.0, 2.0, 3.0, 4.0)), 0.5)
-
-    def test_reversed_direct_mode(self):
-        """Directly test tht batch output of applying the reversed direct mode of hadamard gradient."""
-        tape = qml.tape.QuantumScript(
-            [qml.IsingXY(0.5, wires=(0, 1))], [qml.expval(qml.X(0) + qml.Y(0))], shots=50
-        )
-        batch, fn = qml.gradients.hadamard_grad(tape, mode="reversed-direct")
-        assert len(batch) == 4
-
-        expected_H = qml.IsingXY(0.5, wires=(0, 1)).generator()
-        expected0 = qml.tape.QuantumScript(
-            [qml.IsingXY(0.5, wires=(0, 1)), qml.evolve(qml.X(0), np.pi / 4)],
-            [qml.expval(expected_H)],
-            shots=50,
-        )
-        qml.assert_equal(batch[0], expected0)
-
-        expected1 = qml.tape.QuantumScript(
-            [qml.IsingXY(0.5, wires=(0, 1)), qml.evolve(qml.X(0), -np.pi / 4)],
-            [qml.expval(expected_H)],
-            shots=50,
-        )
-        qml.assert_equal(batch[1], expected1)
-
-        expected2 = qml.tape.QuantumScript(
-            [qml.IsingXY(0.5, wires=(0, 1)), qml.evolve(qml.Y(0), np.pi / 4)],
-            [qml.expval(expected_H)],
-            shots=50,
-        )
-        qml.assert_equal(batch[2], expected2)
-
->>>>>>> 85f6ff7f
         expected3 = qml.tape.QuantumScript(
             [qml.IsingXY(0.5, wires=(0, 1)), qml.evolve(qml.Y(0), -np.pi / 4)],
             [qml.expval(expected_H)],
@@ -530,11 +351,7 @@
         )
         qml.assert_equal(batch[3], expected3)
 
-<<<<<<< HEAD
-        assert qml.math.allclose(fn((1.0,)), 1.0)
-=======
         assert qml.math.allclose(fn((1.0, 2.0, 3.0, 4.0)), -2.0)
->>>>>>> 85f6ff7f
 
     def test_reversed_mode_hadamard_obs(self):
         """Test that reversed mode can handle measuring an observable that does not have a pauli rep."""
