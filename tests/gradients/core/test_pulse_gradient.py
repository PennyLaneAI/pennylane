# Copyright 2018-2023 Xanadu Quantum Technologies Inc.

# Licensed under the Apache License, Version 2.0 (the "License");
# you may not use this file except in compliance with the License.
# You may obtain a copy of the License at

#     http://www.apache.org/licenses/LICENSE-2.0

# Unless required by applicable law or agreed to in writing, software
# distributed under the License is distributed on an "AS IS" BASIS,
# WITHOUT WARRANTIES OR CONDITIONS OF ANY KIND, either express or implied.
# See the License for the specific language governing permissions and
# limitations under the License.
"""
Tests for the gradients.pulse_gradient module.
"""

import copy
import warnings

import numpy as np
import pytest

import pennylane as qml
from pennylane.gradients.general_shift_rules import eigvals_to_frequencies, generate_shift_rule
from pennylane.gradients.pulse_gradient import (
    _parshift_and_integrate,
    _split_evol_ops,
    _split_evol_tape,
    stoch_pulse_grad,
)


# pylint: disable=too-few-public-methods
@pytest.mark.jax
class TestSplitEvolOps:
    """Tests for the helper method _split_evol_ops that samples a splitting time and splits up
    a ParametrizedEvolution operation at the sampled time, inserting a Pauli rotation about the
    provided Pauli word with angles +- pi/2."""

    # pylint: disable=unnecessary-lambda-assignment

    # Need to wrap the Hamiltonians in a callable in order to use `qml.pulse` functions, as
    # the tests would otherwise fail when used without JAX.
    ham_single_q_const = lambda _: qml.pulse.constant * qml.PauliY(0)
    ham_single_q_pwc = lambda _: qml.pulse.pwc((2.0, 4.0)) * qml.PauliZ(0)
    ham_two_q_pwc = lambda _: qml.pulse.pwc((2.0, 4.0)) * (qml.PauliZ(0) @ qml.PauliX(1))

    split_evol_ops_test_cases_pauliword = [
        (ham_single_q_const, [0.3], 2.3, qml.PauliX(0), "X"),
        (ham_single_q_pwc, [np.linspace(0, 1, 13)], (0.6, 1.2), qml.PauliY(1), "Y"),
        (
            ham_two_q_pwc,
            [np.linspace(0, 1, 13)],
            (0.2, 0.6, 0.9, 1.8),
            qml.PauliY(0) @ qml.PauliX(1),
            "YX",
        ),
        (ham_single_q_const, [0.3], 2.3, qml.Hamiltonian([0.2], [qml.PauliZ(0)]), "Z"),
        (ham_single_q_const, [0.3], 2.3, 1.2 * qml.PauliZ(0), "Z"),
        (ham_single_q_const, [0.3], 2.3, qml.s_prod(1.2, qml.PauliZ(0)), "Z"),
        (ham_single_q_const, [0.3], 2.3, qml.dot([1.9], [qml.PauliZ(0)]), "Z"),
    ]

    # pylint: disable=too-many-arguments
    @pytest.mark.parametrize("ham, params, time, ob, word", split_evol_ops_test_cases_pauliword)
    def test_with_pauliword(self, ham, params, time, ob, word):
        """Test that _split_evol_ops returns the right ops with correct
        relations to the input operation for a Pauli word as ``ob``."""

        import jax

        ham = ham(None)
        key = jax.random.PRNGKey(5324)
        op = qml.evolve(ham)(params, time)
        op_copy = copy.deepcopy(op)
        exp_time = [0, time] if qml.math.ndim(time) == 0 else time
        # Cross-check instantiation of evolution time
        assert qml.math.allclose(op.t, exp_time)

        # Sample splitting time
        tau = jax.random.uniform(key) * (exp_time[1] - exp_time[0]) + exp_time[0]
        ops, coeffs = _split_evol_ops(op, ob, tau)
        eigvals = qml.eigvals(ob)
        prefactor = np.max(eigvals)
        exp_coeffs = [prefactor, -prefactor]
        exp_shifts = [np.pi / 2, -np.pi / 2]

        # Check coefficients
        assert qml.math.allclose(coeffs, exp_coeffs)

        # Check that the original operation was not altered
        qml.assert_equal(op, op_copy)

        assert isinstance(ops, tuple) and len(ops) == len(exp_shifts)

        for exp_shift, _ops in zip(exp_shifts, ops):
            assert isinstance(_ops, list) and len(_ops) == 3
            # Check that the split-up time evolution is correct
            assert qml.math.allclose(_ops[0].t, [op.t[0], tau])
            # Patch _ops[0] to have the same time as op, so that it should become the same as op
            _ops[0].t = op.t
            qml.assert_equal(_ops[0], op)

            assert qml.math.allclose(_ops[2].t, [tau, op.t[-1]])
            # Patch _ops[2] to have the same time as op, so that it should become the same as op
            _ops[2].t = op.t
            qml.assert_equal(_ops[2], op)

            # Check that the inserted exponential is correct
            qml.assert_equal(qml.PauliRot(exp_shift, word, wires=ob.wires), _ops[1])

    split_evol_ops_test_cases_general = [
        (
            ham_single_q_pwc,
            [np.linspace(0, 1, 13)],
            (0.6, 1.2),
            0.2 * qml.PauliX(1) + 0.9 * qml.PauliZ(1),
        ),
        (
            ham_single_q_pwc,
            [np.linspace(0, 1, 13)],
            (0.6, 1.2),
            qml.sum(0.2 * qml.PauliX(1), 0.9 * qml.PauliZ(1)),
        ),
        (
            ham_single_q_pwc,
            [np.linspace(0, 1, 13)],
            (0.6, 1.2),
            qml.sum(0.2 * qml.PauliX(1), qml.s_prod(0.9, qml.PauliZ(1))),
        ),
        (
            ham_two_q_pwc,
            [np.linspace(0, 1, 13)],
            (0.2, 0.6, 0.9, 1.8),
            qml.PauliY(0) @ qml.PauliX(1) + 0.2 * qml.PauliZ(0),
        ),
    ]

    @pytest.mark.parametrize("ham, params, time, ob", split_evol_ops_test_cases_general)
    def test_with_general_ob(self, ham, params, time, ob):
        """Test that _split_evol_ops returns the right ops with correct
        relations to the input operation for a general Hermitian as ``ob``."""

        import jax

        ham = ham(None)
        key = jax.random.PRNGKey(5324)
        op = qml.evolve(ham)(params, time)
        op_copy = copy.deepcopy(op)
        exp_time = [0, time] if qml.math.ndim(time) == 0 else time
        # Cross-check instantiation of evolution time
        assert qml.math.allclose(op.t, exp_time)

        # Sample splitting time
        tau = jax.random.uniform(key) * (exp_time[1] - exp_time[0]) + exp_time[0]
        ops, coeffs = _split_evol_ops(op, ob, tau)
        eigvals = qml.eigvals(ob)
        exp_coeffs, exp_shifts = zip(*generate_shift_rule(eigvals_to_frequencies(tuple(eigvals))))

        # Check coefficients
        assert qml.math.allclose(coeffs, exp_coeffs)

        # Check that the original operation was not altered
        qml.assert_equal(op, op_copy)

        assert isinstance(ops, tuple) and len(ops) == len(exp_shifts)

        for exp_shift, _ops in zip(exp_shifts, ops):
            assert isinstance(_ops, list) and len(_ops) == 3
            # Check that the split-up time evolution is correct
            assert qml.math.allclose(_ops[0].t, [op.t[0], tau])
            # Patch _ops[0] to have the same time as op, so that it should become the same as op
            _ops[0].t = op.t
            qml.assert_equal(_ops[0], op)

            assert qml.math.allclose(_ops[2].t, [tau, op.t[-1]])
            # Patch _ops[2] to have the same time as op, so that it should become the same as op
            _ops[2].t = op.t
            qml.assert_equal(_ops[2], op)

            # Check that the inserted exponential is correct
            qml.assert_equal(qml.exp(qml.dot([-1j * exp_shift], [ob])), _ops[1])

    @pytest.mark.usefixtures("use_legacy_opmath")  # this is only an issue with legacy Hamiltonian
    def test_warnings_legacy_opmath(self):
        """Test that a warning is raised for computing eigenvalues of a Hamiltonian
        for more than four wires but not for fewer wires."""
        import jax

        jax.config.update("jax_enable_x64", True)
        ham = qml.pulse.constant * qml.PauliY(0)
        op = qml.evolve(ham)([0.3], 2.0)
        ob = qml.Hamiltonian(
            [0.4, 0.2], [qml.operation.Tensor(*[qml.PauliY(i) for i in range(5)]), qml.PauliX(0)]
        )
        with pytest.warns(UserWarning, match="the eigenvalues will be computed numerically"):
            _split_evol_ops(op, ob, tau=0.4)

        ob = qml.Hamiltonian(
            [0.4, 0.2], [qml.operation.Tensor(*[qml.PauliY(i) for i in range(4)]), qml.PauliX(0)]
        )
        with warnings.catch_warnings():
            warnings.simplefilter("error")
            _split_evol_ops(op, ob, tau=0.4)


@pytest.mark.jax
class TestSplitEvolTapes:
    """Tests for the helper method _split_evol_tape that replaces an indicated operation by
    other operations and creates a new tape for each provided set of replacing operations."""

    def test_with_standard_ops(self):
        """Test basic behaviour of the operation replacement with standard qml ops."""
        ops = [qml.RX(0.4, 2), qml.PauliZ(0), qml.CNOT([0, 2])]
        tape = qml.tape.QuantumScript(ops)
        split_evolve_ops = (
            [qml.RX(0.6, 2), qml.PauliY(0), qml.RZ(0.0, 0)],
            [qml.PauliX(0), qml.PauliZ(2)],
        )
        new_tapes = _split_evol_tape(tape, split_evolve_ops, 1)
        assert len(new_tapes) == 2
        for t, new_ops in zip(new_tapes, split_evolve_ops):
            qml.assert_equal(t.operations[0], ops[0])
            for o1, o2 in zip(t.operations[1:-1], new_ops):
                qml.assert_equal(o1, o2)
            qml.assert_equal(t.operations[-1], ops[2])

    def test_with_parametrized_evolution(self):
        """Test basic behaviour of the operation replacement with ParametrizedEvolution."""

        ham_single_q_pwc = qml.pulse.pwc((2.0, 4.0)) * qml.PauliZ(0)
        ops = [qml.evolve(ham_single_q_pwc)([np.linspace(0, 1, 9)], 0.4)]
        tape = qml.tape.QuantumScript(ops)
        split_evolve_ops = (
            [qml.RX(0.6, 2), qml.PauliY(0), qml.RZ(0.0, 0)],
            [qml.PauliX(0), qml.PauliZ(2)],
        )
        new_tapes = _split_evol_tape(tape, split_evolve_ops, 0)
        assert len(new_tapes) == 2
        for t, new_ops in zip(new_tapes, split_evolve_ops):
            for o1, o2 in zip(t.operations, new_ops):
                qml.assert_equal(o1, o2)

        ops = [qml.evolve(ham_single_q_pwc)([np.linspace(0, 1, 9)], 0.4), qml.CNOT([0, 2])]
        tape = qml.tape.QuantumScript(ops)
        split_evolve_ops = ([qml.RX(0.6, 2), qml.PauliY(0), qml.RZ(0.0, 0)], [])
        new_tapes = _split_evol_tape(tape, split_evolve_ops, 0)
        assert len(new_tapes) == 2
        for t, new_ops in zip(new_tapes, split_evolve_ops):
            for o1, o2 in zip(t.operations[:-1], new_ops):
                qml.assert_equal(o1, o2)
            qml.assert_equal(t.operations[-1], ops[1])

        ops = [
            qml.RX(0.4, 2),
            qml.evolve(ham_single_q_pwc)([np.linspace(0, 1, 9)], 0.4),
            qml.CNOT([0, 2]),
        ]
        tape = qml.tape.QuantumScript(ops)
        split_evolve_ops = (
            [qml.RX(0.6, 2), qml.PauliY(0), qml.RZ(0.0, 0)],
            [qml.PauliX(0), qml.PauliZ(2)],
        )
        new_tapes = _split_evol_tape(tape, split_evolve_ops, 1)
        assert len(new_tapes) == 2
        for t, new_ops in zip(new_tapes, split_evolve_ops):
            qml.assert_equal(t.operations[0], ops[0])
            for o1, o2 in zip(t.operations[1:-1], new_ops):
                qml.assert_equal(o1, o2)
            qml.assert_equal(t.operations[-1], ops[2])


@pytest.mark.jax
class TestParshiftAndIntegrate:
    """Test the helper routine ``_parshift_and_integrate``. Most tests use uniform
    return types and parameters, so that we can test against simple tensor contractions."""

    # pylint: disable=too-many-arguments

    @pytest.mark.parametrize("multi_term", [1, 4])
    @pytest.mark.parametrize("meas_shape", [(), (4,)])
    @pytest.mark.parametrize("par_shape", [(), (3,), (2, 7)])
    @pytest.mark.parametrize("num_shifts", [2, 5])
    @pytest.mark.parametrize("num_split_times", [1, 7])
    def test_single_measure_single_shots(
        self, num_split_times, num_shifts, par_shape, multi_term, meas_shape
    ):
        """Test that ``_parshift_and_integrate`` works with results for a single measurement
        per shift and splitting time, and with a single setting of shots. This corresponds to
        ``single_measure=True and has_partitioned_shots=False``. The test is parametrized with whether
        or not there are multiple Hamiltonian terms to take into account (and sum their
        contributions), with the shape of the single measurement and of the parameter, with
        the number of shifts in the shift rule and with the number of splitting times.
        """
        from jax import numpy as jnp

        cjac_shape = (num_split_times,) + par_shape
        if multi_term > 1:
            cjacs = tuple(np.random.random(cjac_shape) for _ in range(multi_term))
            psr_coeffs = tuple(np.random.random(num_shifts) for _ in range(multi_term))
        else:
            cjacs = np.random.random(cjac_shape)
            psr_coeffs = np.random.random(num_shifts)

        results_shape = (num_split_times * num_shifts * multi_term,) + meas_shape
        new_results_shape = (
            multi_term,
            num_split_times,
            num_shifts,
        ) + meas_shape
        results = np.random.random(results_shape)

        prefactor = 0.3214

        res = _parshift_and_integrate(
            results,
            cjacs,
            prefactor,
            psr_coeffs,
            single_measure=True,
            has_partitioned_shots=False,
            use_broadcasting=False,
        )

        assert isinstance(res, jnp.ndarray)
        assert res.shape == meas_shape + par_shape

        _results = np.reshape(results, new_results_shape)
        _cjacs = np.stack(cjacs).reshape((multi_term,) + cjac_shape)
        _psr_coeffs = np.stack(psr_coeffs).reshape((multi_term, num_shifts))
        meas_letter = "" if meas_shape == () else "a"
        contraction = f"ms,mts{meas_letter},mt...->{meas_letter}..."
        expected = np.einsum(contraction, _psr_coeffs, _results, _cjacs)
        assert np.allclose(res, expected * prefactor)

    @pytest.mark.parametrize("multi_term", [1, 4])
    @pytest.mark.parametrize("meas_shape", [(), (4,)])
    @pytest.mark.parametrize("par_shape", [(), (3,), (2, 7)])
    @pytest.mark.parametrize("num_shifts", [2, 5])
    @pytest.mark.parametrize("num_split_times", [1, 7])
    def test_single_measure_single_shots_broadcast(
        self, num_split_times, num_shifts, par_shape, multi_term, meas_shape
    ):
        """Test that ``_parshift_and_integrate`` works with results for a single measurement
        per shift and splitting time, and with a single setting of shots. This corresponds to
        ``single_measure=True and has_partitioned_shots=False``. The test is parametrized with whether
        or not there are multiple Hamiltonian terms to take into account (and sum their
        contributions), with the shape of the single measurement and of the parameter, with
        the number of shifts in the shift rule and with the number of splitting times.
        This is the variant of the previous test that uses broadcasting.
        """
        from jax import numpy as jnp

        cjac_shape = (num_split_times,) + par_shape
        if multi_term > 1:
            cjacs = tuple(np.random.random(cjac_shape) for _ in range(multi_term))
            psr_coeffs = tuple(np.random.random(num_shifts) for _ in range(multi_term))
        else:
            cjacs = np.random.random(cjac_shape)
            psr_coeffs = np.random.random(num_shifts)

        results_shape = (num_shifts * multi_term, (num_split_times + 2)) + meas_shape
        new_results_shape = (
            multi_term,
            num_shifts,
            num_split_times + 2,
        ) + meas_shape
        results = np.random.random(results_shape)

        prefactor = 0.3214

        res = _parshift_and_integrate(
            results,
            cjacs,
            prefactor,
            psr_coeffs,
            single_measure=True,
            has_partitioned_shots=False,
            use_broadcasting=True,
        )

        assert isinstance(res, jnp.ndarray)
        assert res.shape == meas_shape + par_shape

        _results = np.reshape(results, new_results_shape)
        _cjacs = np.stack(cjacs).reshape((multi_term,) + cjac_shape)
        _psr_coeffs = np.stack(psr_coeffs).reshape((multi_term, num_shifts))
        meas_letter = "" if meas_shape == () else "a"
        # Slice away excess results
        _results = _results[:, :, 1:-1]
        # With broadcasting, the axes of different shifts and splitting times are
        # switched for the results tensor, compared to without broadcasting.
        contraction = f"ms,mst{meas_letter},mt...->{meas_letter}..."
        expected = np.einsum(contraction, _psr_coeffs, _results, _cjacs)
        assert np.allclose(res, expected * prefactor)

    @pytest.mark.parametrize("multi_term", [1, 4])
    @pytest.mark.parametrize("meas_shape", [(), (4,)])
    @pytest.mark.parametrize("par_shape", [(), (3,), (2, 2)])
    @pytest.mark.parametrize("num_shifts", [2, 5])
    @pytest.mark.parametrize("num_split_times", [1, 3])
    def test_multi_measure_or_multi_shots(
        self, num_split_times, num_shifts, par_shape, multi_term, meas_shape
    ):
        """Test that ``_parshift_and_integrate`` works with results for multiple measurements
        per shift and splitting time and with a single setting of shots, or alternatively with
        a single measurement but multiple shot settings. This corresponds to
        ``single_measure=False and has_partitioned_shots=False`` or
        ``single_measure=True and has_partitioned_shots=True``. The test is parametrized with whether
        or not there are multiple Hamiltonian terms to take into account (and sum their
        contributions), with the shape of the single measurement and of the parameter, with
        the number of shifts in the shift rule and with the number of splitting times.
        """
        from jax import numpy as jnp

        num_meas_or_shots = 5

        cjac_shape = (num_split_times,) + par_shape
        if multi_term > 1:
            cjacs = tuple(np.random.random(cjac_shape) for _ in range(multi_term))
            psr_coeffs = tuple(np.random.random(num_shifts) for _ in range(multi_term))
        else:
            cjacs = np.random.random(cjac_shape)
            psr_coeffs = np.random.random(num_shifts)

        results_shape = (
            num_split_times * num_shifts * multi_term,
            num_meas_or_shots,
        ) + meas_shape
        new_results_shape = (
            multi_term,
            num_split_times,
            num_shifts,
            num_meas_or_shots,
        ) + meas_shape
        results = np.random.random(results_shape)

        prefactor = 0.3214

        res0, res1 = (
            _parshift_and_integrate(
                results,
                cjacs,
                prefactor,
                psr_coeffs,
                single_measure=_bool,
                has_partitioned_shots=_bool,
                use_broadcasting=False,
            )
            for _bool in [False, True]
        )

        _results = np.reshape(results, new_results_shape)
        _cjacs = np.stack(cjacs).reshape((multi_term,) + cjac_shape)
        _psr_coeffs = np.stack(psr_coeffs).reshape((multi_term, num_shifts))
        meas_letter = "" if meas_shape == () else "a"
        contraction = f"ms,mtsn{meas_letter},mt...->n{meas_letter}..."
        expected = np.einsum(contraction, _psr_coeffs, _results, _cjacs)

        for res in [res0, res1]:
            assert isinstance(res, tuple)
            assert len(res) == num_meas_or_shots
            assert all(isinstance(r, jnp.ndarray) for r in res)
            assert all(r.shape == meas_shape + par_shape for r in res)

            assert np.allclose(np.stack(res), expected * prefactor)

    @pytest.mark.parametrize("multi_term", [1, 4])
    @pytest.mark.parametrize("meas_shape", [(), (4,)])
    @pytest.mark.parametrize("par_shape", [(), (3,), (2, 2)])
    @pytest.mark.parametrize("num_shifts", [2, 5])
    @pytest.mark.parametrize("num_split_times", [1, 3])
    def test_multi_measure_or_multi_shots_broadcast(
        self, num_split_times, num_shifts, par_shape, multi_term, meas_shape
    ):
        """Test that ``_parshift_and_integrate`` works with results for multiple measurements
        per shift and splitting time and with a single setting of shots, or alternatively with
        a single measurement but multiple shot settings. This corresponds to
        ``single_measure=False and has_partitioned_shots=False`` or
        ``single_measure=True and has_partitioned_shots=True``. The test is parametrized with whether
        or not there are multiple Hamiltonian terms to take into account (and sum their
        contributions), with the shape of the single measurement and of the parameter, with
        the number of shifts in the shift rule and with the number of splitting times.
        This is the variant of the previous test that uses broadcasting.
        """
        from jax import numpy as jnp

        num_meas_or_shots = 5

        cjac_shape = (num_split_times,) + par_shape
        if multi_term > 1:
            cjacs = tuple(np.random.random(cjac_shape) for _ in range(multi_term))
            psr_coeffs = tuple(np.random.random(num_shifts) for _ in range(multi_term))
        else:
            cjacs = np.random.random(cjac_shape)
            psr_coeffs = np.random.random(num_shifts)

        results_shape = (
            num_shifts * multi_term,
            num_meas_or_shots,
            (num_split_times + 2),
        ) + meas_shape
        new_results_shape = (
            multi_term,
            num_shifts,
            num_meas_or_shots,
            num_split_times + 2,
        ) + meas_shape
        results = np.random.random(results_shape)

        prefactor = 0.3214

        res0, res1 = (
            _parshift_and_integrate(
                results,
                cjacs,
                prefactor,
                psr_coeffs,
                single_measure=_bool,
                has_partitioned_shots=_bool,
                use_broadcasting=True,
            )
            for _bool in [False, True]
        )

        _results = np.reshape(results, new_results_shape)
        _cjacs = np.stack(cjacs).reshape((multi_term,) + cjac_shape)
        _psr_coeffs = np.stack(psr_coeffs).reshape((multi_term, num_shifts))
        meas_letter = "" if meas_shape == () else "a"
        # Slice away excess results
        _results = _results[:, :, :, 1:-1]
        # With broadcasting, the axes of different shifts and splitting times are
        # switched for the results tensor, compared to without broadcasting.
        contraction = f"ms,msnt{meas_letter},mt...->n{meas_letter}..."
        expected = np.einsum(contraction, _psr_coeffs, _results, _cjacs)

        for res in [res0, res1]:
            assert isinstance(res, tuple)
            assert len(res) == num_meas_or_shots
            assert all(isinstance(r, jnp.ndarray) for r in res)
            assert all(r.shape == meas_shape + par_shape for r in res)

            assert np.allclose(np.stack(res), expected * prefactor)

    @pytest.mark.parametrize("multi_term", [1, 4])
    @pytest.mark.parametrize("meas_shape", [(), (4,)])
    @pytest.mark.parametrize("par_shape", [(), (3,), (2, 2)])
    @pytest.mark.parametrize("num_shifts", [2, 5])
    @pytest.mark.parametrize("num_split_times", [1, 3])
    def test_multi_measure_multi_shots(
        self, num_split_times, num_shifts, par_shape, multi_term, meas_shape
    ):
        """Test that ``_parshift_and_integrate`` works with results for multiple measurements
        per shift and splitting time and with multiple shot settings. This corresponds to
        ``single_measure=False and has_partitioned_shots=True``. The test is parametrized with whether
        or not there are multiple Hamiltonian terms to take into account (and sum their
        contributions), with the shape of the single measurement and of the parameter, with
        the number of shifts in the shift rule and with the number of splitting times.
        """
        from jax import numpy as jnp

        num_shots = 3
        num_meas = 5

        cjac_shape = (num_split_times,) + par_shape
        if multi_term > 1:
            cjacs = tuple(np.random.random(cjac_shape) for _ in range(multi_term))
            psr_coeffs = tuple(np.random.random(num_shifts) for _ in range(multi_term))
        else:
            cjacs = np.random.random(cjac_shape)
            psr_coeffs = np.random.random(num_shifts)

        results_shape = (
            num_split_times * num_shifts * multi_term,
            num_shots,
            num_meas,
        ) + meas_shape
        new_results_shape = (
            multi_term,
            num_split_times,
            num_shifts,
            num_shots,
            num_meas,
        ) + meas_shape
        results = np.random.random(results_shape)

        prefactor = 0.3214

        res = _parshift_and_integrate(
            results,
            cjacs,
            prefactor,
            psr_coeffs,
            single_measure=False,
            has_partitioned_shots=True,
            use_broadcasting=False,
        )

        assert isinstance(res, tuple)
        assert len(res) == num_shots
        for r in res:
            assert isinstance(r, tuple)
            assert len(r) == num_meas
            assert all(isinstance(_r, jnp.ndarray) for _r in r)
            assert all(_r.shape == meas_shape + par_shape for _r in r)

        _results = np.reshape(results, new_results_shape)
        _cjacs = np.stack(cjacs).reshape((multi_term,) + cjac_shape)
        _psr_coeffs = np.stack(psr_coeffs).reshape((multi_term, num_shifts))
        meas_letter = "" if meas_shape == () else "a"
        contraction = f"ms,mtsNn{meas_letter},mt...->Nn{meas_letter}..."
        expected = np.einsum(contraction, _psr_coeffs, _results, _cjacs)
        assert np.allclose(np.stack(res), expected * prefactor)

    # TODO: Once #2690 is resolved and the corresponding error is removed,
    # unskip the following test
    @pytest.mark.skip("Broadcasting, shot vector and multi-measurement not supported.")
    @pytest.mark.parametrize("multi_term", [1, 4])
    @pytest.mark.parametrize("meas_shape", [(), (4,)])
    @pytest.mark.parametrize("par_shape", [(), (3,), (2, 2)])
    @pytest.mark.parametrize("num_shifts", [2, 5])
    @pytest.mark.parametrize("num_split_times", [1, 3])
    def test_multi_measure_multi_shots_broadcast(
        self, num_split_times, num_shifts, par_shape, multi_term, meas_shape
    ):
        """Test that ``_parshift_and_integrate`` works with results for multiple measurements
        per shift and splitting time and with multiple shot settings. This corresponds to
        ``single_measure=False and has_partitioned_shots=True``. The test is parametrized with whether
        or not there are multiple Hamiltonian terms to take into account (and sum their
        contributions), with the shape of the single measurement and of the parameter, with
        the number of shifts in the shift rule and with the number of splitting times.
        This is the variant of the previous test that uses broadcasting.
        """
        from jax import numpy as jnp

        num_shots = 3
        num_meas = 5

        cjac_shape = (num_split_times,) + par_shape
        if multi_term > 1:
            cjacs = tuple(np.random.random(cjac_shape) for _ in range(multi_term))
            psr_coeffs = tuple(np.random.random(num_shifts) for _ in range(multi_term))
        else:
            cjacs = np.random.random(cjac_shape)
            psr_coeffs = np.random.random(num_shifts)

        results_shape = (
            num_shifts * multi_term,
            num_shots,
            num_meas,
            (num_split_times + 2),
        ) + meas_shape
        new_results_shape = (
            multi_term,
            num_shifts,
            num_shots,
            num_meas,
            num_split_times + 2,
        ) + meas_shape
        results = np.random.random(results_shape)

        prefactor = 0.3214

        res = _parshift_and_integrate(
            results,
            cjacs,
            prefactor,
            psr_coeffs,
            single_measure=False,
            has_partitioned_shots=True,
            use_broadcasting=True,
        )

        assert isinstance(res, tuple)
        assert len(res) == num_shots
        for r in res:
            assert isinstance(r, tuple)
            assert len(r) == num_meas
            assert all(isinstance(_r, jnp.ndarray) for _r in r)
            assert all(_r.shape == meas_shape + par_shape for _r in r)

        _results = np.reshape(results, new_results_shape)
        _cjacs = np.stack(cjacs).reshape((multi_term,) + cjac_shape)
        _psr_coeffs = np.stack(psr_coeffs).reshape((multi_term, num_shifts))
        meas_letter = "" if meas_shape == () else "a"
        # Slice away excess results
        _results = _results[:, :, :, :, 1:-1]
        # With broadcasting, the axes of different shifts and splitting times are
        # switched for the results tensor, compared to without broadcasting.
        contraction = f"ms,msNnt{meas_letter},mt...->Nn{meas_letter}..."
        expected = np.einsum(contraction, _psr_coeffs, _results, _cjacs)
        assert np.allclose(np.stack(res), expected * prefactor)

    # TODO: Once #2690 is resolved and the corresponding error is removed,
    # remove the following test
    def test_raises_multi_measure_multi_shots_broadcasting(self):
        """Test that an error is raised if multiple measurements, a shot vector and broadcasting
        all are used simultaneously."""

        _match = "Broadcasting, multiple measurements and shot vectors are currently"
        with pytest.raises(NotImplementedError, match=_match):
            # Dummy input values that are barely used before raising the error.
            _parshift_and_integrate(
                [],
                [],
                [],
                [],
                single_measure=False,
                has_partitioned_shots=True,
                use_broadcasting=True,
            )


@pytest.mark.jax
class TestStochPulseGradErrors:
    """Test errors raised by stoch_pulse_grad."""

    def test_raises_for_variance(self):
        """Test that an error is raised when attempting to differentiate a tape that measures a variance."""
        tape = qml.tape.QuantumScript(
            measurements=[qml.expval(qml.PauliX(2)), qml.var(qml.PauliZ(0))]
        )
        with pytest.raises(
            ValueError, match="Computing the gradient of variances with the stochastic"
        ):
            stoch_pulse_grad(tape)

    @pytest.mark.parametrize(
        "measurement", [qml.vn_entropy(0), qml.state(), qml.mutual_info([0], 1)]
    )
    def test_raises_for_state_measurements(self, measurement):
        """Test that an error is raised when attempting to differentiate a tape that measures a
        state, or returns a state indirectly via entropy/mutual info measurements."""
        tape = qml.tape.QuantumScript(measurements=[measurement])
        with pytest.raises(
            ValueError, match="Computing the gradient of circuits that return the state"
        ):
            stoch_pulse_grad(tape)

    @pytest.mark.parametrize("num_split_times", [-1, 0, np.array(-2)])
    def test_raises_for_less_than_one_sample(self, num_split_times):
        """Test that an error is raised if fewer than one samples for the stochastic shift rule are requested."""
        tape = qml.tape.QuantumScript([])
        with pytest.raises(ValueError, match="Expected a positive number of samples"):
            stoch_pulse_grad(tape, num_split_times=num_split_times)

    def test_trainable_batched_tape_raises(self):
        """Test that an error is raised for a broadcasted/batched tape if the broadcasted
        parameter is differentiated."""
        tape = qml.tape.QuantumScript([qml.RX([0.4, 0.2], 0)], [qml.expval(qml.PauliZ(0))])
        _match = r"Computing the gradient of broadcasted tapes .* using the stochastic pulse"
        with pytest.raises(NotImplementedError, match=_match):
            stoch_pulse_grad(tape)

    def test_nontrainable_batched_tape(self):
        """Test that no error is raised for a broadcasted/batched tape if the broadcasted
        parameter is not differentiated, and that the results correspond to the stacked
        results of the single-tape derivatives."""
        import jax.numpy as jnp

        dev = qml.device("default.qubit")
        x = [0.4, 0.2]
        params = [jnp.array(0.14)]
        ham_single_q_const = qml.pulse.constant * qml.PauliY(0)
        op = qml.evolve(ham_single_q_const)(params, 0.7)
        tape = qml.tape.QuantumScript(
            [qml.RX(x, 0), op], [qml.expval(qml.PauliZ(0))], trainable_params=[1]
        )
        batched_tapes, batched_fn = stoch_pulse_grad(tape, argnum=0, num_split_times=1)
        batched_grad = batched_fn(dev.execute(batched_tapes))
        separate_tapes = [
            qml.tape.QuantumScript(
                [qml.RX(_x, 0), op], [qml.expval(qml.PauliZ(0))], trainable_params=[1]
            )
            for _x in x
        ]
        separate_tapes_and_fns = [
            stoch_pulse_grad(t, argnum=0, num_split_times=1) for t in separate_tapes
        ]
        separate_grad = [_fn(dev.execute(_tapes)) for _tapes, _fn in separate_tapes_and_fns]
        assert np.allclose(batched_grad, separate_grad)

    @pytest.mark.parametrize("num_meas", [0, 1, 2])
    def test_warning_no_trainable_params(self, num_meas):
        """Test that an empty gradient is returned when there are no trainable parameters."""
        measurements = [qml.expval(qml.PauliX(w)) for w in range(num_meas)]
        # No parameters at all
        tape = qml.tape.QuantumScript([], measurements=measurements)
        with pytest.warns(
            UserWarning, match="Attempted to compute the gradient of a tape with no trainable"
        ):
            tapes, fn = stoch_pulse_grad(tape)
        assert not tapes
        assert qml.math.allclose(fn([]), tuple(qml.math.zeros([0]) for _ in range(num_meas)))

        # parameters but none are trainable
        ops = [qml.RX(0.4, 2), qml.CRY(0.1, [1, 0])]
        tape = qml.tape.QuantumScript(ops, measurements=measurements)
        tape.trainable_params = []
        with pytest.warns(
            UserWarning, match="Attempted to compute the gradient of a tape with no trainable"
        ):
            tapes, fn = stoch_pulse_grad(tape)
        assert not tapes
        assert qml.math.allclose(fn([]), tuple(qml.math.zeros([0]) for _ in range(num_meas)))

    def test_raises_non_pulse_marked_as_trainable(self):
        """Test that an empty gradient is returned when there are no trainable parameters."""
        ops = [qml.RX(0.4, wires=0)]
        tape = qml.tape.QuantumScript(ops, measurements=[qml.expval(qml.PauliZ(0))])
        tape.trainable_params = [0]
        with pytest.raises(ValueError, match="stoch_pulse_grad does not support differentiating"):
            stoch_pulse_grad(tape)

    @pytest.mark.skip(reason="This test fails because broadcasted tapes are not allowed at all.")
    def test_raises_use_broadcasting_with_broadcasted_tape(self):
        """Test that an error is raised if the option `use_broadcasting` is activated
        for a tape that already is broadcasted."""
        ham = qml.dot([qml.pulse.constant], [qml.PauliX(0)])
        ops = [qml.evolve(ham, return_intermediate=True)([0.152], 0.3)]
        tape = qml.tape.QuantumScript(ops, measurements=[qml.expval(qml.PauliZ(0))])
        tape.trainable_params = [0]
        with pytest.raises(ValueError, match="Broadcasting is not supported for tapes that"):
            stoch_pulse_grad(tape, use_broadcasting=True)

    @pytest.mark.parametrize(
        "reorder_fn",
        [
            lambda x, _: [x[0] + 10, x[0] - 2],
            lambda x, _: [[x[0], x[0] + 10], [x[0] - 2, x[0]]],
        ],
    )
    def test_raises_for_invalid_reorder_fn(self, reorder_fn):
        """Test that an error is raised for an invalid reordering function of
        a HardwareHamiltonian."""

        H = qml.pulse.transmon_drive(qml.pulse.constant, 0.0, 0.0, wires=[0])
        H.reorder_fn = reorder_fn
        ops = [qml.evolve(H)([0.152], 0.3)]
        tape = qml.tape.QuantumScript(ops, measurements=[qml.expval(qml.PauliZ(0))])
        tape.trainable_params = [0]
        _match = "Only permutations, fan-out or fan-in functions are allowed as reordering"
        with pytest.raises(ValueError, match=_match):
            stoch_pulse_grad(tape)


@pytest.mark.jax
<<<<<<< HEAD
@pytest.mark.parametrize("dev_name", ["default.qubit"])
=======
>>>>>>> 6f3c2768
class TestStochPulseGrad:
    """Test working cases of stoch_pulse_grad."""

    @staticmethod
    def sine(p, t):
        """Compute the sin function with parametrized amplitude and frequency at a given time."""
        from jax import numpy as jnp

        return p[0] * jnp.sin(p[1] * t)

    # Need to wrap the Hamiltonians in a callable in order to use `qml.pulse` functions, as
    # the tests would otherwise fail when used without JAX.
    @pytest.mark.parametrize(
        "ops, arg, exp_shapes",
        (
            (lambda _: [qml.RX(0.4, 0), qml.RZ(0.9, 0)], None, [(2,), (2, 4)]),
            (
                lambda _: [qml.evolve(qml.pulse.constant * qml.PauliZ(0))([0.2], 0.1)],
                None,
                [(1,), (1, 4)],
            ),
            (
                lambda x: [qml.evolve(qml.pulse.pwc * qml.PauliZ(0))([x], 0.1)],
                np.ones(3),
                [(3,), (3, 4)],
            ),
            (
                lambda x: [qml.evolve(qml.pulse.pwc * qml.PauliZ(0))([x], 0.1), qml.RX(1.0, 2)],
                np.ones(3),
                [[(3,), (1,)], [(3, 4), (1, 4)]],
            ),
        ),
    )
    def test_all_zero_grads(self, ops, arg, exp_shapes):  # pylint:disable=unused-argument
        """Test that a zero gradient is returned when all trainable parameters are
        identified to have zero gradient in advance."""
        import jax
        from jax import numpy as jnp

        arg = None if arg is None else jnp.array(arg)
        ops = ops(arg)
        measurements = [qml.expval(qml.PauliZ("a")), qml.probs(["b", "c"])]
        tape = qml.tape.QuantumScript(ops, measurements=measurements)
        tapes, fn = stoch_pulse_grad(tape)
        assert not tapes

        res = fn([])
        assert isinstance(res, tuple) and len(res) == 2
        for r, exp_shape in zip(res, exp_shapes):
            if isinstance(exp_shape, list):
                assert all(qml.math.allclose(_r, np.zeros(_sh)) for _r, _sh in zip(r, exp_shape))
            else:
                assert qml.math.allclose(r, np.zeros(exp_shape))
        jax.clear_caches()

    def test_some_zero_grads(self):
        """Test that a zero gradient is returned for trainable parameters that are
        identified to have a zero gradient in advance."""
        import jax
        import jax.numpy as jnp

        jax.config.update("jax_enable_x64", True)
        ops = [
            qml.evolve(qml.pulse.pwc(0.1) * qml.PauliX(w))([jnp.linspace(1.0, 2.0, 5)], 0.1)
            for w in [1, 0]
        ]
        measurements = [qml.expval(qml.PauliZ(0)), qml.probs(wires=0)]
        tape = qml.tape.QuantumScript(ops, measurements)
        tapes, fn = stoch_pulse_grad(tape, num_split_times=3)
        assert len(tapes) == 2 * 3

        dev = qml.device("default.qubit", wires=2)
        res = fn(qml.execute(tapes, dev, None))
        assert isinstance(res, tuple) and len(res) == 2
        assert qml.math.allclose(res[0][0], np.zeros(5))
        assert qml.math.allclose(res[1][0], np.zeros((2, 5)))
        jax.clear_caches()

    @pytest.mark.parametrize("num_split_times", [1, 3])
    @pytest.mark.parametrize("t", [2.0, 3, (0.5, 0.6), (0.1, 0.9, 1.2)])
    def test_constant_ry(self, num_split_times, t):
        """Test that the derivative of a pulse generated by a constant Hamiltonian,
        which is a Pauli word, is computed correctly."""
        import jax
        import jax.numpy as jnp

        jax.config.update("jax_enable_x64", True)
        params = [jnp.array(0.24)]
        delta_t = t[-1] - t[0] if isinstance(t, tuple) else t
        ham_single_q_const = qml.pulse.constant * qml.PauliY(0)
        op = qml.evolve(ham_single_q_const)(params, t)
        tape = qml.tape.QuantumScript([op], [qml.expval(qml.PauliZ(0))])

        dev = qml.device("default.qubit", wires=1)
        # Effective rotation parameter
        p = params[0] * delta_t
        r = qml.execute([tape], dev, None)
        assert qml.math.isclose(r, jnp.cos(2 * p), atol=1e-4)
        tapes, fn = stoch_pulse_grad(tape, num_split_times=num_split_times)
        assert len(tapes) == num_split_times * 2

        res = fn(qml.execute(tapes, dev, None))
        assert qml.math.isclose(res, -2 * jnp.sin(2 * p) * delta_t)
        jax.clear_caches()

    def test_constant_ry_argnum(self):
        """Test that the derivative of a pulse generated by a constant Hamiltonian,
        which is a Pauli word, is computed correctly if it is not the only
        operation in a tape but selected via `argnum`."""
        import jax
        import jax.numpy as jnp

        jax.config.update("jax_enable_x64", True)
        params = [jnp.array(0.04)]
        t = 0.1
        y = 0.3
        ham_single_q_const = qml.pulse.constant * qml.PauliY(0)
        op = qml.evolve(ham_single_q_const)(params, t)
        tape = qml.tape.QuantumScript([qml.RY(y, 0), op], [qml.expval(qml.PauliZ(0))])
        tape.trainable_params = [1]

        dev = qml.device("default.qubit", wires=1)
        # Effective rotation parameter
        p = params[0] * t
        r = qml.execute([tape], dev, None)
        assert qml.math.isclose(r, jnp.cos(2 * p + y), atol=1e-4)
        num_split_times = 1
        tapes, fn = stoch_pulse_grad(tape, num_split_times=num_split_times, argnum=0)
        assert len(tapes) == num_split_times * 2

        res = fn(qml.execute(tapes, dev, None))
        assert qml.math.isclose(res, -2 * jnp.sin(2 * p + y) * t)
        jax.clear_caches()

    @pytest.mark.parametrize("num_split_times", [1, 3])
    @pytest.mark.parametrize("t", [2.0, 3, (0.5, 0.6), (0.1, 0.9, 1.2)])
    def test_constant_ry_rescaled(self, num_split_times, t):
        """Test that the derivative of a pulse generated by a constant Hamiltonian,
        which is a Pauli sentence, is computed correctly."""
        import jax
        import jax.numpy as jnp

        jax.config.update("jax_enable_x64", True)
        params = [jnp.array(0.24)]
        T = t if isinstance(t, tuple) else (0, t)
        ham_single_q_const = qml.pulse.constant * qml.dot(
            [0.2, 0.9], [qml.PauliY(0), qml.PauliX(0)]
        )
        op = qml.evolve(ham_single_q_const)(params, t)
        tape = qml.tape.QuantumScript([op], [qml.expval(qml.PauliZ(0))])

        dev = qml.device("default.qubit", wires=1)
        # Prefactor due to the generator being a Pauli sentence
        prefactor = np.sqrt(0.85)
        # Effective rotation parameter
        p = params[0] * (delta_t := T[-1] - T[0]) * prefactor
        r = qml.execute([tape], dev, None)
        assert qml.math.isclose(r, jnp.cos(2 * p), atol=1e-4)
        tapes, fn = stoch_pulse_grad(tape, num_split_times=num_split_times)
        assert len(tapes) == num_split_times * 2

        res = fn(qml.execute(tapes, dev, None))
        assert qml.math.isclose(res, -2 * jnp.sin(2 * p) * delta_t * prefactor)
        jax.clear_caches()

    @pytest.mark.parametrize("t", [0.02, (0.5, 0.6)])
    def test_sin_envelope_rz_expval(self, t):
        """Test that the derivative of a pulse with a sine wave envelope
        is computed correctly when returning an expectation value."""
        import jax
        import jax.numpy as jnp

        T = t if isinstance(t, tuple) else (0, t)

        dev = qml.device("default.qubit", wires=1)
        params = [jnp.array([2.3, -0.245])]

        ham = self.sine * qml.PauliZ(0)
        op = qml.evolve(ham)(params, t)
        tape = qml.tape.QuantumScript([qml.Hadamard(0), op], [qml.expval(qml.PauliX(0))])

        # Effective rotation parameter
        x, y = params[0]
        theta = -x / y * (jnp.cos(y * T[1]) - jnp.cos(y * T[0]))
        theta_jac = jnp.array(
            [
                theta / x,
                x / y**2 * (jnp.cos(y * T[1]) - jnp.cos(y * T[0]))
                + x / y * (jnp.sin(y * T[1]) * T[1] - jnp.sin(y * T[0]) * T[0]),
            ]
        )
        r = qml.execute([tape], dev, None)
        assert qml.math.isclose(r, jnp.cos(2 * theta))

        num_split_times = 5
        tapes, fn = stoch_pulse_grad(tape, num_split_times=num_split_times)
        assert len(tapes) == 2 * num_split_times

        res = fn(qml.execute(tapes, dev, None))
        exp_grad = -2 * jnp.sin(2 * theta) * theta_jac
        # classical Jacobian is being estimated with the Monte Carlo sampling -> coarse tolerance
        assert qml.math.allclose(res, exp_grad, atol=0.2)
        jax.clear_caches()

    @pytest.mark.parametrize("t", [0.02, (0.5, 0.6)])
    def test_sin_envelope_rx_probs(self, t):
        """Test that the derivative of a pulse with a sine wave envelope
        is computed correctly when returning probabilities."""
        import jax
        import jax.numpy as jnp

        T = t if isinstance(t, tuple) else (0, t)

        dev = qml.device("default.qubit", wires=1)
        params = [jnp.array([2.3, -0.245])]

        ham = self.sine * qml.PauliX(0)
        op = qml.evolve(ham)(params, t)
        tape = qml.tape.QuantumScript([op], [qml.probs(wires=0)])

        # Effective rotation parameter
        x, y = params[0]
        theta = -x / y * (jnp.cos(y * T[1]) - jnp.cos(y * T[0]))
        theta_jac = jnp.array(
            [
                theta / x,
                x / y**2 * (jnp.cos(y * T[1]) - jnp.cos(y * T[0]))
                + x / y * (jnp.sin(y * T[1]) * T[1] - jnp.sin(y * T[0]) * T[0]),
            ]
        )
        r = qml.execute([tape], dev, None)
        exp_probs = jnp.array([jnp.cos(theta) ** 2, jnp.sin(theta) ** 2])
        assert qml.math.allclose(r, exp_probs)

        num_split_times = 5
        tapes, fn = stoch_pulse_grad(tape, num_split_times=num_split_times)
        assert len(tapes) == 2 * num_split_times

        jac = fn(qml.execute(tapes, dev, None))
        probs_jac = jnp.array([-1, 1]) * (2 * jnp.sin(theta) * jnp.cos(theta))
        exp_jac = jnp.tensordot(probs_jac, theta_jac, axes=0)
        # classical Jacobian is being estimated with the Monte Carlo sampling -> coarse tolerance
        assert qml.math.allclose(jac, exp_jac, atol=0.2)
        jax.clear_caches()

    @pytest.mark.parametrize("t", [0.02, (0.5, 0.6)])
    def test_sin_envelope_rx_expval_probs(self, t):
        """Test that the derivative of a pulse with a sine wave envelope
        is computed correctly when returning expectation."""
        import jax
        import jax.numpy as jnp

        T = t if isinstance(t, tuple) else (0, t)

        dev = qml.device("default.qubit", wires=1)
        params = [jnp.array([2.3, -0.245])]

        ham = self.sine * qml.PauliX(0)
        op = qml.evolve(ham)(params, t)
        tape = qml.tape.QuantumScript([op], [qml.expval(qml.PauliZ(0)), qml.probs(wires=0)])

        # Effective rotation parameter
        x, y = params[0]
        theta = -x / y * (jnp.cos(y * T[1]) - jnp.cos(y * T[0]))
        theta_jac = jnp.array(
            [
                theta / x,
                x / y**2 * (jnp.cos(y * T[1]) - jnp.cos(y * T[0]))
                + x / y * (jnp.sin(y * T[1]) * T[1] - jnp.sin(y * T[0]) * T[0]),
            ]
        )
        r = qml.execute([tape], dev, None)[0]
        exp = (jnp.cos(2 * theta), jnp.array([jnp.cos(theta) ** 2, jnp.sin(theta) ** 2]))
        assert isinstance(r, tuple) and len(r) == 2
        assert qml.math.allclose(r[0], exp[0])
        assert qml.math.allclose(r[1], exp[1])

        num_split_times = 5
        tapes, fn = stoch_pulse_grad(tape, num_split_times=num_split_times)
        assert len(tapes) == 2 * num_split_times

        jac = fn(qml.execute(tapes, dev, None))
        expval_jac = -2 * jnp.sin(2 * theta)
        probs_jac = jnp.array([-1, 1]) * (2 * jnp.sin(theta) * jnp.cos(theta))
        exp_jac = (expval_jac * theta_jac, jnp.tensordot(probs_jac, theta_jac, axes=0))
        # classical Jacobian is being estimated with the Monte Carlo sampling -> coarse tolerance
        for j, e in zip(jac, exp_jac):
            assert qml.math.allclose(j, e, atol=0.2)
        jax.clear_caches()

    @pytest.mark.parametrize("t", [0.02, (0.5, 0.6)])
    def test_pwc_envelope_rx(self, t):
        """Test that the derivative of a pulse generated by a piecewise constant Hamiltonian
        is computed correctly."""
        import jax
        import jax.numpy as jnp

        T = t if isinstance(t, tuple) else (0, t)

        dev = qml.device("default.qubit", wires=1)
        params = [jnp.array([0.24, 0.9, -0.1, 2.3, -0.245])]
        op = qml.evolve(qml.pulse.pwc(t) * qml.PauliZ(0))(params, t)
        tape = qml.tape.QuantumScript([qml.Hadamard(0), op], [qml.expval(qml.PauliX(0))])

        # Effective rotation parameter
        p = jnp.mean(params[0]) * (T[1] - T[0])
        r = qml.execute([tape], dev, None)
        assert qml.math.isclose(r, jnp.cos(2 * p))
        num_split_times = 5
        tapes, fn = stoch_pulse_grad(tape, num_split_times=num_split_times, sampler_seed=7512)
        assert len(tapes) == 2 * num_split_times

        res = fn(qml.execute(tapes, dev, None))
        # The sampling of pwc functions does not automatically reduce to the analytically
        # correct time integrals, leading to approximations -> coarse tolerance
        assert qml.math.allclose(
            res, -2 * jnp.sin(2 * p) * (T[1] - T[0]) / len(params[0]), atol=0.01
        )
        jax.clear_caches()

    @pytest.mark.parametrize("t", [2.0, 3, (0.5, 0.6)])
    def test_constant_commuting(self, t):
        """Test that the derivative of a pulse generated by two constant commuting Hamiltonians
        is computed correctly."""
        import jax
        import jax.numpy as jnp

        jax.config.update("jax_enable_x64", True)
        params = [jnp.array(0.24), jnp.array(-0.672)]
        T = t if isinstance(t, tuple) else (0, t)
        op = qml.evolve(qml.pulse.constant * qml.PauliX(0) + qml.pulse.constant * qml.PauliY(1))(
            params, t
        )
        tape = qml.tape.QuantumScript([op], [qml.expval(qml.PauliZ(0) @ qml.PauliZ(1))])

        dev = qml.device("default.qubit", wires=2)
        r = qml.execute([tape], dev, None)
        # Effective rotation parameters
        p = [_p * (T[1] - T[0]) for _p in params]
        assert qml.math.isclose(r, jnp.cos(2 * p[0]) * jnp.cos(2 * p[1]))
        tapes, fn = stoch_pulse_grad(tape)
        assert len(tapes) == 4

        res = fn(qml.execute(tapes, dev, None))
        exp_grad = [
            -2 * jnp.sin(2 * p[0]) * jnp.cos(2 * p[1]) * (T[1] - T[0]),
            -2 * jnp.sin(2 * p[1]) * jnp.cos(2 * p[0]) * (T[1] - T[0]),
        ]
        assert qml.math.allclose(res, exp_grad)
        jax.clear_caches()

    @pytest.mark.slow
    def test_advanced_pulse(self):
        """Test the derivative of a more complex pulse."""
        import jax
        import jax.numpy as jnp

        jax.config.update("jax_enable_x64", True)

        ham = (
            qml.pulse.constant * qml.PauliX(0)
            + (lambda p, t: jnp.sin(p * t)) * qml.PauliZ(0)
            + jnp.polyval
            * qml.dot([1.0, 0.4], [qml.PauliY(0) @ qml.PauliY(1), qml.PauliX(0) @ qml.PauliX(1)])
        )
        params = [jnp.array(1.51), jnp.array(-0.371), jnp.array([0.2, 0.2, -0.4])]
        dev = qml.device("default.qubit", wires=2)

        @qml.qnode(dev, interface="jax")
        def qnode(params):
            qml.evolve(ham, atol=1e-6)(params, 0.1)
            return qml.expval(qml.PauliY(0) @ qml.PauliX(1))

        qnode.construct((params,), {})

        num_split_times = 5
        qnode.tape.trainable_params = [0, 1, 2]

        tapes, fn = stoch_pulse_grad(qnode.tape, num_split_times=num_split_times, sampler_seed=7123)
        # Two generating terms with two shifts (X_0 and Z_0), one with eight shifts
        # (Y_0Y_1+0.4 X_1 has eigenvalues [-1.4, -0.6, 0.6, 1.4] yielding frequencies
        # [0.8, 1.2, 2.0, 2.8] and hence 2 * 4 = 8 shifts)
        num_shifts = 2 * 2 + 8
        assert len(tapes) == num_shifts * num_split_times

        res = fn(qml.execute(tapes, dev, None))
        exp_grad = jax.grad(qnode)(params)
        assert all(qml.math.allclose(r, e, rtol=0.4) for r, e in zip(res, exp_grad))
        jax.clear_caches()

    def test_randomness(self):
        """Test that the derivative of a pulse is exactly the same when reusing a seed and
        that it differs when using a different seed."""
        import jax
        import jax.numpy as jnp

        jax.config.update("jax_enable_x64", True)

        params = [jnp.array(1.51)]
        op = qml.evolve((lambda p, t: p * t) * qml.PauliX(0))(params, 0.4)
        tape = qml.tape.QuantumScript([op], [qml.expval(qml.PauliY(0))])

        seed_a = 8752
        seed_b = 8753
        tapes_a_0, fn_a_0 = stoch_pulse_grad(tape, num_split_times=2, sampler_seed=seed_a)
        tapes_a_1, fn_a_1 = stoch_pulse_grad(tape, num_split_times=2, sampler_seed=seed_a)
        tapes_b, fn_b = stoch_pulse_grad(tape, num_split_times=2, sampler_seed=seed_b)

        for tape_a_0, tape_a_1, tape_b in zip(tapes_a_0, tapes_a_1, tapes_b):
            for op_a_0, op_a_1, op_b in zip(tape_a_0, tape_a_1, tape_b):
                if isinstance(op_a_0, qml.pulse.ParametrizedEvolution):
                    # The a_0 and a_1 operators are equal
                    qml.assert_equal(op_a_0, op_a_1)
                    # The a_0 and b operators differ in time but are equal otherwise
                    assert not qml.equal(op_a_0, op_b)
                    op_b.t = op_a_0.t
                    qml.assert_equal(op_a_0, op_b)
                else:
                    qml.assert_equal(op_a_0, op_a_1)
                    qml.assert_equal(op_a_0, op_b)

        dev = qml.device("default.qubit", wires=1)
        res_a_0 = fn_a_0(qml.execute(tapes_a_0, dev, None))
        res_a_1 = fn_a_1(qml.execute(tapes_a_1, dev, None))
        res_b = fn_b(qml.execute(tapes_b, dev, None))

        assert res_a_0 == res_a_1
        assert not res_a_0 == res_b
        jax.clear_caches()

    def test_two_pulses(self):
        """Test that the derivatives of two pulses in a circuit are computed correctly."""
        import jax
        import jax.numpy as jnp

        jax.config.update("jax_enable_x64", True)

        ham_0 = qml.pulse.constant * qml.PauliX(0) + (lambda p, t: jnp.sin(p * t)) * qml.PauliY(0)
        ham_1 = qml.dot([0.3, jnp.polyval], [qml.PauliZ(0), qml.PauliY(0) @ qml.PauliY(1)])
        params_0 = [jnp.array(1.51), jnp.array(-0.371)]
        params_1 = [jnp.array([0.2, 0.2, -0.4])]
        dev = qml.device("default.qubit", wires=2)

        @qml.qnode(dev, interface="jax")
        def qnode(params_0, params_1):
            qml.evolve(ham_0)(params_0, 0.1)
            qml.evolve(ham_1)(params_1, 0.15)
            return qml.expval(qml.PauliY(0) @ qml.PauliZ(1))

        qnode.construct((params_0, params_1), {})

        num_split_times = 3
        qnode.tape.trainable_params = [0, 1, 2]
        tapes, fn = stoch_pulse_grad(qnode.tape, num_split_times=num_split_times, sampler_seed=7123)
        assert len(tapes) == 3 * 2 * num_split_times

        res = fn(qml.execute(tapes, dev, None))
        exp_grad = jax.grad(qnode, argnums=(0, 1))(params_0, params_1)
        exp_grad = exp_grad[0] + exp_grad[1]
        assert all(qml.math.allclose(r, e, rtol=0.4) for r, e in zip(res, exp_grad))
        jax.clear_caches()

    @pytest.mark.slow
    @pytest.mark.parametrize(
        "generator, exp_num_tapes, prefactor",
        [
            (qml.PauliY(0), 2, 1.0),
            (0.6 * qml.PauliY(0) + 0.8 * qml.PauliX(0), 2, 1.0),
            (qml.Hamiltonian([0.25, 1.2], [qml.PauliX(0), qml.PauliX(0) @ qml.PauliZ(1)]), 8, 1.45),
        ],
    )
    def test_with_jit(self, generator, exp_num_tapes, prefactor):
        """Test that the stochastic parameter-shift rule works with JITting."""
        import jax
        import jax.numpy as jnp

        jax.config.update("jax_enable_x64", True)
        dev = qml.device("default.qubit", wires=len(generator.wires))
        T = (0.2, 0.5)
        ham_single_q_const = qml.dot([qml.pulse.constant], [generator])
        meas = [qml.expval(qml.PauliZ(0))]

        def fun(params):
            """Create a pulse with the given parameters, build a tape from it, and
            differentiate it with stoch_pulse_grad."""
            op = qml.evolve(ham_single_q_const)(params, T)
            tape = qml.tape.QuantumScript([op], meas)
            tapes, fn = stoch_pulse_grad(tape)
            assert len(tapes) == exp_num_tapes
            res = fn(qml.execute(tapes, dev, "backprop"))
            return res

        params = [jnp.array(0.24)]
        # Effective rotation parameter
        p = params[0] * (T[1] - T[0]) * prefactor
        res = fun(params)
        assert qml.math.isclose(res, -2 * jnp.sin(2 * p) * (T[1] - T[0]) * prefactor)
        res_jit = jax.jit(fun)(params)
        assert qml.math.isclose(res, res_jit)
        jax.clear_caches()

    @pytest.mark.parametrize("shots", [None, 100])
    def test_shots_attribute(self, shots):  # pylint:disable=unused-argument
        """Tests that the shots attribute is copied to the new tapes"""
        tape = qml.tape.QuantumTape([], [qml.expval(qml.PauliZ(0)), qml.probs([1, 2])], shots=shots)
        with pytest.warns(UserWarning, match="Attempted to compute the gradient of a tape with no"):
            tapes, _ = stoch_pulse_grad(tape)

        assert all(new_tape.shots == tape.shots for new_tape in tapes)


@pytest.mark.jax
<<<<<<< HEAD
@pytest.mark.parametrize("dev_name", ["default.qubit"])
=======
>>>>>>> 6f3c2768
class TestStochPulseGradQNode:
    """Test that stoch_pulse_grad integrates correctly with QNodes."""

    def test_raises_for_application_to_qnodes(self):
        """Test that an error is raised when applying ``stoch_pulse_grad``
        to a QNode directly."""
        dev = qml.device("default.qubit", wires=1)
        ham_single_q_const = qml.pulse.constant * qml.PauliY(0)

        @qml.qnode(dev, interface="jax")
        def circuit(params):
            qml.evolve(ham_single_q_const)([params], 0.2)
            return qml.expval(qml.PauliZ(0))

        _match = "stochastic pulse parameter-shift gradient transform to a QNode directly"
        with pytest.raises(NotImplementedError, match=_match):
            stoch_pulse_grad(circuit, num_split_times=2)

    # TODO: include the following tests when #4225 is resolved.
    @pytest.mark.skip("Applying this gradient transform to QNodes directly is not supported.")
    def test_qnode_expval_single_par(self):
        """Test that a simple qnode that returns an expectation value
        can be differentiated with stoch_pulse_grad."""
        import jax
        import jax.numpy as jnp

        jax.config.update("jax_enable_x64", True)
        dev = qml.device("default.qubit", wires=1)
        T = 0.2
        ham_single_q_const = qml.pulse.constant * qml.PauliY(0)

        @qml.qnode(dev, interface="jax")
        def circuit(params):
            qml.evolve(ham_single_q_const)([params], T)
            return qml.expval(qml.PauliZ(0))

        params = jnp.array(0.4)
        with qml.Tracker(dev) as tracker:
            grad = stoch_pulse_grad(circuit, num_split_times=2)(params)

        p = params * T
        exp_grad = -2 * jnp.sin(2 * p) * T
        assert jnp.allclose(grad, exp_grad)
        assert tracker.totals["executions"] == 4  # two shifted tapes, two splitting times


@pytest.mark.jax
<<<<<<< HEAD
@pytest.mark.parametrize("dev_name", ["default.qubit"])
=======
>>>>>>> 6f3c2768
class TestStochPulseGradIntegration:
    """Test that stoch_pulse_grad integrates correctly with QNodes and ML interfaces."""

    @pytest.mark.parametrize("shots, tol", [(None, 1e-4), (100, 0.1), ([100, 99], 0.1)])
    @pytest.mark.parametrize("num_split_times", [1, 2])
    def test_simple_qnode_expval(self, num_split_times, shots, tol):
        """Test that a simple qnode that returns an expectation value
        can be differentiated with stoch_pulse_grad."""
        import jax
        import jax.numpy as jnp

        jax.config.update("jax_enable_x64", True)
<<<<<<< HEAD
        dev = qml.device(dev_name, wires=1, shots=shots, **{"seed": jax.random.PRNGKey(74)})
=======
        dev = qml.device("default.qubit", wires=1, shots=shots, seed=jax.random.PRNGKey(74))
>>>>>>> 6f3c2768
        T = 0.2
        ham_single_q_const = qml.pulse.constant * qml.PauliY(0)

        @qml.qnode(
            dev, interface="jax", diff_method=stoch_pulse_grad, num_split_times=num_split_times
        )
        def circuit(params):
            qml.evolve(ham_single_q_const)(params, T)
            return qml.expval(qml.PauliZ(0))

        params = [jnp.array(0.4)]
        grad = jax.jacobian(circuit)(params)
        p = params[0] * T
        exp_grad = -2 * jnp.sin(2 * p) * T
        assert qml.math.allclose(grad, exp_grad, atol=tol, rtol=0.0)
        jax.clear_caches()

    @pytest.mark.slow
    @pytest.mark.parametrize("shots, tol", [(None, 1e-4), (100, 0.1), ([100, 99], 0.1)])
    @pytest.mark.parametrize("num_split_times", [1, 2])
    def test_simple_qnode_expval_two_evolves(self, num_split_times, shots, tol):
        """Test that a simple qnode that returns an expectation value
        can be differentiated with stoch_pulse_grad."""
        import jax
        import jax.numpy as jnp

        jax.config.update("jax_enable_x64", True)
<<<<<<< HEAD
        dev = qml.device(dev_name, wires=1, shots=shots, seed=jax.random.PRNGKey(74))
=======
        dev = qml.device("default.qubit", wires=1, shots=shots, seed=jax.random.PRNGKey(74))
>>>>>>> 6f3c2768
        T_x = 0.1
        T_y = 0.2
        ham_x = qml.pulse.constant * qml.PauliX(0)
        ham_y = qml.pulse.constant * qml.PauliX(0)

        @qml.qnode(
            dev, interface="jax", diff_method=stoch_pulse_grad, num_split_times=num_split_times
        )
        def circuit(params):
            qml.evolve(ham_x)(params[0], T_x)
            qml.evolve(ham_y)(params[1], T_y)
            return qml.expval(qml.PauliZ(0))

        params = [[jnp.array(0.4)], [jnp.array(-0.1)]]
        grad = jax.jacobian(circuit)(params)
        p_x = params[0][0] * T_x
        p_y = params[1][0] * T_y
        exp_grad = [[-2 * jnp.sin(2 * (p_x + p_y)) * T_x], [-2 * jnp.sin(2 * (p_x + p_y)) * T_y]]
        assert qml.math.allclose(grad, exp_grad, atol=tol, rtol=0.0)
        jax.clear_caches()

    @pytest.mark.parametrize("shots, tol", [(None, 1e-4), (100, 0.1), ([100, 99], 0.1)])
    @pytest.mark.parametrize("num_split_times", [1, 2])
    def test_simple_qnode_probs(self, num_split_times, shots, tol):
        """Test that a simple qnode that returns an probabilities
        can be differentiated with stoch_pulse_grad."""
        import jax
        import jax.numpy as jnp

        jax.config.update("jax_enable_x64", True)
<<<<<<< HEAD
        dev = qml.device(dev_name, wires=1, shots=shots, seed=jax.random.PRNGKey(74))
=======
        dev = qml.device("default.qubit", wires=1, shots=shots, seed=jax.random.PRNGKey(74))
>>>>>>> 6f3c2768
        T = 0.2
        ham_single_q_const = qml.pulse.constant * qml.PauliY(0)

        @qml.qnode(
            dev, interface="jax", diff_method=stoch_pulse_grad, num_split_times=num_split_times
        )
        def circuit(params):
            qml.evolve(ham_single_q_const)(params, T)
            return qml.probs(wires=0)

        params = [jnp.array(0.4)]
        jac = jax.jacobian(circuit)(params)
        p = params[0] * T
        exp_jac = jnp.array([-1, 1]) * jnp.sin(2 * p) * T
        assert qml.math.allclose(jac, exp_jac, atol=tol, rtol=0.0)
        jax.clear_caches()

    @pytest.mark.parametrize("shots, tol", [(None, 1e-4), (100, 0.1), ([100, 100], 0.1)])
    @pytest.mark.parametrize("num_split_times", [1, 2])
    def test_simple_qnode_probs_expval(self, num_split_times, shots, tol):
        """Test that a simple qnode that returns an probabilities
        can be differentiated with stoch_pulse_grad."""
        import jax
        import jax.numpy as jnp

        jax.config.update("jax_enable_x64", True)
<<<<<<< HEAD
        dev = qml.device(dev_name, wires=1, shots=shots, seed=jax.random.PRNGKey(74))
=======
        dev = qml.device("default.qubit", wires=1, shots=shots, seed=jax.random.PRNGKey(74))
>>>>>>> 6f3c2768
        T = 0.2
        ham_single_q_const = qml.pulse.constant * qml.PauliY(0)

        @qml.qnode(
            dev, interface="jax", diff_method=stoch_pulse_grad, num_split_times=num_split_times
        )
        def circuit(params):
            qml.evolve(ham_single_q_const)(params, T)
            return qml.probs(wires=0), qml.expval(qml.PauliZ(0))

        params = [jnp.array(0.4)]
        jac = jax.jacobian(circuit)(params)
        p = params[0] * T
        exp_jac = (jnp.array([-1, 1]) * jnp.sin(2 * p) * T, -2 * jnp.sin(2 * p) * T)
        if hasattr(shots, "len"):
            for j_shots, e_shots in zip(jac, exp_jac):
                for j, e in zip(j_shots, e_shots):
                    assert qml.math.allclose(j[0], e, atol=tol, rtol=0.0)
        else:
            for j, e in zip(jac, exp_jac):
                assert qml.math.allclose(j[0], e, atol=tol, rtol=0.0)
        jax.clear_caches()

    @pytest.mark.xfail
    @pytest.mark.parametrize("num_split_times", [1, 2])
    @pytest.mark.parametrize("time_interface", ["python", "numpy", "jax"])
    def test_simple_qnode_jit(self, num_split_times, time_interface):
        """Test that a simple qnode can be differentiated with stoch_pulse_grad."""
        import jax
        import jax.numpy as jnp

        jax.config.update("jax_enable_x64", True)
        dev = qml.device("default.qubit", wires=1)
        T = {"python": 0.2, "numpy": np.array(0.2), "jax": jnp.array(0.2)}[time_interface]
        ham_single_q_const = qml.pulse.constant * qml.PauliY(0)

        @qml.qnode(
            dev, interface="jax", diff_method=stoch_pulse_grad, num_split_times=num_split_times
        )
        def circuit(params, T=None):
            qml.evolve(ham_single_q_const)(params, T)
            return qml.expval(qml.PauliZ(0))

        params = [jnp.array(0.4)]
        p = params[0] * T
        exp_grad = -2 * jnp.sin(2 * p) * T
        jit_grad = jax.jit(jax.grad(circuit))(params, T=T)
        assert qml.math.isclose(jit_grad, exp_grad)
        jax.clear_caches()

    @pytest.mark.slow
    def test_advanced_qnode(self):
        """Test that an advanced qnode can be differentiated with stoch_pulse_grad."""
        import jax
        import jax.numpy as jnp

        jax.config.update("jax_enable_x64", True)

        params = [jnp.array(0.21), jnp.array(-0.171), jnp.array([0.05, 0.03, -0.1])]
        dev = qml.device("default.qubit", wires=2)
        ham = (
            qml.pulse.constant * qml.PauliX(0)
            + (lambda p, t: jnp.sin(p * t)) * qml.PauliZ(0)
            + jnp.polyval * (qml.PauliY(0) @ qml.PauliY(1))
        )

        def ansatz(params):
            qml.evolve(ham)(params, 0.1)
            return qml.expval(qml.PauliY(0) @ qml.PauliX(1))

        num_split_times = 10
        qnode_pulse_grad = qml.QNode(
            ansatz,
            dev,
            interface="jax",
            diff_method=stoch_pulse_grad,
            num_split_times=num_split_times,
            sampler_seed=7123,
        )
        qnode_backprop = qml.QNode(ansatz, dev, interface="jax")

        with qml.Tracker(dev) as tracker:
            grad_pulse_grad = jax.grad(qnode_pulse_grad)(params)
        assert tracker.totals["executions"] == 1 + 2 * 3 * num_split_times
        grad_backprop = jax.grad(qnode_backprop)(params)

        assert all(
            qml.math.allclose(r, e, rtol=0.4) for r, e in zip(grad_pulse_grad, grad_backprop)
        )
        jax.clear_caches()

    def test_multi_return_broadcasting_multi_shots_raises(self):
        """Test that a simple qnode that returns an expectation value and probabilities
        can be differentiated with stoch_pulse_grad with use_broadcasting."""
        import jax
        import jax.numpy as jnp

        jax.config.update("jax_enable_x64", True)
        shots = [100, 100]
<<<<<<< HEAD
        dev = qml.device(dev_name, wires=1, shots=shots, seed=jax.random.PRNGKey(74))
=======
        dev = qml.device("default.qubit", wires=1, shots=shots, seed=jax.random.PRNGKey(74))
>>>>>>> 6f3c2768
        T = 0.2
        ham_single_q_const = qml.pulse.constant * qml.PauliY(0)

        @qml.qnode(
            dev,
            interface="jax",
            diff_method=stoch_pulse_grad,
            num_split_times=3,
            use_broadcasting=True,
        )
        def circuit(params):
            qml.evolve(ham_single_q_const)(params, T)
            return qml.probs(wires=0), qml.expval(qml.PauliZ(0))

        params = [jnp.array(0.4)]
        with pytest.raises(NotImplementedError, match="Broadcasting, multiple measurements and"):
            jax.jacobian(circuit)(params)
        jax.clear_caches()

    # TODO: delete error test above and uncomment the following test case once #2690 is resolved.
    @pytest.mark.parametrize("shots, tol", [(None, 1e-4), (100, 0.1)])  # , ([100, 100], 0.1)])
    @pytest.mark.parametrize("num_split_times", [1, 2])
    def test_qnode_probs_expval_broadcasting(self, num_split_times, shots, tol):
        """Test that a simple qnode that returns an expectation value and probabilities
        can be differentiated with stoch_pulse_grad with use_broadcasting."""
        import jax
        import jax.numpy as jnp

        jax.config.update("jax_enable_x64", True)
<<<<<<< HEAD
        dev = qml.device(dev_name, wires=1, shots=shots, seed=jax.random.PRNGKey(74))
=======
        dev = qml.device("default.qubit", wires=1, shots=shots, seed=jax.random.PRNGKey(74))
>>>>>>> 6f3c2768
        T = 0.2
        ham_single_q_const = qml.pulse.constant * qml.PauliY(0)

        @qml.qnode(
            dev,
            interface="jax",
            diff_method=stoch_pulse_grad,
            num_split_times=num_split_times,
            use_broadcasting=True,
        )
        def circuit(params):
            qml.evolve(ham_single_q_const)(params, T)
            return qml.probs(wires=0), qml.expval(qml.PauliZ(0))

        params = [jnp.array(0.4)]
        jac = jax.jacobian(circuit)(params)
        p = params[0] * T
        exp_jac = (jnp.array([-1, 1]) * jnp.sin(2 * p) * T, -2 * jnp.sin(2 * p) * T)
        if hasattr(shots, "len"):
            for j_shots, e_shots in zip(jac, exp_jac):
                for j, e in zip(j_shots, e_shots):
                    assert qml.math.allclose(j[0], e, atol=tol, rtol=0.0)
        else:
            for j, e in zip(jac, exp_jac):
                assert qml.math.allclose(j[0], e, atol=tol, rtol=0.0)
        jax.clear_caches()

    @pytest.mark.parametrize("num_split_times", [1, 2])
    def test_broadcasting_coincides_with_nonbroadcasting(self, num_split_times):
        """Test that using broadcasting or not does not change the result."""
        import jax
        import jax.numpy as jnp

        jax.config.update("jax_enable_x64", True)
        dev = qml.device("default.qubit", wires=2)
        T = 0.2

        def f(p, t):
            return jnp.sin(p * t)

        ham_single_q_const = 0.1 * qml.PauliX(0) + f * (qml.PauliY(0) @ qml.PauliY(1))

        def ansatz(params):
            qml.evolve(ham_single_q_const)(params, T)
            return qml.probs(wires=0), qml.expval(qml.PauliZ(0))

        # Create QNodes with and without use_broadcasting.
        circuit_bc = qml.QNode(
            ansatz,
            dev,
            interface="jax",
            diff_method=stoch_pulse_grad,
            num_split_times=num_split_times,
            use_broadcasting=True,
            sampler_seed=324,
        )
        circuit_no_bc = qml.QNode(
            ansatz,
            dev,
            interface="jax",
            diff_method=stoch_pulse_grad,
            num_split_times=num_split_times,
            use_broadcasting=False,
            sampler_seed=324,
        )
        params = [jnp.array(0.4)]
        jac_bc = jax.jacobian(circuit_bc)(params)
        jac_no_bc = jax.jacobian(circuit_no_bc)(params)
        for j0, j1 in zip(jac_bc, jac_no_bc):
            assert qml.math.allclose(j0, j1)
        jax.clear_caches()

    def test_with_drive_exact(self):
        """Test that a HardwareHamiltonian only containing a drive is differentiated correctly
        for a constant amplitude and zero frequency and phase."""
        import jax

        timespan = 0.4

        H = qml.pulse.transmon_drive(qml.pulse.constant, 0.0, 0.0, wires=[0])
        atol = 1e-5
        dev = qml.device("default.qubit", wires=1)

        def ansatz(params):
            qml.evolve(H, atol=atol)(params, t=timespan)
            return qml.expval(qml.PauliZ(0))

        cost = qml.QNode(ansatz, dev, interface="jax", diff_method=qml.gradients.stoch_pulse_grad)
        cost_jax = qml.QNode(ansatz, dev, interface="jax")
        params = (0.42,)

        gradfn = jax.grad(cost)
        res = gradfn(params)
        exact = jax.grad(cost_jax)(params)
        assert qml.math.allclose(res, exact, atol=6e-5)
        jax.clear_caches()

    def test_with_drive_approx(self):
        """Test that a HardwareHamiltonian only containing a drive is differentiated
        approximately correctly for a constant phase and zero frequency."""
        import jax

        timespan = 0.1

        H = qml.pulse.transmon_drive(1 / (2 * np.pi), qml.pulse.constant, 0.0, wires=[0])
        atol = 1e-5
        dev = qml.device("default.qubit", wires=1)

        def ansatz(params):
            qml.evolve(H, atol=atol)(params, t=timespan)
            return qml.expval(qml.PauliX(0))

        cost = qml.QNode(
            ansatz,
            dev,
            interface="jax",
            diff_method=qml.gradients.stoch_pulse_grad,
            num_split_times=7,
            use_broadcasting=True,
            sampler_seed=4123,
        )
        cost_jax = qml.QNode(ansatz, dev, interface="jax")
        params = (0.42,)

        gradfn = jax.grad(cost)
        res = gradfn(params)
        exact = jax.grad(cost_jax)(params)
        assert qml.math.allclose(res, exact, atol=1e-3)
        jax.clear_caches()

    @pytest.mark.slow
    @pytest.mark.parametrize("num_params", [1, 2])
    def test_with_two_drives(self, num_params):
        """Test that a HardwareHamiltonian only containing two drives
        is differentiated approximately correctly. The two cases
        of the parametrization test the cases where reordered parameters
        are returned as inner lists and where they remain scalars."""
        import jax

        timespan = 0.1

        if num_params == 1:
            amps = [1 / 5, 1 / 6]
            params = (0.42, -0.91)
        else:
            amps = [qml.pulse.constant] * 2
            params = (1 / (2 * np.pi), 0.42, 1 / 5, -0.91)
        H = qml.pulse.rydberg_drive(
            amps[0], qml.pulse.constant, 0.0, wires=[0]
        ) + qml.pulse.rydberg_drive(amps[1], qml.pulse.constant, 0.0, wires=[1])
        atol = 1e-5
        dev = qml.device("default.qubit", wires=2)

        def ansatz(params):
            qml.evolve(H, atol=atol)(params, t=timespan)
            return qml.expval(qml.PauliX(0) @ qml.PauliX(1))

        cost = qml.QNode(
            ansatz,
            dev,
            interface="jax",
            diff_method=qml.gradients.stoch_pulse_grad,
            num_split_times=7,
            use_broadcasting=True,
            sampler_seed=4123,
        )
        cost_jax = qml.QNode(ansatz, dev, interface="jax")

        gradfn = jax.grad(cost)
        res = gradfn(params)
        exact = jax.grad(cost_jax)(params)
        assert qml.math.allclose(res, exact, atol=1e-3)
        jax.clear_caches()


@pytest.mark.jax
<<<<<<< HEAD
@pytest.mark.parametrize("dev_name", ["default.qubit"])
=======
>>>>>>> 6f3c2768
class TestStochPulseGradDiff:
    """Test that stoch_pulse_grad is differentiable."""

    # pylint: disable=too-few-public-methods
    @pytest.mark.slow
    def test_jax(self):
        """Test that stoch_pulse_grad is differentiable with JAX."""
        import jax
        import jax.numpy as jnp

        jax.config.update("jax_enable_x64", True)
        dev = qml.device("default.qubit", wires=1)
        T = 0.5
        ham_single_q_const = qml.pulse.constant * qml.PauliY(0)

        def fun(params):
            op = qml.evolve(ham_single_q_const)(params, T)
            tape = qml.tape.QuantumScript([op], [qml.expval(qml.PauliZ(0))])
            tape.trainable_params = [0]
            tapes, fn = stoch_pulse_grad(tape)
            return fn(qml.execute(tapes, dev, "backprop"))

        params = [jnp.array(0.4)]
        p = params[0] * T
        exp_grad = -2 * jnp.sin(2 * p) * T
        grad = fun(params)
        assert qml.math.isclose(grad, exp_grad)

        exp_diff_of_grad = -4 * jnp.cos(2 * p) * T**2
        diff_of_grad = jax.grad(fun)(params)
        assert qml.math.isclose(diff_of_grad, exp_diff_of_grad)<|MERGE_RESOLUTION|>--- conflicted
+++ resolved
@@ -846,10 +846,6 @@
 
 
 @pytest.mark.jax
-<<<<<<< HEAD
-@pytest.mark.parametrize("dev_name", ["default.qubit"])
-=======
->>>>>>> 6f3c2768
 class TestStochPulseGrad:
     """Test working cases of stoch_pulse_grad."""
 
@@ -1362,10 +1358,6 @@
 
 
 @pytest.mark.jax
-<<<<<<< HEAD
-@pytest.mark.parametrize("dev_name", ["default.qubit"])
-=======
->>>>>>> 6f3c2768
 class TestStochPulseGradQNode:
     """Test that stoch_pulse_grad integrates correctly with QNodes."""
 
@@ -1413,10 +1405,6 @@
 
 
 @pytest.mark.jax
-<<<<<<< HEAD
-@pytest.mark.parametrize("dev_name", ["default.qubit"])
-=======
->>>>>>> 6f3c2768
 class TestStochPulseGradIntegration:
     """Test that stoch_pulse_grad integrates correctly with QNodes and ML interfaces."""
 
@@ -1429,11 +1417,7 @@
         import jax.numpy as jnp
 
         jax.config.update("jax_enable_x64", True)
-<<<<<<< HEAD
-        dev = qml.device(dev_name, wires=1, shots=shots, **{"seed": jax.random.PRNGKey(74)})
-=======
         dev = qml.device("default.qubit", wires=1, shots=shots, seed=jax.random.PRNGKey(74))
->>>>>>> 6f3c2768
         T = 0.2
         ham_single_q_const = qml.pulse.constant * qml.PauliY(0)
 
@@ -1461,11 +1445,7 @@
         import jax.numpy as jnp
 
         jax.config.update("jax_enable_x64", True)
-<<<<<<< HEAD
-        dev = qml.device(dev_name, wires=1, shots=shots, seed=jax.random.PRNGKey(74))
-=======
         dev = qml.device("default.qubit", wires=1, shots=shots, seed=jax.random.PRNGKey(74))
->>>>>>> 6f3c2768
         T_x = 0.1
         T_y = 0.2
         ham_x = qml.pulse.constant * qml.PauliX(0)
@@ -1496,11 +1476,7 @@
         import jax.numpy as jnp
 
         jax.config.update("jax_enable_x64", True)
-<<<<<<< HEAD
-        dev = qml.device(dev_name, wires=1, shots=shots, seed=jax.random.PRNGKey(74))
-=======
         dev = qml.device("default.qubit", wires=1, shots=shots, seed=jax.random.PRNGKey(74))
->>>>>>> 6f3c2768
         T = 0.2
         ham_single_q_const = qml.pulse.constant * qml.PauliY(0)
 
@@ -1527,11 +1503,7 @@
         import jax.numpy as jnp
 
         jax.config.update("jax_enable_x64", True)
-<<<<<<< HEAD
-        dev = qml.device(dev_name, wires=1, shots=shots, seed=jax.random.PRNGKey(74))
-=======
         dev = qml.device("default.qubit", wires=1, shots=shots, seed=jax.random.PRNGKey(74))
->>>>>>> 6f3c2768
         T = 0.2
         ham_single_q_const = qml.pulse.constant * qml.PauliY(0)
 
@@ -1631,11 +1603,7 @@
 
         jax.config.update("jax_enable_x64", True)
         shots = [100, 100]
-<<<<<<< HEAD
-        dev = qml.device(dev_name, wires=1, shots=shots, seed=jax.random.PRNGKey(74))
-=======
         dev = qml.device("default.qubit", wires=1, shots=shots, seed=jax.random.PRNGKey(74))
->>>>>>> 6f3c2768
         T = 0.2
         ham_single_q_const = qml.pulse.constant * qml.PauliY(0)
 
@@ -1665,11 +1633,7 @@
         import jax.numpy as jnp
 
         jax.config.update("jax_enable_x64", True)
-<<<<<<< HEAD
-        dev = qml.device(dev_name, wires=1, shots=shots, seed=jax.random.PRNGKey(74))
-=======
         dev = qml.device("default.qubit", wires=1, shots=shots, seed=jax.random.PRNGKey(74))
->>>>>>> 6f3c2768
         T = 0.2
         ham_single_q_const = qml.pulse.constant * qml.PauliY(0)
 
@@ -1846,10 +1810,6 @@
 
 
 @pytest.mark.jax
-<<<<<<< HEAD
-@pytest.mark.parametrize("dev_name", ["default.qubit"])
-=======
->>>>>>> 6f3c2768
 class TestStochPulseGradDiff:
     """Test that stoch_pulse_grad is differentiable."""
 
