--- conflicted
+++ resolved
@@ -519,12 +519,7 @@
         with pytest.warns(UserWarning, match="hessian of a QNode with no trainable parameters"):
             res = qml.gradients.param_shift_hessian(circuit)(weights)
 
-<<<<<<< HEAD
-        expected = qml.jacobian(qml.jacobian(circuit))(x)
-        hessian = qml.gradients.param_shift_hessian(circuit)(x)
-=======
         assert res == ()
->>>>>>> b0a0a325
 
     def test_no_trainable_params_tape(self):
         """Test that the correct ouput and warning is generated in the absence of any trainable
