--- conflicted
+++ resolved
@@ -61,13 +61,8 @@
         ops = tape.operations
         target_wire = qml.wires.Wires(1)
 
-<<<<<<< HEAD
-        assert len(ops) == 5
-        assert ops[0].return_type == qml.measurements.MidMeasure
-=======
         assert len(ops) == 4
-        assert ops[0].return_type == qml.operation.MidMeasure
->>>>>>> b784969a
+        assert ops[0].return_type == qml.measurements.MidMeasure
 
         assert isinstance(ops[1], qml.transforms.condition.Conditional)
         assert isinstance(ops[1].then_op, qml.PauliX)
@@ -82,12 +77,8 @@
         assert isinstance(ops[3].then_op, qml.PauliZ)
         assert ops[3].then_op.wires == target_wire
 
-<<<<<<< HEAD
-        assert ops[4].return_type == qml.measurements.Probability
-=======
         assert len(tape.measurements) == 1
         assert tape.measurements[0] is terminal_measurement
->>>>>>> b784969a
 
     def tape_with_else(f, g, r, meas):
         """Tape that uses cond by passing both a true and false func."""
@@ -157,12 +148,8 @@
         # However, it is not the same for the false_fn
         assert ops[3].meas_val is not ops[4].meas_val
 
-<<<<<<< HEAD
-        assert ops[5].return_type == qml.measurements.Probability
-=======
         assert len(tape.measurements) == 1
         assert tape.measurements[0] is terminal_measurement
->>>>>>> b784969a
 
     def test_cond_error(self, terminal_measurement):
         """Test that an error is raised when the qfunc has a measurement."""
@@ -230,13 +217,8 @@
         ops = tape.operations
         target_wire = qml.wires.Wires(1)
 
-<<<<<<< HEAD
-        assert len(ops) == 4
-        assert ops[0].return_type == qml.measurements.MidMeasure
-=======
         assert len(ops) == 3
-        assert ops[0].return_type == qml.operation.MidMeasure
->>>>>>> b784969a
+        assert ops[0].return_type == qml.measurements.MidMeasure
 
         assert isinstance(ops[1], qml.transforms.condition.Conditional)
         assert isinstance(ops[1].then_op, qml.RX)
@@ -248,12 +230,8 @@
         assert ops[2].then_op.data == [r]
         assert ops[2].then_op.wires == target_wire
 
-<<<<<<< HEAD
-        assert ops[3].return_type == qml.measurements.Probability
-=======
         assert len(tape.measurements) == 1
         assert tape.measurements[0] is terminal_measurement
->>>>>>> b784969a
 
     def test_cond_operationss_with_ctrl(self, terminal_measurement):
         """Test that qml.cond operations Conditional operations as expected with
@@ -268,13 +246,8 @@
         ops = tape.operations
         target_wire = qml.wires.Wires(2)
 
-<<<<<<< HEAD
-        assert len(ops) == 4
-        assert ops[0].return_type == qml.measurements.MidMeasure
-=======
         assert len(ops) == 3
-        assert ops[0].return_type == qml.operation.MidMeasure
->>>>>>> b784969a
+        assert ops[0].return_type == qml.measurements.MidMeasure
 
         assert isinstance(ops[1], qml.transforms.condition.Conditional)
         assert isinstance(ops[1].then_op, qml.transforms.control.ControlledOperation)
@@ -294,12 +267,8 @@
         assert controlled_op.data == [r]
         assert controlled_op.wires == target_wire
 
-<<<<<<< HEAD
-        assert ops[3].return_type == qml.measurements.Probability
-=======
         assert len(tape.measurements) == 1
         assert tape.measurements[0] is terminal_measurement
->>>>>>> b784969a
 
     def test_ctrl_operationss_with_cond(self, terminal_measurement):
         """Test that qml.cond operationss Conditional operations as expected with
@@ -314,13 +283,8 @@
         ops = tape.operations
         target_wire = qml.wires.Wires(2)
 
-<<<<<<< HEAD
-        assert len(ops) == 3
-        assert ops[0].return_type == qml.measurements.MidMeasure
-=======
         assert len(ops) == 2
-        assert ops[0].return_type == qml.operation.MidMeasure
->>>>>>> b784969a
+        assert ops[0].return_type == qml.measurements.MidMeasure
 
         assert isinstance(ops[1], qml.transforms.control.ControlledOperation)
         assert len(ops[1].subtape.operations) == 2
@@ -335,9 +299,5 @@
         assert isinstance(op2.then_op, qml.RY)
         assert op1.then_op.data == [r]
 
-<<<<<<< HEAD
-        assert ops[2].return_type == qml.measurements.Probability
-=======
-        assert len(tape.measurements) == 1
-        assert tape.measurements[0] is terminal_measurement
->>>>>>> b784969a
+        assert len(tape.measurements) == 1
+        assert tape.measurements[0] is terminal_measurement