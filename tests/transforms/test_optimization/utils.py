# Copyright 2018-2021 Xanadu Quantum Technologies Inc.

# Licensed under the Apache License, Version 2.0 (the "License");
# you may not use this file except in compliance with the License.
# You may obtain a copy of the License at

#     http://www.apache.org/licenses/LICENSE-2.0

# Unless required by applicable law or agreed to in writing, software
# distributed under the License is distributed on an "AS IS" BASIS,
# WITHOUT WARRANTIES OR CONDITIONS OF ANY KIND, either express or implied.
# See the License for the specific language governing permissions and
# limitations under the License.
"""Convenient utility functions for testing optimization transforms."""

import pennylane as qml
from pennylane import numpy as np
from gate_data import I, SWAP


def compute_matrix_from_ops_one_qubit(ops):
    """Given a list of single-qubit operations, construct its matrix representation."""

    mat = I

    for op in ops:
        mat = qml.math.dot(op.matrix, mat)
    return mat


def compute_matrix_from_ops_two_qubit(ops, wire_order):
    """Given a list of two-qubit operations, construct its matrix representation."""

    mat = np.eye(4)

    wire_order = qml.wires.Wires(wire_order)

    for op in ops:
        op_wires = qml.wires.Wires(op.wires)

        if len(op_wires) == 1:
            # These first two cases are to cover tensorflow quirks
            if op.name == "RZ":
                op_mat = qml.RZ(*qml.math.unwrap(op.parameters), wires=0).matrix
            elif op.name == "Rot":
                op_mat = qml.Rot(*qml.math.unwrap(op.parameters), wires=0).matrix
            else:
                op_mat = qml.math.unwrap(op.matrix)

            if op_wires[0] == wire_order[0]:
                tensor_prod = np.kron(op_mat, I)
            else:
                tensor_prod = np.kron(I, op_mat)

            mat = np.dot(tensor_prod, mat)

        else:
            if op_wires == wire_order:
                mat = np.dot(op.matrix, mat)
            else:
                mat = np.linalg.multi_dot([SWAP, op.matrix, SWAP, mat])

    return mat


def check_matrix_equivalence(matrix_expected, matrix_obtained, atol=1e-8):
    """Takes two matrices and checks if multiplying one by the conjugate
    transpose of the other gives the identity."""

    mat_product = qml.math.dot(qml.math.conj(qml.math.T(matrix_obtained)), matrix_expected)
<<<<<<< HEAD
    mat_product /= mat_product[0, 0]
    return qml.math.allclose(mat_product, qml.math.eye(matrix_expected.shape[0]))
=======
    mat_product = mat_product / mat_product[0, 0]

    return qml.math.allclose(mat_product, qml.math.eye(matrix_expected.shape[0]), atol=atol)
>>>>>>> 86c3becd


def compare_operation_lists(ops_obtained, names_expected, wires_expected):
    """Compare two lists of operations."""
    assert len(ops_obtained) == len(names_expected)
    assert all([op.name == exp_name for (op, exp_name) in zip(ops_obtained, names_expected)])
    assert all([op.wires == exp_wires for (op, exp_wires) in zip(ops_obtained, wires_expected)])<|MERGE_RESOLUTION|>--- conflicted
+++ resolved
@@ -68,14 +68,9 @@
     transpose of the other gives the identity."""
 
     mat_product = qml.math.dot(qml.math.conj(qml.math.T(matrix_obtained)), matrix_expected)
-<<<<<<< HEAD
-    mat_product /= mat_product[0, 0]
-    return qml.math.allclose(mat_product, qml.math.eye(matrix_expected.shape[0]))
-=======
     mat_product = mat_product / mat_product[0, 0]
 
     return qml.math.allclose(mat_product, qml.math.eye(matrix_expected.shape[0]), atol=atol)
->>>>>>> 86c3becd
 
 
 def compare_operation_lists(ops_obtained, names_expected, wires_expected):
