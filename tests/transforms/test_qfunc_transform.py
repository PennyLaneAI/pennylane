<<<<<<< HEAD
# Copyright 2018-2021 Xanadu Quantum Technologies Inc.

# Licensed under the Apache License, Version 2.0 (the "License");
# you may not use this file except in compliance with the License.
# You may obtain a copy of the License at

#     http://www.apache.org/licenses/LICENSE-2.0

# Unless required by applicable law or agreed to in writing, software
# distributed under the License is distributed on an "AS IS" BASIS,
# WITHOUT WARRANTIES OR CONDITIONS OF ANY KIND, either express or implied.
# See the License for the specific language governing permissions and
# limitations under the License.
"""
Unit tests for the qfunc transform decorators.
"""
import pytest

import pennylane as qml
from pennylane import numpy as np


class TestSingleTapeTransform:
    """Tests for the single_tape_transform decorator"""

    def test_error_invalid_callable(self):
        """Test that an error is raised if the transform
        is applied to an invalid function"""

        with pytest.raises(ValueError, match="does not appear to be a valid Python function"):
            qml.single_tape_transform(5)

    def test_parametrized_transform(self):
        """Test that a parametrized transform can be applied
        to a tape"""

        @qml.single_tape_transform
        def my_transform(tape, a, b):
            for op in tape:
                if op.name == "CRX":
                    wires = op.wires
                    param = op.parameters[0]
                    qml.RX(a, wires=wires[1])
                    qml.RY(qml.math.sum(b) * param / 2, wires=wires[1])
                    qml.CZ(wires=[wires[1], wires[0]])
                else:
                    op.queue()

        a = 0.1
        b = np.array([0.2, 0.3])
        x = 0.543

        with qml.queuing.AnnotatedQueue() as q:
            qml.Hadamard(wires=0)
            qml.CRX(x, wires=[0, 1])

        tape = qml.tape.QuantumScript.from_queue(q)
        ops = my_transform(tape, a, b).operations
        assert len(ops) == 4
        assert ops[0].name == "Hadamard"

        assert ops[1].name == "RX"
        assert ops[1].parameters == [a]

        assert ops[2].name == "RY"
        assert ops[2].parameters == [np.sum(b) * x / 2]

        assert ops[3].name == "CZ"


class TestQFuncTransforms:
    """Tests for the qfunc_transform decorator"""

    def test_error_invalid_transform_callable(self):
        """Test that an error is raised if the transform
        is applied to an invalid function"""

        with pytest.raises(
            ValueError, match="can only be applied to single tape transform functions"
        ):
            qml.qfunc_transform(5)

    def test_error_invalid_qfunc(self):
        """Test that an error is raised if the transform
        is applied to an invalid function"""

        def identity_transform(tape):
            for op in tape:
                op.queue()

        my_transform = qml.qfunc_transform(identity_transform)

        with pytest.raises(ValueError, match="does not appear to be a valid Python function"):
            my_transform(5)

    def test_unparametrized_transform(self):
        """Test that an unparametrized transform can be applied
        to a quantum function"""

        def my_transform(tape):
            for op in tape:
                if op.name == "CRX":
                    wires = op.wires
                    param = op.parameters[0]
                    qml.RX(param, wires=wires[1])
                    qml.RY(param / 2, wires=wires[1])
                    qml.CZ(wires=[wires[1], wires[0]])
                else:
                    op.queue()

        my_transform = qml.qfunc_transform(my_transform)

        def qfunc(x):
            qml.Hadamard(wires=0)
            qml.CRX(x, wires=[0, 1])

        new_qfunc = my_transform(qfunc)
        x = 0.543

        ops = qml.tape.make_qscript(new_qfunc)(x).operations
        assert len(ops) == 4
        assert ops[0].name == "Hadamard"

        assert ops[1].name == "RX"
        assert ops[1].parameters == [x]

        assert ops[2].name == "RY"
        assert ops[2].parameters == [x / 2]

        assert ops[3].name == "CZ"

    def test_unparametrized_transform_decorator(self):
        """Test that an unparametrized transform can be applied
        to a quantum function via a decorator"""

        @qml.qfunc_transform
        def my_transform(tape):
            for op in tape:
                if op.name == "CRX":
                    wires = op.wires
                    param = op.parameters[0]
                    qml.RX(param, wires=wires[1])
                    qml.RY(param / 2, wires=wires[1])
                    qml.CZ(wires=[wires[1], wires[0]])
                else:
                    op.queue()

        @my_transform
        def qfunc(x):
            qml.Hadamard(wires=0)
            qml.CRX(x, wires=[0, 1])

        x = 0.543
        ops = qml.tape.make_qscript(qfunc)(x).operations
        assert len(ops) == 4
        assert ops[0].name == "Hadamard"

        assert ops[1].name == "RX"
        assert ops[1].parameters == [x]

        assert ops[2].name == "RY"
        assert ops[2].parameters == [x / 2]

        assert ops[3].name == "CZ"

    def test_parametrized_transform(self):
        """Test that a parametrized transform can be applied
        to a quantum function"""

        def my_transform(tape, a, b):
            for op in tape:
                if op.name == "CRX":
                    wires = op.wires
                    param = op.parameters[0]
                    qml.RX(a, wires=wires[1])
                    qml.RY(qml.math.sum(b) * param / 2, wires=wires[1])
                    qml.CZ(wires=[wires[1], wires[0]])
                else:
                    op.queue()

        my_transform = qml.qfunc_transform(my_transform)

        def qfunc(x):
            qml.Hadamard(wires=0)
            qml.CRX(x, wires=[0, 1])

        a = 0.1
        b = np.array([0.2, 0.3])
        x = 0.543
        new_qfunc = my_transform(a, b)(qfunc)

        ops = qml.tape.make_qscript(new_qfunc)(x).operations
        assert len(ops) == 4
        assert ops[0].name == "Hadamard"

        assert ops[1].name == "RX"
        assert ops[1].parameters == [a]

        assert ops[2].name == "RY"
        assert ops[2].parameters == [np.sum(b) * x / 2]

        assert ops[3].name == "CZ"

    def test_parametrized_transform_decorator(self):
        """Test that a parametrized transform can be applied
        to a quantum function via a decorator"""

        @qml.qfunc_transform
        def my_transform(tape, a, b):
            for op in tape:
                if op.name == "CRX":
                    wires = op.wires
                    param = op.parameters[0]
                    qml.RX(a, wires=wires[1])
                    qml.RY(qml.math.sum(b) * param / 2, wires=wires[1])
                    qml.CZ(wires=[wires[1], wires[0]])
                else:
                    op.queue()

        a = 0.1
        b = np.array([0.2, 0.3])
        x = 0.543

        @my_transform(a, b)
        def qfunc(x):
            qml.Hadamard(wires=0)
            qml.CRX(x, wires=[0, 1])

        ops = qml.tape.make_qscript(qfunc)(x).operations
        assert len(ops) == 4
        assert ops[0].name == "Hadamard"

        assert ops[1].name == "RX"
        assert ops[1].parameters == [a]

        assert ops[2].name == "RY"
        assert ops[2].parameters == [np.sum(b) * x / 2]

        assert ops[3].name == "CZ"

    def test_nested_transforms(self):
        """Test that nesting multiple transforms works as expected"""

        @qml.qfunc_transform
        def convert_cnots(tape):
            for op in tape:
                if op.name == "CNOT":
                    wires = op.wires
                    qml.Hadamard(wires=wires[0])
                    qml.CZ(wires=[wires[0], wires[1]])
                else:
                    op.queue()

        @qml.qfunc_transform
        def expand_hadamards(tape, x):
            for op in tape:
                if op.name == "Hadamard":
                    qml.RZ(x, wires=op.wires)
                else:
                    op.queue()

        x = 0.5

        @expand_hadamards(x)
        @convert_cnots
        def ansatz():
            qml.CNOT(wires=[0, 1])

        ops = qml.tape.make_qscript(ansatz)().operations
        assert len(ops) == 2
        assert ops[0].name == "RZ"
        assert ops[0].parameters == [x]
        assert ops[1].name == "CZ"

    def test_transform_single_measurement(self):
        """Test that transformed functions return a scalar value when there is only
        a single measurement."""

        @qml.qfunc_transform
        def expand_hadamards(tape):
            for op in tape:
                if op.name == "Hadamard":
                    qml.RZ(np.pi, wires=op.wires)
                    qml.RY(np.pi / 2, wires=op.wires)
                else:
                    op.queue()

        def ansatz():
            qml.Hadamard(wires=0)
            qml.CNOT(wires=[0, 1])
            return qml.expval(qml.PauliX(wires=1))

        dev = qml.device("default.qubit", wires=2)

        normal_qnode = qml.QNode(ansatz, dev)

        transformed_ansatz = expand_hadamards(ansatz)
        transformed_qnode = qml.QNode(transformed_ansatz, dev)

        normal_result = normal_qnode()
        transformed_result = transformed_qnode()

        assert np.allclose(normal_result, transformed_result)
        assert normal_result.shape == transformed_result.shape

    def test_sphinx_build(self, monkeypatch):
        """Test that qfunc transforms are not created during Sphinx builds"""

        def original_fn(tape):
            for op in tape:
                if op.name == "Hadamard":
                    qml.RZ(np.pi, wires=op.wires)
                    qml.RY(np.pi / 2, wires=op.wires)
                else:
                    op.queue()

        decorated_transform = qml.qfunc_transform(original_fn)
        assert original_fn is not decorated_transform

        monkeypatch.setenv("SPHINX_BUILD", "1")

        with pytest.warns(UserWarning, match="qfunc transformations have been disabled"):
            decorated_transform = qml.qfunc_transform(original_fn)

        assert original_fn is decorated_transform


############################################
# Test transform, ansatz, and qfunc function


@pytest.mark.parametrize("diff_method", ["parameter-shift", "backprop"])
class TestQFuncTransformGradients:
    """Tests for the qfunc_transform decorator differentiability"""

    @staticmethod
    @qml.qfunc_transform
    def my_transform(tape, a, b):
        """Test transform"""
        for op in tape:
            if op.name == "CRX":
                wires = op.wires
                param = op.parameters[0]
                qml.RX(a * param, wires=wires[1])
                qml.RY(qml.math.sum(b) * qml.math.sqrt(param), wires=wires[1])
                qml.CZ(wires=[wires[1], wires[0]])
            else:
                op.queue()

    @staticmethod
    def ansatz(x):
        """Test ansatz"""
        qml.Hadamard(wires=0)
        qml.CRX(x, wires=[0, 1])

    @staticmethod
    def circuit(param, *transform_weights):
        """Test QFunc"""
        qml.RX(0.1, wires=0)
        TestQFuncTransformGradients.my_transform(*transform_weights)(
            TestQFuncTransformGradients.ansatz
        )(param)
        return qml.expval(qml.PauliZ(1))

    @staticmethod
    def expval(x, a, b):
        """Analytic expectation value of the above circuit qfunc"""
        return np.cos(np.sum(b) * np.sqrt(x)) * np.cos(a * x)

    @pytest.mark.autograd
    def test_differentiable_qfunc_autograd(self, diff_method):
        """Test that a qfunc transform is differentiable when using
        autograd"""
        dev = qml.device("default.qubit", wires=2)
        qnode = qml.QNode(self.circuit, dev, interface="autograd", diff_method=diff_method)

        a = np.array(0.5, requires_grad=True)
        b = np.array([0.1, 0.2], requires_grad=True)
        x = np.array(0.543, requires_grad=True)

        res = qnode(x, a, b)
        assert np.allclose(res, self.expval(x, a, b))

        grad = qml.grad(qnode)(x, a, b)
        expected = qml.grad(self.expval)(x, a, b)
        assert all(np.allclose(g, e) for g, e in zip(grad, expected))

    @pytest.mark.tf
    def test_differentiable_qfunc_tf(self, diff_method):
        """Test that a qfunc transform is differentiable when using
        TensorFlow"""
        import tensorflow as tf

        dev = qml.device("default.qubit", wires=2)
        qnode = qml.QNode(self.circuit, dev, interface="tf", diff_method=diff_method)

        a_np = np.array(0.5, requires_grad=True)
        b_np = np.array([0.1, 0.2], requires_grad=True)
        x_np = np.array(0.543, requires_grad=True)
        a = tf.Variable(a_np, dtype=tf.float64)
        b = tf.Variable(b_np, dtype=tf.float64)
        x = tf.Variable(x_np, dtype=tf.float64)

        with tf.GradientTape() as tape:
            res = qnode(x, a, b)

        assert np.allclose(res, self.expval(x, a, b))

        grad = tape.gradient(res, [x, a, b])
        expected = qml.grad(self.expval)(x_np, a_np, b_np)
        assert all(np.allclose(g, e) for g, e in zip(grad, expected))

    @pytest.mark.torch
    def test_differentiable_qfunc_torch(self, diff_method):
        """Test that a qfunc transform is differentiable when using
        PyTorch"""
        import torch

        dev = qml.device("default.qubit", wires=2)
        qnode = qml.QNode(self.circuit, dev, interface="torch", diff_method=diff_method)

        a_np = np.array(0.5, requires_grad=True)
        b_np = np.array([0.1, 0.2], requires_grad=True)
        x_np = np.array(0.543, requires_grad=True)
        a = torch.tensor(a_np, requires_grad=True)
        b = torch.tensor(b_np, requires_grad=True)
        x = torch.tensor(x_np, requires_grad=True)

        res = qnode(x, a, b)
        expected = self.expval(x_np, a_np, b_np)
        assert np.allclose(res.detach().numpy(), expected)

        res.backward()
        expected = qml.grad(self.expval)(x_np, a_np, b_np)
        assert np.allclose(x.grad, expected[0])
        assert np.allclose(a.grad, expected[1])
        assert np.allclose(b.grad, expected[2])

    @pytest.mark.jax
    def test_differentiable_qfunc_jax(self, diff_method):
        """Test that a qfunc transform is differentiable when using
        jax"""
        import jax

        dev = qml.device("default.qubit", wires=2)
        qnode = qml.QNode(self.circuit, dev, interface="jax", diff_method=diff_method)

        a = jax.numpy.array(0.5)
        b = jax.numpy.array([0.1, 0.2])
        x = jax.numpy.array(0.543)

        res = qnode(x, a, b)
        assert np.allclose(res, self.expval(x, a, b))

        grad = jax.grad(qnode, argnums=[0, 1, 2])(x, a, b)
        expected = qml.grad(self.expval)(np.array(x), np.array(a), np.array(b))
        assert all(np.allclose(g, e) for g, e in zip(grad, expected))
=======
# Copyright 2018-2021 Xanadu Quantum Technologies Inc.

# Licensed under the Apache License, Version 2.0 (the "License");
# you may not use this file except in compliance with the License.
# You may obtain a copy of the License at

#     http://www.apache.org/licenses/LICENSE-2.0

# Unless required by applicable law or agreed to in writing, software
# distributed under the License is distributed on an "AS IS" BASIS,
# WITHOUT WARRANTIES OR CONDITIONS OF ANY KIND, either express or implied.
# See the License for the specific language governing permissions and
# limitations under the License.
"""
Unit tests for the qfunc transform decorators.
"""
import pytest

import pennylane as qml
from pennylane import numpy as np


class TestSingleTapeTransform:
    """Tests for the single_tape_transform decorator"""

    def test_error_invalid_callable(self):
        """Test that an error is raised if the transform
        is applied to an invalid function"""

        with pytest.raises(ValueError, match="does not appear to be a valid Python function"):
            qml.single_tape_transform(5)

    def test_parametrized_transform(self):
        """Test that a parametrized transform can be applied
        to a tape"""

        @qml.single_tape_transform
        def my_transform(tape, a, b):
            for op in tape:
                if op.name == "CRX":
                    wires = op.wires
                    param = op.parameters[0]
                    qml.RX(a, wires=wires[1])
                    qml.RY(qml.math.sum(b) * param / 2, wires=wires[1])
                    qml.CZ(wires=[wires[1], wires[0]])
                else:
                    op.queue()

        a = 0.1
        b = np.array([0.2, 0.3])
        x = 0.543

        with qml.tape.QuantumTape() as tape:
            qml.Hadamard(wires=0)
            qml.CRX(x, wires=[0, 1])

        ops = my_transform(tape, a, b).operations
        assert len(ops) == 4
        assert ops[0].name == "Hadamard"

        assert ops[1].name == "RX"
        assert ops[1].parameters == [a]

        assert ops[2].name == "RY"
        assert ops[2].parameters == [np.sum(b) * x / 2]

        assert ops[3].name == "CZ"


class TestQFuncTransforms:
    """Tests for the qfunc_transform decorator"""

    def test_error_invalid_transform_callable(self):
        """Test that an error is raised if the transform
        is applied to an invalid function"""

        with pytest.raises(
            ValueError, match="can only be applied to single tape transform functions"
        ):
            qml.qfunc_transform(5)

    def test_error_invalid_qfunc(self):
        """Test that an error is raised if the transform
        is applied to an invalid function"""

        def identity_transform(tape):
            for op in tape:
                op.queue()

        my_transform = qml.qfunc_transform(identity_transform)

        with pytest.raises(ValueError, match="does not appear to be a valid Python function"):
            my_transform(5)

    def test_unparametrized_transform(self):
        """Test that an unparametrized transform can be applied
        to a quantum function"""

        def my_transform(tape):
            for op in tape:
                if op.name == "CRX":
                    wires = op.wires
                    param = op.parameters[0]
                    qml.RX(param, wires=wires[1])
                    qml.RY(param / 2, wires=wires[1])
                    qml.CZ(wires=[wires[1], wires[0]])
                else:
                    op.queue()

        my_transform = qml.qfunc_transform(my_transform)

        def qfunc(x):
            qml.Hadamard(wires=0)
            qml.CRX(x, wires=[0, 1])

        new_qfunc = my_transform(qfunc)
        x = 0.543

        ops = qml.tape.make_qscript(new_qfunc)(x).operations
        assert len(ops) == 4
        assert ops[0].name == "Hadamard"

        assert ops[1].name == "RX"
        assert ops[1].parameters == [x]

        assert ops[2].name == "RY"
        assert ops[2].parameters == [x / 2]

        assert ops[3].name == "CZ"

    def test_unparametrized_transform_decorator(self):
        """Test that an unparametrized transform can be applied
        to a quantum function via a decorator"""

        @qml.qfunc_transform
        def my_transform(tape):
            for op in tape:
                if op.name == "CRX":
                    wires = op.wires
                    param = op.parameters[0]
                    qml.RX(param, wires=wires[1])
                    qml.RY(param / 2, wires=wires[1])
                    qml.CZ(wires=[wires[1], wires[0]])
                else:
                    op.queue()

        @my_transform
        def qfunc(x):
            qml.Hadamard(wires=0)
            qml.CRX(x, wires=[0, 1])

        x = 0.543
        ops = qml.tape.make_qscript(qfunc)(x).operations
        assert len(ops) == 4
        assert ops[0].name == "Hadamard"

        assert ops[1].name == "RX"
        assert ops[1].parameters == [x]

        assert ops[2].name == "RY"
        assert ops[2].parameters == [x / 2]

        assert ops[3].name == "CZ"

    def test_parametrized_transform(self):
        """Test that a parametrized transform can be applied
        to a quantum function"""

        def my_transform(tape, a, b):
            for op in tape:
                if op.name == "CRX":
                    wires = op.wires
                    param = op.parameters[0]
                    qml.RX(a, wires=wires[1])
                    qml.RY(qml.math.sum(b) * param / 2, wires=wires[1])
                    qml.CZ(wires=[wires[1], wires[0]])
                else:
                    op.queue()

        my_transform = qml.qfunc_transform(my_transform)

        def qfunc(x):
            qml.Hadamard(wires=0)
            qml.CRX(x, wires=[0, 1])

        a = 0.1
        b = np.array([0.2, 0.3])
        x = 0.543
        new_qfunc = my_transform(a, b)(qfunc)

        ops = qml.tape.make_qscript(new_qfunc)(x).operations
        assert len(ops) == 4
        assert ops[0].name == "Hadamard"

        assert ops[1].name == "RX"
        assert ops[1].parameters == [a]

        assert ops[2].name == "RY"
        assert ops[2].parameters == [np.sum(b) * x / 2]

        assert ops[3].name == "CZ"

    def test_parametrized_transform_decorator(self):
        """Test that a parametrized transform can be applied
        to a quantum function via a decorator"""

        @qml.qfunc_transform
        def my_transform(tape, a, b):
            for op in tape:
                if op.name == "CRX":
                    wires = op.wires
                    param = op.parameters[0]
                    qml.RX(a, wires=wires[1])
                    qml.RY(qml.math.sum(b) * param / 2, wires=wires[1])
                    qml.CZ(wires=[wires[1], wires[0]])
                else:
                    op.queue()

        a = 0.1
        b = np.array([0.2, 0.3])
        x = 0.543

        @my_transform(a, b)
        def qfunc(x):
            qml.Hadamard(wires=0)
            qml.CRX(x, wires=[0, 1])

        ops = qml.tape.make_qscript(qfunc)(x).operations
        assert len(ops) == 4
        assert ops[0].name == "Hadamard"

        assert ops[1].name == "RX"
        assert ops[1].parameters == [a]

        assert ops[2].name == "RY"
        assert ops[2].parameters == [np.sum(b) * x / 2]

        assert ops[3].name == "CZ"

    def test_nested_transforms(self):
        """Test that nesting multiple transforms works as expected"""

        @qml.qfunc_transform
        def convert_cnots(tape):
            for op in tape:
                if op.name == "CNOT":
                    wires = op.wires
                    qml.Hadamard(wires=wires[0])
                    qml.CZ(wires=[wires[0], wires[1]])
                else:
                    op.queue()

        @qml.qfunc_transform
        def expand_hadamards(tape, x):
            for op in tape:
                if op.name == "Hadamard":
                    qml.RZ(x, wires=op.wires)
                else:
                    op.queue()

        x = 0.5

        @expand_hadamards(x)
        @convert_cnots
        def ansatz():
            qml.CNOT(wires=[0, 1])

        ops = qml.tape.make_qscript(ansatz)().operations
        assert len(ops) == 2
        assert ops[0].name == "RZ"
        assert ops[0].parameters == [x]
        assert ops[1].name == "CZ"

    def test_transform_single_measurement(self):
        """Test that transformed functions return a scalar value when there is only
        a single measurement."""

        @qml.qfunc_transform
        def expand_hadamards(tape):
            for op in tape:
                if op.name == "Hadamard":
                    qml.RZ(np.pi, wires=op.wires)
                    qml.RY(np.pi / 2, wires=op.wires)
                else:
                    op.queue()

        def ansatz():
            qml.Hadamard(wires=0)
            qml.CNOT(wires=[0, 1])
            return qml.expval(qml.PauliX(wires=1))

        dev = qml.device("default.qubit", wires=2)

        normal_qnode = qml.QNode(ansatz, dev)

        transformed_ansatz = expand_hadamards(ansatz)
        transformed_qnode = qml.QNode(transformed_ansatz, dev)

        normal_result = normal_qnode()
        transformed_result = transformed_qnode()

        assert np.allclose(normal_result, transformed_result)
        assert normal_result.shape == transformed_result.shape

    def test_sphinx_build(self, monkeypatch):
        """Test that qfunc transforms are not created during Sphinx builds"""

        def original_fn(tape):
            for op in tape:
                if op.name == "Hadamard":
                    qml.RZ(np.pi, wires=op.wires)
                    qml.RY(np.pi / 2, wires=op.wires)
                else:
                    op.queue()

        decorated_transform = qml.qfunc_transform(original_fn)
        assert original_fn is not decorated_transform

        monkeypatch.setenv("SPHINX_BUILD", "1")

        with pytest.warns(UserWarning, match="qfunc transformations have been disabled"):
            decorated_transform = qml.qfunc_transform(original_fn)

        assert original_fn is decorated_transform

    def test_make_tape_is_deprecated(self):
        """Test that make_tape is deprecated and points users to make_qscript."""

        def circuit(x):
            qml.RX(x, wires=0)

        with pytest.warns(UserWarning, match="qml.tape.make_qscript"):
            tape = qml.transforms.make_tape(circuit)(0.1)


############################################
# Test transform, ansatz, and qfunc function


@pytest.mark.parametrize("diff_method", ["parameter-shift", "backprop"])
class TestQFuncTransformGradients:
    """Tests for the qfunc_transform decorator differentiability"""

    @staticmethod
    @qml.qfunc_transform
    def my_transform(tape, a, b):
        """Test transform"""
        for op in tape:
            if op.name == "CRX":
                wires = op.wires
                param = op.parameters[0]
                qml.RX(a * param, wires=wires[1])
                qml.RY(qml.math.sum(b) * qml.math.sqrt(param), wires=wires[1])
                qml.CZ(wires=[wires[1], wires[0]])
            else:
                op.queue()

    @staticmethod
    def ansatz(x):
        """Test ansatz"""
        qml.Hadamard(wires=0)
        qml.CRX(x, wires=[0, 1])

    @staticmethod
    def circuit(param, *transform_weights):
        """Test QFunc"""
        qml.RX(0.1, wires=0)
        TestQFuncTransformGradients.my_transform(*transform_weights)(
            TestQFuncTransformGradients.ansatz
        )(param)
        return qml.expval(qml.PauliZ(1))

    @staticmethod
    def expval(x, a, b):
        """Analytic expectation value of the above circuit qfunc"""
        return np.cos(np.sum(b) * np.sqrt(x)) * np.cos(a * x)

    @pytest.mark.autograd
    def test_differentiable_qfunc_autograd(self, diff_method):
        """Test that a qfunc transform is differentiable when using
        autograd"""
        dev = qml.device("default.qubit", wires=2)
        qnode = qml.QNode(self.circuit, dev, interface="autograd", diff_method=diff_method)

        a = np.array(0.5, requires_grad=True)
        b = np.array([0.1, 0.2], requires_grad=True)
        x = np.array(0.543, requires_grad=True)

        res = qnode(x, a, b)
        assert np.allclose(res, self.expval(x, a, b))

        grad = qml.grad(qnode)(x, a, b)
        expected = qml.grad(self.expval)(x, a, b)
        assert all(np.allclose(g, e) for g, e in zip(grad, expected))

    @pytest.mark.tf
    def test_differentiable_qfunc_tf(self, diff_method):
        """Test that a qfunc transform is differentiable when using
        TensorFlow"""
        import tensorflow as tf

        dev = qml.device("default.qubit", wires=2)
        qnode = qml.QNode(self.circuit, dev, interface="tf", diff_method=diff_method)

        a_np = np.array(0.5, requires_grad=True)
        b_np = np.array([0.1, 0.2], requires_grad=True)
        x_np = np.array(0.543, requires_grad=True)
        a = tf.Variable(a_np, dtype=tf.float64)
        b = tf.Variable(b_np, dtype=tf.float64)
        x = tf.Variable(x_np, dtype=tf.float64)

        with tf.GradientTape() as tape:
            res = qnode(x, a, b)

        assert np.allclose(res, self.expval(x, a, b))

        grad = tape.gradient(res, [x, a, b])
        expected = qml.grad(self.expval)(x_np, a_np, b_np)
        assert all(np.allclose(g, e) for g, e in zip(grad, expected))

    @pytest.mark.torch
    def test_differentiable_qfunc_torch(self, diff_method):
        """Test that a qfunc transform is differentiable when using
        PyTorch"""
        import torch

        dev = qml.device("default.qubit", wires=2)
        qnode = qml.QNode(self.circuit, dev, interface="torch", diff_method=diff_method)

        a_np = np.array(0.5, requires_grad=True)
        b_np = np.array([0.1, 0.2], requires_grad=True)
        x_np = np.array(0.543, requires_grad=True)
        a = torch.tensor(a_np, requires_grad=True)
        b = torch.tensor(b_np, requires_grad=True)
        x = torch.tensor(x_np, requires_grad=True)

        res = qnode(x, a, b)
        expected = self.expval(x_np, a_np, b_np)
        assert np.allclose(res.detach().numpy(), expected)

        res.backward()
        expected = qml.grad(self.expval)(x_np, a_np, b_np)
        assert np.allclose(x.grad, expected[0])
        assert np.allclose(a.grad, expected[1])
        assert np.allclose(b.grad, expected[2])

    @pytest.mark.jax
    def test_differentiable_qfunc_jax(self, diff_method):
        """Test that a qfunc transform is differentiable when using
        jax"""
        import jax

        dev = qml.device("default.qubit", wires=2)
        qnode = qml.QNode(self.circuit, dev, interface="jax", diff_method=diff_method)

        a = jax.numpy.array(0.5)
        b = jax.numpy.array([0.1, 0.2])
        x = jax.numpy.array(0.543)

        res = qnode(x, a, b)
        assert np.allclose(res, self.expval(x, a, b))

        grad = jax.grad(qnode, argnums=[0, 1, 2])(x, a, b)
        expected = qml.grad(self.expval)(np.array(x), np.array(a), np.array(b))
        assert all(np.allclose(g, e) for g, e in zip(grad, expected))
>>>>>>> 00ff8566
<|MERGE_RESOLUTION|>--- conflicted
+++ resolved
@@ -1,925 +1,466 @@
-<<<<<<< HEAD
-# Copyright 2018-2021 Xanadu Quantum Technologies Inc.
-
-# Licensed under the Apache License, Version 2.0 (the "License");
-# you may not use this file except in compliance with the License.
-# You may obtain a copy of the License at
-
-#     http://www.apache.org/licenses/LICENSE-2.0
-
-# Unless required by applicable law or agreed to in writing, software
-# distributed under the License is distributed on an "AS IS" BASIS,
-# WITHOUT WARRANTIES OR CONDITIONS OF ANY KIND, either express or implied.
-# See the License for the specific language governing permissions and
-# limitations under the License.
-"""
-Unit tests for the qfunc transform decorators.
-"""
-import pytest
-
-import pennylane as qml
-from pennylane import numpy as np
-
-
-class TestSingleTapeTransform:
-    """Tests for the single_tape_transform decorator"""
-
-    def test_error_invalid_callable(self):
-        """Test that an error is raised if the transform
-        is applied to an invalid function"""
-
-        with pytest.raises(ValueError, match="does not appear to be a valid Python function"):
-            qml.single_tape_transform(5)
-
-    def test_parametrized_transform(self):
-        """Test that a parametrized transform can be applied
-        to a tape"""
-
-        @qml.single_tape_transform
-        def my_transform(tape, a, b):
-            for op in tape:
-                if op.name == "CRX":
-                    wires = op.wires
-                    param = op.parameters[0]
-                    qml.RX(a, wires=wires[1])
-                    qml.RY(qml.math.sum(b) * param / 2, wires=wires[1])
-                    qml.CZ(wires=[wires[1], wires[0]])
-                else:
-                    op.queue()
-
-        a = 0.1
-        b = np.array([0.2, 0.3])
-        x = 0.543
-
-        with qml.queuing.AnnotatedQueue() as q:
-            qml.Hadamard(wires=0)
-            qml.CRX(x, wires=[0, 1])
-
-        tape = qml.tape.QuantumScript.from_queue(q)
-        ops = my_transform(tape, a, b).operations
-        assert len(ops) == 4
-        assert ops[0].name == "Hadamard"
-
-        assert ops[1].name == "RX"
-        assert ops[1].parameters == [a]
-
-        assert ops[2].name == "RY"
-        assert ops[2].parameters == [np.sum(b) * x / 2]
-
-        assert ops[3].name == "CZ"
-
-
-class TestQFuncTransforms:
-    """Tests for the qfunc_transform decorator"""
-
-    def test_error_invalid_transform_callable(self):
-        """Test that an error is raised if the transform
-        is applied to an invalid function"""
-
-        with pytest.raises(
-            ValueError, match="can only be applied to single tape transform functions"
-        ):
-            qml.qfunc_transform(5)
-
-    def test_error_invalid_qfunc(self):
-        """Test that an error is raised if the transform
-        is applied to an invalid function"""
-
-        def identity_transform(tape):
-            for op in tape:
-                op.queue()
-
-        my_transform = qml.qfunc_transform(identity_transform)
-
-        with pytest.raises(ValueError, match="does not appear to be a valid Python function"):
-            my_transform(5)
-
-    def test_unparametrized_transform(self):
-        """Test that an unparametrized transform can be applied
-        to a quantum function"""
-
-        def my_transform(tape):
-            for op in tape:
-                if op.name == "CRX":
-                    wires = op.wires
-                    param = op.parameters[0]
-                    qml.RX(param, wires=wires[1])
-                    qml.RY(param / 2, wires=wires[1])
-                    qml.CZ(wires=[wires[1], wires[0]])
-                else:
-                    op.queue()
-
-        my_transform = qml.qfunc_transform(my_transform)
-
-        def qfunc(x):
-            qml.Hadamard(wires=0)
-            qml.CRX(x, wires=[0, 1])
-
-        new_qfunc = my_transform(qfunc)
-        x = 0.543
-
-        ops = qml.tape.make_qscript(new_qfunc)(x).operations
-        assert len(ops) == 4
-        assert ops[0].name == "Hadamard"
-
-        assert ops[1].name == "RX"
-        assert ops[1].parameters == [x]
-
-        assert ops[2].name == "RY"
-        assert ops[2].parameters == [x / 2]
-
-        assert ops[3].name == "CZ"
-
-    def test_unparametrized_transform_decorator(self):
-        """Test that an unparametrized transform can be applied
-        to a quantum function via a decorator"""
-
-        @qml.qfunc_transform
-        def my_transform(tape):
-            for op in tape:
-                if op.name == "CRX":
-                    wires = op.wires
-                    param = op.parameters[0]
-                    qml.RX(param, wires=wires[1])
-                    qml.RY(param / 2, wires=wires[1])
-                    qml.CZ(wires=[wires[1], wires[0]])
-                else:
-                    op.queue()
-
-        @my_transform
-        def qfunc(x):
-            qml.Hadamard(wires=0)
-            qml.CRX(x, wires=[0, 1])
-
-        x = 0.543
-        ops = qml.tape.make_qscript(qfunc)(x).operations
-        assert len(ops) == 4
-        assert ops[0].name == "Hadamard"
-
-        assert ops[1].name == "RX"
-        assert ops[1].parameters == [x]
-
-        assert ops[2].name == "RY"
-        assert ops[2].parameters == [x / 2]
-
-        assert ops[3].name == "CZ"
-
-    def test_parametrized_transform(self):
-        """Test that a parametrized transform can be applied
-        to a quantum function"""
-
-        def my_transform(tape, a, b):
-            for op in tape:
-                if op.name == "CRX":
-                    wires = op.wires
-                    param = op.parameters[0]
-                    qml.RX(a, wires=wires[1])
-                    qml.RY(qml.math.sum(b) * param / 2, wires=wires[1])
-                    qml.CZ(wires=[wires[1], wires[0]])
-                else:
-                    op.queue()
-
-        my_transform = qml.qfunc_transform(my_transform)
-
-        def qfunc(x):
-            qml.Hadamard(wires=0)
-            qml.CRX(x, wires=[0, 1])
-
-        a = 0.1
-        b = np.array([0.2, 0.3])
-        x = 0.543
-        new_qfunc = my_transform(a, b)(qfunc)
-
-        ops = qml.tape.make_qscript(new_qfunc)(x).operations
-        assert len(ops) == 4
-        assert ops[0].name == "Hadamard"
-
-        assert ops[1].name == "RX"
-        assert ops[1].parameters == [a]
-
-        assert ops[2].name == "RY"
-        assert ops[2].parameters == [np.sum(b) * x / 2]
-
-        assert ops[3].name == "CZ"
-
-    def test_parametrized_transform_decorator(self):
-        """Test that a parametrized transform can be applied
-        to a quantum function via a decorator"""
-
-        @qml.qfunc_transform
-        def my_transform(tape, a, b):
-            for op in tape:
-                if op.name == "CRX":
-                    wires = op.wires
-                    param = op.parameters[0]
-                    qml.RX(a, wires=wires[1])
-                    qml.RY(qml.math.sum(b) * param / 2, wires=wires[1])
-                    qml.CZ(wires=[wires[1], wires[0]])
-                else:
-                    op.queue()
-
-        a = 0.1
-        b = np.array([0.2, 0.3])
-        x = 0.543
-
-        @my_transform(a, b)
-        def qfunc(x):
-            qml.Hadamard(wires=0)
-            qml.CRX(x, wires=[0, 1])
-
-        ops = qml.tape.make_qscript(qfunc)(x).operations
-        assert len(ops) == 4
-        assert ops[0].name == "Hadamard"
-
-        assert ops[1].name == "RX"
-        assert ops[1].parameters == [a]
-
-        assert ops[2].name == "RY"
-        assert ops[2].parameters == [np.sum(b) * x / 2]
-
-        assert ops[3].name == "CZ"
-
-    def test_nested_transforms(self):
-        """Test that nesting multiple transforms works as expected"""
-
-        @qml.qfunc_transform
-        def convert_cnots(tape):
-            for op in tape:
-                if op.name == "CNOT":
-                    wires = op.wires
-                    qml.Hadamard(wires=wires[0])
-                    qml.CZ(wires=[wires[0], wires[1]])
-                else:
-                    op.queue()
-
-        @qml.qfunc_transform
-        def expand_hadamards(tape, x):
-            for op in tape:
-                if op.name == "Hadamard":
-                    qml.RZ(x, wires=op.wires)
-                else:
-                    op.queue()
-
-        x = 0.5
-
-        @expand_hadamards(x)
-        @convert_cnots
-        def ansatz():
-            qml.CNOT(wires=[0, 1])
-
-        ops = qml.tape.make_qscript(ansatz)().operations
-        assert len(ops) == 2
-        assert ops[0].name == "RZ"
-        assert ops[0].parameters == [x]
-        assert ops[1].name == "CZ"
-
-    def test_transform_single_measurement(self):
-        """Test that transformed functions return a scalar value when there is only
-        a single measurement."""
-
-        @qml.qfunc_transform
-        def expand_hadamards(tape):
-            for op in tape:
-                if op.name == "Hadamard":
-                    qml.RZ(np.pi, wires=op.wires)
-                    qml.RY(np.pi / 2, wires=op.wires)
-                else:
-                    op.queue()
-
-        def ansatz():
-            qml.Hadamard(wires=0)
-            qml.CNOT(wires=[0, 1])
-            return qml.expval(qml.PauliX(wires=1))
-
-        dev = qml.device("default.qubit", wires=2)
-
-        normal_qnode = qml.QNode(ansatz, dev)
-
-        transformed_ansatz = expand_hadamards(ansatz)
-        transformed_qnode = qml.QNode(transformed_ansatz, dev)
-
-        normal_result = normal_qnode()
-        transformed_result = transformed_qnode()
-
-        assert np.allclose(normal_result, transformed_result)
-        assert normal_result.shape == transformed_result.shape
-
-    def test_sphinx_build(self, monkeypatch):
-        """Test that qfunc transforms are not created during Sphinx builds"""
-
-        def original_fn(tape):
-            for op in tape:
-                if op.name == "Hadamard":
-                    qml.RZ(np.pi, wires=op.wires)
-                    qml.RY(np.pi / 2, wires=op.wires)
-                else:
-                    op.queue()
-
-        decorated_transform = qml.qfunc_transform(original_fn)
-        assert original_fn is not decorated_transform
-
-        monkeypatch.setenv("SPHINX_BUILD", "1")
-
-        with pytest.warns(UserWarning, match="qfunc transformations have been disabled"):
-            decorated_transform = qml.qfunc_transform(original_fn)
-
-        assert original_fn is decorated_transform
-
-
-############################################
-# Test transform, ansatz, and qfunc function
-
-
-@pytest.mark.parametrize("diff_method", ["parameter-shift", "backprop"])
-class TestQFuncTransformGradients:
-    """Tests for the qfunc_transform decorator differentiability"""
-
-    @staticmethod
-    @qml.qfunc_transform
-    def my_transform(tape, a, b):
-        """Test transform"""
-        for op in tape:
-            if op.name == "CRX":
-                wires = op.wires
-                param = op.parameters[0]
-                qml.RX(a * param, wires=wires[1])
-                qml.RY(qml.math.sum(b) * qml.math.sqrt(param), wires=wires[1])
-                qml.CZ(wires=[wires[1], wires[0]])
-            else:
-                op.queue()
-
-    @staticmethod
-    def ansatz(x):
-        """Test ansatz"""
-        qml.Hadamard(wires=0)
-        qml.CRX(x, wires=[0, 1])
-
-    @staticmethod
-    def circuit(param, *transform_weights):
-        """Test QFunc"""
-        qml.RX(0.1, wires=0)
-        TestQFuncTransformGradients.my_transform(*transform_weights)(
-            TestQFuncTransformGradients.ansatz
-        )(param)
-        return qml.expval(qml.PauliZ(1))
-
-    @staticmethod
-    def expval(x, a, b):
-        """Analytic expectation value of the above circuit qfunc"""
-        return np.cos(np.sum(b) * np.sqrt(x)) * np.cos(a * x)
-
-    @pytest.mark.autograd
-    def test_differentiable_qfunc_autograd(self, diff_method):
-        """Test that a qfunc transform is differentiable when using
-        autograd"""
-        dev = qml.device("default.qubit", wires=2)
-        qnode = qml.QNode(self.circuit, dev, interface="autograd", diff_method=diff_method)
-
-        a = np.array(0.5, requires_grad=True)
-        b = np.array([0.1, 0.2], requires_grad=True)
-        x = np.array(0.543, requires_grad=True)
-
-        res = qnode(x, a, b)
-        assert np.allclose(res, self.expval(x, a, b))
-
-        grad = qml.grad(qnode)(x, a, b)
-        expected = qml.grad(self.expval)(x, a, b)
-        assert all(np.allclose(g, e) for g, e in zip(grad, expected))
-
-    @pytest.mark.tf
-    def test_differentiable_qfunc_tf(self, diff_method):
-        """Test that a qfunc transform is differentiable when using
-        TensorFlow"""
-        import tensorflow as tf
-
-        dev = qml.device("default.qubit", wires=2)
-        qnode = qml.QNode(self.circuit, dev, interface="tf", diff_method=diff_method)
-
-        a_np = np.array(0.5, requires_grad=True)
-        b_np = np.array([0.1, 0.2], requires_grad=True)
-        x_np = np.array(0.543, requires_grad=True)
-        a = tf.Variable(a_np, dtype=tf.float64)
-        b = tf.Variable(b_np, dtype=tf.float64)
-        x = tf.Variable(x_np, dtype=tf.float64)
-
-        with tf.GradientTape() as tape:
-            res = qnode(x, a, b)
-
-        assert np.allclose(res, self.expval(x, a, b))
-
-        grad = tape.gradient(res, [x, a, b])
-        expected = qml.grad(self.expval)(x_np, a_np, b_np)
-        assert all(np.allclose(g, e) for g, e in zip(grad, expected))
-
-    @pytest.mark.torch
-    def test_differentiable_qfunc_torch(self, diff_method):
-        """Test that a qfunc transform is differentiable when using
-        PyTorch"""
-        import torch
-
-        dev = qml.device("default.qubit", wires=2)
-        qnode = qml.QNode(self.circuit, dev, interface="torch", diff_method=diff_method)
-
-        a_np = np.array(0.5, requires_grad=True)
-        b_np = np.array([0.1, 0.2], requires_grad=True)
-        x_np = np.array(0.543, requires_grad=True)
-        a = torch.tensor(a_np, requires_grad=True)
-        b = torch.tensor(b_np, requires_grad=True)
-        x = torch.tensor(x_np, requires_grad=True)
-
-        res = qnode(x, a, b)
-        expected = self.expval(x_np, a_np, b_np)
-        assert np.allclose(res.detach().numpy(), expected)
-
-        res.backward()
-        expected = qml.grad(self.expval)(x_np, a_np, b_np)
-        assert np.allclose(x.grad, expected[0])
-        assert np.allclose(a.grad, expected[1])
-        assert np.allclose(b.grad, expected[2])
-
-    @pytest.mark.jax
-    def test_differentiable_qfunc_jax(self, diff_method):
-        """Test that a qfunc transform is differentiable when using
-        jax"""
-        import jax
-
-        dev = qml.device("default.qubit", wires=2)
-        qnode = qml.QNode(self.circuit, dev, interface="jax", diff_method=diff_method)
-
-        a = jax.numpy.array(0.5)
-        b = jax.numpy.array([0.1, 0.2])
-        x = jax.numpy.array(0.543)
-
-        res = qnode(x, a, b)
-        assert np.allclose(res, self.expval(x, a, b))
-
-        grad = jax.grad(qnode, argnums=[0, 1, 2])(x, a, b)
-        expected = qml.grad(self.expval)(np.array(x), np.array(a), np.array(b))
-        assert all(np.allclose(g, e) for g, e in zip(grad, expected))
-=======
-# Copyright 2018-2021 Xanadu Quantum Technologies Inc.
-
-# Licensed under the Apache License, Version 2.0 (the "License");
-# you may not use this file except in compliance with the License.
-# You may obtain a copy of the License at
-
-#     http://www.apache.org/licenses/LICENSE-2.0
-
-# Unless required by applicable law or agreed to in writing, software
-# distributed under the License is distributed on an "AS IS" BASIS,
-# WITHOUT WARRANTIES OR CONDITIONS OF ANY KIND, either express or implied.
-# See the License for the specific language governing permissions and
-# limitations under the License.
-"""
-Unit tests for the qfunc transform decorators.
-"""
-import pytest
-
-import pennylane as qml
-from pennylane import numpy as np
-
-
-class TestSingleTapeTransform:
-    """Tests for the single_tape_transform decorator"""
-
-    def test_error_invalid_callable(self):
-        """Test that an error is raised if the transform
-        is applied to an invalid function"""
-
-        with pytest.raises(ValueError, match="does not appear to be a valid Python function"):
-            qml.single_tape_transform(5)
-
-    def test_parametrized_transform(self):
-        """Test that a parametrized transform can be applied
-        to a tape"""
-
-        @qml.single_tape_transform
-        def my_transform(tape, a, b):
-            for op in tape:
-                if op.name == "CRX":
-                    wires = op.wires
-                    param = op.parameters[0]
-                    qml.RX(a, wires=wires[1])
-                    qml.RY(qml.math.sum(b) * param / 2, wires=wires[1])
-                    qml.CZ(wires=[wires[1], wires[0]])
-                else:
-                    op.queue()
-
-        a = 0.1
-        b = np.array([0.2, 0.3])
-        x = 0.543
-
-        with qml.tape.QuantumTape() as tape:
-            qml.Hadamard(wires=0)
-            qml.CRX(x, wires=[0, 1])
-
-        ops = my_transform(tape, a, b).operations
-        assert len(ops) == 4
-        assert ops[0].name == "Hadamard"
-
-        assert ops[1].name == "RX"
-        assert ops[1].parameters == [a]
-
-        assert ops[2].name == "RY"
-        assert ops[2].parameters == [np.sum(b) * x / 2]
-
-        assert ops[3].name == "CZ"
-
-
-class TestQFuncTransforms:
-    """Tests for the qfunc_transform decorator"""
-
-    def test_error_invalid_transform_callable(self):
-        """Test that an error is raised if the transform
-        is applied to an invalid function"""
-
-        with pytest.raises(
-            ValueError, match="can only be applied to single tape transform functions"
-        ):
-            qml.qfunc_transform(5)
-
-    def test_error_invalid_qfunc(self):
-        """Test that an error is raised if the transform
-        is applied to an invalid function"""
-
-        def identity_transform(tape):
-            for op in tape:
-                op.queue()
-
-        my_transform = qml.qfunc_transform(identity_transform)
-
-        with pytest.raises(ValueError, match="does not appear to be a valid Python function"):
-            my_transform(5)
-
-    def test_unparametrized_transform(self):
-        """Test that an unparametrized transform can be applied
-        to a quantum function"""
-
-        def my_transform(tape):
-            for op in tape:
-                if op.name == "CRX":
-                    wires = op.wires
-                    param = op.parameters[0]
-                    qml.RX(param, wires=wires[1])
-                    qml.RY(param / 2, wires=wires[1])
-                    qml.CZ(wires=[wires[1], wires[0]])
-                else:
-                    op.queue()
-
-        my_transform = qml.qfunc_transform(my_transform)
-
-        def qfunc(x):
-            qml.Hadamard(wires=0)
-            qml.CRX(x, wires=[0, 1])
-
-        new_qfunc = my_transform(qfunc)
-        x = 0.543
-
-        ops = qml.tape.make_qscript(new_qfunc)(x).operations
-        assert len(ops) == 4
-        assert ops[0].name == "Hadamard"
-
-        assert ops[1].name == "RX"
-        assert ops[1].parameters == [x]
-
-        assert ops[2].name == "RY"
-        assert ops[2].parameters == [x / 2]
-
-        assert ops[3].name == "CZ"
-
-    def test_unparametrized_transform_decorator(self):
-        """Test that an unparametrized transform can be applied
-        to a quantum function via a decorator"""
-
-        @qml.qfunc_transform
-        def my_transform(tape):
-            for op in tape:
-                if op.name == "CRX":
-                    wires = op.wires
-                    param = op.parameters[0]
-                    qml.RX(param, wires=wires[1])
-                    qml.RY(param / 2, wires=wires[1])
-                    qml.CZ(wires=[wires[1], wires[0]])
-                else:
-                    op.queue()
-
-        @my_transform
-        def qfunc(x):
-            qml.Hadamard(wires=0)
-            qml.CRX(x, wires=[0, 1])
-
-        x = 0.543
-        ops = qml.tape.make_qscript(qfunc)(x).operations
-        assert len(ops) == 4
-        assert ops[0].name == "Hadamard"
-
-        assert ops[1].name == "RX"
-        assert ops[1].parameters == [x]
-
-        assert ops[2].name == "RY"
-        assert ops[2].parameters == [x / 2]
-
-        assert ops[3].name == "CZ"
-
-    def test_parametrized_transform(self):
-        """Test that a parametrized transform can be applied
-        to a quantum function"""
-
-        def my_transform(tape, a, b):
-            for op in tape:
-                if op.name == "CRX":
-                    wires = op.wires
-                    param = op.parameters[0]
-                    qml.RX(a, wires=wires[1])
-                    qml.RY(qml.math.sum(b) * param / 2, wires=wires[1])
-                    qml.CZ(wires=[wires[1], wires[0]])
-                else:
-                    op.queue()
-
-        my_transform = qml.qfunc_transform(my_transform)
-
-        def qfunc(x):
-            qml.Hadamard(wires=0)
-            qml.CRX(x, wires=[0, 1])
-
-        a = 0.1
-        b = np.array([0.2, 0.3])
-        x = 0.543
-        new_qfunc = my_transform(a, b)(qfunc)
-
-        ops = qml.tape.make_qscript(new_qfunc)(x).operations
-        assert len(ops) == 4
-        assert ops[0].name == "Hadamard"
-
-        assert ops[1].name == "RX"
-        assert ops[1].parameters == [a]
-
-        assert ops[2].name == "RY"
-        assert ops[2].parameters == [np.sum(b) * x / 2]
-
-        assert ops[3].name == "CZ"
-
-    def test_parametrized_transform_decorator(self):
-        """Test that a parametrized transform can be applied
-        to a quantum function via a decorator"""
-
-        @qml.qfunc_transform
-        def my_transform(tape, a, b):
-            for op in tape:
-                if op.name == "CRX":
-                    wires = op.wires
-                    param = op.parameters[0]
-                    qml.RX(a, wires=wires[1])
-                    qml.RY(qml.math.sum(b) * param / 2, wires=wires[1])
-                    qml.CZ(wires=[wires[1], wires[0]])
-                else:
-                    op.queue()
-
-        a = 0.1
-        b = np.array([0.2, 0.3])
-        x = 0.543
-
-        @my_transform(a, b)
-        def qfunc(x):
-            qml.Hadamard(wires=0)
-            qml.CRX(x, wires=[0, 1])
-
-        ops = qml.tape.make_qscript(qfunc)(x).operations
-        assert len(ops) == 4
-        assert ops[0].name == "Hadamard"
-
-        assert ops[1].name == "RX"
-        assert ops[1].parameters == [a]
-
-        assert ops[2].name == "RY"
-        assert ops[2].parameters == [np.sum(b) * x / 2]
-
-        assert ops[3].name == "CZ"
-
-    def test_nested_transforms(self):
-        """Test that nesting multiple transforms works as expected"""
-
-        @qml.qfunc_transform
-        def convert_cnots(tape):
-            for op in tape:
-                if op.name == "CNOT":
-                    wires = op.wires
-                    qml.Hadamard(wires=wires[0])
-                    qml.CZ(wires=[wires[0], wires[1]])
-                else:
-                    op.queue()
-
-        @qml.qfunc_transform
-        def expand_hadamards(tape, x):
-            for op in tape:
-                if op.name == "Hadamard":
-                    qml.RZ(x, wires=op.wires)
-                else:
-                    op.queue()
-
-        x = 0.5
-
-        @expand_hadamards(x)
-        @convert_cnots
-        def ansatz():
-            qml.CNOT(wires=[0, 1])
-
-        ops = qml.tape.make_qscript(ansatz)().operations
-        assert len(ops) == 2
-        assert ops[0].name == "RZ"
-        assert ops[0].parameters == [x]
-        assert ops[1].name == "CZ"
-
-    def test_transform_single_measurement(self):
-        """Test that transformed functions return a scalar value when there is only
-        a single measurement."""
-
-        @qml.qfunc_transform
-        def expand_hadamards(tape):
-            for op in tape:
-                if op.name == "Hadamard":
-                    qml.RZ(np.pi, wires=op.wires)
-                    qml.RY(np.pi / 2, wires=op.wires)
-                else:
-                    op.queue()
-
-        def ansatz():
-            qml.Hadamard(wires=0)
-            qml.CNOT(wires=[0, 1])
-            return qml.expval(qml.PauliX(wires=1))
-
-        dev = qml.device("default.qubit", wires=2)
-
-        normal_qnode = qml.QNode(ansatz, dev)
-
-        transformed_ansatz = expand_hadamards(ansatz)
-        transformed_qnode = qml.QNode(transformed_ansatz, dev)
-
-        normal_result = normal_qnode()
-        transformed_result = transformed_qnode()
-
-        assert np.allclose(normal_result, transformed_result)
-        assert normal_result.shape == transformed_result.shape
-
-    def test_sphinx_build(self, monkeypatch):
-        """Test that qfunc transforms are not created during Sphinx builds"""
-
-        def original_fn(tape):
-            for op in tape:
-                if op.name == "Hadamard":
-                    qml.RZ(np.pi, wires=op.wires)
-                    qml.RY(np.pi / 2, wires=op.wires)
-                else:
-                    op.queue()
-
-        decorated_transform = qml.qfunc_transform(original_fn)
-        assert original_fn is not decorated_transform
-
-        monkeypatch.setenv("SPHINX_BUILD", "1")
-
-        with pytest.warns(UserWarning, match="qfunc transformations have been disabled"):
-            decorated_transform = qml.qfunc_transform(original_fn)
-
-        assert original_fn is decorated_transform
-
-    def test_make_tape_is_deprecated(self):
-        """Test that make_tape is deprecated and points users to make_qscript."""
-
-        def circuit(x):
-            qml.RX(x, wires=0)
-
-        with pytest.warns(UserWarning, match="qml.tape.make_qscript"):
-            tape = qml.transforms.make_tape(circuit)(0.1)
-
-
-############################################
-# Test transform, ansatz, and qfunc function
-
-
-@pytest.mark.parametrize("diff_method", ["parameter-shift", "backprop"])
-class TestQFuncTransformGradients:
-    """Tests for the qfunc_transform decorator differentiability"""
-
-    @staticmethod
-    @qml.qfunc_transform
-    def my_transform(tape, a, b):
-        """Test transform"""
-        for op in tape:
-            if op.name == "CRX":
-                wires = op.wires
-                param = op.parameters[0]
-                qml.RX(a * param, wires=wires[1])
-                qml.RY(qml.math.sum(b) * qml.math.sqrt(param), wires=wires[1])
-                qml.CZ(wires=[wires[1], wires[0]])
-            else:
-                op.queue()
-
-    @staticmethod
-    def ansatz(x):
-        """Test ansatz"""
-        qml.Hadamard(wires=0)
-        qml.CRX(x, wires=[0, 1])
-
-    @staticmethod
-    def circuit(param, *transform_weights):
-        """Test QFunc"""
-        qml.RX(0.1, wires=0)
-        TestQFuncTransformGradients.my_transform(*transform_weights)(
-            TestQFuncTransformGradients.ansatz
-        )(param)
-        return qml.expval(qml.PauliZ(1))
-
-    @staticmethod
-    def expval(x, a, b):
-        """Analytic expectation value of the above circuit qfunc"""
-        return np.cos(np.sum(b) * np.sqrt(x)) * np.cos(a * x)
-
-    @pytest.mark.autograd
-    def test_differentiable_qfunc_autograd(self, diff_method):
-        """Test that a qfunc transform is differentiable when using
-        autograd"""
-        dev = qml.device("default.qubit", wires=2)
-        qnode = qml.QNode(self.circuit, dev, interface="autograd", diff_method=diff_method)
-
-        a = np.array(0.5, requires_grad=True)
-        b = np.array([0.1, 0.2], requires_grad=True)
-        x = np.array(0.543, requires_grad=True)
-
-        res = qnode(x, a, b)
-        assert np.allclose(res, self.expval(x, a, b))
-
-        grad = qml.grad(qnode)(x, a, b)
-        expected = qml.grad(self.expval)(x, a, b)
-        assert all(np.allclose(g, e) for g, e in zip(grad, expected))
-
-    @pytest.mark.tf
-    def test_differentiable_qfunc_tf(self, diff_method):
-        """Test that a qfunc transform is differentiable when using
-        TensorFlow"""
-        import tensorflow as tf
-
-        dev = qml.device("default.qubit", wires=2)
-        qnode = qml.QNode(self.circuit, dev, interface="tf", diff_method=diff_method)
-
-        a_np = np.array(0.5, requires_grad=True)
-        b_np = np.array([0.1, 0.2], requires_grad=True)
-        x_np = np.array(0.543, requires_grad=True)
-        a = tf.Variable(a_np, dtype=tf.float64)
-        b = tf.Variable(b_np, dtype=tf.float64)
-        x = tf.Variable(x_np, dtype=tf.float64)
-
-        with tf.GradientTape() as tape:
-            res = qnode(x, a, b)
-
-        assert np.allclose(res, self.expval(x, a, b))
-
-        grad = tape.gradient(res, [x, a, b])
-        expected = qml.grad(self.expval)(x_np, a_np, b_np)
-        assert all(np.allclose(g, e) for g, e in zip(grad, expected))
-
-    @pytest.mark.torch
-    def test_differentiable_qfunc_torch(self, diff_method):
-        """Test that a qfunc transform is differentiable when using
-        PyTorch"""
-        import torch
-
-        dev = qml.device("default.qubit", wires=2)
-        qnode = qml.QNode(self.circuit, dev, interface="torch", diff_method=diff_method)
-
-        a_np = np.array(0.5, requires_grad=True)
-        b_np = np.array([0.1, 0.2], requires_grad=True)
-        x_np = np.array(0.543, requires_grad=True)
-        a = torch.tensor(a_np, requires_grad=True)
-        b = torch.tensor(b_np, requires_grad=True)
-        x = torch.tensor(x_np, requires_grad=True)
-
-        res = qnode(x, a, b)
-        expected = self.expval(x_np, a_np, b_np)
-        assert np.allclose(res.detach().numpy(), expected)
-
-        res.backward()
-        expected = qml.grad(self.expval)(x_np, a_np, b_np)
-        assert np.allclose(x.grad, expected[0])
-        assert np.allclose(a.grad, expected[1])
-        assert np.allclose(b.grad, expected[2])
-
-    @pytest.mark.jax
-    def test_differentiable_qfunc_jax(self, diff_method):
-        """Test that a qfunc transform is differentiable when using
-        jax"""
-        import jax
-
-        dev = qml.device("default.qubit", wires=2)
-        qnode = qml.QNode(self.circuit, dev, interface="jax", diff_method=diff_method)
-
-        a = jax.numpy.array(0.5)
-        b = jax.numpy.array([0.1, 0.2])
-        x = jax.numpy.array(0.543)
-
-        res = qnode(x, a, b)
-        assert np.allclose(res, self.expval(x, a, b))
-
-        grad = jax.grad(qnode, argnums=[0, 1, 2])(x, a, b)
-        expected = qml.grad(self.expval)(np.array(x), np.array(a), np.array(b))
-        assert all(np.allclose(g, e) for g, e in zip(grad, expected))
->>>>>>> 00ff8566
+# Copyright 2018-2021 Xanadu Quantum Technologies Inc.
+
+# Licensed under the Apache License, Version 2.0 (the "License");
+# you may not use this file except in compliance with the License.
+# You may obtain a copy of the License at
+
+#     http://www.apache.org/licenses/LICENSE-2.0
+
+# Unless required by applicable law or agreed to in writing, software
+# distributed under the License is distributed on an "AS IS" BASIS,
+# WITHOUT WARRANTIES OR CONDITIONS OF ANY KIND, either express or implied.
+# See the License for the specific language governing permissions and
+# limitations under the License.
+"""
+Unit tests for the qfunc transform decorators.
+"""
+import pytest
+
+import pennylane as qml
+from pennylane import numpy as np
+
+
+class TestSingleTapeTransform:
+    """Tests for the single_tape_transform decorator"""
+
+    def test_error_invalid_callable(self):
+        """Test that an error is raised if the transform
+        is applied to an invalid function"""
+
+        with pytest.raises(ValueError, match="does not appear to be a valid Python function"):
+            qml.single_tape_transform(5)
+
+    def test_parametrized_transform(self):
+        """Test that a parametrized transform can be applied
+        to a tape"""
+
+        @qml.single_tape_transform
+        def my_transform(tape, a, b):
+            for op in tape:
+                if op.name == "CRX":
+                    wires = op.wires
+                    param = op.parameters[0]
+                    qml.RX(a, wires=wires[1])
+                    qml.RY(qml.math.sum(b) * param / 2, wires=wires[1])
+                    qml.CZ(wires=[wires[1], wires[0]])
+                else:
+                    op.queue()
+
+        a = 0.1
+        b = np.array([0.2, 0.3])
+        x = 0.543
+
+        with qml.queuing.AnnotatedQueue() as q:
+            qml.Hadamard(wires=0)
+            qml.CRX(x, wires=[0, 1])
+
+        tape = qml.tape.QuantumScript.from_queue(q)
+        ops = my_transform(tape, a, b).operations
+        assert len(ops) == 4
+        assert ops[0].name == "Hadamard"
+
+        assert ops[1].name == "RX"
+        assert ops[1].parameters == [a]
+
+        assert ops[2].name == "RY"
+        assert ops[2].parameters == [np.sum(b) * x / 2]
+
+        assert ops[3].name == "CZ"
+
+
+class TestQFuncTransforms:
+    """Tests for the qfunc_transform decorator"""
+
+    def test_error_invalid_transform_callable(self):
+        """Test that an error is raised if the transform
+        is applied to an invalid function"""
+
+        with pytest.raises(
+            ValueError, match="can only be applied to single tape transform functions"
+        ):
+            qml.qfunc_transform(5)
+
+    def test_error_invalid_qfunc(self):
+        """Test that an error is raised if the transform
+        is applied to an invalid function"""
+
+        def identity_transform(tape):
+            for op in tape:
+                op.queue()
+
+        my_transform = qml.qfunc_transform(identity_transform)
+
+        with pytest.raises(ValueError, match="does not appear to be a valid Python function"):
+            my_transform(5)
+
+    def test_unparametrized_transform(self):
+        """Test that an unparametrized transform can be applied
+        to a quantum function"""
+
+        def my_transform(tape):
+            for op in tape:
+                if op.name == "CRX":
+                    wires = op.wires
+                    param = op.parameters[0]
+                    qml.RX(param, wires=wires[1])
+                    qml.RY(param / 2, wires=wires[1])
+                    qml.CZ(wires=[wires[1], wires[0]])
+                else:
+                    op.queue()
+
+        my_transform = qml.qfunc_transform(my_transform)
+
+        def qfunc(x):
+            qml.Hadamard(wires=0)
+            qml.CRX(x, wires=[0, 1])
+
+        new_qfunc = my_transform(qfunc)
+        x = 0.543
+
+        ops = qml.tape.make_qscript(new_qfunc)(x).operations
+        assert len(ops) == 4
+        assert ops[0].name == "Hadamard"
+
+        assert ops[1].name == "RX"
+        assert ops[1].parameters == [x]
+
+        assert ops[2].name == "RY"
+        assert ops[2].parameters == [x / 2]
+
+        assert ops[3].name == "CZ"
+
+    def test_unparametrized_transform_decorator(self):
+        """Test that an unparametrized transform can be applied
+        to a quantum function via a decorator"""
+
+        @qml.qfunc_transform
+        def my_transform(tape):
+            for op in tape:
+                if op.name == "CRX":
+                    wires = op.wires
+                    param = op.parameters[0]
+                    qml.RX(param, wires=wires[1])
+                    qml.RY(param / 2, wires=wires[1])
+                    qml.CZ(wires=[wires[1], wires[0]])
+                else:
+                    op.queue()
+
+        @my_transform
+        def qfunc(x):
+            qml.Hadamard(wires=0)
+            qml.CRX(x, wires=[0, 1])
+
+        x = 0.543
+        ops = qml.tape.make_qscript(qfunc)(x).operations
+        assert len(ops) == 4
+        assert ops[0].name == "Hadamard"
+
+        assert ops[1].name == "RX"
+        assert ops[1].parameters == [x]
+
+        assert ops[2].name == "RY"
+        assert ops[2].parameters == [x / 2]
+
+        assert ops[3].name == "CZ"
+
+    def test_parametrized_transform(self):
+        """Test that a parametrized transform can be applied
+        to a quantum function"""
+
+        def my_transform(tape, a, b):
+            for op in tape:
+                if op.name == "CRX":
+                    wires = op.wires
+                    param = op.parameters[0]
+                    qml.RX(a, wires=wires[1])
+                    qml.RY(qml.math.sum(b) * param / 2, wires=wires[1])
+                    qml.CZ(wires=[wires[1], wires[0]])
+                else:
+                    op.queue()
+
+        my_transform = qml.qfunc_transform(my_transform)
+
+        def qfunc(x):
+            qml.Hadamard(wires=0)
+            qml.CRX(x, wires=[0, 1])
+
+        a = 0.1
+        b = np.array([0.2, 0.3])
+        x = 0.543
+        new_qfunc = my_transform(a, b)(qfunc)
+
+        ops = qml.tape.make_qscript(new_qfunc)(x).operations
+        assert len(ops) == 4
+        assert ops[0].name == "Hadamard"
+
+        assert ops[1].name == "RX"
+        assert ops[1].parameters == [a]
+
+        assert ops[2].name == "RY"
+        assert ops[2].parameters == [np.sum(b) * x / 2]
+
+        assert ops[3].name == "CZ"
+
+    def test_parametrized_transform_decorator(self):
+        """Test that a parametrized transform can be applied
+        to a quantum function via a decorator"""
+
+        @qml.qfunc_transform
+        def my_transform(tape, a, b):
+            for op in tape:
+                if op.name == "CRX":
+                    wires = op.wires
+                    param = op.parameters[0]
+                    qml.RX(a, wires=wires[1])
+                    qml.RY(qml.math.sum(b) * param / 2, wires=wires[1])
+                    qml.CZ(wires=[wires[1], wires[0]])
+                else:
+                    op.queue()
+
+        a = 0.1
+        b = np.array([0.2, 0.3])
+        x = 0.543
+
+        @my_transform(a, b)
+        def qfunc(x):
+            qml.Hadamard(wires=0)
+            qml.CRX(x, wires=[0, 1])
+
+        ops = qml.tape.make_qscript(qfunc)(x).operations
+        assert len(ops) == 4
+        assert ops[0].name == "Hadamard"
+
+        assert ops[1].name == "RX"
+        assert ops[1].parameters == [a]
+
+        assert ops[2].name == "RY"
+        assert ops[2].parameters == [np.sum(b) * x / 2]
+
+        assert ops[3].name == "CZ"
+
+    def test_nested_transforms(self):
+        """Test that nesting multiple transforms works as expected"""
+
+        @qml.qfunc_transform
+        def convert_cnots(tape):
+            for op in tape:
+                if op.name == "CNOT":
+                    wires = op.wires
+                    qml.Hadamard(wires=wires[0])
+                    qml.CZ(wires=[wires[0], wires[1]])
+                else:
+                    op.queue()
+
+        @qml.qfunc_transform
+        def expand_hadamards(tape, x):
+            for op in tape:
+                if op.name == "Hadamard":
+                    qml.RZ(x, wires=op.wires)
+                else:
+                    op.queue()
+
+        x = 0.5
+
+        @expand_hadamards(x)
+        @convert_cnots
+        def ansatz():
+            qml.CNOT(wires=[0, 1])
+
+        ops = qml.tape.make_qscript(ansatz)().operations
+        assert len(ops) == 2
+        assert ops[0].name == "RZ"
+        assert ops[0].parameters == [x]
+        assert ops[1].name == "CZ"
+
+    def test_transform_single_measurement(self):
+        """Test that transformed functions return a scalar value when there is only
+        a single measurement."""
+
+        @qml.qfunc_transform
+        def expand_hadamards(tape):
+            for op in tape:
+                if op.name == "Hadamard":
+                    qml.RZ(np.pi, wires=op.wires)
+                    qml.RY(np.pi / 2, wires=op.wires)
+                else:
+                    op.queue()
+
+        def ansatz():
+            qml.Hadamard(wires=0)
+            qml.CNOT(wires=[0, 1])
+            return qml.expval(qml.PauliX(wires=1))
+
+        dev = qml.device("default.qubit", wires=2)
+
+        normal_qnode = qml.QNode(ansatz, dev)
+
+        transformed_ansatz = expand_hadamards(ansatz)
+        transformed_qnode = qml.QNode(transformed_ansatz, dev)
+
+        normal_result = normal_qnode()
+        transformed_result = transformed_qnode()
+
+        assert np.allclose(normal_result, transformed_result)
+        assert normal_result.shape == transformed_result.shape
+
+    def test_sphinx_build(self, monkeypatch):
+        """Test that qfunc transforms are not created during Sphinx builds"""
+
+        def original_fn(tape):
+            for op in tape:
+                if op.name == "Hadamard":
+                    qml.RZ(np.pi, wires=op.wires)
+                    qml.RY(np.pi / 2, wires=op.wires)
+                else:
+                    op.queue()
+
+        decorated_transform = qml.qfunc_transform(original_fn)
+        assert original_fn is not decorated_transform
+
+        monkeypatch.setenv("SPHINX_BUILD", "1")
+
+        with pytest.warns(UserWarning, match="qfunc transformations have been disabled"):
+            decorated_transform = qml.qfunc_transform(original_fn)
+
+        assert original_fn is decorated_transform
+
+    def test_make_tape_is_deprecated(self):
+        """Test that make_tape is deprecated and points users to make_qscript."""
+
+        def circuit(x):
+            qml.RX(x, wires=0)
+
+        with pytest.warns(UserWarning, match="qml.tape.make_qscript"):
+            tape = qml.transforms.make_tape(circuit)(0.1)
+
+
+############################################
+# Test transform, ansatz, and qfunc function
+
+
+@pytest.mark.parametrize("diff_method", ["parameter-shift", "backprop"])
+class TestQFuncTransformGradients:
+    """Tests for the qfunc_transform decorator differentiability"""
+
+    @staticmethod
+    @qml.qfunc_transform
+    def my_transform(tape, a, b):
+        """Test transform"""
+        for op in tape:
+            if op.name == "CRX":
+                wires = op.wires
+                param = op.parameters[0]
+                qml.RX(a * param, wires=wires[1])
+                qml.RY(qml.math.sum(b) * qml.math.sqrt(param), wires=wires[1])
+                qml.CZ(wires=[wires[1], wires[0]])
+            else:
+                op.queue()
+
+    @staticmethod
+    def ansatz(x):
+        """Test ansatz"""
+        qml.Hadamard(wires=0)
+        qml.CRX(x, wires=[0, 1])
+
+    @staticmethod
+    def circuit(param, *transform_weights):
+        """Test QFunc"""
+        qml.RX(0.1, wires=0)
+        TestQFuncTransformGradients.my_transform(*transform_weights)(
+            TestQFuncTransformGradients.ansatz
+        )(param)
+        return qml.expval(qml.PauliZ(1))
+
+    @staticmethod
+    def expval(x, a, b):
+        """Analytic expectation value of the above circuit qfunc"""
+        return np.cos(np.sum(b) * np.sqrt(x)) * np.cos(a * x)
+
+    @pytest.mark.autograd
+    def test_differentiable_qfunc_autograd(self, diff_method):
+        """Test that a qfunc transform is differentiable when using
+        autograd"""
+        dev = qml.device("default.qubit", wires=2)
+        qnode = qml.QNode(self.circuit, dev, interface="autograd", diff_method=diff_method)
+
+        a = np.array(0.5, requires_grad=True)
+        b = np.array([0.1, 0.2], requires_grad=True)
+        x = np.array(0.543, requires_grad=True)
+
+        res = qnode(x, a, b)
+        assert np.allclose(res, self.expval(x, a, b))
+
+        grad = qml.grad(qnode)(x, a, b)
+        expected = qml.grad(self.expval)(x, a, b)
+        assert all(np.allclose(g, e) for g, e in zip(grad, expected))
+
+    @pytest.mark.tf
+    def test_differentiable_qfunc_tf(self, diff_method):
+        """Test that a qfunc transform is differentiable when using
+        TensorFlow"""
+        import tensorflow as tf
+
+        dev = qml.device("default.qubit", wires=2)
+        qnode = qml.QNode(self.circuit, dev, interface="tf", diff_method=diff_method)
+
+        a_np = np.array(0.5, requires_grad=True)
+        b_np = np.array([0.1, 0.2], requires_grad=True)
+        x_np = np.array(0.543, requires_grad=True)
+        a = tf.Variable(a_np, dtype=tf.float64)
+        b = tf.Variable(b_np, dtype=tf.float64)
+        x = tf.Variable(x_np, dtype=tf.float64)
+
+        with tf.GradientTape() as tape:
+            res = qnode(x, a, b)
+
+        assert np.allclose(res, self.expval(x, a, b))
+
+        grad = tape.gradient(res, [x, a, b])
+        expected = qml.grad(self.expval)(x_np, a_np, b_np)
+        assert all(np.allclose(g, e) for g, e in zip(grad, expected))
+
+    @pytest.mark.torch
+    def test_differentiable_qfunc_torch(self, diff_method):
+        """Test that a qfunc transform is differentiable when using
+        PyTorch"""
+        import torch
+
+        dev = qml.device("default.qubit", wires=2)
+        qnode = qml.QNode(self.circuit, dev, interface="torch", diff_method=diff_method)
+
+        a_np = np.array(0.5, requires_grad=True)
+        b_np = np.array([0.1, 0.2], requires_grad=True)
+        x_np = np.array(0.543, requires_grad=True)
+        a = torch.tensor(a_np, requires_grad=True)
+        b = torch.tensor(b_np, requires_grad=True)
+        x = torch.tensor(x_np, requires_grad=True)
+
+        res = qnode(x, a, b)
+        expected = self.expval(x_np, a_np, b_np)
+        assert np.allclose(res.detach().numpy(), expected)
+
+        res.backward()
+        expected = qml.grad(self.expval)(x_np, a_np, b_np)
+        assert np.allclose(x.grad, expected[0])
+        assert np.allclose(a.grad, expected[1])
+        assert np.allclose(b.grad, expected[2])
+
+    @pytest.mark.jax
+    def test_differentiable_qfunc_jax(self, diff_method):
+        """Test that a qfunc transform is differentiable when using
+        jax"""
+        import jax
+
+        dev = qml.device("default.qubit", wires=2)
+        qnode = qml.QNode(self.circuit, dev, interface="jax", diff_method=diff_method)
+
+        a = jax.numpy.array(0.5)
+        b = jax.numpy.array([0.1, 0.2])
+        x = jax.numpy.array(0.543)
+
+        res = qnode(x, a, b)
+        assert np.allclose(res, self.expval(x, a, b))
+
+        grad = jax.grad(qnode, argnums=[0, 1, 2])(x, a, b)
+        expected = qml.grad(self.expval)(np.array(x), np.array(a), np.array(b))
+        assert all(np.allclose(g, e) for g, e in zip(grad, expected))