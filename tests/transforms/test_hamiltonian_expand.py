--- conflicted
+++ resolved
@@ -309,15 +309,8 @@
             (qml.Hamiltonian([1.0, 2.0, 3.0], [qml.X(0), qml.X(0) @ qml.X(1), qml.Z(0)]), -3),
         ],
     )
-<<<<<<< HEAD
+
     @pytest.mark.parametrize("theta", [np.pi, [np.pi, np.pi, np.pi]])
-    def test_processing_function_shot_vector(self, H, expected, theta):
-        """Tests that the processing function works with shot vectors, parameter broadcasting,
-        and grouping with different number of coefficients in each group"""
-
-        dev_with_shot_vector = qml.device("default.qubit", shots=[(5000, 4)])
-        H.compute_grouping()
-=======
     @pytest.mark.parametrize("grouping", [True, False])
     def test_processing_function_shot_vectors(self, H, expected, grouping):
         """Tests that the processing function works with shot vectors
@@ -326,7 +319,6 @@
         dev_with_shot_vector = qml.device("default.qubit", shots=[(8000, 4)])
         if grouping:
             H.compute_grouping()
->>>>>>> e2529d82
 
         @functools.partial(qml.transforms.hamiltonian_expand, group=grouping)
         @qml.qnode(dev_with_shot_vector)
@@ -334,13 +326,7 @@
             qml.RX(inputs, wires=0)
             return qml.expval(H)
 
-<<<<<<< HEAD
         res = circuit(theta)
-        shape = (4,) if isinstance(theta, float) else (4, 3)
-        assert qml.math.shape(res) == shape
-        assert np.allclose(res, np.ones(shape) * expected, atol=0.1)
-=======
-        res = circuit(np.pi)
         assert qml.math.shape(res) == (4,)
         assert qml.math.allclose(res, np.ones((4,)) * expected, atol=0.1)
 
@@ -375,7 +361,6 @@
         res = circuit([0, np.pi / 2, np.pi])
         assert qml.math.shape(res) == (4, 3)
         assert qml.math.allclose(res, qml.math.stack([expected] * 4), atol=0.1)
->>>>>>> e2529d82
 
     def test_constant_offset_grouping(self):
         """Test that hamiltonian_expand can handle a multi-term observable with a constant offset and grouping."""
