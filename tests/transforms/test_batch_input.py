--- conflicted
+++ resolved
@@ -66,7 +66,6 @@
 
     dev = qml.device("default.qubit", wires=2)
 
-<<<<<<< HEAD
     class Embedding(qml.AngleEmbedding):
         """Variant of qml.AngleEmbedding that does not provide fixed
         ``ndim_params`` in order to allow for the detection of inconsistent
@@ -76,17 +75,10 @@
         def ndim_params(self):
             return self._ndim_params
 
-    @qml.batch_input(argnum=[0, 1])
+    @qml.batch_input(argnum=[0, 2])
     @qml.qnode(dev, diff_method="parameter-shift")
     def circuit(input1, input2, weights):
         Embedding(input1, wires=range(2), rotation="Y")
-        qml.RY(input2[0], wires=0)
-=======
-    @qml.batch_input(argnum=[0, 2])
-    @qml.qnode(dev, diff_method="parameter-shift")
-    def circuit(input1, input2, weights):
-        qml.AngleEmbedding(input1, wires=range(2), rotation="Y")
->>>>>>> 8bc6bff1
         qml.RY(weights[0], wires=0)
         qml.RY(input2[0], wires=0)
         qml.RY(weights[1], wires=1)
