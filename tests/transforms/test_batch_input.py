# Copyright 2018-2021 Xanadu Quantum Technologies Inc.

# Licensed under the Apache License, Version 2.0 (the "License");
# you may not use this file except in compliance with the License.
# You may obtain a copy of the License at

#     http://www.apache.org/licenses/LICENSE-2.0

# Unless required by applicable law or agreed to in writing, software
# distributed under the License is distributed on an "AS IS" BASIS,
# WITHOUT WARRANTIES OR CONDITIONS OF ANY KIND, either express or implied.
# See the License for the specific language governing permissions and
# limitations under the License.
"""
Unit tests for the ``batch_inputs`` transform.
"""
<<<<<<< HEAD
# pylint: disable=too-few-public-methods,no-value-for-parameter,comparison-with-callable
=======
# pylint: disable=too-few-public-methods
from functools import partial

>>>>>>> 92b8e839
import pytest

import pennylane as qml
from pennylane import numpy as np


def test_simple_circuit():
    """Test that batching works for a simple circuit"""
    dev = qml.device("default.qubit", wires=2)

    @partial(qml.batch_input, argnum=1)
    @qml.qnode(dev, diff_method="parameter-shift")
    def circuit(inputs, weights):
        qml.RY(weights[0], wires=0)
        qml.AngleEmbedding(inputs, wires=range(2), rotation="Y")
        qml.RY(weights[1], wires=1)
        return qml.expval(qml.PauliZ(1))

    batch_size = 5
    inputs = np.random.uniform(0, np.pi, (batch_size, 2), requires_grad=False)
    weights = np.random.uniform(-np.pi, np.pi, (2,))

    res = circuit(inputs, weights)
    assert res.shape == (batch_size,)


def test_simple_circuit_one_batch():
    """Test that batching works for a simple circuit when the batch size is 1"""
    dev = qml.device("default.qubit", wires=2)

    @partial(qml.batch_input, argnum=1)
    @qml.qnode(dev, diff_method="parameter-shift")
    def circuit(inputs, weights):
        qml.RY(weights[0], wires=0)
        qml.AngleEmbedding(inputs, wires=range(2), rotation="Y")
        qml.RY(weights[1], wires=1)
        return qml.expval(qml.PauliZ(1))

    batch_size = 1
    inputs = np.random.uniform(0, np.pi, (batch_size, 2), requires_grad=False)
    weights = np.random.uniform(-np.pi, np.pi, (2,))

    res = circuit(inputs, weights)
    assert res.shape == (batch_size,)


def test_simple_circuit_with_prep():
    """Test that batching works for a simple circuit with a state preparation"""
    dev = qml.device("default.qubit", wires=2)

    @partial(qml.batch_input, argnum=1)
    @qml.qnode(dev)
    def circuit(inputs, weights):
        qml.StatePrep(np.array([0, 0, 1, 0]), wires=[0, 1])
        qml.RX(inputs, wires=0)
        qml.RY(weights[0], wires=0)
        qml.RY(weights[1], wires=1)
        return qml.expval(qml.PauliZ(1))

    batch_size = 5
    inputs = np.random.uniform(0, np.pi, (batch_size,), requires_grad=False)
    weights = np.random.uniform(-np.pi, np.pi, (2,))

    res = circuit(inputs, weights)
    assert res.shape == (batch_size,)


def test_circuit_non_param_operator_before_batched_operator():
    """Test a circuit where a non-parametric operation is located before a batched operator."""
    dev = qml.device("default.qubit", wires=2)

    @partial(qml.batch_input, argnum=0)
    @qml.qnode(dev)
    def circuit(input):
        qml.CNOT(wires=[0, 1])
        qml.RY(input, wires=1)
        qml.RX(0.1, wires=0)
        return qml.expval(qml.PauliZ(0) @ qml.PauliX(1))

    batch_size = 3

    input = np.linspace(0.1, 0.5, batch_size, requires_grad=False)

    res = circuit(input)

    assert res.shape == (batch_size,)


def test_value_error():
    """Test if the batch_input raises relevant errors correctly"""

    dev = qml.device("default.qubit", wires=2)

    class Embedding(qml.AngleEmbedding):
        """Variant of qml.AngleEmbedding that does not provide fixed
        ``ndim_params`` in order to allow for the detection of inconsistent
        batching in ``batch_input``."""

        @property
        def ndim_params(self):
            return self._ndim_params

    @partial(qml.batch_input, argnum=[0, 2])
    @qml.qnode(dev, diff_method="parameter-shift")
    def circuit(input1, input2, weights):
        Embedding(input1, wires=range(2), rotation="Y")
        qml.RY(weights[0], wires=0)
        qml.RY(input2[0], wires=0)
        qml.RY(weights[1], wires=1)
        return qml.expval(qml.PauliZ(1))

    np.random.seed(42)
    batch_size = 5
    input1 = np.random.uniform(0, np.pi, (batch_size, 2), requires_grad=False)
    input2 = np.random.uniform(0, np.pi, (4, 1), requires_grad=False)
    weights = np.random.uniform(-np.pi, np.pi, (2,))

    with pytest.raises(ValueError, match="Batch dimension for all gate arguments"):
        circuit(input1, input2, weights)


def test_batch_input_with_trainable_parameters_raises_error():
    """Test that using the batch_input method with trainable parameters raises a ValueError."""
    dev = qml.device("default.qubit", wires=2)

    @partial(qml.batch_input, argnum=0)
    @qml.qnode(dev)
    def circuit(input):
        qml.RY(input, wires=1)
        qml.CNOT(wires=[0, 1])
        qml.RX(0.1, wires=0)
        return qml.expval(qml.PauliZ(0) @ qml.PauliX(1))

    batch_size = 3

    input = np.linspace(0.1, 0.5, batch_size, requires_grad=True)

    with pytest.raises(
        ValueError,
        match="Batched inputs must be non-trainable."
        + " Please make sure that the parameters indexed by "
        + "'argnum' are not marked as trainable.",
    ):
        circuit(input)


def test_mottonenstate_preparation(mocker):
    """Test that batching works for MottonenStatePreparation"""
    dev = qml.device("default.qubit", wires=3)

    @partial(qml.batch_input, argnum=0)
    @qml.qnode(dev, interface="autograd")
    def circuit(data, weights):
        qml.templates.MottonenStatePreparation(data, wires=[0, 1, 2])
        qml.templates.StronglyEntanglingLayers(weights, wires=[0, 1, 2])
        return qml.probs(wires=[0, 1, 2])

    batch_size = 3

    # create a batched input statevector
    data = np.random.random((batch_size, 2**3), requires_grad=False)
    data /= np.linalg.norm(data, axis=1).reshape(-1, 1)  # normalize

    # weights is not batched
    weights = np.random.random((10, 3, 3), requires_grad=True)

    spy = mocker.spy(circuit.device, "execute")
    res = circuit(data, weights)
    assert res.shape == (batch_size, 2**3)
    assert len(spy.call_args[0][0]) == batch_size

    # check the results against individually executed circuits (no batching)
    @qml.qnode(dev)
    def circuit2(data, weights):
        qml.templates.MottonenStatePreparation(data, wires=[0, 1, 2])
        qml.templates.StronglyEntanglingLayers(weights, wires=[0, 1, 2])
        return qml.probs(wires=[0, 1, 2])

    indiv_res = []
    for state in data:
        indiv_res.append(circuit2(state, weights))
    assert np.allclose(res, indiv_res)


def test_qubit_state_prep(mocker):
    """Test that batching works for StatePrep"""

    dev = qml.device("default.qubit", wires=3)

    @partial(qml.batch_input, argnum=0)
    @qml.qnode(dev, interface="autograd")
    def circuit(data, weights):
        qml.StatePrep(data, wires=[0, 1, 2])
        qml.templates.StronglyEntanglingLayers(weights, wires=[0, 1, 2])
        return qml.probs(wires=[0, 1, 2])

    batch_size = 3

    # create a batched input statevector
    data = np.random.random((batch_size, 2**3), requires_grad=False)
    data /= np.linalg.norm(data, axis=1).reshape(-1, 1)  # normalize

    # weights is not batched
    weights = np.random.random((10, 3, 3), requires_grad=True)

    spy = mocker.spy(circuit.device, "execute")
    res = circuit(data, weights)
    assert res.shape == (batch_size, 2**3)
    assert len(spy.call_args[0][0]) == batch_size

    # check the results against individually executed circuits (no batching)
    @qml.qnode(dev)
    def circuit2(data, weights):
        qml.StatePrep(data, wires=[0, 1, 2])
        qml.templates.StronglyEntanglingLayers(weights, wires=[0, 1, 2])
        return qml.probs(wires=[0, 1, 2])

    indiv_res = []
    for state in data:
        indiv_res.append(circuit2(state, weights))

    assert np.allclose(res, indiv_res)


def test_multi_returns():
    """Test that batching works for a simple circuit with multiple returns"""
    dev = qml.device("default.qubit", wires=2)

    @partial(qml.batch_input, argnum=1)
    @qml.qnode(dev, diff_method="parameter-shift")
    def circuit(inputs, weights):
        qml.RY(weights[0], wires=0)
        qml.AngleEmbedding(inputs, wires=range(2), rotation="Y")
        qml.RY(weights[1], wires=1)
        return qml.expval(qml.PauliZ(1)), qml.probs(wires=[0, 1])

    batch_size = 6
    inputs = np.random.uniform(0, np.pi, (batch_size, 2), requires_grad=False)
    weights = np.random.uniform(-np.pi, np.pi, (2,))

    res = circuit(inputs, weights)
    assert isinstance(res, tuple)
    assert len(res) == 2

    assert res[0].shape == (batch_size,)
    assert res[1].shape == (batch_size, 4)


def test_shot_vector():
    """Test that batching works for a simple circuit with a shot vector"""
    dev = qml.device("default.qubit", wires=2, shots=(100, (200, 3), 300))

    @partial(qml.batch_input, argnum=1)
    @qml.qnode(dev, diff_method="parameter-shift")
    def circuit(inputs, weights):
        qml.RY(weights[0], wires=0)
        qml.AngleEmbedding(inputs, wires=range(2), rotation="Y")
        qml.RY(weights[1], wires=1)
        return qml.probs(wires=[0, 1])

    batch_size = 6
    inputs = np.random.uniform(0, np.pi, (batch_size, 2), requires_grad=False)
    weights = np.random.uniform(-np.pi, np.pi, (2,))

    res = circuit(inputs, weights)

    assert isinstance(res, tuple)
    assert len(res) == 5
    # pylint:disable=not-an-iterable
    assert all(shot_res.shape == (batch_size, 4) for shot_res in res)


def test_multi_returns_shot_vector():
    """Test that batching works for a simple circuit with multiple returns
    and with a shot vector"""
    dev = qml.device("default.qubit", wires=2, shots=(100, (200, 3), 300))

    @partial(qml.batch_input, argnum=1)
    @qml.qnode(dev, diff_method="parameter-shift")
    def circuit(inputs, weights):
        qml.RY(weights[0], wires=0)
        qml.AngleEmbedding(inputs, wires=range(2), rotation="Y")
        qml.RY(weights[1], wires=1)
        return qml.expval(qml.PauliZ(1)), qml.probs(wires=[0, 1])

    batch_size = 6
    inputs = np.random.uniform(0, np.pi, (batch_size, 2), requires_grad=False)
    weights = np.random.uniform(-np.pi, np.pi, (2,))

    res = circuit(inputs, weights)

    assert isinstance(res, tuple)
    assert len(res) == 5
    assert all(isinstance(shot_res, tuple) for shot_res in res)
    assert all(len(shot_res) == 2 for shot_res in res)
    assert all(shot_res[0].shape == (batch_size,) for shot_res in res)
    assert all(shot_res[1].shape == (batch_size, 4) for shot_res in res)


class TestDiffSingle:
    """Test gradients for a single measurement"""

    @pytest.mark.autograd
    @pytest.mark.parametrize("diff_method", ["backprop", "adjoint", "parameter-shift"])
    def test_autograd(self, diff_method, tol):
        """Test derivatives when using autograd"""
        dev = qml.device("default.qubit", wires=2)

        @partial(qml.batch_input, argnum=0)
        @qml.qnode(dev, diff_method=diff_method)
        def circuit(input, x):
            qml.RY(input, wires=1)
            qml.CNOT(wires=[0, 1])
            qml.RX(x, wires=0)
            return qml.expval(qml.PauliZ(0) @ qml.PauliX(1))

        batch_size = 3

        def cost(input, x):
            return np.sum(circuit(input, x))

        input = np.linspace(0.1, 0.5, batch_size, requires_grad=False)
        x = np.array(0.1, requires_grad=True)

        res = qml.grad(cost)(input, x)
        expected = -np.sin(0.1) * sum(np.sin(input))
        assert np.allclose(res, expected, atol=tol, rtol=0)

    @pytest.mark.jax
    @pytest.mark.parametrize("diff_method", ["backprop", "adjoint", "parameter-shift"])
    @pytest.mark.parametrize("interface", ["auto", "jax"])
    def test_jax(self, diff_method, tol, interface):
        """Test derivatives when using JAX"""
        import jax
        import jax.numpy as jnp

        dev = qml.device("default.qubit", wires=2)

        @partial(qml.batch_input, argnum=0)
        @qml.qnode(dev, diff_method=diff_method, interface=interface)
        def circuit(input, x):
            qml.RY(input, wires=1)
            qml.CNOT(wires=[0, 1])
            qml.RX(x, wires=0)
            return qml.expval(qml.PauliZ(0) @ qml.PauliX(1))

        batch_size = 3

        def cost(input, x):
            return jnp.sum(circuit(input, x))

        input = jnp.linspace(0.1, 0.5, batch_size)
        x = jnp.array(0.1)

        res = jax.grad(cost, argnums=1)(input, x)
        expected = -np.sin(0.1) * sum(np.sin(input))
        assert np.allclose(res, expected, atol=tol, rtol=0)

    @pytest.mark.jax
    @pytest.mark.parametrize("diff_method", ["adjoint", "parameter-shift"])
    @pytest.mark.parametrize("interface", ["auto", "jax", "jax-jit"])
    def test_jax_jit(self, diff_method, tol, interface):
        """Test derivatives when using JAX"""
        import jax
        import jax.numpy as jnp

        jax.config.update("jax_enable_x64", True)

        dev = qml.device("default.qubit", wires=2)

        @jax.jit
        @partial(qml.batch_input, argnum=0)
        @qml.qnode(dev, diff_method=diff_method, interface=interface)
        def circuit(input, x):
            qml.RY(input, wires=1)
            qml.CNOT(wires=[0, 1])
            qml.RX(x, wires=0)
            return qml.expval(qml.PauliZ(0) @ qml.PauliX(1))

        batch_size = 3

        def cost(input, x):
            return jnp.sum(circuit(input, x))

        input = jnp.linspace(0.1, 0.5, batch_size)
        x = jnp.array(0.1)

        res = jax.grad(cost, argnums=1)(input, x)
        expected = -np.sin(0.1) * sum(np.sin(input))
        assert np.allclose(res, expected, atol=tol, rtol=0)

    @pytest.mark.torch
    @pytest.mark.parametrize("diff_method", ["backprop", "adjoint", "parameter-shift"])
    @pytest.mark.parametrize("interface", ["auto", "torch"])
    def test_torch(self, diff_method, tol, interface):
        """Test derivatives when using torch"""
        import torch

        dev = qml.device("default.qubit", wires=2)

        @partial(qml.batch_input, argnum=0)
        @qml.qnode(dev, diff_method=diff_method, interface=interface)
        def circuit(input, x):
            qml.RY(input, wires=1)
            qml.CNOT(wires=[0, 1])
            qml.RX(x, wires=0)
            return qml.expval(qml.PauliZ(0) @ qml.PauliX(1))

        batch_size = 3

        def cost(input, x):
            return torch.sum(circuit(input, x))

        input = torch.linspace(0.1, 0.5, batch_size, requires_grad=False)
        x = torch.tensor(0.1, requires_grad=True)

        loss = cost(input, x)
        loss.backward()

        res = x.grad
        expected = -np.sin(0.1) * torch.sum(torch.sin(input))
        assert qml.math.allclose(res, expected, atol=tol, rtol=0)

    @pytest.mark.tf
    @pytest.mark.parametrize("diff_method", ["backprop", "adjoint", "parameter-shift"])
    @pytest.mark.parametrize("interface", ["auto", "tf"])
    def test_tf(self, diff_method, tol, interface):
        """Test derivatives when using TF"""
        import tensorflow as tf

        dev = qml.device("default.qubit", wires=2)

        @partial(qml.batch_input, argnum=0)
        @qml.qnode(dev, diff_method=diff_method, interface=interface)
        def circuit(input, x):
            qml.RY(input, wires=1)
            qml.CNOT(wires=[0, 1])
            qml.RX(x, wires=0)
            return qml.expval(qml.PauliZ(0) @ qml.PauliX(1))

        batch_size = 3
        input = tf.Variable(np.linspace(0.1, 0.5, batch_size), trainable=False)
        x = tf.Variable(0.1, trainable=True)

        with tf.GradientTape() as tape:
            loss = tf.reduce_sum(circuit(input, x))

        res = tape.gradient(loss, x)
        expected = -np.sin(0.1) * tf.reduce_sum(tf.sin(input))
        assert np.allclose(res, expected, atol=tol, rtol=0)

    @pytest.mark.tf
    @pytest.mark.parametrize("diff_method", ["backprop", "adjoint", "parameter-shift"])
    @pytest.mark.parametrize("interface", ["auto", "tf", "tf-autograph"])
    def test_tf_autograph(self, diff_method, tol, interface):
        """Test derivatives when using TF and autograph"""
        import tensorflow as tf

        dev = qml.device("default.qubit", wires=2)

        @tf.function
        @partial(qml.batch_input, argnum=0)
        @qml.qnode(dev, diff_method=diff_method, interface=interface)
        def circuit(input, x):
            qml.RY(input, wires=1)
            qml.CNOT(wires=[0, 1])
            qml.RX(x, wires=0)
            return qml.expval(qml.PauliZ(0) @ qml.PauliX(1))

        batch_size = 3
        input = tf.Variable(np.linspace(0.1, 0.5, batch_size), trainable=False)
        x = tf.Variable(0.1, trainable=True, dtype=tf.float64)

        with tf.GradientTape() as tape:
            loss = tf.reduce_sum(circuit(input, x))

        res = tape.gradient(loss, x)
        expected = -np.sin(0.1) * tf.reduce_sum(tf.sin(input))
        assert np.allclose(res, expected, atol=tol, rtol=0)


class TestDiffMulti:
    """Test gradients for multiple measurements"""

    @pytest.mark.autograd
    @pytest.mark.parametrize("diff_method", ["backprop", "parameter-shift"])
    def test_autograd(self, diff_method, tol):
        """Test derivatives when using autograd"""
        dev = qml.device("default.qubit", wires=2)

        @partial(qml.batch_input, argnum=0)
        @qml.qnode(dev, diff_method=diff_method)
        def circuit(input, x):
            qml.RY(input, wires=0)
            qml.RY(x, wires=0)
            qml.CNOT(wires=[0, 1])
            return qml.expval(qml.PauliZ(0)), qml.probs(wires=[0, 1])

        def cost(input, x):
            res = circuit(input, x)
            return qml.math.concatenate([qml.math.expand_dims(res[0], 1), res[1]], axis=1)

        batch_size = 3
        input = np.linspace(0.1, 0.5, batch_size, requires_grad=False)
        x = np.array(0.1, requires_grad=True)

        res = cost(input, x)
        expected = qml.math.transpose(
            qml.math.stack(
                [
                    np.cos(input + x),
                    np.cos((input + x) / 2) ** 2,
                    np.zeros_like(input),
                    np.zeros_like(input),
                    np.sin((input + x) / 2) ** 2,
                ]
            )
        )
        assert qml.math.allclose(res, expected, atol=tol)

        grad = qml.jacobian(lambda x: cost(input, x))(x)
        expected = qml.math.transpose(
            qml.math.stack(
                [
                    -np.sin(input + x),
                    -np.sin(input + x) / 2,
                    np.zeros_like(input),
                    np.zeros_like(input),
                    np.sin(input + x) / 2,
                ]
            )
        )
        assert qml.math.allclose(grad, expected, atol=tol, rtol=0)

    @pytest.mark.jax
    @pytest.mark.parametrize("diff_method", ["backprop", "parameter-shift"])
    @pytest.mark.parametrize("interface", ["auto", "jax"])
    def test_jax(self, diff_method, tol, interface):
        """Test derivatives when using JAX"""
        import jax
        import jax.numpy as jnp

        dev = qml.device("default.qubit", wires=2)

        @partial(qml.batch_input, argnum=0)
        @qml.qnode(dev, diff_method=diff_method, interface=interface)
        def circuit(input, x):
            qml.RY(input, wires=0)
            qml.RY(x, wires=0)
            qml.CNOT(wires=[0, 1])
            return qml.expval(qml.PauliZ(0)), qml.probs(wires=[0, 1])

        batch_size = 3
        input = jnp.linspace(0.1, 0.5, batch_size)
        x = jnp.array(0.1)

        res = circuit(input, x)
        expected = (
            jnp.cos(input + x),
            qml.math.transpose(
                qml.math.stack(
                    [
                        np.cos((input + x) / 2) ** 2,
                        np.zeros_like(input),
                        np.zeros_like(input),
                        np.sin((input + x) / 2) ** 2,
                    ]
                )
            ),
        )

        assert isinstance(res, tuple)
        assert len(res) == 2
        for r, exp in zip(res, expected):
            assert qml.math.allclose(r, exp, atol=tol)

        grad = jax.jacobian(circuit, argnums=1)(input, x)
        expected = (
            -jnp.sin(input + x),
            qml.math.transpose(
                qml.math.stack(
                    [
                        -jnp.sin(input + x) / 2,
                        jnp.zeros_like(input),
                        jnp.zeros_like(input),
                        jnp.sin(input + x) / 2,
                    ]
                )
            ),
        )

        assert isinstance(grad, tuple)
        assert len(grad) == 2
        for g, exp in zip(grad, expected):
            assert qml.math.allclose(g, exp, atol=tol, rtol=0)

    @pytest.mark.jax
    @pytest.mark.parametrize("diff_method", ["parameter-shift"])
    @pytest.mark.parametrize("interface", ["auto", "jax", "jax-jit"])
    def test_jax_jit(self, diff_method, tol, interface):
        """Test derivatives when using JAX and jitting"""
        import jax
        import jax.numpy as jnp

        jax.config.update("jax_enable_x64", True)

        dev = qml.device("default.qubit", wires=2)

        @jax.jit
        @partial(qml.batch_input, argnum=0)
        @qml.qnode(dev, diff_method=diff_method, interface=interface)
        def circuit(input, x):
            qml.RY(input, wires=0)
            qml.RY(x, wires=0)
            qml.CNOT(wires=[0, 1])
            return qml.expval(qml.PauliZ(0)), qml.probs(wires=[0, 1])

        batch_size = 3
        input = jnp.linspace(0.1, 0.5, batch_size)
        x = jnp.array(0.1)

        res = circuit(input, x)
        expected = (
            jnp.cos(input + x),
            qml.math.transpose(
                qml.math.stack(
                    [
                        np.cos((input + x) / 2) ** 2,
                        np.zeros_like(input),
                        np.zeros_like(input),
                        np.sin((input + x) / 2) ** 2,
                    ]
                )
            ),
        )

        assert isinstance(res, tuple)
        assert len(res) == 2
        for r, exp in zip(res, expected):
            assert qml.math.allclose(r, exp, atol=tol)

        grad = jax.jacobian(circuit, argnums=1)(input, x)
        expected = (
            -jnp.sin(input + x),
            qml.math.transpose(
                qml.math.stack(
                    [
                        -jnp.sin(input + x) / 2,
                        jnp.zeros_like(input),
                        jnp.zeros_like(input),
                        jnp.sin(input + x) / 2,
                    ]
                )
            ),
        )

        assert isinstance(grad, tuple)
        assert len(grad) == 2
        for g, exp in zip(grad, expected):
            assert qml.math.allclose(g, exp, atol=tol, rtol=0)

    @pytest.mark.torch
    @pytest.mark.parametrize("diff_method", ["backprop", "parameter-shift"])
    @pytest.mark.parametrize("interface", ["auto", "torch"])
    def test_torch(self, diff_method, tol, interface):
        """Test derivatives when using torch"""
        import torch

        dev = qml.device("default.qubit", wires=2)

        @partial(qml.batch_input, argnum=0)
        @qml.qnode(dev, diff_method=diff_method, interface=interface)
        def circuit(input, x):
            qml.RY(input, wires=0)
            qml.RY(x, wires=0)
            qml.CNOT(wires=[0, 1])
            return qml.expval(qml.PauliZ(0)), qml.probs(wires=[0, 1])

        batch_size = 3
        input = torch.tensor(np.linspace(0.1, 0.5, batch_size), requires_grad=False)
        x = torch.tensor(0.1, requires_grad=True)

        res = circuit(input, x)
        expected = (
            torch.cos(input + x),
            qml.math.transpose(
                qml.math.stack(
                    [
                        torch.cos((input + x) / 2) ** 2,
                        torch.zeros_like(input),
                        torch.zeros_like(input),
                        torch.sin((input + x) / 2) ** 2,
                    ]
                )
            ),
        )

        assert isinstance(res, tuple)
        assert len(res) == 2
        for r, exp in zip(res, expected):
            assert qml.math.allclose(r, exp, atol=tol)

        grad = torch.autograd.functional.jacobian(lambda x: circuit(input, x), x)
        expected = (
            -torch.sin(input + x),
            qml.math.transpose(
                qml.math.stack(
                    [
                        -torch.sin(input + x) / 2,
                        torch.zeros_like(input),
                        torch.zeros_like(input),
                        torch.sin(input + x) / 2,
                    ]
                )
            ),
        )

        assert isinstance(grad, tuple)
        assert len(grad) == 2
        for g, exp in zip(grad, expected):
            assert qml.math.allclose(g, exp, atol=tol, rtol=0)

    @pytest.mark.tf
    @pytest.mark.parametrize("diff_method", ["backprop", "parameter-shift"])
    @pytest.mark.parametrize("interface", ["auto", "tf"])
    def test_tf(self, diff_method, tol, interface):
        """Test derivatives when using TF"""
        import tensorflow as tf

        dev = qml.device("default.qubit", wires=2)

        @partial(qml.batch_input, argnum=0)
        @qml.qnode(dev, diff_method=diff_method, interface=interface)
        def circuit(input, x):
            qml.RY(input, wires=0)
            qml.RY(x, wires=0)
            qml.CNOT(wires=[0, 1])
            return qml.expval(qml.PauliZ(0)), qml.probs(wires=[0, 1])

        batch_size = 3
        input = tf.Variable(np.linspace(0.1, 0.5, batch_size), trainable=False)
        x = tf.Variable(0.1, trainable=True, dtype=tf.float64)

        with tf.GradientTape() as tape:
            res = circuit(input, x)
            res = qml.math.concatenate([qml.math.expand_dims(res[0], 1), res[1]], axis=1)

        expected = qml.math.transpose(
            qml.math.stack(
                [
                    np.cos(input + x),
                    np.cos((input + x) / 2) ** 2,
                    np.zeros_like(input),
                    np.zeros_like(input),
                    np.sin((input + x) / 2) ** 2,
                ]
            )
        )
        assert qml.math.allclose(res, expected, atol=tol)

        grad = tape.jacobian(res, x)
        expected = qml.math.transpose(
            qml.math.stack(
                [
                    -np.sin(input + x),
                    -np.sin(input + x) / 2,
                    np.zeros_like(input),
                    np.zeros_like(input),
                    np.sin(input + x) / 2,
                ]
            )
        )
        assert qml.math.allclose(grad, expected, atol=tol, rtol=0)

    @pytest.mark.tf
    @pytest.mark.parametrize("diff_method", ["backprop", "parameter-shift"])
    @pytest.mark.parametrize("interface", ["auto", "tf", "tf-autograph"])
    def test_tf_autograph(self, diff_method, tol, interface):
        """Test derivatives when using TF and autograph"""
        import tensorflow as tf

        dev = qml.device("default.qubit", wires=2)

        @tf.function
        @partial(qml.batch_input, argnum=0)
        @qml.qnode(dev, diff_method=diff_method, interface=interface)
        def circuit(input, x):
            qml.RY(input, wires=0)
            qml.RY(x, wires=0)
            qml.CNOT(wires=[0, 1])
            return qml.expval(qml.PauliZ(0)), qml.probs(wires=[0, 1])

        batch_size = 3
        input = tf.Variable(np.linspace(0.1, 0.5, batch_size), trainable=False)
        x = tf.Variable(0.1, trainable=True, dtype=tf.float64)

        with tf.GradientTape() as tape:
            res = circuit(input, x)
            res = qml.math.concatenate([qml.math.expand_dims(res[0], 1), res[1]], axis=1)

        expected = qml.math.transpose(
            qml.math.stack(
                [
                    np.cos(input + x),
                    np.cos((input + x) / 2) ** 2,
                    np.zeros_like(input),
                    np.zeros_like(input),
                    np.sin((input + x) / 2) ** 2,
                ]
            )
        )
        assert qml.math.allclose(res, expected, atol=tol)

        grad = tape.jacobian(res, x)
        expected = qml.math.transpose(
            qml.math.stack(
                [
                    -np.sin(input + x),
                    -np.sin(input + x) / 2,
                    np.zeros_like(input),
                    np.zeros_like(input),
                    np.sin(input + x) / 2,
                ]
            )
        )
        assert qml.math.allclose(grad, expected, atol=tol, rtol=0)


def test_unbatched_not_copied():
    """Test that operators containing unbatched parameters are not copied"""
    batch_size = 5
    inputs = np.random.uniform(0, np.pi, (batch_size, 2), requires_grad=False)
    weights = np.random.uniform(-np.pi, np.pi, (2,))

    ops = [
        qml.RY(weights[0], wires=0),
        qml.AngleEmbedding(inputs, wires=range(2), rotation="Y"),
        qml.RY(weights[1], wires=1),
    ]
    meas = [qml.expval(qml.PauliZ(1))]

    tape = qml.tape.QuantumScript(ops, meas)
    tape.trainable_params = [0, 2]

<<<<<<< HEAD
    new_tapes = qml.batch_input(argnum=1)(tape)[0]  # pylint:disable=not-callable
=======
    new_tapes = qml.batch_input(tape, argnum=1)[0]
>>>>>>> 92b8e839
    assert len(new_tapes) == batch_size

    for new_tape in new_tapes:
        # same instance of RY operators
        assert new_tape.operations[0] is tape.operations[0]
        assert new_tape.operations[2] is tape.operations[2]

        # different instance of AngleEmbedding
        assert new_tape.operations[1] is not tape.operations[1]<|MERGE_RESOLUTION|>--- conflicted
+++ resolved
@@ -14,13 +14,9 @@
 """
 Unit tests for the ``batch_inputs`` transform.
 """
-<<<<<<< HEAD
 # pylint: disable=too-few-public-methods,no-value-for-parameter,comparison-with-callable
-=======
-# pylint: disable=too-few-public-methods
 from functools import partial
 
->>>>>>> 92b8e839
 import pytest
 
 import pennylane as qml
@@ -865,11 +861,7 @@
     tape = qml.tape.QuantumScript(ops, meas)
     tape.trainable_params = [0, 2]
 
-<<<<<<< HEAD
-    new_tapes = qml.batch_input(argnum=1)(tape)[0]  # pylint:disable=not-callable
-=======
     new_tapes = qml.batch_input(tape, argnum=1)[0]
->>>>>>> 92b8e839
     assert len(new_tapes) == batch_size
 
     for new_tape in new_tapes:
