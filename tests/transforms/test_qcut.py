--- conflicted
+++ resolved
@@ -1551,15 +1551,7 @@
         U = unitary_group.rvs(2**n, random_state=1967)
 
         # First, create target process tensor
-<<<<<<< HEAD
-        I, X, Y, Z = (
-            np.eye(2),
-            qml.PauliX.compute_matrix(),
-            qml.PauliY.compute_matrix(),
-            qml.PauliZ.compute_matrix(),
-        )
-=======
->>>>>>> 206c8f5b
+
         basis = np.array([I, X, Y, Z]) / np.sqrt(2)
         prod_inp = itertools.product(range(4), repeat=n)
         prod_out = itertools.product(range(4), repeat=n)
@@ -1627,21 +1619,14 @@
         ### Find the result using qcut_processing_fn
 
         meas_basis = [I, Z, X, Y]
-<<<<<<< HEAD
-        states = [np.outer(s.conj(), s) for s in states_pure]
-        zero_proj = states[0]
-
-        u1 = qml.RX(x, wires=0).matrix
-        u2 = qml.RY(y, wires=0).matrix
-        u3 = qml.RX(z, wires=0).matrix
-=======
+
         states = [np.outer(s, s.conj()) for s in states_pure]
         zero_proj = states[0]
 
         u1 = qml.RX.compute_matrix(x)
         u2 = qml.RY.compute_matrix(y)
         u3 = qml.RX.compute_matrix(z)
->>>>>>> 206c8f5b
+
         t1 = np.array([np.trace(b @ u1 @ zero_proj @ u1.conj().T) for b in meas_basis])
         t2 = np.array([[np.trace(b @ u2 @ s @ u2.conj().T) for b in meas_basis] for s in states])
         t3 = np.array([np.trace(Z @ u3 @ s @ u3.conj().T) for s in states])
@@ -1802,7 +1787,6 @@
             3 * x**2 * np.sin(x * np.pi / 2) + x**3 * np.cos(x * np.pi / 2) * np.pi / 2
         ) * f(1)
 
-<<<<<<< HEAD
         assert np.allclose(grad, expected_grad)
 
 
@@ -1830,9 +1814,4 @@
             return qml.expval(qml.PauliZ(wires=[0]))
         
         results = circuit()
-        import pdb; pdb.set_trace()
-            
-        
-=======
-        assert np.allclose(grad, expected_grad)
->>>>>>> 206c8f5b
+        import pdb; pdb.set_trace()