--- conflicted
+++ resolved
@@ -52,11 +52,7 @@
     qml.RZ(0.876, wires=3)
     qml.expval(qml.PauliZ(wires=[0]))
 
-<<<<<<< HEAD
-# tape containing mid-circuit measurement
-=======
 # tape containing mid-circuit measurements
->>>>>>> 7907b8f0
 with qml.tape.QuantumTape() as mcm_tape:
     qml.Hadamard(wires=0)
     qml.RX(0.432, wires=0)
