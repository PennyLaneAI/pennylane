# Copyright 2022 Xanadu Quantum Technologies Inc.

# Licensed under the Apache License, Version 2.0 (the "License");
# you may not use this file except in compliance with the License.
# You may obtain a copy of the License at
#
#     http://www.apache.org/licenses/LICENSE-2.0
#
# Unless required by applicable law or agreed to in writing, software
# distributed under the License is distributed on an "AS IS" BASIS,
# WITHOUT WARRANTIES OR CONDITIONS OF ANY KIND, either express or implied.
# See the License for the specific language governing permissions and
# limitations under the License.
"""
Unit tests for the `pennylane.qcut` package.
"""
import copy
import itertools
import string
import sys
from itertools import product

import pytest
from networkx import MultiDiGraph, number_of_selfloops
from scipy.stats import unitary_group

import pennylane as qml
from pennylane import numpy as np
from pennylane.transforms import qcut
from pennylane.wires import Wires

I, X, Y, Z = (
    np.eye(2),
    qml.PauliX.compute_matrix(),
    qml.PauliY.compute_matrix(),
    qml.PauliZ.compute_matrix(),
)

states_pure = [
    np.array([1, 0]),
    np.array([0, 1]),
    np.array([1, 1]) / np.sqrt(2),
    np.array([1, 1j]) / np.sqrt(2),
]

with qml.tape.QuantumTape() as tape:
    qml.RX(0.432, wires=0)
    qml.RY(0.543, wires="a")
    qml.CNOT(wires=[0, "a"])
    qml.CRZ(0.5, wires=["a", 0])
    qml.RZ(0.240, wires=0)
    qml.RZ(0.133, wires="a")
    qml.expval(qml.PauliZ(wires=[0]))

with qml.tape.QuantumTape() as multi_cut_tape:
    qml.RX(0.432, wires=0)
    qml.RY(0.543, wires="a")
    qml.WireCut(wires=0)
    qml.CNOT(wires=[0, "a"])
    qml.RZ(0.240, wires=0)
    qml.RZ(0.133, wires="a")
    qml.WireCut(wires="a")
    qml.CNOT(wires=["a", 2])
    qml.RX(0.432, wires="a")
    qml.WireCut(wires=2)
    qml.CNOT(wires=[2, 3])
    qml.RY(0.543, wires=2)
    qml.RZ(0.876, wires=3)
    qml.expval(qml.PauliZ(wires=[0]) @ qml.PauliZ(wires=[3]))


def kron(*args):
    """Multi-argument kronecker product"""
    if len(args) == 1:
        return args[0]
    if len(args) == 2:
        return np.kron(args[0], args[1])
    else:
        return np.kron(args[0], kron(*args[1:]))


# tape containing mid-circuit measurements
with qml.tape.QuantumTape() as mcm_tape:
    qml.Hadamard(wires=0)
    qml.RX(0.432, wires=0)
    qml.RY(0.543, wires=1)
    qml.CNOT(wires=[0, 1])
    qml.WireCut(wires=1)
    qml.CNOT(wires=[1, 2])
    qml.WireCut(wires=1)
    qml.RZ(0.321, wires=1)
    qml.CNOT(wires=[0, 1])
    qml.Hadamard(wires=2)
    qml.WireCut(wires=1)
    qml.CNOT(wires=[1, 2])
    qml.WireCut(wires=1)
    qml.CNOT(wires=[0, 1])
    qml.expval(qml.PauliZ(wires=[0]))


def compare_nodes(nodes, expected_wires, expected_names):
    """Helper function to compare nodes of directed multigraph"""

    for node, exp_wire in zip(nodes, expected_wires):
        assert node.wires.tolist() == exp_wire

    for node, exp_name in zip(nodes, expected_names):
        assert node.name == exp_name


def compare_fragment_nodes(node_data, expected_data):
    """Helper function to compare nodes of fragment graphs"""
    assert len(node_data) == len(expected_data)
    expected = [(exp_data[0].name, exp_data[0].wires, exp_data[1]) for exp_data in expected_data]

    for data in node_data:
        # The exact ordering of node_data varies on each call
        assert (data[0].name, data[0].wires, data[1]) in expected


def compare_fragment_edges(edge_data, expected_data):
    """Helper function to compare fragment edges"""
    assert len(edge_data) == len(expected_data)
    expected = [(exp_data[0].name, exp_data[1].name, exp_data[2]) for exp_data in expected_data]

    for data in edge_data:
        # The exact ordering of edge_data varies on each call
        assert (data[0].name, data[1].name, data[2]) in expected


def compare_tapes(tape, expected_tape):
    """
    Helper function to compare tapes
    """

    assert set(tape.wires) == set(expected_tape.wires)
    assert tape.get_parameters() == expected_tape.get_parameters()

    for op, exp_op in zip(tape.operations, expected_tape.operations):
        if (
            op.name == "PrepareNode"
        ):  # The exact ordering of PrepareNodes w.r.t wires varies on each call
            assert exp_op.name == "PrepareNode"
        else:
            assert op.name == exp_op.name
            assert op.wires.tolist() == exp_op.wires.tolist()

    for meas, exp_meas in zip(tape.measurements, expected_tape.measurements):
        assert meas.return_type.name == exp_meas.return_type.name
        assert meas.obs.name == exp_meas.obs.name
        assert meas.wires.tolist() == exp_meas.wires.tolist()


def compare_measurements(meas1, meas2):
    """
    Helper function to compare measurements
    """
    assert meas1.return_type.name == meas2.return_type.name
    obs1 = meas1.obs
    obs2 = meas2.obs
    assert np.array(obs1.name == obs2.name).all()
    assert obs1.wires.tolist() == obs2.wires.tolist()


def test_node_ids(monkeypatch):
    """
    Tests that the `MeasureNode` and `PrepareNode` return the correct id
    """
    with monkeypatch.context() as m:
        m.setattr("uuid.uuid4", lambda: "some_string")

        mn = qcut.MeasureNode(wires=0)
        pn = qcut.PrepareNode(wires=0)

        assert mn.id == "some_string"
        assert pn.id == "some_string"


class TestTapeToGraph:
    """
    Tests conversion of tapes to graph representations that are amenable to
    partitioning algorithms for circuit cutting
    """

    def test_converted_graph_nodes(self):
        """
        Tests that the conversion of a tape gives a graph containing the
        expected nodes
        """

        g = qcut.tape_to_graph(tape)
        nodes = list(g.nodes)

        ops = tape.operations

        assert len(nodes) == len(ops) + len(tape.observables)
        for op, node in zip(ops, nodes[:-1]):
            assert op == node
        assert tape.observables[0] == nodes[-1].obs

    def test_converted_graph_edges(self):
        """
        Tests that the conversion of a tape gives a graph containing the
        expected edges
        """
        g = qcut.tape_to_graph(tape)
        edges = list(g.edges)

        num_wires_connecting_gates = 7
        assert len(edges) == num_wires_connecting_gates

        ops = tape.operations

        expected_edge_connections = [
            (ops[0], ops[2], 0),
            (ops[1], ops[2], 0),
            (ops[2], ops[3], 0),
            (ops[2], ops[3], 1),
            (ops[3], ops[4], 0),
            (ops[3], ops[5], 0),
            (ops[4], tape.measurements[0], 0),
        ]

        for edge, expected_edge in zip(edges, expected_edge_connections):
            assert edge == expected_edge

    def test_node_order_attribute(self):
        """
        Tests that the converted nodes contain the correct order attribute
        """

        g = qcut.tape_to_graph(tape)
        node_data = list(g.nodes(data=True))

        expected_node_order = [
            {"order": 0},
            {"order": 1},
            {"order": 2},
            {"order": 3},
            {"order": 4},
            {"order": 5},
        ]

        for data, expected_order in zip(node_data, expected_node_order):
            assert data[-1] == expected_order

    def test_edge_wire_attribute(self):
        """
        Tests that the converted edges contain the correct wire attribute
        """

        g = qcut.tape_to_graph(tape)
        edge_data = list(g.edges(data=True))

        expected_edge_wires = [
            {"wire": 0},
            {"wire": "a"},
            {"wire": "a"},
            {"wire": 0},
            {"wire": 0},
            {"wire": "a"},
            {"wire": 0},
        ]

        for data, expected_wire in zip(edge_data, expected_edge_wires):
            assert data[-1] == expected_wire

    @pytest.mark.parametrize(
        "obs,expected_obs",
        [
            (
                qml.PauliZ(0) @ qml.PauliZ(2),
                [qml.expval(qml.PauliZ(wires=[0])), qml.expval(qml.PauliZ(wires=[2]))],
            ),
            (
                qml.Projector([0, 1], wires=[0, 1]),
                [qml.expval(qml.Projector([0, 1], wires=[0, 1]))],
            ),
            (
                qml.Hamiltonian([1, 2], [qml.PauliZ(1), qml.PauliZ(2) @ qml.PauliX(0)]),
                [
                    qml.expval(
                        qml.Hamiltonian([1, 2], [qml.PauliZ(1), qml.PauliZ(2) @ qml.PauliX(0)])
                    )
                ],
            ),
            (
                qml.Hermitian(np.array([[1, 0], [0, -1]]), wires=[0]),
                [qml.expval(qml.Hermitian(np.array([[1, 0], [0, -1]]), wires=[0]))],
            ),
            (
                qml.Projector([0, 1], wires=[0, 1]) @ qml.Projector([1, 0], wires=[0, 2]),
                [
                    qml.expval(qml.Projector([0, 1], wires=[0, 1])),
                    qml.expval(qml.Projector([1, 0], wires=[0, 2])),
                ],
            ),
        ],
    )
    def test_observable_conversion(self, obs, expected_obs):
        """
        Tests that a variety of observables in a tape are correctly converted to
        observables contained within the graph nodes
        """

        with qml.tape.QuantumTape() as tape:
            qml.RX(0.432, wires=0)
            qml.RY(0.543, wires=2)
            qml.CNOT(wires=[0, 1])
            qml.RZ(0.240, wires=0)
            qml.RZ(0.133, wires=1)
            qml.expval(obs)

        g = qcut.tape_to_graph(tape)
        nodes = list(g.nodes)

        node_observables = [node for node in nodes if hasattr(node, "return_type")]

        for node_obs, exp_obs in zip(node_observables, expected_obs):
            assert node_obs.wires == exp_obs.wires
            assert node_obs.obs.name == exp_obs.obs.name

    @pytest.mark.parametrize(
        "measurement,expected_measurement",
        [
            (qml.expval(qml.PauliZ(wires=[0])), "Expectation"),
            (qml.sample(qml.PauliZ(wires=[0])), "Sample"),
            (qml.var(qml.PauliZ(wires=[0])), "Variance"),
            (qml.probs(wires=0), "Probability"),
            (qml.state(), "State"),
            (qml.density_matrix([0]), "State"),
        ],
    )
    def test_measurement_conversion(self, measurement, expected_measurement):
        """
        Tests that measurements are correctly converted
        """

        with qml.tape.QuantumTape() as tape:
            qml.RX(0.432, wires=0)
            qml.RY(0.543, wires=2)
            qml.CNOT(wires=[0, 1])
            qml.RZ(0.240, wires=0)
            qml.RZ(0.133, wires=1)
            qml.apply(measurement)

        g = qcut.tape_to_graph(tape)
        nodes = list(g.nodes)

        node_observables = [node for node in nodes if hasattr(node, "return_type")]

        assert node_observables[0].return_type.name == expected_measurement

    def test_multiple_observables(self):
        """
        Tests that a tape containing multiple measurements is correctly
        converted to a graph
        """

        with qml.tape.QuantumTape() as tape:
            qml.RX(0.432, wires=0)
            qml.RY(0.543, wires=2)
            qml.CNOT(wires=[0, 1])
            qml.RZ(0.240, wires=0)
            qml.RZ(0.133, wires=1)
            qml.expval(qml.PauliZ(wires=[0]))
            qml.expval(qml.PauliX(wires=[1]) @ qml.PauliY(wires=[2]))

        expected_obs = [
            qml.expval(qml.PauliZ(wires=[0])),
            qml.expval(qml.PauliX(wires=[1])),
            qml.expval(qml.PauliY(wires=[2])),
        ]

        g = qcut.tape_to_graph(tape)
        nodes = list(g.nodes)

        node_observables = [node for node in nodes if hasattr(node, "return_type")]

        for node_obs, exp_obs in zip(node_observables, expected_obs):
            assert node_obs.wires == exp_obs.wires
            assert node_obs.obs.name == exp_obs.obs.name


class TestReplaceWireCut:
    """
    Tests the replacement of WireCut operation with MeasureNode and
    PrepareNode
    """

    def test_single_wire_cut_replaced(self):
        """
        Tests that a single WireCut operator is replaced with a MeasureNode and
        a PrepareNode with the correct order
        """

        wire_cut_num = 1

        with qml.tape.QuantumTape() as tape:
            qml.RX(0.432, wires=0)
            qml.RY(0.543, wires=1)
            qml.CNOT(wires=[0, 1])
            qml.RZ(0.240, wires=0)
            qml.RZ(0.133, wires=1)
            qml.WireCut(wires=wire_cut_num)
            qml.CNOT(wires=[1, 2])
            qml.RX(0.432, wires=1)
            qml.RY(0.543, wires=2)
            qml.expval(qml.PauliZ(wires=[0]))

        g = qcut.tape_to_graph(tape)
        node_data = list(g.nodes(data=True))

        wire_cut_order = {"order": 5}

        qcut.replace_wire_cut_nodes(g)
        new_node_data = list(g.nodes(data=True))
        op_names = [op.name for op, order in new_node_data]

        assert "WireCut" not in op_names
        assert "MeasureNode" in op_names
        assert "PrepareNode" in op_names

        for op, order in new_node_data:
            if op.name == "MeasureNode":
                assert op.wires.tolist() == [wire_cut_num]
                assert order == wire_cut_order
            elif op.name == "PrepareNode":
                assert op.wires.tolist() == [wire_cut_num]
                assert order == wire_cut_order

    def test_multiple_wire_cuts_replaced(self):
        """
        Tests that all WireCut operators are replaced with MeasureNodes and
        PrepareNodes with the correct order
        """

        wire_cut_1 = 0
        wire_cut_2 = "a"
        wire_cut_3 = 2
        wire_cut_num = [wire_cut_1, wire_cut_2, wire_cut_3]

        with qml.tape.QuantumTape() as tape:
            qml.RX(0.432, wires=0)
            qml.RY(0.543, wires="a")
            qml.WireCut(wires=wire_cut_1)
            qml.CNOT(wires=[0, "a"])
            qml.RZ(0.240, wires=0)
            qml.RZ(0.133, wires="a")
            qml.WireCut(wires=wire_cut_2)
            qml.CNOT(wires=["a", 2])
            qml.RX(0.432, wires="a")
            qml.WireCut(wires=wire_cut_3)
            qml.CNOT(wires=[2, 3])
            qml.RY(0.543, wires=2)
            qml.RZ(0.876, wires=3)
            qml.expval(qml.PauliZ(wires=[0]))

        g = qcut.tape_to_graph(tape)
        node_data = list(g.nodes(data=True))

        wire_cut_order = [order for op, order in node_data if op.name == "WireCut"]

        qcut.replace_wire_cut_nodes(g)
        new_node_data = list(g.nodes(data=True))
        op_names = [op.name for op, order in new_node_data]

        assert "WireCut" not in op_names
        assert op_names.count("MeasureNode") == 3
        assert op_names.count("PrepareNode") == 3

        measure_counter = prepare_counter = 0

        for op, order in new_node_data:
            if op.name == "MeasureNode":
                assert op.wires.tolist() == [wire_cut_num[measure_counter]]
                assert order == wire_cut_order[measure_counter]
                measure_counter += 1
            elif op.name == "PrepareNode":
                assert op.wires.tolist() == [wire_cut_num[prepare_counter]]
                assert order == wire_cut_order[prepare_counter]
                prepare_counter += 1

    def test_successor_and_predecessor(self):
        """
        Tests the successor of the MeasureNode is the PrepareNode and the
        predecessor of the PrepareNode is the MeasureNode
        """
        wire_cut_num = 1

        with qml.tape.QuantumTape() as tape:
            qml.RX(0.432, wires=0)
            qml.CNOT(wires=[0, 1])
            qml.RZ(0.133, wires=1)
            qml.WireCut(wires=wire_cut_num)
            qml.CNOT(wires=[1, 2])
            qml.RY(0.543, wires=2)
            qml.expval(qml.PauliZ(wires=[0]))

        g = qcut.tape_to_graph(tape)
        qcut.replace_wire_cut_nodes(g)

        nodes = list(g.nodes)

        for node in nodes:
            if node.name == "MeasureNode":
                succ = list(g.succ[node])[0]
                pred = list(g.pred[node])[0]
                assert succ.name == "PrepareNode"
                assert pred.name == "RZ"
            if node.name == "PrepareNode":
                succ = list(g.succ[node])[0]
                pred = list(g.pred[node])[0]
                assert succ.name == "CNOT"
                assert pred.name == "MeasureNode"

    def test_wirecut_has_no_predecessor(self):
        """
        Tests a wirecut is replaced if it is the first operation in the tape
        i.e if it has no predecessor
        """

        with qml.tape.QuantumTape() as tape:
            qml.WireCut(wires=0)
            qml.RX(0.432, wires=0)
            qml.CNOT(wires=[0, 1])
            qml.RZ(0.133, wires=1)
            qml.expval(qml.PauliZ(wires=[0]))

        g = qcut.tape_to_graph(tape)
        node_data = list(g.nodes(data=True))

        wire_cut_order = {"order": 0}

        qcut.replace_wire_cut_nodes(g)
        new_node_data = list(g.nodes(data=True))
        op_names = [op.name for op, order in new_node_data]

        assert "WireCut" not in op_names
        assert "MeasureNode" in op_names
        assert "PrepareNode" in op_names

        for op, order in new_node_data:
            if op.name == "MeasureNode":
                assert order == {"order": 0}
                pred = list(g.pred[op])
                assert pred == []
            elif op.name == "PrepareNode":
                assert order == {"order": 0}

    def test_wirecut_has_no_successor(self):
        """
        Tests a wirecut is replaced if it is the last operation in the tape
        i.e if it has no successor
        """

        with qml.tape.QuantumTape() as tape:
            qml.RX(0.432, wires=0)
            qml.CNOT(wires=[0, 1])
            qml.RZ(0.133, wires=1)
            qml.WireCut(wires=0)

        g = qcut.tape_to_graph(tape)
        node_data = list(g.nodes(data=True))

        wire_cut_order = {"order": 3}

        qcut.replace_wire_cut_nodes(g)
        new_node_data = list(g.nodes(data=True))
        op_names = [op.name for op, order in new_node_data]

        assert "WireCut" not in op_names
        assert "MeasureNode" in op_names
        assert "PrepareNode" in op_names

        for op, order in new_node_data:
            if op.name == "MeasureNode":
                assert order == {"order": 3}
            elif op.name == "PrepareNode":
                assert order == {"order": 3}
                succ = list(g.succ[op])
                assert succ == []

    def test_multi_wire_wirecut_successor_and_predecessor(self):
        """
        Tests the successors and predecessors of a multi-wire wirecut are
        correct
        """
        wire_cut_num = 1

        with qml.tape.QuantumTape() as tape:
            qml.CNOT(wires=[0, "a"])
            qml.CNOT(wires=["a", 2])
            qml.WireCut(wires=[0, "a", 2])
            qml.CZ(wires=[0, 2])
            qml.Toffoli(wires=[0, "a", 2])

        g = qcut.tape_to_graph(tape)
        qcut.replace_wire_cut_nodes(g)

        nodes = list(g.nodes)
        measure_nodes = [node for node in nodes if node.name == "MeasureNode"]
        prepare_nodes = [node for node in nodes if node.name == "PrepareNode"]

        assert len(measure_nodes) == len(prepare_nodes) == 3

        expected_meas_pred_wires = [[0, "a"], ["a", 2], ["a", 2]]
        expected_meas_pred_name = [
            "CNOT",
            "CNOT",
        ] * len(measure_nodes)
        expected_meas_succ_wires = [[0], ["a"], [2]]
        expected_meas_succ_name = ["PrepareNode"] * len(measure_nodes)

        expected_prep_pred_wires = expected_meas_succ_wires
        exepeted_prep_pred_name = ["MeasureNode"] * len(measure_nodes)
        expected_prep_succ_wires = [[0, 2], [0, "a", 2], [0, 2]]
        expected_prep_succ_name = ["CZ", "Toffoli", "CZ"]

        measure_pred = [list(g.pred[node])[0] for node in measure_nodes]
        measure_succ = [list(g.succ[node])[0] for node in measure_nodes]
        prep_pred = [list(g.pred[node])[0] for node in prepare_nodes]
        prep_succ = [list(g.succ[node])[0] for node in prepare_nodes]

        assert len(measure_nodes) == len(prepare_nodes) == 3

        compare_nodes(measure_pred, expected_meas_pred_wires, expected_meas_pred_name)
        compare_nodes(measure_succ, expected_meas_succ_wires, expected_meas_succ_name)
        compare_nodes(prep_pred, expected_prep_pred_wires, exepeted_prep_pred_name)
        compare_nodes(prep_succ, expected_prep_succ_wires, expected_prep_succ_name)

        for node in measure_nodes + prepare_nodes:
            in_edges = list(g.in_edges(node, data="wire"))
            out_edges = list(g.out_edges(node, data="wire"))
            assert len(in_edges) == 1
            assert len(out_edges) == 1

            _, _, wire_label_in = in_edges[0]
            _, _, wire_label_out = out_edges[0]

            assert wire_label_in == wire_label_out == node.wires.tolist()[0]


class TestFragmentGraph:
    """
    Tests that a cut graph is fragmented into subgraphs correctly
    """

    def test_subgraphs_of_multi_wirecut(self):
        """
        Tests that the subgraphs of a graph with multiple wirecuts contain the
        correct nodes and edges
        """

        g = qcut.tape_to_graph(multi_cut_tape)
        qcut.replace_wire_cut_nodes(g)
        subgraphs, communication_graph = qcut.fragment_graph(g)

        assert len(subgraphs) == 4

        sub_0_expected_nodes = [
            (qcut.MeasureNode(wires=[0]), {"order": 2}),
            (qml.RX(0.432, wires=[0]), {"order": 0}),
        ]
        sub_1_expected_nodes = [
            (qml.RY(0.543, wires=["a"]), {"order": 1}),
            (qcut.PrepareNode(wires=[0]), {"order": 2}),
            (qcut.MeasureNode(wires=["a"]), {"order": 6}),
            (qml.RZ(0.24, wires=[0]), {"order": 4}),
            (qml.CNOT(wires=[0, "a"]), {"order": 3}),
            (qml.expval(qml.PauliZ(wires=[0])), {"order": 13}),
            (qml.RZ(0.133, wires=["a"]), {"order": 5}),
        ]
        sub_2_expected_nodes = [
            (qml.RX(0.432, wires=["a"]), {"order": 8}),
            (qcut.MeasureNode(wires=[2]), {"order": 9}),
            (qcut.PrepareNode(wires=["a"]), {"order": 6}),
            (qml.CNOT(wires=["a", 2]), {"order": 7}),
        ]
        sub_3_expected_nodes = [
            (qml.CNOT(wires=[2, 3]), {"order": 10}),
            (qml.RY(0.543, wires=[2]), {"order": 11}),
            (qcut.PrepareNode(wires=[2]), {"order": 9}),
            (qml.RZ(0.876, wires=[3]), {"order": 12}),
            (qml.expval(qml.PauliZ(wires=[3])), {"order": 13}),
        ]
        expected_nodes = [
            sub_0_expected_nodes,
            sub_1_expected_nodes,
            sub_2_expected_nodes,
            sub_3_expected_nodes,
        ]

        sub_0_expected_edges = [
            (qml.RX(0.432, wires=[0]), qcut.MeasureNode(wires=[0]), {"wire": 0})
        ]
        sub_1_expected_edges = [
            (qcut.PrepareNode(wires=[0]), qml.CNOT(wires=[0, "a"]), {"wire": 0}),
            (qml.RZ(0.24, wires=[0]), qml.expval(qml.PauliZ(wires=[0])), {"wire": 0}),
            (qml.RZ(0.133, wires=["a"]), qcut.MeasureNode(wires=["a"]), {"wire": "a"}),
            (qml.CNOT(wires=[0, "a"]), qml.RZ(0.24, wires=[0]), {"wire": 0}),
            (qml.CNOT(wires=[0, "a"]), qml.RZ(0.133, wires=["a"]), {"wire": "a"}),
            (qml.RY(0.543, wires=["a"]), qml.CNOT(wires=[0, "a"]), {"wire": "a"}),
        ]
        sub_2_expected_edges = [
            (qcut.PrepareNode(wires=["a"]), qml.CNOT(wires=["a", 2]), {"wire": "a"}),
            (qml.CNOT(wires=["a", 2]), qml.RX(0.432, wires=["a"]), {"wire": "a"}),
            (qml.CNOT(wires=["a", 2]), qcut.MeasureNode(wires=[2]), {"wire": 2}),
        ]
        sub_3_expected_edges = [
            (qcut.PrepareNode(wires=[2]), qml.CNOT(wires=[2, 3]), {"wire": 2}),
            (qml.CNOT(wires=[2, 3]), qml.RY(0.543, wires=[2]), {"wire": 2}),
            (qml.CNOT(wires=[2, 3]), qml.RZ(0.876, wires=[3]), {"wire": 3}),
            (qml.RZ(0.876, wires=[3]), qml.expval(qml.PauliZ(wires=[3])), {"wire": 3}),
        ]
        expected_edges = [
            sub_0_expected_edges,
            sub_1_expected_edges,
            sub_2_expected_edges,
            sub_3_expected_edges,
        ]

        for subgraph, expected_n in zip(subgraphs, expected_nodes):
            compare_fragment_nodes(list(subgraph.nodes(data=True)), expected_n)

        for subgraph, expected_e in zip(subgraphs, expected_edges):
            compare_fragment_edges(list(subgraph.edges(data=True)), expected_e)

    def test_subgraphs_of_multi_wirecut_with_disconnected_components(self):
        """
        Tests that the subgraphs of a graph with multiple wirecuts contain the
        correct nodes and edges. Focuses on the case where fragmentation results in two fragments
        that are disconnected from the final measurements.
        """
        with qml.tape.QuantumTape() as multi_cut_tape:
            qml.RX(0.432, wires=0)
            qml.RY(0.543, wires="a")
            qml.WireCut(wires=0)
            qml.CNOT(wires=[0, "a"])
            qml.RZ(0.240, wires=0)
            qml.RZ(0.133, wires="a")
            qml.WireCut(wires="a")
            qml.CNOT(wires=["a", 2])
            qml.RX(0.432, wires="a")
            qml.WireCut(wires=2)
            qml.CNOT(wires=[2, 3])
            qml.RY(0.543, wires=2)
            qml.RZ(0.876, wires=3)
            qml.expval(qml.PauliZ(wires=[0]))

        g = qcut.tape_to_graph(multi_cut_tape)
        qcut.replace_wire_cut_nodes(g)
        subgraphs, communication_graph = qcut.fragment_graph(g)

        assert len(subgraphs) == 2

        sub_0_expected_nodes = [
            (qcut.MeasureNode(wires=[0]), {"order": 2}),
            (qml.RX(0.432, wires=[0]), {"order": 0}),
        ]
        sub_1_expected_nodes = [
            (qml.RY(0.543, wires=["a"]), {"order": 1}),
            (qcut.PrepareNode(wires=[0]), {"order": 2}),
            (qml.RZ(0.24, wires=[0]), {"order": 4}),
            (qml.CNOT(wires=[0, "a"]), {"order": 3}),
            (qml.expval(qml.PauliZ(wires=[0])), {"order": 13}),
            (qml.RZ(0.133, wires=["a"]), {"order": 5}),
        ]
        expected_nodes = [
            sub_0_expected_nodes,
            sub_1_expected_nodes,
        ]

        sub_0_expected_edges = [
            (qml.RX(0.432, wires=[0]), qcut.MeasureNode(wires=[0]), {"wire": 0})
        ]
        sub_1_expected_edges = [
            (qcut.PrepareNode(wires=[0]), qml.CNOT(wires=[0, "a"]), {"wire": 0}),
            (qml.RZ(0.24, wires=[0]), qml.expval(qml.PauliZ(wires=[0])), {"wire": 0}),
            (qml.CNOT(wires=[0, "a"]), qml.RZ(0.24, wires=[0]), {"wire": 0}),
            (qml.CNOT(wires=[0, "a"]), qml.RZ(0.133, wires=["a"]), {"wire": "a"}),
            (qml.RY(0.543, wires=["a"]), qml.CNOT(wires=[0, "a"]), {"wire": "a"}),
        ]
        expected_edges = [
            sub_0_expected_edges,
            sub_1_expected_edges,
        ]

        for subgraph, expected_n in zip(subgraphs, expected_nodes):
            compare_fragment_nodes(list(subgraph.nodes(data=True)), expected_n)

        for subgraph, expected_e in zip(subgraphs, expected_edges):
            compare_fragment_edges(list(subgraph.edges(data=True)), expected_e)

    def test_communication_graph(self):
        """
        Tests that the communication graph contains the correct nodes and edges
        """

        g = qcut.tape_to_graph(multi_cut_tape)
        qcut.replace_wire_cut_nodes(g)
        subgraphs, communication_graph = qcut.fragment_graph(g)

        assert list(communication_graph.nodes) == list(range(4))

        expected_edge_data = [
            (0, 1, {"pair": (qcut.MeasureNode(wires=[0]), qcut.PrepareNode(wires=[0]))}),
            (1, 2, {"pair": (qcut.MeasureNode(wires=["a"]), qcut.PrepareNode(wires=["a"]))}),
            (2, 3, {"pair": (qcut.MeasureNode(wires=[2]), qcut.PrepareNode(wires=[2]))}),
        ]
        edge_data = list(communication_graph.edges(data=True))

        for edge, exp_edge in zip(edge_data, expected_edge_data):
            assert edge[0] == exp_edge[0]
            assert edge[1] == exp_edge[1]

            for node, exp_node in zip(edge[2]["pair"], exp_edge[2]["pair"]):
                assert node.name == exp_node.name
                assert node.wires.tolist() == exp_node.wires.tolist()

    def test_fragment_wirecut_first_and_last(self):
        """
        Tests a circuit with wirecut at the start and end is fragmented
        correctly
        """

        with qml.tape.QuantumTape() as tape:
            qml.WireCut(wires=0)
            qml.RX(0.432, wires=0)
            qml.RY(0.543, wires="a")
            qml.WireCut(wires="a")

        g = qcut.tape_to_graph(tape)
        qcut.replace_wire_cut_nodes(g)
        subgraphs, communication_graph = qcut.fragment_graph(g)

        sub_0_expected_nodes = [
            (qcut.PrepareNode(wires=[0]), {"order": 0}),
            (qml.RX(0.432, wires=[0]), {"order": 1}),
        ]
        sub_1_expected_nodes = [
            (qcut.MeasureNode(wires=["a"]), {"order": 3}),
            (qml.RY(0.543, wires=["a"]), {"order": 2}),
        ]
        sub_2_expected_nodes = [(qcut.MeasureNode(wires=[0]), {"order": 0})]
        sub_3_expected_nodes = [(qcut.PrepareNode(wires=["a"]), {"order": 3})]

        expected_nodes = [
            sub_0_expected_nodes,
            sub_1_expected_nodes,
            sub_2_expected_nodes,
            sub_3_expected_nodes,
        ]

        sub_0_expected_edges = [
            (qcut.PrepareNode(wires=[0]), qml.RX(0.432, wires=[0]), {"wire": 0})
        ]
        sub_1_expected_edges = [
            (qml.RY(0.543, wires=["a"]), qcut.MeasureNode(wires=["a"]), {"wire": "a"})
        ]
        sub_2_expected_edges = []
        sub_3_expected_edges = []

        expected_edges = [
            sub_0_expected_edges,
            sub_1_expected_edges,
            sub_2_expected_edges,
            sub_3_expected_edges,
        ]

        for subgraph, expected_n in zip(subgraphs, expected_nodes):
            compare_fragment_nodes(list(subgraph.nodes(data=True)), expected_n)

        for subgraph, expected_e in zip(subgraphs, expected_edges):
            compare_fragment_edges(list(subgraph.edges(data=True)), expected_e)

    def test_communication_graph_persistence(self):
        """
        Tests that when `fragment_graph` is repeatedly applied the
        communication graph is the same each time.
        """

        with qml.tape.QuantumTape() as tape:
            qml.RX(0.432, wires=0)
            qml.RY(0.543, wires=1)
            qml.CNOT(wires=[0, 1])
            qml.RZ(0.240, wires=0)
            qml.RZ(0.133, wires=1)
            qml.WireCut(wires=1)
            qml.CNOT(wires=[1, 2])
            qml.RX(0.432, wires=1)
            qml.RY(0.543, wires=2)
            qml.expval(qml.PauliZ(wires=[0]))

        g = qcut.tape_to_graph(tape)
        qcut.replace_wire_cut_nodes(g)
        subgraphs_0, communication_graph_0 = qcut.fragment_graph(g)
        subgraphs_1, communication_graph_1 = qcut.fragment_graph(g)

        assert communication_graph_0.nodes == communication_graph_1.nodes
        assert communication_graph_0.edges == communication_graph_1.edges

    def test_contained_cut(self):
        """Tests that fragmentation ignores `MeasureNode` and `PrepareNode` pairs that do not
        result in a disconnection"""
        with qml.tape.QuantumTape() as tape:
            qml.RX(0.4, wires=0)
            qml.CNOT(wires=[0, 1])
            qml.WireCut(wires=0)
            qml.CNOT(wires=[0, 1])
            qml.RX(0.4, wires=0)
            qml.expval(qml.PauliZ(0))

        g = qcut.tape_to_graph(tape)
        qcut.replace_wire_cut_nodes(g)
        fragments, communication_graph = qcut.fragment_graph(g)
        assert len(fragments) == 1
        assert number_of_selfloops(communication_graph) == 0


class TestGraphToTape:
    """Tests that directed multigraphs are correctly converted to tapes"""

    def test_graph_to_tape(self):
        """
        Tests that directed multigraphs, containing MeasureNodes and
        PrepareNodes, are correctly converted to tapes
        """
        with qml.tape.QuantumTape() as tape:
            qml.RX(0.432, wires=0)
            qml.RY(0.543, wires="a")
            qml.WireCut(wires=[0, "a"])
            qml.CNOT(wires=[0, "a"])
            qml.RZ(0.240, wires=0)
            qml.RZ(0.133, wires="a")
            qml.WireCut(wires="a")
            qml.CNOT(wires=["a", 2])
            qml.RX(0.432, wires="a")
            qml.WireCut(wires=2)
            qml.CNOT(wires=[2, 3])
            qml.RY(0.543, wires=2)
            qml.RZ(0.876, wires=3)
            qml.expval(qml.PauliZ(wires=[0]))

        g = qcut.tape_to_graph(tape)
        qcut.replace_wire_cut_nodes(g)
        subgraphs, communication_graph = qcut.fragment_graph(g)

        tapes = [qcut.graph_to_tape(sg) for sg in subgraphs]

        with qml.tape.QuantumTape() as tape_0:
            qml.RX(0.432, wires=[0])
            qcut.MeasureNode(wires=[0])

        with qml.tape.QuantumTape() as tape_1:
            qml.RY(0.543, wires=["a"])
            qcut.MeasureNode(wires=["a"])

        with qml.tape.QuantumTape() as tape_2:
            qcut.PrepareNode(wires=[0])
            qcut.PrepareNode(wires=["a"])
            qml.CNOT(wires=[0, "a"])
            qml.RZ(0.24, wires=[0])
            qml.RZ(0.133, wires=["a"])
            qcut.MeasureNode(wires=["a"])
            qml.expval(qml.PauliZ(wires=[0]))

        with qml.tape.QuantumTape() as tape_3:
            qcut.PrepareNode(wires=["a"])
            qml.CNOT(wires=["a", 2])
            qml.RX(0.432, wires=["a"])
            qcut.MeasureNode(wires=[2])

        with qml.tape.QuantumTape() as tape_4:
            qcut.PrepareNode(wires=[2])
            qml.CNOT(wires=[2, 3])
            qml.RY(0.543, wires=[2])
            qml.RZ(0.876, wires=[3])

        expected_tapes = [tape_0, tape_1, tape_2, tape_3, tape_4]

        for tape, expected_tape in zip(tapes, expected_tapes):
            compare_tapes(tape, expected_tape)

    def test_mid_circuit_measurement(self):
        """
        Tests a circuit that is fragmented into subgraphs that
        include mid-circuit measurements, ensuring that the
        generated circuits apply the deferred measurement principle.
        """
        g = qcut.tape_to_graph(mcm_tape)
        qcut.replace_wire_cut_nodes(g)
        subgraphs, communication_graph = qcut.fragment_graph(g)

        tapes = [qcut.graph_to_tape(sg) for sg in subgraphs]

        assert tapes[0].wires == Wires([0, 1, 2, 3])
        assert tapes[1].wires == Wires([1, 2, 0])

        for tape in tapes:
            for i, op in enumerate(tape.operations):
                if isinstance(op, qcut.MeasureNode):
                    try:
                        next_op = tape.operations[i + 1]
                        if isinstance(next_op, qcut.PrepareNode):
                            assert op.wires != next_op.wires
                    except IndexError:
                        assert len(tape.operations) == i + 1

    def test_mid_circuit_measurements_fragments(self):
        """
        Considers a circuit that is fragmented into subgraphs that
        include mid-circuit measurements and tests that the subgraphs
        are correctly converted to the expected tapes
        """
        g = qcut.tape_to_graph(mcm_tape)
        qcut.replace_wire_cut_nodes(g)
        subgraphs, communication_graph = qcut.fragment_graph(g)

        tapes = [qcut.graph_to_tape(sg) for sg in subgraphs]

        with qml.tape.QuantumTape() as tape_0:
            qml.Hadamard(wires=[0])
            qml.RX(0.432, wires=[0])
            qml.RY(0.543, wires=[1])
            qml.CNOT(wires=[0, 1])
            qcut.MeasureNode(wires=[1])
            qcut.PrepareNode(wires=[2])
            qml.RZ(0.321, wires=[2])
            qml.CNOT(wires=[0, 2])
            qcut.MeasureNode(wires=[2])
            qcut.PrepareNode(wires=[3])
            qml.CNOT(wires=[0, 3])
            qml.expval(qml.PauliZ(wires=[0]))

        with qml.tape.QuantumTape() as tape_1:
            qcut.PrepareNode(wires=[1])
            qml.CNOT(wires=[1, 2])
            qcut.MeasureNode(wires=[1])
            qml.Hadamard(wires=[2])
            qcut.PrepareNode(wires=[0])
            qml.CNOT(wires=[0, 2])
            qcut.MeasureNode(wires=[0])

        expected_tapes = [tape_0, tape_1]

        for tape, expected_tape in zip(tapes, expected_tapes):
            compare_tapes(tape, expected_tape)

    def test_multiple_conversions(self):
        """
        Tests that the original tape is unaffected by cutting pipeline and can
        be used multiple times to give a consistent output.
        """
        # preserve original tape data for later comparison
        copy_tape = copy.deepcopy(mcm_tape)

        g1 = qcut.tape_to_graph(mcm_tape)
        qcut.replace_wire_cut_nodes(g1)
        subgraphs1, communication_graph1 = qcut.fragment_graph(g1)

        tapes1 = [qcut.graph_to_tape(sg) for sg in subgraphs1]

        g2 = qcut.tape_to_graph(mcm_tape)
        qcut.replace_wire_cut_nodes(g2)
        subgraphs2, communication_graph2 = qcut.fragment_graph(g2)

        tapes2 = [qcut.graph_to_tape(sg) for sg in subgraphs2]

        compare_tapes(copy_tape, mcm_tape)

        for tape1, tape2 in zip(tapes1, tapes2):
            compare_tapes(tape1, tape2)

    def test_identity(self):
        """Tests that the graph_to_tape function correctly performs the inverse of the tape_to_graph
        function, including converting a tensor product expectation value into separate nodes in the
        graph returned by tape_to_graph, and then combining those nodes again into a single tensor
        product in the circuit returned by graph_to_tape"""

        with qml.tape.QuantumTape() as tape:
            qml.CNOT(wires=[0, 1])
            qml.expval(qml.PauliZ(0) @ qml.PauliZ(1))

        graph = qcut.tape_to_graph(tape)
        tape_out = qcut.graph_to_tape(graph)

        compare_tapes(tape, tape_out)
        assert len(tape_out.measurements) == 1

    def test_change_obs_wires(self):
        """Tests that the graph_to_tape function correctly swaps the wires of observables when
        the tape contains mid-circuit measurements"""

        with qml.tape.QuantumTape() as tape:
            qml.CNOT(wires=[0, 1])
            qcut.MeasureNode(wires=1)
            qcut.PrepareNode(wires=1)
            qml.CNOT(wires=[0, 1])
            qml.expval(qml.PauliZ(1))

        graph = qcut.tape_to_graph(tape)
        tape_out = qcut.graph_to_tape(graph)

        m = tape_out.measurements
        assert len(m) == 1
        assert m[0].wires == Wires([2])
        assert m[0].obs.name == "PauliZ"


class TestGetMeasurements:
    """Tests for the _get_measurements function"""

    def test_multiple_measurements_raises(self):
        """Tests if the function raises a ValueError when more than 1 fixed measurement is
        specified"""
        group = [qml.Identity(0)]
        meas = [qml.expval(qml.PauliX(1)), qml.expval(qml.PauliY(2))]

        with pytest.raises(ValueError, match="with a single output measurement"):
            qcut._get_measurements(group, meas)

    def test_non_expectation_raises(self):
        """Tests if the function raises a ValueError when the fixed measurement is not an
        expectation value"""
        group = [qml.Identity(0)]
        meas = [qml.var(qml.PauliX(1))]

        with pytest.raises(ValueError, match="with expectation value measurements"):
            qcut._get_measurements(group, meas)

    def test_no_measurements(self):
        """Tests if the function simply processes ``group`` into expectation values when an empty
        list of fixed measurements is provided"""
        group = [qml.Identity(0)]
        meas = []

        out = qcut._get_measurements(group, meas)

        assert len(out) == len(group)
        assert out[0].return_type is qml.measurements.Expectation
        assert out[0].obs.name == "Identity"
        assert out[0].obs.wires[0] == 0

    def test_single_measurement(self):
        """Tests if the function behaves as expected for a typical example"""
        group = [qml.PauliX(0) @ qml.PauliZ(2), qml.PauliX(0)]
        meas = [qml.expval(qml.PauliZ(1))]

        out = qcut._get_measurements(group, meas)

        assert len(out) == 2
        assert [o.return_type for o in out] == [
            qml.measurements.Expectation,
            qml.measurements.Expectation,
        ]

        obs = [o.obs for o in out]

        assert obs[0].wires.tolist() == [1, 0, 2]
        assert obs[1].wires.tolist() == [1, 0]

        assert [o.name for o in obs[0].obs] == ["PauliZ", "PauliX", "PauliZ"]
        assert [o.name for o in obs[1].obs] == ["PauliZ", "PauliX"]


class TestExpandFragmentTapes:
    """
    Tests that fragment tapes are correctly expanded to all configurations
    """

    def test_expand_fragment_tapes(self):
        """
        Tests that a fragment tape expands correctly
        """

        with qml.tape.QuantumTape() as tape:
            qml.RX(0.432, wires=0)
            qml.RY(0.543, wires=1)
            qml.CNOT(wires=[0, 1])
            qml.RZ(0.240, wires=0)
            qml.RZ(0.133, wires=1)
            qml.WireCut(wires=1)
            qml.CNOT(wires=[1, 2])
            qml.RX(0.432, wires=1)
            qml.RY(0.543, wires=2)
            qml.expval(qml.PauliZ(wires=[0]) @ qml.PauliZ(wires=2))

        g = qcut.tape_to_graph(tape)
        qcut.replace_wire_cut_nodes(g)
        subgraphs, communication_graph = qcut.fragment_graph(g)
        tapes = [qcut.graph_to_tape(sg) for sg in subgraphs]

        fragment_configurations = [qcut.expand_fragment_tapes(tape) for tape in tapes]
        frag_tapes_meas = fragment_configurations[0][0]
        frag_tapes_prep = fragment_configurations[1][0]

        assert len(frag_tapes_meas) == 3
        assert len(frag_tapes_prep) == 4

        frag_meas_ops = [
            qml.RX(0.432, wires=[0]),
            qml.RY(0.543, wires=[1]),
            qml.CNOT(wires=[0, 1]),
            qml.RZ(0.24, wires=[0]),
            qml.RZ(0.133, wires=[1]),
        ]

        with qml.tape.QuantumTape() as tape_00:
            for op in frag_meas_ops:
                qml.apply(op)
            qml.expval(qml.PauliZ(wires=[0]) @ qml.Identity(wires=[1]))
            qml.expval(qml.PauliZ(wires=[0]) @ qml.PauliZ(wires=[1]))

        with qml.tape.QuantumTape() as tape_01:
            for op in frag_meas_ops:
                qml.apply(op)
            qml.expval(qml.PauliZ(wires=[0]) @ qml.PauliX(wires=[1]))

        with qml.tape.QuantumTape() as tape_02:
            for op in frag_meas_ops:
                qml.apply(op)
            qml.expval(qml.PauliZ(wires=[0]) @ qml.PauliY(wires=[1]))

        frag_meas_expected_tapes = [tape_00, tape_01, tape_02]

        frag_prep_ops = [qml.CNOT(wires=[1, 2]), qml.RX(0.432, wires=[1]), qml.RY(0.543, wires=[2])]

        with qml.tape.QuantumTape() as tape_10:
            qml.Identity(wires=[1])
            for op in frag_prep_ops:
                qml.apply(op)
            qml.expval(qml.PauliZ(wires=[2]))

        with qml.tape.QuantumTape() as tape_11:
            qml.PauliX(wires=[1])
            for op in frag_prep_ops:
                qml.apply(op)
            qml.expval(qml.PauliZ(wires=[2]))

        with qml.tape.QuantumTape() as tape_12:
            qml.Hadamard(wires=[1])
            for op in frag_prep_ops:
                qml.apply(op)
            qml.expval(qml.PauliZ(wires=[2]))

        with qml.tape.QuantumTape() as tape_13:
            qml.Hadamard(wires=[1])
            qml.S(wires=[1])
            for op in frag_prep_ops:
                qml.apply(op)
            qml.expval(qml.PauliZ(wires=[2]))

        frag_prep_expected_tapes = [tape_10, tape_11, tape_12, tape_13]

        for tape_meas, exp_tape_meas in zip(frag_tapes_meas, frag_meas_expected_tapes):
            compare_tapes(tape_meas, exp_tape_meas)

        for tape_prep, exp_tape_1 in zip(frag_tapes_prep, frag_prep_expected_tapes):
            compare_tapes(tape_prep, exp_tape_1)

    def test_multi_qubit_expansion_measurements(self):
        """
        Tests that a circuit with multiple MeasureNodes gives the correct
        measurements after expansion
        """

        with qml.tape.QuantumTape() as tape:
            qml.Hadamard(wires=[0])
            qml.RX(0.432, wires=[0])
            qml.RY(0.543, wires=[1])
            qml.CNOT(wires=[0, 1])
            qcut.MeasureNode(wires=[1])
            qcut.PrepareNode(wires=[2])
            qml.RZ(0.321, wires=[2])
            qml.CNOT(wires=[0, 2])
            qcut.MeasureNode(wires=[2])
            qcut.PrepareNode(wires=[3])
            qml.CNOT(wires=[0, 3])
            qml.expval(qml.PauliZ(wires=[0]))

        # Here we have a fragment tape containing 2 MeasureNode and
        # PrepareNode pairs. This give 3**2 = 9 groups of Pauli measurements
        # and 4**2 = 16 preparations and thus 9*16 = 144 tapes.
        fragment_configurations = qcut.expand_fragment_tapes(tape)
        frag_tapes = fragment_configurations[0]

        assert len(frag_tapes) == 144

        all_expected_groups = [
            [
                qml.expval(qml.PauliZ(wires=[0]) @ qml.Identity(wires=[1])),
                qml.expval(qml.PauliZ(wires=[0]) @ qml.PauliZ(wires=[2])),
                qml.expval(qml.PauliZ(wires=[0]) @ qml.PauliZ(wires=[1])),
                qml.expval(qml.PauliZ(wires=[0]) @ qml.PauliZ(wires=[1]) @ qml.PauliZ(wires=[2])),
            ],
            [
                qml.expval(qml.PauliZ(wires=[0]) @ qml.PauliX(wires=[2])),
                qml.expval(qml.PauliZ(wires=[0]) @ qml.PauliZ(wires=[1]) @ qml.PauliX(wires=[2])),
            ],
            [
                qml.expval(qml.PauliZ(wires=[0]) @ qml.PauliY(wires=[2])),
                qml.expval(qml.PauliZ(wires=[0]) @ qml.PauliZ(wires=[1]) @ qml.PauliY(wires=[2])),
            ],
            [
                qml.expval(qml.PauliZ(wires=[0]) @ qml.PauliX(wires=[1])),
                qml.expval(qml.PauliZ(wires=[0]) @ qml.PauliX(wires=[1]) @ qml.PauliZ(wires=[2])),
            ],
            [qml.expval(qml.PauliZ(wires=[0]) @ qml.PauliX(wires=[1]) @ qml.PauliX(wires=[2]))],
            [qml.expval(qml.PauliZ(wires=[0]) @ qml.PauliX(wires=[1]) @ qml.PauliY(wires=[2]))],
            [
                qml.expval(qml.PauliZ(wires=[0]) @ qml.PauliY(wires=[1])),
                qml.expval(qml.PauliZ(wires=[0]) @ qml.PauliY(wires=[1]) @ qml.PauliZ(wires=[2])),
            ],
            [qml.expval(qml.PauliZ(wires=[0]) @ qml.PauliY(wires=[1]) @ qml.PauliX(wires=[2]))],
            [qml.expval(qml.PauliZ(wires=[0]) @ qml.PauliY(wires=[1]) @ qml.PauliY(wires=[2]))],
        ]

        all_measurements = [tape.measurements for tape in frag_tapes]

        # The 9 unique measurements are repeated 16 times since there are 4**2
        # preparations. This list prepares the indexing.
        index_list = []
        for i in range(len(frag_tapes)):
            if i % 9 == 0:
                c = 0
            index_list.append((c, i))
            c += 1

        for exp_i, i in index_list:
            expected_group = all_expected_groups[exp_i]
            group = all_measurements[i]
            for measurement, expected_measurement in zip(expected_group, group):
                compare_measurements(measurement, expected_measurement)

    def test_multi_qubit_expansion_preparation(self):
        """
        Tests that a circuit with multiple PrepareNodes gives the correct
        preparation after expansion
        """

        with qml.tape.QuantumTape() as tape:
            qml.Hadamard(wires=[0])
            qml.RX(0.432, wires=[0])
            qml.RY(0.543, wires=[1])
            qml.CNOT(wires=[0, 1])
            qcut.MeasureNode(wires=[1])
            qcut.PrepareNode(wires=[2])
            qml.RZ(0.321, wires=[2])
            qml.CNOT(wires=[0, 2])
            qcut.MeasureNode(wires=[2])
            qcut.PrepareNode(wires=[3])
            qml.CNOT(wires=[0, 3])
            qml.expval(qml.PauliZ(wires=[0]))

        fragment_configurations = qcut.expand_fragment_tapes(tape)
        frag_tapes = fragment_configurations[0]

        prep_ops = [[qml.Identity], [qml.PauliX], [qml.Hadamard], [qml.Hadamard, qml.S]]
        prep_combos = list(product(prep_ops, prep_ops))
        expected_preps = [pc for pc in prep_combos for _ in range(9)]

        for ep, tape in zip(expected_preps, frag_tapes):
            wire2_ops = [op for op in tape.operations if op.wires == Wires(2)]
            wire3_ops = [op for op in tape.operations if op.wires == Wires(3)]

            wire2_exp = ep[0]
            wire3_exp = ep[1]

            wire2_prep_ops = wire2_ops[: len(wire2_exp)]
            wire3_prep_ops = wire3_ops[: len(wire2_exp)]

            for wire2_prep_op, wire2_exp_op in zip(wire2_prep_ops, wire2_exp):
                assert type(wire2_prep_op) == wire2_exp_op

            for wire3_prep_op, wire3_exp_op in zip(wire3_prep_ops, wire3_exp):
                assert type(wire3_prep_op) == wire3_exp_op

    def test_no_measure_node_observables(self):
        """
        Tests that a fragment with no MeasureNodes give the correct
        configurations
        """

        with qml.tape.QuantumTape() as frag:
            qml.RY(0.543, wires=[1])
            qcut.PrepareNode(wires=[0])
            qml.CNOT(wires=[0, 1])
            qml.RZ(0.24, wires=[0])
            qml.RZ(0.133, wires=[1])
            qml.expval(qml.PauliZ(wires=[0]))

        expanded_tapes, prep_nodes, meas_nodes = qcut.expand_fragment_tapes(frag)

        ops = [
            qml.CNOT(wires=[0, 1]),
            qml.RZ(0.24, wires=[0]),
            qml.RZ(0.133, wires=[1]),
            qml.expval(qml.PauliZ(wires=[0])),
        ]

        with qml.tape.QuantumTape() as config1:
            qml.RY(0.543, wires=[1])
            qml.Identity(wires=[0])
            for optr in ops:
                qml.apply(optr)

        with qml.tape.QuantumTape() as config2:
            qml.RY(0.543, wires=[1])
            qml.PauliX(wires=[0])
            for optr in ops:
                qml.apply(optr)

        with qml.tape.QuantumTape() as config3:
            qml.RY(0.543, wires=[1])
            qml.Hadamard(wires=[0])
            for optr in ops:
                qml.apply(optr)

        with qml.tape.QuantumTape() as config4:
            qml.RY(0.543, wires=[1])
            qml.Hadamard(wires=[0])
            qml.S(wires=[0])
            for optr in ops:
                qml.apply(optr)

        expected_configs = [config1, config2, config3, config4]

        for tape, config in zip(expanded_tapes, expected_configs):
            compare_tapes(tape, config)


class TestContractTensors:
    """Tests for the contract_tensors function"""

    t = [np.arange(4), np.arange(4, 8)]
    # make copies of nodes to ensure id comparisons work correctly
    m = [[qcut.MeasureNode(wires=0)], []]
    p = [[], [qcut.PrepareNode(wires=0)]]
    edge_dict = {"pair": (copy.copy(m)[0][0], copy.copy(p)[1][0])}
    g = MultiDiGraph([(0, 1, edge_dict)])
    expected_result = np.dot(*t)

    @pytest.mark.parametrize("use_opt_einsum", [False, True])
    def test_basic(self, use_opt_einsum):
        """Test that the correct answer is returned for a simple contraction scenario"""
        if use_opt_einsum:
            pytest.importorskip("opt_einsum")
        res = qcut.contract_tensors(self.t, self.g, self.p, self.m, use_opt_einsum=use_opt_einsum)

        assert np.allclose(res, self.expected_result)

    def test_fail_import(self, monkeypatch):
        """Test if an ImportError is raised when opt_einsum is requested but not installed"""

        with monkeypatch.context() as m:
            m.setitem(sys.modules, "opt_einsum", None)

            with pytest.raises(ImportError, match="The opt_einsum package is required"):
                qcut.contract_tensors(self.t, self.g, self.p, self.m, use_opt_einsum=True)

    def test_run_out_of_symbols(self, monkeypatch):
        """Test if a ValueError is raised when there are not enough symbols in the
        use_opt_einsum = False setting"""

        with monkeypatch.context() as m:
            m.setattr(string, "ascii_letters", "")
            with pytest.raises(ValueError, match="Set the use_opt_einsum argument to True"):
                qcut.contract_tensors(self.t, self.g, self.p, self.m, use_opt_einsum=False)

    params = [0.3, 0.5]

    expected_grad_0 = (
        np.cos(params[0]) * np.cos(params[1])
        + 2 * np.cos(params[0]) * np.sin(params[0]) * np.cos(params[1]) ** 2
        + 3 * np.cos(params[0]) * np.sin(params[0]) ** 2 * np.cos(params[1]) ** 3
    )
    expected_grad_1 = (
        -np.sin(params[0]) * np.sin(params[1])
        - 2 * np.sin(params[0]) ** 2 * np.sin(params[1]) * np.cos(params[1])
        - 3 * np.sin(params[0]) ** 3 * np.sin(params[1]) * np.cos(params[1]) ** 2
    )
    expected_grad = np.array([expected_grad_0, expected_grad_1])

    @pytest.mark.parametrize("use_opt_einsum", [True, False])
    def test_basic_grad_autograd(self, use_opt_einsum):
        """Test if the basic contraction is differentiable using the autograd interface"""
        if use_opt_einsum:
            pytest.importorskip("opt_einsum")

        def contract(params):
            t1 = np.asarray([np.sin(params[0]) ** i for i in range(4)])
            t2 = np.asarray([np.cos(params[1]) ** i for i in range(4)])
            t = [t1, t2]
            r = qcut.contract_tensors(t, self.g, self.p, self.m, use_opt_einsum=use_opt_einsum)
            return r

        params = np.array(self.params, requires_grad=True)
        grad = qml.grad(contract)(params)

        assert np.allclose(grad, self.expected_grad)

    @pytest.mark.usefixtures("skip_if_no_torch_support")
    @pytest.mark.parametrize("use_opt_einsum", [True, False])
    def test_basic_grad_torch(self, use_opt_einsum):
        """Test if the basic contraction is differentiable using the torch interface"""
        if use_opt_einsum:
            pytest.importorskip("opt_einsum")
        import torch

        params = torch.tensor(self.params, requires_grad=True)

        t1 = torch.stack([torch.sin(params[0]) ** i for i in range(4)])
        t2 = torch.stack([torch.cos(params[1]) ** i for i in range(4)])
        t = [t1, t2]
        r = qcut.contract_tensors(t, self.g, self.p, self.m, use_opt_einsum=use_opt_einsum)

        r.backward()
        grad = params.grad

        assert np.allclose(grad, self.expected_grad)

    @pytest.mark.usefixtures("skip_if_no_tf_support")
    @pytest.mark.parametrize("use_opt_einsum", [True, False])
    def test_basic_grad_tf(self, use_opt_einsum):
        """Test if the basic contraction is differentiable using the tf interface"""
        if use_opt_einsum:
            pytest.importorskip("opt_einsum")
        import tensorflow as tf

        params = tf.Variable(self.params)

        with tf.GradientTape() as tape:
            t1 = tf.stack([tf.sin(params[0]) ** i for i in range(4)])
            t2 = tf.stack([tf.cos(params[1]) ** i for i in range(4)])
            t = [t1, t2]
            r = qcut.contract_tensors(t, self.g, self.p, self.m, use_opt_einsum=use_opt_einsum)

        grad = tape.gradient(r, params)

        assert np.allclose(grad, self.expected_grad)

    @pytest.mark.usefixtures("skip_if_no_jax_support")
    @pytest.mark.parametrize("use_opt_einsum", [True, False])
    def test_basic_grad_jax(self, use_opt_einsum):
        """Test if the basic contraction is differentiable using the jax interface"""
        if use_opt_einsum:
            pytest.importorskip("opt_einsum")
        import jax
        from jax import numpy as np

        params = np.array(self.params)

        def contract(params):
            t1 = np.stack([np.sin(params[0]) ** i for i in range(4)])
            t2 = np.stack([np.cos(params[1]) ** i for i in range(4)])
            t = [t1, t2]
            r = qcut.contract_tensors(t, self.g, self.p, self.m, use_opt_einsum=use_opt_einsum)
            return r

        grad = jax.grad(contract)(params)

        assert np.allclose(grad, self.expected_grad)

    @pytest.mark.parametrize("use_opt_einsum", [True, False])
    def test_advanced(self, mocker, use_opt_einsum):
        """Test if the contraction works as expected for a more complicated example based
        upon the circuit:

        with qml.tape.QuantumTape() as tape:
            qml.QubitUnitary(np.eye(2 ** 3), wires=[0, 1, 2])
            qml.QubitUnitary(np.eye(2 ** 2), wires=[3, 4])

            qml.Barrier(wires=0)
            qml.WireCut(wires=[1, 2, 3])

            qml.QubitUnitary(np.eye(2 ** 1), wires=[0])
            qml.QubitUnitary(np.eye(2 ** 4), wires=[1, 2, 3, 4])

            qml.WireCut(wires=[1, 2, 3, 4])

            qml.QubitUnitary(np.eye(2 ** 3), wires=[0, 1, 2])
            qml.QubitUnitary(np.eye(2 ** 2), wires=[3, 4])
        """
        if use_opt_einsum:
            opt_einsum = pytest.importorskip("opt_einsum")
            spy = mocker.spy(opt_einsum, "contract")
        else:
            spy = mocker.spy(qml.math, "einsum")

        t = [
            np.arange(4**8).reshape((4,) * 8),
            np.arange(4**4).reshape((4,) * 4),
            np.arange(4**2).reshape((4,) * 2),
        ]
        m = [
            [
                qcut.MeasureNode(wires=3),
                qcut.MeasureNode(wires=1),
                qcut.MeasureNode(wires=2),
                qcut.MeasureNode(wires=3),
                qcut.MeasureNode(wires=4),
            ],
            [
                qcut.MeasureNode(wires=1),
                qcut.MeasureNode(wires=2),
            ],
            [],
        ]
        p = [
            [
                qcut.PrepareNode(wires=1),
                qcut.PrepareNode(wires=2),
                qcut.PrepareNode(wires=3),
            ],
            [
                qcut.PrepareNode(wires=1),
                qcut.PrepareNode(wires=2),
            ],
            [
                qcut.PrepareNode(wires=4),
                qcut.PrepareNode(wires=3),
            ],
        ]
        edges = [
            (0, 0, 0, {"pair": (m[0][0], p[0][2])}),
            (0, 1, 0, {"pair": (m[0][1], p[1][0])}),
            (0, 1, 1, {"pair": (m[0][2], p[1][1])}),
            (0, 2, 0, {"pair": (m[0][4], p[2][0])}),
            (0, 2, 1, {"pair": (m[0][3], p[2][1])}),
            (1, 0, 0, {"pair": (m[1][0], p[0][0])}),
            (1, 0, 1, {"pair": (m[1][1], p[0][1])}),
        ]
        g = MultiDiGraph(edges)

        res = qcut.contract_tensors(t, g, p, m, use_opt_einsum=use_opt_einsum)

        eqn = spy.call_args[0][0]
        expected_eqn = "abccdegf,deab,fg"

        assert eqn == expected_eqn
        assert np.allclose(res, np.einsum(eqn, *t))


class TestQCutProcessingFn:
    """Tests for the qcut_processing_fn and contained functions"""

    def test_to_tensors(self, monkeypatch):
        """Test that _to_tensors correctly reshapes the flat list of results into the original
        tensors according to the supplied prepare_nodes and measure_nodes. Uses a mock function
        for _process_tensor since we do not need to process the tensors."""
        prepare_nodes = [[None] * 3, [None] * 2, [None] * 1, [None] * 4]
        measure_nodes = [[None] * 2, [None] * 2, [None] * 3, [None] * 3]
        tensors = [
            np.arange(4**5).reshape((4,) * 5),
            np.arange(4**4).reshape((4,) * 4),
            np.arange(4**4).reshape((4,) * 4),
            np.arange(4**7).reshape((4,) * 7),
        ]
        results = np.concatenate([t.flatten() for t in tensors])

        def mock_process_tensor(r, np, nm):
            return qml.math.reshape(r, (4,) * (np + nm))

        with monkeypatch.context() as m:
            m.setattr(qcut, "_process_tensor", mock_process_tensor)
            tensors_out = qcut._to_tensors(results, prepare_nodes, measure_nodes)

        for t1, t2 in zip(tensors, tensors_out):
            assert np.allclose(t1, t2)

    def test_to_tensors_raises(self):
        """Tests if a ValueError is raised when a results vector is passed to _to_tensors with a
        size that is incompatible with the prepare_nodes and measure_nodes arguments"""
        prepare_nodes = [[None] * 3]
        measure_nodes = [[None] * 2]
        tensors = [np.arange(4**5).reshape((4,) * 5), np.arange(4)]
        results = np.concatenate([t.flatten() for t in tensors])

        with pytest.raises(ValueError, match="should be a flat list of length 1024"):
            qcut._to_tensors(results, prepare_nodes, measure_nodes)

    @pytest.mark.parametrize("interface", ["autograd.numpy", "tensorflow", "torch", "jax.numpy"])
    @pytest.mark.parametrize("n", [1, 2])
    def test_process_tensor(self, n, interface):
        """Test if the tensor returned by _process_tensor is equal to the expected value"""
        lib = pytest.importorskip(interface)

        U = unitary_group.rvs(2**n, random_state=1967)

        # First, create target process tensor
        basis = np.array([I, X, Y, Z]) / np.sqrt(2)
        prod_inp = itertools.product(range(4), repeat=n)
        prod_out = itertools.product(range(4), repeat=n)

        results = []

        # Calculates U_{ijkl} = Tr((b[k] x b[l]) U (b[i] x b[j]) U*)
        # See Sec. II. A. of https://arxiv.org/abs/1909.07534, below Eq. (2).
        for inp, out in itertools.product(prod_inp, prod_out):
            input = kron(*[basis[i] for i in inp])
            output = kron(*[basis[i] for i in out])
            results.append(np.trace(output @ U @ input @ U.conj().T))

        target_tensor = np.array(results).reshape((4,) * (2 * n))

        # Now, create the input results vector found from executing over the product of |0>, |1>,
        # |+>, |+i> inputs and using the grouped Pauli terms for measurements
        dev = qml.device("default.qubit", wires=n)

        @qml.qnode(dev)
        def f(state, measurement):
            qml.QubitStateVector(state, wires=range(n))
            qml.QubitUnitary(U, wires=range(n))
            return [qml.expval(qml.grouping.string_to_pauli_word(m)) for m in measurement]

        prod_inp = itertools.product(range(4), repeat=n)
        prod_out = qml.grouping.partition_pauli_group(n)

        results = []

        for inp, out in itertools.product(prod_inp, prod_out):
            input = kron(*[states_pure[i] for i in inp])
            results.append(f(input, out))

        results = qml.math.cast_like(np.concatenate(results), lib.ones(1))

        # Now apply _process_tensor
        tensor = qcut._process_tensor(results, n, n)
        assert np.allclose(tensor, target_tensor)

    @pytest.mark.parametrize("use_opt_einsum", [True, False])
    def test_qcut_processing_fn(self, use_opt_einsum):
        """Test if qcut_processing_fn returns the expected answer when applied to a simple circuit
        that is cut up into three fragments:
        0: ──RX(0.5)─|─RY(0.6)─|─RX(0.8)──┤ ⟨Z⟩
        """
        if use_opt_einsum:
            pytest.importorskip("opt_einsum")

        ### Find the expected result
        dev = qml.device("default.qubit", wires=1)

        @qml.qnode(dev)
        def f(x, y, z):
            qml.RX(x, wires=0)
            ### CUT HERE
            qml.RY(y, wires=0)
            ### CUT HERE
            qml.RX(z, wires=0)
            return qml.expval(qml.PauliZ(0))

        x, y, z = 0.5, 0.6, 0.8
        expected_result = f(x, y, z)

        ### Find the result using qcut_processing_fn

        meas_basis = [I, Z, X, Y]
        states = [np.outer(s, s.conj()) for s in states_pure]
        zero_proj = states[0]

        u1 = qml.RX.compute_matrix(x)
        u2 = qml.RY.compute_matrix(y)
        u3 = qml.RX.compute_matrix(z)
        t1 = np.array([np.trace(b @ u1 @ zero_proj @ u1.conj().T) for b in meas_basis])
        t2 = np.array([[np.trace(b @ u2 @ s @ u2.conj().T) for b in meas_basis] for s in states])
        t3 = np.array([np.trace(Z @ u3 @ s @ u3.conj().T) for s in states])

        res = [t1, t2.flatten(), t3]
        p = [[], [qcut.PrepareNode(wires=0)], [qcut.PrepareNode(wires=0)]]
        m = [[qcut.MeasureNode(wires=0)], [qcut.MeasureNode(wires=0)], []]

        edges = [
            (0, 1, 0, {"pair": (m[0][0], p[1][0])}),
            (1, 2, 0, {"pair": (m[1][0], p[2][0])}),
        ]
        g = MultiDiGraph(edges)

        result = qcut.qcut_processing_fn(res, g, p, m, use_opt_einsum=use_opt_einsum)
        assert np.allclose(result, expected_result)

    @pytest.mark.parametrize("use_opt_einsum", [True, False])
    def test_qcut_processing_fn_autograd(self, use_opt_einsum):
        """Test if qcut_processing_fn handles the gradient as expected in the autograd interface
        using a simple example"""
        if use_opt_einsum:
            pytest.importorskip("opt_einsum")

        x = np.array(0.9, requires_grad=True)

        def f(x):
            t1 = x * np.arange(4)
            t2 = x**2 * np.arange(16).reshape((4, 4))
            t3 = np.sin(x * np.pi / 2) * np.arange(4)

            res = [t1, t2.flatten(), t3]
            p = [[], [qcut.PrepareNode(wires=0)], [qcut.PrepareNode(wires=0)]]
            m = [[qcut.MeasureNode(wires=0)], [qcut.MeasureNode(wires=0)], []]

            edges = [
                (0, 1, 0, {"pair": (m[0][0], p[1][0])}),
                (1, 2, 0, {"pair": (m[1][0], p[2][0])}),
            ]
            g = MultiDiGraph(edges)

            return qcut.qcut_processing_fn(res, g, p, m, use_opt_einsum=use_opt_einsum)

        grad = qml.grad(f)(x)
        expected_grad = (
            3 * x**2 * np.sin(x * np.pi / 2) + x**3 * np.cos(x * np.pi / 2) * np.pi / 2
        ) * f(1)

        assert np.allclose(grad, expected_grad)

    @pytest.mark.parametrize("use_opt_einsum", [True, False])
    def test_qcut_processing_fn_tf(self, use_opt_einsum):
        """Test if qcut_processing_fn handles the gradient as expected in the TF interface
        using a simple example"""
        if use_opt_einsum:
            pytest.importorskip("opt_einsum")
        tf = pytest.importorskip("tensorflow")

        x = tf.Variable(0.9, dtype=tf.float64)

        def f(x):
            x = tf.cast(x, dtype=tf.float64)
            t1 = x * tf.range(4, dtype=tf.float64)
            t2 = x**2 * tf.range(16, dtype=tf.float64)
            t3 = tf.sin(x * np.pi / 2) * tf.range(4, dtype=tf.float64)

            res = [t1, t2, t3]
            p = [[], [qcut.PrepareNode(wires=0)], [qcut.PrepareNode(wires=0)]]
            m = [[qcut.MeasureNode(wires=0)], [qcut.MeasureNode(wires=0)], []]

            edges = [
                (0, 1, 0, {"pair": (m[0][0], p[1][0])}),
                (1, 2, 0, {"pair": (m[1][0], p[2][0])}),
            ]
            g = MultiDiGraph(edges)

            return qcut.qcut_processing_fn(res, g, p, m, use_opt_einsum=use_opt_einsum)

        with tf.GradientTape() as tape:
            res = f(x)

        grad = tape.gradient(res, x)
        expected_grad = (
            3 * x**2 * np.sin(x * np.pi / 2) + x**3 * np.cos(x * np.pi / 2) * np.pi / 2
        ) * f(1)

        assert np.allclose(grad, expected_grad)

    @pytest.mark.parametrize("use_opt_einsum", [True, False])
    def test_qcut_processing_fn_torch(self, use_opt_einsum):
        """Test if qcut_processing_fn handles the gradient as expected in the torch interface
        using a simple example"""
        if use_opt_einsum:
            pytest.importorskip("opt_einsum")
        torch = pytest.importorskip("torch")

        x = torch.tensor(0.9, requires_grad=True, dtype=torch.float64)

        def f(x):
            t1 = x * torch.arange(4)
            t2 = x**2 * torch.arange(16)
            t3 = torch.sin(x * np.pi / 2) * torch.arange(4)

            res = [t1, t2, t3]
            p = [[], [qcut.PrepareNode(wires=0)], [qcut.PrepareNode(wires=0)]]
            m = [[qcut.MeasureNode(wires=0)], [qcut.MeasureNode(wires=0)], []]

            edges = [
                (0, 1, 0, {"pair": (m[0][0], p[1][0])}),
                (1, 2, 0, {"pair": (m[1][0], p[2][0])}),
            ]
            g = MultiDiGraph(edges)

            return qcut.qcut_processing_fn(res, g, p, m, use_opt_einsum=use_opt_einsum)

        res = f(x)
        res.backward()
        grad = x.grad

        x_ = x.detach().numpy()
        f1 = f(torch.tensor(1, dtype=torch.float64))
        expected_grad = (
            3 * x_**2 * np.sin(x_ * np.pi / 2) + x_**3 * np.cos(x_ * np.pi / 2) * np.pi / 2
        ) * f1

        assert np.allclose(grad.detach().numpy(), expected_grad)

    @pytest.mark.parametrize("use_opt_einsum", [True, False])
    def test_qcut_processing_fn_jax(self, use_opt_einsum):
        """Test if qcut_processing_fn handles the gradient as expected in the jax interface
        using a simple example"""
        if use_opt_einsum:
            pytest.importorskip("opt_einsum")
        jax = pytest.importorskip("jax")
        jnp = pytest.importorskip("jax.numpy")

        x = jnp.array(0.9)

        def f(x):
            t1 = x * jnp.arange(4)
            t2 = x**2 * jnp.arange(16).reshape((4, 4))
            t3 = jnp.sin(x * np.pi / 2) * jnp.arange(4)

            res = [t1, t2.flatten(), t3]
            p = [[], [qcut.PrepareNode(wires=0)], [qcut.PrepareNode(wires=0)]]
            m = [[qcut.MeasureNode(wires=0)], [qcut.MeasureNode(wires=0)], []]

            edges = [
                (0, 1, 0, {"pair": (m[0][0], p[1][0])}),
                (1, 2, 0, {"pair": (m[1][0], p[2][0])}),
            ]
            g = MultiDiGraph(edges)

            return qcut.qcut_processing_fn(res, g, p, m, use_opt_einsum=use_opt_einsum)

        grad = jax.grad(f)(x)
        expected_grad = (
            3 * x**2 * np.sin(x * np.pi / 2) + x**3 * np.cos(x * np.pi / 2) * np.pi / 2
        ) * f(1)

        assert np.allclose(grad, expected_grad)


@pytest.mark.parametrize("use_opt_einsum", [True, False])
class TestCutCircuitTransform:
    """
    Tests for the cut_circuit transform
    """

    def test_simple_cut_circuit(self, mocker, use_opt_einsum):
        """
        Tests the full circuit cutting pipeline returns the correct value and
        gradient for a simple circuit using the `cut_circuit` transform.
        """

        dev = qml.device("default.qubit", wires=2)

        @qml.qnode(dev)
        def circuit(x):
            qml.RX(x, wires=0)
            qml.RY(0.543, wires=1)
            qml.WireCut(wires=0)
            qml.CNOT(wires=[0, 1])
            qml.RZ(0.240, wires=0)
            qml.RZ(0.133, wires=1)
            return qml.expval(qml.PauliZ(wires=[0]))

        spy = mocker.spy(qcut, "qcut_processing_fn")
        x = np.array(0.531, requires_grad=True)
        cut_circuit = qcut.cut_circuit(circuit, use_opt_einsum=use_opt_einsum)

        assert np.isclose(cut_circuit(x), float(circuit(x)))
        spy.assert_called_once()

        gradient = qml.grad(circuit)(x)
        cut_gradient = qml.grad(cut_circuit)(x)

        assert np.isclose(gradient, cut_gradient)

    def test_simple_cut_circuit_torch(self, use_opt_einsum):
        """
        Tests the full circuit cutting pipeline returns the correct value and
        gradient for a simple circuit using the `cut_circuit` transform with the torch interface.
        """
        torch = pytest.importorskip("torch")

        dev = qml.device("default.qubit", wires=2)

        @qml.qnode(dev, interface="torch")
        def circuit(x):
            qml.RX(x, wires=0)
            qml.RY(0.543, wires=1)
            qml.WireCut(wires=0)
            qml.CNOT(wires=[0, 1])
            qml.RZ(0.240, wires=0)
            qml.RZ(0.133, wires=1)
            return qml.expval(qml.PauliZ(wires=[0]))

        x = torch.tensor(0.531, requires_grad=True)
        cut_circuit = qcut.cut_circuit(circuit, use_opt_einsum=use_opt_einsum)

        res = cut_circuit(x)
        res_expected = circuit(x)
        assert np.isclose(res.detach().numpy(), res_expected.detach().numpy())

        res.backward()
        grad = x.grad.detach().numpy()

        x.grad = None
        res_expected.backward()
        grad_expected = x.grad.detach().numpy()

        assert np.isclose(grad, grad_expected)

    def test_simple_cut_circuit_tf(self, use_opt_einsum):
        """
        Tests the full circuit cutting pipeline returns the correct value and
        gradient for a simple circuit using the `cut_circuit` transform with the TF interface.
        """
        tf = pytest.importorskip("tensorflow")

        dev = qml.device("default.qubit", wires=2)

        @qml.qnode(dev, interface="tf")
        def circuit(x):
            qml.RX(x, wires=0)
            qml.RY(0.543, wires=1)
            qml.WireCut(wires=0)
            qml.CNOT(wires=[0, 1])
            qml.RZ(0.240, wires=0)
            qml.RZ(0.133, wires=1)
            return qml.expval(qml.PauliZ(wires=[0]))

        x = tf.Variable(0.531)
        cut_circuit = qcut.cut_circuit(circuit, use_opt_einsum=use_opt_einsum)

        with tf.GradientTape() as tape:
            res = cut_circuit(x)

        grad = tape.gradient(res, x)

        with tf.GradientTape() as tape:
            res_expected = circuit(x)

        grad_expected = tape.gradient(res_expected, x)

        assert np.isclose(res, res_expected)
        assert np.isclose(grad, grad_expected)

    def test_simple_cut_circuit_jax(self, use_opt_einsum):
        """
        Tests the full circuit cutting pipeline returns the correct value and
        gradient for a simple circuit using the `cut_circuit` transform with the Jax interface.
        """
        jax = pytest.importorskip("jax")
        import jax.numpy as jnp

        dev = qml.device("default.qubit", wires=2)

        @qml.qnode(dev, interface="jax")
        def circuit(x):
            qml.RX(x, wires=0)
            qml.RY(0.543, wires=1)
            qml.WireCut(wires=0)
            qml.CNOT(wires=[0, 1])
            qml.RZ(0.240, wires=0)
            qml.RZ(0.133, wires=1)
            return qml.expval(qml.PauliZ(wires=[0]))

        x = jnp.array(0.531)
        cut_circuit = qcut.cut_circuit(circuit, use_opt_einsum=use_opt_einsum)

        res = cut_circuit(x)
        res_expected = circuit(x)

        grad = jax.grad(cut_circuit)(x)
        grad_expected = jax.grad(circuit)(x)

        assert np.isclose(res, res_expected)
        assert np.isclose(grad, grad_expected)

    def test_with_mid_circuit_measurement(self, mocker, use_opt_einsum):
        """Tests the full circuit cutting pipeline returns the correct value and gradient for a
        circuit that contains mid-circuit measurements, using the `cut_circuit` transform."""
        dev = qml.device("default.qubit", wires=3)

        @qml.qnode(dev)
        def circuit(x):
            qml.RX(x, wires=0)
            qml.CNOT(wires=[0, 1])
            qml.WireCut(wires=1)
            qml.RX(np.sin(x) ** 2, wires=1)
            qml.CNOT(wires=[1, 2])
            qml.WireCut(wires=1)
            qml.CNOT(wires=[0, 1])
            return qml.expval(qml.PauliZ(0) @ qml.PauliZ(1))

        spy = mocker.spy(qcut, "qcut_processing_fn")
        x = np.array(0.531, requires_grad=True)
        cut_circuit = qcut.cut_circuit(circuit, use_opt_einsum=use_opt_einsum)

        assert np.isclose(cut_circuit(x), float(circuit(x)))
        spy.assert_called_once()

        gradient = qml.grad(circuit)(x)
        cut_gradient = qml.grad(cut_circuit)(x)

        assert np.isclose(gradient, cut_gradient)

    def test_device_wires(self, use_opt_einsum):
        """Tests that a 3-qubit circuit is cut into two 2-qubit fragments such that both fragments
        can be run on a 2-qubit device"""

        def circuit():
            qml.RX(0.4, wires=0)
            qml.RX(0.5, wires=1)
            qml.RX(0.6, wires=2)

            qml.CNOT(wires=[0, 1])
            qml.WireCut(wires=1)
            qml.CNOT(wires=[1, 2])

            return qml.expval(qml.PauliX(1) @ qml.PauliY(2))

        dev_uncut = qml.device("default.qubit", wires=3)
        dev_1 = qml.device("default.qubit", wires=2)
        dev_2 = qml.device("default.qubit", wires=["Alice", 3.14, "Bob"])

        uncut_circuit = qml.QNode(circuit, dev_uncut)
        cut_circuit_1 = qml.transforms.cut_circuit(qml.QNode(circuit, dev_1), use_opt_einsum)
        cut_circuit_2 = qml.transforms.cut_circuit(qml.QNode(circuit, dev_2), use_opt_einsum)

        res_expected = uncut_circuit()
        res_1 = cut_circuit_1()
        res_2 = cut_circuit_2()

        assert np.isclose(res_expected, res_1)
        assert np.isclose(res_expected, res_2)

    def test_circuit_with_disconnected_components(self, use_opt_einsum, mocker):
        """Tests if a circuit that is fragmented into subcircuits such that some of the subcircuits
        are disconnected from the final terminal measurements is executed correctly"""
        dev = qml.device("default.qubit", wires=3)

        @qml.transforms.cut_circuit(use_opt_einsum=use_opt_einsum)
        @qml.qnode(dev)
        def circuit(x):
            qml.RX(x, wires=0)
            qml.CNOT(wires=[0, 1])
            qml.WireCut(wires=0)
            qml.CNOT(wires=[0, 1])
            qml.RY(x**2, wires=2)
            return qml.expval(qml.PauliZ(wires=[0]))

        spy = mocker.spy(qcut, "contract_tensors")

        x = 0.4
        res = circuit(x)
        assert np.allclose(res, np.cos(x))
<<<<<<< HEAD
        assert len(spy.call_args[0][0]) == 1  # there should be one tensor
        assert spy.call_args[0][0][0].shape == (4, 4)
=======
        assert len(spy.call_args[0][0]) == 1  # there should be 2 tensors for wire 0
        assert spy.call_args[0][0][0].shape == ()
>>>>>>> e18cf536


class TestRemapTapeWires:
    """Tests for the remap_tape_wires function"""

    def test_raises(self):
        """Test if a ValueError is raised when too few wires are provided"""
        with qml.tape.QuantumTape() as tape:
            qml.RX(0.5, wires=2)
            qml.RY(0.6, wires=3)
            qml.CNOT(wires=[2, 3])
            qml.expval(qml.PauliZ(2) @ qml.PauliZ(3))

        with pytest.raises(ValueError, match="a 2-wire circuit on a 1-wire device"):
            qcut.remap_tape_wires(tape, [0])

    def test_mapping(self):
        """Test if the function returns the expected tape when an observable measurement is
        used"""
        with qml.tape.QuantumTape() as tape:
            qml.RX(0.5, wires=2)
            qml.RY(0.6, wires=3)
            qml.CNOT(wires=[2, 3])
            qml.expval(qml.PauliZ(2))

        with qml.tape.QuantumTape() as expected_tape:
            qml.RX(0.5, wires=0)
            qml.RY(0.6, wires=1)
            qml.CNOT(wires=[0, 1])
            qml.expval(qml.PauliZ(0))

        new_tape = qcut.remap_tape_wires(tape, [0, 1])

        compare_tapes(expected_tape, new_tape)

    def test_mapping_tensor(self):
        """Test if the function returns the expected tape when a tensor product measurement is
        used"""
        with qml.tape.QuantumTape() as tape:
            qml.RX(0.5, wires=2)
            qml.RY(0.6, wires=3)
            qml.CNOT(wires=[2, 3])
            qml.expval(qml.PauliZ(2) @ qml.PauliZ(3))

        with qml.tape.QuantumTape() as expected_tape:
            qml.RX(0.5, wires=0)
            qml.RY(0.6, wires=1)
            qml.CNOT(wires=[0, 1])
            qml.expval(qml.PauliZ(0) @ qml.PauliZ(1))

        new_tape = qcut.remap_tape_wires(tape, [0, 1])

        compare_tapes(expected_tape, new_tape)


class TestCutCircuitTransformValidation:
    """Tests of validation checks in the cut_circuit function"""

    def test_multiple_measurements_raises(self):
        """Tests if a ValueError is raised when a tape with multiple measurements is requested
        to be cut"""

        with qml.tape.QuantumTape() as tape:
            qml.expval(qml.PauliZ(0))
            qml.expval(qml.PauliZ(1))

        with pytest.raises(ValueError, match="The circuit cutting workflow only supports circuits"):
            qcut.cut_circuit(tape)

    def test_no_measurements_raises(self):
        """Tests if a ValueError is raised when a tape with no measurement is requested
        to be cut"""
        with pytest.raises(ValueError, match="The circuit cutting workflow only supports circuits"):
            qcut.cut_circuit(qml.tape.QuantumTape())

    def test_non_expectation_raises(self):
        """Tests if a ValueError is raised when a tape with measurements that are not expectation
        values is requested to be cut"""

        with qml.tape.QuantumTape() as tape:
            qml.var(qml.PauliZ(0))

        with pytest.raises(ValueError, match="workflow only supports circuits with expectation"):
            qcut.cut_circuit(tape)

    def test_fail_import(self, monkeypatch):
        """Test if an ImportError is raised when opt_einsum is requested but not installed"""
        with qml.tape.QuantumTape() as tape:
            qml.expval(qml.PauliZ(0))

        with monkeypatch.context() as m:
            m.setitem(sys.modules, "opt_einsum", None)

            with pytest.raises(ImportError, match="The opt_einsum package is required"):
                qcut.cut_circuit(tape, use_opt_einsum=True)

    def test_no_cuts_raises(self):
        """Tests if a ValueError is raised when circuit cutting is to be applied to a circuit
        without cuts"""
        with qml.tape.QuantumTape() as tape:
            qml.expval(qml.PauliZ(0))

        with pytest.raises(ValueError, match="to a circuit without any cuts"):
            qcut.cut_circuit(tape)


class TestCutStrategy:
    """Tests for class CutStrategy"""

    devs = [qml.device("default.qubit", wires=n) for n in [4, 6]]
    tape_dags = [qcut.tape_to_graph(t) for t in [tape, multi_cut_tape]]

    @pytest.mark.parametrize("devices", [None, 1, devs[0]])
    @pytest.mark.parametrize("imbalance_tolerance", [None, -1])
    @pytest.mark.parametrize("num_fragments_probed", [None, 0])
    def test_init_raises(self, devices, imbalance_tolerance, num_fragments_probed):
        """Test if ill-initialized instances throw errors."""

        if (
            isinstance(devices, qml.Device)
            and imbalance_tolerance is None
            and num_fragments_probed is None
        ):
            return  # skip the only valid combination

        with pytest.raises(ValueError):
            qcut.CutStrategy(
                devices=devices,
                num_fragments_probed=num_fragments_probed,
                imbalance_tolerance=imbalance_tolerance,
            )

    @pytest.mark.parametrize("devices", [devs[0], devs])
    @pytest.mark.parametrize("max_free_wires", [None, 3])
    @pytest.mark.parametrize("min_free_wires", [None, 2])
    @pytest.mark.parametrize("num_fragments_probed", [None, 2, (2, 4)])
    @pytest.mark.parametrize("imbalance_tolerance", [None, 0, 0.1])
    def test_init(
        self, devices, max_free_wires, min_free_wires, num_fragments_probed, imbalance_tolerance
    ):
        """Test the __post_init__ properly sets defaults based on provided info."""

        strategy = qcut.CutStrategy(
            devices=devices,
            max_free_wires=max_free_wires,
            num_fragments_probed=num_fragments_probed,
            imbalance_tolerance=imbalance_tolerance,
        )

        devices = [devices] if not isinstance(devices, list) else devices

        max_dev_wires = max((len(d.wires) for d in devices))
        assert strategy.max_free_wires == max_free_wires or max_dev_wires or min_free_wires
        assert strategy.min_free_wires == min_free_wires or max_free_wires or max_dev_wires
        assert strategy.imbalance_tolerance == imbalance_tolerance

        if num_fragments_probed is not None:
            assert (
                strategy.k_lower == num_fragments_probed
                if isinstance(num_fragments_probed, int)
                else min(num_fragments_probed)
            )
            assert (
                strategy.k_upper == num_fragments_probed
                if isinstance(num_fragments_probed, int)
                else max(num_fragments_probed)
            )
        else:
            assert strategy.k_lower is None
            assert strategy.k_upper is None

    @pytest.mark.parametrize("k", [4, 5, 6])
    @pytest.mark.parametrize("imbalance_tolerance", [None, 0, 0.1])
    def test_infer_wire_imbalance(self, k, imbalance_tolerance):
        """Test that the imbalance is correctly derived under simple circumstances."""

        num_wires = 10
        num_gates = 10
        free_wires = 3

        imbalance = qcut.CutStrategy._infer_imbalance(
            k=k,
            num_wires=num_wires,
            num_gates=num_gates,
            free_wires=free_wires,
            free_gates=1000,
            imbalance_tolerance=imbalance_tolerance,
        )

        avg_size = int(num_wires / k + 1 - 1e-7)
        if imbalance_tolerance is not None:
            assert imbalance <= imbalance_tolerance
        else:
            assert imbalance == free_wires / avg_size - 1

    @pytest.mark.parametrize("num_wires", [50, 10])
    def test_infer_wire_imbalance_raises(
        self,
        num_wires,
    ):
        """Test that the imbalance correctly raises."""

        k = 2
        num_gates = 50

        with pytest.raises(ValueError, match=f"`free_{'wires' if num_wires > 40 else 'gates'}`"):
            qcut.CutStrategy._infer_imbalance(
                k=k,
                num_wires=num_wires,
                num_gates=num_gates,
                free_wires=20,
                free_gates=20,
            )

    @pytest.mark.parametrize("devices", [devs[0], devs])
    @pytest.mark.parametrize("num_fragments_probed", [None, 4, (4, 6)])
    @pytest.mark.parametrize("imbalance_tolerance", [None, 0, 0.1])
    @pytest.mark.parametrize("tape_dag", tape_dags)
    def test_get_cut_kwargs(self, devices, num_fragments_probed, imbalance_tolerance, tape_dag):
        """Test that the cut kwargs can be derived."""

        strategy = qcut.CutStrategy(
            devices=devices,
            num_fragments_probed=num_fragments_probed,
            imbalance_tolerance=imbalance_tolerance,
        )

        all_cut_kwargs = strategy.get_cut_kwargs(tape_dag=tape_dag)

        assert all_cut_kwargs
        assert all("imbalance" in kwargs and "num_fragments" in kwargs for kwargs in all_cut_kwargs)
        if imbalance_tolerance is not None:
            assert all([kwargs["imbalance"] <= imbalance_tolerance for kwargs in all_cut_kwargs])

    @pytest.mark.parametrize(
        "num_fragments_probed", [1, qcut.CutStrategy.HIGH_NUM_FRAGMENTS + 1, (2, 100)]
    )
    def test_get_cut_kwargs_warnings(self, num_fragments_probed):
        """Test the 3 situations where the get_cut_kwargs pops out a warning."""
        strategy = qcut.CutStrategy(
            max_free_wires=2,
            num_fragments_probed=num_fragments_probed,
        )
        k = num_fragments_probed
        k_lower = k if isinstance(k, int) else k[0]
        assert strategy.k_lower == k_lower

        with pytest.warns(UserWarning):
            _ = strategy.get_cut_kwargs(self.tape_dags[1])

    @pytest.mark.parametrize("max_wires_by_fragment", [None, [2, 3]])
    @pytest.mark.parametrize("max_gates_by_fragment", [[20, 30], [20, 30, 40]])
    def test_by_fragment_sizes(self, max_wires_by_fragment, max_gates_by_fragment):
        """Test that the user provided by-fragment limits properly propagates."""
        strategy = qcut.CutStrategy(
            min_free_wires=2,
        )
        if (
            max_wires_by_fragment
            and max_gates_by_fragment
            and len(max_wires_by_fragment) != len(max_gates_by_fragment)
        ):
            with pytest.raises(ValueError):
                cut_kwargs = strategy.get_cut_kwargs(
                    self.tape_dags[1],
                    max_wires_by_fragment=max_wires_by_fragment,
                    max_gates_by_fragment=max_gates_by_fragment,
                )
            return

        cut_kwargs = strategy.get_cut_kwargs(
            self.tape_dags[1],
            max_wires_by_fragment=max_wires_by_fragment,
            max_gates_by_fragment=max_gates_by_fragment,
        )
        assert len(cut_kwargs) == 1

        cut_kwargs = cut_kwargs[0]
        assert cut_kwargs["num_fragments"] == len(max_wires_by_fragment or max_gates_by_fragment)

    @pytest.mark.parametrize("max_wires_by_fragment", [2, ["a", 3], [2, 3], None])
    @pytest.mark.parametrize("max_gates_by_fragment", [2, ["b", 30]])
    def test_validate_fragment_sizes(self, max_wires_by_fragment, max_gates_by_fragment):
        """Test that the user provided by-fragment limits has the right types."""
        with pytest.raises(ValueError):
            _ = qcut.CutStrategy._validate_input(
                max_wires_by_fragment=max_wires_by_fragment,
                max_gates_by_fragment=max_gates_by_fragment,
            )<|MERGE_RESOLUTION|>--- conflicted
+++ resolved
@@ -2141,13 +2141,8 @@
         x = 0.4
         res = circuit(x)
         assert np.allclose(res, np.cos(x))
-<<<<<<< HEAD
-        assert len(spy.call_args[0][0]) == 1  # there should be one tensor
-        assert spy.call_args[0][0][0].shape == (4, 4)
-=======
         assert len(spy.call_args[0][0]) == 1  # there should be 2 tensors for wire 0
         assert spy.call_args[0][0][0].shape == ()
->>>>>>> e18cf536
 
 
 class TestRemapTapeWires:
