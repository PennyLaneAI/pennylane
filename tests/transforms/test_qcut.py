--- conflicted
+++ resolved
@@ -971,8 +971,7 @@
         for tape, expected_tape in zip(tapes, expected_tapes):
             compare_tapes(tape, expected_tape)
 
-<<<<<<< HEAD
-
+            
 class TestExpandFragmentTapes:
     """
     Tests that fragment tapes are correctly expanded to all configurations
@@ -1071,7 +1070,7 @@
 
         for tape_prep, exp_tape_1 in zip(frag_tapes_prep, frag_prep_expected_tapes):
             compare_tapes(tape_prep, exp_tape_1)
-=======
+
     def test_multiple_conversions(self):
         """
         Tests that the orignial tape is unaffected by cutting pipeline and can
@@ -1307,4 +1306,3 @@
 
         assert eqn == expected_eqn
         assert np.allclose(res, np.einsum(eqn, *t))
->>>>>>> 2e7ca12c
