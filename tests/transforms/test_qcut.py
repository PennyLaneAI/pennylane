# Copyright 2022 Xanadu Quantum Technologies Inc.

# Licensed under the Apache License, Version 2.0 (the "License");
# you may not use this file except in compliance with the License.
# You may obtain a copy of the License at
#
#     http://www.apache.org/licenses/LICENSE-2.0
#
# Unless required by applicable law or agreed to in writing, software
# distributed under the License is distributed on an "AS IS" BASIS,
# WITHOUT WARRANTIES OR CONDITIONS OF ANY KIND, either express or implied.
# See the License for the specific language governing permissions and
# limitations under the License.
"""
Unit tests for the `pennylane.qcut` package.
"""
import copy
import itertools
import string
import sys
from itertools import product

import pytest
from networkx import MultiDiGraph
from scipy.stats import unitary_group

import pennylane as qml
from pennylane import numpy as np
from pennylane.transforms import qcut
from pennylane.wires import Wires

I, X, Y, Z = (
    np.eye(2),
    qml.PauliX.compute_matrix(),
    qml.PauliY.compute_matrix(),
    qml.PauliZ.compute_matrix(),
)

states_pure = [
    np.array([1, 0]),
    np.array([0, 1]),
    np.array([1, 1]) / np.sqrt(2),
    np.array([1, 1j]) / np.sqrt(2),
]

with qml.tape.QuantumTape() as tape:
    qml.RX(0.432, wires=0)
    qml.RY(0.543, wires="a")
    qml.CNOT(wires=[0, "a"])
    qml.CRZ(0.5, wires=["a", 0])
    qml.RZ(0.240, wires=0)
    qml.RZ(0.133, wires="a")
    qml.expval(qml.PauliZ(wires=[0]))

with qml.tape.QuantumTape() as multi_cut_tape:
    qml.RX(0.432, wires=0)
    qml.RY(0.543, wires="a")
    qml.WireCut(wires=0)
    qml.CNOT(wires=[0, "a"])
    qml.RZ(0.240, wires=0)
    qml.RZ(0.133, wires="a")
    qml.WireCut(wires="a")
    qml.CNOT(wires=["a", 2])
    qml.RX(0.432, wires="a")
    qml.WireCut(wires=2)
    qml.CNOT(wires=[2, 3])
    qml.RY(0.543, wires=2)
    qml.RZ(0.876, wires=3)
    qml.expval(qml.PauliZ(wires=[0]) @ qml.PauliZ(wires=[3]))


def kron(*args):
    """Multi-argument kronecker product"""
    if len(args) == 1:
        return args[0]
    if len(args) == 2:
        return np.kron(args[0], args[1])
    else:
        return np.kron(args[0], kron(*args[1:]))


# tape containing mid-circuit measurements
with qml.tape.QuantumTape() as mcm_tape:
    qml.Hadamard(wires=0)
    qml.RX(0.432, wires=0)
    qml.RY(0.543, wires=1)
    qml.CNOT(wires=[0, 1])
    qml.WireCut(wires=1)
    qml.CNOT(wires=[1, 2])
    qml.WireCut(wires=1)
    qml.RZ(0.321, wires=1)
    qml.CNOT(wires=[0, 1])
    qml.Hadamard(wires=2)
    qml.WireCut(wires=1)
    qml.CNOT(wires=[1, 2])
    qml.WireCut(wires=1)
    qml.CNOT(wires=[0, 1])
    qml.expval(qml.PauliZ(wires=[0]))


def compare_nodes(nodes, expected_wires, expected_names):
    """Helper function to compare nodes of directed multigraph"""

    for node, exp_wire in zip(nodes, expected_wires):
        assert node.wires.tolist() == exp_wire

    for node, exp_name in zip(nodes, expected_names):
        assert node.name == exp_name


def compare_fragment_nodes(node_data, expected_data):
    """Helper function to compare nodes of fragment graphs"""
    assert len(node_data) == len(expected_data)
    expected = [(exp_data[0].name, exp_data[0].wires, exp_data[1]) for exp_data in expected_data]

    for data in node_data:
        # The exact ordering of node_data varies on each call
        assert (data[0].name, data[0].wires, data[1]) in expected


def compare_fragment_edges(edge_data, expected_data):
    """Helper function to compare fragment edges"""
    assert len(edge_data) == len(expected_data)
    expected = [(exp_data[0].name, exp_data[1].name, exp_data[2]) for exp_data in expected_data]

    for data in edge_data:
        # The exact ordering of edge_data varies on each call
        assert (data[0].name, data[1].name, data[2]) in expected


def compare_tapes(tape, expected_tape):
    """
    Helper function to compare tapes
    """

    assert set(tape.wires) == set(expected_tape.wires)
    assert tape.get_parameters() == expected_tape.get_parameters()

    for op, exp_op in zip(tape.operations, expected_tape.operations):
        if (
            op.name == "PrepareNode"
        ):  # The exact ordering of PrepareNodes w.r.t wires varies on each call
            assert exp_op.name == "PrepareNode"
        else:
            assert op.name == exp_op.name
            assert op.wires.tolist() == exp_op.wires.tolist()

    for meas, exp_meas in zip(tape.measurements, expected_tape.measurements):
        assert meas.return_type.name == exp_meas.return_type.name
        assert meas.obs.name == exp_meas.obs.name
        assert meas.wires.tolist() == exp_meas.wires.tolist()


def compare_measurements(meas1, meas2):
    """
    Helper function to compare measurements
    """
    assert meas1.return_type.name == meas2.return_type.name
    obs1 = meas1.obs
    obs2 = meas2.obs
    assert np.array(obs1.name == obs2.name).all()
    assert obs1.wires.tolist() == obs2.wires.tolist()


def test_node_ids(monkeypatch):
    """
    Tests that the `MeasureNode` and `PrepareNode` return the correct id
    """
    with monkeypatch.context() as m:
        m.setattr("uuid.uuid4", lambda: "some_string")

        mn = qcut.MeasureNode(wires=0)
        pn = qcut.PrepareNode(wires=0)

        assert mn.id == "some_string"
        assert pn.id == "some_string"


class TestTapeToGraph:
    """
    Tests conversion of tapes to graph representations that are amenable to
    partitioning algorithms for circuit cutting
    """

    def test_converted_graph_nodes(self):
        """
        Tests that the conversion of a tape gives a graph containing the
        expected nodes
        """

        g = qcut.tape_to_graph(tape)
        nodes = list(g.nodes)

        ops = tape.operations

        assert len(nodes) == len(ops) + len(tape.observables)
        for op, node in zip(ops, nodes[:-1]):
            assert op == node
        assert tape.observables[0] == nodes[-1].obs

    def test_converted_graph_edges(self):
        """
        Tests that the conversion of a tape gives a graph containing the
        expected edges
        """
        g = qcut.tape_to_graph(tape)
        edges = list(g.edges)

        num_wires_connecting_gates = 7
        assert len(edges) == num_wires_connecting_gates

        ops = tape.operations

        expected_edge_connections = [
            (ops[0], ops[2], 0),
            (ops[1], ops[2], 0),
            (ops[2], ops[3], 0),
            (ops[2], ops[3], 1),
            (ops[3], ops[4], 0),
            (ops[3], ops[5], 0),
            (ops[4], tape.measurements[0], 0),
        ]

        for edge, expected_edge in zip(edges, expected_edge_connections):
            assert edge == expected_edge

    def test_node_order_attribute(self):
        """
        Tests that the converted nodes contain the correct order attribute
        """

        g = qcut.tape_to_graph(tape)
        node_data = list(g.nodes(data=True))

        expected_node_order = [
            {"order": 0},
            {"order": 1},
            {"order": 2},
            {"order": 3},
            {"order": 4},
            {"order": 5},
        ]

        for data, expected_order in zip(node_data, expected_node_order):
            assert data[-1] == expected_order

    def test_edge_wire_attribute(self):
        """
        Tests that the converted edges contain the correct wire attribute
        """

        g = qcut.tape_to_graph(tape)
        edge_data = list(g.edges(data=True))

        expected_edge_wires = [
            {"wire": 0},
            {"wire": "a"},
            {"wire": "a"},
            {"wire": 0},
            {"wire": 0},
            {"wire": "a"},
            {"wire": 0},
        ]

        for data, expected_wire in zip(edge_data, expected_edge_wires):
            assert data[-1] == expected_wire

    @pytest.mark.parametrize(
        "obs,expected_obs",
        [
            (
                qml.PauliZ(0) @ qml.PauliZ(2),
                [qml.expval(qml.PauliZ(wires=[0])), qml.expval(qml.PauliZ(wires=[2]))],
            ),
            (
                qml.Projector([0, 1], wires=[0, 1]),
                [qml.expval(qml.Projector([0, 1], wires=[0, 1]))],
            ),
            (
                qml.Hamiltonian([1, 2], [qml.PauliZ(1), qml.PauliZ(2) @ qml.PauliX(0)]),
                [
                    qml.expval(
                        qml.Hamiltonian([1, 2], [qml.PauliZ(1), qml.PauliZ(2) @ qml.PauliX(0)])
                    )
                ],
            ),
            (
                qml.Hermitian(np.array([[1, 0], [0, -1]]), wires=[0]),
                [qml.expval(qml.Hermitian(np.array([[1, 0], [0, -1]]), wires=[0]))],
            ),
            (
                qml.Projector([0, 1], wires=[0, 1]) @ qml.Projector([1, 0], wires=[0, 2]),
                [
                    qml.expval(qml.Projector([0, 1], wires=[0, 1])),
                    qml.expval(qml.Projector([1, 0], wires=[0, 2])),
                ],
            ),
        ],
    )
    def test_observable_conversion(self, obs, expected_obs):
        """
        Tests that a variety of observables in a tape are correctly converted to
        observables contained within the graph nodes
        """

        with qml.tape.QuantumTape() as tape:
            qml.RX(0.432, wires=0)
            qml.RY(0.543, wires=2)
            qml.CNOT(wires=[0, 1])
            qml.RZ(0.240, wires=0)
            qml.RZ(0.133, wires=1)
            qml.expval(obs)

        g = qcut.tape_to_graph(tape)
        nodes = list(g.nodes)

        node_observables = [node for node in nodes if hasattr(node, "return_type")]

        for node_obs, exp_obs in zip(node_observables, expected_obs):
            assert node_obs.wires == exp_obs.wires
            assert node_obs.obs.name == exp_obs.obs.name

    @pytest.mark.parametrize(
        "measurement,expected_measurement",
        [
            (qml.expval(qml.PauliZ(wires=[0])), "Expectation"),
            (qml.sample(qml.PauliZ(wires=[0])), "Sample"),
            (qml.var(qml.PauliZ(wires=[0])), "Variance"),
            (qml.probs(wires=0), "Probability"),
            (qml.state(), "State"),
            (qml.density_matrix([0]), "State"),
        ],
    )
    def test_measurement_conversion(self, measurement, expected_measurement):
        """
        Tests that measurements are correctly converted
        """

        with qml.tape.QuantumTape() as tape:
            qml.RX(0.432, wires=0)
            qml.RY(0.543, wires=2)
            qml.CNOT(wires=[0, 1])
            qml.RZ(0.240, wires=0)
            qml.RZ(0.133, wires=1)
            qml.apply(measurement)

        g = qcut.tape_to_graph(tape)
        nodes = list(g.nodes)

        node_observables = [node for node in nodes if hasattr(node, "return_type")]

        assert node_observables[0].return_type.name == expected_measurement

    def test_multiple_observables(self):
        """
        Tests that a tape containing multiple measurements is correctly
        converted to a graph
        """

        with qml.tape.QuantumTape() as tape:
            qml.RX(0.432, wires=0)
            qml.RY(0.543, wires=2)
            qml.CNOT(wires=[0, 1])
            qml.RZ(0.240, wires=0)
            qml.RZ(0.133, wires=1)
            qml.expval(qml.PauliZ(wires=[0]))
            qml.expval(qml.PauliX(wires=[1]) @ qml.PauliY(wires=[2]))

        expected_obs = [
            qml.expval(qml.PauliZ(wires=[0])),
            qml.expval(qml.PauliX(wires=[1])),
            qml.expval(qml.PauliY(wires=[2])),
        ]

        g = qcut.tape_to_graph(tape)
        nodes = list(g.nodes)

        node_observables = [node for node in nodes if hasattr(node, "return_type")]

        for node_obs, exp_obs in zip(node_observables, expected_obs):
            assert node_obs.wires == exp_obs.wires
            assert node_obs.obs.name == exp_obs.obs.name


class TestReplaceWireCut:
    """
    Tests the replacement of WireCut operation with MeasureNode and
    PrepareNode
    """

    def test_single_wire_cut_replaced(self):
        """
        Tests that a single WireCut operator is replaced with a MeasureNode and
        a PrepareNode with the correct order
        """

        wire_cut_num = 1

        with qml.tape.QuantumTape() as tape:
            qml.RX(0.432, wires=0)
            qml.RY(0.543, wires=1)
            qml.CNOT(wires=[0, 1])
            qml.RZ(0.240, wires=0)
            qml.RZ(0.133, wires=1)
            qml.WireCut(wires=wire_cut_num)
            qml.CNOT(wires=[1, 2])
            qml.RX(0.432, wires=1)
            qml.RY(0.543, wires=2)
            qml.expval(qml.PauliZ(wires=[0]))

        g = qcut.tape_to_graph(tape)
        node_data = list(g.nodes(data=True))

        wire_cut_order = {"order": 5}

        qcut.replace_wire_cut_nodes(g)
        new_node_data = list(g.nodes(data=True))
        op_names = [op.name for op, order in new_node_data]

        assert "WireCut" not in op_names
        assert "MeasureNode" in op_names
        assert "PrepareNode" in op_names

        for op, order in new_node_data:
            if op.name == "MeasureNode":
                assert op.wires.tolist() == [wire_cut_num]
                assert order == wire_cut_order
            elif op.name == "PrepareNode":
                assert op.wires.tolist() == [wire_cut_num]
                assert order == wire_cut_order

    def test_multiple_wire_cuts_replaced(self):
        """
        Tests that all WireCut operators are replaced with MeasureNodes and
        PrepareNodes with the correct order
        """

        wire_cut_1 = 0
        wire_cut_2 = "a"
        wire_cut_3 = 2
        wire_cut_num = [wire_cut_1, wire_cut_2, wire_cut_3]

        with qml.tape.QuantumTape() as tape:
            qml.RX(0.432, wires=0)
            qml.RY(0.543, wires="a")
            qml.WireCut(wires=wire_cut_1)
            qml.CNOT(wires=[0, "a"])
            qml.RZ(0.240, wires=0)
            qml.RZ(0.133, wires="a")
            qml.WireCut(wires=wire_cut_2)
            qml.CNOT(wires=["a", 2])
            qml.RX(0.432, wires="a")
            qml.WireCut(wires=wire_cut_3)
            qml.CNOT(wires=[2, 3])
            qml.RY(0.543, wires=2)
            qml.RZ(0.876, wires=3)
            qml.expval(qml.PauliZ(wires=[0]))

        g = qcut.tape_to_graph(tape)
        node_data = list(g.nodes(data=True))

        wire_cut_order = [order for op, order in node_data if op.name == "WireCut"]

        qcut.replace_wire_cut_nodes(g)
        new_node_data = list(g.nodes(data=True))
        op_names = [op.name for op, order in new_node_data]

        assert "WireCut" not in op_names
        assert op_names.count("MeasureNode") == 3
        assert op_names.count("PrepareNode") == 3

        measure_counter = prepare_counter = 0

        for op, order in new_node_data:
            if op.name == "MeasureNode":
                assert op.wires.tolist() == [wire_cut_num[measure_counter]]
                assert order == wire_cut_order[measure_counter]
                measure_counter += 1
            elif op.name == "PrepareNode":
                assert op.wires.tolist() == [wire_cut_num[prepare_counter]]
                assert order == wire_cut_order[prepare_counter]
                prepare_counter += 1

    def test_successor_and_predecessor(self):
        """
        Tests the successor of the MeasureNode is the PrepareNode and the
        predecessor of the PrepareNode is the MeasureNode
        """
        wire_cut_num = 1

        with qml.tape.QuantumTape() as tape:
            qml.RX(0.432, wires=0)
            qml.CNOT(wires=[0, 1])
            qml.RZ(0.133, wires=1)
            qml.WireCut(wires=wire_cut_num)
            qml.CNOT(wires=[1, 2])
            qml.RY(0.543, wires=2)
            qml.expval(qml.PauliZ(wires=[0]))

        g = qcut.tape_to_graph(tape)
        qcut.replace_wire_cut_nodes(g)

        nodes = list(g.nodes)

        for node in nodes:
            if node.name == "MeasureNode":
                succ = list(g.succ[node])[0]
                pred = list(g.pred[node])[0]
                assert succ.name == "PrepareNode"
                assert pred.name == "RZ"
            if node.name == "PrepareNode":
                succ = list(g.succ[node])[0]
                pred = list(g.pred[node])[0]
                assert succ.name == "CNOT"
                assert pred.name == "MeasureNode"

    def test_wirecut_has_no_predecessor(self):
        """
        Tests a wirecut is replaced if it is the first operation in the tape
        i.e if it has no predecessor
        """

        with qml.tape.QuantumTape() as tape:
            qml.WireCut(wires=0)
            qml.RX(0.432, wires=0)
            qml.CNOT(wires=[0, 1])
            qml.RZ(0.133, wires=1)
            qml.expval(qml.PauliZ(wires=[0]))

        g = qcut.tape_to_graph(tape)
        node_data = list(g.nodes(data=True))

        wire_cut_order = {"order": 0}

        qcut.replace_wire_cut_nodes(g)
        new_node_data = list(g.nodes(data=True))
        op_names = [op.name for op, order in new_node_data]

        assert "WireCut" not in op_names
        assert "MeasureNode" in op_names
        assert "PrepareNode" in op_names

        for op, order in new_node_data:
            if op.name == "MeasureNode":
                assert order == {"order": 0}
                pred = list(g.pred[op])
                assert pred == []
            elif op.name == "PrepareNode":
                assert order == {"order": 0}

    def test_wirecut_has_no_successor(self):
        """
        Tests a wirecut is replaced if it is the last operation in the tape
        i.e if it has no successor
        """

        with qml.tape.QuantumTape() as tape:
            qml.RX(0.432, wires=0)
            qml.CNOT(wires=[0, 1])
            qml.RZ(0.133, wires=1)
            qml.WireCut(wires=0)

        g = qcut.tape_to_graph(tape)
        node_data = list(g.nodes(data=True))

        wire_cut_order = {"order": 3}

        qcut.replace_wire_cut_nodes(g)
        new_node_data = list(g.nodes(data=True))
        op_names = [op.name for op, order in new_node_data]

        assert "WireCut" not in op_names
        assert "MeasureNode" in op_names
        assert "PrepareNode" in op_names

        for op, order in new_node_data:
            if op.name == "MeasureNode":
                assert order == {"order": 3}
            elif op.name == "PrepareNode":
                assert order == {"order": 3}
                succ = list(g.succ[op])
                assert succ == []

    def test_multi_wire_wirecut_successor_and_predecessor(self):
        """
        Tests the successors and predecessors of a multi-wire wirecut are
        correct
        """
        wire_cut_num = 1

        with qml.tape.QuantumTape() as tape:
            qml.CNOT(wires=[0, "a"])
            qml.CNOT(wires=["a", 2])
            qml.WireCut(wires=[0, "a", 2])
            qml.CZ(wires=[0, 2])
            qml.Toffoli(wires=[0, "a", 2])

        g = qcut.tape_to_graph(tape)
        qcut.replace_wire_cut_nodes(g)

        nodes = list(g.nodes)
        measure_nodes = [node for node in nodes if node.name == "MeasureNode"]
        prepare_nodes = [node for node in nodes if node.name == "PrepareNode"]

        assert len(measure_nodes) == len(prepare_nodes) == 3

        expected_meas_pred_wires = [[0, "a"], ["a", 2], ["a", 2]]
        expected_meas_pred_name = [
            "CNOT",
            "CNOT",
        ] * len(measure_nodes)
        expected_meas_succ_wires = [[0], ["a"], [2]]
        expected_meas_succ_name = ["PrepareNode"] * len(measure_nodes)

        expected_prep_pred_wires = expected_meas_succ_wires
        exepeted_prep_pred_name = ["MeasureNode"] * len(measure_nodes)
        expected_prep_succ_wires = [[0, 2], [0, "a", 2], [0, 2]]
        expected_prep_succ_name = ["CZ", "Toffoli", "CZ"]

        measure_pred = [list(g.pred[node])[0] for node in measure_nodes]
        measure_succ = [list(g.succ[node])[0] for node in measure_nodes]
        prep_pred = [list(g.pred[node])[0] for node in prepare_nodes]
        prep_succ = [list(g.succ[node])[0] for node in prepare_nodes]

        assert len(measure_nodes) == len(prepare_nodes) == 3

        compare_nodes(measure_pred, expected_meas_pred_wires, expected_meas_pred_name)
        compare_nodes(measure_succ, expected_meas_succ_wires, expected_meas_succ_name)
        compare_nodes(prep_pred, expected_prep_pred_wires, exepeted_prep_pred_name)
        compare_nodes(prep_succ, expected_prep_succ_wires, expected_prep_succ_name)

        for node in measure_nodes + prepare_nodes:
            in_edges = list(g.in_edges(node, data="wire"))
            out_edges = list(g.out_edges(node, data="wire"))
            assert len(in_edges) == 1
            assert len(out_edges) == 1

            _, _, wire_label_in = in_edges[0]
            _, _, wire_label_out = out_edges[0]

            assert wire_label_in == wire_label_out == node.wires.tolist()[0]


class TestFragmentGraph:
    """
    Tests that a cut graph is fragmented into subgraphs correctly
    """

    def test_subgraphs_of_multi_wirecut(self):
        """
        Tests that the subgraphs of a graph with multiple wirecuts contain the
        correct nodes and edges
        """

        g = qcut.tape_to_graph(multi_cut_tape)
        qcut.replace_wire_cut_nodes(g)
        subgraphs, communication_graph = qcut.fragment_graph(g)

        assert len(subgraphs) == 4

        sub_0_expected_nodes = [
            (qcut.MeasureNode(wires=[0]), {"order": 2}),
            (qml.RX(0.432, wires=[0]), {"order": 0}),
        ]
        sub_1_expected_nodes = [
            (qml.RY(0.543, wires=["a"]), {"order": 1}),
            (qcut.PrepareNode(wires=[0]), {"order": 2}),
            (qcut.MeasureNode(wires=["a"]), {"order": 6}),
            (qml.RZ(0.24, wires=[0]), {"order": 4}),
            (qml.CNOT(wires=[0, "a"]), {"order": 3}),
            (qml.expval(qml.PauliZ(wires=[0])), {"order": 13}),
            (qml.RZ(0.133, wires=["a"]), {"order": 5}),
        ]
        sub_2_expected_nodes = [
            (qml.RX(0.432, wires=["a"]), {"order": 8}),
            (qcut.MeasureNode(wires=[2]), {"order": 9}),
            (qcut.PrepareNode(wires=["a"]), {"order": 6}),
            (qml.CNOT(wires=["a", 2]), {"order": 7}),
        ]
        sub_3_expected_nodes = [
            (qml.CNOT(wires=[2, 3]), {"order": 10}),
            (qml.RY(0.543, wires=[2]), {"order": 11}),
            (qcut.PrepareNode(wires=[2]), {"order": 9}),
            (qml.RZ(0.876, wires=[3]), {"order": 12}),
            (qml.expval(qml.PauliZ(wires=[3])), {"order": 13}),
        ]
        expected_nodes = [
            sub_0_expected_nodes,
            sub_1_expected_nodes,
            sub_2_expected_nodes,
            sub_3_expected_nodes,
        ]

        sub_0_expected_edges = [
            (qml.RX(0.432, wires=[0]), qcut.MeasureNode(wires=[0]), {"wire": 0})
        ]
        sub_1_expected_edges = [
            (qcut.PrepareNode(wires=[0]), qml.CNOT(wires=[0, "a"]), {"wire": 0}),
            (qml.RZ(0.24, wires=[0]), qml.expval(qml.PauliZ(wires=[0])), {"wire": 0}),
            (qml.RZ(0.133, wires=["a"]), qcut.MeasureNode(wires=["a"]), {"wire": "a"}),
            (qml.CNOT(wires=[0, "a"]), qml.RZ(0.24, wires=[0]), {"wire": 0}),
            (qml.CNOT(wires=[0, "a"]), qml.RZ(0.133, wires=["a"]), {"wire": "a"}),
            (qml.RY(0.543, wires=["a"]), qml.CNOT(wires=[0, "a"]), {"wire": "a"}),
        ]
        sub_2_expected_edges = [
            (qcut.PrepareNode(wires=["a"]), qml.CNOT(wires=["a", 2]), {"wire": "a"}),
            (qml.CNOT(wires=["a", 2]), qml.RX(0.432, wires=["a"]), {"wire": "a"}),
            (qml.CNOT(wires=["a", 2]), qcut.MeasureNode(wires=[2]), {"wire": 2}),
        ]
        sub_3_expected_edges = [
            (qcut.PrepareNode(wires=[2]), qml.CNOT(wires=[2, 3]), {"wire": 2}),
            (qml.CNOT(wires=[2, 3]), qml.RY(0.543, wires=[2]), {"wire": 2}),
            (qml.CNOT(wires=[2, 3]), qml.RZ(0.876, wires=[3]), {"wire": 3}),
            (qml.RZ(0.876, wires=[3]), qml.expval(qml.PauliZ(wires=[3])), {"wire": 3}),
        ]
        expected_edges = [
            sub_0_expected_edges,
            sub_1_expected_edges,
            sub_2_expected_edges,
            sub_3_expected_edges,
        ]

        for subgraph, expected_n in zip(subgraphs, expected_nodes):
            compare_fragment_nodes(list(subgraph.nodes(data=True)), expected_n)

        for subgraph, expected_e in zip(subgraphs, expected_edges):
            compare_fragment_edges(list(subgraph.edges(data=True)), expected_e)

    def test_subgraphs_of_multi_wirecut_with_disconnected_components(self):
        """
        Tests that the subgraphs of a graph with multiple wirecuts contain the
        correct nodes and edges. Focuses on the case where fragmentation results in two fragments
        that are disconnected from the final measurements.
        """
        with qml.tape.QuantumTape() as multi_cut_tape:
            qml.RX(0.432, wires=0)
            qml.RY(0.543, wires="a")
            qml.WireCut(wires=0)
            qml.CNOT(wires=[0, "a"])
            qml.RZ(0.240, wires=0)
            qml.RZ(0.133, wires="a")
            qml.WireCut(wires="a")
            qml.CNOT(wires=["a", 2])
            qml.RX(0.432, wires="a")
            qml.WireCut(wires=2)
            qml.CNOT(wires=[2, 3])
            qml.RY(0.543, wires=2)
            qml.RZ(0.876, wires=3)
            qml.expval(qml.PauliZ(wires=[0]))

        g = qcut.tape_to_graph(multi_cut_tape)
        qcut.replace_wire_cut_nodes(g)
        subgraphs, communication_graph = qcut.fragment_graph(g)

        assert len(subgraphs) == 2

        sub_0_expected_nodes = [
            (qcut.MeasureNode(wires=[0]), {"order": 2}),
            (qml.RX(0.432, wires=[0]), {"order": 0}),
        ]
        sub_1_expected_nodes = [
            (qml.RY(0.543, wires=["a"]), {"order": 1}),
            (qcut.PrepareNode(wires=[0]), {"order": 2}),
            (qml.RZ(0.24, wires=[0]), {"order": 4}),
            (qml.CNOT(wires=[0, "a"]), {"order": 3}),
            (qml.expval(qml.PauliZ(wires=[0])), {"order": 13}),
            (qml.RZ(0.133, wires=["a"]), {"order": 5}),
        ]
        expected_nodes = [
            sub_0_expected_nodes,
            sub_1_expected_nodes,
        ]

        sub_0_expected_edges = [
            (qml.RX(0.432, wires=[0]), qcut.MeasureNode(wires=[0]), {"wire": 0})
        ]
        sub_1_expected_edges = [
            (qcut.PrepareNode(wires=[0]), qml.CNOT(wires=[0, "a"]), {"wire": 0}),
            (qml.RZ(0.24, wires=[0]), qml.expval(qml.PauliZ(wires=[0])), {"wire": 0}),
            (qml.CNOT(wires=[0, "a"]), qml.RZ(0.24, wires=[0]), {"wire": 0}),
            (qml.CNOT(wires=[0, "a"]), qml.RZ(0.133, wires=["a"]), {"wire": "a"}),
            (qml.RY(0.543, wires=["a"]), qml.CNOT(wires=[0, "a"]), {"wire": "a"}),
        ]
        expected_edges = [
            sub_0_expected_edges,
            sub_1_expected_edges,
        ]

        for subgraph, expected_n in zip(subgraphs, expected_nodes):
            compare_fragment_nodes(list(subgraph.nodes(data=True)), expected_n)

        for subgraph, expected_e in zip(subgraphs, expected_edges):
            compare_fragment_edges(list(subgraph.edges(data=True)), expected_e)

    def test_communication_graph(self):
        """
        Tests that the communication graph contains the correct nodes and edges
        """

        g = qcut.tape_to_graph(multi_cut_tape)
        qcut.replace_wire_cut_nodes(g)
        subgraphs, communication_graph = qcut.fragment_graph(g)

        assert list(communication_graph.nodes) == list(range(4))

        expected_edge_data = [
            (0, 1, {"pair": (qcut.MeasureNode(wires=[0]), qcut.PrepareNode(wires=[0]))}),
            (1, 2, {"pair": (qcut.MeasureNode(wires=["a"]), qcut.PrepareNode(wires=["a"]))}),
            (2, 3, {"pair": (qcut.MeasureNode(wires=[2]), qcut.PrepareNode(wires=[2]))}),
        ]
        edge_data = list(communication_graph.edges(data=True))

        for edge, exp_edge in zip(edge_data, expected_edge_data):
            assert edge[0] == exp_edge[0]
            assert edge[1] == exp_edge[1]

            for node, exp_node in zip(edge[2]["pair"], exp_edge[2]["pair"]):
                assert node.name == exp_node.name
                assert node.wires.tolist() == exp_node.wires.tolist()

    def test_fragment_wirecut_first_and_last(self):
        """
        Tests a circuit with wirecut at the start and end is fragmented
        correctly
        """

        with qml.tape.QuantumTape() as tape:
            qml.WireCut(wires=0)
            qml.RX(0.432, wires=0)
            qml.RY(0.543, wires="a")
            qml.WireCut(wires="a")

        g = qcut.tape_to_graph(tape)
        qcut.replace_wire_cut_nodes(g)
        subgraphs, communication_graph = qcut.fragment_graph(g)

        sub_0_expected_nodes = [
            (qcut.PrepareNode(wires=[0]), {"order": 0}),
            (qml.RX(0.432, wires=[0]), {"order": 1}),
        ]
        sub_1_expected_nodes = [
            (qcut.MeasureNode(wires=["a"]), {"order": 3}),
            (qml.RY(0.543, wires=["a"]), {"order": 2}),
        ]
        sub_2_expected_nodes = [(qcut.MeasureNode(wires=[0]), {"order": 0})]
        sub_3_expected_nodes = [(qcut.PrepareNode(wires=["a"]), {"order": 3})]

        expected_nodes = [
            sub_0_expected_nodes,
            sub_1_expected_nodes,
            sub_2_expected_nodes,
            sub_3_expected_nodes,
        ]

        sub_0_expected_edges = [
            (qcut.PrepareNode(wires=[0]), qml.RX(0.432, wires=[0]), {"wire": 0})
        ]
        sub_1_expected_edges = [
            (qml.RY(0.543, wires=["a"]), qcut.MeasureNode(wires=["a"]), {"wire": "a"})
        ]
        sub_2_expected_edges = []
        sub_3_expected_edges = []

        expected_edges = [
            sub_0_expected_edges,
            sub_1_expected_edges,
            sub_2_expected_edges,
            sub_3_expected_edges,
        ]

        for subgraph, expected_n in zip(subgraphs, expected_nodes):
            compare_fragment_nodes(list(subgraph.nodes(data=True)), expected_n)

        for subgraph, expected_e in zip(subgraphs, expected_edges):
            compare_fragment_edges(list(subgraph.edges(data=True)), expected_e)

    def test_communication_graph_persistence(self):
        """
        Tests that when `fragment_graph` is repeatedly applied the
        communication graph is the same each time.
        """

        with qml.tape.QuantumTape() as tape:
            qml.RX(0.432, wires=0)
            qml.RY(0.543, wires=1)
            qml.CNOT(wires=[0, 1])
            qml.RZ(0.240, wires=0)
            qml.RZ(0.133, wires=1)
            qml.WireCut(wires=1)
            qml.CNOT(wires=[1, 2])
            qml.RX(0.432, wires=1)
            qml.RY(0.543, wires=2)
            qml.expval(qml.PauliZ(wires=[0]))

        g = qcut.tape_to_graph(tape)
        qcut.replace_wire_cut_nodes(g)
        subgraphs_0, communication_graph_0 = qcut.fragment_graph(g)
        subgraphs_1, communication_graph_1 = qcut.fragment_graph(g)

        assert communication_graph_0.nodes == communication_graph_1.nodes
        assert communication_graph_0.edges == communication_graph_1.edges


class TestGraphToTape:
    """Tests that directed multigraphs are correctly converted to tapes"""

    def test_graph_to_tape(self):
        """
        Tests that directed multigraphs, containing MeasureNodes and
        PrepareNodes, are correctly converted to tapes
        """
        with qml.tape.QuantumTape() as tape:
            qml.RX(0.432, wires=0)
            qml.RY(0.543, wires="a")
            qml.WireCut(wires=[0, "a"])
            qml.CNOT(wires=[0, "a"])
            qml.RZ(0.240, wires=0)
            qml.RZ(0.133, wires="a")
            qml.WireCut(wires="a")
            qml.CNOT(wires=["a", 2])
            qml.RX(0.432, wires="a")
            qml.WireCut(wires=2)
            qml.CNOT(wires=[2, 3])
            qml.RY(0.543, wires=2)
            qml.RZ(0.876, wires=3)
            qml.expval(qml.PauliZ(wires=[0]))

        g = qcut.tape_to_graph(tape)
        qcut.replace_wire_cut_nodes(g)
        subgraphs, communication_graph = qcut.fragment_graph(g)

        tapes = [qcut.graph_to_tape(sg) for sg in subgraphs]

        with qml.tape.QuantumTape() as tape_0:
            qml.RX(0.432, wires=[0])
            qcut.MeasureNode(wires=[0])

        with qml.tape.QuantumTape() as tape_1:
            qml.RY(0.543, wires=["a"])
            qcut.MeasureNode(wires=["a"])

        with qml.tape.QuantumTape() as tape_2:
            qcut.PrepareNode(wires=[0])
            qcut.PrepareNode(wires=["a"])
            qml.CNOT(wires=[0, "a"])
            qml.RZ(0.24, wires=[0])
            qml.RZ(0.133, wires=["a"])
            qcut.MeasureNode(wires=["a"])
            qml.expval(qml.PauliZ(wires=[0]))

        with qml.tape.QuantumTape() as tape_3:
            qcut.PrepareNode(wires=["a"])
            qml.CNOT(wires=["a", 2])
            qml.RX(0.432, wires=["a"])
            qcut.MeasureNode(wires=[2])

        with qml.tape.QuantumTape() as tape_4:
            qcut.PrepareNode(wires=[2])
            qml.CNOT(wires=[2, 3])
            qml.RY(0.543, wires=[2])
            qml.RZ(0.876, wires=[3])

        expected_tapes = [tape_0, tape_1, tape_2, tape_3, tape_4]

        for tape, expected_tape in zip(tapes, expected_tapes):
            compare_tapes(tape, expected_tape)

    def test_mid_circuit_measurement(self):
        """
        Tests a circuit that is fragmented into subgraphs that
        include mid-circuit measurements, ensuring that the
        generated circuits apply the deferred measurement principle.
        """
        g = qcut.tape_to_graph(mcm_tape)
        qcut.replace_wire_cut_nodes(g)
        subgraphs, communication_graph = qcut.fragment_graph(g)

        tapes = [qcut.graph_to_tape(sg) for sg in subgraphs]

        assert tapes[0].wires == Wires([0, 1, 2, 3])
        assert tapes[1].wires == Wires([1, 2, 0])

        for tape in tapes:
            for i, op in enumerate(tape.operations):
                if isinstance(op, qcut.MeasureNode):
                    try:
                        next_op = tape.operations[i + 1]
                        if isinstance(next_op, qcut.PrepareNode):
                            assert op.wires != next_op.wires
                    except IndexError:
                        assert len(tape.operations) == i + 1

    def test_mid_circuit_measurements_fragments(self):
        """
        Considers a circuit that is fragmented into subgraphs that
        include mid-circuit measurements and tests that the subgraphs
        are correctly converted to the expected tapes
        """
        g = qcut.tape_to_graph(mcm_tape)
        qcut.replace_wire_cut_nodes(g)
        subgraphs, communication_graph = qcut.fragment_graph(g)

        tapes = [qcut.graph_to_tape(sg) for sg in subgraphs]

        with qml.tape.QuantumTape() as tape_0:
            qml.Hadamard(wires=[0])
            qml.RX(0.432, wires=[0])
            qml.RY(0.543, wires=[1])
            qml.CNOT(wires=[0, 1])
            qcut.MeasureNode(wires=[1])
            qcut.PrepareNode(wires=[2])
            qml.RZ(0.321, wires=[2])
            qml.CNOT(wires=[0, 2])
            qcut.MeasureNode(wires=[2])
            qcut.PrepareNode(wires=[3])
            qml.CNOT(wires=[0, 3])
            qml.expval(qml.PauliZ(wires=[0]))

        with qml.tape.QuantumTape() as tape_1:
            qcut.PrepareNode(wires=[1])
            qml.CNOT(wires=[1, 2])
            qcut.MeasureNode(wires=[1])
            qml.Hadamard(wires=[2])
            qcut.PrepareNode(wires=[0])
            qml.CNOT(wires=[0, 2])
            qcut.MeasureNode(wires=[0])

        expected_tapes = [tape_0, tape_1]

        for tape, expected_tape in zip(tapes, expected_tapes):
            compare_tapes(tape, expected_tape)

    def test_multiple_conversions(self):
        """
        Tests that the original tape is unaffected by cutting pipeline and can
        be used multiple times to give a consistent output.
        """
        # preserve original tape data for later comparison
        copy_tape = copy.deepcopy(mcm_tape)

        g1 = qcut.tape_to_graph(mcm_tape)
        qcut.replace_wire_cut_nodes(g1)
        subgraphs1, communication_graph1 = qcut.fragment_graph(g1)

        tapes1 = [qcut.graph_to_tape(sg) for sg in subgraphs1]

        g2 = qcut.tape_to_graph(mcm_tape)
        qcut.replace_wire_cut_nodes(g2)
        subgraphs2, communication_graph2 = qcut.fragment_graph(g2)

        tapes2 = [qcut.graph_to_tape(sg) for sg in subgraphs2]

        compare_tapes(copy_tape, mcm_tape)

        for tape1, tape2 in zip(tapes1, tapes2):
            compare_tapes(tape1, tape2)

    def test_identity(self):
        """Tests that the graph_to_tape function correctly performs the inverse of the tape_to_graph
        function, including converting a tensor product expectation value into separate nodes in the
        graph returned by tape_to_graph, and then combining those nodes again into a single tensor
        product in the circuit returned by graph_to_tape"""

        with qml.tape.QuantumTape() as tape:
            qml.CNOT(wires=[0, 1])
            qml.expval(qml.PauliZ(0) @ qml.PauliZ(1))

        graph = qcut.tape_to_graph(tape)
        tape_out = qcut.graph_to_tape(graph)

        compare_tapes(tape, tape_out)
        assert len(tape_out.measurements) == 1

    def test_change_obs_wires(self):
        """Tests that the graph_to_tape function correctly swaps the wires of observables when
        the tape contains mid-circuit measurements"""

        with qml.tape.QuantumTape() as tape:
            qml.CNOT(wires=[0, 1])
            qcut.MeasureNode(wires=1)
            qcut.PrepareNode(wires=1)
            qml.CNOT(wires=[0, 1])
            qml.expval(qml.PauliZ(1))

        graph = qcut.tape_to_graph(tape)
        tape_out = qcut.graph_to_tape(graph)

        m = tape_out.measurements
        assert len(m) == 1
        assert m[0].wires == Wires([2])
        assert m[0].obs.name == "PauliZ"


class TestGetMeasurements:
    """Tests for the _get_measurements function"""

    def test_multiple_measurements_raises(self):
        """Tests if the function raises a ValueError when more than 1 fixed measurement is
        specified"""
        group = [qml.Identity(0)]
        meas = [qml.expval(qml.PauliX(1)), qml.expval(qml.PauliY(2))]

        with pytest.raises(ValueError, match="with a single output measurement"):
            qcut._get_measurements(group, meas)

    def test_non_expectation_raises(self):
        """Tests if the function raises a ValueError when the fixed measurement is not an
        expectation value"""
        group = [qml.Identity(0)]
        meas = [qml.var(qml.PauliX(1))]

        with pytest.raises(ValueError, match="with expectation value measurements"):
            qcut._get_measurements(group, meas)

    def test_no_measurements(self):
        """Tests if the function simply processes ``group`` into expectation values when an empty
        list of fixed measurements is provided"""
        group = [qml.Identity(0)]
        meas = []

        out = qcut._get_measurements(group, meas)

        assert len(out) == len(group)
        assert out[0].return_type is qml.measure.Expectation
        assert out[0].obs.name == "Identity"
        assert out[0].obs.wires[0] == 0

    def test_single_measurement(self):
        """Tests if the function behaves as expected for a typical example"""
        group = [qml.PauliX(0) @ qml.PauliZ(2), qml.PauliX(0)]
        meas = [qml.expval(qml.PauliZ(1))]

        out = qcut._get_measurements(group, meas)

        assert len(out) == 2
        assert [o.return_type for o in out] == [qml.measure.Expectation, qml.measure.Expectation]

        obs = [o.obs for o in out]

        assert obs[0].wires.tolist() == [1, 0, 2]
        assert obs[1].wires.tolist() == [1, 0]

        assert [o.name for o in obs[0].obs] == ["PauliZ", "PauliX", "PauliZ"]
        assert [o.name for o in obs[1].obs] == ["PauliZ", "PauliX"]


class TestExpandFragmentTapes:
    """
    Tests that fragment tapes are correctly expanded to all configurations
    """

    def test_expand_fragment_tapes(self):
        """
        Tests that a fragment tape expands correctly
        """

        with qml.tape.QuantumTape() as tape:
            qml.RX(0.432, wires=0)
            qml.RY(0.543, wires=1)
            qml.CNOT(wires=[0, 1])
            qml.RZ(0.240, wires=0)
            qml.RZ(0.133, wires=1)
            qml.WireCut(wires=1)
            qml.CNOT(wires=[1, 2])
            qml.RX(0.432, wires=1)
            qml.RY(0.543, wires=2)
            qml.expval(qml.PauliZ(wires=[0]) @ qml.PauliZ(wires=2))

        g = qcut.tape_to_graph(tape)
        qcut.replace_wire_cut_nodes(g)
        subgraphs, communication_graph = qcut.fragment_graph(g)
        tapes = [qcut.graph_to_tape(sg) for sg in subgraphs]

        fragment_configurations = [qcut.expand_fragment_tapes(tape) for tape in tapes]
        frag_tapes_meas = fragment_configurations[0][0]
        frag_tapes_prep = fragment_configurations[1][0]

        assert len(frag_tapes_meas) == 3
        assert len(frag_tapes_prep) == 4

        frag_meas_ops = [
            qml.RX(0.432, wires=[0]),
            qml.RY(0.543, wires=[1]),
            qml.CNOT(wires=[0, 1]),
            qml.RZ(0.24, wires=[0]),
            qml.RZ(0.133, wires=[1]),
        ]

        with qml.tape.QuantumTape() as tape_00:
            for op in frag_meas_ops:
                qml.apply(op)
            qml.expval(qml.PauliZ(wires=[0]) @ qml.Identity(wires=[1]))
            qml.expval(qml.PauliZ(wires=[0]) @ qml.PauliZ(wires=[1]))

        with qml.tape.QuantumTape() as tape_01:
            for op in frag_meas_ops:
                qml.apply(op)
            qml.expval(qml.PauliZ(wires=[0]) @ qml.PauliX(wires=[1]))

        with qml.tape.QuantumTape() as tape_02:
            for op in frag_meas_ops:
                qml.apply(op)
            qml.expval(qml.PauliZ(wires=[0]) @ qml.PauliY(wires=[1]))

        frag_meas_expected_tapes = [tape_00, tape_01, tape_02]

        frag_prep_ops = [qml.CNOT(wires=[1, 2]), qml.RX(0.432, wires=[1]), qml.RY(0.543, wires=[2])]

        with qml.tape.QuantumTape() as tape_10:
            qml.Identity(wires=[1])
            for op in frag_prep_ops:
                qml.apply(op)
            qml.expval(qml.PauliZ(wires=[2]))

        with qml.tape.QuantumTape() as tape_11:
            qml.PauliX(wires=[1])
            for op in frag_prep_ops:
                qml.apply(op)
            qml.expval(qml.PauliZ(wires=[2]))

        with qml.tape.QuantumTape() as tape_12:
            qml.Hadamard(wires=[1])
            for op in frag_prep_ops:
                qml.apply(op)
            qml.expval(qml.PauliZ(wires=[2]))

        with qml.tape.QuantumTape() as tape_13:
            qml.Hadamard(wires=[1])
            qml.S(wires=[1])
            for op in frag_prep_ops:
                qml.apply(op)
            qml.expval(qml.PauliZ(wires=[2]))

        frag_prep_expected_tapes = [tape_10, tape_11, tape_12, tape_13]

        for tape_meas, exp_tape_meas in zip(frag_tapes_meas, frag_meas_expected_tapes):
            compare_tapes(tape_meas, exp_tape_meas)

        for tape_prep, exp_tape_1 in zip(frag_tapes_prep, frag_prep_expected_tapes):
            compare_tapes(tape_prep, exp_tape_1)

    def test_multi_qubit_expansion_measurements(self):
        """
        Tests that a circuit with multiple MeasureNodes gives the correct
        measurements after expansion
        """

        with qml.tape.QuantumTape() as tape:
            qml.Hadamard(wires=[0])
            qml.RX(0.432, wires=[0])
            qml.RY(0.543, wires=[1])
            qml.CNOT(wires=[0, 1])
            qcut.MeasureNode(wires=[1])
            qcut.PrepareNode(wires=[2])
            qml.RZ(0.321, wires=[2])
            qml.CNOT(wires=[0, 2])
            qcut.MeasureNode(wires=[2])
            qcut.PrepareNode(wires=[3])
            qml.CNOT(wires=[0, 3])
            qml.expval(qml.PauliZ(wires=[0]))

        # Here we have a fragment tape containing 2 MeasureNode and
        # PrepareNode pairs. This give 3**2 = 9 groups of Pauli measurements
        # and 4**2 = 16 preparations and thus 9*16 = 144 tapes.
        fragment_configurations = qcut.expand_fragment_tapes(tape)
        frag_tapes = fragment_configurations[0]

        assert len(frag_tapes) == 144

        all_expected_groups = [
            [
                qml.expval(qml.PauliZ(wires=[0]) @ qml.Identity(wires=[1])),
                qml.expval(qml.PauliZ(wires=[0]) @ qml.PauliZ(wires=[2])),
                qml.expval(qml.PauliZ(wires=[0]) @ qml.PauliZ(wires=[1])),
                qml.expval(qml.PauliZ(wires=[0]) @ qml.PauliZ(wires=[1]) @ qml.PauliZ(wires=[2])),
            ],
            [
                qml.expval(qml.PauliZ(wires=[0]) @ qml.PauliX(wires=[2])),
                qml.expval(qml.PauliZ(wires=[0]) @ qml.PauliZ(wires=[1]) @ qml.PauliX(wires=[2])),
            ],
            [
                qml.expval(qml.PauliZ(wires=[0]) @ qml.PauliY(wires=[2])),
                qml.expval(qml.PauliZ(wires=[0]) @ qml.PauliZ(wires=[1]) @ qml.PauliY(wires=[2])),
            ],
            [
                qml.expval(qml.PauliZ(wires=[0]) @ qml.PauliX(wires=[1])),
                qml.expval(qml.PauliZ(wires=[0]) @ qml.PauliX(wires=[1]) @ qml.PauliZ(wires=[2])),
            ],
            [qml.expval(qml.PauliZ(wires=[0]) @ qml.PauliX(wires=[1]) @ qml.PauliX(wires=[2]))],
            [qml.expval(qml.PauliZ(wires=[0]) @ qml.PauliX(wires=[1]) @ qml.PauliY(wires=[2]))],
            [
                qml.expval(qml.PauliZ(wires=[0]) @ qml.PauliY(wires=[1])),
                qml.expval(qml.PauliZ(wires=[0]) @ qml.PauliY(wires=[1]) @ qml.PauliZ(wires=[2])),
            ],
            [qml.expval(qml.PauliZ(wires=[0]) @ qml.PauliY(wires=[1]) @ qml.PauliX(wires=[2]))],
            [qml.expval(qml.PauliZ(wires=[0]) @ qml.PauliY(wires=[1]) @ qml.PauliY(wires=[2]))],
        ]

        all_measurements = [tape.measurements for tape in frag_tapes]

        # The 9 unique measurements are repeated 16 times since there are 4**2
        # preparations. This list prepares the indexing.
        index_list = []
        for i in range(len(frag_tapes)):
            if i % 9 == 0:
                c = 0
            index_list.append((c, i))
            c += 1

        for exp_i, i in index_list:
            expected_group = all_expected_groups[exp_i]
            group = all_measurements[i]
            for measurement, expected_measurement in zip(expected_group, group):
                compare_measurements(measurement, expected_measurement)

    def test_multi_qubit_expansion_preparation(self):
        """
        Tests that a circuit with multiple PrepareNodes gives the correct
        preparation after expansion
        """

        with qml.tape.QuantumTape() as tape:
            qml.Hadamard(wires=[0])
            qml.RX(0.432, wires=[0])
            qml.RY(0.543, wires=[1])
            qml.CNOT(wires=[0, 1])
            qcut.MeasureNode(wires=[1])
            qcut.PrepareNode(wires=[2])
            qml.RZ(0.321, wires=[2])
            qml.CNOT(wires=[0, 2])
            qcut.MeasureNode(wires=[2])
            qcut.PrepareNode(wires=[3])
            qml.CNOT(wires=[0, 3])
            qml.expval(qml.PauliZ(wires=[0]))

        fragment_configurations = qcut.expand_fragment_tapes(tape)
        frag_tapes = fragment_configurations[0]

        prep_ops = [[qml.Identity], [qml.PauliX], [qml.Hadamard], [qml.Hadamard, qml.S]]
        prep_combos = list(product(prep_ops, prep_ops))
        expected_preps = [pc for pc in prep_combos for _ in range(9)]

        for ep, tape in zip(expected_preps, frag_tapes):
            wire2_ops = [op for op in tape.operations if op.wires == Wires(2)]
            wire3_ops = [op for op in tape.operations if op.wires == Wires(3)]

            wire2_exp = ep[0]
            wire3_exp = ep[1]

            wire2_prep_ops = wire2_ops[: len(wire2_exp)]
            wire3_prep_ops = wire3_ops[: len(wire2_exp)]

            for wire2_prep_op, wire2_exp_op in zip(wire2_prep_ops, wire2_exp):
                assert type(wire2_prep_op) == wire2_exp_op

            for wire3_prep_op, wire3_exp_op in zip(wire3_prep_ops, wire3_exp):
                assert type(wire3_prep_op) == wire3_exp_op

    def test_no_measure_node_observables(self):
        """
        Tests that a fragment with no MeasureNodes give the correct
        configurations
        """

        with qml.tape.QuantumTape() as frag:
            qml.RY(0.543, wires=[1])
            qcut.PrepareNode(wires=[0])
            qml.CNOT(wires=[0, 1])
            qml.RZ(0.24, wires=[0])
            qml.RZ(0.133, wires=[1])
            qml.expval(qml.PauliZ(wires=[0]))

        expanded_tapes, prep_nodes, meas_nodes = qcut.expand_fragment_tapes(frag)

        ops = [
            qml.CNOT(wires=[0, 1]),
            qml.RZ(0.24, wires=[0]),
            qml.RZ(0.133, wires=[1]),
            qml.expval(qml.PauliZ(wires=[0])),
        ]

        with qml.tape.QuantumTape() as config1:
            qml.RY(0.543, wires=[1])
            qml.Identity(wires=[0])
            for optr in ops:
                qml.apply(optr)

        with qml.tape.QuantumTape() as config2:
            qml.RY(0.543, wires=[1])
            qml.PauliX(wires=[0])
            for optr in ops:
                qml.apply(optr)

        with qml.tape.QuantumTape() as config3:
            qml.RY(0.543, wires=[1])
            qml.Hadamard(wires=[0])
            for optr in ops:
                qml.apply(optr)

        with qml.tape.QuantumTape() as config4:
            qml.RY(0.543, wires=[1])
            qml.Hadamard(wires=[0])
            qml.S(wires=[0])
            for optr in ops:
                qml.apply(optr)

        expected_configs = [config1, config2, config3, config4]

        for tape, config in zip(expanded_tapes, expected_configs):
            compare_tapes(tape, config)


class TestContractTensors:
    """Tests for the contract_tensors function"""

    t = [np.arange(4), np.arange(4, 8)]
    # make copies of nodes to ensure id comparisons work correctly
    m = [[qcut.MeasureNode(wires=0)], []]
    p = [[], [qcut.PrepareNode(wires=0)]]
    edge_dict = {"pair": (copy.copy(m)[0][0], copy.copy(p)[1][0])}
    g = MultiDiGraph([(0, 1, edge_dict)])
    expected_result = np.dot(*t)

    @pytest.mark.parametrize("use_opt_einsum", [False, True])
    def test_basic(self, use_opt_einsum):
        """Test that the correct answer is returned for a simple contraction scenario"""
        if use_opt_einsum:
            pytest.importorskip("opt_einsum")
        res = qcut.contract_tensors(self.t, self.g, self.p, self.m, use_opt_einsum=use_opt_einsum)

        assert np.allclose(res, self.expected_result)

    def test_fail_import(self, monkeypatch):
        """Test if an ImportError is raised when opt_einsum is requested but not installed"""

        with monkeypatch.context() as m:
            m.setitem(sys.modules, "opt_einsum", None)

            with pytest.raises(ImportError, match="The opt_einsum package is required"):
                qcut.contract_tensors(self.t, self.g, self.p, self.m, use_opt_einsum=True)

    def test_run_out_of_symbols(self, monkeypatch):
        """Test if a ValueError is raised when there are not enough symbols in the
        use_opt_einsum = False setting"""

        with monkeypatch.context() as m:
            m.setattr(string, "ascii_letters", "")
            with pytest.raises(ValueError, match="Set the use_opt_einsum argument to True"):
                qcut.contract_tensors(self.t, self.g, self.p, self.m, use_opt_einsum=False)

    params = [0.3, 0.5]

    expected_grad_0 = (
        np.cos(params[0]) * np.cos(params[1])
        + 2 * np.cos(params[0]) * np.sin(params[0]) * np.cos(params[1]) ** 2
        + 3 * np.cos(params[0]) * np.sin(params[0]) ** 2 * np.cos(params[1]) ** 3
    )
    expected_grad_1 = (
        -np.sin(params[0]) * np.sin(params[1])
        - 2 * np.sin(params[0]) ** 2 * np.sin(params[1]) * np.cos(params[1])
        - 3 * np.sin(params[0]) ** 3 * np.sin(params[1]) * np.cos(params[1]) ** 2
    )
    expected_grad = np.array([expected_grad_0, expected_grad_1])

    @pytest.mark.parametrize("use_opt_einsum", [True, False])
    def test_basic_grad_autograd(self, use_opt_einsum):
        """Test if the basic contraction is differentiable using the autograd interface"""
        if use_opt_einsum:
            pytest.importorskip("opt_einsum")

        def contract(params):
            t1 = np.asarray([np.sin(params[0]) ** i for i in range(4)])
            t2 = np.asarray([np.cos(params[1]) ** i for i in range(4)])
            t = [t1, t2]
            r = qcut.contract_tensors(t, self.g, self.p, self.m, use_opt_einsum=use_opt_einsum)
            return r

        params = np.array(self.params, requires_grad=True)
        grad = qml.grad(contract)(params)

        assert np.allclose(grad, self.expected_grad)

    @pytest.mark.usefixtures("skip_if_no_torch_support")
    @pytest.mark.parametrize("use_opt_einsum", [True, False])
    def test_basic_grad_torch(self, use_opt_einsum):
        """Test if the basic contraction is differentiable using the torch interface"""
        if use_opt_einsum:
            pytest.importorskip("opt_einsum")
        import torch

        params = torch.tensor(self.params, requires_grad=True)

        t1 = torch.stack([torch.sin(params[0]) ** i for i in range(4)])
        t2 = torch.stack([torch.cos(params[1]) ** i for i in range(4)])
        t = [t1, t2]
        r = qcut.contract_tensors(t, self.g, self.p, self.m, use_opt_einsum=use_opt_einsum)

        r.backward()
        grad = params.grad

        assert np.allclose(grad, self.expected_grad)

    @pytest.mark.usefixtures("skip_if_no_tf_support")
    @pytest.mark.parametrize("use_opt_einsum", [True, False])
    def test_basic_grad_tf(self, use_opt_einsum):
        """Test if the basic contraction is differentiable using the tf interface"""
        if use_opt_einsum:
            pytest.importorskip("opt_einsum")
        import tensorflow as tf

        params = tf.Variable(self.params)

        with tf.GradientTape() as tape:
            t1 = tf.stack([tf.sin(params[0]) ** i for i in range(4)])
            t2 = tf.stack([tf.cos(params[1]) ** i for i in range(4)])
            t = [t1, t2]
            r = qcut.contract_tensors(t, self.g, self.p, self.m, use_opt_einsum=use_opt_einsum)

        grad = tape.gradient(r, params)

        assert np.allclose(grad, self.expected_grad)

    @pytest.mark.usefixtures("skip_if_no_jax_support")
    @pytest.mark.parametrize("use_opt_einsum", [True, False])
    def test_basic_grad_jax(self, use_opt_einsum):
        """Test if the basic contraction is differentiable using the jax interface"""
        if use_opt_einsum:
            pytest.importorskip("opt_einsum")
        import jax
        from jax import numpy as np

        params = np.array(self.params)

        def contract(params):
            t1 = np.stack([np.sin(params[0]) ** i for i in range(4)])
            t2 = np.stack([np.cos(params[1]) ** i for i in range(4)])
            t = [t1, t2]
            r = qcut.contract_tensors(t, self.g, self.p, self.m, use_opt_einsum=use_opt_einsum)
            return r

        grad = jax.grad(contract)(params)

        assert np.allclose(grad, self.expected_grad)

    @pytest.mark.parametrize("use_opt_einsum", [True, False])
    def test_advanced(self, mocker, use_opt_einsum):
        """Test if the contraction works as expected for a more complicated example based
        upon the circuit:

        with qml.tape.QuantumTape() as tape:
            qml.QubitUnitary(np.eye(2 ** 3), wires=[0, 1, 2])
            qml.QubitUnitary(np.eye(2 ** 2), wires=[3, 4])

            qml.Barrier(wires=0)
            qml.WireCut(wires=[1, 2, 3])

            qml.QubitUnitary(np.eye(2 ** 1), wires=[0])
            qml.QubitUnitary(np.eye(2 ** 4), wires=[1, 2, 3, 4])

            qml.WireCut(wires=[1, 2, 3, 4])

            qml.QubitUnitary(np.eye(2 ** 3), wires=[0, 1, 2])
            qml.QubitUnitary(np.eye(2 ** 2), wires=[3, 4])
        """
        if use_opt_einsum:
            opt_einsum = pytest.importorskip("opt_einsum")
            spy = mocker.spy(opt_einsum, "contract")
        else:
            spy = mocker.spy(qml.math, "einsum")

        t = [
            np.arange(4**8).reshape((4,) * 8),
            np.arange(4**4).reshape((4,) * 4),
            np.arange(4**2).reshape((4,) * 2),
        ]
        m = [
            [
                qcut.MeasureNode(wires=3),
                qcut.MeasureNode(wires=1),
                qcut.MeasureNode(wires=2),
                qcut.MeasureNode(wires=3),
                qcut.MeasureNode(wires=4),
            ],
            [
                qcut.MeasureNode(wires=1),
                qcut.MeasureNode(wires=2),
            ],
            [],
        ]
        p = [
            [
                qcut.PrepareNode(wires=1),
                qcut.PrepareNode(wires=2),
                qcut.PrepareNode(wires=3),
            ],
            [
                qcut.PrepareNode(wires=1),
                qcut.PrepareNode(wires=2),
            ],
            [
                qcut.PrepareNode(wires=4),
                qcut.PrepareNode(wires=3),
            ],
        ]
        edges = [
            (0, 0, 0, {"pair": (m[0][0], p[0][2])}),
            (0, 1, 0, {"pair": (m[0][1], p[1][0])}),
            (0, 1, 1, {"pair": (m[0][2], p[1][1])}),
            (0, 2, 0, {"pair": (m[0][4], p[2][0])}),
            (0, 2, 1, {"pair": (m[0][3], p[2][1])}),
            (1, 0, 0, {"pair": (m[1][0], p[0][0])}),
            (1, 0, 1, {"pair": (m[1][1], p[0][1])}),
        ]
        g = MultiDiGraph(edges)

        res = qcut.contract_tensors(t, g, p, m, use_opt_einsum=use_opt_einsum)

        eqn = spy.call_args[0][0]
        expected_eqn = "abccdegf,deab,fg"

        assert eqn == expected_eqn
        assert np.allclose(res, np.einsum(eqn, *t))


class TestQCutProcessingFn:
    """Tests for the qcut_processing_fn and contained functions"""

    def test_to_tensors(self, monkeypatch):
        """Test that _to_tensors correctly reshapes the flat list of results into the original
        tensors according to the supplied prepare_nodes and measure_nodes. Uses a mock function
        for _process_tensor since we do not need to process the tensors."""
        prepare_nodes = [[None] * 3, [None] * 2, [None] * 1, [None] * 4]
        measure_nodes = [[None] * 2, [None] * 2, [None] * 3, [None] * 3]
        tensors = [
            np.arange(4**5).reshape((4,) * 5),
            np.arange(4**4).reshape((4,) * 4),
            np.arange(4**4).reshape((4,) * 4),
            np.arange(4**7).reshape((4,) * 7),
        ]
        results = np.concatenate([t.flatten() for t in tensors])

        def mock_process_tensor(r, np, nm):
            return qml.math.reshape(r, (4,) * (np + nm))

        with monkeypatch.context() as m:
            m.setattr(qcut, "_process_tensor", mock_process_tensor)
            tensors_out = qcut._to_tensors(results, prepare_nodes, measure_nodes)

        for t1, t2 in zip(tensors, tensors_out):
            assert np.allclose(t1, t2)

    def test_to_tensors_raises(self):
        """Tests if a ValueError is raised when a results vector is passed to _to_tensors with a
        size that is incompatible with the prepare_nodes and measure_nodes arguments"""
        prepare_nodes = [[None] * 3]
        measure_nodes = [[None] * 2]
        tensors = [np.arange(4**5).reshape((4,) * 5), np.arange(4)]
        results = np.concatenate([t.flatten() for t in tensors])

        with pytest.raises(ValueError, match="should be a flat list of length 1024"):
            qcut._to_tensors(results, prepare_nodes, measure_nodes)

    @pytest.mark.parametrize("interface", ["autograd.numpy", "tensorflow", "torch", "jax.numpy"])
    @pytest.mark.parametrize("n", [1, 2])
    def test_process_tensor(self, n, interface):
        """Test if the tensor returned by _process_tensor is equal to the expected value"""
        lib = pytest.importorskip(interface)

        U = unitary_group.rvs(2**n, random_state=1967)

        # First, create target process tensor
        basis = np.array([I, X, Y, Z]) / np.sqrt(2)
        prod_inp = itertools.product(range(4), repeat=n)
        prod_out = itertools.product(range(4), repeat=n)

        results = []

        # Calculates U_{ijkl} = Tr((b[k] x b[l]) U (b[i] x b[j]) U*)
        # See Sec. II. A. of https://arxiv.org/abs/1909.07534, below Eq. (2).
        for inp, out in itertools.product(prod_inp, prod_out):
            input = kron(*[basis[i] for i in inp])
            output = kron(*[basis[i] for i in out])
            results.append(np.trace(output @ U @ input @ U.conj().T))

        target_tensor = np.array(results).reshape((4,) * (2 * n))

        # Now, create the input results vector found from executing over the product of |0>, |1>,
        # |+>, |+i> inputs and using the grouped Pauli terms for measurements
        dev = qml.device("default.qubit", wires=n)

        @qml.qnode(dev)
        def f(state, measurement):
            qml.QubitStateVector(state, wires=range(n))
            qml.QubitUnitary(U, wires=range(n))
            return [qml.expval(qml.grouping.string_to_pauli_word(m)) for m in measurement]

        prod_inp = itertools.product(range(4), repeat=n)
        prod_out = qml.grouping.partition_pauli_group(n)

        results = []

        for inp, out in itertools.product(prod_inp, prod_out):
            input = kron(*[states_pure[i] for i in inp])
            results.append(f(input, out))

        results = qml.math.cast_like(np.concatenate(results), lib.ones(1))

        # Now apply _process_tensor
        tensor = qcut._process_tensor(results, n, n)
        assert np.allclose(tensor, target_tensor)

    @pytest.mark.parametrize("use_opt_einsum", [True, False])
    def test_qcut_processing_fn(self, use_opt_einsum):
        """Test if qcut_processing_fn returns the expected answer when applied to a simple circuit
        that is cut up into three fragments:
        0: ──RX(0.5)─|─RY(0.6)─|─RX(0.8)──┤ ⟨Z⟩
        """
        if use_opt_einsum:
            pytest.importorskip("opt_einsum")

        ### Find the expected result
        dev = qml.device("default.qubit", wires=1)

        @qml.qnode(dev)
        def f(x, y, z):
            qml.RX(x, wires=0)
            ### CUT HERE
            qml.RY(y, wires=0)
            ### CUT HERE
            qml.RX(z, wires=0)
            return qml.expval(qml.PauliZ(0))

        x, y, z = 0.5, 0.6, 0.8
        expected_result = f(x, y, z)

        ### Find the result using qcut_processing_fn

        meas_basis = [I, Z, X, Y]
        states = [np.outer(s, s.conj()) for s in states_pure]
        zero_proj = states[0]

        u1 = qml.RX.compute_matrix(x)
        u2 = qml.RY.compute_matrix(y)
        u3 = qml.RX.compute_matrix(z)
        t1 = np.array([np.trace(b @ u1 @ zero_proj @ u1.conj().T) for b in meas_basis])
        t2 = np.array([[np.trace(b @ u2 @ s @ u2.conj().T) for b in meas_basis] for s in states])
        t3 = np.array([np.trace(Z @ u3 @ s @ u3.conj().T) for s in states])

        res = [t1, t2.flatten(), t3]
        p = [[], [qcut.PrepareNode(wires=0)], [qcut.PrepareNode(wires=0)]]
        m = [[qcut.MeasureNode(wires=0)], [qcut.MeasureNode(wires=0)], []]

        edges = [
            (0, 1, 0, {"pair": (m[0][0], p[1][0])}),
            (1, 2, 0, {"pair": (m[1][0], p[2][0])}),
        ]
        g = MultiDiGraph(edges)

        result = qcut.qcut_processing_fn(res, g, p, m, use_opt_einsum=use_opt_einsum)
        assert np.allclose(result, expected_result)

    @pytest.mark.parametrize("use_opt_einsum", [True, False])
    def test_qcut_processing_fn_autograd(self, use_opt_einsum):
        """Test if qcut_processing_fn handles the gradient as expected in the autograd interface
        using a simple example"""
        if use_opt_einsum:
            pytest.importorskip("opt_einsum")

        x = np.array(0.9, requires_grad=True)

        def f(x):
            t1 = x * np.arange(4)
            t2 = x**2 * np.arange(16).reshape((4, 4))
            t3 = np.sin(x * np.pi / 2) * np.arange(4)

            res = [t1, t2.flatten(), t3]
            p = [[], [qcut.PrepareNode(wires=0)], [qcut.PrepareNode(wires=0)]]
            m = [[qcut.MeasureNode(wires=0)], [qcut.MeasureNode(wires=0)], []]

            edges = [
                (0, 1, 0, {"pair": (m[0][0], p[1][0])}),
                (1, 2, 0, {"pair": (m[1][0], p[2][0])}),
            ]
            g = MultiDiGraph(edges)

            return qcut.qcut_processing_fn(res, g, p, m, use_opt_einsum=use_opt_einsum)

        grad = qml.grad(f)(x)
        expected_grad = (
            3 * x**2 * np.sin(x * np.pi / 2) + x**3 * np.cos(x * np.pi / 2) * np.pi / 2
        ) * f(1)

        assert np.allclose(grad, expected_grad)

    @pytest.mark.parametrize("use_opt_einsum", [True, False])
    def test_qcut_processing_fn_tf(self, use_opt_einsum):
        """Test if qcut_processing_fn handles the gradient as expected in the TF interface
        using a simple example"""
        if use_opt_einsum:
            pytest.importorskip("opt_einsum")
        tf = pytest.importorskip("tensorflow")

        x = tf.Variable(0.9, dtype=tf.float64)

        def f(x):
            x = tf.cast(x, dtype=tf.float64)
            t1 = x * tf.range(4, dtype=tf.float64)
            t2 = x**2 * tf.range(16, dtype=tf.float64)
            t3 = tf.sin(x * np.pi / 2) * tf.range(4, dtype=tf.float64)

            res = [t1, t2, t3]
            p = [[], [qcut.PrepareNode(wires=0)], [qcut.PrepareNode(wires=0)]]
            m = [[qcut.MeasureNode(wires=0)], [qcut.MeasureNode(wires=0)], []]

            edges = [
                (0, 1, 0, {"pair": (m[0][0], p[1][0])}),
                (1, 2, 0, {"pair": (m[1][0], p[2][0])}),
            ]
            g = MultiDiGraph(edges)

            return qcut.qcut_processing_fn(res, g, p, m, use_opt_einsum=use_opt_einsum)

        with tf.GradientTape() as tape:
            res = f(x)

        grad = tape.gradient(res, x)
        expected_grad = (
            3 * x**2 * np.sin(x * np.pi / 2) + x**3 * np.cos(x * np.pi / 2) * np.pi / 2
        ) * f(1)

        assert np.allclose(grad, expected_grad)

    @pytest.mark.parametrize("use_opt_einsum", [True, False])
    def test_qcut_processing_fn_torch(self, use_opt_einsum):
        """Test if qcut_processing_fn handles the gradient as expected in the torch interface
        using a simple example"""
        if use_opt_einsum:
            pytest.importorskip("opt_einsum")
        torch = pytest.importorskip("torch")

        x = torch.tensor(0.9, requires_grad=True, dtype=torch.float64)

        def f(x):
            t1 = x * torch.arange(4)
            t2 = x**2 * torch.arange(16)
            t3 = torch.sin(x * np.pi / 2) * torch.arange(4)

            res = [t1, t2, t3]
            p = [[], [qcut.PrepareNode(wires=0)], [qcut.PrepareNode(wires=0)]]
            m = [[qcut.MeasureNode(wires=0)], [qcut.MeasureNode(wires=0)], []]

            edges = [
                (0, 1, 0, {"pair": (m[0][0], p[1][0])}),
                (1, 2, 0, {"pair": (m[1][0], p[2][0])}),
            ]
            g = MultiDiGraph(edges)

            return qcut.qcut_processing_fn(res, g, p, m, use_opt_einsum=use_opt_einsum)

        res = f(x)
        res.backward()
        grad = x.grad

        x_ = x.detach().numpy()
        f1 = f(torch.tensor(1, dtype=torch.float64))
        expected_grad = (
            3 * x_**2 * np.sin(x_ * np.pi / 2) + x_**3 * np.cos(x_ * np.pi / 2) * np.pi / 2
        ) * f1

        assert np.allclose(grad.detach().numpy(), expected_grad)

    @pytest.mark.parametrize("use_opt_einsum", [True, False])
    def test_qcut_processing_fn_jax(self, use_opt_einsum):
        """Test if qcut_processing_fn handles the gradient as expected in the jax interface
        using a simple example"""
        if use_opt_einsum:
            pytest.importorskip("opt_einsum")
        jax = pytest.importorskip("jax")
        jnp = pytest.importorskip("jax.numpy")

        x = jnp.array(0.9)

        def f(x):
            t1 = x * jnp.arange(4)
            t2 = x**2 * jnp.arange(16).reshape((4, 4))
            t3 = jnp.sin(x * np.pi / 2) * jnp.arange(4)

            res = [t1, t2.flatten(), t3]
            p = [[], [qcut.PrepareNode(wires=0)], [qcut.PrepareNode(wires=0)]]
            m = [[qcut.MeasureNode(wires=0)], [qcut.MeasureNode(wires=0)], []]

            edges = [
                (0, 1, 0, {"pair": (m[0][0], p[1][0])}),
                (1, 2, 0, {"pair": (m[1][0], p[2][0])}),
            ]
            g = MultiDiGraph(edges)

            return qcut.qcut_processing_fn(res, g, p, m, use_opt_einsum=use_opt_einsum)

        grad = jax.grad(f)(x)
        expected_grad = (
            3 * x**2 * np.sin(x * np.pi / 2) + x**3 * np.cos(x * np.pi / 2) * np.pi / 2
        ) * f(1)

        assert np.allclose(grad, expected_grad)


@pytest.mark.parametrize("use_opt_einsum", [True, False])
class TestCutCircuitTransform:
    """
    Tests for the cut_circuit transform
    """

    def test_simple_cut_circuit(self, mocker, use_opt_einsum):
        """
        Tests the full circuit cutting pipeline returns the correct value and
        gradient for a simple circuit using the `cut_circuit` transform.
        """

        dev = qml.device("default.qubit", wires=2)

        @qml.qnode(dev)
        def circuit(x):
            qml.RX(x, wires=0)
            qml.RY(0.543, wires=1)
            qml.WireCut(wires=0)
            qml.CNOT(wires=[0, 1])
            qml.RZ(0.240, wires=0)
            qml.RZ(0.133, wires=1)
            return qml.expval(qml.PauliZ(wires=[0]))

        spy = mocker.spy(qcut, "qcut_processing_fn")
        x = np.array(0.531, requires_grad=True)
        cut_circuit = qcut.cut_circuit(circuit, use_opt_einsum=use_opt_einsum)

        assert np.isclose(cut_circuit(x), float(circuit(x)))
        spy.assert_called_once()

        gradient = qml.grad(circuit)(x)
        cut_gradient = qml.grad(cut_circuit)(x)

        assert np.isclose(gradient, cut_gradient)

    def test_simple_cut_circuit_torch(self, use_opt_einsum):
        """
        Tests the full circuit cutting pipeline returns the correct value and
        gradient for a simple circuit using the `cut_circuit` transform with the torch interface.
        """
        torch = pytest.importorskip("torch")

        dev = qml.device("default.qubit", wires=2)

        @qml.qnode(dev, interface="torch")
        def circuit(x):
            qml.RX(x, wires=0)
            qml.RY(0.543, wires=1)
            qml.WireCut(wires=0)
            qml.CNOT(wires=[0, 1])
            qml.RZ(0.240, wires=0)
            qml.RZ(0.133, wires=1)
            return qml.expval(qml.PauliZ(wires=[0]))

        x = torch.tensor(0.531, requires_grad=True)
        cut_circuit = qcut.cut_circuit(circuit, use_opt_einsum=use_opt_einsum)

        res = cut_circuit(x)
        res_expected = circuit(x)
        assert np.isclose(res.detach().numpy(), res_expected.detach().numpy())

        res.backward()
        grad = x.grad.detach().numpy()

        x.grad = None
        res_expected.backward()
        grad_expected = x.grad.detach().numpy()

        assert np.isclose(grad, grad_expected)

    def test_simple_cut_circuit_tf(self, use_opt_einsum):
        """
        Tests the full circuit cutting pipeline returns the correct value and
        gradient for a simple circuit using the `cut_circuit` transform with the TF interface.
        """
        tf = pytest.importorskip("tensorflow")

        dev = qml.device("default.qubit", wires=2)

        @qml.qnode(dev, interface="tf")
        def circuit(x):
            qml.RX(x, wires=0)
            qml.RY(0.543, wires=1)
            qml.WireCut(wires=0)
            qml.CNOT(wires=[0, 1])
            qml.RZ(0.240, wires=0)
            qml.RZ(0.133, wires=1)
            return qml.expval(qml.PauliZ(wires=[0]))

        x = tf.Variable(0.531)
        cut_circuit = qcut.cut_circuit(circuit, use_opt_einsum=use_opt_einsum)

        with tf.GradientTape() as tape:
            res = cut_circuit(x)

        grad = tape.gradient(res, x)

        with tf.GradientTape() as tape:
            res_expected = circuit(x)

        grad_expected = tape.gradient(res_expected, x)

        assert np.isclose(res, res_expected)
        assert np.isclose(grad, grad_expected)

    def test_simple_cut_circuit_jax(self, use_opt_einsum):
        """
        Tests the full circuit cutting pipeline returns the correct value and
        gradient for a simple circuit using the `cut_circuit` transform with the Jax interface.
        """
        jax = pytest.importorskip("jax")
        import jax.numpy as jnp

        dev = qml.device("default.qubit", wires=2)

        @qml.qnode(dev, interface="jax")
        def circuit(x):
            qml.RX(x, wires=0)
            qml.RY(0.543, wires=1)
            qml.WireCut(wires=0)
            qml.CNOT(wires=[0, 1])
            qml.RZ(0.240, wires=0)
            qml.RZ(0.133, wires=1)
            return qml.expval(qml.PauliZ(wires=[0]))

        x = jnp.array(0.531)
        cut_circuit = qcut.cut_circuit(circuit, use_opt_einsum=use_opt_einsum)

        res = cut_circuit(x)
        res_expected = circuit(x)

        grad = jax.grad(cut_circuit)(x)
        grad_expected = jax.grad(circuit)(x)

        assert np.isclose(res, res_expected)
        assert np.isclose(grad, grad_expected)

    def test_with_mid_circuit_measurement(self, mocker, use_opt_einsum):
        """Tests the full circuit cutting pipeline returns the correct value and gradient for a
        circuit that contains mid-circuit measurements, using the `cut_circuit` transform."""
        dev = qml.device("default.qubit", wires=3)

        @qml.qnode(dev)
        def circuit(x):
            qml.RX(x, wires=0)
            qml.CNOT(wires=[0, 1])
            qml.WireCut(wires=1)
            qml.RX(np.sin(x) ** 2, wires=1)
            qml.CNOT(wires=[1, 2])
            qml.WireCut(wires=1)
            qml.CNOT(wires=[0, 1])
            return qml.expval(qml.PauliZ(0) @ qml.PauliZ(1))

        spy = mocker.spy(qcut, "qcut_processing_fn")
        x = np.array(0.531, requires_grad=True)
        cut_circuit = qcut.cut_circuit(circuit, use_opt_einsum=use_opt_einsum)

        assert np.isclose(cut_circuit(x), float(circuit(x)))
        spy.assert_called_once()

        gradient = qml.grad(circuit)(x)
        cut_gradient = qml.grad(cut_circuit)(x)

        assert np.isclose(gradient, cut_gradient)

<<<<<<< HEAD
    def test_simple_cut_circuit_torch(self, use_opt_einsum):
        """
        Tests the full circuit cutting pipeline returns the correct value and
        gradient for a simple circuit using the `cut_circuit` transform with the torch interface.
        """
        torch = pytest.importorskip("torch")

        dev = qml.device("default.qubit", wires=2)

        @qml.qnode(dev, interface="torch")
        def circuit(x):
            qml.RX(x, wires=0)
            qml.RY(0.543, wires=1)
            qml.WireCut(wires=0)
            qml.CNOT(wires=[0, 1])
            qml.RZ(0.240, wires=0)
            qml.RZ(0.133, wires=1)
            return qml.expval(qml.PauliZ(wires=[0]))

        x = torch.tensor(0.531, requires_grad=True)
        cut_circuit = qcut.cut_circuit(circuit, use_opt_einsum=use_opt_einsum)

        res = cut_circuit(x)
        res_expected = circuit(x)
        assert np.isclose(res.detach().numpy(), res_expected.detach().numpy())

        res.backward()
        grad = x.grad.detach().numpy()

        x.grad = None
        res_expected.backward()
        grad_expected = x.grad.detach().numpy()

        assert np.isclose(grad, grad_expected)

    def test_simple_cut_circuit_tf(self, use_opt_einsum):
        """
        Tests the full circuit cutting pipeline returns the correct value and
        gradient for a simple circuit using the `cut_circuit` transform with the TF interface.
        """
        tf = pytest.importorskip("tensorflow")

        dev = qml.device("default.qubit", wires=2)

        @qml.qnode(dev, interface="tf")
        def circuit(x):
            qml.RX(x, wires=0)
            qml.RY(0.543, wires=1)
            qml.WireCut(wires=0)
            qml.CNOT(wires=[0, 1])
            qml.RZ(0.240, wires=0)
            qml.RZ(0.133, wires=1)
            return qml.expval(qml.PauliZ(wires=[0]))

        x = tf.Variable(0.531)
        cut_circuit = qcut.cut_circuit(circuit, use_opt_einsum=use_opt_einsum)

        with tf.GradientTape() as tape:
            res = cut_circuit(x)

        grad = tape.gradient(res, x)

        with tf.GradientTape() as tape:
            res_expected = circuit(x)

        grad_expected = tape.gradient(res_expected, x)

        assert np.isclose(res, res_expected)
        assert np.isclose(grad, grad_expected)

    def test_simple_cut_circuit_jax(self, use_opt_einsum):
        """
        Tests the full circuit cutting pipeline returns the correct value and
        gradient for a simple circuit using the `cut_circuit` transform with the Jax interface.
        """
        jax = pytest.importorskip("jax")
        import jax.numpy as jnp

        dev = qml.device("default.qubit", wires=2)

        @qml.qnode(dev, interface="jax")
        def circuit(x):
            qml.RX(x, wires=0)
            qml.RY(0.543, wires=1)
            qml.WireCut(wires=0)
            qml.CNOT(wires=[0, 1])
            qml.RZ(0.240, wires=0)
            qml.RZ(0.133, wires=1)
            return qml.expval(qml.PauliZ(wires=[0]))

        x = jnp.array(0.531)
        cut_circuit = qcut.cut_circuit(circuit, use_opt_einsum=use_opt_einsum)

        res = cut_circuit(x)
        res_expected = circuit(x)

        grad = jax.grad(cut_circuit)(x)
        grad_expected = jax.grad(circuit)(x)

        assert np.isclose(res, res_expected)
        assert np.isclose(grad, grad_expected)

    def test_circuit_with_disconnected_components(self, use_opt_einsum, mocker):
        """Tests if a circuit that is fragmented into subcircuits such that some of the subcircuits
        are disconnected from the final terminal measurements is executed correctly"""
        dev = qml.device("default.qubit", wires=1)

        @qml.transforms.cut_circuit(use_opt_einsum=use_opt_einsum)
        @qml.qnode(dev, interface="jax")
        def circuit(x):
            qml.RX(x, wires=0)
            qml.RY(x**2, wires=1)
            return qml.expval(qml.PauliZ(wires=[0]))

        spy = mocker.spy(qcut, "contract_tensors")

        x = 0.4
        res = circuit(x)
        assert np.allclose(res, np.cos(x))
        assert len(spy.call_args[0][0]) == 1  # check number of tensors

=======
>>>>>>> 9c344f58

class TestCutStrategy:
    """Tests for class CutStrategy"""

    devs = [qml.device("default.qubit", wires=n) for n in [4, 6]]
    tape_dags = [qcut.tape_to_graph(t) for t in [tape, multi_cut_tape]]

    @pytest.mark.parametrize("devices", [None, 1, devs[0]])
    @pytest.mark.parametrize("imbalance_tolerance", [None, -1])
    @pytest.mark.parametrize("num_fragments_probed", [None, 0])
    def test_init_raises(self, devices, imbalance_tolerance, num_fragments_probed):
        """Test if ill-initialized instances throw errors."""

        if (
            isinstance(devices, qml.Device)
            and imbalance_tolerance is None
            and num_fragments_probed is None
        ):
            return  # skip the only valid combination

        with pytest.raises(ValueError):
            qcut.CutStrategy(
                devices=devices,
                num_fragments_probed=num_fragments_probed,
                imbalance_tolerance=imbalance_tolerance,
            )

    @pytest.mark.parametrize("devices", [devs[0], devs])
    @pytest.mark.parametrize("max_free_wires", [None, 3])
    @pytest.mark.parametrize("min_free_wires", [None, 2])
    @pytest.mark.parametrize("num_fragments_probed", [None, 2, (2, 4)])
    @pytest.mark.parametrize("imbalance_tolerance", [None, 0, 0.1])
    def test_init(
        self, devices, max_free_wires, min_free_wires, num_fragments_probed, imbalance_tolerance
    ):
        """Test the __post_init__ properly sets defaults based on provided info."""

        strategy = qcut.CutStrategy(
            devices=devices,
            max_free_wires=max_free_wires,
            num_fragments_probed=num_fragments_probed,
            imbalance_tolerance=imbalance_tolerance,
        )

        devices = [devices] if not isinstance(devices, list) else devices

        max_dev_wires = max((len(d.wires) for d in devices))
        assert strategy.max_free_wires == max_free_wires or max_dev_wires or min_free_wires
        assert strategy.min_free_wires == min_free_wires or max_free_wires or max_dev_wires
        assert strategy.imbalance_tolerance == imbalance_tolerance

        if num_fragments_probed is not None:
            assert (
                strategy.k_lower == num_fragments_probed
                if isinstance(num_fragments_probed, int)
                else min(num_fragments_probed)
            )
            assert (
                strategy.k_upper == num_fragments_probed
                if isinstance(num_fragments_probed, int)
                else max(num_fragments_probed)
            )
        else:
            assert strategy.k_lower is None
            assert strategy.k_upper is None

    @pytest.mark.parametrize("k", [4, 5, 6])
    @pytest.mark.parametrize("imbalance_tolerance", [None, 0, 0.1])
    def test_infer_wire_imbalance(self, k, imbalance_tolerance):
        """Test that the imbalance is correctly derived under simple circumstances."""

        num_wires = 10
        num_gates = 10
        free_wires = 3

        imbalance = qcut.CutStrategy._infer_imbalance(
            k=k,
            num_wires=num_wires,
            num_gates=num_gates,
            free_wires=free_wires,
            free_gates=1000,
            imbalance_tolerance=imbalance_tolerance,
        )

        avg_size = int(num_wires / k + 1 - 1e-7)
        if imbalance_tolerance is not None:
            assert imbalance <= imbalance_tolerance
        else:
            assert imbalance == free_wires / avg_size - 1

    @pytest.mark.parametrize("num_wires", [50, 10])
    def test_infer_wire_imbalance_raises(
        self,
        num_wires,
    ):
        """Test that the imbalance correctly raises."""

        k = 2
        num_gates = 50

        with pytest.raises(ValueError, match=f"`free_{'wires' if num_wires > 40 else 'gates'}`"):
            qcut.CutStrategy._infer_imbalance(
                k=k,
                num_wires=num_wires,
                num_gates=num_gates,
                free_wires=20,
                free_gates=20,
            )

    @pytest.mark.parametrize("devices", [devs[0], devs])
    @pytest.mark.parametrize("num_fragments_probed", [None, 4, (4, 6)])
    @pytest.mark.parametrize("imbalance_tolerance", [None, 0, 0.1])
    @pytest.mark.parametrize("tape_dag", tape_dags)
    def test_get_cut_kwargs(self, devices, num_fragments_probed, imbalance_tolerance, tape_dag):
        """Test that the cut kwargs can be derived."""

        strategy = qcut.CutStrategy(
            devices=devices,
            num_fragments_probed=num_fragments_probed,
            imbalance_tolerance=imbalance_tolerance,
        )

        all_cut_kwargs = strategy.get_cut_kwargs(tape_dag=tape_dag)

        assert all_cut_kwargs
        assert all("imbalance" in kwargs and "num_fragments" in kwargs for kwargs in all_cut_kwargs)
        if imbalance_tolerance is not None:
            assert all([kwargs["imbalance"] <= imbalance_tolerance for kwargs in all_cut_kwargs])

    @pytest.mark.parametrize(
        "num_fragments_probed", [1, qcut.CutStrategy.HIGH_NUM_FRAGMENTS + 1, (2, 100)]
    )
    def test_get_cut_kwargs_warnings(self, num_fragments_probed):
        """Test the 3 situations where the get_cut_kwargs pops out a warning."""
        strategy = qcut.CutStrategy(
            max_free_wires=2,
            num_fragments_probed=num_fragments_probed,
        )
        k = num_fragments_probed
        k_lower = k if isinstance(k, int) else k[0]
        assert strategy.k_lower == k_lower

        with pytest.warns(UserWarning):
            _ = strategy.get_cut_kwargs(self.tape_dags[1])

    @pytest.mark.parametrize("max_wires_by_fragment", [None, [2, 3]])
    @pytest.mark.parametrize("max_gates_by_fragment", [[20, 30], [20, 30, 40]])
    def test_by_fragment_sizes(self, max_wires_by_fragment, max_gates_by_fragment):
        """Test that the user provided by-fragment limits properly propagates."""
        strategy = qcut.CutStrategy(
            min_free_wires=2,
        )
        if (
            max_wires_by_fragment
            and max_gates_by_fragment
            and len(max_wires_by_fragment) != len(max_gates_by_fragment)
        ):
            with pytest.raises(ValueError):
                cut_kwargs = strategy.get_cut_kwargs(
                    self.tape_dags[1],
                    max_wires_by_fragment=max_wires_by_fragment,
                    max_gates_by_fragment=max_gates_by_fragment,
                )
            return

        cut_kwargs = strategy.get_cut_kwargs(
            self.tape_dags[1],
            max_wires_by_fragment=max_wires_by_fragment,
            max_gates_by_fragment=max_gates_by_fragment,
        )
        assert len(cut_kwargs) == 1

        cut_kwargs = cut_kwargs[0]
        assert cut_kwargs["num_fragments"] == len(max_wires_by_fragment or max_gates_by_fragment)

    @pytest.mark.parametrize("max_wires_by_fragment", [2, ["a", 3], [2, 3], None])
    @pytest.mark.parametrize("max_gates_by_fragment", [2, ["b", 30]])
    def test_validate_fragment_sizes(self, max_wires_by_fragment, max_gates_by_fragment):
        """Test that the user provided by-fragment limits has the right types."""
        with pytest.raises(ValueError):
            _ = qcut.CutStrategy._validate_input(
                max_wires_by_fragment=max_wires_by_fragment,
                max_gates_by_fragment=max_gates_by_fragment,
            )<|MERGE_RESOLUTION|>--- conflicted
+++ resolved
@@ -2071,109 +2071,6 @@
 
         assert np.isclose(gradient, cut_gradient)
 
-<<<<<<< HEAD
-    def test_simple_cut_circuit_torch(self, use_opt_einsum):
-        """
-        Tests the full circuit cutting pipeline returns the correct value and
-        gradient for a simple circuit using the `cut_circuit` transform with the torch interface.
-        """
-        torch = pytest.importorskip("torch")
-
-        dev = qml.device("default.qubit", wires=2)
-
-        @qml.qnode(dev, interface="torch")
-        def circuit(x):
-            qml.RX(x, wires=0)
-            qml.RY(0.543, wires=1)
-            qml.WireCut(wires=0)
-            qml.CNOT(wires=[0, 1])
-            qml.RZ(0.240, wires=0)
-            qml.RZ(0.133, wires=1)
-            return qml.expval(qml.PauliZ(wires=[0]))
-
-        x = torch.tensor(0.531, requires_grad=True)
-        cut_circuit = qcut.cut_circuit(circuit, use_opt_einsum=use_opt_einsum)
-
-        res = cut_circuit(x)
-        res_expected = circuit(x)
-        assert np.isclose(res.detach().numpy(), res_expected.detach().numpy())
-
-        res.backward()
-        grad = x.grad.detach().numpy()
-
-        x.grad = None
-        res_expected.backward()
-        grad_expected = x.grad.detach().numpy()
-
-        assert np.isclose(grad, grad_expected)
-
-    def test_simple_cut_circuit_tf(self, use_opt_einsum):
-        """
-        Tests the full circuit cutting pipeline returns the correct value and
-        gradient for a simple circuit using the `cut_circuit` transform with the TF interface.
-        """
-        tf = pytest.importorskip("tensorflow")
-
-        dev = qml.device("default.qubit", wires=2)
-
-        @qml.qnode(dev, interface="tf")
-        def circuit(x):
-            qml.RX(x, wires=0)
-            qml.RY(0.543, wires=1)
-            qml.WireCut(wires=0)
-            qml.CNOT(wires=[0, 1])
-            qml.RZ(0.240, wires=0)
-            qml.RZ(0.133, wires=1)
-            return qml.expval(qml.PauliZ(wires=[0]))
-
-        x = tf.Variable(0.531)
-        cut_circuit = qcut.cut_circuit(circuit, use_opt_einsum=use_opt_einsum)
-
-        with tf.GradientTape() as tape:
-            res = cut_circuit(x)
-
-        grad = tape.gradient(res, x)
-
-        with tf.GradientTape() as tape:
-            res_expected = circuit(x)
-
-        grad_expected = tape.gradient(res_expected, x)
-
-        assert np.isclose(res, res_expected)
-        assert np.isclose(grad, grad_expected)
-
-    def test_simple_cut_circuit_jax(self, use_opt_einsum):
-        """
-        Tests the full circuit cutting pipeline returns the correct value and
-        gradient for a simple circuit using the `cut_circuit` transform with the Jax interface.
-        """
-        jax = pytest.importorskip("jax")
-        import jax.numpy as jnp
-
-        dev = qml.device("default.qubit", wires=2)
-
-        @qml.qnode(dev, interface="jax")
-        def circuit(x):
-            qml.RX(x, wires=0)
-            qml.RY(0.543, wires=1)
-            qml.WireCut(wires=0)
-            qml.CNOT(wires=[0, 1])
-            qml.RZ(0.240, wires=0)
-            qml.RZ(0.133, wires=1)
-            return qml.expval(qml.PauliZ(wires=[0]))
-
-        x = jnp.array(0.531)
-        cut_circuit = qcut.cut_circuit(circuit, use_opt_einsum=use_opt_einsum)
-
-        res = cut_circuit(x)
-        res_expected = circuit(x)
-
-        grad = jax.grad(cut_circuit)(x)
-        grad_expected = jax.grad(circuit)(x)
-
-        assert np.isclose(res, res_expected)
-        assert np.isclose(grad, grad_expected)
-
     def test_circuit_with_disconnected_components(self, use_opt_einsum, mocker):
         """Tests if a circuit that is fragmented into subcircuits such that some of the subcircuits
         are disconnected from the final terminal measurements is executed correctly"""
@@ -2193,8 +2090,6 @@
         assert np.allclose(res, np.cos(x))
         assert len(spy.call_args[0][0]) == 1  # check number of tensors
 
-=======
->>>>>>> 9c344f58
 
 class TestCutStrategy:
     """Tests for class CutStrategy"""
