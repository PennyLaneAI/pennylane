--- conflicted
+++ resolved
@@ -545,7 +545,198 @@
             assert wire_label_in == wire_label_out == node.wires.tolist()[0]
 
 
-<<<<<<< HEAD
+class TestFragmentGraph:
+    """
+    Tests that a cut graph is fragmented into subgraphs correctly
+    """
+
+    def test_subgraphs_of_multi_wirecut(self):
+        """
+        Tests that the subgraphs of a graph with multiple wirecuts contain the
+        correct nodes and edges
+        """
+
+        g = qcut.tape_to_graph(multi_cut_tape)
+        qcut.replace_wire_cut_nodes(g)
+        subgraphs, communication_graph = qcut.fragment_graph(g)
+
+        assert len(subgraphs) == 4
+
+        sub_0_expected_nodes = [
+            (qcut.MeasureNode(wires=[0]), {"order": 2}),
+            (qml.RX(0.432, wires=[0]), {"order": 0}),
+        ]
+        sub_1_expected_nodes = [
+            (qml.RY(0.543, wires=["a"]), {"order": 1}),
+            (qcut.PrepareNode(wires=[0]), {"order": 2}),
+            (qcut.MeasureNode(wires=["a"]), {"order": 6}),
+            (qml.RZ(0.24, wires=[0]), {"order": 4}),
+            (qml.CNOT(wires=[0, "a"]), {"order": 3}),
+            (qml.expval(qml.PauliZ(wires=[0])), {"order": 13}),
+            (qml.RZ(0.133, wires=["a"]), {"order": 5}),
+        ]
+        sub_2_expected_nodes = [
+            (qml.RX(0.432, wires=["a"]), {"order": 8}),
+            (qcut.MeasureNode(wires=[2]), {"order": 9}),
+            (qcut.PrepareNode(wires=["a"]), {"order": 6}),
+            (qml.CNOT(wires=["a", 2]), {"order": 7}),
+        ]
+        sub_3_expected_nodes = [
+            (qml.CNOT(wires=[2, 3]), {"order": 10}),
+            (qml.RY(0.543, wires=[2]), {"order": 11}),
+            (qcut.PrepareNode(wires=[2]), {"order": 9}),
+            (qml.RZ(0.876, wires=[3]), {"order": 12}),
+        ]
+        expected_nodes = [
+            sub_0_expected_nodes,
+            sub_1_expected_nodes,
+            sub_2_expected_nodes,
+            sub_3_expected_nodes,
+        ]
+
+        sub_0_expected_edges = [
+            (qml.RX(0.432, wires=[0]), qcut.MeasureNode(wires=[0]), {"wire": 0})
+        ]
+        sub_1_expected_edges = [
+            (qcut.PrepareNode(wires=[0]), qml.CNOT(wires=[0, "a"]), {"wire": 0}),
+            (qml.RZ(0.24, wires=[0]), qml.expval(qml.PauliZ(wires=[0])), {"wire": 0}),
+            (qml.RZ(0.133, wires=["a"]), qcut.MeasureNode(wires=["a"]), {"wire": "a"}),
+            (qml.CNOT(wires=[0, "a"]), qml.RZ(0.24, wires=[0]), {"wire": 0}),
+            (qml.CNOT(wires=[0, "a"]), qml.RZ(0.133, wires=["a"]), {"wire": "a"}),
+            (qml.RY(0.543, wires=["a"]), qml.CNOT(wires=[0, "a"]), {"wire": "a"}),
+        ]
+        sub_2_expected_edges = [
+            (qcut.PrepareNode(wires=["a"]), qml.CNOT(wires=["a", 2]), {"wire": "a"}),
+            (qml.CNOT(wires=["a", 2]), qml.RX(0.432, wires=["a"]), {"wire": "a"}),
+            (qml.CNOT(wires=["a", 2]), qcut.MeasureNode(wires=[2]), {"wire": 2}),
+        ]
+        sub_3_expected_edges = [
+            (qcut.PrepareNode(wires=[2]), qml.CNOT(wires=[2, 3]), {"wire": 2}),
+            (qml.CNOT(wires=[2, 3]), qml.RY(0.543, wires=[2]), {"wire": 2}),
+            (qml.CNOT(wires=[2, 3]), qml.RZ(0.876, wires=[3]), {"wire": 3}),
+        ]
+        expected_edges = [
+            sub_0_expected_edges,
+            sub_1_expected_edges,
+            sub_2_expected_edges,
+            sub_3_expected_edges,
+        ]
+
+        for subgraph, expected_n in zip(subgraphs, expected_nodes):
+            compare_fragment_nodes(list(subgraph.nodes(data=True)), expected_n)
+
+        for subgraph, expected_e in zip(subgraphs, expected_edges):
+            compare_fragment_edges(list(subgraph.edges(data=True)), expected_e)
+
+    def test_communication_graph(self):
+        """
+        Tests that the communication graph contains the correct nodes and edges
+        """
+
+        g = qcut.tape_to_graph(multi_cut_tape)
+        qcut.replace_wire_cut_nodes(g)
+        subgraphs, communication_graph = qcut.fragment_graph(g)
+
+        assert list(communication_graph.nodes) == list(range(4))
+
+        expected_edge_data = [
+            (0, 1, {"pair": (qcut.MeasureNode(wires=[0]), qcut.PrepareNode(wires=[0]))}),
+            (1, 2, {"pair": (qcut.MeasureNode(wires=["a"]), qcut.PrepareNode(wires=["a"]))}),
+            (2, 3, {"pair": (qcut.MeasureNode(wires=[2]), qcut.PrepareNode(wires=[2]))}),
+        ]
+        edge_data = list(communication_graph.edges(data=True))
+
+        for edge, exp_edge in zip(edge_data, expected_edge_data):
+            assert edge[0] == exp_edge[0]
+            assert edge[1] == exp_edge[1]
+
+            for node, exp_node in zip(edge[2]["pair"], exp_edge[2]["pair"]):
+                assert node.name == exp_node.name
+                assert node.wires.tolist() == exp_node.wires.tolist()
+
+    def test_fragment_wirecut_first_and_last(self):
+        """
+        Tests a circuit with wirecut at the start and end is fragmented
+        correctly
+        """
+
+        with qml.tape.QuantumTape() as tape:
+            qml.WireCut(wires=0)
+            qml.RX(0.432, wires=0)
+            qml.RY(0.543, wires="a")
+            qml.WireCut(wires="a")
+
+        g = qcut.tape_to_graph(tape)
+        qcut.replace_wire_cut_nodes(g)
+        subgraphs, communication_graph = qcut.fragment_graph(g)
+
+        sub_0_expected_nodes = [
+            (qcut.PrepareNode(wires=[0]), {"order": 0}),
+            (qml.RX(0.432, wires=[0]), {"order": 1}),
+        ]
+        sub_1_expected_nodes = [
+            (qcut.MeasureNode(wires=["a"]), {"order": 3}),
+            (qml.RY(0.543, wires=["a"]), {"order": 2}),
+        ]
+        sub_2_expected_nodes = [(qcut.MeasureNode(wires=[0]), {"order": 0})]
+        sub_3_expected_nodes = [(qcut.PrepareNode(wires=["a"]), {"order": 3})]
+
+        expected_nodes = [
+            sub_0_expected_nodes,
+            sub_1_expected_nodes,
+            sub_2_expected_nodes,
+            sub_3_expected_nodes,
+        ]
+
+        sub_0_expected_edges = [
+            (qcut.PrepareNode(wires=[0]), qml.RX(0.432, wires=[0]), {"wire": 0})
+        ]
+        sub_1_expected_edges = [
+            (qml.RY(0.543, wires=["a"]), qcut.MeasureNode(wires=["a"]), {"wire": "a"})
+        ]
+        sub_2_expected_edges = []
+        sub_3_expected_edges = []
+
+        expected_edges = [
+            sub_0_expected_edges,
+            sub_1_expected_edges,
+            sub_2_expected_edges,
+            sub_3_expected_edges,
+        ]
+
+        for subgraph, expected_n in zip(subgraphs, expected_nodes):
+            compare_fragment_nodes(list(subgraph.nodes(data=True)), expected_n)
+
+        for subgraph, expected_e in zip(subgraphs, expected_edges):
+            compare_fragment_edges(list(subgraph.edges(data=True)), expected_e)
+
+    def test_communication_graph_persistence(self):
+        """
+        Tests that when `fragment_graph` is repeatedly applied the
+        communication graph is the same each time.
+        """
+
+        with qml.tape.QuantumTape() as tape:
+            qml.RX(0.432, wires=0)
+            qml.RY(0.543, wires=1)
+            qml.CNOT(wires=[0, 1])
+            qml.RZ(0.240, wires=0)
+            qml.RZ(0.133, wires=1)
+            qml.WireCut(wires=1)
+            qml.CNOT(wires=[1, 2])
+            qml.RX(0.432, wires=1)
+            qml.RY(0.543, wires=2)
+            qml.expval(qml.PauliZ(wires=[0]))
+
+        g = qcut.tape_to_graph(tape)
+        qcut.replace_wire_cut_nodes(g)
+        subgraphs_0, communication_graph_0 = qcut.fragment_graph(g)
+        subgraphs_1, communication_graph_1 = qcut.fragment_graph(g)
+
+        assert communication_graph_0.nodes == communication_graph_1.nodes
+        assert communication_graph_0.edges == communication_graph_1.edges
+
+
 class TestContractTensors:
     """Tests for the contract_tensors function"""
 
@@ -754,196 +945,4 @@
         expected_eqn = "abccdegf,deab,fg"
 
         assert eqn == expected_eqn
-        assert np.allclose(res, np.einsum(eqn, *t))
-=======
-class TestFragmentGraph:
-    """
-    Tests that a cut graph is fragmented into subgraphs correctly
-    """
-
-    def test_subgraphs_of_multi_wirecut(self):
-        """
-        Tests that the subgraphs of a graph with multiple wirecuts contain the
-        correct nodes and edges
-        """
-
-        g = qcut.tape_to_graph(multi_cut_tape)
-        qcut.replace_wire_cut_nodes(g)
-        subgraphs, communication_graph = qcut.fragment_graph(g)
-
-        assert len(subgraphs) == 4
-
-        sub_0_expected_nodes = [
-            (qcut.MeasureNode(wires=[0]), {"order": 2}),
-            (qml.RX(0.432, wires=[0]), {"order": 0}),
-        ]
-        sub_1_expected_nodes = [
-            (qml.RY(0.543, wires=["a"]), {"order": 1}),
-            (qcut.PrepareNode(wires=[0]), {"order": 2}),
-            (qcut.MeasureNode(wires=["a"]), {"order": 6}),
-            (qml.RZ(0.24, wires=[0]), {"order": 4}),
-            (qml.CNOT(wires=[0, "a"]), {"order": 3}),
-            (qml.expval(qml.PauliZ(wires=[0])), {"order": 13}),
-            (qml.RZ(0.133, wires=["a"]), {"order": 5}),
-        ]
-        sub_2_expected_nodes = [
-            (qml.RX(0.432, wires=["a"]), {"order": 8}),
-            (qcut.MeasureNode(wires=[2]), {"order": 9}),
-            (qcut.PrepareNode(wires=["a"]), {"order": 6}),
-            (qml.CNOT(wires=["a", 2]), {"order": 7}),
-        ]
-        sub_3_expected_nodes = [
-            (qml.CNOT(wires=[2, 3]), {"order": 10}),
-            (qml.RY(0.543, wires=[2]), {"order": 11}),
-            (qcut.PrepareNode(wires=[2]), {"order": 9}),
-            (qml.RZ(0.876, wires=[3]), {"order": 12}),
-        ]
-        expected_nodes = [
-            sub_0_expected_nodes,
-            sub_1_expected_nodes,
-            sub_2_expected_nodes,
-            sub_3_expected_nodes,
-        ]
-
-        sub_0_expected_edges = [
-            (qml.RX(0.432, wires=[0]), qcut.MeasureNode(wires=[0]), {"wire": 0})
-        ]
-        sub_1_expected_edges = [
-            (qcut.PrepareNode(wires=[0]), qml.CNOT(wires=[0, "a"]), {"wire": 0}),
-            (qml.RZ(0.24, wires=[0]), qml.expval(qml.PauliZ(wires=[0])), {"wire": 0}),
-            (qml.RZ(0.133, wires=["a"]), qcut.MeasureNode(wires=["a"]), {"wire": "a"}),
-            (qml.CNOT(wires=[0, "a"]), qml.RZ(0.24, wires=[0]), {"wire": 0}),
-            (qml.CNOT(wires=[0, "a"]), qml.RZ(0.133, wires=["a"]), {"wire": "a"}),
-            (qml.RY(0.543, wires=["a"]), qml.CNOT(wires=[0, "a"]), {"wire": "a"}),
-        ]
-        sub_2_expected_edges = [
-            (qcut.PrepareNode(wires=["a"]), qml.CNOT(wires=["a", 2]), {"wire": "a"}),
-            (qml.CNOT(wires=["a", 2]), qml.RX(0.432, wires=["a"]), {"wire": "a"}),
-            (qml.CNOT(wires=["a", 2]), qcut.MeasureNode(wires=[2]), {"wire": 2}),
-        ]
-        sub_3_expected_edges = [
-            (qcut.PrepareNode(wires=[2]), qml.CNOT(wires=[2, 3]), {"wire": 2}),
-            (qml.CNOT(wires=[2, 3]), qml.RY(0.543, wires=[2]), {"wire": 2}),
-            (qml.CNOT(wires=[2, 3]), qml.RZ(0.876, wires=[3]), {"wire": 3}),
-        ]
-        expected_edges = [
-            sub_0_expected_edges,
-            sub_1_expected_edges,
-            sub_2_expected_edges,
-            sub_3_expected_edges,
-        ]
-
-        for subgraph, expected_n in zip(subgraphs, expected_nodes):
-            compare_fragment_nodes(list(subgraph.nodes(data=True)), expected_n)
-
-        for subgraph, expected_e in zip(subgraphs, expected_edges):
-            compare_fragment_edges(list(subgraph.edges(data=True)), expected_e)
-
-    def test_communication_graph(self):
-        """
-        Tests that the communication graph contains the correct nodes and edges
-        """
-
-        g = qcut.tape_to_graph(multi_cut_tape)
-        qcut.replace_wire_cut_nodes(g)
-        subgraphs, communication_graph = qcut.fragment_graph(g)
-
-        assert list(communication_graph.nodes) == list(range(4))
-
-        expected_edge_data = [
-            (0, 1, {"pair": (qcut.MeasureNode(wires=[0]), qcut.PrepareNode(wires=[0]))}),
-            (1, 2, {"pair": (qcut.MeasureNode(wires=["a"]), qcut.PrepareNode(wires=["a"]))}),
-            (2, 3, {"pair": (qcut.MeasureNode(wires=[2]), qcut.PrepareNode(wires=[2]))}),
-        ]
-        edge_data = list(communication_graph.edges(data=True))
-
-        for edge, exp_edge in zip(edge_data, expected_edge_data):
-            assert edge[0] == exp_edge[0]
-            assert edge[1] == exp_edge[1]
-
-            for node, exp_node in zip(edge[2]["pair"], exp_edge[2]["pair"]):
-                assert node.name == exp_node.name
-                assert node.wires.tolist() == exp_node.wires.tolist()
-
-    def test_fragment_wirecut_first_and_last(self):
-        """
-        Tests a circuit with wirecut at the start and end is fragmented
-        correctly
-        """
-
-        with qml.tape.QuantumTape() as tape:
-            qml.WireCut(wires=0)
-            qml.RX(0.432, wires=0)
-            qml.RY(0.543, wires="a")
-            qml.WireCut(wires="a")
-
-        g = qcut.tape_to_graph(tape)
-        qcut.replace_wire_cut_nodes(g)
-        subgraphs, communication_graph = qcut.fragment_graph(g)
-
-        sub_0_expected_nodes = [
-            (qcut.PrepareNode(wires=[0]), {"order": 0}),
-            (qml.RX(0.432, wires=[0]), {"order": 1}),
-        ]
-        sub_1_expected_nodes = [
-            (qcut.MeasureNode(wires=["a"]), {"order": 3}),
-            (qml.RY(0.543, wires=["a"]), {"order": 2}),
-        ]
-        sub_2_expected_nodes = [(qcut.MeasureNode(wires=[0]), {"order": 0})]
-        sub_3_expected_nodes = [(qcut.PrepareNode(wires=["a"]), {"order": 3})]
-
-        expected_nodes = [
-            sub_0_expected_nodes,
-            sub_1_expected_nodes,
-            sub_2_expected_nodes,
-            sub_3_expected_nodes,
-        ]
-
-        sub_0_expected_edges = [
-            (qcut.PrepareNode(wires=[0]), qml.RX(0.432, wires=[0]), {"wire": 0})
-        ]
-        sub_1_expected_edges = [
-            (qml.RY(0.543, wires=["a"]), qcut.MeasureNode(wires=["a"]), {"wire": "a"})
-        ]
-        sub_2_expected_edges = []
-        sub_3_expected_edges = []
-
-        expected_edges = [
-            sub_0_expected_edges,
-            sub_1_expected_edges,
-            sub_2_expected_edges,
-            sub_3_expected_edges,
-        ]
-
-        for subgraph, expected_n in zip(subgraphs, expected_nodes):
-            compare_fragment_nodes(list(subgraph.nodes(data=True)), expected_n)
-
-        for subgraph, expected_e in zip(subgraphs, expected_edges):
-            compare_fragment_edges(list(subgraph.edges(data=True)), expected_e)
-
-    def test_communication_graph_persistence(self):
-        """
-        Tests that when `fragment_graph` is repeatedly applied the
-        communication graph is the same each time.
-        """
-
-        with qml.tape.QuantumTape() as tape:
-            qml.RX(0.432, wires=0)
-            qml.RY(0.543, wires=1)
-            qml.CNOT(wires=[0, 1])
-            qml.RZ(0.240, wires=0)
-            qml.RZ(0.133, wires=1)
-            qml.WireCut(wires=1)
-            qml.CNOT(wires=[1, 2])
-            qml.RX(0.432, wires=1)
-            qml.RY(0.543, wires=2)
-            qml.expval(qml.PauliZ(wires=[0]))
-
-        g = qcut.tape_to_graph(tape)
-        qcut.replace_wire_cut_nodes(g)
-        subgraphs_0, communication_graph_0 = qcut.fragment_graph(g)
-        subgraphs_1, communication_graph_1 = qcut.fragment_graph(g)
-
-        assert communication_graph_0.nodes == communication_graph_1.nodes
-        assert communication_graph_0.edges == communication_graph_1.edges
->>>>>>> c6d5cc4d
+        assert np.allclose(res, np.einsum(eqn, *t))