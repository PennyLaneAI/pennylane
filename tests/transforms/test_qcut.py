# Copyright 2022 Xanadu Quantum Technologies Inc.

# Licensed under the Apache License, Version 2.0 (the "License");
# you may not use this file except in compliance with the License.
# You may obtain a copy of the License at
#
#     http://www.apache.org/licenses/LICENSE-2.0
#
# Unless required by applicable law or agreed to in writing, software
# distributed under the License is distributed on an "AS IS" BASIS,
# WITHOUT WARRANTIES OR CONDITIONS OF ANY KIND, either express or implied.
# See the License for the specific language governing permissions and
# limitations under the License.
"""
Unit tests for the `pennylane.qcut` package.
"""
import copy
import itertools
import string
import sys
from itertools import product

import pytest
from flaky import flaky
from networkx import MultiDiGraph, number_of_selfloops
from scipy.stats import unitary_group

import pennylane as qml
from pennylane import numpy as np
from pennylane.transforms import qcut
from pennylane.wires import Wires

I, X, Y, Z = (
    np.eye(2),
    qml.PauliX.compute_matrix(),
    qml.PauliY.compute_matrix(),
    qml.PauliZ.compute_matrix(),
)

states_pure = [
    np.array([1, 0]),
    np.array([0, 1]),
    np.array([1, 1]) / np.sqrt(2),
    np.array([1, 1j]) / np.sqrt(2),
]

with qml.tape.QuantumTape() as tape:
    qml.RX(0.432, wires=0)
    qml.RY(0.543, wires="a")
    qml.CNOT(wires=[0, "a"])
    qml.CRZ(0.5, wires=["a", 0])
    qml.RZ(0.240, wires=0)
    qml.RZ(0.133, wires="a")
    qml.expval(qml.PauliZ(wires=[0]))

with qml.tape.QuantumTape() as multi_cut_tape:
    qml.RX(0.432, wires=0)
    qml.RY(0.543, wires="a")
    qml.WireCut(wires=0)
    qml.CNOT(wires=[0, "a"])
    qml.RZ(0.240, wires=0)
    qml.RZ(0.133, wires="a")
    qml.WireCut(wires="a")
    qml.CNOT(wires=["a", 2])
    qml.RX(0.432, wires="a")
    qml.WireCut(wires=2)
    qml.CNOT(wires=[2, 3])
    qml.RY(0.543, wires=2)
    qml.RZ(0.876, wires=3)
    qml.expval(qml.PauliZ(wires=[0]) @ qml.PauliZ(wires=[3]))


def kron(*args):
    """Multi-argument kronecker product"""
    if len(args) == 1:
        return args[0]
    if len(args) == 2:
        return np.kron(args[0], args[1])
    else:
        return np.kron(args[0], kron(*args[1:]))


# tape containing mid-circuit measurements
with qml.tape.QuantumTape() as mcm_tape:
    qml.Hadamard(wires=0)
    qml.RX(0.432, wires=0)
    qml.RY(0.543, wires=1)
    qml.CNOT(wires=[0, 1])
    qml.WireCut(wires=1)
    qml.CNOT(wires=[1, 2])
    qml.WireCut(wires=1)
    qml.RZ(0.321, wires=1)
    qml.CNOT(wires=[0, 1])
    qml.Hadamard(wires=2)
    qml.WireCut(wires=1)
    qml.CNOT(wires=[1, 2])
    qml.WireCut(wires=1)
    qml.CNOT(wires=[0, 1])
    qml.expval(qml.PauliZ(wires=[0]))


def compare_nodes(nodes, expected_wires, expected_names):
    """Helper function to compare nodes of directed multigraph"""

    for node, exp_wire in zip(nodes, expected_wires):
        assert node.wires.tolist() == exp_wire

    for node, exp_name in zip(nodes, expected_names):
        assert node.name == exp_name


def compare_fragment_nodes(node_data, expected_data):
    """Helper function to compare nodes of fragment graphs"""
    assert len(node_data) == len(expected_data)
    expected = [(exp_data[0].name, exp_data[0].wires, exp_data[1]) for exp_data in expected_data]

    for data in node_data:
        # The exact ordering of node_data varies on each call
        assert (data[0].name, data[0].wires, data[1]) in expected


def compare_fragment_edges(edge_data, expected_data):
    """Helper function to compare fragment edges"""
    assert len(edge_data) == len(expected_data)
    expected = [(exp_data[0].name, exp_data[1].name, exp_data[2]) for exp_data in expected_data]

    for data in edge_data:
        # The exact ordering of edge_data varies on each call
        assert (data[0].name, data[1].name, data[2]) in expected


def compare_tapes(tape, expected_tape):
    """
    Helper function to compare tapes
    """

    assert set(tape.wires) == set(expected_tape.wires)
    assert tape.get_parameters() == expected_tape.get_parameters()

    for op, exp_op in zip(tape.operations, expected_tape.operations):
        if (
            op.name == "PrepareNode"
        ):  # The exact ordering of PrepareNodes w.r.t wires varies on each call
            assert exp_op.name == "PrepareNode"
        else:
            assert op.name == exp_op.name
            assert op.wires.tolist() == exp_op.wires.tolist()

    for meas, exp_meas in zip(tape.measurements, expected_tape.measurements):
        assert meas.return_type.name == exp_meas.return_type.name
        assert meas.obs.name == exp_meas.obs.name
        assert meas.wires.tolist() == exp_meas.wires.tolist()


def compare_measurements(meas1, meas2):
    """
    Helper function to compare measurements
    """
    assert meas1.return_type.name == meas2.return_type.name
    obs1 = meas1.obs
    obs2 = meas2.obs
    assert np.array(obs1.name == obs2.name).all()
    assert obs1.wires.tolist() == obs2.wires.tolist()


def test_node_ids(monkeypatch):
    """
    Tests that the `MeasureNode` and `PrepareNode` return the correct id
    """
    with monkeypatch.context() as m:
        m.setattr("uuid.uuid4", lambda: "some_string")

        mn = qcut.MeasureNode(wires=0)
        pn = qcut.PrepareNode(wires=0)

        assert mn.id == "some_string"
        assert pn.id == "some_string"


class TestTapeToGraph:
    """
    Tests conversion of tapes to graph representations that are amenable to
    partitioning algorithms for circuit cutting
    """

    def test_converted_graph_nodes(self):
        """
        Tests that the conversion of a tape gives a graph containing the
        expected nodes
        """

        g = qcut.tape_to_graph(tape)
        nodes = list(g.nodes)

        ops = tape.operations

        assert len(nodes) == len(ops) + len(tape.observables)
        for op, node in zip(ops, nodes[:-1]):
            assert op == node
        assert tape.observables[0] == nodes[-1].obs

    def test_converted_graph_edges(self):
        """
        Tests that the conversion of a tape gives a graph containing the
        expected edges
        """
        g = qcut.tape_to_graph(tape)
        edges = list(g.edges)

        num_wires_connecting_gates = 7
        assert len(edges) == num_wires_connecting_gates

        ops = tape.operations

        expected_edge_connections = [
            (ops[0], ops[2], 0),
            (ops[1], ops[2], 0),
            (ops[2], ops[3], 0),
            (ops[2], ops[3], 1),
            (ops[3], ops[4], 0),
            (ops[3], ops[5], 0),
            (ops[4], tape.measurements[0], 0),
        ]

        for edge, expected_edge in zip(edges, expected_edge_connections):
            assert edge == expected_edge

    def test_node_order_attribute(self):
        """
        Tests that the converted nodes contain the correct order attribute
        """

        g = qcut.tape_to_graph(tape)
        node_data = list(g.nodes(data=True))

        expected_node_order = [
            {"order": 0},
            {"order": 1},
            {"order": 2},
            {"order": 3},
            {"order": 4},
            {"order": 5},
        ]

        for data, expected_order in zip(node_data, expected_node_order):
            assert data[-1] == expected_order

    def test_edge_wire_attribute(self):
        """
        Tests that the converted edges contain the correct wire attribute
        """

        g = qcut.tape_to_graph(tape)
        edge_data = list(g.edges(data=True))

        expected_edge_wires = [
            {"wire": 0},
            {"wire": "a"},
            {"wire": "a"},
            {"wire": 0},
            {"wire": 0},
            {"wire": "a"},
            {"wire": 0},
        ]

        for data, expected_wire in zip(edge_data, expected_edge_wires):
            assert data[-1] == expected_wire

    @pytest.mark.parametrize(
        "obs,expected_obs",
        [
            (
                qml.PauliZ(0) @ qml.PauliZ(2),
                [qml.expval(qml.PauliZ(wires=[0])), qml.expval(qml.PauliZ(wires=[2]))],
            ),
            (
                qml.Projector([0, 1], wires=[0, 1]),
                [qml.expval(qml.Projector([0, 1], wires=[0, 1]))],
            ),
            (
                qml.Hamiltonian([1, 2], [qml.PauliZ(1), qml.PauliZ(2) @ qml.PauliX(0)]),
                [
                    qml.expval(
                        qml.Hamiltonian([1, 2], [qml.PauliZ(1), qml.PauliZ(2) @ qml.PauliX(0)])
                    )
                ],
            ),
            (
                qml.Hermitian(np.array([[1, 0], [0, -1]]), wires=[0]),
                [qml.expval(qml.Hermitian(np.array([[1, 0], [0, -1]]), wires=[0]))],
            ),
            (
                qml.Projector([0, 1], wires=[0, 1]) @ qml.Projector([1, 0], wires=[0, 2]),
                [
                    qml.expval(qml.Projector([0, 1], wires=[0, 1])),
                    qml.expval(qml.Projector([1, 0], wires=[0, 2])),
                ],
            ),
        ],
    )
    def test_observable_conversion(self, obs, expected_obs):
        """
        Tests that a variety of observables in a tape are correctly converted to
        observables contained within the graph nodes
        """

        with qml.tape.QuantumTape() as tape:
            qml.RX(0.432, wires=0)
            qml.RY(0.543, wires=2)
            qml.CNOT(wires=[0, 1])
            qml.RZ(0.240, wires=0)
            qml.RZ(0.133, wires=1)
            qml.expval(obs)

        g = qcut.tape_to_graph(tape)
        nodes = list(g.nodes)

        node_observables = [node for node in nodes if hasattr(node, "return_type")]

        for node_obs, exp_obs in zip(node_observables, expected_obs):
            assert node_obs.wires == exp_obs.wires
            assert node_obs.obs.name == exp_obs.obs.name

    @pytest.mark.parametrize(
        "measurement,expected_measurement",
        [
            (qml.expval(qml.PauliZ(wires=[0])), "Expectation"),
            (qml.sample(qml.PauliZ(wires=[0])), "Sample"),
            (qml.var(qml.PauliZ(wires=[0])), "Variance"),
            (qml.probs(wires=0), "Probability"),
            (qml.state(), "State"),
            (qml.density_matrix([0]), "State"),
        ],
    )
    def test_measurement_conversion(self, measurement, expected_measurement):
        """
        Tests that measurements are correctly converted
        """

        with qml.tape.QuantumTape() as tape:
            qml.RX(0.432, wires=0)
            qml.RY(0.543, wires=2)
            qml.CNOT(wires=[0, 1])
            qml.RZ(0.240, wires=0)
            qml.RZ(0.133, wires=1)
            qml.apply(measurement)

        g = qcut.tape_to_graph(tape)
        nodes = list(g.nodes)

        node_observables = [node for node in nodes if hasattr(node, "return_type")]

        assert node_observables[0].return_type.name == expected_measurement

    def test_multiple_observables(self):
        """
        Tests that a tape containing multiple measurements is correctly
        converted to a graph
        """

        with qml.tape.QuantumTape() as tape:
            qml.RX(0.432, wires=0)
            qml.RY(0.543, wires=2)
            qml.CNOT(wires=[0, 1])
            qml.RZ(0.240, wires=0)
            qml.RZ(0.133, wires=1)
            qml.expval(qml.PauliZ(wires=[0]))
            qml.expval(qml.PauliX(wires=[1]) @ qml.PauliY(wires=[2]))

        expected_obs = [
            qml.expval(qml.PauliZ(wires=[0])),
            qml.expval(qml.PauliX(wires=[1])),
            qml.expval(qml.PauliY(wires=[2])),
        ]

        g = qcut.tape_to_graph(tape)
        nodes = list(g.nodes)

        node_observables = [node for node in nodes if hasattr(node, "return_type")]

        for node_obs, exp_obs in zip(node_observables, expected_obs):
            assert node_obs.wires == exp_obs.wires
            assert node_obs.obs.name == exp_obs.obs.name

    def test_split_sample_measurement(self):
        """
        Test that a circuit with a single sample measurement over all wires is
        correctly converted to a graph with a distinct node for each wire sampled
        """

        with qml.tape.QuantumTape() as tape:
            qml.Hadamard(wires=0)
            qml.CNOT(wires=[0, 1])
            qml.PauliX(wires=1)
            qml.WireCut(wires=1)
            qml.CNOT(wires=[1, 2])
            qml.sample(wires=[0, 1, 2])

        g = qcut.tape_to_graph(tape)

        expected_nodes = [
            qml.Hadamard(wires=[0]),
            qml.CNOT(wires=[0, 1]),
            qml.PauliX(wires=[1]),
            qml.WireCut(wires=[1]),
            qml.CNOT(wires=[1, 2]),
            qml.sample(qml.Projector([1], wires=[0])),
            qml.sample(qml.Projector([1], wires=[1])),
            qml.sample(qml.Projector([1], wires=[2])),
        ]

        for node, expected_node in zip(g.nodes, expected_nodes):
            assert node.name == expected_node.name
            assert node.wires == expected_node.wires

            if getattr(node, "obs", None) is not None:
                assert node.return_type is qml.measurements.Sample
                assert node.obs.name == expected_node.obs.name

    def test_sample_tensor_obs(self):
        """
        Test that a circuit with a sample measurement of a tensor product of
        observables raises the correct error.
        """

        with qml.tape.QuantumTape() as tape:
            qml.Hadamard(wires=0)
            qml.CNOT(wires=[0, 1])
            qml.PauliX(wires=1)
            qml.WireCut(wires=1)
            qml.CNOT(wires=[1, 2])
            qml.sample(qml.PauliX(0) @ qml.PauliY(1))

        with pytest.raises(ValueError, match="Sampling from tensor products of observables "):
            qcut.tape_to_graph(tape)

    def test_multiple_obs_samples(self):
        """
        Test that a circuit with multiple sample measurements of observables
        over individual wires is supported.
        """

        with qml.tape.QuantumTape() as tape:
            qml.Hadamard(wires=0)
            qml.CNOT(wires=[0, 1])
            qml.PauliX(wires=1)
            qml.WireCut(wires=1)
            qml.CNOT(wires=[1, 2])
            qml.sample(qml.PauliZ(0))
            qml.sample(qml.PauliZ(1))
            qml.sample(qml.PauliZ(2))

        g = qcut.tape_to_graph(tape)

        expected_nodes = [
            qml.Hadamard(wires=[0]),
            qml.CNOT(wires=[0, 1]),
            qml.PauliX(wires=[1]),
            qml.WireCut(wires=[1]),
            qml.CNOT(wires=[1, 2]),
            qml.sample(qml.PauliZ(wires=[0])),
            qml.sample(qml.PauliZ(wires=[1])),
            qml.sample(qml.PauliZ(wires=[2])),
        ]

        for node, expected_node in zip(g.nodes, expected_nodes):
            assert node.name == expected_node.name
            assert node.wires == expected_node.wires

            if getattr(node, "obs", None) is not None:
                assert node.return_type is qml.measurements.Sample
                assert node.obs.name == expected_node.obs.name


class TestReplaceWireCut:
    """
    Tests the replacement of WireCut operation with MeasureNode and
    PrepareNode
    """

    def test_single_wire_cut_replaced(self):
        """
        Tests that a single WireCut operator is replaced with a MeasureNode and
        a PrepareNode with the correct order
        """

        wire_cut_num = 1

        with qml.tape.QuantumTape() as tape:
            qml.RX(0.432, wires=0)
            qml.RY(0.543, wires=1)
            qml.CNOT(wires=[0, 1])
            qml.RZ(0.240, wires=0)
            qml.RZ(0.133, wires=1)
            qml.WireCut(wires=wire_cut_num)
            qml.CNOT(wires=[1, 2])
            qml.RX(0.432, wires=1)
            qml.RY(0.543, wires=2)
            qml.expval(qml.PauliZ(wires=[0]))

        g = qcut.tape_to_graph(tape)
        node_data = list(g.nodes(data=True))

        wire_cut_order = {"order": 5}

        qcut.replace_wire_cut_nodes(g)
        new_node_data = list(g.nodes(data=True))
        op_names = [op.name for op, order in new_node_data]

        assert "WireCut" not in op_names
        assert "MeasureNode" in op_names
        assert "PrepareNode" in op_names

        for op, order in new_node_data:
            if op.name == "MeasureNode":
                assert op.wires.tolist() == [wire_cut_num]
                assert order == wire_cut_order
            elif op.name == "PrepareNode":
                assert op.wires.tolist() == [wire_cut_num]
                assert order == wire_cut_order

    def test_multiple_wire_cuts_replaced(self):
        """
        Tests that all WireCut operators are replaced with MeasureNodes and
        PrepareNodes with the correct order
        """

        wire_cut_1 = 0
        wire_cut_2 = "a"
        wire_cut_3 = 2
        wire_cut_num = [wire_cut_1, wire_cut_2, wire_cut_3]

        with qml.tape.QuantumTape() as tape:
            qml.RX(0.432, wires=0)
            qml.RY(0.543, wires="a")
            qml.WireCut(wires=wire_cut_1)
            qml.CNOT(wires=[0, "a"])
            qml.RZ(0.240, wires=0)
            qml.RZ(0.133, wires="a")
            qml.WireCut(wires=wire_cut_2)
            qml.CNOT(wires=["a", 2])
            qml.RX(0.432, wires="a")
            qml.WireCut(wires=wire_cut_3)
            qml.CNOT(wires=[2, 3])
            qml.RY(0.543, wires=2)
            qml.RZ(0.876, wires=3)
            qml.expval(qml.PauliZ(wires=[0]))

        g = qcut.tape_to_graph(tape)
        node_data = list(g.nodes(data=True))

        wire_cut_order = [order for op, order in node_data if op.name == "WireCut"]

        qcut.replace_wire_cut_nodes(g)
        new_node_data = list(g.nodes(data=True))
        op_names = [op.name for op, order in new_node_data]

        assert "WireCut" not in op_names
        assert op_names.count("MeasureNode") == 3
        assert op_names.count("PrepareNode") == 3

        measure_counter = prepare_counter = 0

        for op, order in new_node_data:
            if op.name == "MeasureNode":
                assert op.wires.tolist() == [wire_cut_num[measure_counter]]
                assert order == wire_cut_order[measure_counter]
                measure_counter += 1
            elif op.name == "PrepareNode":
                assert op.wires.tolist() == [wire_cut_num[prepare_counter]]
                assert order == wire_cut_order[prepare_counter]
                prepare_counter += 1

    def test_successor_and_predecessor(self):
        """
        Tests the successor of the MeasureNode is the PrepareNode and the
        predecessor of the PrepareNode is the MeasureNode
        """
        wire_cut_num = 1

        with qml.tape.QuantumTape() as tape:
            qml.RX(0.432, wires=0)
            qml.CNOT(wires=[0, 1])
            qml.RZ(0.133, wires=1)
            qml.WireCut(wires=wire_cut_num)
            qml.CNOT(wires=[1, 2])
            qml.RY(0.543, wires=2)
            qml.expval(qml.PauliZ(wires=[0]))

        g = qcut.tape_to_graph(tape)
        qcut.replace_wire_cut_nodes(g)

        nodes = list(g.nodes)

        for node in nodes:
            if node.name == "MeasureNode":
                succ = list(g.succ[node])[0]
                pred = list(g.pred[node])[0]
                assert succ.name == "PrepareNode"
                assert pred.name == "RZ"
            if node.name == "PrepareNode":
                succ = list(g.succ[node])[0]
                pred = list(g.pred[node])[0]
                assert succ.name == "CNOT"
                assert pred.name == "MeasureNode"

    def test_wirecut_has_no_predecessor(self):
        """
        Tests a wirecut is replaced if it is the first operation in the tape
        i.e if it has no predecessor
        """

        with qml.tape.QuantumTape() as tape:
            qml.WireCut(wires=0)
            qml.RX(0.432, wires=0)
            qml.CNOT(wires=[0, 1])
            qml.RZ(0.133, wires=1)
            qml.expval(qml.PauliZ(wires=[0]))

        g = qcut.tape_to_graph(tape)
        node_data = list(g.nodes(data=True))

        wire_cut_order = {"order": 0}

        qcut.replace_wire_cut_nodes(g)
        new_node_data = list(g.nodes(data=True))
        op_names = [op.name for op, order in new_node_data]

        assert "WireCut" not in op_names
        assert "MeasureNode" in op_names
        assert "PrepareNode" in op_names

        for op, order in new_node_data:
            if op.name == "MeasureNode":
                assert order == {"order": 0}
                pred = list(g.pred[op])
                assert pred == []
            elif op.name == "PrepareNode":
                assert order == {"order": 0}

    def test_wirecut_has_no_successor(self):
        """
        Tests a wirecut is replaced if it is the last operation in the tape
        i.e if it has no successor
        """

        with qml.tape.QuantumTape() as tape:
            qml.RX(0.432, wires=0)
            qml.CNOT(wires=[0, 1])
            qml.RZ(0.133, wires=1)
            qml.WireCut(wires=0)

        g = qcut.tape_to_graph(tape)
        node_data = list(g.nodes(data=True))

        wire_cut_order = {"order": 3}

        qcut.replace_wire_cut_nodes(g)
        new_node_data = list(g.nodes(data=True))
        op_names = [op.name for op, order in new_node_data]

        assert "WireCut" not in op_names
        assert "MeasureNode" in op_names
        assert "PrepareNode" in op_names

        for op, order in new_node_data:
            if op.name == "MeasureNode":
                assert order == {"order": 3}
            elif op.name == "PrepareNode":
                assert order == {"order": 3}
                succ = list(g.succ[op])
                assert succ == []

    def test_multi_wire_wirecut_successor_and_predecessor(self):
        """
        Tests the successors and predecessors of a multi-wire wirecut are
        correct
        """
        wire_cut_num = 1

        with qml.tape.QuantumTape() as tape:
            qml.CNOT(wires=[0, "a"])
            qml.CNOT(wires=["a", 2])
            qml.WireCut(wires=[0, "a", 2])
            qml.CZ(wires=[0, 2])
            qml.Toffoli(wires=[0, "a", 2])

        g = qcut.tape_to_graph(tape)
        qcut.replace_wire_cut_nodes(g)

        nodes = list(g.nodes)
        measure_nodes = [node for node in nodes if node.name == "MeasureNode"]
        prepare_nodes = [node for node in nodes if node.name == "PrepareNode"]

        assert len(measure_nodes) == len(prepare_nodes) == 3

        expected_meas_pred_wires = [[0, "a"], ["a", 2], ["a", 2]]
        expected_meas_pred_name = [
            "CNOT",
            "CNOT",
        ] * len(measure_nodes)
        expected_meas_succ_wires = [[0], ["a"], [2]]
        expected_meas_succ_name = ["PrepareNode"] * len(measure_nodes)

        expected_prep_pred_wires = expected_meas_succ_wires
        exepeted_prep_pred_name = ["MeasureNode"] * len(measure_nodes)
        expected_prep_succ_wires = [[0, 2], [0, "a", 2], [0, 2]]
        expected_prep_succ_name = ["CZ", "Toffoli", "CZ"]

        measure_pred = [list(g.pred[node])[0] for node in measure_nodes]
        measure_succ = [list(g.succ[node])[0] for node in measure_nodes]
        prep_pred = [list(g.pred[node])[0] for node in prepare_nodes]
        prep_succ = [list(g.succ[node])[0] for node in prepare_nodes]

        assert len(measure_nodes) == len(prepare_nodes) == 3

        compare_nodes(measure_pred, expected_meas_pred_wires, expected_meas_pred_name)
        compare_nodes(measure_succ, expected_meas_succ_wires, expected_meas_succ_name)
        compare_nodes(prep_pred, expected_prep_pred_wires, exepeted_prep_pred_name)
        compare_nodes(prep_succ, expected_prep_succ_wires, expected_prep_succ_name)

        for node in measure_nodes + prepare_nodes:
            in_edges = list(g.in_edges(node, data="wire"))
            out_edges = list(g.out_edges(node, data="wire"))
            assert len(in_edges) == 1
            assert len(out_edges) == 1

            _, _, wire_label_in = in_edges[0]
            _, _, wire_label_out = out_edges[0]

            assert wire_label_in == wire_label_out == node.wires.tolist()[0]


class TestFragmentGraph:
    """
    Tests that a cut graph is fragmented into subgraphs correctly
    """

    def test_subgraphs_of_multi_wirecut(self):
        """
        Tests that the subgraphs of a graph with multiple wirecuts contain the
        correct nodes and edges
        """

        g = qcut.tape_to_graph(multi_cut_tape)
        qcut.replace_wire_cut_nodes(g)
        subgraphs, communication_graph = qcut.fragment_graph(g)

        assert len(subgraphs) == 4

        sub_0_expected_nodes = [
            (qcut.MeasureNode(wires=[0]), {"order": 2}),
            (qml.RX(0.432, wires=[0]), {"order": 0}),
        ]
        sub_1_expected_nodes = [
            (qml.RY(0.543, wires=["a"]), {"order": 1}),
            (qcut.PrepareNode(wires=[0]), {"order": 2}),
            (qcut.MeasureNode(wires=["a"]), {"order": 6}),
            (qml.RZ(0.24, wires=[0]), {"order": 4}),
            (qml.CNOT(wires=[0, "a"]), {"order": 3}),
            (qml.expval(qml.PauliZ(wires=[0])), {"order": 13}),
            (qml.RZ(0.133, wires=["a"]), {"order": 5}),
        ]
        sub_2_expected_nodes = [
            (qml.RX(0.432, wires=["a"]), {"order": 8}),
            (qcut.MeasureNode(wires=[2]), {"order": 9}),
            (qcut.PrepareNode(wires=["a"]), {"order": 6}),
            (qml.CNOT(wires=["a", 2]), {"order": 7}),
        ]
        sub_3_expected_nodes = [
            (qml.CNOT(wires=[2, 3]), {"order": 10}),
            (qml.RY(0.543, wires=[2]), {"order": 11}),
            (qcut.PrepareNode(wires=[2]), {"order": 9}),
            (qml.RZ(0.876, wires=[3]), {"order": 12}),
            (qml.expval(qml.PauliZ(wires=[3])), {"order": 13}),
        ]
        expected_nodes = [
            sub_0_expected_nodes,
            sub_1_expected_nodes,
            sub_2_expected_nodes,
            sub_3_expected_nodes,
        ]

        sub_0_expected_edges = [
            (qml.RX(0.432, wires=[0]), qcut.MeasureNode(wires=[0]), {"wire": 0})
        ]
        sub_1_expected_edges = [
            (qcut.PrepareNode(wires=[0]), qml.CNOT(wires=[0, "a"]), {"wire": 0}),
            (qml.RZ(0.24, wires=[0]), qml.expval(qml.PauliZ(wires=[0])), {"wire": 0}),
            (qml.RZ(0.133, wires=["a"]), qcut.MeasureNode(wires=["a"]), {"wire": "a"}),
            (qml.CNOT(wires=[0, "a"]), qml.RZ(0.24, wires=[0]), {"wire": 0}),
            (qml.CNOT(wires=[0, "a"]), qml.RZ(0.133, wires=["a"]), {"wire": "a"}),
            (qml.RY(0.543, wires=["a"]), qml.CNOT(wires=[0, "a"]), {"wire": "a"}),
        ]
        sub_2_expected_edges = [
            (qcut.PrepareNode(wires=["a"]), qml.CNOT(wires=["a", 2]), {"wire": "a"}),
            (qml.CNOT(wires=["a", 2]), qml.RX(0.432, wires=["a"]), {"wire": "a"}),
            (qml.CNOT(wires=["a", 2]), qcut.MeasureNode(wires=[2]), {"wire": 2}),
        ]
        sub_3_expected_edges = [
            (qcut.PrepareNode(wires=[2]), qml.CNOT(wires=[2, 3]), {"wire": 2}),
            (qml.CNOT(wires=[2, 3]), qml.RY(0.543, wires=[2]), {"wire": 2}),
            (qml.CNOT(wires=[2, 3]), qml.RZ(0.876, wires=[3]), {"wire": 3}),
            (qml.RZ(0.876, wires=[3]), qml.expval(qml.PauliZ(wires=[3])), {"wire": 3}),
        ]
        expected_edges = [
            sub_0_expected_edges,
            sub_1_expected_edges,
            sub_2_expected_edges,
            sub_3_expected_edges,
        ]

        for subgraph, expected_n in zip(subgraphs, expected_nodes):
            compare_fragment_nodes(list(subgraph.nodes(data=True)), expected_n)

        for subgraph, expected_e in zip(subgraphs, expected_edges):
            compare_fragment_edges(list(subgraph.edges(data=True)), expected_e)

    def test_subgraphs_of_multi_wirecut_with_disconnected_components(self):
        """
        Tests that the subgraphs of a graph with multiple wirecuts contain the
        correct nodes and edges. Focuses on the case where fragmentation results in two fragments
        that are disconnected from the final measurements.
        """
        with qml.tape.QuantumTape() as multi_cut_tape:
            qml.RX(0.432, wires=0)
            qml.RY(0.543, wires="a")
            qml.WireCut(wires=0)
            qml.CNOT(wires=[0, "a"])
            qml.RZ(0.240, wires=0)
            qml.RZ(0.133, wires="a")
            qml.WireCut(wires="a")
            qml.CNOT(wires=["a", 2])
            qml.RX(0.432, wires="a")
            qml.WireCut(wires=2)
            qml.CNOT(wires=[2, 3])
            qml.RY(0.543, wires=2)
            qml.RZ(0.876, wires=3)
            qml.expval(qml.PauliZ(wires=[0]))

        g = qcut.tape_to_graph(multi_cut_tape)
        qcut.replace_wire_cut_nodes(g)
        subgraphs, communication_graph = qcut.fragment_graph(g)

        assert len(subgraphs) == 2

        sub_0_expected_nodes = [
            (qcut.MeasureNode(wires=[0]), {"order": 2}),
            (qml.RX(0.432, wires=[0]), {"order": 0}),
        ]
        sub_1_expected_nodes = [
            (qml.RY(0.543, wires=["a"]), {"order": 1}),
            (qcut.PrepareNode(wires=[0]), {"order": 2}),
            (qml.RZ(0.24, wires=[0]), {"order": 4}),
            (qml.CNOT(wires=[0, "a"]), {"order": 3}),
            (qml.expval(qml.PauliZ(wires=[0])), {"order": 13}),
            (qml.RZ(0.133, wires=["a"]), {"order": 5}),
        ]
        expected_nodes = [
            sub_0_expected_nodes,
            sub_1_expected_nodes,
        ]

        sub_0_expected_edges = [
            (qml.RX(0.432, wires=[0]), qcut.MeasureNode(wires=[0]), {"wire": 0})
        ]
        sub_1_expected_edges = [
            (qcut.PrepareNode(wires=[0]), qml.CNOT(wires=[0, "a"]), {"wire": 0}),
            (qml.RZ(0.24, wires=[0]), qml.expval(qml.PauliZ(wires=[0])), {"wire": 0}),
            (qml.CNOT(wires=[0, "a"]), qml.RZ(0.24, wires=[0]), {"wire": 0}),
            (qml.CNOT(wires=[0, "a"]), qml.RZ(0.133, wires=["a"]), {"wire": "a"}),
            (qml.RY(0.543, wires=["a"]), qml.CNOT(wires=[0, "a"]), {"wire": "a"}),
        ]
        expected_edges = [
            sub_0_expected_edges,
            sub_1_expected_edges,
        ]

        for subgraph, expected_n in zip(subgraphs, expected_nodes):
            compare_fragment_nodes(list(subgraph.nodes(data=True)), expected_n)

        for subgraph, expected_e in zip(subgraphs, expected_edges):
            compare_fragment_edges(list(subgraph.edges(data=True)), expected_e)

    def test_communication_graph(self):
        """
        Tests that the communication graph contains the correct nodes and edges
        """

        g = qcut.tape_to_graph(multi_cut_tape)
        qcut.replace_wire_cut_nodes(g)
        subgraphs, communication_graph = qcut.fragment_graph(g)

        assert list(communication_graph.nodes) == list(range(4))

        expected_edge_data = [
            (0, 1, {"pair": (qcut.MeasureNode(wires=[0]), qcut.PrepareNode(wires=[0]))}),
            (1, 2, {"pair": (qcut.MeasureNode(wires=["a"]), qcut.PrepareNode(wires=["a"]))}),
            (2, 3, {"pair": (qcut.MeasureNode(wires=[2]), qcut.PrepareNode(wires=[2]))}),
        ]
        edge_data = list(communication_graph.edges(data=True))

        for edge, exp_edge in zip(edge_data, expected_edge_data):
            assert edge[0] == exp_edge[0]
            assert edge[1] == exp_edge[1]

            for node, exp_node in zip(edge[2]["pair"], exp_edge[2]["pair"]):
                assert node.name == exp_node.name
                assert node.wires.tolist() == exp_node.wires.tolist()

    def test_fragment_wirecut_first_and_last(self):
        """
        Tests a circuit with wirecut at the start and end is fragmented
        correctly
        """

        with qml.tape.QuantumTape() as tape:
            qml.WireCut(wires=0)
            qml.RX(0.432, wires=0)
            qml.RY(0.543, wires="a")
            qml.WireCut(wires="a")

        g = qcut.tape_to_graph(tape)
        qcut.replace_wire_cut_nodes(g)
        subgraphs, communication_graph = qcut.fragment_graph(g)

        sub_0_expected_nodes = [
            (qcut.PrepareNode(wires=[0]), {"order": 0}),
            (qml.RX(0.432, wires=[0]), {"order": 1}),
        ]
        sub_1_expected_nodes = [
            (qcut.MeasureNode(wires=["a"]), {"order": 3}),
            (qml.RY(0.543, wires=["a"]), {"order": 2}),
        ]
        sub_2_expected_nodes = [(qcut.MeasureNode(wires=[0]), {"order": 0})]
        sub_3_expected_nodes = [(qcut.PrepareNode(wires=["a"]), {"order": 3})]

        expected_nodes = [
            sub_0_expected_nodes,
            sub_1_expected_nodes,
            sub_2_expected_nodes,
            sub_3_expected_nodes,
        ]

        sub_0_expected_edges = [
            (qcut.PrepareNode(wires=[0]), qml.RX(0.432, wires=[0]), {"wire": 0})
        ]
        sub_1_expected_edges = [
            (qml.RY(0.543, wires=["a"]), qcut.MeasureNode(wires=["a"]), {"wire": "a"})
        ]
        sub_2_expected_edges = []
        sub_3_expected_edges = []

        expected_edges = [
            sub_0_expected_edges,
            sub_1_expected_edges,
            sub_2_expected_edges,
            sub_3_expected_edges,
        ]

        for subgraph, expected_n in zip(subgraphs, expected_nodes):
            compare_fragment_nodes(list(subgraph.nodes(data=True)), expected_n)

        for subgraph, expected_e in zip(subgraphs, expected_edges):
            compare_fragment_edges(list(subgraph.edges(data=True)), expected_e)

    def test_communication_graph_persistence(self):
        """
        Tests that when `fragment_graph` is repeatedly applied the
        communication graph is the same each time.
        """

        with qml.tape.QuantumTape() as tape:
            qml.RX(0.432, wires=0)
            qml.RY(0.543, wires=1)
            qml.CNOT(wires=[0, 1])
            qml.RZ(0.240, wires=0)
            qml.RZ(0.133, wires=1)
            qml.WireCut(wires=1)
            qml.CNOT(wires=[1, 2])
            qml.RX(0.432, wires=1)
            qml.RY(0.543, wires=2)
            qml.expval(qml.PauliZ(wires=[0]))

        g = qcut.tape_to_graph(tape)
        qcut.replace_wire_cut_nodes(g)
        subgraphs_0, communication_graph_0 = qcut.fragment_graph(g)
        subgraphs_1, communication_graph_1 = qcut.fragment_graph(g)

        assert communication_graph_0.nodes == communication_graph_1.nodes
        assert communication_graph_0.edges == communication_graph_1.edges

    def test_contained_cut(self):
        """Tests that fragmentation ignores `MeasureNode` and `PrepareNode` pairs that do not
        result in a disconnection"""
        with qml.tape.QuantumTape() as tape:
            qml.RX(0.4, wires=0)
            qml.CNOT(wires=[0, 1])
            qml.WireCut(wires=0)
            qml.CNOT(wires=[0, 1])
            qml.RX(0.4, wires=0)
            qml.expval(qml.PauliZ(0))

        g = qcut.tape_to_graph(tape)
        qcut.replace_wire_cut_nodes(g)
        fragments, communication_graph = qcut.fragment_graph(g)
        assert len(fragments) == 1
        assert number_of_selfloops(communication_graph) == 0

    def test_fragment_sample_circuit(self):
        """
        Test that a circuit containing a sample measurement is fragmented
        correctly
        """

        with qml.tape.QuantumTape() as tape:
            qml.Hadamard(wires=0)
            qml.CNOT(wires=[0, 1])
            qml.PauliX(wires=1)
            qml.WireCut(wires=1)
            qml.CNOT(wires=[1, 2])
            qml.sample(wires=[0, 1, 2])

        g = qcut.tape_to_graph(tape)
        qcut.replace_wire_cut_nodes(g)
        fragments, communication_graph = qcut.fragment_graph(g)

        sub_0_expected_nodes = [
            (qml.Hadamard(wires=[0]), {"order": 0}),
            (qml.CNOT(wires=[0, 1]), {"order": 1}),
            (qml.PauliX(wires=[1]), {"order": 2}),
            (qml.sample(qml.Projector([1], wires=[0])), {"order": 5}),
            (qcut.MeasureNode(wires=[1]), {"order": 3}),
        ]

        sub_1_expected_nodes = [
            (qml.sample(qml.Projector([1], wires=[2])), {"order": 5}),
            (qml.sample(qml.Projector([1], wires=[1])), {"order": 5}),
            (qcut.PrepareNode(wires=[1]), {"order": 3}),
            (qml.CNOT(wires=[1, 2]), {"order": 4}),
        ]

        expected_nodes = [
            sub_0_expected_nodes,
            sub_1_expected_nodes,
        ]

        sub_0_expected_edges = [
            (qml.Hadamard(wires=[0]), qml.CNOT(wires=[0, 1]), {"wire": 0}),
            (qml.CNOT(wires=[0, 1]), qml.PauliX(wires=[1]), {"wire": 1}),
            (qml.CNOT(wires=[0, 1]), qml.sample(qml.Projector([1], wires=[0])), {"wire": 0}),
            (qml.PauliX(wires=[1]), qcut.MeasureNode(wires=[1]), {"wire": 1}),
        ]

        sub_1_expected_edges = [
            (qcut.PrepareNode(wires=[1]), qml.CNOT(wires=[1, 2]), {"wire": 1}),
            (qml.CNOT(wires=[1, 2]), qml.sample(qml.Projector([1], wires=[1])), {"wire": 1}),
            (qml.CNOT(wires=[1, 2]), qml.sample(qml.Projector([1], wires=[2])), {"wire": 2}),
        ]

        expected_edges = [
            sub_0_expected_edges,
            sub_1_expected_edges,
        ]

        for fragment, expected_n in zip(fragments, expected_nodes):
            compare_fragment_nodes(list(fragment.nodes(data=True)), expected_n)

        for fragment, expected_e in zip(fragments, expected_edges):
            compare_fragment_edges(list(fragment.edges(data=True)), expected_e)


class TestGraphToTape:
    """Tests that directed multigraphs are correctly converted to tapes"""

    def test_graph_to_tape(self):
        """
        Tests that directed multigraphs, containing MeasureNodes and
        PrepareNodes, are correctly converted to tapes
        """
        with qml.tape.QuantumTape() as tape:
            qml.RX(0.432, wires=0)
            qml.RY(0.543, wires="a")
            qml.WireCut(wires=[0, "a"])
            qml.CNOT(wires=[0, "a"])
            qml.RZ(0.240, wires=0)
            qml.RZ(0.133, wires="a")
            qml.WireCut(wires="a")
            qml.CNOT(wires=["a", 2])
            qml.RX(0.432, wires="a")
            qml.WireCut(wires=2)
            qml.CNOT(wires=[2, 3])
            qml.RY(0.543, wires=2)
            qml.RZ(0.876, wires=3)
            qml.expval(qml.PauliZ(wires=[0]))

        g = qcut.tape_to_graph(tape)
        qcut.replace_wire_cut_nodes(g)
        subgraphs, communication_graph = qcut.fragment_graph(g)

        tapes = [qcut.graph_to_tape(sg) for sg in subgraphs]

        with qml.tape.QuantumTape() as tape_0:
            qml.RX(0.432, wires=[0])
            qcut.MeasureNode(wires=[0])

        with qml.tape.QuantumTape() as tape_1:
            qml.RY(0.543, wires=["a"])
            qcut.MeasureNode(wires=["a"])

        with qml.tape.QuantumTape() as tape_2:
            qcut.PrepareNode(wires=[0])
            qcut.PrepareNode(wires=["a"])
            qml.CNOT(wires=[0, "a"])
            qml.RZ(0.24, wires=[0])
            qml.RZ(0.133, wires=["a"])
            qcut.MeasureNode(wires=["a"])
            qml.expval(qml.PauliZ(wires=[0]))

        with qml.tape.QuantumTape() as tape_3:
            qcut.PrepareNode(wires=["a"])
            qml.CNOT(wires=["a", 2])
            qml.RX(0.432, wires=["a"])
            qcut.MeasureNode(wires=[2])

        with qml.tape.QuantumTape() as tape_4:
            qcut.PrepareNode(wires=[2])
            qml.CNOT(wires=[2, 3])
            qml.RY(0.543, wires=[2])
            qml.RZ(0.876, wires=[3])

        expected_tapes = [tape_0, tape_1, tape_2, tape_3, tape_4]

        for tape, expected_tape in zip(tapes, expected_tapes):
            compare_tapes(tape, expected_tape)

    def test_mid_circuit_measurement(self):
        """
        Tests a circuit that is fragmented into subgraphs that
        include mid-circuit measurements, ensuring that the
        generated circuits apply the deferred measurement principle.
        """
        g = qcut.tape_to_graph(mcm_tape)
        qcut.replace_wire_cut_nodes(g)
        subgraphs, communication_graph = qcut.fragment_graph(g)

        tapes = [qcut.graph_to_tape(sg) for sg in subgraphs]

        assert tapes[0].wires == Wires([0, 1, 2, 3])
        assert tapes[1].wires == Wires([1, 2, 0])

        for tape in tapes:
            for i, op in enumerate(tape.operations):
                if isinstance(op, qcut.MeasureNode):
                    try:
                        next_op = tape.operations[i + 1]
                        if isinstance(next_op, qcut.PrepareNode):
                            assert op.wires != next_op.wires
                    except IndexError:
                        assert len(tape.operations) == i + 1

    def test_mid_circuit_measurements_fragments(self):
        """
        Considers a circuit that is fragmented into subgraphs that
        include mid-circuit measurements and tests that the subgraphs
        are correctly converted to the expected tapes
        """
        g = qcut.tape_to_graph(mcm_tape)
        qcut.replace_wire_cut_nodes(g)
        subgraphs, communication_graph = qcut.fragment_graph(g)

        tapes = [qcut.graph_to_tape(sg) for sg in subgraphs]

        with qml.tape.QuantumTape() as tape_0:
            qml.Hadamard(wires=[0])
            qml.RX(0.432, wires=[0])
            qml.RY(0.543, wires=[1])
            qml.CNOT(wires=[0, 1])
            qcut.MeasureNode(wires=[1])
            qcut.PrepareNode(wires=[2])
            qml.RZ(0.321, wires=[2])
            qml.CNOT(wires=[0, 2])
            qcut.MeasureNode(wires=[2])
            qcut.PrepareNode(wires=[3])
            qml.CNOT(wires=[0, 3])
            qml.expval(qml.PauliZ(wires=[0]))

        with qml.tape.QuantumTape() as tape_1:
            qcut.PrepareNode(wires=[1])
            qml.CNOT(wires=[1, 2])
            qcut.MeasureNode(wires=[1])
            qml.Hadamard(wires=[2])
            qcut.PrepareNode(wires=[0])
            qml.CNOT(wires=[0, 2])
            qcut.MeasureNode(wires=[0])

        expected_tapes = [tape_0, tape_1]

        for tape, expected_tape in zip(tapes, expected_tapes):
            compare_tapes(tape, expected_tape)

    def test_multiple_conversions(self):
        """
        Tests that the original tape is unaffected by cutting pipeline and can
        be used multiple times to give a consistent output.
        """
        # preserve original tape data for later comparison
        copy_tape = copy.deepcopy(mcm_tape)

        g1 = qcut.tape_to_graph(mcm_tape)
        qcut.replace_wire_cut_nodes(g1)
        subgraphs1, communication_graph1 = qcut.fragment_graph(g1)

        tapes1 = [qcut.graph_to_tape(sg) for sg in subgraphs1]

        g2 = qcut.tape_to_graph(mcm_tape)
        qcut.replace_wire_cut_nodes(g2)
        subgraphs2, communication_graph2 = qcut.fragment_graph(g2)

        tapes2 = [qcut.graph_to_tape(sg) for sg in subgraphs2]

        compare_tapes(copy_tape, mcm_tape)

        for tape1, tape2 in zip(tapes1, tapes2):
            compare_tapes(tape1, tape2)

    def test_identity(self):
        """Tests that the graph_to_tape function correctly performs the inverse of the tape_to_graph
        function, including converting a tensor product expectation value into separate nodes in the
        graph returned by tape_to_graph, and then combining those nodes again into a single tensor
        product in the circuit returned by graph_to_tape"""

        with qml.tape.QuantumTape() as tape:
            qml.CNOT(wires=[0, 1])
            qml.expval(qml.PauliZ(0) @ qml.PauliZ(1))

        graph = qcut.tape_to_graph(tape)
        tape_out = qcut.graph_to_tape(graph)

        compare_tapes(tape, tape_out)
        assert len(tape_out.measurements) == 1

    def test_change_obs_wires(self):
        """Tests that the graph_to_tape function correctly swaps the wires of observables when
        the tape contains mid-circuit measurements"""

        with qml.tape.QuantumTape() as tape:
            qml.CNOT(wires=[0, 1])
            qcut.MeasureNode(wires=1)
            qcut.PrepareNode(wires=1)
            qml.CNOT(wires=[0, 1])
            qml.expval(qml.PauliZ(1))

        graph = qcut.tape_to_graph(tape)
        tape_out = qcut.graph_to_tape(graph)

        m = tape_out.measurements
        assert len(m) == 1
        assert m[0].wires == Wires([2])
        assert m[0].obs.name == "PauliZ"

    def test_single_sample_meas_conversion(self):
        """
        Tests that subgraphs with sample nodes are correctly converted to
        fragment tapes
        """

        with qml.tape.QuantumTape() as tape:
            qml.Hadamard(wires=0)
            qml.CNOT(wires=[0, 1])
            qml.PauliX(wires=1)
            qml.WireCut(wires=1)
            qml.CNOT(wires=[1, 2])
            qml.sample(wires=[0, 1, 2])

        g = qcut.tape_to_graph(tape)
        qcut.replace_wire_cut_nodes(g)
        subgraphs, communication_graph = qcut.fragment_graph(g)

        tapes = [qcut.graph_to_tape(sg) for sg in subgraphs]

        frag0_expected_meas = [qml.sample(qml.Projector([1], wires=[0]))]
        frag1_expected_meas = [
            qml.sample(qml.Projector([1], wires=[1])),
            qml.sample(qml.Projector([1], wires=[2])),
        ]

        for meas, expected_meas in zip(tapes[0].measurements, frag0_expected_meas):
            compare_measurements(meas, expected_meas)

<<<<<<< HEAD
        # For tapes with multiple measurements, the ordering vary
        # so we check the set of wires rather that the order
        for meas, expected_meas in zip(tapes[1].measurements, frag1_expected_meas):
            assert meas.return_type is qml.operation.Sample
=======
        # For tapes with multiple measurements, the ordering varies
        # so we check the set of wires rather that the order
        for meas, expected_meas in zip(tapes[1].measurements, frag1_expected_meas):
            assert meas.return_type is qml.measurements.Sample
>>>>>>> 5095c8c4
            assert isinstance(meas.obs, qml.Projector)
            assert meas.obs.wires in {Wires(1), Wires(2)}

    def test_sample_mid_circuit_meas(self):
        """
        Test that a circuit with sample measurements, that is partitioned into
        fragments requiring mid-circuit measurements, has its fragment subgraphs
        correctly converted into tapes
        """

        with qml.tape.QuantumTape() as tape:
            qml.Hadamard(wires=0)
            qml.RX(0.432, wires=0)
            qml.RY(0.543, wires=1)
            qml.CNOT(wires=[0, 1])
            qml.WireCut(wires=1)
            qml.CNOT(wires=[1, 2])
            qml.WireCut(wires=1)
            qml.RZ(0.321, wires=1)
            qml.CNOT(wires=[0, 1])
            qml.Hadamard(wires=2)
            qml.WireCut(wires=1)
            qml.CNOT(wires=[1, 2])
            qml.WireCut(wires=1)
            qml.CNOT(wires=[0, 1])
            qml.sample(wires=[0, 1, 2])

        g = qcut.tape_to_graph(tape)
        qcut.replace_wire_cut_nodes(g)
        subgraphs, communication_graph = qcut.fragment_graph(g)

        tapes = [qcut.graph_to_tape(sg) for sg in subgraphs]

        frag0_expected_meas = [
            qml.sample(qml.Projector([1], wires=[0])),
            qml.sample(qml.Projector([1], wires=[3])),
        ]
        frag1_expected_meas = [qml.sample(qml.Projector([1], wires=[2]))]

        for meas, expected_meas in zip(tapes[0].measurements, frag1_expected_meas):
<<<<<<< HEAD
            assert meas.return_type is qml.operation.Sample
=======
            assert meas.return_type is qml.measurements.Sample
>>>>>>> 5095c8c4
            assert isinstance(meas.obs, qml.Projector)
            assert meas.obs.wires in {Wires(0), Wires(3)}

        for meas, expected_meas in zip(tapes[1].measurements, frag1_expected_meas):
            compare_measurements(meas, expected_meas)

        # sample measurements should not exist on the same wire as MeasureNodes at this stage
        f0_sample_wires = [meas.wires for meas in tapes[0].measurements]
        f0_measurenode_wires = [
            op.wires for op in tapes[0].operations if isinstance(op, qcut.MeasureNode)
        ]

        f1_sample_wires = [meas.wires for meas in tapes[1].measurements]
        f1_measurenode_wires = [
            op.wires for op in tapes[1].operations if isinstance(op, qcut.MeasureNode)
        ]

        for f0_mn_wire in set(f0_measurenode_wires):
            assert f0_mn_wire not in set(f0_sample_wires)

        for f1_mn_wire in set(f1_measurenode_wires):
            assert f1_mn_wire not in set(f1_sample_wires)

    def test_mixed_measurements(self):
        """
        Tests thats a subgraph containing mixed measurements raises the correct
        error message.
        """

        with qml.tape.QuantumTape() as tape:
            qml.Hadamard(wires=0)
            qml.CNOT(wires=[0, 1])
            qml.PauliX(wires=1)
            qml.WireCut(wires=1)
            qml.CNOT(wires=[1, 2])
            qml.sample(wires=[0, 1])
            qml.expval(qml.PauliZ(wires=2))

        g = qcut.tape_to_graph(tape)
        qcut.replace_wire_cut_nodes(g)
        subgraphs, communication_graph = qcut.fragment_graph(g)

        with pytest.raises(
            ValueError, match="Only a single return type can be used for measurement "
        ):
            [qcut.graph_to_tape(sg) for sg in subgraphs]

    def test_unsupported_meas(self):
        """
        Tests that a subgraph containing an unsupported measurement raises the
        correct error message.
        """
        with qml.tape.QuantumTape() as tape:
            qml.Hadamard(wires=0)
            qml.var(qml.PauliZ(wires=0))

        g = qcut.tape_to_graph(tape)
        qcut.replace_wire_cut_nodes(g)
        subgraphs, communication_graph = qcut.fragment_graph(g)

        with pytest.raises(
            ValueError,
            match="Invalid return type. Only expecation value and sampling measurements ",
        ):
            [qcut.graph_to_tape(sg) for sg in subgraphs]


class TestGetMeasurements:
    """Tests for the _get_measurements function"""

    def test_multiple_measurements_raises(self):
        """Tests if the function raises a ValueError when more than 1 fixed measurement is
        specified"""
        group = [qml.Identity(0)]
        meas = [qml.expval(qml.PauliX(1)), qml.expval(qml.PauliY(2))]

        with pytest.raises(ValueError, match="with a single output measurement"):
            qcut._get_measurements(group, meas)

    def test_non_expectation_raises(self):
        """Tests if the function raises a ValueError when the fixed measurement is not an
        expectation value"""
        group = [qml.Identity(0)]
        meas = [qml.var(qml.PauliX(1))]

        with pytest.raises(ValueError, match="with expectation value measurements"):
            qcut._get_measurements(group, meas)

    def test_no_measurements(self):
        """Tests if the function simply processes ``group`` into expectation values when an empty
        list of fixed measurements is provided"""
        group = [qml.Identity(0)]
        meas = []

        out = qcut._get_measurements(group, meas)

        assert len(out) == len(group)
        assert out[0].return_type is qml.measurements.Expectation
        assert out[0].obs.name == "Identity"
        assert out[0].obs.wires[0] == 0

    def test_single_measurement(self):
        """Tests if the function behaves as expected for a typical example"""
        group = [qml.PauliX(0) @ qml.PauliZ(2), qml.PauliX(0)]
        meas = [qml.expval(qml.PauliZ(1))]

        out = qcut._get_measurements(group, meas)

        assert len(out) == 2
        assert [o.return_type for o in out] == [
            qml.measurements.Expectation,
            qml.measurements.Expectation,
        ]

        obs = [o.obs for o in out]

        assert obs[0].wires.tolist() == [1, 0, 2]
        assert obs[1].wires.tolist() == [1, 0]

        assert [o.name for o in obs[0].obs] == ["PauliZ", "PauliX", "PauliZ"]
        assert [o.name for o in obs[1].obs] == ["PauliZ", "PauliX"]


class TestExpandFragmentTapes:
    """
    Tests that fragment tapes are correctly expanded to all configurations
    """

    def test_expand_fragment_tape(self):
        """
        Tests that a fragment tape expands correctly
        """

        with qml.tape.QuantumTape() as tape:
            qml.RX(0.432, wires=0)
            qml.RY(0.543, wires=1)
            qml.CNOT(wires=[0, 1])
            qml.RZ(0.240, wires=0)
            qml.RZ(0.133, wires=1)
            qml.WireCut(wires=1)
            qml.CNOT(wires=[1, 2])
            qml.RX(0.432, wires=1)
            qml.RY(0.543, wires=2)
            qml.expval(qml.PauliZ(wires=[0]) @ qml.PauliZ(wires=2))

        g = qcut.tape_to_graph(tape)
        qcut.replace_wire_cut_nodes(g)
        subgraphs, communication_graph = qcut.fragment_graph(g)
        tapes = [qcut.graph_to_tape(sg) for sg in subgraphs]

        fragment_configurations = [qcut.expand_fragment_tape(tape) for tape in tapes]
        frag_tapes_meas = fragment_configurations[0][0]
        frag_tapes_prep = fragment_configurations[1][0]

        assert len(frag_tapes_meas) == 3
        assert len(frag_tapes_prep) == 4

        frag_meas_ops = [
            qml.RX(0.432, wires=[0]),
            qml.RY(0.543, wires=[1]),
            qml.CNOT(wires=[0, 1]),
            qml.RZ(0.24, wires=[0]),
            qml.RZ(0.133, wires=[1]),
        ]

        with qml.tape.QuantumTape() as tape_00:
            for op in frag_meas_ops:
                qml.apply(op)
            qml.expval(qml.PauliZ(wires=[0]) @ qml.Identity(wires=[1]))
            qml.expval(qml.PauliZ(wires=[0]) @ qml.PauliZ(wires=[1]))

        with qml.tape.QuantumTape() as tape_01:
            for op in frag_meas_ops:
                qml.apply(op)
            qml.expval(qml.PauliZ(wires=[0]) @ qml.PauliX(wires=[1]))

        with qml.tape.QuantumTape() as tape_02:
            for op in frag_meas_ops:
                qml.apply(op)
            qml.expval(qml.PauliZ(wires=[0]) @ qml.PauliY(wires=[1]))

        frag_meas_expected_tapes = [tape_00, tape_01, tape_02]

        frag_prep_ops = [qml.CNOT(wires=[1, 2]), qml.RX(0.432, wires=[1]), qml.RY(0.543, wires=[2])]

        with qml.tape.QuantumTape() as tape_10:
            qml.Identity(wires=[1])
            for op in frag_prep_ops:
                qml.apply(op)
            qml.expval(qml.PauliZ(wires=[2]))

        with qml.tape.QuantumTape() as tape_11:
            qml.PauliX(wires=[1])
            for op in frag_prep_ops:
                qml.apply(op)
            qml.expval(qml.PauliZ(wires=[2]))

        with qml.tape.QuantumTape() as tape_12:
            qml.Hadamard(wires=[1])
            for op in frag_prep_ops:
                qml.apply(op)
            qml.expval(qml.PauliZ(wires=[2]))

        with qml.tape.QuantumTape() as tape_13:
            qml.Hadamard(wires=[1])
            qml.S(wires=[1])
            for op in frag_prep_ops:
                qml.apply(op)
            qml.expval(qml.PauliZ(wires=[2]))

        frag_prep_expected_tapes = [tape_10, tape_11, tape_12, tape_13]

        for tape_meas, exp_tape_meas in zip(frag_tapes_meas, frag_meas_expected_tapes):
            compare_tapes(tape_meas, exp_tape_meas)

        for tape_prep, exp_tape_1 in zip(frag_tapes_prep, frag_prep_expected_tapes):
            compare_tapes(tape_prep, exp_tape_1)

    def test_multi_qubit_expansion_measurements(self):
        """
        Tests that a circuit with multiple MeasureNodes gives the correct
        measurements after expansion
        """

        with qml.tape.QuantumTape() as tape:
            qml.Hadamard(wires=[0])
            qml.RX(0.432, wires=[0])
            qml.RY(0.543, wires=[1])
            qml.CNOT(wires=[0, 1])
            qcut.MeasureNode(wires=[1])
            qcut.PrepareNode(wires=[2])
            qml.RZ(0.321, wires=[2])
            qml.CNOT(wires=[0, 2])
            qcut.MeasureNode(wires=[2])
            qcut.PrepareNode(wires=[3])
            qml.CNOT(wires=[0, 3])
            qml.expval(qml.PauliZ(wires=[0]))

        # Here we have a fragment tape containing 2 MeasureNode and
        # PrepareNode pairs. This give 3**2 = 9 groups of Pauli measurements
        # and 4**2 = 16 preparations and thus 9*16 = 144 tapes.
        fragment_configurations = qcut.expand_fragment_tape(tape)
        frag_tapes = fragment_configurations[0]

        assert len(frag_tapes) == 144

        all_expected_groups = [
            [
                qml.expval(qml.PauliZ(wires=[0]) @ qml.Identity(wires=[1])),
                qml.expval(qml.PauliZ(wires=[0]) @ qml.PauliZ(wires=[2])),
                qml.expval(qml.PauliZ(wires=[0]) @ qml.PauliZ(wires=[1])),
                qml.expval(qml.PauliZ(wires=[0]) @ qml.PauliZ(wires=[1]) @ qml.PauliZ(wires=[2])),
            ],
            [
                qml.expval(qml.PauliZ(wires=[0]) @ qml.PauliX(wires=[2])),
                qml.expval(qml.PauliZ(wires=[0]) @ qml.PauliZ(wires=[1]) @ qml.PauliX(wires=[2])),
            ],
            [
                qml.expval(qml.PauliZ(wires=[0]) @ qml.PauliY(wires=[2])),
                qml.expval(qml.PauliZ(wires=[0]) @ qml.PauliZ(wires=[1]) @ qml.PauliY(wires=[2])),
            ],
            [
                qml.expval(qml.PauliZ(wires=[0]) @ qml.PauliX(wires=[1])),
                qml.expval(qml.PauliZ(wires=[0]) @ qml.PauliX(wires=[1]) @ qml.PauliZ(wires=[2])),
            ],
            [qml.expval(qml.PauliZ(wires=[0]) @ qml.PauliX(wires=[1]) @ qml.PauliX(wires=[2]))],
            [qml.expval(qml.PauliZ(wires=[0]) @ qml.PauliX(wires=[1]) @ qml.PauliY(wires=[2]))],
            [
                qml.expval(qml.PauliZ(wires=[0]) @ qml.PauliY(wires=[1])),
                qml.expval(qml.PauliZ(wires=[0]) @ qml.PauliY(wires=[1]) @ qml.PauliZ(wires=[2])),
            ],
            [qml.expval(qml.PauliZ(wires=[0]) @ qml.PauliY(wires=[1]) @ qml.PauliX(wires=[2]))],
            [qml.expval(qml.PauliZ(wires=[0]) @ qml.PauliY(wires=[1]) @ qml.PauliY(wires=[2]))],
        ]

        all_measurements = [tape.measurements for tape in frag_tapes]

        # The 9 unique measurements are repeated 16 times since there are 4**2
        # preparations. This list prepares the indexing.
        index_list = []
        for i in range(len(frag_tapes)):
            if i % 9 == 0:
                c = 0
            index_list.append((c, i))
            c += 1

        for exp_i, i in index_list:
            expected_group = all_expected_groups[exp_i]
            group = all_measurements[i]
            for measurement, expected_measurement in zip(expected_group, group):
                compare_measurements(measurement, expected_measurement)

    def test_multi_qubit_expansion_preparation(self):
        """
        Tests that a circuit with multiple PrepareNodes gives the correct
        preparation after expansion
        """

        with qml.tape.QuantumTape() as tape:
            qml.Hadamard(wires=[0])
            qml.RX(0.432, wires=[0])
            qml.RY(0.543, wires=[1])
            qml.CNOT(wires=[0, 1])
            qcut.MeasureNode(wires=[1])
            qcut.PrepareNode(wires=[2])
            qml.RZ(0.321, wires=[2])
            qml.CNOT(wires=[0, 2])
            qcut.MeasureNode(wires=[2])
            qcut.PrepareNode(wires=[3])
            qml.CNOT(wires=[0, 3])
            qml.expval(qml.PauliZ(wires=[0]))

        fragment_configurations = qcut.expand_fragment_tape(tape)
        frag_tapes = fragment_configurations[0]

        prep_ops = [[qml.Identity], [qml.PauliX], [qml.Hadamard], [qml.Hadamard, qml.S]]
        prep_combos = list(product(prep_ops, prep_ops))
        expected_preps = [pc for pc in prep_combos for _ in range(9)]

        for ep, tape in zip(expected_preps, frag_tapes):
            wire2_ops = [op for op in tape.operations if op.wires == Wires(2)]
            wire3_ops = [op for op in tape.operations if op.wires == Wires(3)]

            wire2_exp = ep[0]
            wire3_exp = ep[1]

            wire2_prep_ops = wire2_ops[: len(wire2_exp)]
            wire3_prep_ops = wire3_ops[: len(wire2_exp)]

            for wire2_prep_op, wire2_exp_op in zip(wire2_prep_ops, wire2_exp):
                assert type(wire2_prep_op) == wire2_exp_op

            for wire3_prep_op, wire3_exp_op in zip(wire3_prep_ops, wire3_exp):
                assert type(wire3_prep_op) == wire3_exp_op

    def test_no_measure_node_observables(self):
        """
        Tests that a fragment with no MeasureNodes give the correct
        configurations
        """

        with qml.tape.QuantumTape() as frag:
            qml.RY(0.543, wires=[1])
            qcut.PrepareNode(wires=[0])
            qml.CNOT(wires=[0, 1])
            qml.RZ(0.24, wires=[0])
            qml.RZ(0.133, wires=[1])
            qml.expval(qml.PauliZ(wires=[0]))

        expanded_tapes, prep_nodes, meas_nodes = qcut.expand_fragment_tape(frag)

        ops = [
            qml.CNOT(wires=[0, 1]),
            qml.RZ(0.24, wires=[0]),
            qml.RZ(0.133, wires=[1]),
            qml.expval(qml.PauliZ(wires=[0])),
        ]

        with qml.tape.QuantumTape() as config1:
            qml.RY(0.543, wires=[1])
            qml.Identity(wires=[0])
            for optr in ops:
                qml.apply(optr)

        with qml.tape.QuantumTape() as config2:
            qml.RY(0.543, wires=[1])
            qml.PauliX(wires=[0])
            for optr in ops:
                qml.apply(optr)

        with qml.tape.QuantumTape() as config3:
            qml.RY(0.543, wires=[1])
            qml.Hadamard(wires=[0])
            for optr in ops:
                qml.apply(optr)

        with qml.tape.QuantumTape() as config4:
            qml.RY(0.543, wires=[1])
            qml.Hadamard(wires=[0])
            qml.S(wires=[0])
            for optr in ops:
                qml.apply(optr)

        expected_configs = [config1, config2, config3, config4]

        for tape, config in zip(expanded_tapes, expected_configs):
            compare_tapes(tape, config)


class TestExpandFragmentTapesMC:
    """
    Tests that fragment tapes are correctly expanded to all random configurations
    for the Monte Carlo sampling technique.
    """

    def test_expand_mc(self, monkeypatch):
        """
        Tests that fragment configurations are generated correctly using the
        `expand_fragment_tapes_mc` function.
        """
        with qml.tape.QuantumTape() as tape0:
            qml.Hadamard(wires=[0])
            qml.CNOT(wires=[0, 1])
            qcut.MeasureNode(wires=[1])
            qml.sample(qml.Projector([1], wires=[0]))

        with qml.tape.QuantumTape() as tape1:
            qcut.PrepareNode(wires=[1])
            qml.CNOT(wires=[1, 2])
            qml.sample(qml.Projector([1], wires=[1]))
            qml.sample(qml.Projector([1], wires=[2]))

        tapes = [tape0, tape1]

        edge_data = {"pair": (tape0.operations[2], tape1.operations[0])}
        communication_graph = MultiDiGraph([(0, 1, edge_data)])

        with monkeypatch.context() as m:
            m.setattr(
                np.random, "choice", lambda a, size=(1, 3), replace=True: np.array([[4, 0, 1]])
            )
            fragment_configurations = qcut.expand_fragment_tapes_mc(tapes, communication_graph, 3)

        frag_0_ops = [qml.Hadamard(wires=0), qml.CNOT(wires=[0, 1])]
        frag_0_expected_meas = [
            [qml.sample(qml.Projector([1], wires=[0])), qml.sample(qml.PauliY(wires=[1]))],
            [qml.sample(qml.Projector([1], wires=[0])), qml.sample(qml.Identity(wires=[1]))],
            [qml.sample(qml.Projector([1], wires=[0])), qml.sample(qml.Identity(wires=[1]))],
        ]

        expected_tapes_0 = []
        for meas in frag_0_expected_meas:
            with qml.tape.QuantumTape() as expected_tape:
                for op in frag_0_ops:
                    qml.apply(op)
                for m in meas:
                    qml.apply(m)

            expected_tapes_0.append(expected_tape)

        for tape, exp_tape in zip(fragment_configurations[0], expected_tapes_0):
            compare_tapes(tape, exp_tape)

        frag_1_expected_preps = [
            [qml.Hadamard(wires=[1]), qml.S(wires=[1])],
            [qml.Identity(wires=[1])],
            [qml.PauliX(wires=[1])],
        ]

        frag_1_ops_and_meas = [
            qml.CNOT(wires=[1, 2]),
            qml.sample(qml.Projector([1], wires=[1])),
            qml.sample(qml.Projector([1], wires=[2])),
        ]

        expected_tapes_1 = []
        for preps in frag_1_expected_preps:
            with qml.tape.QuantumTape() as expected_tape:
                for prep in preps:
                    qml.apply(prep)
                for op in frag_1_ops_and_meas:
                    qml.apply(op)
            expected_tapes_1.append(expected_tape)

        for tape, exp_tape in zip(fragment_configurations[1], expected_tapes_1):
            compare_tapes(tape, exp_tape)

    def test_expand_multinode_frag(self, monkeypatch):
        """
        Tests that fragments with multiple measure and prepare nodes are
        expanded correctly.
        """

        with qml.tape.QuantumTape() as tape0:
            qml.Hadamard(wires=[0])
            qml.RX(0.432, wires=[0])
            qml.RY(0.543, wires=[1])
            qml.CNOT(wires=[0, 1])
            qcut.MeasureNode(wires=[1])
            qcut.PrepareNode(wires=[2])
            qml.RZ(0.321, wires=[2])
            qml.CNOT(wires=[0, 2])
            qcut.MeasureNode(wires=[2])
            qcut.PrepareNode(wires=[3])
            qml.CNOT(wires=[0, 3])
            qml.sample(qml.Projector([1], wires=[0]))
            qml.sample(qml.Projector([1], wires=[3]))

        with qml.tape.QuantumTape() as tape1:
            qcut.PrepareNode(wires=[0])
            qml.CNOT(wires=[0, 1])
            qcut.MeasureNode(wires=[0])
            qml.Hadamard(wires=[1])
            qcut.PrepareNode(wires=[2])
            qml.CNOT(wires=[2, 1])
            qcut.MeasureNode(wires=[2])
            qml.sample(qml.Projector([1], wires=[1]))

        tapes = [tape0, tape1]

        edge_data = [
            (0, 1, {"pair": (tape0.operations[4], tape1.operations[0])}),
            (1, 0, {"pair": (tape1.operations[2], tape0.operations[5])}),
            (0, 1, {"pair": (tape0.operations[8], tape1.operations[4])}),
            (1, 0, {"pair": (tape1.operations[6], tape0.operations[9])}),
        ]
        communication_graph = MultiDiGraph(edge_data)

        with monkeypatch.context() as m:
            m.setattr(
                np.random,
                "choice",
                lambda a, size=(4, 2), replace=True: np.array([[4, 6], [1, 2], [2, 3], [3, 0]]),
            )
            fragment_configurations = qcut.expand_fragment_tapes_mc(tapes, communication_graph, 2)

        with qml.tape.QuantumTape() as config1:
            qml.Hadamard(wires=[0])
            qml.RX(0.432, wires=[0])
            qml.RY(0.543, wires=[1])
            qml.CNOT(wires=[0, 1])
            qml.Hadamard(wires=[2])
            qml.RZ(0.321, wires=[2])
            qml.CNOT(wires=[0, 2])
            qml.PauliX(wires=[3])
            qml.Hadamard(wires=[3])
            qml.CNOT(wires=[0, 3])
            qml.sample(qml.Projector([1], wires=[0]))
            qml.sample(qml.Projector([1], wires=[3]))
            qml.sample(qml.PauliY(wires=[1]))
            qml.sample(qml.Identity(wires=[2]))

        with qml.tape.QuantumTape() as config2:
            qml.Hadamard(wires=[0])
            qml.RX(0.432, wires=[0])
            qml.RY(0.543, wires=[1])
            qml.CNOT(wires=[0, 1])
            qml.PauliX(wires=[2])
            qml.Hadamard(wires=[2])
            qml.RZ(0.321, wires=[2])
            qml.CNOT(wires=[0, 2])
            qml.Identity(wires=[3])
            qml.CNOT(wires=[0, 3])
            qml.sample(qml.Projector([1], wires=[0]))
            qml.sample(qml.Projector([1], wires=[3]))
            qml.sample(qml.PauliZ(wires=[1]))
            qml.sample(qml.PauliX(wires=[2]))

        expected_configs = [config1, config2]

        # check first fragment configs only for brevity
        for config, exp_config in zip(fragment_configurations[0], expected_configs):
            compare_tapes(config, exp_config)

    def test_mc_measurements(self):
        """
        Tests that the measurements functions used in MC configutations are
        correct
        """
        wire = "a"

        tapes = []
        for M in qcut.MC_MEASUREMENTS:
            with qml.tape.QuantumTape() as tape:
                M(wire)
            tapes.append(tape)

        expected_measurements = [
            qml.sample(qml.Identity(wires=["a"])),
            qml.sample(qml.Identity(wires=["a"])),
            qml.sample(qml.PauliX(wires=["a"])),
            qml.sample(qml.PauliX(wires=["a"])),
            qml.sample(qml.PauliY(wires=["a"])),
            qml.sample(qml.PauliY(wires=["a"])),
            qml.sample(qml.PauliZ(wires=["a"])),
            qml.sample(qml.PauliZ(wires=["a"])),
        ]

        measurements = [tape.measurements[0] for tape in tapes]

        for meas, exp_meas in zip(measurements, expected_measurements):
            compare_measurements(meas, exp_meas)

    def test_mc_state_prep(self):
        """
        Tests that the state preparation functions used in MC configutations are
        correct
        """

        wire = 3

        tapes = []
        for S in qcut.MC_STATES:
            with qml.tape.QuantumTape() as tape:
                S(wire)
            tapes.append(tape)

        expected_operations = [
            [qml.Identity(wires=[3])],
            [qml.PauliX(wires=[3])],
            [qml.Hadamard(wires=[3])],
            [qml.PauliX(wires=[3]), qml.Hadamard(wires=[3])],
            [qml.Hadamard(wires=[3]), qml.S(wires=[3])],
            [qml.PauliX(wires=[3]), qml.Hadamard(wires=[3]), qml.S(wires=[3])],
            [qml.Identity(wires=[3])],
            [qml.PauliX(wires=[3])],
        ]

        operations = [tape.operations for tape in tapes]

        for ops, expected_ops in zip(operations, expected_operations):
            for op, exp_op in zip(ops, expected_ops):
                assert op.name == exp_op.name
                assert op.wires == exp_op.wires


class TestContractTensors:
    """Tests for the contract_tensors function"""

    t = [np.arange(4), np.arange(4, 8)]
    # make copies of nodes to ensure id comparisons work correctly
    m = [[qcut.MeasureNode(wires=0)], []]
    p = [[], [qcut.PrepareNode(wires=0)]]
    edge_dict = {"pair": (copy.copy(m)[0][0], copy.copy(p)[1][0])}
    g = MultiDiGraph([(0, 1, edge_dict)])
    expected_result = np.dot(*t)

    @pytest.mark.parametrize("use_opt_einsum", [False, True])
    def test_basic(self, use_opt_einsum):
        """Test that the correct answer is returned for a simple contraction scenario"""
        if use_opt_einsum:
            pytest.importorskip("opt_einsum")
        res = qcut.contract_tensors(self.t, self.g, self.p, self.m, use_opt_einsum=use_opt_einsum)

        assert np.allclose(res, self.expected_result)

    def test_fail_import(self, monkeypatch):
        """Test if an ImportError is raised when opt_einsum is requested but not installed"""

        with monkeypatch.context() as m:
            m.setitem(sys.modules, "opt_einsum", None)

            with pytest.raises(ImportError, match="The opt_einsum package is required"):
                qcut.contract_tensors(self.t, self.g, self.p, self.m, use_opt_einsum=True)

    def test_run_out_of_symbols(self, monkeypatch):
        """Test if a ValueError is raised when there are not enough symbols in the
        use_opt_einsum = False setting"""

        with monkeypatch.context() as m:
            m.setattr(string, "ascii_letters", "")
            with pytest.raises(ValueError, match="Set the use_opt_einsum argument to True"):
                qcut.contract_tensors(self.t, self.g, self.p, self.m, use_opt_einsum=False)

    params = [0.3, 0.5]

    expected_grad_0 = (
        np.cos(params[0]) * np.cos(params[1])
        + 2 * np.cos(params[0]) * np.sin(params[0]) * np.cos(params[1]) ** 2
        + 3 * np.cos(params[0]) * np.sin(params[0]) ** 2 * np.cos(params[1]) ** 3
    )
    expected_grad_1 = (
        -np.sin(params[0]) * np.sin(params[1])
        - 2 * np.sin(params[0]) ** 2 * np.sin(params[1]) * np.cos(params[1])
        - 3 * np.sin(params[0]) ** 3 * np.sin(params[1]) * np.cos(params[1]) ** 2
    )
    expected_grad = np.array([expected_grad_0, expected_grad_1])

    @pytest.mark.parametrize("use_opt_einsum", [True, False])
    def test_basic_grad_autograd(self, use_opt_einsum):
        """Test if the basic contraction is differentiable using the autograd interface"""
        if use_opt_einsum:
            pytest.importorskip("opt_einsum")

        def contract(params):
            t1 = np.asarray([np.sin(params[0]) ** i for i in range(4)])
            t2 = np.asarray([np.cos(params[1]) ** i for i in range(4)])
            t = [t1, t2]
            r = qcut.contract_tensors(t, self.g, self.p, self.m, use_opt_einsum=use_opt_einsum)
            return r

        params = np.array(self.params, requires_grad=True)
        grad = qml.grad(contract)(params)

        assert np.allclose(grad, self.expected_grad)

    @pytest.mark.usefixtures("skip_if_no_torch_support")
    @pytest.mark.parametrize("use_opt_einsum", [True, False])
    def test_basic_grad_torch(self, use_opt_einsum):
        """Test if the basic contraction is differentiable using the torch interface"""
        if use_opt_einsum:
            pytest.importorskip("opt_einsum")
        import torch

        params = torch.tensor(self.params, requires_grad=True)

        t1 = torch.stack([torch.sin(params[0]) ** i for i in range(4)])
        t2 = torch.stack([torch.cos(params[1]) ** i for i in range(4)])
        t = [t1, t2]
        r = qcut.contract_tensors(t, self.g, self.p, self.m, use_opt_einsum=use_opt_einsum)

        r.backward()
        grad = params.grad

        assert np.allclose(grad, self.expected_grad)

    @pytest.mark.usefixtures("skip_if_no_tf_support")
    @pytest.mark.parametrize("use_opt_einsum", [True, False])
    def test_basic_grad_tf(self, use_opt_einsum):
        """Test if the basic contraction is differentiable using the tf interface"""
        if use_opt_einsum:
            pytest.importorskip("opt_einsum")
        import tensorflow as tf

        params = tf.Variable(self.params)

        with tf.GradientTape() as tape:
            t1 = tf.stack([tf.sin(params[0]) ** i for i in range(4)])
            t2 = tf.stack([tf.cos(params[1]) ** i for i in range(4)])
            t = [t1, t2]
            r = qcut.contract_tensors(t, self.g, self.p, self.m, use_opt_einsum=use_opt_einsum)

        grad = tape.gradient(r, params)

        assert np.allclose(grad, self.expected_grad)

    @pytest.mark.usefixtures("skip_if_no_jax_support")
    @pytest.mark.parametrize("use_opt_einsum", [True, False])
    def test_basic_grad_jax(self, use_opt_einsum):
        """Test if the basic contraction is differentiable using the jax interface"""
        if use_opt_einsum:
            pytest.importorskip("opt_einsum")
        import jax
        from jax import numpy as np

        params = np.array(self.params)

        def contract(params):
            t1 = np.stack([np.sin(params[0]) ** i for i in range(4)])
            t2 = np.stack([np.cos(params[1]) ** i for i in range(4)])
            t = [t1, t2]
            r = qcut.contract_tensors(t, self.g, self.p, self.m, use_opt_einsum=use_opt_einsum)
            return r

        grad = jax.grad(contract)(params)

        assert np.allclose(grad, self.expected_grad)

    @pytest.mark.parametrize("use_opt_einsum", [True, False])
    def test_advanced(self, mocker, use_opt_einsum):
        """Test if the contraction works as expected for a more complicated example based
        upon the circuit:

        with qml.tape.QuantumTape() as tape:
            qml.QubitUnitary(np.eye(2 ** 3), wires=[0, 1, 2])
            qml.QubitUnitary(np.eye(2 ** 2), wires=[3, 4])

            qml.Barrier(wires=0)
            qml.WireCut(wires=[1, 2, 3])

            qml.QubitUnitary(np.eye(2 ** 1), wires=[0])
            qml.QubitUnitary(np.eye(2 ** 4), wires=[1, 2, 3, 4])

            qml.WireCut(wires=[1, 2, 3, 4])

            qml.QubitUnitary(np.eye(2 ** 3), wires=[0, 1, 2])
            qml.QubitUnitary(np.eye(2 ** 2), wires=[3, 4])
        """
        if use_opt_einsum:
            opt_einsum = pytest.importorskip("opt_einsum")
            spy = mocker.spy(opt_einsum, "contract")
        else:
            spy = mocker.spy(qml.math, "einsum")

        t = [
            np.arange(4**8).reshape((4,) * 8),
            np.arange(4**4).reshape((4,) * 4),
            np.arange(4**2).reshape((4,) * 2),
        ]
        m = [
            [
                qcut.MeasureNode(wires=3),
                qcut.MeasureNode(wires=1),
                qcut.MeasureNode(wires=2),
                qcut.MeasureNode(wires=3),
                qcut.MeasureNode(wires=4),
            ],
            [
                qcut.MeasureNode(wires=1),
                qcut.MeasureNode(wires=2),
            ],
            [],
        ]
        p = [
            [
                qcut.PrepareNode(wires=1),
                qcut.PrepareNode(wires=2),
                qcut.PrepareNode(wires=3),
            ],
            [
                qcut.PrepareNode(wires=1),
                qcut.PrepareNode(wires=2),
            ],
            [
                qcut.PrepareNode(wires=4),
                qcut.PrepareNode(wires=3),
            ],
        ]
        edges = [
            (0, 0, 0, {"pair": (m[0][0], p[0][2])}),
            (0, 1, 0, {"pair": (m[0][1], p[1][0])}),
            (0, 1, 1, {"pair": (m[0][2], p[1][1])}),
            (0, 2, 0, {"pair": (m[0][4], p[2][0])}),
            (0, 2, 1, {"pair": (m[0][3], p[2][1])}),
            (1, 0, 0, {"pair": (m[1][0], p[0][0])}),
            (1, 0, 1, {"pair": (m[1][1], p[0][1])}),
        ]
        g = MultiDiGraph(edges)

        res = qcut.contract_tensors(t, g, p, m, use_opt_einsum=use_opt_einsum)

        eqn = spy.call_args[0][0]
        expected_eqn = "abccdegf,deab,fg"

        assert eqn == expected_eqn
        assert np.allclose(res, np.einsum(eqn, *t))


class TestQCutProcessingFn:
    """Tests for the qcut_processing_fn and contained functions"""

    def test_to_tensors(self, monkeypatch):
        """Test that _to_tensors correctly reshapes the flat list of results into the original
        tensors according to the supplied prepare_nodes and measure_nodes. Uses a mock function
        for _process_tensor since we do not need to process the tensors."""
        prepare_nodes = [[None] * 3, [None] * 2, [None] * 1, [None] * 4]
        measure_nodes = [[None] * 2, [None] * 2, [None] * 3, [None] * 3]
        tensors = [
            np.arange(4**5).reshape((4,) * 5),
            np.arange(4**4).reshape((4,) * 4),
            np.arange(4**4).reshape((4,) * 4),
            np.arange(4**7).reshape((4,) * 7),
        ]
        results = np.concatenate([t.flatten() for t in tensors])

        def mock_process_tensor(r, np, nm):
            return qml.math.reshape(r, (4,) * (np + nm))

        with monkeypatch.context() as m:
            m.setattr(qcut, "_process_tensor", mock_process_tensor)
            tensors_out = qcut._to_tensors(results, prepare_nodes, measure_nodes)

        for t1, t2 in zip(tensors, tensors_out):
            assert np.allclose(t1, t2)

    def test_to_tensors_raises(self):
        """Tests if a ValueError is raised when a results vector is passed to _to_tensors with a
        size that is incompatible with the prepare_nodes and measure_nodes arguments"""
        prepare_nodes = [[None] * 3]
        measure_nodes = [[None] * 2]
        tensors = [np.arange(4**5).reshape((4,) * 5), np.arange(4)]
        results = np.concatenate([t.flatten() for t in tensors])

        with pytest.raises(ValueError, match="should be a flat list of length 1024"):
            qcut._to_tensors(results, prepare_nodes, measure_nodes)

    @pytest.mark.parametrize("interface", ["autograd.numpy", "tensorflow", "torch", "jax.numpy"])
    @pytest.mark.parametrize("n", [1, 2])
    def test_process_tensor(self, n, interface):
        """Test if the tensor returned by _process_tensor is equal to the expected value"""
        lib = pytest.importorskip(interface)

        U = unitary_group.rvs(2**n, random_state=1967)

        # First, create target process tensor
        basis = np.array([I, X, Y, Z]) / np.sqrt(2)
        prod_inp = itertools.product(range(4), repeat=n)
        prod_out = itertools.product(range(4), repeat=n)

        results = []

        # Calculates U_{ijkl} = Tr((b[k] x b[l]) U (b[i] x b[j]) U*)
        # See Sec. II. A. of https://arxiv.org/abs/1909.07534, below Eq. (2).
        for inp, out in itertools.product(prod_inp, prod_out):
            input = kron(*[basis[i] for i in inp])
            output = kron(*[basis[i] for i in out])
            results.append(np.trace(output @ U @ input @ U.conj().T))

        target_tensor = np.array(results).reshape((4,) * (2 * n))

        # Now, create the input results vector found from executing over the product of |0>, |1>,
        # |+>, |+i> inputs and using the grouped Pauli terms for measurements
        dev = qml.device("default.qubit", wires=n)

        @qml.qnode(dev)
        def f(state, measurement):
            qml.QubitStateVector(state, wires=range(n))
            qml.QubitUnitary(U, wires=range(n))
            return [qml.expval(qml.grouping.string_to_pauli_word(m)) for m in measurement]

        prod_inp = itertools.product(range(4), repeat=n)
        prod_out = qml.grouping.partition_pauli_group(n)

        results = []

        for inp, out in itertools.product(prod_inp, prod_out):
            input = kron(*[states_pure[i] for i in inp])
            results.append(f(input, out))

        results = qml.math.cast_like(np.concatenate(results), lib.ones(1))

        # Now apply _process_tensor
        tensor = qcut._process_tensor(results, n, n)
        assert np.allclose(tensor, target_tensor)

    @pytest.mark.parametrize("use_opt_einsum", [True, False])
    def test_qcut_processing_fn(self, use_opt_einsum):
        """Test if qcut_processing_fn returns the expected answer when applied to a simple circuit
        that is cut up into three fragments:
        0: ──RX(0.5)─|─RY(0.6)─|─RX(0.8)──┤ ⟨Z⟩
        """
        if use_opt_einsum:
            pytest.importorskip("opt_einsum")

        ### Find the expected result
        dev = qml.device("default.qubit", wires=1)

        @qml.qnode(dev)
        def f(x, y, z):
            qml.RX(x, wires=0)
            ### CUT HERE
            qml.RY(y, wires=0)
            ### CUT HERE
            qml.RX(z, wires=0)
            return qml.expval(qml.PauliZ(0))

        x, y, z = 0.5, 0.6, 0.8
        expected_result = f(x, y, z)

        ### Find the result using qcut_processing_fn

        meas_basis = [I, Z, X, Y]
        states = [np.outer(s, s.conj()) for s in states_pure]
        zero_proj = states[0]

        u1 = qml.RX.compute_matrix(x)
        u2 = qml.RY.compute_matrix(y)
        u3 = qml.RX.compute_matrix(z)
        t1 = np.array([np.trace(b @ u1 @ zero_proj @ u1.conj().T) for b in meas_basis])
        t2 = np.array([[np.trace(b @ u2 @ s @ u2.conj().T) for b in meas_basis] for s in states])
        t3 = np.array([np.trace(Z @ u3 @ s @ u3.conj().T) for s in states])

        res = [t1, t2.flatten(), t3]
        p = [[], [qcut.PrepareNode(wires=0)], [qcut.PrepareNode(wires=0)]]
        m = [[qcut.MeasureNode(wires=0)], [qcut.MeasureNode(wires=0)], []]

        edges = [
            (0, 1, 0, {"pair": (m[0][0], p[1][0])}),
            (1, 2, 0, {"pair": (m[1][0], p[2][0])}),
        ]
        g = MultiDiGraph(edges)

        result = qcut.qcut_processing_fn(res, g, p, m, use_opt_einsum=use_opt_einsum)
        assert np.allclose(result, expected_result)

    @pytest.mark.parametrize("use_opt_einsum", [True, False])
    def test_qcut_processing_fn_autograd(self, use_opt_einsum):
        """Test if qcut_processing_fn handles the gradient as expected in the autograd interface
        using a simple example"""
        if use_opt_einsum:
            pytest.importorskip("opt_einsum")

        x = np.array(0.9, requires_grad=True)

        def f(x):
            t1 = x * np.arange(4)
            t2 = x**2 * np.arange(16).reshape((4, 4))
            t3 = np.sin(x * np.pi / 2) * np.arange(4)

            res = [t1, t2.flatten(), t3]
            p = [[], [qcut.PrepareNode(wires=0)], [qcut.PrepareNode(wires=0)]]
            m = [[qcut.MeasureNode(wires=0)], [qcut.MeasureNode(wires=0)], []]

            edges = [
                (0, 1, 0, {"pair": (m[0][0], p[1][0])}),
                (1, 2, 0, {"pair": (m[1][0], p[2][0])}),
            ]
            g = MultiDiGraph(edges)

            return qcut.qcut_processing_fn(res, g, p, m, use_opt_einsum=use_opt_einsum)

        grad = qml.grad(f)(x)
        expected_grad = (
            3 * x**2 * np.sin(x * np.pi / 2) + x**3 * np.cos(x * np.pi / 2) * np.pi / 2
        ) * f(1)

        assert np.allclose(grad, expected_grad)

    @pytest.mark.parametrize("use_opt_einsum", [True, False])
    def test_qcut_processing_fn_tf(self, use_opt_einsum):
        """Test if qcut_processing_fn handles the gradient as expected in the TF interface
        using a simple example"""
        if use_opt_einsum:
            pytest.importorskip("opt_einsum")
        tf = pytest.importorskip("tensorflow")

        x = tf.Variable(0.9, dtype=tf.float64)

        def f(x):
            x = tf.cast(x, dtype=tf.float64)
            t1 = x * tf.range(4, dtype=tf.float64)
            t2 = x**2 * tf.range(16, dtype=tf.float64)
            t3 = tf.sin(x * np.pi / 2) * tf.range(4, dtype=tf.float64)

            res = [t1, t2, t3]
            p = [[], [qcut.PrepareNode(wires=0)], [qcut.PrepareNode(wires=0)]]
            m = [[qcut.MeasureNode(wires=0)], [qcut.MeasureNode(wires=0)], []]

            edges = [
                (0, 1, 0, {"pair": (m[0][0], p[1][0])}),
                (1, 2, 0, {"pair": (m[1][0], p[2][0])}),
            ]
            g = MultiDiGraph(edges)

            return qcut.qcut_processing_fn(res, g, p, m, use_opt_einsum=use_opt_einsum)

        with tf.GradientTape() as tape:
            res = f(x)

        grad = tape.gradient(res, x)
        expected_grad = (
            3 * x**2 * np.sin(x * np.pi / 2) + x**3 * np.cos(x * np.pi / 2) * np.pi / 2
        ) * f(1)

        assert np.allclose(grad, expected_grad)

    @pytest.mark.parametrize("use_opt_einsum", [True, False])
    def test_qcut_processing_fn_torch(self, use_opt_einsum):
        """Test if qcut_processing_fn handles the gradient as expected in the torch interface
        using a simple example"""
        if use_opt_einsum:
            pytest.importorskip("opt_einsum")
        torch = pytest.importorskip("torch")

        x = torch.tensor(0.9, requires_grad=True, dtype=torch.float64)

        def f(x):
            t1 = x * torch.arange(4)
            t2 = x**2 * torch.arange(16)
            t3 = torch.sin(x * np.pi / 2) * torch.arange(4)

            res = [t1, t2, t3]
            p = [[], [qcut.PrepareNode(wires=0)], [qcut.PrepareNode(wires=0)]]
            m = [[qcut.MeasureNode(wires=0)], [qcut.MeasureNode(wires=0)], []]

            edges = [
                (0, 1, 0, {"pair": (m[0][0], p[1][0])}),
                (1, 2, 0, {"pair": (m[1][0], p[2][0])}),
            ]
            g = MultiDiGraph(edges)

            return qcut.qcut_processing_fn(res, g, p, m, use_opt_einsum=use_opt_einsum)

        res = f(x)
        res.backward()
        grad = x.grad

        x_ = x.detach().numpy()
        f1 = f(torch.tensor(1, dtype=torch.float64))
        expected_grad = (
            3 * x_**2 * np.sin(x_ * np.pi / 2) + x_**3 * np.cos(x_ * np.pi / 2) * np.pi / 2
        ) * f1

        assert np.allclose(grad.detach().numpy(), expected_grad)

    @pytest.mark.parametrize("use_opt_einsum", [True, False])
    def test_qcut_processing_fn_jax(self, use_opt_einsum):
        """Test if qcut_processing_fn handles the gradient as expected in the jax interface
        using a simple example"""
        if use_opt_einsum:
            pytest.importorskip("opt_einsum")
        jax = pytest.importorskip("jax")
        jnp = pytest.importorskip("jax.numpy")

        x = jnp.array(0.9)

        def f(x):
            t1 = x * jnp.arange(4)
            t2 = x**2 * jnp.arange(16).reshape((4, 4))
            t3 = jnp.sin(x * np.pi / 2) * jnp.arange(4)

            res = [t1, t2.flatten(), t3]
            p = [[], [qcut.PrepareNode(wires=0)], [qcut.PrepareNode(wires=0)]]
            m = [[qcut.MeasureNode(wires=0)], [qcut.MeasureNode(wires=0)], []]

            edges = [
                (0, 1, 0, {"pair": (m[0][0], p[1][0])}),
                (1, 2, 0, {"pair": (m[1][0], p[2][0])}),
            ]
            g = MultiDiGraph(edges)

            return qcut.qcut_processing_fn(res, g, p, m, use_opt_einsum=use_opt_einsum)

        grad = jax.grad(f)(x)
        expected_grad = (
            3 * x**2 * np.sin(x * np.pi / 2) + x**3 * np.cos(x * np.pi / 2) * np.pi / 2
        ) * f(1)

        assert np.allclose(grad, expected_grad)


@pytest.mark.parametrize("use_opt_einsum", [True, False])
class TestCutCircuitTransform:
    """
    Tests for the cut_circuit transform
    """

    @flaky(max_runs=3)
    @pytest.mark.parametrize("shots", [None, int(1e7)])
    def test_simple_cut_circuit(self, mocker, use_opt_einsum, shots):
        """
        Tests the full circuit cutting pipeline returns the correct value and
        gradient for a simple circuit using the `cut_circuit` transform.
        """

        dev = qml.device("default.qubit", wires=2, shots=shots)

        @qml.qnode(dev)
        def circuit(x):
            qml.RX(x, wires=0)
            qml.RY(0.543, wires=1)
            qml.WireCut(wires=0)
            qml.CNOT(wires=[0, 1])
            qml.RZ(0.240, wires=0)
            qml.RZ(0.133, wires=1)
            return qml.expval(qml.PauliZ(wires=[0]))

        spy = mocker.spy(qcut, "qcut_processing_fn")
        x = np.array(0.531, requires_grad=True)
        cut_circuit = qcut.cut_circuit(circuit, use_opt_einsum=use_opt_einsum)

        atol = 1e-2 if shots else 1e-8
        assert np.isclose(cut_circuit(x), float(circuit(x)), atol=atol)
        spy.assert_called_once()

        gradient = qml.grad(circuit)(x)
        cut_gradient = qml.grad(cut_circuit)(x)

        assert np.isclose(gradient, cut_gradient, atol=atol)

    def test_simple_cut_circuit_torch(self, use_opt_einsum):
        """
        Tests the full circuit cutting pipeline returns the correct value and
        gradient for a simple circuit using the `cut_circuit` transform with the torch interface.
        """
        torch = pytest.importorskip("torch")

        dev = qml.device("default.qubit", wires=2)

        @qml.qnode(dev, interface="torch")
        def circuit(x):
            qml.RX(x, wires=0)
            qml.RY(0.543, wires=1)
            qml.WireCut(wires=0)
            qml.CNOT(wires=[0, 1])
            qml.RZ(0.240, wires=0)
            qml.RZ(0.133, wires=1)
            return qml.expval(qml.PauliZ(wires=[0]))

        x = torch.tensor(0.531, requires_grad=True)
        cut_circuit = qcut.cut_circuit(circuit, use_opt_einsum=use_opt_einsum)

        res = cut_circuit(x)
        res_expected = circuit(x)
        assert np.isclose(res.detach().numpy(), res_expected.detach().numpy())

        res.backward()
        grad = x.grad.detach().numpy()

        x.grad = None
        res_expected.backward()
        grad_expected = x.grad.detach().numpy()

        assert np.isclose(grad, grad_expected)

    def test_simple_cut_circuit_tf(self, use_opt_einsum):
        """
        Tests the full circuit cutting pipeline returns the correct value and
        gradient for a simple circuit using the `cut_circuit` transform with the TF interface.
        """
        tf = pytest.importorskip("tensorflow")

        dev = qml.device("default.qubit", wires=2)

        @qml.qnode(dev, interface="tf")
        def circuit(x):
            qml.RX(x, wires=0)
            qml.RY(0.543, wires=1)
            qml.WireCut(wires=0)
            qml.CNOT(wires=[0, 1])
            qml.RZ(0.240, wires=0)
            qml.RZ(0.133, wires=1)
            return qml.expval(qml.PauliZ(wires=[0]))

        x = tf.Variable(0.531)
        cut_circuit = qcut.cut_circuit(circuit, use_opt_einsum=use_opt_einsum)

        with tf.GradientTape() as tape:
            res = cut_circuit(x)

        grad = tape.gradient(res, x)

        with tf.GradientTape() as tape:
            res_expected = circuit(x)

        grad_expected = tape.gradient(res_expected, x)

        assert np.isclose(res, res_expected)
        assert np.isclose(grad, grad_expected)

    def test_simple_cut_circuit_jax(self, use_opt_einsum):
        """
        Tests the full circuit cutting pipeline returns the correct value and
        gradient for a simple circuit using the `cut_circuit` transform with the Jax interface.
        """
        jax = pytest.importorskip("jax")
        import jax.numpy as jnp

        dev = qml.device("default.qubit", wires=2)

        @qml.qnode(dev, interface="jax")
        def circuit(x):
            qml.RX(x, wires=0)
            qml.RY(0.543, wires=1)
            qml.WireCut(wires=0)
            qml.CNOT(wires=[0, 1])
            qml.RZ(0.240, wires=0)
            qml.RZ(0.133, wires=1)
            return qml.expval(qml.PauliZ(wires=[0]))

        x = jnp.array(0.531)
        cut_circuit = qcut.cut_circuit(circuit, use_opt_einsum=use_opt_einsum)

        res = cut_circuit(x)
        res_expected = circuit(x)

        grad = jax.grad(cut_circuit)(x)
        grad_expected = jax.grad(circuit)(x)

        assert np.isclose(res, res_expected)
        assert np.isclose(grad, grad_expected)

    def test_with_mid_circuit_measurement(self, mocker, use_opt_einsum):
        """Tests the full circuit cutting pipeline returns the correct value and gradient for a
        circuit that contains mid-circuit measurements, using the `cut_circuit` transform."""
        dev = qml.device("default.qubit", wires=3)

        @qml.qnode(dev)
        def circuit(x):
            qml.RX(x, wires=0)
            qml.CNOT(wires=[0, 1])
            qml.WireCut(wires=1)
            qml.RX(np.sin(x) ** 2, wires=1)
            qml.CNOT(wires=[1, 2])
            qml.WireCut(wires=1)
            qml.CNOT(wires=[0, 1])
            return qml.expval(qml.PauliZ(0) @ qml.PauliZ(1))

        spy = mocker.spy(qcut, "qcut_processing_fn")
        x = np.array(0.531, requires_grad=True)
        cut_circuit = qcut.cut_circuit(circuit, use_opt_einsum=use_opt_einsum)

        assert np.isclose(cut_circuit(x), float(circuit(x)))
        spy.assert_called_once()

        gradient = qml.grad(circuit)(x)
        cut_gradient = qml.grad(cut_circuit)(x)

        assert np.isclose(gradient, cut_gradient)

    def test_simple_cut_circuit_torch_trace(self, mocker, use_opt_einsum):
        """
        Tests the full circuit cutting pipeline returns the correct value and
        gradient for a simple circuit using the `cut_circuit` transform with the torch interface and
        using torch tracing.
        """
        torch = pytest.importorskip("torch")

        dev = qml.device("default.qubit", wires=2)

        @qml.qnode(dev, interface="torch")
        def circuit(x):
            qml.RX(x, wires=0)
            qml.RY(0.543, wires=1)
            qml.WireCut(wires=0)
            qml.CNOT(wires=[0, 1])
            qml.RZ(0.240, wires=0)
            qml.RZ(0.133, wires=1)
            return qml.expval(qml.PauliZ(wires=[0]))

        x = torch.tensor(0.531, requires_grad=True, dtype=torch.complex128)

        # Note that the jit.trace ends up calling qcut_processing_fn multiple times, so below we
        # delay introducing the spy until afterwards and then ensure that qcut_processing_fn is
        # not called again.
        cut_circuit_trace = torch.jit.trace(
            qcut.cut_circuit(circuit, use_opt_einsum=use_opt_einsum), x
        )

        # Run once with original value
        spy = mocker.spy(qcut, "qcut_processing_fn")
        res = cut_circuit_trace(x)

        spy.assert_not_called()

        res_expected = circuit(x)
        assert np.isclose(res.detach().numpy(), res_expected.detach().numpy())

        res.backward()
        grad = x.grad.detach().numpy()

        x.grad = None
        res_expected.backward()
        grad_expected = x.grad.detach().numpy()

        assert np.isclose(grad, grad_expected)

        # Run more times over a range of values
        for x in np.linspace(-1, 1, 10):
            x = torch.tensor(x, requires_grad=True)
            res = cut_circuit_trace(x)

            res_expected = circuit(x)
            assert np.isclose(res.detach().numpy(), res_expected.detach().numpy())

            res.backward()
            grad = x.grad.detach().numpy()

            x.grad = None
            res_expected.backward()
            grad_expected = x.grad.detach().numpy()

            assert np.isclose(grad, grad_expected)

        spy.assert_not_called()

    def test_simple_cut_circuit_tf_jit(self, mocker, use_opt_einsum):
        """
        Tests the full circuit cutting pipeline returns the correct value and
        gradient for a simple circuit using the `cut_circuit` transform with the TF interface and
        using JIT.
        """
        tf = pytest.importorskip("tensorflow")

        dev = qml.device("default.qubit", wires=2)

        @qml.qnode(dev, interface="tf")
        def circuit(x):
            qml.RX(x, wires=0)
            qml.RY(0.543, wires=1)
            qml.WireCut(wires=0)
            qml.CNOT(wires=[0, 1])
            qml.RZ(0.240, wires=0)
            qml.RZ(0.133, wires=1)
            return qml.expval(qml.PauliZ(wires=[0]))

        x = tf.Variable(0.531)
        cut_circuit_jit = tf.function(
            qcut.cut_circuit(circuit, use_opt_einsum=use_opt_einsum),
            jit_compile=True,
            input_signature=(tf.TensorSpec(shape=None, dtype=tf.float32),),
        )

        # Run once with original value
        spy = mocker.spy(qcut, "qcut_processing_fn")

        # Note we call the function twice but assert qcut_processing_fn is called once. We expect
        # qcut_processing_fn to be called once during JIT compilation, with subsequent calls to
        # cut_circuit_jit using the compiled code.
        cut_circuit_jit(x)

        with tf.GradientTape() as tape:
            res = cut_circuit_jit(x)

        grad = tape.gradient(res, x)

        spy.assert_called_once()

        with tf.GradientTape() as tape:
            res_expected = circuit(x)

        grad_expected = tape.gradient(res_expected, x)

        assert np.isclose(res, res_expected)
        assert np.isclose(grad, grad_expected)

        # Run more times over a range of values
        for x in np.linspace(-1, 1, 10):
            x = tf.Variable(x, dtype=tf.float32)

            cut_circuit_jit(x)

            with tf.GradientTape() as tape:
                res = cut_circuit_jit(x)

            grad = tape.gradient(res, x)

            with tf.GradientTape() as tape:
                res_expected = circuit(x)

            grad_expected = tape.gradient(res_expected, x)

            assert np.isclose(res, res_expected)
            assert np.isclose(grad, grad_expected)

        spy.assert_called_once()

    def test_simple_cut_circuit_jax_jit(self, mocker, use_opt_einsum):
        """
        Tests the full circuit cutting pipeline returns the correct value and
        gradient for a simple circuit using the `cut_circuit` transform with the Jax interface and
        using JIT.
        """
        jax = pytest.importorskip("jax")
        import jax.numpy as jnp

        dev = qml.device("default.qubit", wires=2)

        @qml.qnode(dev, interface="jax")
        def circuit(x):
            qml.RX(x, wires=0)
            qml.RY(0.543, wires=1)
            qml.WireCut(wires=0)
            qml.CNOT(wires=[0, 1])
            qml.RZ(0.240, wires=0)
            qml.RZ(0.133, wires=1)
            return qml.expval(qml.PauliZ(wires=[0]))

        x = jnp.array(0.531)
        cut_circuit_jit = jax.jit(qcut.cut_circuit(circuit, use_opt_einsum=use_opt_einsum))

        # Run once with original value
        spy = mocker.spy(qcut, "qcut_processing_fn")

        # Note we call the function twice but assert qcut_processing_fn is called once. We expect
        # qcut_processing_fn to be called once during JIT compilation, with subsequent calls to
        # cut_circuit_jit using the compiled code.
        cut_circuit_jit(x)
        res = cut_circuit_jit(x)
        res_expected = circuit(x)

        spy.assert_called_once()
        assert np.isclose(res, res_expected)

        grad = jax.grad(cut_circuit_jit)(x)
        grad_expected = jax.grad(circuit)(x)

        assert np.isclose(grad, grad_expected)
        assert spy.call_count == 2

        # Run more times over a range of values
        for x in np.linspace(-1, 1, 10):
            x = jnp.array(x)

            cut_circuit_jit(x)
            res = cut_circuit_jit(x)
            res_expected = circuit(x)

            assert np.isclose(res, res_expected)

            grad = jax.grad(cut_circuit_jit)(x)
            grad_expected = jax.grad(circuit)(x)

            assert np.isclose(grad, grad_expected)

        assert spy.call_count == 4

    def test_device_wires(self, use_opt_einsum):
        """Tests that a 3-qubit circuit is cut into two 2-qubit fragments such that both fragments
        can be run on a 2-qubit device"""

        def circuit():
            qml.RX(0.4, wires=0)
            qml.RX(0.5, wires=1)
            qml.RX(0.6, wires=2)

            qml.CNOT(wires=[0, 1])
            qml.WireCut(wires=1)
            qml.CNOT(wires=[1, 2])

            return qml.expval(qml.PauliX(1) @ qml.PauliY(2))

        dev_uncut = qml.device("default.qubit", wires=3)
        dev_1 = qml.device("default.qubit", wires=2)
        dev_2 = qml.device("default.qubit", wires=["Alice", 3.14, "Bob"])

        uncut_circuit = qml.QNode(circuit, dev_uncut)
        cut_circuit_1 = qml.transforms.cut_circuit(qml.QNode(circuit, dev_1), use_opt_einsum)
        cut_circuit_2 = qml.transforms.cut_circuit(qml.QNode(circuit, dev_2), use_opt_einsum)

        res_expected = uncut_circuit()
        res_1 = cut_circuit_1()
        res_2 = cut_circuit_2()

        assert np.isclose(res_expected, res_1)
        assert np.isclose(res_expected, res_2)

    def test_circuit_with_disconnected_components(self, use_opt_einsum, mocker):
        """Tests if a circuit that is fragmented into subcircuits such that some of the subcircuits
        are disconnected from the final terminal measurements is executed correctly"""
        dev = qml.device("default.qubit", wires=3)

        @qml.transforms.cut_circuit(use_opt_einsum=use_opt_einsum)
        @qml.qnode(dev)
        def circuit(x):
            qml.RX(x, wires=0)
            qml.CNOT(wires=[0, 1])
            qml.WireCut(wires=1)
            qml.CNOT(wires=[1, 2])
            qml.RY(x**2, wires=2)
            return qml.expval(qml.PauliZ(wires=[0]))

        x = 0.4
        res = circuit(x)
        assert np.allclose(res, np.cos(x))

    def test_circuit_with_trivial_wire_cut(self, use_opt_einsum, mocker):
        """Tests that a circuit with a trivial wire cut (not separating the circuit into
        fragments) is executed correctly"""
        dev = qml.device("default.qubit", wires=2)

        @qml.transforms.cut_circuit(use_opt_einsum=use_opt_einsum)
        @qml.qnode(dev)
        def circuit(x):
            qml.RX(x, wires=0)
            qml.CNOT(wires=[0, 1])
            qml.WireCut(wires=0)
            qml.CNOT(wires=[0, 1])
            return qml.expval(qml.PauliZ(wires=[0]))

        spy = mocker.spy(qcut, "contract_tensors")

        x = 0.4
        res = circuit(x)
        assert np.allclose(res, np.cos(x))
        assert len(spy.call_args[0][0]) == 1  # there should be 1 tensor for wire 0
        assert spy.call_args[0][0][0].shape == ()

    def test_complicated_circuit(self, mocker, use_opt_einsum):
        """
        Tests that the full circuit cutting pipeline returns the correct value and
        gradient for a complex circuit with multiple wire cut scenarios. The circuit is cut into
        fragments of at most 2 qubits and is drawn below:

        0: ──BasisState(M0)──//───────╭C───//──RX(0.40)─╭C───//─╭C────────╭//──────────────────
        1: ───────────────────────────╰X────────────────╰X───//─╰Z────────╰//──────────────────
        2: ──H──────────────╭C──────────────────────────────────╭RY(0.64)──────────────────────
        3: ─────────────────╰RY(0.50)──//──H──╭C─────────//──H──╰C─────────//─╭RY(0.89)──//──H─
        4: ───────────────────────────────────╰RY(0.36)──H────────────────────╰C───────────────

        ──────────────────────────┤
        ────────────────╭RX(0.60)─┤ ╭<Z@Z@Z>
        ╭RY(0.88)───────│─────────┤ ├<Z@Z@Z>
        ╰C──────────────│─────────┤ ╰<Z@Z@Z>
        ────────────────╰C────────┤
        """
        dev_original = qml.device("default.qubit", wires=5)

        # We need a 4-qubit device to account for mid-circuit measurements
        dev_cut = qml.device("default.qubit", wires=4)

        def two_qubit_unitary(param, wires):
            qml.Hadamard(wires=[wires[0]])
            qml.CRY(param, wires=[wires[0], wires[1]])

        def f(params):
            qml.BasisState(np.array([1]), wires=[0])
            qml.WireCut(wires=0)

            qml.CNOT(wires=[0, 1])
            qml.WireCut(wires=0)
            qml.RX(params[0], wires=0)
            qml.CNOT(wires=[0, 1])

            qml.WireCut(wires=0)
            qml.WireCut(wires=1)

            qml.CZ(wires=[0, 1])
            qml.WireCut(wires=[0, 1])

            two_qubit_unitary(params[1], wires=[2, 3])
            qml.WireCut(wires=3)
            two_qubit_unitary(params[2] ** 2, wires=[3, 4])
            qml.WireCut(wires=3)
            two_qubit_unitary(np.sin(params[3]), wires=[3, 2])
            qml.WireCut(wires=3)
            two_qubit_unitary(np.sqrt(params[4]), wires=[4, 3])
            qml.WireCut(wires=3)
            two_qubit_unitary(np.cos(params[1]), wires=[3, 2])
            qml.CRX(params[2], wires=[4, 1])

            return qml.expval(qml.PauliZ(1) @ qml.PauliZ(2) @ qml.PauliZ(3))

        params = np.array([0.4, 0.5, 0.6, 0.7, 0.8], requires_grad=True)

        circuit = qml.QNode(f, dev_original)
        cut_circuit = qcut.cut_circuit(qml.QNode(f, dev_cut), use_opt_einsum=use_opt_einsum)

        res_expected = circuit(params)
        grad_expected = qml.grad(circuit)(params)

        spy = mocker.spy(qcut, "qcut_processing_fn")
        res = cut_circuit(params)
        spy.assert_called_once()
        grad = qml.grad(cut_circuit)(params)

        assert np.isclose(res, res_expected)
        assert np.allclose(grad, grad_expected)

    @flaky(max_runs=3)
    @pytest.mark.parametrize("shots", [None, int(1e7)])
    def test_standard_circuit(self, mocker, use_opt_einsum, shots):
        """
        Tests that the full circuit cutting pipeline returns the correct value for a typical
        scenario. The circuit is drawn below:

        0: ─╭U(M1)───────────────────╭U(M4)─┤ ╭<Z@X>
        1: ─╰U(M1)──//─╭U(M2)──//────╰U(M4)─┤ │
        2: ─╭U(M0)─────╰U(M2)─╭U(M3)────────┤ │
        3: ─╰U(M0)────────────╰U(M3)────────┤ ╰<Z@X>
        """
        dev_original = qml.device("default.qubit", wires=4)

        # We need a 3-qubit device
        dev_cut = qml.device("default.qubit", wires=3, shots=shots)
        us = [unitary_group.rvs(2**2, random_state=i) for i in range(5)]

        def f():
            qml.QubitUnitary(us[0], wires=[0, 1])
            qml.QubitUnitary(us[1], wires=[2, 3])

            qml.WireCut(wires=[1])

            qml.QubitUnitary(us[2], wires=[1, 2])

            qml.WireCut(wires=[1])

            qml.QubitUnitary(us[3], wires=[0, 1])
            qml.QubitUnitary(us[4], wires=[2, 3])
            return qml.expval(qml.PauliZ(0) @ qml.PauliX(3))

        circuit = qml.QNode(f, dev_original)
        cut_circuit = qcut.cut_circuit(qml.QNode(f, dev_cut), use_opt_einsum=use_opt_einsum)

        res_expected = circuit()

        spy = mocker.spy(qcut, "qcut_processing_fn")
        res = cut_circuit()
        spy.assert_called_once()

        atol = 1e-2 if shots else 1e-8
        assert np.isclose(res, res_expected, atol=atol)


class TestRemapTapeWires:
    """Tests for the remap_tape_wires function"""

    def test_raises(self):
        """Test if a ValueError is raised when too few wires are provided"""
        with qml.tape.QuantumTape() as tape:
            qml.RX(0.5, wires=2)
            qml.RY(0.6, wires=3)
            qml.CNOT(wires=[2, 3])
            qml.expval(qml.PauliZ(2) @ qml.PauliZ(3))

        with pytest.raises(ValueError, match="a 2-wire circuit on a 1-wire device"):
            qcut.remap_tape_wires(tape, [0])

    def test_mapping(self):
        """Test if the function returns the expected tape when an observable measurement is
        used"""
        with qml.tape.QuantumTape() as tape:
            qml.RX(0.5, wires=2)
            qml.RY(0.6, wires=3)
            qml.CNOT(wires=[2, 3])
            qml.expval(qml.PauliZ(2))

        with qml.tape.QuantumTape() as expected_tape:
            qml.RX(0.5, wires=0)
            qml.RY(0.6, wires=1)
            qml.CNOT(wires=[0, 1])
            qml.expval(qml.PauliZ(0))

        new_tape = qcut.remap_tape_wires(tape, [0, 1])

        compare_tapes(expected_tape, new_tape)

    def test_mapping_tensor(self):
        """Test if the function returns the expected tape when a tensor product measurement is
        used"""
        with qml.tape.QuantumTape() as tape:
            qml.RX(0.5, wires=2)
            qml.RY(0.6, wires=3)
            qml.CNOT(wires=[2, 3])
            qml.expval(qml.PauliZ(2) @ qml.PauliZ(3))

        with qml.tape.QuantumTape() as expected_tape:
            qml.RX(0.5, wires=0)
            qml.RY(0.6, wires=1)
            qml.CNOT(wires=[0, 1])
            qml.expval(qml.PauliZ(0) @ qml.PauliZ(1))

        new_tape = qcut.remap_tape_wires(tape, [0, 1])

        compare_tapes(expected_tape, new_tape)


class TestCutCircuitTransformValidation:
    """Tests of validation checks in the cut_circuit function"""

    def test_multiple_measurements_raises(self):
        """Tests if a ValueError is raised when a tape with multiple measurements is requested
        to be cut"""

        with qml.tape.QuantumTape() as tape:
            qml.WireCut(wires=0)
            qml.expval(qml.PauliZ(0))
            qml.expval(qml.PauliZ(1))

        with pytest.raises(ValueError, match="The circuit cutting workflow only supports circuits"):
            qcut.cut_circuit(tape)

    def test_no_measurements_raises(self):
        """Tests if a ValueError is raised when a tape with no measurement is requested
        to be cut"""
        with qml.tape.QuantumTape() as tape:
            qml.WireCut(wires=0)

        with pytest.raises(ValueError, match="The circuit cutting workflow only supports circuits"):
            qcut.cut_circuit(tape)

    def test_non_expectation_raises(self):
        """Tests if a ValueError is raised when a tape with measurements that are not expectation
        values is requested to be cut"""

        with qml.tape.QuantumTape() as tape:
            qml.WireCut(wires=0)
            qml.var(qml.PauliZ(0))

        with pytest.raises(ValueError, match="workflow only supports circuits with expectation"):
            qcut.cut_circuit(tape)

    def test_fail_import(self, monkeypatch):
        """Test if an ImportError is raised when opt_einsum is requested but not installed"""
        with qml.tape.QuantumTape() as tape:
            qml.WireCut(wires=0)
            qml.expval(qml.PauliZ(0))

        with monkeypatch.context() as m:
            m.setitem(sys.modules, "opt_einsum", None)

            with pytest.raises(ImportError, match="The opt_einsum package is required"):
                qcut.cut_circuit(tape, use_opt_einsum=True)

    def test_no_cuts_raises(self):
        """Tests if a ValueError is raised when circuit cutting is to be applied to a circuit
        without cuts"""
        with qml.tape.QuantumTape() as tape:
            qml.expval(qml.PauliZ(0))

        with pytest.raises(ValueError, match="No WireCut operations found in the circuit."):
            qcut.cut_circuit(tape)


class TestCutCircuitExpansion:
    """Test of expansion in the cut_circuit function"""

    def test_no_expansion(self, mocker):
        """Test if no/trivial expansion occurs if WireCut operations are already present in the
        tape"""
        with qml.tape.QuantumTape() as tape:
            qml.RX(0.3, wires=0)
            qml.WireCut(wires=0)
            qml.RY(0.4, wires=0)
            qml.expval(qml.PauliZ(0))

        spy = mocker.spy(qcut.cut_circuit, "expand_fn")
        qcut.cut_circuit(tape, device_wires=[0])
        spy.assert_called_once()

    def test_expansion(self, mocker):
        """Test if expansion occurs if WireCut operations are present in a nested tape"""
        with qml.tape.QuantumTape() as tape:
            qml.RX(0.3, wires=0)
            with qml.tape.QuantumTape() as _:
                qml.WireCut(wires=0)
            qml.RY(0.4, wires=0)
            qml.expval(qml.PauliZ(0))

        spy = mocker.spy(qcut.cut_circuit, "expand_fn")
        qcut.cut_circuit(tape, device_wires=[0])

        assert spy.call_count == 2

    def test_expansion_error(self):
        """Test if a ValueError is raised if expansion continues beyond the maximum depth"""
        with qml.tape.QuantumTape() as tape:
            qml.RX(0.3, wires=0)
            with qml.tape.QuantumTape() as _:
                with qml.tape.QuantumTape() as __:
                    qml.WireCut(wires=0)
            qml.RY(0.4, wires=0)
            qml.expval(qml.PauliZ(0))

        with pytest.raises(ValueError, match="No WireCut operations found in the circuit."):
            qcut.cut_circuit(tape, device_wires=[0], max_depth=1)

    def test_expansion_ttn(self, mocker):
        """Test if wire cutting is compatible with the tree tensor network operation"""

        def block(weights, wires):
            qml.CNOT(wires=[wires[0], wires[1]])
            qml.RY(weights[0], wires=wires[0])
            qml.RY(weights[1], wires=wires[1])
            qml.WireCut(wires=wires[1])

        n_wires = 4
        n_block_wires = 2
        n_params_block = 2
        n_blocks = qml.TTN.get_n_blocks(range(n_wires), n_block_wires)
        template_weights = [[0.1, -0.3]] * n_blocks

        dev_cut = qml.device("default.qubit", wires=2)
        dev_big = qml.device("default.qubit", wires=4)

        def circuit(template_weights):
            qml.TTN(range(n_wires), n_block_wires, block, n_params_block, template_weights)
            return qml.expval(qml.PauliZ(wires=n_wires - 1))

        qnode = qml.QNode(circuit, dev_big)
        qnode_cut = qcut.cut_circuit(qml.QNode(circuit, dev_cut))

        spy = mocker.spy(qcut.cut_circuit, "expand_fn")
        res = qnode_cut(template_weights)
        assert spy.call_count == 2

        assert np.isclose(res, qnode(template_weights))


class TestCutStrategy:
    """Tests for class CutStrategy"""

    devs = [qml.device("default.qubit", wires=n) for n in [4, 6]]
    tape_dags = [qcut.tape_to_graph(t) for t in [tape, multi_cut_tape]]

    @pytest.mark.parametrize("devices", [None, 1, devs[0]])
    @pytest.mark.parametrize("imbalance_tolerance", [None, -1])
    @pytest.mark.parametrize("num_fragments_probed", [None, 0])
    def test_init_raises(self, devices, imbalance_tolerance, num_fragments_probed):
        """Test if ill-initialized instances throw errors."""

        if (
            isinstance(devices, qml.Device)
            and imbalance_tolerance is None
            and num_fragments_probed is None
        ):
            return  # skip the only valid combination

        with pytest.raises(ValueError):
            qcut.CutStrategy(
                devices=devices,
                num_fragments_probed=num_fragments_probed,
                imbalance_tolerance=imbalance_tolerance,
            )

    @pytest.mark.parametrize("devices", [devs[0], devs])
    @pytest.mark.parametrize("max_free_wires", [None, 3])
    @pytest.mark.parametrize("min_free_wires", [None, 2])
    @pytest.mark.parametrize("num_fragments_probed", [None, 2, (2, 4)])
    @pytest.mark.parametrize("imbalance_tolerance", [None, 0, 0.1])
    def test_init(
        self, devices, max_free_wires, min_free_wires, num_fragments_probed, imbalance_tolerance
    ):
        """Test the __post_init__ properly sets defaults based on provided info."""

        strategy = qcut.CutStrategy(
            devices=devices,
            max_free_wires=max_free_wires,
            num_fragments_probed=num_fragments_probed,
            imbalance_tolerance=imbalance_tolerance,
        )

        devices = [devices] if not isinstance(devices, list) else devices

        max_dev_wires = max((len(d.wires) for d in devices))
        assert strategy.max_free_wires == max_free_wires or max_dev_wires or min_free_wires
        assert strategy.min_free_wires == min_free_wires or max_free_wires or max_dev_wires
        assert strategy.imbalance_tolerance == imbalance_tolerance

        if num_fragments_probed is not None:
            assert (
                strategy.k_lower == num_fragments_probed
                if isinstance(num_fragments_probed, int)
                else min(num_fragments_probed)
            )
            assert (
                strategy.k_upper == num_fragments_probed
                if isinstance(num_fragments_probed, int)
                else max(num_fragments_probed)
            )
        else:
            assert strategy.k_lower is None
            assert strategy.k_upper is None

    @pytest.mark.parametrize("k", [4, 5, 6])
    @pytest.mark.parametrize("imbalance_tolerance", [None, 0, 0.1])
    def test_infer_wire_imbalance(self, k, imbalance_tolerance):
        """Test that the imbalance is correctly derived under simple circumstances."""

        num_wires = 10
        num_gates = 10
        free_wires = 3

        imbalance = qcut.CutStrategy._infer_imbalance(
            k=k,
            num_wires=num_wires,
            num_gates=num_gates,
            free_wires=free_wires,
            free_gates=1000,
            imbalance_tolerance=imbalance_tolerance,
        )

        avg_size = int(num_wires / k + 1 - 1e-7)
        if imbalance_tolerance is not None:
            assert imbalance <= imbalance_tolerance
        else:
            assert imbalance == free_wires / avg_size - 1

    @pytest.mark.parametrize("num_wires", [50, 10])
    def test_infer_wire_imbalance_raises(
        self,
        num_wires,
    ):
        """Test that the imbalance correctly raises."""

        k = 2
        num_gates = 50

        with pytest.raises(ValueError, match=f"`free_{'wires' if num_wires > 40 else 'gates'}`"):
            qcut.CutStrategy._infer_imbalance(
                k=k,
                num_wires=num_wires,
                num_gates=num_gates,
                free_wires=20,
                free_gates=20,
            )

    @pytest.mark.parametrize("devices", [devs[0], devs])
    @pytest.mark.parametrize("num_fragments_probed", [None, 4, (4, 6)])
    @pytest.mark.parametrize("imbalance_tolerance", [None, 0, 0.1])
    @pytest.mark.parametrize("tape_dag", tape_dags)
    def test_get_cut_kwargs(self, devices, num_fragments_probed, imbalance_tolerance, tape_dag):
        """Test that the cut kwargs can be derived."""

        strategy = qcut.CutStrategy(
            devices=devices,
            num_fragments_probed=num_fragments_probed,
            imbalance_tolerance=imbalance_tolerance,
        )

        all_cut_kwargs = strategy.get_cut_kwargs(tape_dag=tape_dag)

        assert all_cut_kwargs
        assert all("imbalance" in kwargs and "num_fragments" in kwargs for kwargs in all_cut_kwargs)
        if imbalance_tolerance is not None:
            assert all([kwargs["imbalance"] <= imbalance_tolerance for kwargs in all_cut_kwargs])

    @pytest.mark.parametrize(
        "num_fragments_probed", [1, qcut.CutStrategy.HIGH_NUM_FRAGMENTS + 1, (2, 100)]
    )
    def test_get_cut_kwargs_warnings(self, num_fragments_probed):
        """Test the 3 situations where the get_cut_kwargs pops out a warning."""
        strategy = qcut.CutStrategy(
            max_free_wires=2,
            num_fragments_probed=num_fragments_probed,
        )
        k = num_fragments_probed
        k_lower = k if isinstance(k, int) else k[0]
        assert strategy.k_lower == k_lower

        with pytest.warns(UserWarning):
            _ = strategy.get_cut_kwargs(self.tape_dags[1])

    @pytest.mark.parametrize("max_wires_by_fragment", [None, [2, 3]])
    @pytest.mark.parametrize("max_gates_by_fragment", [[20, 30], [20, 30, 40]])
    def test_by_fragment_sizes(self, max_wires_by_fragment, max_gates_by_fragment):
        """Test that the user provided by-fragment limits properly propagates."""
        strategy = qcut.CutStrategy(
            min_free_wires=2,
        )
        if (
            max_wires_by_fragment
            and max_gates_by_fragment
            and len(max_wires_by_fragment) != len(max_gates_by_fragment)
        ):
            with pytest.raises(ValueError):
                cut_kwargs = strategy.get_cut_kwargs(
                    self.tape_dags[1],
                    max_wires_by_fragment=max_wires_by_fragment,
                    max_gates_by_fragment=max_gates_by_fragment,
                )
            return

        cut_kwargs = strategy.get_cut_kwargs(
            self.tape_dags[1],
            max_wires_by_fragment=max_wires_by_fragment,
            max_gates_by_fragment=max_gates_by_fragment,
        )
        assert len(cut_kwargs) == 1

        cut_kwargs = cut_kwargs[0]
        assert cut_kwargs["num_fragments"] == len(max_wires_by_fragment or max_gates_by_fragment)

    @pytest.mark.parametrize("max_wires_by_fragment", [2, ["a", 3], [2, 3], None])
    @pytest.mark.parametrize("max_gates_by_fragment", [2, ["b", 30]])
    def test_validate_fragment_sizes(self, max_wires_by_fragment, max_gates_by_fragment):
        """Test that the user provided by-fragment limits has the right types."""
        with pytest.raises(ValueError):
            _ = qcut.CutStrategy._validate_input(
                max_wires_by_fragment=max_wires_by_fragment,
                max_gates_by_fragment=max_gates_by_fragment,
            )<|MERGE_RESOLUTION|>--- conflicted
+++ resolved
@@ -1288,17 +1288,10 @@
         for meas, expected_meas in zip(tapes[0].measurements, frag0_expected_meas):
             compare_measurements(meas, expected_meas)
 
-<<<<<<< HEAD
-        # For tapes with multiple measurements, the ordering vary
-        # so we check the set of wires rather that the order
-        for meas, expected_meas in zip(tapes[1].measurements, frag1_expected_meas):
-            assert meas.return_type is qml.operation.Sample
-=======
         # For tapes with multiple measurements, the ordering varies
         # so we check the set of wires rather that the order
         for meas, expected_meas in zip(tapes[1].measurements, frag1_expected_meas):
             assert meas.return_type is qml.measurements.Sample
->>>>>>> 5095c8c4
             assert isinstance(meas.obs, qml.Projector)
             assert meas.obs.wires in {Wires(1), Wires(2)}
 
@@ -1339,11 +1332,7 @@
         frag1_expected_meas = [qml.sample(qml.Projector([1], wires=[2]))]
 
         for meas, expected_meas in zip(tapes[0].measurements, frag1_expected_meas):
-<<<<<<< HEAD
-            assert meas.return_type is qml.operation.Sample
-=======
             assert meas.return_type is qml.measurements.Sample
->>>>>>> 5095c8c4
             assert isinstance(meas.obs, qml.Projector)
             assert meas.obs.wires in {Wires(0), Wires(3)}
 
