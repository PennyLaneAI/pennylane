# Copyright 2022 Xanadu Quantum Technologies Inc.

# Licensed under the Apache License, Version 2.0 (the "License");
# you may not use this file except in compliance with the License.
# You may obtain a copy of the License at
#
#     http://www.apache.org/licenses/LICENSE-2.0
#
# Unless required by applicable law or agreed to in writing, software
# distributed under the License is distributed on an "AS IS" BASIS,
# WITHOUT WARRANTIES OR CONDITIONS OF ANY KIND, either express or implied.
# See the License for the specific language governing permissions and
# limitations under the License.
"""
Unit tests for the `pennylane.qcut` package.
"""
import copy
import itertools
import string
import sys
from itertools import product

import pytest
from networkx import MultiDiGraph, number_of_selfloops
from scipy.stats import unitary_group

import pennylane as qml
from pennylane import numpy as np
from pennylane.transforms import qcut
from pennylane.wires import Wires

I, X, Y, Z = (
    np.eye(2),
    qml.PauliX.compute_matrix(),
    qml.PauliY.compute_matrix(),
    qml.PauliZ.compute_matrix(),
)

states_pure = [
    np.array([1, 0]),
    np.array([0, 1]),
    np.array([1, 1]) / np.sqrt(2),
    np.array([1, 1j]) / np.sqrt(2),
]

with qml.tape.QuantumTape() as tape:
    qml.RX(0.432, wires=0)
    qml.RY(0.543, wires="a")
    qml.CNOT(wires=[0, "a"])
    qml.CRZ(0.5, wires=["a", 0])
    qml.RZ(0.240, wires=0)
    qml.RZ(0.133, wires="a")
    qml.expval(qml.PauliZ(wires=[0]))

with qml.tape.QuantumTape() as multi_cut_tape:
    qml.RX(0.432, wires=0)
    qml.RY(0.543, wires="a")
    qml.WireCut(wires=0)
    qml.CNOT(wires=[0, "a"])
    qml.RZ(0.240, wires=0)
    qml.RZ(0.133, wires="a")
    qml.WireCut(wires="a")
    qml.CNOT(wires=["a", 2])
    qml.RX(0.432, wires="a")
    qml.WireCut(wires=2)
    qml.CNOT(wires=[2, 3])
    qml.RY(0.543, wires=2)
    qml.RZ(0.876, wires=3)
    qml.expval(qml.PauliZ(wires=[0]) @ qml.PauliZ(wires=[3]))


def kron(*args):
    """Multi-argument kronecker product"""
    if len(args) == 1:
        return args[0]
    if len(args) == 2:
        return np.kron(args[0], args[1])
    else:
        return np.kron(args[0], kron(*args[1:]))


# tape containing mid-circuit measurements
with qml.tape.QuantumTape() as mcm_tape:
    qml.Hadamard(wires=0)
    qml.RX(0.432, wires=0)
    qml.RY(0.543, wires=1)
    qml.CNOT(wires=[0, 1])
    qml.WireCut(wires=1)
    qml.CNOT(wires=[1, 2])
    qml.WireCut(wires=1)
    qml.RZ(0.321, wires=1)
    qml.CNOT(wires=[0, 1])
    qml.Hadamard(wires=2)
    qml.WireCut(wires=1)
    qml.CNOT(wires=[1, 2])
    qml.WireCut(wires=1)
    qml.CNOT(wires=[0, 1])
    qml.expval(qml.PauliZ(wires=[0]))


def compare_nodes(nodes, expected_wires, expected_names):
    """Helper function to compare nodes of directed multigraph"""

    for node, exp_wire in zip(nodes, expected_wires):
        assert node.wires.tolist() == exp_wire

    for node, exp_name in zip(nodes, expected_names):
        assert node.name == exp_name


def compare_fragment_nodes(node_data, expected_data):
    """Helper function to compare nodes of fragment graphs"""
    assert len(node_data) == len(expected_data)
    expected = [(exp_data[0].name, exp_data[0].wires, exp_data[1]) for exp_data in expected_data]

    for data in node_data:
        # The exact ordering of node_data varies on each call
        assert (data[0].name, data[0].wires, data[1]) in expected


def compare_fragment_edges(edge_data, expected_data):
    """Helper function to compare fragment edges"""
    assert len(edge_data) == len(expected_data)
    expected = [(exp_data[0].name, exp_data[1].name, exp_data[2]) for exp_data in expected_data]

    for data in edge_data:
        # The exact ordering of edge_data varies on each call
        assert (data[0].name, data[1].name, data[2]) in expected


def compare_tapes(tape, expected_tape):
    """
    Helper function to compare tapes
    """

    assert set(tape.wires) == set(expected_tape.wires)
    assert tape.get_parameters() == expected_tape.get_parameters()

    for op, exp_op in zip(tape.operations, expected_tape.operations):
        if (
            op.name == "PrepareNode"
        ):  # The exact ordering of PrepareNodes w.r.t wires varies on each call
            assert exp_op.name == "PrepareNode"
        else:
            assert op.name == exp_op.name
            assert op.wires.tolist() == exp_op.wires.tolist()

    for meas, exp_meas in zip(tape.measurements, expected_tape.measurements):
        assert meas.return_type.name == exp_meas.return_type.name
        assert meas.obs.name == exp_meas.obs.name
        assert meas.wires.tolist() == exp_meas.wires.tolist()


def compare_measurements(meas1, meas2):
    """
    Helper function to compare measurements
    """
    assert meas1.return_type.name == meas2.return_type.name
    obs1 = meas1.obs
    obs2 = meas2.obs
    assert np.array(obs1.name == obs2.name).all()
    assert obs1.wires.tolist() == obs2.wires.tolist()


def test_node_ids(monkeypatch):
    """
    Tests that the `MeasureNode` and `PrepareNode` return the correct id
    """
    with monkeypatch.context() as m:
        m.setattr("uuid.uuid4", lambda: "some_string")

        mn = qcut.MeasureNode(wires=0)
        pn = qcut.PrepareNode(wires=0)

        assert mn.id == "some_string"
        assert pn.id == "some_string"


class TestTapeToGraph:
    """
    Tests conversion of tapes to graph representations that are amenable to
    partitioning algorithms for circuit cutting
    """

    def test_converted_graph_nodes(self):
        """
        Tests that the conversion of a tape gives a graph containing the
        expected nodes
        """

        g = qcut.tape_to_graph(tape)
        nodes = list(g.nodes)

        ops = tape.operations

        assert len(nodes) == len(ops) + len(tape.observables)
        for op, node in zip(ops, nodes[:-1]):
            assert op == node
        assert tape.observables[0] == nodes[-1].obs

    def test_converted_graph_edges(self):
        """
        Tests that the conversion of a tape gives a graph containing the
        expected edges
        """
        g = qcut.tape_to_graph(tape)
        edges = list(g.edges)

        num_wires_connecting_gates = 7
        assert len(edges) == num_wires_connecting_gates

        ops = tape.operations

        expected_edge_connections = [
            (ops[0], ops[2], 0),
            (ops[1], ops[2], 0),
            (ops[2], ops[3], 0),
            (ops[2], ops[3], 1),
            (ops[3], ops[4], 0),
            (ops[3], ops[5], 0),
            (ops[4], tape.measurements[0], 0),
        ]

        for edge, expected_edge in zip(edges, expected_edge_connections):
            assert edge == expected_edge

    def test_node_order_attribute(self):
        """
        Tests that the converted nodes contain the correct order attribute
        """

        g = qcut.tape_to_graph(tape)
        node_data = list(g.nodes(data=True))

        expected_node_order = [
            {"order": 0},
            {"order": 1},
            {"order": 2},
            {"order": 3},
            {"order": 4},
            {"order": 5},
        ]

        for data, expected_order in zip(node_data, expected_node_order):
            assert data[-1] == expected_order

    def test_edge_wire_attribute(self):
        """
        Tests that the converted edges contain the correct wire attribute
        """

        g = qcut.tape_to_graph(tape)
        edge_data = list(g.edges(data=True))

        expected_edge_wires = [
            {"wire": 0},
            {"wire": "a"},
            {"wire": "a"},
            {"wire": 0},
            {"wire": 0},
            {"wire": "a"},
            {"wire": 0},
        ]

        for data, expected_wire in zip(edge_data, expected_edge_wires):
            assert data[-1] == expected_wire

    @pytest.mark.parametrize(
        "obs,expected_obs",
        [
            (
                qml.PauliZ(0) @ qml.PauliZ(2),
                [qml.expval(qml.PauliZ(wires=[0])), qml.expval(qml.PauliZ(wires=[2]))],
            ),
            (
                qml.Projector([0, 1], wires=[0, 1]),
                [qml.expval(qml.Projector([0, 1], wires=[0, 1]))],
            ),
            (
                qml.Hamiltonian([1, 2], [qml.PauliZ(1), qml.PauliZ(2) @ qml.PauliX(0)]),
                [
                    qml.expval(
                        qml.Hamiltonian([1, 2], [qml.PauliZ(1), qml.PauliZ(2) @ qml.PauliX(0)])
                    )
                ],
            ),
            (
                qml.Hermitian(np.array([[1, 0], [0, -1]]), wires=[0]),
                [qml.expval(qml.Hermitian(np.array([[1, 0], [0, -1]]), wires=[0]))],
            ),
            (
                qml.Projector([0, 1], wires=[0, 1]) @ qml.Projector([1, 0], wires=[0, 2]),
                [
                    qml.expval(qml.Projector([0, 1], wires=[0, 1])),
                    qml.expval(qml.Projector([1, 0], wires=[0, 2])),
                ],
            ),
        ],
    )
    def test_observable_conversion(self, obs, expected_obs):
        """
        Tests that a variety of observables in a tape are correctly converted to
        observables contained within the graph nodes
        """

        with qml.tape.QuantumTape() as tape:
            qml.RX(0.432, wires=0)
            qml.RY(0.543, wires=2)
            qml.CNOT(wires=[0, 1])
            qml.RZ(0.240, wires=0)
            qml.RZ(0.133, wires=1)
            qml.expval(obs)

        g = qcut.tape_to_graph(tape)
        nodes = list(g.nodes)

        node_observables = [node for node in nodes if hasattr(node, "return_type")]

        for node_obs, exp_obs in zip(node_observables, expected_obs):
            assert node_obs.wires == exp_obs.wires
            assert node_obs.obs.name == exp_obs.obs.name

    @pytest.mark.parametrize(
        "measurement,expected_measurement",
        [
            (qml.expval(qml.PauliZ(wires=[0])), "Expectation"),
            (qml.sample(qml.PauliZ(wires=[0])), "Sample"),
            (qml.var(qml.PauliZ(wires=[0])), "Variance"),
            (qml.probs(wires=0), "Probability"),
            (qml.state(), "State"),
            (qml.density_matrix([0]), "State"),
        ],
    )
    def test_measurement_conversion(self, measurement, expected_measurement):
        """
        Tests that measurements are correctly converted
        """

        with qml.tape.QuantumTape() as tape:
            qml.RX(0.432, wires=0)
            qml.RY(0.543, wires=2)
            qml.CNOT(wires=[0, 1])
            qml.RZ(0.240, wires=0)
            qml.RZ(0.133, wires=1)
            qml.apply(measurement)

        g = qcut.tape_to_graph(tape)
        nodes = list(g.nodes)

        node_observables = [node for node in nodes if hasattr(node, "return_type")]

        assert node_observables[0].return_type.name == expected_measurement

    def test_multiple_observables(self):
        """
        Tests that a tape containing multiple measurements is correctly
        converted to a graph
        """

        with qml.tape.QuantumTape() as tape:
            qml.RX(0.432, wires=0)
            qml.RY(0.543, wires=2)
            qml.CNOT(wires=[0, 1])
            qml.RZ(0.240, wires=0)
            qml.RZ(0.133, wires=1)
            qml.expval(qml.PauliZ(wires=[0]))
            qml.expval(qml.PauliX(wires=[1]) @ qml.PauliY(wires=[2]))

        expected_obs = [
            qml.expval(qml.PauliZ(wires=[0])),
            qml.expval(qml.PauliX(wires=[1])),
            qml.expval(qml.PauliY(wires=[2])),
        ]

        g = qcut.tape_to_graph(tape)
        nodes = list(g.nodes)

        node_observables = [node for node in nodes if hasattr(node, "return_type")]

        for node_obs, exp_obs in zip(node_observables, expected_obs):
            assert node_obs.wires == exp_obs.wires
            assert node_obs.obs.name == exp_obs.obs.name


class TestReplaceWireCut:
    """
    Tests the replacement of WireCut operation with MeasureNode and
    PrepareNode
    """

    def test_single_wire_cut_replaced(self):
        """
        Tests that a single WireCut operator is replaced with a MeasureNode and
        a PrepareNode with the correct order
        """

        wire_cut_num = 1

        with qml.tape.QuantumTape() as tape:
            qml.RX(0.432, wires=0)
            qml.RY(0.543, wires=1)
            qml.CNOT(wires=[0, 1])
            qml.RZ(0.240, wires=0)
            qml.RZ(0.133, wires=1)
            qml.WireCut(wires=wire_cut_num)
            qml.CNOT(wires=[1, 2])
            qml.RX(0.432, wires=1)
            qml.RY(0.543, wires=2)
            qml.expval(qml.PauliZ(wires=[0]))

        g = qcut.tape_to_graph(tape)
        node_data = list(g.nodes(data=True))

        wire_cut_order = {"order": 5}

        qcut.replace_wire_cut_nodes(g)
        new_node_data = list(g.nodes(data=True))
        op_names = [op.name for op, order in new_node_data]

        assert "WireCut" not in op_names
        assert "MeasureNode" in op_names
        assert "PrepareNode" in op_names

        for op, order in new_node_data:
            if op.name == "MeasureNode":
                assert op.wires.tolist() == [wire_cut_num]
                assert order == wire_cut_order
            elif op.name == "PrepareNode":
                assert op.wires.tolist() == [wire_cut_num]
                assert order == wire_cut_order

    def test_multiple_wire_cuts_replaced(self):
        """
        Tests that all WireCut operators are replaced with MeasureNodes and
        PrepareNodes with the correct order
        """

        wire_cut_1 = 0
        wire_cut_2 = "a"
        wire_cut_3 = 2
        wire_cut_num = [wire_cut_1, wire_cut_2, wire_cut_3]

        with qml.tape.QuantumTape() as tape:
            qml.RX(0.432, wires=0)
            qml.RY(0.543, wires="a")
            qml.WireCut(wires=wire_cut_1)
            qml.CNOT(wires=[0, "a"])
            qml.RZ(0.240, wires=0)
            qml.RZ(0.133, wires="a")
            qml.WireCut(wires=wire_cut_2)
            qml.CNOT(wires=["a", 2])
            qml.RX(0.432, wires="a")
            qml.WireCut(wires=wire_cut_3)
            qml.CNOT(wires=[2, 3])
            qml.RY(0.543, wires=2)
            qml.RZ(0.876, wires=3)
            qml.expval(qml.PauliZ(wires=[0]))

        g = qcut.tape_to_graph(tape)
        node_data = list(g.nodes(data=True))

        wire_cut_order = [order for op, order in node_data if op.name == "WireCut"]

        qcut.replace_wire_cut_nodes(g)
        new_node_data = list(g.nodes(data=True))
        op_names = [op.name for op, order in new_node_data]

        assert "WireCut" not in op_names
        assert op_names.count("MeasureNode") == 3
        assert op_names.count("PrepareNode") == 3

        measure_counter = prepare_counter = 0

        for op, order in new_node_data:
            if op.name == "MeasureNode":
                assert op.wires.tolist() == [wire_cut_num[measure_counter]]
                assert order == wire_cut_order[measure_counter]
                measure_counter += 1
            elif op.name == "PrepareNode":
                assert op.wires.tolist() == [wire_cut_num[prepare_counter]]
                assert order == wire_cut_order[prepare_counter]
                prepare_counter += 1

    def test_successor_and_predecessor(self):
        """
        Tests the successor of the MeasureNode is the PrepareNode and the
        predecessor of the PrepareNode is the MeasureNode
        """
        wire_cut_num = 1

        with qml.tape.QuantumTape() as tape:
            qml.RX(0.432, wires=0)
            qml.CNOT(wires=[0, 1])
            qml.RZ(0.133, wires=1)
            qml.WireCut(wires=wire_cut_num)
            qml.CNOT(wires=[1, 2])
            qml.RY(0.543, wires=2)
            qml.expval(qml.PauliZ(wires=[0]))

        g = qcut.tape_to_graph(tape)
        qcut.replace_wire_cut_nodes(g)

        nodes = list(g.nodes)

        for node in nodes:
            if node.name == "MeasureNode":
                succ = list(g.succ[node])[0]
                pred = list(g.pred[node])[0]
                assert succ.name == "PrepareNode"
                assert pred.name == "RZ"
            if node.name == "PrepareNode":
                succ = list(g.succ[node])[0]
                pred = list(g.pred[node])[0]
                assert succ.name == "CNOT"
                assert pred.name == "MeasureNode"

    def test_wirecut_has_no_predecessor(self):
        """
        Tests a wirecut is replaced if it is the first operation in the tape
        i.e if it has no predecessor
        """

        with qml.tape.QuantumTape() as tape:
            qml.WireCut(wires=0)
            qml.RX(0.432, wires=0)
            qml.CNOT(wires=[0, 1])
            qml.RZ(0.133, wires=1)
            qml.expval(qml.PauliZ(wires=[0]))

        g = qcut.tape_to_graph(tape)
        node_data = list(g.nodes(data=True))

        wire_cut_order = {"order": 0}

        qcut.replace_wire_cut_nodes(g)
        new_node_data = list(g.nodes(data=True))
        op_names = [op.name for op, order in new_node_data]

        assert "WireCut" not in op_names
        assert "MeasureNode" in op_names
        assert "PrepareNode" in op_names

        for op, order in new_node_data:
            if op.name == "MeasureNode":
                assert order == {"order": 0}
                pred = list(g.pred[op])
                assert pred == []
            elif op.name == "PrepareNode":
                assert order == {"order": 0}

    def test_wirecut_has_no_successor(self):
        """
        Tests a wirecut is replaced if it is the last operation in the tape
        i.e if it has no successor
        """

        with qml.tape.QuantumTape() as tape:
            qml.RX(0.432, wires=0)
            qml.CNOT(wires=[0, 1])
            qml.RZ(0.133, wires=1)
            qml.WireCut(wires=0)

        g = qcut.tape_to_graph(tape)
        node_data = list(g.nodes(data=True))

        wire_cut_order = {"order": 3}

        qcut.replace_wire_cut_nodes(g)
        new_node_data = list(g.nodes(data=True))
        op_names = [op.name for op, order in new_node_data]

        assert "WireCut" not in op_names
        assert "MeasureNode" in op_names
        assert "PrepareNode" in op_names

        for op, order in new_node_data:
            if op.name == "MeasureNode":
                assert order == {"order": 3}
            elif op.name == "PrepareNode":
                assert order == {"order": 3}
                succ = list(g.succ[op])
                assert succ == []

    def test_multi_wire_wirecut_successor_and_predecessor(self):
        """
        Tests the successors and predecessors of a multi-wire wirecut are
        correct
        """
        wire_cut_num = 1

        with qml.tape.QuantumTape() as tape:
            qml.CNOT(wires=[0, "a"])
            qml.CNOT(wires=["a", 2])
            qml.WireCut(wires=[0, "a", 2])
            qml.CZ(wires=[0, 2])
            qml.Toffoli(wires=[0, "a", 2])

        g = qcut.tape_to_graph(tape)
        qcut.replace_wire_cut_nodes(g)

        nodes = list(g.nodes)
        measure_nodes = [node for node in nodes if node.name == "MeasureNode"]
        prepare_nodes = [node for node in nodes if node.name == "PrepareNode"]

        assert len(measure_nodes) == len(prepare_nodes) == 3

        expected_meas_pred_wires = [[0, "a"], ["a", 2], ["a", 2]]
        expected_meas_pred_name = [
            "CNOT",
            "CNOT",
        ] * len(measure_nodes)
        expected_meas_succ_wires = [[0], ["a"], [2]]
        expected_meas_succ_name = ["PrepareNode"] * len(measure_nodes)

        expected_prep_pred_wires = expected_meas_succ_wires
        exepeted_prep_pred_name = ["MeasureNode"] * len(measure_nodes)
        expected_prep_succ_wires = [[0, 2], [0, "a", 2], [0, 2]]
        expected_prep_succ_name = ["CZ", "Toffoli", "CZ"]

        measure_pred = [list(g.pred[node])[0] for node in measure_nodes]
        measure_succ = [list(g.succ[node])[0] for node in measure_nodes]
        prep_pred = [list(g.pred[node])[0] for node in prepare_nodes]
        prep_succ = [list(g.succ[node])[0] for node in prepare_nodes]

        assert len(measure_nodes) == len(prepare_nodes) == 3

        compare_nodes(measure_pred, expected_meas_pred_wires, expected_meas_pred_name)
        compare_nodes(measure_succ, expected_meas_succ_wires, expected_meas_succ_name)
        compare_nodes(prep_pred, expected_prep_pred_wires, exepeted_prep_pred_name)
        compare_nodes(prep_succ, expected_prep_succ_wires, expected_prep_succ_name)

        for node in measure_nodes + prepare_nodes:
            in_edges = list(g.in_edges(node, data="wire"))
            out_edges = list(g.out_edges(node, data="wire"))
            assert len(in_edges) == 1
            assert len(out_edges) == 1

            _, _, wire_label_in = in_edges[0]
            _, _, wire_label_out = out_edges[0]

            assert wire_label_in == wire_label_out == node.wires.tolist()[0]


class TestFragmentGraph:
    """
    Tests that a cut graph is fragmented into subgraphs correctly
    """

    def test_subgraphs_of_multi_wirecut(self):
        """
        Tests that the subgraphs of a graph with multiple wirecuts contain the
        correct nodes and edges
        """

        g = qcut.tape_to_graph(multi_cut_tape)
        qcut.replace_wire_cut_nodes(g)
        subgraphs, communication_graph = qcut.fragment_graph(g)

        assert len(subgraphs) == 4

        sub_0_expected_nodes = [
            (qcut.MeasureNode(wires=[0]), {"order": 2}),
            (qml.RX(0.432, wires=[0]), {"order": 0}),
        ]
        sub_1_expected_nodes = [
            (qml.RY(0.543, wires=["a"]), {"order": 1}),
            (qcut.PrepareNode(wires=[0]), {"order": 2}),
            (qcut.MeasureNode(wires=["a"]), {"order": 6}),
            (qml.RZ(0.24, wires=[0]), {"order": 4}),
            (qml.CNOT(wires=[0, "a"]), {"order": 3}),
            (qml.expval(qml.PauliZ(wires=[0])), {"order": 13}),
            (qml.RZ(0.133, wires=["a"]), {"order": 5}),
        ]
        sub_2_expected_nodes = [
            (qml.RX(0.432, wires=["a"]), {"order": 8}),
            (qcut.MeasureNode(wires=[2]), {"order": 9}),
            (qcut.PrepareNode(wires=["a"]), {"order": 6}),
            (qml.CNOT(wires=["a", 2]), {"order": 7}),
        ]
        sub_3_expected_nodes = [
            (qml.CNOT(wires=[2, 3]), {"order": 10}),
            (qml.RY(0.543, wires=[2]), {"order": 11}),
            (qcut.PrepareNode(wires=[2]), {"order": 9}),
            (qml.RZ(0.876, wires=[3]), {"order": 12}),
            (qml.expval(qml.PauliZ(wires=[3])), {"order": 13}),
        ]
        expected_nodes = [
            sub_0_expected_nodes,
            sub_1_expected_nodes,
            sub_2_expected_nodes,
            sub_3_expected_nodes,
        ]

        sub_0_expected_edges = [
            (qml.RX(0.432, wires=[0]), qcut.MeasureNode(wires=[0]), {"wire": 0})
        ]
        sub_1_expected_edges = [
            (qcut.PrepareNode(wires=[0]), qml.CNOT(wires=[0, "a"]), {"wire": 0}),
            (qml.RZ(0.24, wires=[0]), qml.expval(qml.PauliZ(wires=[0])), {"wire": 0}),
            (qml.RZ(0.133, wires=["a"]), qcut.MeasureNode(wires=["a"]), {"wire": "a"}),
            (qml.CNOT(wires=[0, "a"]), qml.RZ(0.24, wires=[0]), {"wire": 0}),
            (qml.CNOT(wires=[0, "a"]), qml.RZ(0.133, wires=["a"]), {"wire": "a"}),
            (qml.RY(0.543, wires=["a"]), qml.CNOT(wires=[0, "a"]), {"wire": "a"}),
        ]
        sub_2_expected_edges = [
            (qcut.PrepareNode(wires=["a"]), qml.CNOT(wires=["a", 2]), {"wire": "a"}),
            (qml.CNOT(wires=["a", 2]), qml.RX(0.432, wires=["a"]), {"wire": "a"}),
            (qml.CNOT(wires=["a", 2]), qcut.MeasureNode(wires=[2]), {"wire": 2}),
        ]
        sub_3_expected_edges = [
            (qcut.PrepareNode(wires=[2]), qml.CNOT(wires=[2, 3]), {"wire": 2}),
            (qml.CNOT(wires=[2, 3]), qml.RY(0.543, wires=[2]), {"wire": 2}),
            (qml.CNOT(wires=[2, 3]), qml.RZ(0.876, wires=[3]), {"wire": 3}),
            (qml.RZ(0.876, wires=[3]), qml.expval(qml.PauliZ(wires=[3])), {"wire": 3}),
        ]
        expected_edges = [
            sub_0_expected_edges,
            sub_1_expected_edges,
            sub_2_expected_edges,
            sub_3_expected_edges,
        ]

        for subgraph, expected_n in zip(subgraphs, expected_nodes):
            compare_fragment_nodes(list(subgraph.nodes(data=True)), expected_n)

        for subgraph, expected_e in zip(subgraphs, expected_edges):
            compare_fragment_edges(list(subgraph.edges(data=True)), expected_e)

    def test_subgraphs_of_multi_wirecut_with_disconnected_components(self):
        """
        Tests that the subgraphs of a graph with multiple wirecuts contain the
        correct nodes and edges. Focuses on the case where fragmentation results in two fragments
        that are disconnected from the final measurements.
        """
        with qml.tape.QuantumTape() as multi_cut_tape:
            qml.RX(0.432, wires=0)
            qml.RY(0.543, wires="a")
            qml.WireCut(wires=0)
            qml.CNOT(wires=[0, "a"])
            qml.RZ(0.240, wires=0)
            qml.RZ(0.133, wires="a")
            qml.WireCut(wires="a")
            qml.CNOT(wires=["a", 2])
            qml.RX(0.432, wires="a")
            qml.WireCut(wires=2)
            qml.CNOT(wires=[2, 3])
            qml.RY(0.543, wires=2)
            qml.RZ(0.876, wires=3)
            qml.expval(qml.PauliZ(wires=[0]))

        g = qcut.tape_to_graph(multi_cut_tape)
        qcut.replace_wire_cut_nodes(g)
        subgraphs, communication_graph = qcut.fragment_graph(g)

        assert len(subgraphs) == 2

        sub_0_expected_nodes = [
            (qcut.MeasureNode(wires=[0]), {"order": 2}),
            (qml.RX(0.432, wires=[0]), {"order": 0}),
        ]
        sub_1_expected_nodes = [
            (qml.RY(0.543, wires=["a"]), {"order": 1}),
            (qcut.PrepareNode(wires=[0]), {"order": 2}),
            (qml.RZ(0.24, wires=[0]), {"order": 4}),
            (qml.CNOT(wires=[0, "a"]), {"order": 3}),
            (qml.expval(qml.PauliZ(wires=[0])), {"order": 13}),
            (qml.RZ(0.133, wires=["a"]), {"order": 5}),
        ]
        expected_nodes = [
            sub_0_expected_nodes,
            sub_1_expected_nodes,
        ]

        sub_0_expected_edges = [
            (qml.RX(0.432, wires=[0]), qcut.MeasureNode(wires=[0]), {"wire": 0})
        ]
        sub_1_expected_edges = [
            (qcut.PrepareNode(wires=[0]), qml.CNOT(wires=[0, "a"]), {"wire": 0}),
            (qml.RZ(0.24, wires=[0]), qml.expval(qml.PauliZ(wires=[0])), {"wire": 0}),
            (qml.CNOT(wires=[0, "a"]), qml.RZ(0.24, wires=[0]), {"wire": 0}),
            (qml.CNOT(wires=[0, "a"]), qml.RZ(0.133, wires=["a"]), {"wire": "a"}),
            (qml.RY(0.543, wires=["a"]), qml.CNOT(wires=[0, "a"]), {"wire": "a"}),
        ]
        expected_edges = [
            sub_0_expected_edges,
            sub_1_expected_edges,
        ]

        for subgraph, expected_n in zip(subgraphs, expected_nodes):
            compare_fragment_nodes(list(subgraph.nodes(data=True)), expected_n)

        for subgraph, expected_e in zip(subgraphs, expected_edges):
            compare_fragment_edges(list(subgraph.edges(data=True)), expected_e)

    def test_communication_graph(self):
        """
        Tests that the communication graph contains the correct nodes and edges
        """

        g = qcut.tape_to_graph(multi_cut_tape)
        qcut.replace_wire_cut_nodes(g)
        subgraphs, communication_graph = qcut.fragment_graph(g)

        assert list(communication_graph.nodes) == list(range(4))

        expected_edge_data = [
            (0, 1, {"pair": (qcut.MeasureNode(wires=[0]), qcut.PrepareNode(wires=[0]))}),
            (1, 2, {"pair": (qcut.MeasureNode(wires=["a"]), qcut.PrepareNode(wires=["a"]))}),
            (2, 3, {"pair": (qcut.MeasureNode(wires=[2]), qcut.PrepareNode(wires=[2]))}),
        ]
        edge_data = list(communication_graph.edges(data=True))

        for edge, exp_edge in zip(edge_data, expected_edge_data):
            assert edge[0] == exp_edge[0]
            assert edge[1] == exp_edge[1]

            for node, exp_node in zip(edge[2]["pair"], exp_edge[2]["pair"]):
                assert node.name == exp_node.name
                assert node.wires.tolist() == exp_node.wires.tolist()

    def test_fragment_wirecut_first_and_last(self):
        """
        Tests a circuit with wirecut at the start and end is fragmented
        correctly
        """

        with qml.tape.QuantumTape() as tape:
            qml.WireCut(wires=0)
            qml.RX(0.432, wires=0)
            qml.RY(0.543, wires="a")
            qml.WireCut(wires="a")

        g = qcut.tape_to_graph(tape)
        qcut.replace_wire_cut_nodes(g)
        subgraphs, communication_graph = qcut.fragment_graph(g)

        sub_0_expected_nodes = [
            (qcut.PrepareNode(wires=[0]), {"order": 0}),
            (qml.RX(0.432, wires=[0]), {"order": 1}),
        ]
        sub_1_expected_nodes = [
            (qcut.MeasureNode(wires=["a"]), {"order": 3}),
            (qml.RY(0.543, wires=["a"]), {"order": 2}),
        ]
        sub_2_expected_nodes = [(qcut.MeasureNode(wires=[0]), {"order": 0})]
        sub_3_expected_nodes = [(qcut.PrepareNode(wires=["a"]), {"order": 3})]

        expected_nodes = [
            sub_0_expected_nodes,
            sub_1_expected_nodes,
            sub_2_expected_nodes,
            sub_3_expected_nodes,
        ]

        sub_0_expected_edges = [
            (qcut.PrepareNode(wires=[0]), qml.RX(0.432, wires=[0]), {"wire": 0})
        ]
        sub_1_expected_edges = [
            (qml.RY(0.543, wires=["a"]), qcut.MeasureNode(wires=["a"]), {"wire": "a"})
        ]
        sub_2_expected_edges = []
        sub_3_expected_edges = []

        expected_edges = [
            sub_0_expected_edges,
            sub_1_expected_edges,
            sub_2_expected_edges,
            sub_3_expected_edges,
        ]

        for subgraph, expected_n in zip(subgraphs, expected_nodes):
            compare_fragment_nodes(list(subgraph.nodes(data=True)), expected_n)

        for subgraph, expected_e in zip(subgraphs, expected_edges):
            compare_fragment_edges(list(subgraph.edges(data=True)), expected_e)

    def test_communication_graph_persistence(self):
        """
        Tests that when `fragment_graph` is repeatedly applied the
        communication graph is the same each time.
        """

        with qml.tape.QuantumTape() as tape:
            qml.RX(0.432, wires=0)
            qml.RY(0.543, wires=1)
            qml.CNOT(wires=[0, 1])
            qml.RZ(0.240, wires=0)
            qml.RZ(0.133, wires=1)
            qml.WireCut(wires=1)
            qml.CNOT(wires=[1, 2])
            qml.RX(0.432, wires=1)
            qml.RY(0.543, wires=2)
            qml.expval(qml.PauliZ(wires=[0]))

        g = qcut.tape_to_graph(tape)
        qcut.replace_wire_cut_nodes(g)
        subgraphs_0, communication_graph_0 = qcut.fragment_graph(g)
        subgraphs_1, communication_graph_1 = qcut.fragment_graph(g)

        assert communication_graph_0.nodes == communication_graph_1.nodes
        assert communication_graph_0.edges == communication_graph_1.edges

    def test_contained_cut(self):
        """Tests that fragmentation ignores `MeasureNode` and `PrepareNode` pairs that do not
        result in a disconnection"""
        with qml.tape.QuantumTape() as tape:
            qml.RX(0.4, wires=0)
            qml.CNOT(wires=[0, 1])
            qml.WireCut(wires=0)
            qml.CNOT(wires=[0, 1])
            qml.RX(0.4, wires=0)
            qml.expval(qml.PauliZ(0))

        g = qcut.tape_to_graph(tape)
        qcut.replace_wire_cut_nodes(g)
        fragments, communication_graph = qcut.fragment_graph(g)
        assert len(fragments) == 1
        assert number_of_selfloops(communication_graph) == 0


class TestGraphToTape:
    """Tests that directed multigraphs are correctly converted to tapes"""

    def test_graph_to_tape(self):
        """
        Tests that directed multigraphs, containing MeasureNodes and
        PrepareNodes, are correctly converted to tapes
        """
        with qml.tape.QuantumTape() as tape:
            qml.RX(0.432, wires=0)
            qml.RY(0.543, wires="a")
            qml.WireCut(wires=[0, "a"])
            qml.CNOT(wires=[0, "a"])
            qml.RZ(0.240, wires=0)
            qml.RZ(0.133, wires="a")
            qml.WireCut(wires="a")
            qml.CNOT(wires=["a", 2])
            qml.RX(0.432, wires="a")
            qml.WireCut(wires=2)
            qml.CNOT(wires=[2, 3])
            qml.RY(0.543, wires=2)
            qml.RZ(0.876, wires=3)
            qml.expval(qml.PauliZ(wires=[0]))

        g = qcut.tape_to_graph(tape)
        qcut.replace_wire_cut_nodes(g)
        subgraphs, communication_graph = qcut.fragment_graph(g)

        tapes = [qcut.graph_to_tape(sg) for sg in subgraphs]

        with qml.tape.QuantumTape() as tape_0:
            qml.RX(0.432, wires=[0])
            qcut.MeasureNode(wires=[0])

        with qml.tape.QuantumTape() as tape_1:
            qml.RY(0.543, wires=["a"])
            qcut.MeasureNode(wires=["a"])

        with qml.tape.QuantumTape() as tape_2:
            qcut.PrepareNode(wires=[0])
            qcut.PrepareNode(wires=["a"])
            qml.CNOT(wires=[0, "a"])
            qml.RZ(0.24, wires=[0])
            qml.RZ(0.133, wires=["a"])
            qcut.MeasureNode(wires=["a"])
            qml.expval(qml.PauliZ(wires=[0]))

        with qml.tape.QuantumTape() as tape_3:
            qcut.PrepareNode(wires=["a"])
            qml.CNOT(wires=["a", 2])
            qml.RX(0.432, wires=["a"])
            qcut.MeasureNode(wires=[2])

        with qml.tape.QuantumTape() as tape_4:
            qcut.PrepareNode(wires=[2])
            qml.CNOT(wires=[2, 3])
            qml.RY(0.543, wires=[2])
            qml.RZ(0.876, wires=[3])

        expected_tapes = [tape_0, tape_1, tape_2, tape_3, tape_4]

        for tape, expected_tape in zip(tapes, expected_tapes):
            compare_tapes(tape, expected_tape)

    def test_mid_circuit_measurement(self):
        """
        Tests a circuit that is fragmented into subgraphs that
        include mid-circuit measurements, ensuring that the
        generated circuits apply the deferred measurement principle.
        """
        g = qcut.tape_to_graph(mcm_tape)
        qcut.replace_wire_cut_nodes(g)
        subgraphs, communication_graph = qcut.fragment_graph(g)

        tapes = [qcut.graph_to_tape(sg) for sg in subgraphs]

        assert tapes[0].wires == Wires([0, 1, 2, 3])
        assert tapes[1].wires == Wires([1, 2, 0])

        for tape in tapes:
            for i, op in enumerate(tape.operations):
                if isinstance(op, qcut.MeasureNode):
                    try:
                        next_op = tape.operations[i + 1]
                        if isinstance(next_op, qcut.PrepareNode):
                            assert op.wires != next_op.wires
                    except IndexError:
                        assert len(tape.operations) == i + 1

    def test_mid_circuit_measurements_fragments(self):
        """
        Considers a circuit that is fragmented into subgraphs that
        include mid-circuit measurements and tests that the subgraphs
        are correctly converted to the expected tapes
        """
        g = qcut.tape_to_graph(mcm_tape)
        qcut.replace_wire_cut_nodes(g)
        subgraphs, communication_graph = qcut.fragment_graph(g)

        tapes = [qcut.graph_to_tape(sg) for sg in subgraphs]

        with qml.tape.QuantumTape() as tape_0:
            qml.Hadamard(wires=[0])
            qml.RX(0.432, wires=[0])
            qml.RY(0.543, wires=[1])
            qml.CNOT(wires=[0, 1])
            qcut.MeasureNode(wires=[1])
            qcut.PrepareNode(wires=[2])
            qml.RZ(0.321, wires=[2])
            qml.CNOT(wires=[0, 2])
            qcut.MeasureNode(wires=[2])
            qcut.PrepareNode(wires=[3])
            qml.CNOT(wires=[0, 3])
            qml.expval(qml.PauliZ(wires=[0]))

        with qml.tape.QuantumTape() as tape_1:
            qcut.PrepareNode(wires=[1])
            qml.CNOT(wires=[1, 2])
            qcut.MeasureNode(wires=[1])
            qml.Hadamard(wires=[2])
            qcut.PrepareNode(wires=[0])
            qml.CNOT(wires=[0, 2])
            qcut.MeasureNode(wires=[0])

        expected_tapes = [tape_0, tape_1]

        for tape, expected_tape in zip(tapes, expected_tapes):
            compare_tapes(tape, expected_tape)

    def test_multiple_conversions(self):
        """
        Tests that the original tape is unaffected by cutting pipeline and can
        be used multiple times to give a consistent output.
        """
        # preserve original tape data for later comparison
        copy_tape = copy.deepcopy(mcm_tape)

        g1 = qcut.tape_to_graph(mcm_tape)
        qcut.replace_wire_cut_nodes(g1)
        subgraphs1, communication_graph1 = qcut.fragment_graph(g1)

        tapes1 = [qcut.graph_to_tape(sg) for sg in subgraphs1]

        g2 = qcut.tape_to_graph(mcm_tape)
        qcut.replace_wire_cut_nodes(g2)
        subgraphs2, communication_graph2 = qcut.fragment_graph(g2)

        tapes2 = [qcut.graph_to_tape(sg) for sg in subgraphs2]

        compare_tapes(copy_tape, mcm_tape)

        for tape1, tape2 in zip(tapes1, tapes2):
            compare_tapes(tape1, tape2)

    def test_identity(self):
        """Tests that the graph_to_tape function correctly performs the inverse of the tape_to_graph
        function, including converting a tensor product expectation value into separate nodes in the
        graph returned by tape_to_graph, and then combining those nodes again into a single tensor
        product in the circuit returned by graph_to_tape"""

        with qml.tape.QuantumTape() as tape:
            qml.CNOT(wires=[0, 1])
            qml.expval(qml.PauliZ(0) @ qml.PauliZ(1))

        graph = qcut.tape_to_graph(tape)
        tape_out = qcut.graph_to_tape(graph)

        compare_tapes(tape, tape_out)
        assert len(tape_out.measurements) == 1

    def test_change_obs_wires(self):
        """Tests that the graph_to_tape function correctly swaps the wires of observables when
        the tape contains mid-circuit measurements"""

        with qml.tape.QuantumTape() as tape:
            qml.CNOT(wires=[0, 1])
            qcut.MeasureNode(wires=1)
            qcut.PrepareNode(wires=1)
            qml.CNOT(wires=[0, 1])
            qml.expval(qml.PauliZ(1))

        graph = qcut.tape_to_graph(tape)
        tape_out = qcut.graph_to_tape(graph)

        m = tape_out.measurements
        assert len(m) == 1
        assert m[0].wires == Wires([2])
        assert m[0].obs.name == "PauliZ"


class TestGetMeasurements:
    """Tests for the _get_measurements function"""

    def test_multiple_measurements_raises(self):
        """Tests if the function raises a ValueError when more than 1 fixed measurement is
        specified"""
        group = [qml.Identity(0)]
        meas = [qml.expval(qml.PauliX(1)), qml.expval(qml.PauliY(2))]

        with pytest.raises(ValueError, match="with a single output measurement"):
            qcut._get_measurements(group, meas)

    def test_non_expectation_raises(self):
        """Tests if the function raises a ValueError when the fixed measurement is not an
        expectation value"""
        group = [qml.Identity(0)]
        meas = [qml.var(qml.PauliX(1))]

        with pytest.raises(ValueError, match="with expectation value measurements"):
            qcut._get_measurements(group, meas)

    def test_no_measurements(self):
        """Tests if the function simply processes ``group`` into expectation values when an empty
        list of fixed measurements is provided"""
        group = [qml.Identity(0)]
        meas = []

        out = qcut._get_measurements(group, meas)

        assert len(out) == len(group)
        assert out[0].return_type is qml.measurements.Expectation
        assert out[0].obs.name == "Identity"
        assert out[0].obs.wires[0] == 0

    def test_single_measurement(self):
        """Tests if the function behaves as expected for a typical example"""
        group = [qml.PauliX(0) @ qml.PauliZ(2), qml.PauliX(0)]
        meas = [qml.expval(qml.PauliZ(1))]

        out = qcut._get_measurements(group, meas)

        assert len(out) == 2
        assert [o.return_type for o in out] == [
            qml.measurements.Expectation,
            qml.measurements.Expectation,
        ]

        obs = [o.obs for o in out]

        assert obs[0].wires.tolist() == [1, 0, 2]
        assert obs[1].wires.tolist() == [1, 0]

        assert [o.name for o in obs[0].obs] == ["PauliZ", "PauliX", "PauliZ"]
        assert [o.name for o in obs[1].obs] == ["PauliZ", "PauliX"]


class TestExpandFragmentTapes:
    """
    Tests that fragment tapes are correctly expanded to all configurations
    """

    def test_expand_fragment_tapes(self):
        """
        Tests that a fragment tape expands correctly
        """

        with qml.tape.QuantumTape() as tape:
            qml.RX(0.432, wires=0)
            qml.RY(0.543, wires=1)
            qml.CNOT(wires=[0, 1])
            qml.RZ(0.240, wires=0)
            qml.RZ(0.133, wires=1)
            qml.WireCut(wires=1)
            qml.CNOT(wires=[1, 2])
            qml.RX(0.432, wires=1)
            qml.RY(0.543, wires=2)
            qml.expval(qml.PauliZ(wires=[0]) @ qml.PauliZ(wires=2))

        g = qcut.tape_to_graph(tape)
        qcut.replace_wire_cut_nodes(g)
        subgraphs, communication_graph = qcut.fragment_graph(g)
        tapes = [qcut.graph_to_tape(sg) for sg in subgraphs]

        fragment_configurations = [qcut.expand_fragment_tapes(tape) for tape in tapes]
        frag_tapes_meas = fragment_configurations[0][0]
        frag_tapes_prep = fragment_configurations[1][0]

        assert len(frag_tapes_meas) == 3
        assert len(frag_tapes_prep) == 4

        frag_meas_ops = [
            qml.RX(0.432, wires=[0]),
            qml.RY(0.543, wires=[1]),
            qml.CNOT(wires=[0, 1]),
            qml.RZ(0.24, wires=[0]),
            qml.RZ(0.133, wires=[1]),
        ]

        with qml.tape.QuantumTape() as tape_00:
            for op in frag_meas_ops:
                qml.apply(op)
            qml.expval(qml.PauliZ(wires=[0]) @ qml.Identity(wires=[1]))
            qml.expval(qml.PauliZ(wires=[0]) @ qml.PauliZ(wires=[1]))

        with qml.tape.QuantumTape() as tape_01:
            for op in frag_meas_ops:
                qml.apply(op)
            qml.expval(qml.PauliZ(wires=[0]) @ qml.PauliX(wires=[1]))

        with qml.tape.QuantumTape() as tape_02:
            for op in frag_meas_ops:
                qml.apply(op)
            qml.expval(qml.PauliZ(wires=[0]) @ qml.PauliY(wires=[1]))

        frag_meas_expected_tapes = [tape_00, tape_01, tape_02]

        frag_prep_ops = [qml.CNOT(wires=[1, 2]), qml.RX(0.432, wires=[1]), qml.RY(0.543, wires=[2])]

        with qml.tape.QuantumTape() as tape_10:
            qml.Identity(wires=[1])
            for op in frag_prep_ops:
                qml.apply(op)
            qml.expval(qml.PauliZ(wires=[2]))

        with qml.tape.QuantumTape() as tape_11:
            qml.PauliX(wires=[1])
            for op in frag_prep_ops:
                qml.apply(op)
            qml.expval(qml.PauliZ(wires=[2]))

        with qml.tape.QuantumTape() as tape_12:
            qml.Hadamard(wires=[1])
            for op in frag_prep_ops:
                qml.apply(op)
            qml.expval(qml.PauliZ(wires=[2]))

        with qml.tape.QuantumTape() as tape_13:
            qml.Hadamard(wires=[1])
            qml.S(wires=[1])
            for op in frag_prep_ops:
                qml.apply(op)
            qml.expval(qml.PauliZ(wires=[2]))

        frag_prep_expected_tapes = [tape_10, tape_11, tape_12, tape_13]

        for tape_meas, exp_tape_meas in zip(frag_tapes_meas, frag_meas_expected_tapes):
            compare_tapes(tape_meas, exp_tape_meas)

        for tape_prep, exp_tape_1 in zip(frag_tapes_prep, frag_prep_expected_tapes):
            compare_tapes(tape_prep, exp_tape_1)

    def test_multi_qubit_expansion_measurements(self):
        """
        Tests that a circuit with multiple MeasureNodes gives the correct
        measurements after expansion
        """

        with qml.tape.QuantumTape() as tape:
            qml.Hadamard(wires=[0])
            qml.RX(0.432, wires=[0])
            qml.RY(0.543, wires=[1])
            qml.CNOT(wires=[0, 1])
            qcut.MeasureNode(wires=[1])
            qcut.PrepareNode(wires=[2])
            qml.RZ(0.321, wires=[2])
            qml.CNOT(wires=[0, 2])
            qcut.MeasureNode(wires=[2])
            qcut.PrepareNode(wires=[3])
            qml.CNOT(wires=[0, 3])
            qml.expval(qml.PauliZ(wires=[0]))

        # Here we have a fragment tape containing 2 MeasureNode and
        # PrepareNode pairs. This give 3**2 = 9 groups of Pauli measurements
        # and 4**2 = 16 preparations and thus 9*16 = 144 tapes.
        fragment_configurations = qcut.expand_fragment_tapes(tape)
        frag_tapes = fragment_configurations[0]

        assert len(frag_tapes) == 144

        all_expected_groups = [
            [
                qml.expval(qml.PauliZ(wires=[0]) @ qml.Identity(wires=[1])),
                qml.expval(qml.PauliZ(wires=[0]) @ qml.PauliZ(wires=[2])),
                qml.expval(qml.PauliZ(wires=[0]) @ qml.PauliZ(wires=[1])),
                qml.expval(qml.PauliZ(wires=[0]) @ qml.PauliZ(wires=[1]) @ qml.PauliZ(wires=[2])),
            ],
            [
                qml.expval(qml.PauliZ(wires=[0]) @ qml.PauliX(wires=[2])),
                qml.expval(qml.PauliZ(wires=[0]) @ qml.PauliZ(wires=[1]) @ qml.PauliX(wires=[2])),
            ],
            [
                qml.expval(qml.PauliZ(wires=[0]) @ qml.PauliY(wires=[2])),
                qml.expval(qml.PauliZ(wires=[0]) @ qml.PauliZ(wires=[1]) @ qml.PauliY(wires=[2])),
            ],
            [
                qml.expval(qml.PauliZ(wires=[0]) @ qml.PauliX(wires=[1])),
                qml.expval(qml.PauliZ(wires=[0]) @ qml.PauliX(wires=[1]) @ qml.PauliZ(wires=[2])),
            ],
            [qml.expval(qml.PauliZ(wires=[0]) @ qml.PauliX(wires=[1]) @ qml.PauliX(wires=[2]))],
            [qml.expval(qml.PauliZ(wires=[0]) @ qml.PauliX(wires=[1]) @ qml.PauliY(wires=[2]))],
            [
                qml.expval(qml.PauliZ(wires=[0]) @ qml.PauliY(wires=[1])),
                qml.expval(qml.PauliZ(wires=[0]) @ qml.PauliY(wires=[1]) @ qml.PauliZ(wires=[2])),
            ],
            [qml.expval(qml.PauliZ(wires=[0]) @ qml.PauliY(wires=[1]) @ qml.PauliX(wires=[2]))],
            [qml.expval(qml.PauliZ(wires=[0]) @ qml.PauliY(wires=[1]) @ qml.PauliY(wires=[2]))],
        ]

        all_measurements = [tape.measurements for tape in frag_tapes]

        # The 9 unique measurements are repeated 16 times since there are 4**2
        # preparations. This list prepares the indexing.
        index_list = []
        for i in range(len(frag_tapes)):
            if i % 9 == 0:
                c = 0
            index_list.append((c, i))
            c += 1

        for exp_i, i in index_list:
            expected_group = all_expected_groups[exp_i]
            group = all_measurements[i]
            for measurement, expected_measurement in zip(expected_group, group):
                compare_measurements(measurement, expected_measurement)

    def test_multi_qubit_expansion_preparation(self):
        """
        Tests that a circuit with multiple PrepareNodes gives the correct
        preparation after expansion
        """

        with qml.tape.QuantumTape() as tape:
            qml.Hadamard(wires=[0])
            qml.RX(0.432, wires=[0])
            qml.RY(0.543, wires=[1])
            qml.CNOT(wires=[0, 1])
            qcut.MeasureNode(wires=[1])
            qcut.PrepareNode(wires=[2])
            qml.RZ(0.321, wires=[2])
            qml.CNOT(wires=[0, 2])
            qcut.MeasureNode(wires=[2])
            qcut.PrepareNode(wires=[3])
            qml.CNOT(wires=[0, 3])
            qml.expval(qml.PauliZ(wires=[0]))

        fragment_configurations = qcut.expand_fragment_tapes(tape)
        frag_tapes = fragment_configurations[0]

        prep_ops = [[qml.Identity], [qml.PauliX], [qml.Hadamard], [qml.Hadamard, qml.S]]
        prep_combos = list(product(prep_ops, prep_ops))
        expected_preps = [pc for pc in prep_combos for _ in range(9)]

        for ep, tape in zip(expected_preps, frag_tapes):
            wire2_ops = [op for op in tape.operations if op.wires == Wires(2)]
            wire3_ops = [op for op in tape.operations if op.wires == Wires(3)]

            wire2_exp = ep[0]
            wire3_exp = ep[1]

            wire2_prep_ops = wire2_ops[: len(wire2_exp)]
            wire3_prep_ops = wire3_ops[: len(wire2_exp)]

            for wire2_prep_op, wire2_exp_op in zip(wire2_prep_ops, wire2_exp):
                assert type(wire2_prep_op) == wire2_exp_op

            for wire3_prep_op, wire3_exp_op in zip(wire3_prep_ops, wire3_exp):
                assert type(wire3_prep_op) == wire3_exp_op

    def test_no_measure_node_observables(self):
        """
        Tests that a fragment with no MeasureNodes give the correct
        configurations
        """

        with qml.tape.QuantumTape() as frag:
            qml.RY(0.543, wires=[1])
            qcut.PrepareNode(wires=[0])
            qml.CNOT(wires=[0, 1])
            qml.RZ(0.24, wires=[0])
            qml.RZ(0.133, wires=[1])
            qml.expval(qml.PauliZ(wires=[0]))

        expanded_tapes, prep_nodes, meas_nodes = qcut.expand_fragment_tapes(frag)

        ops = [
            qml.CNOT(wires=[0, 1]),
            qml.RZ(0.24, wires=[0]),
            qml.RZ(0.133, wires=[1]),
            qml.expval(qml.PauliZ(wires=[0])),
        ]

        with qml.tape.QuantumTape() as config1:
            qml.RY(0.543, wires=[1])
            qml.Identity(wires=[0])
            for optr in ops:
                qml.apply(optr)

        with qml.tape.QuantumTape() as config2:
            qml.RY(0.543, wires=[1])
            qml.PauliX(wires=[0])
            for optr in ops:
                qml.apply(optr)

        with qml.tape.QuantumTape() as config3:
            qml.RY(0.543, wires=[1])
            qml.Hadamard(wires=[0])
            for optr in ops:
                qml.apply(optr)

        with qml.tape.QuantumTape() as config4:
            qml.RY(0.543, wires=[1])
            qml.Hadamard(wires=[0])
            qml.S(wires=[0])
            for optr in ops:
                qml.apply(optr)

        expected_configs = [config1, config2, config3, config4]

        for tape, config in zip(expanded_tapes, expected_configs):
            compare_tapes(tape, config)


class TestContractTensors:
    """Tests for the contract_tensors function"""

    t = [np.arange(4), np.arange(4, 8)]
    # make copies of nodes to ensure id comparisons work correctly
    m = [[qcut.MeasureNode(wires=0)], []]
    p = [[], [qcut.PrepareNode(wires=0)]]
    edge_dict = {"pair": (copy.copy(m)[0][0], copy.copy(p)[1][0])}
    g = MultiDiGraph([(0, 1, edge_dict)])
    expected_result = np.dot(*t)

    @pytest.mark.parametrize("use_opt_einsum", [False, True])
    def test_basic(self, use_opt_einsum):
        """Test that the correct answer is returned for a simple contraction scenario"""
        if use_opt_einsum:
            pytest.importorskip("opt_einsum")
        res = qcut.contract_tensors(self.t, self.g, self.p, self.m, use_opt_einsum=use_opt_einsum)

        assert np.allclose(res, self.expected_result)

    def test_fail_import(self, monkeypatch):
        """Test if an ImportError is raised when opt_einsum is requested but not installed"""

        with monkeypatch.context() as m:
            m.setitem(sys.modules, "opt_einsum", None)

            with pytest.raises(ImportError, match="The opt_einsum package is required"):
                qcut.contract_tensors(self.t, self.g, self.p, self.m, use_opt_einsum=True)

    def test_run_out_of_symbols(self, monkeypatch):
        """Test if a ValueError is raised when there are not enough symbols in the
        use_opt_einsum = False setting"""

        with monkeypatch.context() as m:
            m.setattr(string, "ascii_letters", "")
            with pytest.raises(ValueError, match="Set the use_opt_einsum argument to True"):
                qcut.contract_tensors(self.t, self.g, self.p, self.m, use_opt_einsum=False)

    params = [0.3, 0.5]

    expected_grad_0 = (
        np.cos(params[0]) * np.cos(params[1])
        + 2 * np.cos(params[0]) * np.sin(params[0]) * np.cos(params[1]) ** 2
        + 3 * np.cos(params[0]) * np.sin(params[0]) ** 2 * np.cos(params[1]) ** 3
    )
    expected_grad_1 = (
        -np.sin(params[0]) * np.sin(params[1])
        - 2 * np.sin(params[0]) ** 2 * np.sin(params[1]) * np.cos(params[1])
        - 3 * np.sin(params[0]) ** 3 * np.sin(params[1]) * np.cos(params[1]) ** 2
    )
    expected_grad = np.array([expected_grad_0, expected_grad_1])

    @pytest.mark.parametrize("use_opt_einsum", [True, False])
    def test_basic_grad_autograd(self, use_opt_einsum):
        """Test if the basic contraction is differentiable using the autograd interface"""
        if use_opt_einsum:
            pytest.importorskip("opt_einsum")

        def contract(params):
            t1 = np.asarray([np.sin(params[0]) ** i for i in range(4)])
            t2 = np.asarray([np.cos(params[1]) ** i for i in range(4)])
            t = [t1, t2]
            r = qcut.contract_tensors(t, self.g, self.p, self.m, use_opt_einsum=use_opt_einsum)
            return r

        params = np.array(self.params, requires_grad=True)
        grad = qml.grad(contract)(params)

        assert np.allclose(grad, self.expected_grad)

    @pytest.mark.usefixtures("skip_if_no_torch_support")
    @pytest.mark.parametrize("use_opt_einsum", [True, False])
    def test_basic_grad_torch(self, use_opt_einsum):
        """Test if the basic contraction is differentiable using the torch interface"""
        if use_opt_einsum:
            pytest.importorskip("opt_einsum")
        import torch

        params = torch.tensor(self.params, requires_grad=True)

        t1 = torch.stack([torch.sin(params[0]) ** i for i in range(4)])
        t2 = torch.stack([torch.cos(params[1]) ** i for i in range(4)])
        t = [t1, t2]
        r = qcut.contract_tensors(t, self.g, self.p, self.m, use_opt_einsum=use_opt_einsum)

        r.backward()
        grad = params.grad

        assert np.allclose(grad, self.expected_grad)

    @pytest.mark.usefixtures("skip_if_no_tf_support")
    @pytest.mark.parametrize("use_opt_einsum", [True, False])
    def test_basic_grad_tf(self, use_opt_einsum):
        """Test if the basic contraction is differentiable using the tf interface"""
        if use_opt_einsum:
            pytest.importorskip("opt_einsum")
        import tensorflow as tf

        params = tf.Variable(self.params)

        with tf.GradientTape() as tape:
            t1 = tf.stack([tf.sin(params[0]) ** i for i in range(4)])
            t2 = tf.stack([tf.cos(params[1]) ** i for i in range(4)])
            t = [t1, t2]
            r = qcut.contract_tensors(t, self.g, self.p, self.m, use_opt_einsum=use_opt_einsum)

        grad = tape.gradient(r, params)

        assert np.allclose(grad, self.expected_grad)

    @pytest.mark.usefixtures("skip_if_no_jax_support")
    @pytest.mark.parametrize("use_opt_einsum", [True, False])
    def test_basic_grad_jax(self, use_opt_einsum):
        """Test if the basic contraction is differentiable using the jax interface"""
        if use_opt_einsum:
            pytest.importorskip("opt_einsum")
        import jax
        from jax import numpy as np

        params = np.array(self.params)

        def contract(params):
            t1 = np.stack([np.sin(params[0]) ** i for i in range(4)])
            t2 = np.stack([np.cos(params[1]) ** i for i in range(4)])
            t = [t1, t2]
            r = qcut.contract_tensors(t, self.g, self.p, self.m, use_opt_einsum=use_opt_einsum)
            return r

        grad = jax.grad(contract)(params)

        assert np.allclose(grad, self.expected_grad)

    @pytest.mark.parametrize("use_opt_einsum", [True, False])
    def test_advanced(self, mocker, use_opt_einsum):
        """Test if the contraction works as expected for a more complicated example based
        upon the circuit:

        with qml.tape.QuantumTape() as tape:
            qml.QubitUnitary(np.eye(2 ** 3), wires=[0, 1, 2])
            qml.QubitUnitary(np.eye(2 ** 2), wires=[3, 4])

            qml.Barrier(wires=0)
            qml.WireCut(wires=[1, 2, 3])

            qml.QubitUnitary(np.eye(2 ** 1), wires=[0])
            qml.QubitUnitary(np.eye(2 ** 4), wires=[1, 2, 3, 4])

            qml.WireCut(wires=[1, 2, 3, 4])

            qml.QubitUnitary(np.eye(2 ** 3), wires=[0, 1, 2])
            qml.QubitUnitary(np.eye(2 ** 2), wires=[3, 4])
        """
        if use_opt_einsum:
            opt_einsum = pytest.importorskip("opt_einsum")
            spy = mocker.spy(opt_einsum, "contract")
        else:
            spy = mocker.spy(qml.math, "einsum")

        t = [
            np.arange(4**8).reshape((4,) * 8),
            np.arange(4**4).reshape((4,) * 4),
            np.arange(4**2).reshape((4,) * 2),
        ]
        m = [
            [
                qcut.MeasureNode(wires=3),
                qcut.MeasureNode(wires=1),
                qcut.MeasureNode(wires=2),
                qcut.MeasureNode(wires=3),
                qcut.MeasureNode(wires=4),
            ],
            [
                qcut.MeasureNode(wires=1),
                qcut.MeasureNode(wires=2),
            ],
            [],
        ]
        p = [
            [
                qcut.PrepareNode(wires=1),
                qcut.PrepareNode(wires=2),
                qcut.PrepareNode(wires=3),
            ],
            [
                qcut.PrepareNode(wires=1),
                qcut.PrepareNode(wires=2),
            ],
            [
                qcut.PrepareNode(wires=4),
                qcut.PrepareNode(wires=3),
            ],
        ]
        edges = [
            (0, 0, 0, {"pair": (m[0][0], p[0][2])}),
            (0, 1, 0, {"pair": (m[0][1], p[1][0])}),
            (0, 1, 1, {"pair": (m[0][2], p[1][1])}),
            (0, 2, 0, {"pair": (m[0][4], p[2][0])}),
            (0, 2, 1, {"pair": (m[0][3], p[2][1])}),
            (1, 0, 0, {"pair": (m[1][0], p[0][0])}),
            (1, 0, 1, {"pair": (m[1][1], p[0][1])}),
        ]
        g = MultiDiGraph(edges)

        res = qcut.contract_tensors(t, g, p, m, use_opt_einsum=use_opt_einsum)

        eqn = spy.call_args[0][0]
        expected_eqn = "abccdegf,deab,fg"

        assert eqn == expected_eqn
        assert np.allclose(res, np.einsum(eqn, *t))


class TestQCutProcessingFn:
    """Tests for the qcut_processing_fn and contained functions"""

    def test_to_tensors(self, monkeypatch):
        """Test that _to_tensors correctly reshapes the flat list of results into the original
        tensors according to the supplied prepare_nodes and measure_nodes. Uses a mock function
        for _process_tensor since we do not need to process the tensors."""
        prepare_nodes = [[None] * 3, [None] * 2, [None] * 1, [None] * 4]
        measure_nodes = [[None] * 2, [None] * 2, [None] * 3, [None] * 3]
        tensors = [
            np.arange(4**5).reshape((4,) * 5),
            np.arange(4**4).reshape((4,) * 4),
            np.arange(4**4).reshape((4,) * 4),
            np.arange(4**7).reshape((4,) * 7),
        ]
        results = np.concatenate([t.flatten() for t in tensors])

        def mock_process_tensor(r, np, nm):
            return qml.math.reshape(r, (4,) * (np + nm))

        with monkeypatch.context() as m:
            m.setattr(qcut, "_process_tensor", mock_process_tensor)
            tensors_out = qcut._to_tensors(results, prepare_nodes, measure_nodes)

        for t1, t2 in zip(tensors, tensors_out):
            assert np.allclose(t1, t2)

    def test_to_tensors_raises(self):
        """Tests if a ValueError is raised when a results vector is passed to _to_tensors with a
        size that is incompatible with the prepare_nodes and measure_nodes arguments"""
        prepare_nodes = [[None] * 3]
        measure_nodes = [[None] * 2]
        tensors = [np.arange(4**5).reshape((4,) * 5), np.arange(4)]
        results = np.concatenate([t.flatten() for t in tensors])

        with pytest.raises(ValueError, match="should be a flat list of length 1024"):
            qcut._to_tensors(results, prepare_nodes, measure_nodes)

    @pytest.mark.parametrize("interface", ["autograd.numpy", "tensorflow", "torch", "jax.numpy"])
    @pytest.mark.parametrize("n", [1, 2])
    def test_process_tensor(self, n, interface):
        """Test if the tensor returned by _process_tensor is equal to the expected value"""
        lib = pytest.importorskip(interface)

        U = unitary_group.rvs(2**n, random_state=1967)

        # First, create target process tensor
        basis = np.array([I, X, Y, Z]) / np.sqrt(2)
        prod_inp = itertools.product(range(4), repeat=n)
        prod_out = itertools.product(range(4), repeat=n)

        results = []

        # Calculates U_{ijkl} = Tr((b[k] x b[l]) U (b[i] x b[j]) U*)
        # See Sec. II. A. of https://arxiv.org/abs/1909.07534, below Eq. (2).
        for inp, out in itertools.product(prod_inp, prod_out):
            input = kron(*[basis[i] for i in inp])
            output = kron(*[basis[i] for i in out])
            results.append(np.trace(output @ U @ input @ U.conj().T))

        target_tensor = np.array(results).reshape((4,) * (2 * n))

        # Now, create the input results vector found from executing over the product of |0>, |1>,
        # |+>, |+i> inputs and using the grouped Pauli terms for measurements
        dev = qml.device("default.qubit", wires=n)

        @qml.qnode(dev)
        def f(state, measurement):
            qml.QubitStateVector(state, wires=range(n))
            qml.QubitUnitary(U, wires=range(n))
            return [qml.expval(qml.grouping.string_to_pauli_word(m)) for m in measurement]

        prod_inp = itertools.product(range(4), repeat=n)
        prod_out = qml.grouping.partition_pauli_group(n)

        results = []

        for inp, out in itertools.product(prod_inp, prod_out):
            input = kron(*[states_pure[i] for i in inp])
            results.append(f(input, out))

        results = qml.math.cast_like(np.concatenate(results), lib.ones(1))

        # Now apply _process_tensor
        tensor = qcut._process_tensor(results, n, n)
        assert np.allclose(tensor, target_tensor)

    @pytest.mark.parametrize("use_opt_einsum", [True, False])
    def test_qcut_processing_fn(self, use_opt_einsum):
        """Test if qcut_processing_fn returns the expected answer when applied to a simple circuit
        that is cut up into three fragments:
        0: ──RX(0.5)─|─RY(0.6)─|─RX(0.8)──┤ ⟨Z⟩
        """
        if use_opt_einsum:
            pytest.importorskip("opt_einsum")

        ### Find the expected result
        dev = qml.device("default.qubit", wires=1)

        @qml.qnode(dev)
        def f(x, y, z):
            qml.RX(x, wires=0)
            ### CUT HERE
            qml.RY(y, wires=0)
            ### CUT HERE
            qml.RX(z, wires=0)
            return qml.expval(qml.PauliZ(0))

        x, y, z = 0.5, 0.6, 0.8
        expected_result = f(x, y, z)

        ### Find the result using qcut_processing_fn

        meas_basis = [I, Z, X, Y]
        states = [np.outer(s, s.conj()) for s in states_pure]
        zero_proj = states[0]

        u1 = qml.RX.compute_matrix(x)
        u2 = qml.RY.compute_matrix(y)
        u3 = qml.RX.compute_matrix(z)
        t1 = np.array([np.trace(b @ u1 @ zero_proj @ u1.conj().T) for b in meas_basis])
        t2 = np.array([[np.trace(b @ u2 @ s @ u2.conj().T) for b in meas_basis] for s in states])
        t3 = np.array([np.trace(Z @ u3 @ s @ u3.conj().T) for s in states])

        res = [t1, t2.flatten(), t3]
        p = [[], [qcut.PrepareNode(wires=0)], [qcut.PrepareNode(wires=0)]]
        m = [[qcut.MeasureNode(wires=0)], [qcut.MeasureNode(wires=0)], []]

        edges = [
            (0, 1, 0, {"pair": (m[0][0], p[1][0])}),
            (1, 2, 0, {"pair": (m[1][0], p[2][0])}),
        ]
        g = MultiDiGraph(edges)

        result = qcut.qcut_processing_fn(res, g, p, m, use_opt_einsum=use_opt_einsum)
        assert np.allclose(result, expected_result)

    @pytest.mark.parametrize("use_opt_einsum", [True, False])
    def test_qcut_processing_fn_autograd(self, use_opt_einsum):
        """Test if qcut_processing_fn handles the gradient as expected in the autograd interface
        using a simple example"""
        if use_opt_einsum:
            pytest.importorskip("opt_einsum")

        x = np.array(0.9, requires_grad=True)

        def f(x):
            t1 = x * np.arange(4)
            t2 = x**2 * np.arange(16).reshape((4, 4))
            t3 = np.sin(x * np.pi / 2) * np.arange(4)

            res = [t1, t2.flatten(), t3]
            p = [[], [qcut.PrepareNode(wires=0)], [qcut.PrepareNode(wires=0)]]
            m = [[qcut.MeasureNode(wires=0)], [qcut.MeasureNode(wires=0)], []]

            edges = [
                (0, 1, 0, {"pair": (m[0][0], p[1][0])}),
                (1, 2, 0, {"pair": (m[1][0], p[2][0])}),
            ]
            g = MultiDiGraph(edges)

            return qcut.qcut_processing_fn(res, g, p, m, use_opt_einsum=use_opt_einsum)

        grad = qml.grad(f)(x)
        expected_grad = (
            3 * x**2 * np.sin(x * np.pi / 2) + x**3 * np.cos(x * np.pi / 2) * np.pi / 2
        ) * f(1)

        assert np.allclose(grad, expected_grad)

    @pytest.mark.parametrize("use_opt_einsum", [True, False])
    def test_qcut_processing_fn_tf(self, use_opt_einsum):
        """Test if qcut_processing_fn handles the gradient as expected in the TF interface
        using a simple example"""
        if use_opt_einsum:
            pytest.importorskip("opt_einsum")
        tf = pytest.importorskip("tensorflow")

        x = tf.Variable(0.9, dtype=tf.float64)

        def f(x):
            x = tf.cast(x, dtype=tf.float64)
            t1 = x * tf.range(4, dtype=tf.float64)
            t2 = x**2 * tf.range(16, dtype=tf.float64)
            t3 = tf.sin(x * np.pi / 2) * tf.range(4, dtype=tf.float64)

            res = [t1, t2, t3]
            p = [[], [qcut.PrepareNode(wires=0)], [qcut.PrepareNode(wires=0)]]
            m = [[qcut.MeasureNode(wires=0)], [qcut.MeasureNode(wires=0)], []]

            edges = [
                (0, 1, 0, {"pair": (m[0][0], p[1][0])}),
                (1, 2, 0, {"pair": (m[1][0], p[2][0])}),
            ]
            g = MultiDiGraph(edges)

            return qcut.qcut_processing_fn(res, g, p, m, use_opt_einsum=use_opt_einsum)

        with tf.GradientTape() as tape:
            res = f(x)

        grad = tape.gradient(res, x)
        expected_grad = (
            3 * x**2 * np.sin(x * np.pi / 2) + x**3 * np.cos(x * np.pi / 2) * np.pi / 2
        ) * f(1)

        assert np.allclose(grad, expected_grad)

    @pytest.mark.parametrize("use_opt_einsum", [True, False])
    def test_qcut_processing_fn_torch(self, use_opt_einsum):
        """Test if qcut_processing_fn handles the gradient as expected in the torch interface
        using a simple example"""
        if use_opt_einsum:
            pytest.importorskip("opt_einsum")
        torch = pytest.importorskip("torch")

        x = torch.tensor(0.9, requires_grad=True, dtype=torch.float64)

        def f(x):
            t1 = x * torch.arange(4)
            t2 = x**2 * torch.arange(16)
            t3 = torch.sin(x * np.pi / 2) * torch.arange(4)

            res = [t1, t2, t3]
            p = [[], [qcut.PrepareNode(wires=0)], [qcut.PrepareNode(wires=0)]]
            m = [[qcut.MeasureNode(wires=0)], [qcut.MeasureNode(wires=0)], []]

            edges = [
                (0, 1, 0, {"pair": (m[0][0], p[1][0])}),
                (1, 2, 0, {"pair": (m[1][0], p[2][0])}),
            ]
            g = MultiDiGraph(edges)

            return qcut.qcut_processing_fn(res, g, p, m, use_opt_einsum=use_opt_einsum)

        res = f(x)
        res.backward()
        grad = x.grad

        x_ = x.detach().numpy()
        f1 = f(torch.tensor(1, dtype=torch.float64))
        expected_grad = (
            3 * x_**2 * np.sin(x_ * np.pi / 2) + x_**3 * np.cos(x_ * np.pi / 2) * np.pi / 2
        ) * f1

        assert np.allclose(grad.detach().numpy(), expected_grad)

    @pytest.mark.parametrize("use_opt_einsum", [True, False])
    def test_qcut_processing_fn_jax(self, use_opt_einsum):
        """Test if qcut_processing_fn handles the gradient as expected in the jax interface
        using a simple example"""
        if use_opt_einsum:
            pytest.importorskip("opt_einsum")
        jax = pytest.importorskip("jax")
        jnp = pytest.importorskip("jax.numpy")

        x = jnp.array(0.9)

        def f(x):
            t1 = x * jnp.arange(4)
            t2 = x**2 * jnp.arange(16).reshape((4, 4))
            t3 = jnp.sin(x * np.pi / 2) * jnp.arange(4)

            res = [t1, t2.flatten(), t3]
            p = [[], [qcut.PrepareNode(wires=0)], [qcut.PrepareNode(wires=0)]]
            m = [[qcut.MeasureNode(wires=0)], [qcut.MeasureNode(wires=0)], []]

            edges = [
                (0, 1, 0, {"pair": (m[0][0], p[1][0])}),
                (1, 2, 0, {"pair": (m[1][0], p[2][0])}),
            ]
            g = MultiDiGraph(edges)

            return qcut.qcut_processing_fn(res, g, p, m, use_opt_einsum=use_opt_einsum)

        grad = jax.grad(f)(x)
        expected_grad = (
            3 * x**2 * np.sin(x * np.pi / 2) + x**3 * np.cos(x * np.pi / 2) * np.pi / 2
        ) * f(1)

        assert np.allclose(grad, expected_grad)


@pytest.mark.parametrize("use_opt_einsum", [True, False])
class TestCutCircuitTransform:
    """
    Tests for the cut_circuit transform
    """

    def test_simple_cut_circuit(self, mocker, use_opt_einsum):
        """
        Tests the full circuit cutting pipeline returns the correct value and
        gradient for a simple circuit using the `cut_circuit` transform.
        """

        dev = qml.device("default.qubit", wires=2)

        @qml.qnode(dev)
        def circuit(x):
            qml.RX(x, wires=0)
            qml.RY(0.543, wires=1)
            qml.WireCut(wires=0)
            qml.CNOT(wires=[0, 1])
            qml.RZ(0.240, wires=0)
            qml.RZ(0.133, wires=1)
            return qml.expval(qml.PauliZ(wires=[0]))

        spy = mocker.spy(qcut, "qcut_processing_fn")
        x = np.array(0.531, requires_grad=True)
        cut_circuit = qcut.cut_circuit(circuit, use_opt_einsum=use_opt_einsum)

        assert np.isclose(cut_circuit(x), float(circuit(x)))
        spy.assert_called_once()

        gradient = qml.grad(circuit)(x)
        cut_gradient = qml.grad(cut_circuit)(x)

        assert np.isclose(gradient, cut_gradient)

    def test_simple_cut_circuit_torch(self, use_opt_einsum):
        """
        Tests the full circuit cutting pipeline returns the correct value and
        gradient for a simple circuit using the `cut_circuit` transform with the torch interface.
        """
        torch = pytest.importorskip("torch")

        dev = qml.device("default.qubit", wires=2)

        @qml.qnode(dev, interface="torch")
        def circuit(x):
            qml.RX(x, wires=0)
            qml.RY(0.543, wires=1)
            qml.WireCut(wires=0)
            qml.CNOT(wires=[0, 1])
            qml.RZ(0.240, wires=0)
            qml.RZ(0.133, wires=1)
            return qml.expval(qml.PauliZ(wires=[0]))

        x = torch.tensor(0.531, requires_grad=True)
        cut_circuit = qcut.cut_circuit(circuit, use_opt_einsum=use_opt_einsum)

        res = cut_circuit(x)
        res_expected = circuit(x)
        assert np.isclose(res.detach().numpy(), res_expected.detach().numpy())

        res.backward()
        grad = x.grad.detach().numpy()

        x.grad = None
        res_expected.backward()
        grad_expected = x.grad.detach().numpy()

        assert np.isclose(grad, grad_expected)

    def test_simple_cut_circuit_tf(self, use_opt_einsum):
        """
        Tests the full circuit cutting pipeline returns the correct value and
        gradient for a simple circuit using the `cut_circuit` transform with the TF interface.
        """
        tf = pytest.importorskip("tensorflow")

        dev = qml.device("default.qubit", wires=2)

        @qml.qnode(dev, interface="tf")
        def circuit(x):
            qml.RX(x, wires=0)
            qml.RY(0.543, wires=1)
            qml.WireCut(wires=0)
            qml.CNOT(wires=[0, 1])
            qml.RZ(0.240, wires=0)
            qml.RZ(0.133, wires=1)
            return qml.expval(qml.PauliZ(wires=[0]))

        x = tf.Variable(0.531)
        cut_circuit = qcut.cut_circuit(circuit, use_opt_einsum=use_opt_einsum)

        with tf.GradientTape() as tape:
            res = cut_circuit(x)

        grad = tape.gradient(res, x)

        with tf.GradientTape() as tape:
            res_expected = circuit(x)

        grad_expected = tape.gradient(res_expected, x)

        assert np.isclose(res, res_expected)
        assert np.isclose(grad, grad_expected)

    def test_simple_cut_circuit_jax(self, use_opt_einsum):
        """
        Tests the full circuit cutting pipeline returns the correct value and
        gradient for a simple circuit using the `cut_circuit` transform with the Jax interface.
        """
        jax = pytest.importorskip("jax")
        import jax.numpy as jnp

        dev = qml.device("default.qubit", wires=2)

        @qml.qnode(dev, interface="jax")
        def circuit(x):
            qml.RX(x, wires=0)
            qml.RY(0.543, wires=1)
            qml.WireCut(wires=0)
            qml.CNOT(wires=[0, 1])
            qml.RZ(0.240, wires=0)
            qml.RZ(0.133, wires=1)
            return qml.expval(qml.PauliZ(wires=[0]))

        x = jnp.array(0.531)
        cut_circuit = qcut.cut_circuit(circuit, use_opt_einsum=use_opt_einsum)

        res = cut_circuit(x)
        res_expected = circuit(x)

        grad = jax.grad(cut_circuit)(x)
        grad_expected = jax.grad(circuit)(x)

        assert np.isclose(res, res_expected)
        assert np.isclose(grad, grad_expected)

    def test_with_mid_circuit_measurement(self, mocker, use_opt_einsum):
        """Tests the full circuit cutting pipeline returns the correct value and gradient for a
        circuit that contains mid-circuit measurements, using the `cut_circuit` transform."""
        dev = qml.device("default.qubit", wires=3)

        @qml.qnode(dev)
        def circuit(x):
            qml.RX(x, wires=0)
            qml.CNOT(wires=[0, 1])
            qml.WireCut(wires=1)
            qml.RX(np.sin(x) ** 2, wires=1)
            qml.CNOT(wires=[1, 2])
            qml.WireCut(wires=1)
            qml.CNOT(wires=[0, 1])
            return qml.expval(qml.PauliZ(0) @ qml.PauliZ(1))

        spy = mocker.spy(qcut, "qcut_processing_fn")
        x = np.array(0.531, requires_grad=True)
        cut_circuit = qcut.cut_circuit(circuit, use_opt_einsum=use_opt_einsum)

        assert np.isclose(cut_circuit(x), float(circuit(x)))
        spy.assert_called_once()

        gradient = qml.grad(circuit)(x)
        cut_gradient = qml.grad(cut_circuit)(x)

        assert np.isclose(gradient, cut_gradient)

<<<<<<< HEAD
    def test_simple_cut_circuit_torch_trace(self, mocker, use_opt_einsum):
        """
        Tests the full circuit cutting pipeline returns the correct value and
        gradient for a simple circuit using the `cut_circuit` transform with the torch interface and
        using torch tracing.
        """
        torch = pytest.importorskip("torch")

        dev = qml.device("default.qubit", wires=2)

        @qml.qnode(dev, interface="torch")
        def circuit(x):
            qml.RX(x, wires=0)
            qml.RY(0.543, wires=1)
            qml.WireCut(wires=0)
            qml.CNOT(wires=[0, 1])
            qml.RZ(0.240, wires=0)
            qml.RZ(0.133, wires=1)
            return qml.expval(qml.PauliZ(wires=[0]))

        x = torch.tensor(0.531, requires_grad=True, dtype=torch.complex128)

        # Note that the jit.trace ends up calling qcut_processing_fn multiple times, so below we
        # delay introducing the spy until afterwards and then ensure that qcut_processing_fn is
        # not called again.
        cut_circuit_trace = torch.jit.trace(
            qcut.cut_circuit(circuit, use_opt_einsum=use_opt_einsum), x
        )

        # Run once with original value
        spy = mocker.spy(qcut, "qcut_processing_fn")
        res = cut_circuit_trace(x)

        spy.assert_not_called()

        res_expected = circuit(x)
        assert np.isclose(res.detach().numpy(), res_expected.detach().numpy())

        res.backward()
        grad = x.grad.detach().numpy()

        x.grad = None
        res_expected.backward()
        grad_expected = x.grad.detach().numpy()

        assert np.isclose(grad, grad_expected)

        # Run more times over a range of values
        for x in np.linspace(-1, 1, 10):
            x = torch.tensor(x, requires_grad=True)
            res = cut_circuit_trace(x)

            res_expected = circuit(x)
            assert np.isclose(res.detach().numpy(), res_expected.detach().numpy())

            res.backward()
            grad = x.grad.detach().numpy()

            x.grad = None
            res_expected.backward()
            grad_expected = x.grad.detach().numpy()

            assert np.isclose(grad, grad_expected)

        spy.assert_not_called()

    def test_simple_cut_circuit_tf_jit(self, mocker, use_opt_einsum):
        """
        Tests the full circuit cutting pipeline returns the correct value and
        gradient for a simple circuit using the `cut_circuit` transform with the TF interface and
        using JIT.
        """
        tf = pytest.importorskip("tensorflow")

        dev = qml.device("default.qubit", wires=2)

        @qml.qnode(dev, interface="tf")
        def circuit(x):
            qml.RX(x, wires=0)
            qml.RY(0.543, wires=1)
            qml.WireCut(wires=0)
            qml.CNOT(wires=[0, 1])
            qml.RZ(0.240, wires=0)
            qml.RZ(0.133, wires=1)
            return qml.expval(qml.PauliZ(wires=[0]))

        x = tf.Variable(0.531)
        cut_circuit_jit = tf.function(
            qcut.cut_circuit(circuit, use_opt_einsum=use_opt_einsum),
            jit_compile=True,
            input_signature=(tf.TensorSpec(shape=None, dtype=tf.float32),),
        )

        # Run once with original value
        spy = mocker.spy(qcut, "qcut_processing_fn")

        # Note we call the function twice but assert qcut_processing_fn is called once. We expect
        # qcut_processing_fn to be called once during JIT compilation, with subsequent calls to
        # cut_circuit_jit using the compiled code.
        cut_circuit_jit(x)

        with tf.GradientTape() as tape:
            res = cut_circuit_jit(x)

        grad = tape.gradient(res, x)

        spy.assert_called_once()

        with tf.GradientTape() as tape:
            res_expected = circuit(x)

        grad_expected = tape.gradient(res_expected, x)

        assert np.isclose(res, res_expected)
        assert np.isclose(grad, grad_expected)

        # Run more times over a range of values
        for x in np.linspace(-1, 1, 10):
            x = tf.Variable(x, dtype=tf.float32)

            cut_circuit_jit(x)

            with tf.GradientTape() as tape:
                res = cut_circuit_jit(x)

            grad = tape.gradient(res, x)

            with tf.GradientTape() as tape:
                res_expected = circuit(x)

            grad_expected = tape.gradient(res_expected, x)

            assert np.isclose(res, res_expected)
            assert np.isclose(grad, grad_expected)

        spy.assert_called_once()

    def test_simple_cut_circuit_jax_jit(self, mocker, use_opt_einsum):
        """
        Tests the full circuit cutting pipeline returns the correct value and
        gradient for a simple circuit using the `cut_circuit` transform with the Jax interface and
        using JIT.
        """
        jax = pytest.importorskip("jax")
        import jax.numpy as jnp

        dev = qml.device("default.qubit", wires=2)

        @qml.qnode(dev, interface="jax")
        def circuit(x):
            qml.RX(x, wires=0)
            qml.RY(0.543, wires=1)
            qml.WireCut(wires=0)
            qml.CNOT(wires=[0, 1])
            qml.RZ(0.240, wires=0)
            qml.RZ(0.133, wires=1)
            return qml.expval(qml.PauliZ(wires=[0]))

        x = jnp.array(0.531)
        cut_circuit_jit = jax.jit(qcut.cut_circuit(circuit, use_opt_einsum=use_opt_einsum))

        # Run once with original value
        spy = mocker.spy(qcut, "qcut_processing_fn")

        # Note we call the function twice but assert qcut_processing_fn is called once. We expect
        # qcut_processing_fn to be called once during JIT compilation, with subsequent calls to
        # cut_circuit_jit using the compiled code.
        cut_circuit_jit(x)
        res = cut_circuit_jit(x)
        res_expected = circuit(x)

        spy.assert_called_once()
        assert np.isclose(res, res_expected)

        grad = jax.grad(cut_circuit_jit)(x)
        grad_expected = jax.grad(circuit)(x)

        assert np.isclose(grad, grad_expected)
        assert spy.call_count == 2

        # Run more times over a range of values
        for x in np.linspace(-1, 1, 10):
            x = jnp.array(x)

            cut_circuit_jit(x)
            res = cut_circuit_jit(x)
            res_expected = circuit(x)

            assert np.isclose(res, res_expected)

            grad = jax.grad(cut_circuit_jit)(x)
            grad_expected = jax.grad(circuit)(x)

            assert np.isclose(grad, grad_expected)

        assert spy.call_count == 4
=======
    def test_device_wires(self, use_opt_einsum):
        """Tests that a 3-qubit circuit is cut into two 2-qubit fragments such that both fragments
        can be run on a 2-qubit device"""

        def circuit():
            qml.RX(0.4, wires=0)
            qml.RX(0.5, wires=1)
            qml.RX(0.6, wires=2)

            qml.CNOT(wires=[0, 1])
            qml.WireCut(wires=1)
            qml.CNOT(wires=[1, 2])

            return qml.expval(qml.PauliX(1) @ qml.PauliY(2))

        dev_uncut = qml.device("default.qubit", wires=3)
        dev_1 = qml.device("default.qubit", wires=2)
        dev_2 = qml.device("default.qubit", wires=["Alice", 3.14, "Bob"])

        uncut_circuit = qml.QNode(circuit, dev_uncut)
        cut_circuit_1 = qml.transforms.cut_circuit(qml.QNode(circuit, dev_1), use_opt_einsum)
        cut_circuit_2 = qml.transforms.cut_circuit(qml.QNode(circuit, dev_2), use_opt_einsum)

        res_expected = uncut_circuit()
        res_1 = cut_circuit_1()
        res_2 = cut_circuit_2()

        assert np.isclose(res_expected, res_1)
        assert np.isclose(res_expected, res_2)
>>>>>>> fdb51370

    def test_circuit_with_disconnected_components(self, use_opt_einsum, mocker):
        """Tests if a circuit that is fragmented into subcircuits such that some of the subcircuits
        are disconnected from the final terminal measurements is executed correctly"""
        dev = qml.device("default.qubit", wires=3)

        @qml.transforms.cut_circuit(use_opt_einsum=use_opt_einsum)
        @qml.qnode(dev)
        def circuit(x):
            qml.RX(x, wires=0)
            qml.CNOT(wires=[0, 1])
            qml.WireCut(wires=0)
            qml.CNOT(wires=[0, 1])
            qml.RY(x**2, wires=2)
            return qml.expval(qml.PauliZ(wires=[0]))

        spy = mocker.spy(qcut, "contract_tensors")

        x = 0.4
        res = circuit(x)
        assert np.allclose(res, np.cos(x))
        assert len(spy.call_args[0][0]) == 1  # there should be 2 tensors for wire 0
        assert spy.call_args[0][0][0].shape == ()


class TestRemapTapeWires:
    """Tests for the remap_tape_wires function"""

    def test_raises(self):
        """Test if a ValueError is raised when too few wires are provided"""
        with qml.tape.QuantumTape() as tape:
            qml.RX(0.5, wires=2)
            qml.RY(0.6, wires=3)
            qml.CNOT(wires=[2, 3])
            qml.expval(qml.PauliZ(2) @ qml.PauliZ(3))

        with pytest.raises(ValueError, match="a 2-wire circuit on a 1-wire device"):
            qcut.remap_tape_wires(tape, [0])

    def test_mapping(self):
        """Test if the function returns the expected tape when an observable measurement is
        used"""
        with qml.tape.QuantumTape() as tape:
            qml.RX(0.5, wires=2)
            qml.RY(0.6, wires=3)
            qml.CNOT(wires=[2, 3])
            qml.expval(qml.PauliZ(2))

        with qml.tape.QuantumTape() as expected_tape:
            qml.RX(0.5, wires=0)
            qml.RY(0.6, wires=1)
            qml.CNOT(wires=[0, 1])
            qml.expval(qml.PauliZ(0))

        new_tape = qcut.remap_tape_wires(tape, [0, 1])

        compare_tapes(expected_tape, new_tape)

    def test_mapping_tensor(self):
        """Test if the function returns the expected tape when a tensor product measurement is
        used"""
        with qml.tape.QuantumTape() as tape:
            qml.RX(0.5, wires=2)
            qml.RY(0.6, wires=3)
            qml.CNOT(wires=[2, 3])
            qml.expval(qml.PauliZ(2) @ qml.PauliZ(3))

        with qml.tape.QuantumTape() as expected_tape:
            qml.RX(0.5, wires=0)
            qml.RY(0.6, wires=1)
            qml.CNOT(wires=[0, 1])
            qml.expval(qml.PauliZ(0) @ qml.PauliZ(1))

        new_tape = qcut.remap_tape_wires(tape, [0, 1])

        compare_tapes(expected_tape, new_tape)


class TestCutCircuitTransformValidation:
    """Tests of validation checks in the cut_circuit function"""

    def test_multiple_measurements_raises(self):
        """Tests if a ValueError is raised when a tape with multiple measurements is requested
        to be cut"""

        with qml.tape.QuantumTape() as tape:
            qml.expval(qml.PauliZ(0))
            qml.expval(qml.PauliZ(1))

        with pytest.raises(ValueError, match="The circuit cutting workflow only supports circuits"):
            qcut.cut_circuit(tape)

    def test_no_measurements_raises(self):
        """Tests if a ValueError is raised when a tape with no measurement is requested
        to be cut"""
        with pytest.raises(ValueError, match="The circuit cutting workflow only supports circuits"):
            qcut.cut_circuit(qml.tape.QuantumTape())

    def test_non_expectation_raises(self):
        """Tests if a ValueError is raised when a tape with measurements that are not expectation
        values is requested to be cut"""

        with qml.tape.QuantumTape() as tape:
            qml.var(qml.PauliZ(0))

        with pytest.raises(ValueError, match="workflow only supports circuits with expectation"):
            qcut.cut_circuit(tape)

    def test_fail_import(self, monkeypatch):
        """Test if an ImportError is raised when opt_einsum is requested but not installed"""
        with qml.tape.QuantumTape() as tape:
            qml.expval(qml.PauliZ(0))

        with monkeypatch.context() as m:
            m.setitem(sys.modules, "opt_einsum", None)

            with pytest.raises(ImportError, match="The opt_einsum package is required"):
                qcut.cut_circuit(tape, use_opt_einsum=True)

    def test_no_cuts_raises(self):
        """Tests if a ValueError is raised when circuit cutting is to be applied to a circuit
        without cuts"""
        with qml.tape.QuantumTape() as tape:
            qml.expval(qml.PauliZ(0))

        with pytest.raises(ValueError, match="to a circuit without any cuts"):
            qcut.cut_circuit(tape)


class TestCutStrategy:
    """Tests for class CutStrategy"""

    devs = [qml.device("default.qubit", wires=n) for n in [4, 6]]
    tape_dags = [qcut.tape_to_graph(t) for t in [tape, multi_cut_tape]]

    @pytest.mark.parametrize("devices", [None, 1, devs[0]])
    @pytest.mark.parametrize("imbalance_tolerance", [None, -1])
    @pytest.mark.parametrize("num_fragments_probed", [None, 0])
    def test_init_raises(self, devices, imbalance_tolerance, num_fragments_probed):
        """Test if ill-initialized instances throw errors."""

        if (
            isinstance(devices, qml.Device)
            and imbalance_tolerance is None
            and num_fragments_probed is None
        ):
            return  # skip the only valid combination

        with pytest.raises(ValueError):
            qcut.CutStrategy(
                devices=devices,
                num_fragments_probed=num_fragments_probed,
                imbalance_tolerance=imbalance_tolerance,
            )

    @pytest.mark.parametrize("devices", [devs[0], devs])
    @pytest.mark.parametrize("max_free_wires", [None, 3])
    @pytest.mark.parametrize("min_free_wires", [None, 2])
    @pytest.mark.parametrize("num_fragments_probed", [None, 2, (2, 4)])
    @pytest.mark.parametrize("imbalance_tolerance", [None, 0, 0.1])
    def test_init(
        self, devices, max_free_wires, min_free_wires, num_fragments_probed, imbalance_tolerance
    ):
        """Test the __post_init__ properly sets defaults based on provided info."""

        strategy = qcut.CutStrategy(
            devices=devices,
            max_free_wires=max_free_wires,
            num_fragments_probed=num_fragments_probed,
            imbalance_tolerance=imbalance_tolerance,
        )

        devices = [devices] if not isinstance(devices, list) else devices

        max_dev_wires = max((len(d.wires) for d in devices))
        assert strategy.max_free_wires == max_free_wires or max_dev_wires or min_free_wires
        assert strategy.min_free_wires == min_free_wires or max_free_wires or max_dev_wires
        assert strategy.imbalance_tolerance == imbalance_tolerance

        if num_fragments_probed is not None:
            assert (
                strategy.k_lower == num_fragments_probed
                if isinstance(num_fragments_probed, int)
                else min(num_fragments_probed)
            )
            assert (
                strategy.k_upper == num_fragments_probed
                if isinstance(num_fragments_probed, int)
                else max(num_fragments_probed)
            )
        else:
            assert strategy.k_lower is None
            assert strategy.k_upper is None

    @pytest.mark.parametrize("k", [4, 5, 6])
    @pytest.mark.parametrize("imbalance_tolerance", [None, 0, 0.1])
    def test_infer_wire_imbalance(self, k, imbalance_tolerance):
        """Test that the imbalance is correctly derived under simple circumstances."""

        num_wires = 10
        num_gates = 10
        free_wires = 3

        imbalance = qcut.CutStrategy._infer_imbalance(
            k=k,
            num_wires=num_wires,
            num_gates=num_gates,
            free_wires=free_wires,
            free_gates=1000,
            imbalance_tolerance=imbalance_tolerance,
        )

        avg_size = int(num_wires / k + 1 - 1e-7)
        if imbalance_tolerance is not None:
            assert imbalance <= imbalance_tolerance
        else:
            assert imbalance == free_wires / avg_size - 1

    @pytest.mark.parametrize("num_wires", [50, 10])
    def test_infer_wire_imbalance_raises(
        self,
        num_wires,
    ):
        """Test that the imbalance correctly raises."""

        k = 2
        num_gates = 50

        with pytest.raises(ValueError, match=f"`free_{'wires' if num_wires > 40 else 'gates'}`"):
            qcut.CutStrategy._infer_imbalance(
                k=k,
                num_wires=num_wires,
                num_gates=num_gates,
                free_wires=20,
                free_gates=20,
            )

    @pytest.mark.parametrize("devices", [devs[0], devs])
    @pytest.mark.parametrize("num_fragments_probed", [None, 4, (4, 6)])
    @pytest.mark.parametrize("imbalance_tolerance", [None, 0, 0.1])
    @pytest.mark.parametrize("tape_dag", tape_dags)
    def test_get_cut_kwargs(self, devices, num_fragments_probed, imbalance_tolerance, tape_dag):
        """Test that the cut kwargs can be derived."""

        strategy = qcut.CutStrategy(
            devices=devices,
            num_fragments_probed=num_fragments_probed,
            imbalance_tolerance=imbalance_tolerance,
        )

        all_cut_kwargs = strategy.get_cut_kwargs(tape_dag=tape_dag)

        assert all_cut_kwargs
        assert all("imbalance" in kwargs and "num_fragments" in kwargs for kwargs in all_cut_kwargs)
        if imbalance_tolerance is not None:
            assert all([kwargs["imbalance"] <= imbalance_tolerance for kwargs in all_cut_kwargs])

    @pytest.mark.parametrize(
        "num_fragments_probed", [1, qcut.CutStrategy.HIGH_NUM_FRAGMENTS + 1, (2, 100)]
    )
    def test_get_cut_kwargs_warnings(self, num_fragments_probed):
        """Test the 3 situations where the get_cut_kwargs pops out a warning."""
        strategy = qcut.CutStrategy(
            max_free_wires=2,
            num_fragments_probed=num_fragments_probed,
        )
        k = num_fragments_probed
        k_lower = k if isinstance(k, int) else k[0]
        assert strategy.k_lower == k_lower

        with pytest.warns(UserWarning):
            _ = strategy.get_cut_kwargs(self.tape_dags[1])

    @pytest.mark.parametrize("max_wires_by_fragment", [None, [2, 3]])
    @pytest.mark.parametrize("max_gates_by_fragment", [[20, 30], [20, 30, 40]])
    def test_by_fragment_sizes(self, max_wires_by_fragment, max_gates_by_fragment):
        """Test that the user provided by-fragment limits properly propagates."""
        strategy = qcut.CutStrategy(
            min_free_wires=2,
        )
        if (
            max_wires_by_fragment
            and max_gates_by_fragment
            and len(max_wires_by_fragment) != len(max_gates_by_fragment)
        ):
            with pytest.raises(ValueError):
                cut_kwargs = strategy.get_cut_kwargs(
                    self.tape_dags[1],
                    max_wires_by_fragment=max_wires_by_fragment,
                    max_gates_by_fragment=max_gates_by_fragment,
                )
            return

        cut_kwargs = strategy.get_cut_kwargs(
            self.tape_dags[1],
            max_wires_by_fragment=max_wires_by_fragment,
            max_gates_by_fragment=max_gates_by_fragment,
        )
        assert len(cut_kwargs) == 1

        cut_kwargs = cut_kwargs[0]
        assert cut_kwargs["num_fragments"] == len(max_wires_by_fragment or max_gates_by_fragment)

    @pytest.mark.parametrize("max_wires_by_fragment", [2, ["a", 3], [2, 3], None])
    @pytest.mark.parametrize("max_gates_by_fragment", [2, ["b", 30]])
    def test_validate_fragment_sizes(self, max_wires_by_fragment, max_gates_by_fragment):
        """Test that the user provided by-fragment limits has the right types."""
        with pytest.raises(ValueError):
            _ = qcut.CutStrategy._validate_input(
                max_wires_by_fragment=max_wires_by_fragment,
                max_gates_by_fragment=max_gates_by_fragment,
            )<|MERGE_RESOLUTION|>--- conflicted
+++ resolved
@@ -2091,7 +2091,6 @@
 
         assert np.isclose(gradient, cut_gradient)
 
-<<<<<<< HEAD
     def test_simple_cut_circuit_torch_trace(self, mocker, use_opt_einsum):
         """
         Tests the full circuit cutting pipeline returns the correct value and
@@ -2288,7 +2287,7 @@
             assert np.isclose(grad, grad_expected)
 
         assert spy.call_count == 4
-=======
+
     def test_device_wires(self, use_opt_einsum):
         """Tests that a 3-qubit circuit is cut into two 2-qubit fragments such that both fragments
         can be run on a 2-qubit device"""
@@ -2318,7 +2317,6 @@
 
         assert np.isclose(res_expected, res_1)
         assert np.isclose(res_expected, res_2)
->>>>>>> fdb51370
 
     def test_circuit_with_disconnected_components(self, use_opt_einsum, mocker):
         """Tests if a circuit that is fragmented into subcircuits such that some of the subcircuits
